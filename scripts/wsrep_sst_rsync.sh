#!/bin/sh -ue

# Copyright (C) 2010-2014 Codership Oy
#
# This program is free software; you can redistribute it and/or modify
# it under the terms of the GNU General Public License as published by
# the Free Software Foundation; version 2 of the License.
#
# This program is distributed in the hope that it will be useful,
# but WITHOUT ANY WARRANTY; without even the implied warranty of
# MERCHANTABILITY or FITNESS FOR A PARTICULAR PURPOSE.  See the
# GNU General Public License for more details.
#
# You should have received a copy of the GNU General Public License
# along with this program; see the file COPYING. If not, write to the
# Free Software Foundation, Inc., 51 Franklin St, Fifth Floor, Boston
# MA  02110-1301  USA.

# This is a reference script for rsync-based state snapshot tansfer

RSYNC_PID=                                      # rsync pid file
RSYNC_CONF=                                     # rsync configuration file
RSYNC_REAL_PID=                                 # rsync process id

OS=$(uname)
[ "$OS" = "Darwin" ] && export -n LD_LIBRARY_PATH

# Setting the path for lsof on CentOS
export PATH="/usr/sbin:/sbin:$PATH"

. $(dirname $0)/wsrep_sst_common

wsrep_check_programs rsync

cleanup_joiner()
{
    wsrep_log_info "Joiner cleanup. rsync PID: $RSYNC_REAL_PID"
    [ "0" != "$RSYNC_REAL_PID" ]            && \
    kill $RSYNC_REAL_PID                    && \
    sleep 0.5                               && \
    kill -9 $RSYNC_REAL_PID >/dev/null 2>&1 || \
    :
    rm -rf "$RSYNC_CONF"
    rm -f "$STUNNEL_CONF"
    rm -f "$STUNNEL_PID"
    rm -rf "$MAGIC_FILE"
    rm -rf "$RSYNC_PID"
    wsrep_log_info "Joiner cleanup done."
    if [ "${WSREP_SST_OPT_ROLE}" = "joiner" ];then
        wsrep_cleanup_progress_file
    fi
}

# Check whether rsync process is still running.
check_pid()
{
    local pid_file=$1
    [ -r "$pid_file" ] && ps -p $(cat $pid_file) >/dev/null 2>&1
}

check_pid_and_port()
{
    local pid_file=$1
    local rsync_pid=$2
    local rsync_addr=$3
    local rsync_port=$4

    case $OS in
    FreeBSD)
        local port_info="$(sockstat -46lp ${rsync_port} 2>/dev/null | \
            grep ":${rsync_port}")"
        local is_rsync="$(echo $port_info | \
            grep -E '[[:space:]]+(rsync|stunnel)[[:space:]]+'"$rsync_pid" 2>/dev/null)"
        ;;
    *)
        if ! command -v lsof > /dev/null; then
          wsrep_log_error "lsof tool not found in PATH! Make sure you have it installed."
          exit 2 # ENOENT
        fi

        local port_info="$(lsof -i :$rsync_port -Pn 2>/dev/null | \
            grep "(LISTEN)")"
        local is_rsync="$(echo $port_info | \
            grep -E '^(rsync|stunnel)[[:space:]]+'"$rsync_pid" 2>/dev/null)"
        ;;
    esac

    local is_listening_all="$(echo $port_info | \
        grep "*:$rsync_port" 2>/dev/null)"
    local is_listening_addr="$(echo $port_info | \
        grep "$rsync_addr:$rsync_port" 2>/dev/null)"

    if [ ! -z "$is_listening_all" -o ! -z "$is_listening_addr" ]; then
        if [ -z "$is_rsync" ]; then
            wsrep_log_error "rsync daemon port '$rsync_port' has been taken"
            exit 16 # EBUSY
        fi
    fi
    check_pid $pid_file && \
        [ -n "$port_info" ] && [ -n "$is_rsync" ] && \
        [ $(cat $pid_file) -eq $rsync_pid ]
}

is_local_ip()
{
  local address="$1"
  local get_addr_bin
  if ! command -v ifconfig > /dev/null
  then
    get_addr_bin=ip
    get_addr_bin="$get_addr_bin address show"
    # Add an slash at the end, so we don't get false positive : 172.18.0.4 matches 172.18.0.41
    # ip output format is "X.X.X.X/mask"
    address="${address}/"
  else
    # Add an space at the end, so we don't get false positive : 172.18.0.4 matches 172.18.0.41
    # ifconfig output format is "X.X.X.X "
    get_addr_bin=ifconfig
    address="$address "
  fi

  $get_addr_bin | grep "$address" > /dev/null
}

STUNNEL_CONF="$WSREP_SST_OPT_DATA/stunnel.conf"
rm -f "$STUNNEL_CONF"

STUNNEL_PID="$WSREP_SST_OPT_DATA/stunnel.pid"
rm -f "$STUNNEL_PID"

MAGIC_FILE="$WSREP_SST_OPT_DATA/rsync_sst_complete"
rm -rf "$MAGIC_FILE"

BINLOG_TAR_FILE="$WSREP_SST_OPT_DATA/wsrep_sst_binlog.tar"
BINLOG_N_FILES=1
rm -f "$BINLOG_TAR_FILE" || :

if ! [ -z $WSREP_SST_OPT_BINLOG ]
then
    BINLOG_DIRNAME=$(dirname $WSREP_SST_OPT_BINLOG)
    BINLOG_FILENAME=$(basename $WSREP_SST_OPT_BINLOG)
fi

WSREP_LOG_DIR=${WSREP_LOG_DIR:-""}
# if WSREP_LOG_DIR env. variable is not set, try to get it from my.cnf
if [ -z "$WSREP_LOG_DIR" ]; then
    WSREP_LOG_DIR=$(parse_cnf --mysqld innodb-log-group-home-dir '')
fi

if [ -n "$WSREP_LOG_DIR" ]; then
    # handle both relative and absolute paths
    WSREP_LOG_DIR=$(cd $WSREP_SST_OPT_DATA; mkdir -p "$WSREP_LOG_DIR"; cd $WSREP_LOG_DIR; pwd -P)
else
    # default to datadir
    WSREP_LOG_DIR=$(cd $WSREP_SST_OPT_DATA; pwd -P)
fi

INNODB_DATA_HOME_DIR=${INNODB_DATA_HOME_DIR:-""}
# if INNODB_DATA_HOME_DIR env. variable is not set, try to get it from my.cnf
if [ -z "$INNODB_DATA_HOME_DIR" ]; then
    INNODB_DATA_HOME_DIR=$(parse_cnf mysqld$WSREP_SST_OPT_SUFFIX_VALUE innodb-data-home-dir '')
fi

if [ -n "$INNODB_DATA_HOME_DIR" ]; then
    # handle both relative and absolute paths
    INNODB_DATA_HOME_DIR=$(cd $WSREP_SST_OPT_DATA; mkdir -p "$INNODB_DATA_HOME_DIR"; cd $INNODB_DATA_HOME_DIR; pwd -P)
else
    # default to datadir
    INNODB_DATA_HOME_DIR=$(cd $WSREP_SST_OPT_DATA; pwd -P)
fi

# Old filter - include everything except selected
# FILTER=(--exclude '*.err' --exclude '*.pid' --exclude '*.sock' \
#         --exclude '*.conf' --exclude core --exclude 'galera.*' \
#         --exclude grastate.txt --exclude '*.pem' \
#         --exclude '*.[0-9][0-9][0-9][0-9][0-9][0-9]' --exclude '*.index')

# New filter - exclude everything except dirs (schemas) and innodb files
FILTER="-f '- /lost+found' -f '- /.fseventsd' -f '- /.Trashes'
        -f '+ /wsrep_sst_binlog.tar' -f '- $INNODB_DATA_HOME_DIR/ib_lru_dump' -f '- $INNODB_DATA_HOME_DIR/ibdata*' -f '+ /*/' -f '- /*'"

SSTKEY=$(parse_cnf sst tkey "")
SSTCERT=$(parse_cnf sst tcert "")
STUNNEL=""
if [ -f "$SSTKEY" ] && [ -f "$SSTCERT" ] && wsrep_check_programs stunnel
then
    STUNNEL="stunnel ${STUNNEL_CONF}"
fi

if [ "$WSREP_SST_OPT_ROLE" = "donor" ]
then

cat << EOF > "$STUNNEL_CONF"
CApath = ${SSTCERT%/*}
foreground = yes
pid = $STUNNEL_PID
debug = warning
client = yes
connect = ${WSREP_SST_OPT_ADDR%/*}
TIMEOUTclose = 0
verifyPeer = yes
EOF

    if [ $WSREP_SST_OPT_BYPASS -eq 0 ]
    then

        FLUSHED="$WSREP_SST_OPT_DATA/tables_flushed"
        ERROR="$WSREP_SST_OPT_DATA/sst_error"

        rm -rf "$FLUSHED"
        rm -rf "$ERROR"

        # Use deltaxfer only for WAN
        inv=$(basename $0)
        [ "$inv" = "wsrep_sst_rsync_wan" ] && WHOLE_FILE_OPT="" \
                                           || WHOLE_FILE_OPT="--whole-file"

        echo "flush tables"

        # Wait for :
        # (a) Tables to be flushed, AND
        # (b) Cluster state ID & wsrep_gtid_domain_id to be written to the file, OR
        # (c) ERROR file, in case flush tables operation failed.

        while [ ! -r "$FLUSHED" ] && ! grep -q ':' "$FLUSHED" >/dev/null 2>&1
        do
            # Check whether ERROR file exists.
            if [ -f "$ERROR" ]
            then
                # Flush tables operation failed.
                rm -rf "$ERROR"
                exit 255
            fi

            sleep 0.2
        done

        STATE="$(cat $FLUSHED)"
        rm -rf "$FLUSHED"

        sync

        if ! [ -z $WSREP_SST_OPT_BINLOG ]
        then
            # Prepare binlog files
            OLD_PWD="$(pwd)"
            cd $BINLOG_DIRNAME

            binlog_files_full=$(tail -n $BINLOG_N_FILES ${BINLOG_FILENAME}.index)
            binlog_files=""
            for ii in $binlog_files_full
            do
                binlog_files="$binlog_files $(basename $ii)"
            done
            if ! [ -z "$binlog_files" ]
            then
                wsrep_log_info "Preparing binlog files for transfer:"
                tar -cvf $BINLOG_TAR_FILE $binlog_files >&2
            fi
            cd "$OLD_PWD"
        fi

        # first, the normal directories, so that we can detect incompatible protocol
        RC=0
        eval rsync ${STUNNEL:+--rsh="$STUNNEL"} \
              --owner --group --perms --links --specials \
              --ignore-times --inplace --dirs --delete --quiet \
              $WHOLE_FILE_OPT ${FILTER} "$WSREP_SST_OPT_DATA/" \
              rsync://$WSREP_SST_OPT_ADDR >&2 || RC=$?

        if [ "$RC" -ne 0 ]; then
            wsrep_log_error "rsync returned code $RC:"

            case $RC in
            12) RC=71  # EPROTO
                wsrep_log_error \
                "rsync server on the other end has incompatible protocol. " \
                "Make sure you have the same version of rsync on all nodes."
                ;;
            22) RC=12  # ENOMEM
                ;;
            *)  RC=255 # unknown error
                ;;
            esac
            exit $RC
        fi

<<<<<<< HEAD
        # second, we transfer InnoDB and Aria log files
        rsync --owner --group --perms --links --specials \
=======
        # Transfer InnoDB data files
        rsync ${STUNNEL:+--rsh="$STUNNEL"} \
              --owner --group --perms --links --specials \
              --ignore-times --inplace --dirs --delete --quiet \
              $WHOLE_FILE_OPT -f '+ /ibdata*' -f '+ /ib_lru_dump' \
              -f '- **' "$INNODB_DATA_HOME_DIR/" \
              rsync://$WSREP_SST_OPT_ADDR-data_dir >&2 || RC=$?

        if [ $RC -ne 0 ]; then
            wsrep_log_error "rsync innodb_data_home_dir returned code $RC:"
            exit 255 # unknown error
        fi

        # second, we transfer InnoDB log files
        rsync ${STUNNEL:+--rsh="$STUNNEL"} \
              --owner --group --perms --links --specials \
>>>>>>> 4901f31c
              --ignore-times --inplace --dirs --delete --quiet \
              $WHOLE_FILE_OPT -f '+ /ib_logfile[0-9]*' -f '+ /aria_log.*' -f '+ /aria_log_control' -f '- **' "$WSREP_LOG_DIR/" \
              rsync://$WSREP_SST_OPT_ADDR-log_dir >&2 || RC=$?

        if [ $RC -ne 0 ]; then
            wsrep_log_error "rsync innodb_log_group_home_dir returned code $RC:"
            exit 255 # unknown error
        fi

        # then, we parallelize the transfer of database directories, use . so that pathconcatenation works
        OLD_PWD="$(pwd)"
        cd $WSREP_SST_OPT_DATA

        count=1
        [ "$OS" = "Linux" ] && count=$(grep -c processor /proc/cpuinfo)
        [ "$OS" = "Darwin" -o "$OS" = "FreeBSD" ] && count=$(sysctl -n hw.ncpu)

        find . -maxdepth 1 -mindepth 1 -type d -not -name "lost+found" \
             -print0 | xargs -I{} -0 -P $count \
             rsync ${STUNNEL:+--rsh="$STUNNEL"} \
             --owner --group --perms --links --specials \
             --ignore-times --inplace --recursive --delete --quiet \
             $WHOLE_FILE_OPT --exclude '*/ib_logfile*' --exclude "*/aria_log.*" --exclude "*/aria_log_control" "$WSREP_SST_OPT_DATA"/{}/ \
             rsync://$WSREP_SST_OPT_ADDR/{} >&2 || RC=$?

        cd "$OLD_PWD"

        if [ $RC -ne 0 ]; then
            wsrep_log_error "find/rsync returned code $RC:"
            exit 255 # unknown error
        fi

    else # BYPASS
        wsrep_log_info "Bypassing state dump."

        # Store donor's wsrep GTID (state ID) and wsrep_gtid_domain_id
        # (separated by a space).
        STATE="$WSREP_SST_OPT_GTID $WSREP_SST_OPT_GTID_DOMAIN_ID"
    fi

    echo "continue" # now server can resume updating data

    echo "$STATE" > "$MAGIC_FILE"
    rsync ${STUNNEL:+--rsh="$STUNNEL"} \
          --archive --quiet --checksum "$MAGIC_FILE" rsync://$WSREP_SST_OPT_ADDR

    echo "done $STATE"

elif [ "$WSREP_SST_OPT_ROLE" = "joiner" ]
then
    wsrep_check_programs lsof

    touch $SST_PROGRESS_FILE
    MYSQLD_PID=$WSREP_SST_OPT_PARENT

    MODULE="rsync_sst"

    RSYNC_PID="$WSREP_SST_OPT_DATA/$MODULE.pid"

    if check_pid $RSYNC_PID
    then
        wsrep_log_error "rsync daemon already running."
        exit 114 # EALREADY
    fi
    rm -rf "$RSYNC_PID"

    ADDR=$WSREP_SST_OPT_ADDR
    RSYNC_PORT=$(echo $ADDR | awk -F ':' '{ print $2 }')
    RSYNC_ADDR=$(echo $ADDR | awk -F ':' '{ print $1 }')
    if [ -z "$RSYNC_PORT" ]
    then
        RSYNC_PORT=4444
        ADDR="$(echo $ADDR | awk -F ':' '{ print $1 }'):$RSYNC_PORT"
    fi

    trap "exit 32" HUP PIPE
    trap "exit 3"  INT TERM ABRT
    trap cleanup_joiner EXIT

    RSYNC_CONF="$WSREP_SST_OPT_DATA/$MODULE.conf"

    if [ -n "${MYSQL_TMP_DIR:-}" ] ; then
        SILENT="log file = $MYSQL_TMP_DIR/rsyncd.log"
    else
        SILENT=""
    fi

cat << EOF > "$RSYNC_CONF"
pid file = $RSYNC_PID
use chroot = no
read only = no
timeout = 300
$SILENT
[$MODULE]
    path = $WSREP_SST_OPT_DATA
[$MODULE-log_dir]
    path = $WSREP_LOG_DIR
[$MODULE-data_dir]
    path = $INNODB_DATA_HOME_DIR
EOF

#    rm -rf "$DATA"/ib_logfile* # we don't want old logs around

    readonly RSYNC_PORT=${WSREP_SST_OPT_PORT:-4444}
    # If the IP is local listen only in it
    if is_local_ip "$RSYNC_ADDR"
    then
      RSYNC_EXTRA_ARGS="--address $RSYNC_ADDR"
      STUNNEL_ACCEPT="$RSYNC_ADDR:$RSYNC_PORT"
    else
      # Not local, possibly a NAT, listen on all interfaces
      RSYNC_EXTRA_ARGS=""
      STUNNEL_ACCEPT="$RSYNC_PORT"
      # Overwrite address with all
      RSYNC_ADDR="*"
    fi

    if [ -z "$STUNNEL" ]
    then
      rsync --daemon --no-detach --port "$RSYNC_PORT" --config "$RSYNC_CONF" ${RSYNC_EXTRA_ARGS} &
      RSYNC_REAL_PID=$!
    else
      cat << EOF > "$STUNNEL_CONF"
key = $SSTKEY
cert = $SSTCERT
foreground = yes
pid = $STUNNEL_PID
debug = warning
client = no
[rsync]
accept = $STUNNEL_ACCEPT
exec = $(which rsync)
execargs = rsync --server --daemon --config=$RSYNC_CONF .
EOF
      stunnel "$STUNNEL_CONF" &
      RSYNC_REAL_PID=$!
      RSYNC_PID=$STUNNEL_PID
    fi

    until check_pid_and_port "$RSYNC_PID" "$RSYNC_REAL_PID" "$RSYNC_ADDR" "$RSYNC_PORT"
    do
        sleep 0.2
    done

    echo "ready $WSREP_SST_OPT_HOST:$RSYNC_PORT/$MODULE"

    # wait for SST to complete by monitoring magic file
    while [ ! -r "$MAGIC_FILE" ] && check_pid "$RSYNC_PID" && \
          ps -p $MYSQLD_PID >/dev/null
    do
        sleep 1
    done

    if ! ps -p $MYSQLD_PID >/dev/null
    then
        wsrep_log_error \
        "Parent mysqld process (PID:$MYSQLD_PID) terminated unexpectedly."
        kill -- -"${MYSQLD_PID}"
        sleep 1
        exit 32
    fi

    if ! [ -z $WSREP_SST_OPT_BINLOG ]
    then

        OLD_PWD="$(pwd)"
        cd $BINLOG_DIRNAME

        if [ -f $BINLOG_TAR_FILE ]
        then
            # Clean up old binlog files first
            rm -f ${BINLOG_FILENAME}.*
            wsrep_log_info "Extracting binlog files:"
            tar -xvf $BINLOG_TAR_FILE >&2
            for ii in $(ls -1 ${BINLOG_FILENAME}.*)
            do
                echo ${BINLOG_DIRNAME}/${ii} >> ${BINLOG_FILENAME}.index
            done
        fi
        cd "$OLD_PWD"

    fi
    if [ -r "$MAGIC_FILE" ]
    then
        # UUID:seqno & wsrep_gtid_domain_id is received here.
        cat "$MAGIC_FILE" # Output : UUID:seqno wsrep_gtid_domain_id
    else
        # this message should cause joiner to abort
        echo "rsync process ended without creating '$MAGIC_FILE'"
    fi
    wsrep_cleanup_progress_file
#    cleanup_joiner
else
    wsrep_log_error "Unrecognized role: '$WSREP_SST_OPT_ROLE'"
    exit 22 # EINVAL
fi

rm -f $BINLOG_TAR_FILE || :

exit 0<|MERGE_RESOLUTION|>--- conflicted
+++ resolved
@@ -285,10 +285,6 @@
             exit $RC
         fi
 
-<<<<<<< HEAD
-        # second, we transfer InnoDB and Aria log files
-        rsync --owner --group --perms --links --specials \
-=======
         # Transfer InnoDB data files
         rsync ${STUNNEL:+--rsh="$STUNNEL"} \
               --owner --group --perms --links --specials \
@@ -302,10 +298,9 @@
             exit 255 # unknown error
         fi
 
-        # second, we transfer InnoDB log files
+        # second, we transfer InnoDB and Aria log files
         rsync ${STUNNEL:+--rsh="$STUNNEL"} \
               --owner --group --perms --links --specials \
->>>>>>> 4901f31c
               --ignore-times --inplace --dirs --delete --quiet \
               $WHOLE_FILE_OPT -f '+ /ib_logfile[0-9]*' -f '+ /aria_log.*' -f '+ /aria_log_control' -f '- **' "$WSREP_LOG_DIR/" \
               rsync://$WSREP_SST_OPT_ADDR-log_dir >&2 || RC=$?
