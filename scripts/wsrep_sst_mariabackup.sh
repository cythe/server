#!/bin/bash -ue
# Copyright (C) 2013 Percona Inc
# Copyright (C) 2017-2021 MariaDB
#
# This program is free software; you can redistribute it and/or modify
# it under the terms of the GNU General Public License as published by
# the Free Software Foundation; version 2 of the License.
#
# This program is distributed in the hope that it will be useful,
# but WITHOUT ANY WARRANTY; without even the implied warranty of
# MERCHANTABILITY or FITNESS FOR A PARTICULAR PURPOSE.  See the
# GNU General Public License for more details.
#
# You should have received a copy of the GNU General Public License
# along with this program; see the file COPYING. If not, write to the
# Free Software Foundation, Inc., 51 Franklin St, Fifth Floor, Boston
# MA  02110-1335  USA.

# Documentation:
# http://www.percona.com/doc/percona-xtradb-cluster/manual/xtrabackup_sst.html
# Make sure to read that before proceeding!

. $(dirname $0)/wsrep_sst_common
wsrep_check_datadir

OS=$(uname)
ealgo=""
ekey=""
ekeyfile=""
encrypt=0
nproc=1
ecode=0
ssyslog=""
ssystag=""
XTRABACKUP_PID=""
SST_PORT=""
REMOTEIP=""
tcert=""
tpem=""
tkey=""
tmode="DISABLED"
sockopt=""
progress=""
ttime=0
totime=0
lsn=""
ecmd=""
rlimit=""
# Initially
stagemsg="${WSREP_SST_OPT_ROLE}"
cpat=""
speciald=1
ib_home_dir=""
ib_log_dir=""
ib_undo_dir=""

sfmt="tar"
strmcmd=""
tfmt=""
tcmd=""
payload=0
pvformat="-F '%N => Rate:%r Avg:%a Elapsed:%t %e Bytes: %b %p' "
pvopts="-f -i 10 -N $WSREP_SST_OPT_ROLE "
STATDIR=""
uextra=0
disver=""

tmpopts=""
itmpdir=""
xtmpdir=""

scomp=""
sdecomp=""

readonly SECRET_TAG="secret"

# Required for backup locks
# For backup locks it is 1 sent by joiner
# 5.6.21 PXC and later can't donate to an older joiner
sst_ver=1

if pv --help 2>/dev/null | grep -q FORMAT;then
    pvopts+=$pvformat
fi
pcmd="pv $pvopts"
declare -a RC

set +e
MARIABACKUP_BIN="$(command -v mariabackup)"
if [ -z "$MARIABACKUP_BIN" ]; then
    wsrep_log_error 'mariabackup binary not found in $PATH'
    exit 42
fi
set -e
MBSTREAM_BIN=mbstream
XBCRYPT_BIN=xbcrypt # Not available in MariaBackup

DATA="${WSREP_SST_OPT_DATA}"
INFO_FILE="xtrabackup_galera_info"
IST_FILE="xtrabackup_ist"
MAGIC_FILE="$DATA/$INFO_FILE"
INNOAPPLYLOG="$DATA/mariabackup.prepare.log"
INNOMOVELOG="$DATA/mariabackup.move.log"
INNOBACKUPLOG="$DATA/mariabackup.backup.log"

# Setting the path for ss and ip
export PATH="/usr/sbin:/sbin:$PATH"

timeit(){
    local stage="$1"
    shift
    local cmd="$@"
    local x1 x2 took extcode

    if [[ $ttime -eq 1 ]];then
        x1=$(date +%s)
        wsrep_log_info "Evaluating $cmd"
        eval "$cmd"
        extcode=$?
        x2=$(date +%s)
        took=$(( x2-x1 ))
        wsrep_log_info "NOTE: $stage took $took seconds"
        totime=$(( totime+took ))
    else
        wsrep_log_info "Evaluating $cmd"
        eval "$cmd"
        extcode=$?
    fi
    return $extcode
}

get_keys()
{
    # $encrypt -eq 1 is for internal purposes only
    if [ $encrypt -ge 2 -o $encrypt -eq -1 ]; then
        return
    fi

    if [ $encrypt -eq 0 ]; then
        if $MY_PRINT_DEFAULTS xtrabackup | grep -q -- "--encrypt"; then
            wsrep_log_error "Unexpected option combination. SST may fail. Refer to http://www.percona.com/doc/percona-xtradb-cluster/manual/xtrabackup_sst.html"
        fi
        return
    fi

    if [ $sfmt = 'tar' ]; then
        wsrep_log_info "NOTE: Xtrabackup-based encryption - encrypt=1 - cannot be enabled with tar format"
        encrypt=-1
        return
    fi

    wsrep_log_info "Xtrabackup based encryption enabled in my.cnf - Supported only from Xtrabackup 2.1.4"

    if [ -z "$ealgo" ]; then
        wsrep_log_error "FATAL: Encryption algorithm empty from my.cnf, bailing out"
        exit 3
    fi

    if [ -z "$ekey" -a ! -r "$ekeyfile" ]; then
        wsrep_log_error "FATAL: Either key or keyfile must be readable"
        exit 3
    fi

    if [ -z "$ekey" ]; then
        ecmd="$XBCRYPT_BIN --encrypt-algo='$ealgo' --encrypt-key-file='$ekeyfile'"
    else
        ecmd="$XBCRYPT_BIN --encrypt-algo='$ealgo' --encrypt-key='$ekey'"
    fi

    if [ "$WSREP_SST_OPT_ROLE" = 'joiner' ]; then
        ecmd="$ecmd -d"
    fi

    stagemsg+="-XB-Encrypted"
}

get_transfer()
{
    TSST_PORT="$SST_PORT"

    if [ $tfmt = 'nc' ]; then
        wsrep_check_programs nc
        wsrep_log_info "Using netcat as streamer"

        if [ "$WSREP_SST_OPT_ROLE" = 'joiner' ]; then
            if nc -h 2>&1 | grep -q ncat; then
                # Ncat
                tcmd="nc -l $TSST_PORT"
            elif nc -h 2>&1 | grep -qw -- '-d\>'; then
                # Debian netcat
                if [ $WSREP_SST_OPT_HOST_IPv6 -eq 1 ]; then
                    # When host is not explicitly specified (when only the port
                    # is specified) netcat can only bind to an IPv4 address if
                    # the "-6" option is not explicitly specified:
                    tcmd="nc -dl -6 $TSST_PORT"
                else
                    tcmd="nc -dl $TSST_PORT"
                fi
            else
                # traditional netcat
                tcmd="nc -l -p $TSST_PORT"
            fi
        else
            # Check to see if netcat supports the '-N' flag.
            # -N Shutdown the network socket after EOF on stdin
            # If it supports the '-N' flag, then we need to use the '-N'
            # flag, otherwise the transfer will stay open after the file
            # transfer and cause the command to timeout.
            # Older versions of netcat did not need this flag and will
            # return an error if the flag is used.
            #
            tcmd_extra=""
            if nc -h 2>&1 | grep -qw -- -N; then
                tcmd_extra="-N"
                wsrep_log_info "Using nc -N"
            fi
            # netcat doesn't understand [] around IPv6 address
            if nc -h 2>&1 | grep -q ncat; then
                # Ncat
                wsrep_log_info "Using Ncat as streamer"
                tcmd="nc $tcmd_extra $WSREP_SST_OPT_HOST_UNESCAPED $TSST_PORT"
            elif nc -h 2>&1 | grep -qw -- '-d\>'; then
                # Debian netcat
                wsrep_log_info "Using Debian netcat as streamer"
                tcmd="nc $tcmd_extra $WSREP_SST_OPT_HOST_UNESCAPED $TSST_PORT"
            else
                # traditional netcat
                wsrep_log_info "Using traditional netcat as streamer"
                tcmd="nc -q0 $tcmd_extra $WSREP_SST_OPT_HOST_UNESCAPED $TSST_PORT"
            fi
        fi
    else
        tfmt='socat'
        wsrep_check_programs socat
        wsrep_log_info "Using socat as streamer"

        if [[ $encrypt -eq 2 || $encrypt -eq 3 ]] && ! socat -V | grep -q "WITH_OPENSSL 1";then
            wsrep_log_error "Encryption requested, but socat is not OpenSSL enabled (encrypt=$encrypt)"
            exit 2
        fi

        if [ $encrypt -eq 2 ]; then
            wsrep_log_info "Using openssl based encryption with socat: with crt and pem"
            if [ -z "$tpem" -o -z "$tcert" ]; then
                wsrep_log_error "Both PEM and CRT files required"
                exit 22
            fi
            stagemsg+="-OpenSSL-Encrypted-2"
            if [ "$WSREP_SST_OPT_ROLE" = 'joiner' ]; then
                wsrep_log_info "Decrypting with cert=${tpem}, cafile=${tcert}"
                tcmd="socat -u openssl-listen:$TSST_PORT,reuseaddr,cert='$tpem',cafile='$tcert'$sockopt stdio"
            else
                wsrep_log_info "Encrypting with cert=${tpem}, cafile=${tcert}"
                tcmd="socat -u stdio openssl-connect:$REMOTEIP:$TSST_PORT,cert='$tpem',cafile='$tcert'$sockopt"
            fi
        elif [ $encrypt -eq 3 ]; then
            wsrep_log_info "Using openssl based encryption with socat: with key and crt"
            if [ -z "$tpem" -o -z "$tkey" ]; then
                wsrep_log_error "Both certificate and key files required"
                exit 22
            fi
            stagemsg+="-OpenSSL-Encrypted-3"
<<<<<<< HEAD
            if [[ -z $tcert ]];then
                # no verification
                if [[ "$WSREP_SST_OPT_ROLE"  == "joiner" ]];then
=======
            if [ -z "$tcert" ]; then
                # no verification
                if [ "$WSREP_SST_OPT_ROLE" = 'joiner' ]; then
>>>>>>> 0e1437e1
                    wsrep_log_info "Decrypting with cert=${tpem}, key=${tkey}, verify=0"
                    tcmd="socat -u openssl-listen:$TSST_PORT,reuseaddr,cert='$tpem',key='$tkey',verify=0$sockopt stdio"
                else
                    wsrep_log_info "Encrypting with cert=${tpem}, key=${tkey}, verify=0"
<<<<<<< HEAD
                    tcmd="socat -u stdio openssl-connect:${REMOTEIP}:${TSST_PORT},cert=${tpem},key=${tkey},verify=0${sockopt}"
                fi
            else
                # CA verification
                if [[ "$WSREP_SST_OPT_ROLE"  == "joiner" ]];then
                    wsrep_log_info "Decrypting with cert=${tpem}, key=${tkey}, cafile=${tcert}"
                    tcmd="socat -u openssl-listen:${TSST_PORT},reuseaddr,cert=${tpem},key=${tkey},cafile=${tcert}${sockopt} stdio"
                else
                    if [ -n "$WSREP_SST_OPT_REMOTE_USER" ]; then
                        CN_option=",commonname=$WSREP_SST_OPT_REMOTE_USER"
                    else
                        CN_option=""
                    fi
                    wsrep_log_info "Encrypting with cert=${tpem}, key=${tkey}, cafile=${tcert}"
                    tcmd="socat -u stdio openssl-connect:${REMOTEIP}:${TSST_PORT},cert=${tpem},key=${tkey},cafile=${tcert}${CN_option}${sockopt}"
                fi
            fi
        else 
            if [[ "$WSREP_SST_OPT_ROLE"  == "joiner" ]];then
                tcmd="socat -u TCP-LISTEN:${TSST_PORT},reuseaddr${sockopt} stdio"
=======
                    tcmd="socat -u stdio openssl-connect:$REMOTEIP:$TSST_PORT,cert='$tpem',key='$tkey',verify=0$sockopt"
                fi
            else
                # CA verification
                if [ "$WSREP_SST_OPT_ROLE" = 'joiner' ]; then
                    wsrep_log_info "Decrypting with cert=${tpem}, key=${tkey}, cafile=${tcert}"
                    tcmd="socat -u openssl-listen:$TSST_PORT,reuseaddr,cert='$tpem',key='$tkey',cafile='$tcert'$sockopt stdio"
                else
                    CN_option=""
                    if [ -n "$WSREP_SST_OPT_REMOTE_USER" ]; then
                        CN_option=",commonname='$WSREP_SST_OPT_REMOTE_USER'"
                    fi
                    wsrep_log_info "Encrypting with cert=${tpem}, key=${tkey}, cafile=${tcert}"
                    tcmd="socat -u stdio openssl-connect:$REMOTEIP:$TSST_PORT,cert='$tpem',key='$tkey',cafile='$tcert'$CN_option$sockopt"
                fi
            fi
        else
            if [ "$WSREP_SST_OPT_ROLE" = 'joiner' ]; then
                tcmd="socat -u TCP-LISTEN:$TSST_PORT,reuseaddr$sockopt stdio"
>>>>>>> 0e1437e1
            else
                tcmd="socat -u stdio TCP:$REMOTEIP:$TSST_PORT$sockopt"
            fi
        fi
    fi
<<<<<<< HEAD
}

parse_cnf()
{
    local group=$1
    local var=$2
    # print the default settings for given group using my_print_default.
    # remove possible 'loose' variable name prefix
    # normalize the variable names specified in cnf file (user can use _ or - for example log-bin or log_bin)
    # then grep for needed variable
    # finally get the variable value (if variables has been specified multiple time use the last value only)
    reval=$($MY_PRINT_DEFAULTS $group | \
            awk -F= '{ sub(/^--loose/,"-",$0); \
                       if ($1 ~ /_/) \
                           { gsub(/_/,"-",$1); print $1"="$2 } \
                       else \
                           { print $0 }}' | \
            grep -- "--$var=" | cut -d= -f2- | tail -1)
    if [[ -z $reval ]];then 
        [[ -n $3 ]] && reval=$3
    fi
    echo $reval
=======
>>>>>>> 0e1437e1
}

get_footprint()
{
    pushd "$WSREP_SST_OPT_DATA" 1>/dev/null
    payload=$(find . -regex '.*\.ibd$\|.*\.MYI$\|.*\.MYD$\|.*ibdata1$' -type f -print0 | du --files0-from=- --block-size=1 -c | awk 'END { print $1 }')
    if $MY_PRINT_DEFAULTS xtrabackup | grep -q -- "--compress";then
        # QuickLZ has around 50% compression ratio
        # When compression/compaction used, the progress is only an approximate.
        payload=$(( payload*1/2 ))
    fi
    popd 1>/dev/null
    pcmd+=" -s $payload"
    adjust_progress
}

adjust_progress()
{
    if [ ! -x "$(command -v pv)" ]; then
        wsrep_log_error "pv not found in path: $PATH"
        wsrep_log_error "Disabling all progress/rate-limiting"
        pcmd=""
        rlimit=""
        progress=""
        return
    fi

    if [ -n "$progress" -a "$progress" != '1' ]; then
        if [ -e "$progress" ]; then
            pcmd+=" 2>>'$progress'"
        else
            pcmd+=" 2>'$progress'"
        fi
    elif [ -z "$progress" -a -n "$rlimit" ]; then
            # When rlimit is non-zero
            pcmd="pv -q"
    fi

    if [ -n "$rlimit" -a "$WSREP_SST_OPT_ROLE" = 'donor' ]; then
        wsrep_log_info "Rate-limiting SST to $rlimit"
        pcmd+=" -L \$rlimit"
    fi
}

check_server_ssl_config()
{
<<<<<<< HEAD
    local section=$1
    tcert=$(parse_cnf $section ssl-ca "")
    tpem=$(parse_cnf $section ssl-cert "")
    tkey=$(parse_cnf $section ssl-key "")
    if [ 0 -eq $encrypt -a -n "$tpem" -a -n "$tkey" ]
    then
         encrypt=3 # enable cert/key SSL encyption

         # avoid CA verification if not set explicitly:
         # nodes may happen to have different CA if self-generated
         # zeroing up tcert does the trick
         local mode=$(parse_cnf SST ssl-mode "")
         [[ ${mode} = *VERIFY* ]] || tcert=""
    fi
=======
    local section="$1"
    tcert=$(parse_cnf "$section" 'ssl-ca')
    tpem=$(parse_cnf "$section" 'ssl-cert')
    tkey=$(parse_cnf "$section" 'ssl-key')
>>>>>>> 0e1437e1
}

read_cnf()
{
    sfmt=$(parse_cnf sst streamfmt "mbstream")
    tfmt=$(parse_cnf sst transferfmt "socat")
<<<<<<< HEAD
    tcert=$(parse_cnf sst tca "")
    tpem=$(parse_cnf sst tcert "")
    tkey=$(parse_cnf sst tkey "")
    encrypt=$(parse_cnf sst encrypt 0)
    tmode=$(parse_cnf sst ssl-mode "DISABLED" | tr [:lower:] [:upper:])

    if [ -z "$tpem" -a -z "$tkey" -a -z "$tcert" ]
    then # no old-style SSL config in [sst]
        if [ "$tmode" != "DISABLED" ]
        then # backward-incompatible behavior
            check_server_ssl_config "sst"
            if [ -z "$tpem" -a -z "$tkey" -a -z "$tcert" ]
            then # no new-stype SSL config in [sst], try server-wide SSL config
                check_server_ssl_config "mysqld.$WSREP_SST_OPT_SUFFIX_VALUE"
                if [ -z "$tpem" -a -z "$tkey" -a -z "$tcert" ]
                then
                    check_server_ssl_config "mysqld"
                fi
            fi
        fi
    fi
=======

    encrypt=$(parse_cnf 'sst' 'encrypt' 0)
    tmode=$(parse_cnf 'sst' 'ssl-mode' 'DISABLED' | tr [:lower:] [:upper:])

    if [ $encrypt -eq 0 -o $encrypt -ge 2 ]
    then
        if [ "$tmode" != 'DISABLED' -o $encrypt -ge 2 ]
        then
            tcert=$(parse_cnf 'sst' 'tca')
            tpem=$(parse_cnf 'sst' 'tcert')
            tkey=$(parse_cnf 'sst' 'tkey')
        fi
        if [ "$tmode" != 'DISABLED' ]
        then # backward-incompatible behavior
            if [ -z "$tpem" -a -z "$tkey" -a -z "$tcert" ]
            then # no old-style SSL config in [sst]
                check_server_ssl_config 'sst'
                if [ -z "$tpem" -a -z "$tkey" -a -z "$tcert" ]
                then # no new-stype SSL config in [sst], try server-wide SSL config
                    check_server_ssl_config '--mysqld'
                fi
            fi
            if [ 0 -eq $encrypt -a -n "$tpem" -a -n "$tkey" ]
            then
                encrypt=3 # enable cert/key SSL encyption

                # avoid CA verification if not set explicitly:
                # nodes may happen to have different CA if self-generated
                # zeroing up tcert does the trick
                local mode=$(parse_cnf 'sst' 'ssl-mode')
                [ "${tmode#VERIFY}" != "$tmode" ] || tcert=""
            fi
        fi
    fi

    if [ $encrypt -eq 1 ]; then
        # Refer to http://www.percona.com/doc/percona-xtradb-cluster/manual/xtrabackup_sst.html
        ealgo=$(parse_cnf xtrabackup encrypt "")
        if [ -z "$ealgo" ]; then
            ealgo=$(parse_cnf sst encrypt-algo "")
            ekey=$(parse_cnf sst encrypt-key "")
            ekeyfile=$(parse_cnf sst encrypt-key-file "")
        else
            ekey=$(parse_cnf xtrabackup encrypt-key "")
            ekeyfile=$(parse_cnf xtrabackup encrypt-key-file "")
        fi
    fi

>>>>>>> 0e1437e1
    wsrep_log_info "SSL configuration: CA='"$tcert"', CERT='"$tpem"'," \
                   "KEY='"$tkey"', MODE='"$tmode"', encrypt="$encrypt

    sockopt=$(parse_cnf sst sockopt "")
    progress=$(parse_cnf sst progress "")
    ttime=$(parse_cnf sst time 0)
    cpat=$(parse_cnf sst cpat '.*galera\.cache$\|.*sst_in_progress$\|.*\.sst$\|.*gvwstate\.dat$\|.*grastate\.dat$\|.*\.err$\|.*\.log$\|.*RPM_UPGRADE_MARKER$\|.*RPM_UPGRADE_HISTORY$')
    [[ $OS == "FreeBSD" ]] && cpat=$(parse_cnf sst cpat '.*galera\.cache$|.*sst_in_progress$|.*\.sst$|.*gvwstate\.dat$|.*grastate\.dat$|.*\.err$|.*\.log$|.*RPM_UPGRADE_MARKER$|.*RPM_UPGRADE_HISTORY$')
    scomp=$(parse_cnf sst compressor "")
    sdecomp=$(parse_cnf sst decompressor "")

    rlimit=$(parse_cnf sst rlimit "")
    uextra=$(parse_cnf sst use-extra 0)
    speciald=$(parse_cnf sst sst-special-dirs 1)
    iopts=$(parse_cnf sst inno-backup-opts "")
    iapts=$(parse_cnf sst inno-apply-opts "")
    impts=$(parse_cnf sst inno-move-opts "")
    stimeout=$(parse_cnf sst sst-initial-timeout 300)
    ssyslog=$(parse_cnf sst sst-syslog 0)
    ssystag=$(parse_cnf mysqld_safe syslog-tag "${SST_SYSLOG_TAG:-}")
    ssystag+="-"
    sstlogarchive=$(parse_cnf sst sst-log-archive 1)
    sstlogarchivedir=$(parse_cnf sst sst-log-archive-dir "/tmp/sst_log_archive")

    if [[ $speciald -eq 0 ]];then
        wsrep_log_error "sst-special-dirs equal to 0 is not supported, falling back to 1"
        speciald=1
    fi

    if [[ $ssyslog -ne -1 ]];then
        if $MY_PRINT_DEFAULTS mysqld_safe | grep -q -- "--syslog";then
            ssyslog=1
        fi
    fi

    if [[ $encrypt -eq 1 ]]; then
        wsrep_log_error "Xtrabackup-based encryption is currently not" \
                        "supported with MariaBackup"
        exit 2
    fi
}

get_stream()
{
    if [ "$sfmt" = 'mbstream' -o "$sfmt" = 'xbstream' ]; then
        wsrep_log_info "Streaming with ${sfmt}"
        if [ "$WSREP_SST_OPT_ROLE" = 'joiner' ]; then
            strmcmd="$MBSTREAM_BIN -x"
        else
            strmcmd="$MBSTREAM_BIN -c '$INFO_FILE'"
        fi
    else
        sfmt="tar"
        wsrep_log_info "Streaming with tar"
        if [ "$WSREP_SST_OPT_ROLE" = 'joiner' ]]; then
            strmcmd="tar xfi -"
        else
            strmcmd="tar cf - '$INFO_FILE'"
        fi
    fi
}

get_proc()
{
    set +e
    nproc=$(grep -c processor /proc/cpuinfo)
    [[ -z $nproc || $nproc -eq 0 ]] && nproc=1
    set -e
}

sig_joiner_cleanup()
{
    wsrep_log_error "Removing $MAGIC_FILE file due to signal"
    rm -f "$MAGIC_FILE"
}

cleanup_joiner()
{
    # Since this is invoked just after exit NNN
    local estatus=$?
    if [ $estatus -ne 0 ]; then
        wsrep_log_error "Cleanup after exit with status:$estatus"
    elif [ "${WSREP_SST_OPT_ROLE}" = 'joiner' ]; then
        wsrep_log_info "Removing the sst_in_progress file"
        wsrep_cleanup_progress_file
    fi
    if [ -n "$progress" -a -p "$progress" ]; then
        wsrep_log_info "Cleaning up fifo file $progress"
        rm "$progress"
    fi

    if [ -n "$STATDIR" ]; then
       [ -d "$STATDIR" ] && rm -rf "$STATDIR"
    fi

    # Final cleanup
    pgid=$(ps -o pgid= $$ | grep -o '[0-9]*')

    # This means no setsid done in mysqld.
    # We don't want to kill mysqld here otherwise.
    if [[ $$ -eq $pgid ]];then
        # This means a signal was delivered to the process.
        # So, more cleanup.
        if [[ $estatus -ge 128 ]];then
            kill -KILL -$$ || true
        fi
    fi

    exit $estatus
}

check_pid()
{
    local pid_file="$1"
    [ -r "$pid_file" ] && ps -p $(cat "$pid_file") >/dev/null 2>&1
}

cleanup_donor()
{
    # Since this is invoked just after exit NNN
    local estatus=$?
    if [ $estatus -ne 0 ]; then
        wsrep_log_error "Cleanup after exit with status:$estatus"
    fi

    if [ -n "$XTRABACKUP_PID" ]; then
        if check_pid $XTRABACKUP_PID
        then
            wsrep_log_error "xtrabackup process is still running. Killing..."
            kill_xtrabackup
        fi
    fi

    rm -f "$DATA/$IST_FILE" || true

    if [ -n "$progress" -a -p "$progress" ]; then
        wsrep_log_info "Cleaning up fifo file $progress"
        rm -f "$progress" || true
    fi

    wsrep_log_info "Cleaning up temporary directories"

    if [ -n "$xtmpdir" ]; then
       [ -d "$xtmpdir" ] && rm -rf "$xtmpdir" || true
    fi

    if [ -n "$itmpdir" ]; then
       [ -d "$itmpdir" ] && rm -rf "$itmpdir" || true
    fi

    # Final cleanup
    pgid=$(ps -o pgid= $$ | grep -o '[0-9]*')

    # This means no setsid done in mysqld.
    # We don't want to kill mysqld here otherwise.
    if [[ $$ -eq $pgid ]];then
        # This means a signal was delivered to the process.
        # So, more cleanup.
        if [[ $estatus -ge 128 ]];then
            kill -KILL -$$ || true
        fi
    fi

    exit $estatus
}

kill_xtrabackup()
{
    local PID=$(cat "$XTRABACKUP_PID")
    [ -n "$PID" -a "0" != "$PID" ] && kill $PID && (kill $PID && kill -9 $PID) || :
    wsrep_log_info "Removing xtrabackup pid file $XTRABACKUP_PID"
    rm -f "$XTRABACKUP_PID" || true
}

setup_ports()
{
    SST_PORT="$WSREP_SST_OPT_PORT"
    if [ "$WSREP_SST_OPT_ROLE" = "donor" ]; then
        REMOTEIP="${WSREP_SST_OPT_HOST}"
        lsn="${WSREP_SST_OPT_LSN}"
        sst_ver="${WSREP_SST_OPT_SST_VER}"
    fi
}

# waits ~10 seconds for nc to open the port and then reports ready
# (regardless of timeout)
wait_for_listen()
{
    local PORT="$1"
    local ADDR="$2"
    local MODULE="$3"
    for i in {1..50}
    do
        if [ "$OS" = "FreeBSD" ];then
            sockstat -46lp $PORT | grep -qE "^[^ ]* *(socat|nc) *[^ ]* *[^ ]* *[^ ]* *[^ ]*:$PORT" && break
        else
            ss -p state listening "( sport = :$PORT )" | grep -qE 'socat|nc' && break
        fi
        sleep 0.2
    done
    echo "ready ${ADDR}/${MODULE}//$sst_ver"
}

check_extra()
{
    local use_socket=1
    if [ $uextra -eq 1 ]; then
        local thread_handling=$(parse_cnf '--mysqld' 'thread-handling')
        if [ "$thread_handling" = 'pool-of-threads' ]; then
            local eport=$(parse_cnf '--mysqld' 'extra-port')
            if [ -n "$eport" ]; then
                # Xtrabackup works only locally.
                # Hence, setting host to 127.0.0.1 unconditionally.
                wsrep_log_info "SST through extra_port $eport"
                INNOEXTRA+=" --host=127.0.0.1 --port=$eport"
                use_socket=0
            else
                wsrep_log_error "Extra port $eport null, failing"
                exit 1
            fi
        else
            wsrep_log_info "Thread pool not set, ignore the option use_extra"
        fi
    fi
    if [ $use_socket -eq 1 -a -n "$WSREP_SST_OPT_SOCKET" ]; then
        INNOEXTRA+=" --socket='$WSREP_SST_OPT_SOCKET'"
    fi
}

recv_joiner()
{
    local dir="$1"
    local msg="$2"
    local tmt=$3
    local checkf=$4
    local ltcmd

    if [ ! -d "$dir" ]; then
        # This indicates that IST is in progress
        return
    fi

    pushd "$dir" 1>/dev/null
    set +e

    if [ $tmt -gt 0 -a -x "$(command -v timeout)" ]; then
        if timeout --help | grep -q -- '-k'; then
            ltcmd="timeout -k $(( tmt+10 )) $tmt $tcmd"
        else
            ltcmd="timeout -s9 $tmt $tcmd"
        fi
        timeit "$msg" "$ltcmd | $strmcmd; RC=( "\${PIPESTATUS[@]}" )"
    else
        timeit "$msg" "$tcmd | $strmcmd; RC=( "\${PIPESTATUS[@]}" )"
    fi

    set -e
    popd 1>/dev/null

<<<<<<< HEAD
    if [[ ${RC[0]} -eq 124 ]];then 
=======
    if [[ ${RC[0]} -eq 124 ]];then
>>>>>>> 0e1437e1
        wsrep_log_error "Possible timeout in receiving first data from " \
                        "donor in gtid stage: exit codes: ${RC[@]}"
        exit 32
    fi

    for ecode in "${RC[@]}";do
        if [[ $ecode -ne 0 ]];then
            wsrep_log_error "Error while getting data from donor node: " \
                            "exit codes: ${RC[@]}"
            exit 32
        fi
    done

<<<<<<< HEAD
    if [[ $checkf -eq 1 ]]; then
        if [[ ! -r "${MAGIC_FILE}" ]];then
            # this message should cause joiner to abort
            wsrep_log_error "receiving process ended without creating " \
                            "'${MAGIC_FILE}'"
            wsrep_log_info "Contents of datadir" 
=======
    if [ $checkf -eq 1 ]; then
        if [ ! -r "$MAGIC_FILE" ]; then
            # this message should cause joiner to abort
            wsrep_log_error "receiving process ended without creating " \
                            "'${MAGIC_FILE}'"
            wsrep_log_info "Contents of datadir"
>>>>>>> 0e1437e1
            wsrep_log_info "$(ls -l ${dir}/*)"
            exit 32
        fi

        # check donor supplied secret
<<<<<<< HEAD
        SECRET=$(grep "$SECRET_TAG " ${MAGIC_FILE} 2>/dev/null | cut -d ' ' -f 2)
        if [[ $SECRET != $MY_SECRET ]]; then
=======
        SECRET=$(grep "$SECRET_TAG " "$MAGIC_FILE" 2>/dev/null | cut -d ' ' -f 2)
        if [ "$SECRET" != "$MY_SECRET" ]; then
>>>>>>> 0e1437e1
            wsrep_log_error "Donor does not know my secret!"
            wsrep_log_info "Donor:'$SECRET', my:'$MY_SECRET'"
            exit 32
        fi

        # remove secret from magic file
<<<<<<< HEAD
        grep -v "$SECRET_TAG " ${MAGIC_FILE} > ${MAGIC_FILE}.new
        mv ${MAGIC_FILE}.new ${MAGIC_FILE}
=======
        grep -v "$SECRET_TAG " "$MAGIC_FILE" > "$MAGIC_FILE.new"
        mv "$MAGIC_FILE.new" "$MAGIC_FILE"
>>>>>>> 0e1437e1
    fi
}

send_donor()
{
    local dir="$1"
    local msg="$2"

    pushd "$dir" 1>/dev/null
    set +e
    timeit "$msg" "$strmcmd | $tcmd; RC=( "\${PIPESTATUS[@]}" )"
    set -e
<<<<<<< HEAD
    popd 1>/dev/null 

    for ecode in "${RC[@]}";do 
        if [[ $ecode -ne 0 ]];then 
=======
    popd 1>/dev/null

    for ecode in "${RC[@]}";do
        if [[ $ecode -ne 0 ]];then
>>>>>>> 0e1437e1
            wsrep_log_error "Error while sending data to joiner node: " \
                            "exit codes: ${RC[@]}"
            exit 32
        fi
    done
}

monitor_process()
{
    local sst_stream_pid=$1

    while true ; do
        if ! ps -p "${WSREP_SST_OPT_PARENT}" &>/dev/null; then
            wsrep_log_error "Parent mysqld process (PID:${WSREP_SST_OPT_PARENT}) terminated unexpectedly."
            exit 32
        fi
        if ! ps -p "${sst_stream_pid}" &>/dev/null; then
            break
        fi
        sleep 0.1
    done
}

wsrep_check_programs "$MARIABACKUP_BIN"

rm -f "${MAGIC_FILE}"

if [ "$WSREP_SST_OPT_ROLE" != 'joiner' -a "$WSREP_SST_OPT_ROLE" != 'donor' ]; then
    wsrep_log_error "Invalid role ${WSREP_SST_OPT_ROLE}"
    exit 22
fi

read_cnf
setup_ports

if "${MARIABACKUP_BIN}" --help 2>/dev/null | grep -q -- '--version-check'; then
    disver='--no-version-check'
fi

iopts+=" --databases-exclude='lost+found'"

if [ ${FORCE_FTWRL:-0} -eq 1 ]; then
    wsrep_log_info "Forcing FTWRL due to environment variable FORCE_FTWRL equal to $FORCE_FTWRL"
    iopts+=' --no-backup-locks'
fi

# if no command line argument and INNODB_DATA_HOME_DIR environment variable
# is not set, try to get it from my.cnf:
if [ -z "$INNODB_DATA_HOME_DIR" ]; then
    INNODB_DATA_HOME_DIR=$(parse_cnf '--mysqld' 'innodb-data-home-dir')
fi

OLD_PWD="$(pwd)"

if [ -n "$INNODB_DATA_HOME_DIR" ]; then
    # handle both relative and absolute paths
    INNODB_DATA_HOME_DIR=$(cd "$DATA"; mkdir -p "$INNODB_DATA_HOME_DIR"; cd "$INNODB_DATA_HOME_DIR"; pwd -P)
else
    # default to datadir
    INNODB_DATA_HOME_DIR=$(cd "$DATA"; pwd -P)
fi

cd "$OLD_PWD"

if [[ $ssyslog -eq 1 ]];then

    if [ ! -x "$(command -v logger)" ]; then
        wsrep_log_error "logger not in path: $PATH. Ignoring"
    else
        wsrep_log_info "Logging all stderr of SST/mariabackup to syslog"

        exec 2> >(logger -p daemon.err -t ${ssystag}wsrep-sst-$WSREP_SST_OPT_ROLE)

        wsrep_log_error()
        {
            logger -p daemon.err -t ${ssystag}wsrep-sst-$WSREP_SST_OPT_ROLE "$@"
        }

        wsrep_log_info()
        {
            logger -p daemon.info -t ${ssystag}wsrep-sst-$WSREP_SST_OPT_ROLE "$@"
        }
    fi

    INNOAPPLY="2>&1 | logger -p daemon.err -t ${ssystag}innobackupex-apply"
    INNOMOVE="2>&1 | logger -p daemon.err -t ${ssystag}innobackupex-move"
    INNOBACKUP="2> >(logger -p daemon.err -t ${ssystag}innobackupex-backup)"

else

if [[ "$sstlogarchive" -eq 1 ]]
then
    ARCHIVETIMESTAMP=$(date "+%Y.%m.%d-%H.%M.%S.%N")
    newfile=""

    if [ -n "$sstlogarchivedir" ]
    then
        if [ ! -d "$sstlogarchivedir" ]
        then
            mkdir -p "$sstlogarchivedir"
        fi
    fi

    if [ -e "$INNOAPPLYLOG" ]
    then
        if [ -n "$sstlogarchivedir" ]
        then
            newfile="$sstlogarchivedir/$(basename '$INNOAPPLYLOG').$ARCHIVETIMESTAMP"
        else
            newfile="$INNOAPPLYLOG.$ARCHIVETIMESTAMP"
        fi
        wsrep_log_info "Moving ${INNOAPPLYLOG} to ${newfile}"
        mv "$INNOAPPLYLOG" "$newfile"
        gzip "$newfile"
    fi

    if [ -e "$INNOMOVELOG" ]
    then
        if [ -n "$sstlogarchivedir" ]
        then
            newfile="$sstlogarchivedir/$(basename '$INNOMOVELOG').$ARCHIVETIMESTAMP"
        else
            newfile="$INNOMOVELOG.$ARCHIVETIMESTAMP"
        fi
        wsrep_log_info "Moving ${INNOMOVELOG} to ${newfile}"
        mv "$INNOMOVELOG" "$newfile"
        gzip "$newfile"
    fi

    if [ -e "$INNOBACKUPLOG" ]
    then
        if [ -n "$sstlogarchivedir" ]
        then
            newfile="$sstlogarchivedir/$(basename '$INNOBACKUPLOG').$ARCHIVETIMESTAMP"
        else
            newfile="$INNOBACKUPLOG.$ARCHIVETIMESTAMP"
        fi
        wsrep_log_info "Moving ${INNOBACKUPLOG} to ${newfile}"
        mv "$INNOBACKUPLOG" "$newfile"
        gzip "$newfile"
    fi
fi

    INNOAPPLY="&> '$INNOAPPLYLOG'"
    INNOMOVE="&> '$INNOMOVELOG'"
    INNOBACKUP="2> '$INNOBACKUPLOG'"

fi

setup_commands()
{
    local mysqld_args=""
    if [ -n "$WSREP_SST_OPT_MYSQLD" ]; then
        mysqld_args="--mysqld-args $WSREP_SST_OPT_MYSQLD"
    fi
    INNOAPPLY="$MARIABACKUP_BIN --prepare $disver $iapts $INNOEXTRA --target-dir='$DATA' --datadir='$DATA' $mysqld_args $INNOAPPLY"
    INNOMOVE="$MARIABACKUP_BIN $WSREP_SST_OPT_CONF --move-back $disver $impts --force-non-empty-directories --target-dir='$DATA' --datadir='${TDATA:-$DATA}' $INNOMOVE"
    INNOBACKUP="$MARIABACKUP_BIN $WSREP_SST_OPT_CONF --backup $disver $iopts $tmpopts $INNOEXTRA --galera-info --stream='$sfmt' --target-dir='$itmpdir' --datadir='$DATA' $mysqld_args $INNOBACKUP"
}

get_stream
get_transfer

if [ "$WSREP_SST_OPT_ROLE" = "donor" ]
then
    trap cleanup_donor EXIT

    if [ $WSREP_SST_OPT_BYPASS -eq 0 ]
    then
        usrst=0
        if [ -z "$sst_ver" ]; then
            wsrep_log_error "Upgrade joiner to 5.6.21 or higher for backup locks support"
            wsrep_log_error "The joiner is not supported for this version of donor"
            exit 93
        fi

        if [ -z "$(parse_cnf --mysqld tmpdir)" -a \
             -z "$(parse_cnf xtrabackup tmpdir)" ]; then
            xtmpdir=$(mktemp -d)
            tmpopts="--tmpdir='$xtmpdir'"
            wsrep_log_info "Using $xtmpdir as xtrabackup temporary directory"
        fi

        itmpdir=$(mktemp -d)
        wsrep_log_info "Using $itmpdir as mariabackup temporary directory"

        if [ -n "$WSREP_SST_OPT_USER" ]; then
           INNOEXTRA+=" --user='$WSREP_SST_OPT_USER'"
           usrst=1
        fi

        if [ -n "$WSREP_SST_OPT_PSWD" ]; then
            export MYSQL_PWD="$WSREP_SST_OPT_PSWD"
        elif [ $usrst -eq 1 ]; then
            # Empty password, used for testing, debugging etc.
            unset MYSQL_PWD
        fi

        check_extra

        wsrep_log_info "Streaming GTID file before SST"

        # Store donor's wsrep GTID (state ID) and wsrep_gtid_domain_id
        # (separated by a space).
        echo "$WSREP_SST_OPT_GTID $WSREP_SST_OPT_GTID_DOMAIN_ID" > "$MAGIC_FILE"

        if [ -n "$WSREP_SST_OPT_REMOTE_PSWD" ]; then
            # Let joiner know that we know its secret
            echo "$SECRET_TAG $WSREP_SST_OPT_REMOTE_PSWD" >> "$MAGIC_FILE"
        fi

        if [[ -n ${WSREP_SST_OPT_REMOTE_PSWD} ]]; then
            # Let joiner know that we know its secret
            echo "$SECRET_TAG ${WSREP_SST_OPT_REMOTE_PSWD}" >> ${MAGIC_FILE}
        fi

        ttcmd="$tcmd"

        if [ -n "$scomp" ]; then
            tcmd="$scomp | $tcmd"
        fi

        get_keys
        if [ $encrypt -eq 1 ]; then
            tcmd="$ecmd | $tcmd"
        fi

        send_donor "$DATA" "${stagemsg}-gtid"

        tcmd="$ttcmd"

        if [ -n "$progress" ]; then
            get_footprint
            tcmd="$pcmd | $tcmd"
        elif [ -n "$rlimit" ]; then
            adjust_progress
            tcmd="$pcmd | $tcmd"
        fi

        wsrep_log_info "Sleeping before data transfer for SST"
        sleep 10

        wsrep_log_info "Streaming the backup to joiner at ${REMOTEIP}:${SST_PORT}"

        if [ -n "$scomp" ]; then
            tcmd="$scomp | $tcmd"
        fi

        setup_commands
        set +e
        timeit "${stagemsg}-SST" "$INNOBACKUP | $tcmd; RC=( "\${PIPESTATUS[@]}" )"
        set -e

        if [ ${RC[0]} -ne 0 ]; then
            wsrep_log_error "${MARIABACKUP_BIN} finished with error: ${RC[0]}. " \
                            "Check syslog or ${INNOBACKUPLOG} for details"
            exit 22
        elif [[ ${RC[$(( ${#RC[@]}-1 ))]} -eq 1 ]]; then
            wsrep_log_error "$tcmd finished with error: ${RC[1]}"
            exit 22
        fi

        # mariabackup implicitly writes PID to fixed location in $xtmpdir
        XTRABACKUP_PID="$xtmpdir/xtrabackup_pid"

    else # BYPASS FOR IST

        wsrep_log_info "Bypassing the SST for IST"
        echo "continue" # now server can resume updating data

        # Store donor's wsrep GTID (state ID) and wsrep_gtid_domain_id
        # (separated by a space).
        echo "$WSREP_SST_OPT_GTID $WSREP_SST_OPT_GTID_DOMAIN_ID" > "$MAGIC_FILE"
        echo "1" > "$DATA/$IST_FILE"

        if [ -n "$scomp" ]; then
            tcmd="$scomp | $tcmd"
        fi

        get_keys
        if [ $encrypt -eq 1 ]; then
            tcmd="$ecmd | $tcmd"
        fi

        strmcmd+=" '$IST_FILE'"

        send_donor "$DATA" "${stagemsg}-IST"

    fi

    echo "done ${WSREP_SST_OPT_GTID}"
    wsrep_log_info "Total time on donor: $totime seconds"

elif [ "${WSREP_SST_OPT_ROLE}" = "joiner" ]
then
    [[ -e "$SST_PROGRESS_FILE" ]] && wsrep_log_info "Stale sst_in_progress file: $SST_PROGRESS_FILE"
    [[ -n "$SST_PROGRESS_FILE" ]] && touch "$SST_PROGRESS_FILE"

    ib_home_dir="$INNODB_DATA_HOME_DIR"

    # if no command line argument and INNODB_LOG_GROUP_HOME is not set,
    # try to get it from my.cnf:
    if [ -z "$INNODB_LOG_GROUP_HOME" ]; then
        INNODB_LOG_GROUP_HOME=$(parse_cnf '--mysqld' 'innodb-log-group-home-dir')
    fi

    ib_log_dir="$INNODB_LOG_GROUP_HOME"

    # if no command line argument then try to get it from my.cnf:
    if [ -z "$INNODB_UNDO_DIR" ]; then
        INNODB_UNDO_DIR=$(parse_cnf '--mysqld' 'innodb-undo-directory')
    fi

    ib_undo_dir="$INNODB_UNDO_DIR"

<<<<<<< HEAD
=======
    stagemsg="Joiner-Recv"

>>>>>>> 0e1437e1
    sencrypted=1
    nthreads=1

    MODULE="xtrabackup_sst"

    rm -f "$DATA/$IST_FILE"

    # May need xtrabackup_checkpoints later on
    rm -f "$DATA/xtrabackup_binary" "$DATA/xtrabackup_galera_info" "$DATA/ib_logfile0"

    ADDR="$WSREP_SST_OPT_ADDR"

    if [ "${tmode#VERIFY}" != "$tmode" ]
    then # backward-incompatible behavior
        CN=""
        if [ -n "$tpem" ]
        then
            # find out my Common Name
            get_openssl
            if [ -z "$OPENSSL_BINARY" ]; then
                wsrep_log_error 'openssl not found but it is required for authentication'
                exit 42
            fi
            CN=$("$OPENSSL_BINARY" x509 -noout -subject -in "$tpem" | \
                 tr "," "\n" | grep "CN =" | cut -d= -f2 | sed s/^\ // | \
                 sed s/\ %//)
        fi
        MY_SECRET=$(wsrep_gen_secret)
        # Add authentication data to address
        ADDR="$CN:$MY_SECRET@$ADDR"
    else
        MY_SECRET="" # for check down in recv_joiner()
    fi

<<<<<<< HEAD
    if [[ "$tmode" = *"VERIFY"* ]]
    then # backward-incompatible behavior
        if [ -n "$tpem" ]
        then
            # find out my Common Name
            wsrep_check_programs openssl
            CN=$(openssl x509 -noout -subject -in $tpem | \
                 tr "," "\n" | grep "CN =" | cut -d= -f2 | sed s/^\ // | \
                 sed s/\ %//)
        else
            CN=""
        fi
        MY_SECRET=$(wsrep_gen_secret)
        # Add authentication data to address
        ADDR="$CN:$MY_SECRET@$ADDR"
    else
        MY_SECRET="" # for check down in recv_joiner()
    fi # tmode == *VERIFY*

    wait_for_listen ${SST_PORT} "${ADDR}" ${MODULE} &
=======
    wait_for_listen "$SST_PORT" "$ADDR" "$MODULE" &
>>>>>>> 0e1437e1

    trap sig_joiner_cleanup HUP PIPE INT TERM
    trap cleanup_joiner EXIT

    if [ -n "$progress" ]; then
        adjust_progress
        tcmd+=" | $pcmd"
    fi

    get_keys
    if [ $encrypt -eq 1 -a $sencrypted -eq 1 ]; then
        if [ -n "$sdecomp" ]; then
            strmcmd="$sdecomp | $ecmd | $strmcmd"
        else
            strmcmd="$ecmd | $strmcmd"
        fi
    elif [ -n "$sdecomp" ]; then
            strmcmd="$sdecomp | $strmcmd"
    fi

    STATDIR=$(mktemp -d)
    MAGIC_FILE="$STATDIR/$INFO_FILE"
    recv_joiner "$STATDIR" "${stagemsg}-gtid" $stimeout 1

    if ! ps -p ${WSREP_SST_OPT_PARENT} &>/dev/null
    then
        wsrep_log_error "Parent mysqld process (PID:${WSREP_SST_OPT_PARENT}) terminated unexpectedly."
        exit 32
    fi

    if [ ! -r "$STATDIR/$IST_FILE" ]
    then

        if [ -d "$DATA/.sst" ]; then
            wsrep_log_info "WARNING: Stale temporary SST directory: ${DATA}/.sst from previous state transfer. Removing"
            rm -rf "$DATA/.sst"
        fi
        mkdir -p "$DATA/.sst"
        (recv_joiner "$DATA/.sst" "${stagemsg}-SST" 0 0) &
        jpid=$!
        wsrep_log_info "Proceeding with SST"

        wsrep_log_info "Cleaning the existing datadir and innodb-data/log directories"
        if [ "${OS}" = "FreeBSD" ]; then
            find -E ${ib_home_dir:+"$ib_home_dir"} \
                    ${ib_undo_dir:+"$ib_undo_dir"} \
                    ${ib_log_dir:+"$ib_log_dir"} \
                    "$DATA" -mindepth 1 -prune -regex "$cpat" -o -exec rm -rfv {} 1>&2 \+
        else
            find ${ib_home_dir:+"$ib_home_dir"} \
                 ${ib_undo_dir:+"$ib_undo_dir"} \
                 ${ib_log_dir:+"$ib_log_dir"} \
                 "$DATA" -mindepth 1 -prune -regex "$cpat" -o -exec rm -rfv {} 1>&2 \+
        fi

        get_binlog

        if [ -n "$WSREP_SST_OPT_BINLOG" ]; then
            binlog_dir=$(dirname "$WSREP_SST_OPT_BINLOG")
            cd "$binlog_dir"
            wsrep_log_info "Cleaning the binlog directory $binlog_dir as well"
            rm -fv "$WSREP_SST_OPT_BINLOG".[0-9]* 1>&2 \+ || true
            binlog_index="${WSREP_SST_OPT_BINLOG_INDEX%.index}.index"
            [ -f "$binlog_index" ] && rm -fv "$binlog_index" 1>&2 \+ || true
            cd "$OLD_PWD"
        fi

        TDATA="$DATA"
        DATA="$DATA/.sst"

        MAGIC_FILE="$DATA/$INFO_FILE"
        wsrep_log_info "Waiting for SST streaming to complete!"
        monitor_process $jpid

        get_proc

        if [[ ! -s "$DATA/xtrabackup_checkpoints" ]];then
            wsrep_log_error "xtrabackup_checkpoints missing, failed mariabackup/SST on donor"
            exit 2
        fi

        # Compact backups are not supported by mariabackup
        if grep -q 'compact = 1' "$DATA/xtrabackup_checkpoints"; then
            wsrep_log_info "Index compaction detected"
            wsrel_log_error "Compact backups are not supported by mariabackup"
            exit 2
        fi

        qpfiles=$(find "$DATA" -maxdepth 1 -type f -name '*.qp' -print -quit)
        if [ -n "$qpfiles" ]; then
            wsrep_log_info "Compressed qpress files found"

            if [ ! -x "$(command -v qpress)" ]; then
                wsrep_log_error "qpress not found in path: $PATH"
                exit 22
            fi

            if [[ -n "$progress" ]] && pv --help | grep -q 'line-mode';then
                count=$(find "$DATA" -type f -name '*.qp' | wc -l)
                count=$(( count*2 ))
                if pv --help | grep -q FORMAT;then
                    pvopts="-f -s $count -l -N Decompression -F '%N => Rate:%r Elapsed:%t %e Progress: [%b/$count]'"
                else
                    pvopts="-f -s $count -l -N Decompression"
                fi
                pcmd="pv $pvopts"
                adjust_progress
                dcmd="$pcmd | xargs -n 2 qpress -T${nproc}d"
            else
                dcmd="xargs -n 2 qpress -T${nproc}d"
            fi

            # Decompress the qpress files
            wsrep_log_info "Decompression with $nproc threads"
            timeit "Joiner-Decompression" "find '$DATA' -type f -name '*.qp' -printf '%p\n%h\n' | $dcmd"
            extcode=$?

            if [[ $extcode -eq 0 ]];then
                wsrep_log_info "Removing qpress files after decompression"
                find "$DATA" -type f -name '*.qp' -delete
                if [[ $? -ne 0 ]];then
                    wsrep_log_error "Something went wrong with deletion of qpress files. Investigate"
                fi
            else
                wsrep_log_error "Decompression failed. Exit code: $extcode"
                exit 22
            fi
        fi

        if  [ -n "$WSREP_SST_OPT_BINLOG" ]; then

            BINLOG_DIRNAME=$(dirname "$WSREP_SST_OPT_BINLOG")
            BINLOG_FILENAME=$(basename "$WSREP_SST_OPT_BINLOG")

            # To avoid comparing data directory and BINLOG_DIRNAME
            mv "$DATA/$BINLOG_FILENAME".* "$BINLOG_DIRNAME/" 2>/dev/null || true

            cd "$BINLOG_DIRNAME"
            for bfile in $(ls -1 "$BINLOG_FILENAME".[0-9]*); do
                echo "$BINLOG_DIRNAME/$bfile" >> "${WSREP_SST_OPT_BINLOG_INDEX%.index}.index"
            done
            cd "$OLD_PWD"

        fi

        wsrep_log_info "Preparing the backup at ${DATA}"
        setup_commands
        timeit "Xtrabackup prepare stage" "$INNOAPPLY"

        if [ $? -ne 0 ]; then
            wsrep_log_error "${MARIABACKUP_BIN} apply finished with errors. Check syslog or ${INNOAPPLYLOG} for details"
            exit 22
        fi

        MAGIC_FILE="$TDATA/$INFO_FILE"
        wsrep_log_info "Moving the backup to ${TDATA}"
        timeit "Xtrabackup move stage" "$INNOMOVE"
        if [[ $? -eq 0 ]];then
            wsrep_log_info "Move successful, removing ${DATA}"
            rm -rf "$DATA"
            DATA="$TDATA"
        else
            wsrep_log_error "Move failed, keeping ${DATA} for further diagnosis"
            wsrep_log_error "Check syslog or ${INNOMOVELOG} for details"
            exit 22
        fi

    else

        wsrep_log_info "${IST_FILE} received from donor: Running IST"

    fi

    if [ ! -r "$MAGIC_FILE" ]; then
        wsrep_log_error "SST magic file ${MAGIC_FILE} not found/readable"
        exit 2
    fi
    wsrep_log_info "Galera co-ords from recovery: $(cat '${MAGIC_FILE}')"
    cat "$MAGIC_FILE" # Output : UUID:seqno wsrep_gtid_domain_id

    wsrep_log_info "Total time on joiner: $totime seconds"
fi

exit 0<|MERGE_RESOLUTION|>--- conflicted
+++ resolved
@@ -260,41 +260,13 @@
                 exit 22
             fi
             stagemsg+="-OpenSSL-Encrypted-3"
-<<<<<<< HEAD
-            if [[ -z $tcert ]];then
-                # no verification
-                if [[ "$WSREP_SST_OPT_ROLE"  == "joiner" ]];then
-=======
             if [ -z "$tcert" ]; then
                 # no verification
                 if [ "$WSREP_SST_OPT_ROLE" = 'joiner' ]; then
->>>>>>> 0e1437e1
                     wsrep_log_info "Decrypting with cert=${tpem}, key=${tkey}, verify=0"
                     tcmd="socat -u openssl-listen:$TSST_PORT,reuseaddr,cert='$tpem',key='$tkey',verify=0$sockopt stdio"
                 else
                     wsrep_log_info "Encrypting with cert=${tpem}, key=${tkey}, verify=0"
-<<<<<<< HEAD
-                    tcmd="socat -u stdio openssl-connect:${REMOTEIP}:${TSST_PORT},cert=${tpem},key=${tkey},verify=0${sockopt}"
-                fi
-            else
-                # CA verification
-                if [[ "$WSREP_SST_OPT_ROLE"  == "joiner" ]];then
-                    wsrep_log_info "Decrypting with cert=${tpem}, key=${tkey}, cafile=${tcert}"
-                    tcmd="socat -u openssl-listen:${TSST_PORT},reuseaddr,cert=${tpem},key=${tkey},cafile=${tcert}${sockopt} stdio"
-                else
-                    if [ -n "$WSREP_SST_OPT_REMOTE_USER" ]; then
-                        CN_option=",commonname=$WSREP_SST_OPT_REMOTE_USER"
-                    else
-                        CN_option=""
-                    fi
-                    wsrep_log_info "Encrypting with cert=${tpem}, key=${tkey}, cafile=${tcert}"
-                    tcmd="socat -u stdio openssl-connect:${REMOTEIP}:${TSST_PORT},cert=${tpem},key=${tkey},cafile=${tcert}${CN_option}${sockopt}"
-                fi
-            fi
-        else 
-            if [[ "$WSREP_SST_OPT_ROLE"  == "joiner" ]];then
-                tcmd="socat -u TCP-LISTEN:${TSST_PORT},reuseaddr${sockopt} stdio"
-=======
                     tcmd="socat -u stdio openssl-connect:$REMOTEIP:$TSST_PORT,cert='$tpem',key='$tkey',verify=0$sockopt"
                 fi
             else
@@ -314,37 +286,11 @@
         else
             if [ "$WSREP_SST_OPT_ROLE" = 'joiner' ]; then
                 tcmd="socat -u TCP-LISTEN:$TSST_PORT,reuseaddr$sockopt stdio"
->>>>>>> 0e1437e1
             else
                 tcmd="socat -u stdio TCP:$REMOTEIP:$TSST_PORT$sockopt"
             fi
         fi
     fi
-<<<<<<< HEAD
-}
-
-parse_cnf()
-{
-    local group=$1
-    local var=$2
-    # print the default settings for given group using my_print_default.
-    # remove possible 'loose' variable name prefix
-    # normalize the variable names specified in cnf file (user can use _ or - for example log-bin or log_bin)
-    # then grep for needed variable
-    # finally get the variable value (if variables has been specified multiple time use the last value only)
-    reval=$($MY_PRINT_DEFAULTS $group | \
-            awk -F= '{ sub(/^--loose/,"-",$0); \
-                       if ($1 ~ /_/) \
-                           { gsub(/_/,"-",$1); print $1"="$2 } \
-                       else \
-                           { print $0 }}' | \
-            grep -- "--$var=" | cut -d= -f2- | tail -1)
-    if [[ -z $reval ]];then 
-        [[ -n $3 ]] && reval=$3
-    fi
-    echo $reval
-=======
->>>>>>> 0e1437e1
 }
 
 get_footprint()
@@ -391,56 +337,16 @@
 
 check_server_ssl_config()
 {
-<<<<<<< HEAD
-    local section=$1
-    tcert=$(parse_cnf $section ssl-ca "")
-    tpem=$(parse_cnf $section ssl-cert "")
-    tkey=$(parse_cnf $section ssl-key "")
-    if [ 0 -eq $encrypt -a -n "$tpem" -a -n "$tkey" ]
-    then
-         encrypt=3 # enable cert/key SSL encyption
-
-         # avoid CA verification if not set explicitly:
-         # nodes may happen to have different CA if self-generated
-         # zeroing up tcert does the trick
-         local mode=$(parse_cnf SST ssl-mode "")
-         [[ ${mode} = *VERIFY* ]] || tcert=""
-    fi
-=======
     local section="$1"
     tcert=$(parse_cnf "$section" 'ssl-ca')
     tpem=$(parse_cnf "$section" 'ssl-cert')
     tkey=$(parse_cnf "$section" 'ssl-key')
->>>>>>> 0e1437e1
 }
 
 read_cnf()
 {
     sfmt=$(parse_cnf sst streamfmt "mbstream")
     tfmt=$(parse_cnf sst transferfmt "socat")
-<<<<<<< HEAD
-    tcert=$(parse_cnf sst tca "")
-    tpem=$(parse_cnf sst tcert "")
-    tkey=$(parse_cnf sst tkey "")
-    encrypt=$(parse_cnf sst encrypt 0)
-    tmode=$(parse_cnf sst ssl-mode "DISABLED" | tr [:lower:] [:upper:])
-
-    if [ -z "$tpem" -a -z "$tkey" -a -z "$tcert" ]
-    then # no old-style SSL config in [sst]
-        if [ "$tmode" != "DISABLED" ]
-        then # backward-incompatible behavior
-            check_server_ssl_config "sst"
-            if [ -z "$tpem" -a -z "$tkey" -a -z "$tcert" ]
-            then # no new-stype SSL config in [sst], try server-wide SSL config
-                check_server_ssl_config "mysqld.$WSREP_SST_OPT_SUFFIX_VALUE"
-                if [ -z "$tpem" -a -z "$tkey" -a -z "$tcert" ]
-                then
-                    check_server_ssl_config "mysqld"
-                fi
-            fi
-        fi
-    fi
-=======
 
     encrypt=$(parse_cnf 'sst' 'encrypt' 0)
     tmode=$(parse_cnf 'sst' 'ssl-mode' 'DISABLED' | tr [:lower:] [:upper:])
@@ -489,7 +395,6 @@
         fi
     fi
 
->>>>>>> 0e1437e1
     wsrep_log_info "SSL configuration: CA='"$tcert"', CERT='"$tpem"'," \
                    "KEY='"$tkey"', MODE='"$tmode"', encrypt="$encrypt
 
@@ -527,7 +432,7 @@
 
     if [[ $encrypt -eq 1 ]]; then
         wsrep_log_error "Xtrabackup-based encryption is currently not" \
-                        "supported with MariaBackup"
+            "supported with MariaBackup"
         exit 2
     fi
 }
@@ -749,11 +654,7 @@
     set -e
     popd 1>/dev/null
 
-<<<<<<< HEAD
-    if [[ ${RC[0]} -eq 124 ]];then 
-=======
     if [[ ${RC[0]} -eq 124 ]];then
->>>>>>> 0e1437e1
         wsrep_log_error "Possible timeout in receiving first data from " \
                         "donor in gtid stage: exit codes: ${RC[@]}"
         exit 32
@@ -767,46 +668,27 @@
         fi
     done
 
-<<<<<<< HEAD
-    if [[ $checkf -eq 1 ]]; then
-        if [[ ! -r "${MAGIC_FILE}" ]];then
-            # this message should cause joiner to abort
-            wsrep_log_error "receiving process ended without creating " \
-                            "'${MAGIC_FILE}'"
-            wsrep_log_info "Contents of datadir" 
-=======
     if [ $checkf -eq 1 ]; then
         if [ ! -r "$MAGIC_FILE" ]; then
             # this message should cause joiner to abort
             wsrep_log_error "receiving process ended without creating " \
                             "'${MAGIC_FILE}'"
             wsrep_log_info "Contents of datadir"
->>>>>>> 0e1437e1
             wsrep_log_info "$(ls -l ${dir}/*)"
             exit 32
         fi
 
         # check donor supplied secret
-<<<<<<< HEAD
-        SECRET=$(grep "$SECRET_TAG " ${MAGIC_FILE} 2>/dev/null | cut -d ' ' -f 2)
-        if [[ $SECRET != $MY_SECRET ]]; then
-=======
         SECRET=$(grep "$SECRET_TAG " "$MAGIC_FILE" 2>/dev/null | cut -d ' ' -f 2)
         if [ "$SECRET" != "$MY_SECRET" ]; then
->>>>>>> 0e1437e1
             wsrep_log_error "Donor does not know my secret!"
             wsrep_log_info "Donor:'$SECRET', my:'$MY_SECRET'"
             exit 32
         fi
 
         # remove secret from magic file
-<<<<<<< HEAD
-        grep -v "$SECRET_TAG " ${MAGIC_FILE} > ${MAGIC_FILE}.new
-        mv ${MAGIC_FILE}.new ${MAGIC_FILE}
-=======
         grep -v "$SECRET_TAG " "$MAGIC_FILE" > "$MAGIC_FILE.new"
         mv "$MAGIC_FILE.new" "$MAGIC_FILE"
->>>>>>> 0e1437e1
     fi
 }
 
@@ -819,17 +701,10 @@
     set +e
     timeit "$msg" "$strmcmd | $tcmd; RC=( "\${PIPESTATUS[@]}" )"
     set -e
-<<<<<<< HEAD
-    popd 1>/dev/null 
-
-    for ecode in "${RC[@]}";do 
-        if [[ $ecode -ne 0 ]];then 
-=======
     popd 1>/dev/null
 
     for ecode in "${RC[@]}";do
         if [[ $ecode -ne 0 ]];then
->>>>>>> 0e1437e1
             wsrep_log_error "Error while sending data to joiner node: " \
                             "exit codes: ${RC[@]}"
             exit 32
@@ -1041,11 +916,6 @@
             echo "$SECRET_TAG $WSREP_SST_OPT_REMOTE_PSWD" >> "$MAGIC_FILE"
         fi
 
-        if [[ -n ${WSREP_SST_OPT_REMOTE_PSWD} ]]; then
-            # Let joiner know that we know its secret
-            echo "$SECRET_TAG ${WSREP_SST_OPT_REMOTE_PSWD}" >> ${MAGIC_FILE}
-        fi
-
         ttcmd="$tcmd"
 
         if [ -n "$scomp" ]; then
@@ -1145,11 +1015,8 @@
 
     ib_undo_dir="$INNODB_UNDO_DIR"
 
-<<<<<<< HEAD
-=======
     stagemsg="Joiner-Recv"
 
->>>>>>> 0e1437e1
     sencrypted=1
     nthreads=1
 
@@ -1184,30 +1051,7 @@
         MY_SECRET="" # for check down in recv_joiner()
     fi
 
-<<<<<<< HEAD
-    if [[ "$tmode" = *"VERIFY"* ]]
-    then # backward-incompatible behavior
-        if [ -n "$tpem" ]
-        then
-            # find out my Common Name
-            wsrep_check_programs openssl
-            CN=$(openssl x509 -noout -subject -in $tpem | \
-                 tr "," "\n" | grep "CN =" | cut -d= -f2 | sed s/^\ // | \
-                 sed s/\ %//)
-        else
-            CN=""
-        fi
-        MY_SECRET=$(wsrep_gen_secret)
-        # Add authentication data to address
-        ADDR="$CN:$MY_SECRET@$ADDR"
-    else
-        MY_SECRET="" # for check down in recv_joiner()
-    fi # tmode == *VERIFY*
-
-    wait_for_listen ${SST_PORT} "${ADDR}" ${MODULE} &
-=======
     wait_for_listen "$SST_PORT" "$ADDR" "$MODULE" &
->>>>>>> 0e1437e1
 
     trap sig_joiner_cleanup HUP PIPE INT TERM
     trap cleanup_joiner EXIT
