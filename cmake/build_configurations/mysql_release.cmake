# Copyright (c) 2010, 2011, Oracle and/or its affiliates. All rights reserved.
# Copyright (c) 2011, 2021, MariaDB Corporation.
# 
# This program is free software; you can redistribute it and/or modify
# it under the terms of the GNU General Public License as published by
# the Free Software Foundation; version 2 of the License.
#
# This program is distributed in the hope that it will be useful,
# but WITHOUT ANY WARRANTY; without even the implied warranty of
# MERCHANTABILITY or FITNESS FOR A PARTICULAR PURPOSE.  See the
# GNU General Public License for more details.
#
# You should have received a copy of the GNU General Public License
# along with this program; if not, write to the Free Software
# Foundation, Inc., 51 Franklin St, Fifth Floor, Boston, MA  02110-1335  USA 

# This file includes build settings used for MySQL release

INCLUDE(CheckIncludeFiles)
INCLUDE(CheckLibraryExists)
INCLUDE(CheckTypeSize)

# XXX package_name.cmake uses this too, move it somewhere global
CHECK_TYPE_SIZE("void *" SIZEOF_VOIDP)
IF(SIZEOF_VOIDP EQUAL 4)
  SET(32BIT 1)
ENDIF()
IF(SIZEOF_VOIDP EQUAL 8)
  SET(64BIT 1)
ENDIF()

# include aws_key_management plugin in release builds
OPTION(AWS_SDK_EXTERNAL_PROJECT  "Allow download and build AWS C++ SDK" ON)

SET(FEATURE_SET "community" CACHE STRING 
" Selection of features. Options are
 - xsmall : 
 - small: embedded
 - classic: embedded + archive + federated + blackhole 
 - large :  embedded + archive + federated + blackhole + innodb
 - xlarge:  embedded + archive + federated + blackhole + innodb + partition
 - community:  all  features (currently == xlarge)
"
)

SET(FEATURE_SET_xsmall  1)
SET(FEATURE_SET_small   2)
SET(FEATURE_SET_classic 3)
SET(FEATURE_SET_large   5)
SET(FEATURE_SET_xlarge  6)
SET(FEATURE_SET_community 7)

IF(FEATURE_SET)
  STRING(TOLOWER ${FEATURE_SET} feature_set)
  SET(num ${FEATURE_SET_${feature_set}})
  IF(NOT num)
   MESSAGE(FATAL_ERROR "Invalid FEATURE_SET option '${feature_set}'. 
   Should be xsmall, small, classic, large, or community
   ")
  ENDIF()
  SET(PLUGIN_PARTITION "NO")
  IF(num EQUAL FEATURE_SET_xsmall)
    SET(WITH_NONE ON)
  ENDIF()
  
  IF(num GREATER FEATURE_SET_xsmall AND NOT WIN32)
    SET(WITH_EMBEDDED_SERVER ON CACHE BOOL "")
  ENDIF()
  IF(num GREATER FEATURE_SET_small)
    SET(PLUGIN_ARCHIVE "STATIC")
    SET(PLUGIN_BLACKHOLE "STATIC")
    SET(PLUGIN_FEDERATEDX "STATIC")
    SET(PLUGIN_FEEDBACK "STATIC")
  ENDIF()
  IF(num GREATER FEATURE_SET_classic)
    SET(PLUGIN_INNOBASE "STATIC")
  ENDIF()
  IF(num GREATER FEATURE_SET_large)
    SET(PLUGIN_PARTITION "STATIC")
    #SET(PLUGIN_CASSANDRA "STATIC")
  ENDIF()
  IF(num GREATER FEATURE_SET_xlarge)
   # OPTION(WITH_ALL ON) 
   # better no set this, otherwise server would be linked 
   # statically with experimental stuff like audit_null
  ENDIF()
ENDIF()

SET(WITH_INNODB_SNAPPY OFF CACHE STRING "")
SET(WITH_NUMA 0 CACHE BOOL "")
SET(CPU_LEVEL1_DCACHE_LINESIZE 0)

IF(NOT EXISTS ${CMAKE_SOURCE_DIR}/.git)
  SET(GIT_EXECUTABLE GIT_EXECUTABLE-NOTFOUND CACHE FILEPATH "")
ENDIF()

IF(WIN32)
  SET(INSTALL_MYSQLTESTDIR "" CACHE STRING "")
  SET(INSTALL_SQLBENCHDIR  "" CACHE STRING "")
  SET(INSTALL_SUPPORTFILESDIR ""  CACHE STRING "")
ELSEIF(RPM)
  SET(WITH_SSL system CACHE STRING "")
  SET(WITH_ZLIB system CACHE STRING "")
  SET(CHECKMODULE /usr/bin/checkmodule CACHE FILEPATH "")
  SET(SEMODULE_PACKAGE /usr/bin/semodule_package CACHE FILEPATH "")
  SET(WITH_JEMALLOC "yes" CACHE STRING "")
<<<<<<< HEAD
  SET(PLUGIN_AUTH_SOCKET YES CACHE STRING "")
=======
  IF(RPM MATCHES "fedora|centos|rhel")
    SET(WITH_INNODB_BZIP2 OFF CACHE STRING "")
    SET(WITH_INNODB_LZO OFF CACHE STRING "")
    SET(WITH_ROCKSDB_BZip2 OFF CACHE STRING "")
  ENDIF()
  IF(RPM MATCHES "opensuse|sles|centos|rhel")
    SET(WITH_INNODB_LZ4 OFF CACHE STRING "")
    SET(WITH_ROCKSDB_LZ4 OFF CACHE STRING "")
    SET(GRN_WITH_LZ4 no CACHE STRING "")
  ENDIF()
>>>>>>> a6383a19
ELSEIF(DEB)
  SET(WITH_SSL system CACHE STRING "")
  SET(WITH_ZLIB system CACHE STRING "")
  SET(WITH_LIBWRAP ON)
  SET(HAVE_EMBEDDED_PRIVILEGE_CONTROL ON)
  SET(WITH_JEMALLOC "yes" CACHE STRING "")
<<<<<<< HEAD
  SET(PLUGIN_AUTH_SOCKET YES CACHE STRING "")
=======
  SET(WITH_INNODB_BZIP2 OFF CACHE STRING "")
  SET(WITH_INNODB_LZMA OFF CACHE STRING "")
  SET(WITH_INNODB_LZO OFF CACHE STRING "")
  SET(WITH_ROCKSDB_BZip2 OFF CACHE STRING "")
>>>>>>> a6383a19
ELSE()
  SET(WITH_SSL bundled CACHE STRING "")
  SET(WITH_PCRE bundled CACHE STRING "")
  SET(WITH_ZLIB bundled CACHE STRING "")
  SET(WITH_JEMALLOC static CACHE STRING "")
<<<<<<< HEAD
  SET(PLUGIN_AUTH_SOCKET STATIC CACHE STRING "")
=======
  SET(WITH_INNODB_BZIP2 OFF CACHE STRING "")
  SET(WITH_INNODB_LZ4 OFF CACHE STRING "")
  SET(WITH_INNODB_LZO OFF CACHE STRING "")
  SET(WITH_ROCKSDB_BZip2 OFF CACHE STRING "")
  SET(WITH_ROCKSDB_LZ4 OFF CACHE STRING "")
  SET(GRN_WITH_LZ4 no CACHE STRING "")
>>>>>>> a6383a19
ENDIF()

IF(NOT COMPILATION_COMMENT)
  SET(COMPILATION_COMMENT "MariaDB Server")
ENDIF()

IF(WIN32)
  IF(NOT CMAKE_USING_VC_FREE_TOOLS)
    # Sign executables with authenticode certificate
    SET(SIGNCODE 1 CACHE BOOL "")
  ENDIF()
ENDIF()

IF(UNIX)
  SET(WITH_EXTRA_CHARSETS all CACHE STRING "")
  SET(PLUGIN_AUTH_PAM YES CACHE BOOL "")

  IF(CMAKE_SYSTEM_NAME STREQUAL "Linux")
    IF(NOT IGNORE_AIO_CHECK)
      # Ensure aio is available on Linux (required by InnoDB)
      CHECK_INCLUDE_FILES(libaio.h HAVE_LIBAIO_H)
      CHECK_LIBRARY_EXISTS(aio io_queue_init "" HAVE_LIBAIO)
      IF(NOT HAVE_LIBAIO_H OR NOT HAVE_LIBAIO)
        UNSET(HAVE_LIBAIO_H CACHE)
        UNSET(HAVE_LIBAIO CACHE)
        MESSAGE(FATAL_ERROR "
        aio is required on Linux, you need to install the required library:

          Debian/Ubuntu:              apt-get install libaio-dev
          RedHat/Fedora/Oracle Linux: yum install libaio-devel
          SuSE:                       zypper install libaio-devel

          If you really do not want it, pass -DIGNORE_AIO_CHECK=ON to cmake.
        ")
      ENDIF()

      # Unfortunately, linking shared libmysqld with static aio
      # does not work,  unless we add also dynamic one. This also means
      # libmysqld.so will depend on libaio.so
      #SET(LIBMYSQLD_SO_EXTRA_LIBS aio)
    ENDIF()
  ENDIF()

ENDIF()

# Compiler options
IF(UNIX)  

  # Default GCC flags
  IF(CMAKE_COMPILER_IS_GNUCC)
    SET(COMMON_C_FLAGS               "-g -static-libgcc -fno-omit-frame-pointer -fno-strict-aliasing  -Wno-uninitialized")
    SET(CMAKE_C_FLAGS_DEBUG          "-O ${COMMON_C_FLAGS}")
    SET(CMAKE_C_FLAGS_RELWITHDEBINFO "-O3 ${COMMON_C_FLAGS}")
  ENDIF()
  IF(CMAKE_COMPILER_IS_GNUCXX)
    SET(COMMON_CXX_FLAGS               "-g -static-libgcc -fno-omit-frame-pointer -fno-strict-aliasing -Wno-uninitialized")
    SET(CMAKE_CXX_FLAGS_DEBUG          "-O ${COMMON_CXX_FLAGS}")
    SET(CMAKE_CXX_FLAGS_RELWITHDEBINFO "-O3 ${COMMON_CXX_FLAGS}")
  ENDIF()

  # IBM Z flags
  IF(CMAKE_SYSTEM_PROCESSOR MATCHES "s390x")
    IF(RPM MATCHES "(rhel|centos)6" OR RPM MATCHES "(suse|sles)11")
      SET(z_flags "-funroll-loops -march=z9-109 -mtune=z10 ")
    ELSEIF(RPM MATCHES "(rhel|centos)7" OR RPM MATCHES "(suse|sles)12")
      SET(z_flags "-funroll-loops -march=z196 -mtune=zEC12 ")
    ELSE()
      SET(z_flags "")
    ENDIF()

    IF(CMAKE_COMPILER_IS_GNUCC)
      SET(CMAKE_C_FLAGS_RELWITHDEBINFO "${z_flags}${CMAKE_C_FLAGS_RELWITHDEBINFO}")
    ENDIF()
    IF(CMAKE_COMPILER_IS_GNUCXX)
      SET(CMAKE_CXX_FLAGS_RELWITHDEBINFO "${z_flags}${CMAKE_CXX_FLAGS_RELWITHDEBINFO}")
    ENDIF()
    UNSET(z_flags)
  ENDIF()

  # HPUX flags
  IF(CMAKE_SYSTEM_NAME MATCHES "HP-UX")
    IF(CMAKE_C_COMPILER_ID MATCHES "HP")
      IF(CMAKE_SYSTEM_PROCESSOR MATCHES "ia64")
        SET(COMMON_C_FLAGS                 "+DSitanium2 -mt -AC99")
        SET(COMMON_CXX_FLAGS               "+DSitanium2 -mt -Aa")
        SET(CMAKE_C_FLAGS_DEBUG            "+O0 -g ${COMMON_C_FLAGS}")
        SET(CMAKE_CXX_FLAGS_DEBUG          "+O0 -g ${COMMON_CXX_FLAGS}")
	# We have seen compiler bugs with optimisation and -g, so disabled for now
        SET(CMAKE_C_FLAGS_RELWITHDEBINFO   "+O2 ${COMMON_C_FLAGS}")
        SET(CMAKE_CXX_FLAGS_RELWITHDEBINFO "+O2 ${COMMON_CXX_FLAGS}")
      ENDIF()
    ENDIF()
    SET(WITH_SSL no)
  ENDIF()

  # Linux flags
  IF(CMAKE_SYSTEM_NAME MATCHES "Linux")
    IF(CMAKE_C_COMPILER_ID MATCHES "Intel")
      SET(COMMON_C_FLAGS                 "-static-intel -static-libgcc -g -mp -restrict")
      SET(COMMON_CXX_FLAGS               "-static-intel -static-libgcc -g -mp -restrict -fno-exceptions")
      IF(CMAKE_SYSTEM_PROCESSOR MATCHES "ia64")
        SET(COMMON_C_FLAGS               "${COMMON_C_FLAGS} -no-ftz -no-prefetch")
        SET(COMMON_CXX_FLAGS             "${COMMON_CXX_FLAGS} -no-ftz -no-prefetch")
      ENDIF()
      SET(CMAKE_C_FLAGS_DEBUG            "${COMMON_C_FLAGS}")
      SET(CMAKE_CXX_FLAGS_DEBUG          "${COMMON_CXX_FLAGS}")
      SET(CMAKE_C_FLAGS_RELWITHDEBINFO   "-O3 -unroll2 -ip ${COMMON_C_FLAGS}")
      SET(CMAKE_CXX_FLAGS_RELWITHDEBINFO "-O3 -unroll2 -ip ${COMMON_CXX_FLAGS}")
      SET(WITH_SSL no)
    ENDIF()
  ENDIF()

  # Default Clang flags
  IF(CMAKE_C_COMPILER_ID MATCHES "Clang")
    SET(COMMON_C_FLAGS               "-g -fno-omit-frame-pointer -fno-strict-aliasing")
    SET(CMAKE_C_FLAGS_DEBUG          "${COMMON_C_FLAGS}")
    SET(CMAKE_C_FLAGS_RELWITHDEBINFO "-O3 ${COMMON_C_FLAGS}")
  ENDIF()
  IF(CMAKE_CXX_COMPILER_ID MATCHES "Clang")
    SET(COMMON_CXX_FLAGS               "-g -fno-omit-frame-pointer -fno-strict-aliasing")
    SET(CMAKE_CXX_FLAGS_DEBUG          "${COMMON_CXX_FLAGS}")
    SET(CMAKE_CXX_FLAGS_RELWITHDEBINFO "-O3 ${COMMON_CXX_FLAGS}")
  ENDIF()

  # Solaris flags
  IF(CMAKE_SYSTEM_NAME MATCHES "SunOS")
    IF(CMAKE_SYSTEM_VERSION VERSION_GREATER "5.9")
      # Link mysqld with mtmalloc on Solaris 10 and later
      SET(WITH_MYSQLD_LDFLAGS "-lmtmalloc" CACHE STRING "")
    ENDIF()
    IF(CMAKE_C_COMPILER_ID MATCHES "SunPro")
      IF(CMAKE_SYSTEM_PROCESSOR MATCHES "i386")
        SET(COMMON_C_FLAGS                   "-g -mt -fsimple=1 -ftrap=%none -nofstore -xbuiltin=%all -xlibmil -xlibmopt -xtarget=generic")
        SET(COMMON_CXX_FLAGS                 "-g0 -mt -fsimple=1 -ftrap=%none -nofstore -xbuiltin=%all -features=no%except -xlibmil -xlibmopt -xtarget=generic")
        SET(CMAKE_C_FLAGS_DEBUG              "-xO1 ${COMMON_C_FLAGS}")
        SET(CMAKE_CXX_FLAGS_DEBUG            "-xO1 ${COMMON_CXX_FLAGS}")
        IF(32BIT)
          SET(CMAKE_C_FLAGS_RELWITHDEBINFO   "-xO2 ${COMMON_C_FLAGS}")
          SET(CMAKE_CXX_FLAGS_RELWITHDEBINFO "-xO2 ${COMMON_CXX_FLAGS}")
        ELSEIF(64BIT)
          SET(CMAKE_C_FLAGS_RELWITHDEBINFO   "-xO3 ${COMMON_C_FLAGS}")
          SET(CMAKE_CXX_FLAGS_RELWITHDEBINFO "-xO3 ${COMMON_CXX_FLAGS}")
        ENDIF()
      ELSE() 
        # Assume !x86 is SPARC
        SET(COMMON_C_FLAGS                 "-g -Xa -xstrconst -mt")
        SET(COMMON_CXX_FLAGS               "-g0 -noex -mt")
        IF(32BIT)
          SET(COMMON_C_FLAGS               "${COMMON_C_FLAGS} -xarch=sparc")
          SET(COMMON_CXX_FLAGS             "${COMMON_CXX_FLAGS} -xarch=sparc")
	ENDIF()
        SET(CMAKE_C_FLAGS_DEBUG            "${COMMON_C_FLAGS}")
        SET(CMAKE_CXX_FLAGS_DEBUG          "${COMMON_CXX_FLAGS}")
        SET(CMAKE_C_FLAGS_RELWITHDEBINFO   "-xO3 ${COMMON_C_FLAGS}")
        SET(CMAKE_CXX_FLAGS_RELWITHDEBINFO "-xO3 ${COMMON_CXX_FLAGS}")
      ENDIF()
    ENDIF()
  ENDIF()
ENDIF()<|MERGE_RESOLUTION|>--- conflicted
+++ resolved
@@ -104,9 +104,7 @@
   SET(CHECKMODULE /usr/bin/checkmodule CACHE FILEPATH "")
   SET(SEMODULE_PACKAGE /usr/bin/semodule_package CACHE FILEPATH "")
   SET(WITH_JEMALLOC "yes" CACHE STRING "")
-<<<<<<< HEAD
   SET(PLUGIN_AUTH_SOCKET YES CACHE STRING "")
-=======
   IF(RPM MATCHES "fedora|centos|rhel")
     SET(WITH_INNODB_BZIP2 OFF CACHE STRING "")
     SET(WITH_INNODB_LZO OFF CACHE STRING "")
@@ -117,36 +115,29 @@
     SET(WITH_ROCKSDB_LZ4 OFF CACHE STRING "")
     SET(GRN_WITH_LZ4 no CACHE STRING "")
   ENDIF()
->>>>>>> a6383a19
 ELSEIF(DEB)
   SET(WITH_SSL system CACHE STRING "")
   SET(WITH_ZLIB system CACHE STRING "")
   SET(WITH_LIBWRAP ON)
   SET(HAVE_EMBEDDED_PRIVILEGE_CONTROL ON)
   SET(WITH_JEMALLOC "yes" CACHE STRING "")
-<<<<<<< HEAD
   SET(PLUGIN_AUTH_SOCKET YES CACHE STRING "")
-=======
   SET(WITH_INNODB_BZIP2 OFF CACHE STRING "")
   SET(WITH_INNODB_LZMA OFF CACHE STRING "")
   SET(WITH_INNODB_LZO OFF CACHE STRING "")
   SET(WITH_ROCKSDB_BZip2 OFF CACHE STRING "")
->>>>>>> a6383a19
 ELSE()
   SET(WITH_SSL bundled CACHE STRING "")
   SET(WITH_PCRE bundled CACHE STRING "")
   SET(WITH_ZLIB bundled CACHE STRING "")
   SET(WITH_JEMALLOC static CACHE STRING "")
-<<<<<<< HEAD
   SET(PLUGIN_AUTH_SOCKET STATIC CACHE STRING "")
-=======
   SET(WITH_INNODB_BZIP2 OFF CACHE STRING "")
   SET(WITH_INNODB_LZ4 OFF CACHE STRING "")
   SET(WITH_INNODB_LZO OFF CACHE STRING "")
   SET(WITH_ROCKSDB_BZip2 OFF CACHE STRING "")
   SET(WITH_ROCKSDB_LZ4 OFF CACHE STRING "")
   SET(GRN_WITH_LZ4 no CACHE STRING "")
->>>>>>> a6383a19
 ENDIF()
 
 IF(NOT COMPILATION_COMMENT)
