--- conflicted
+++ resolved
@@ -11,46 +11,18 @@
 # Exit immediately on any error
 set -e
 
-<<<<<<< HEAD
-=======
 # On Buildbot, don't run the mysql-test-run test suite as part of build.
 # It takes a lot of time, and we will do a better test anyway in
 # Buildbot, running the test suite from installed .debs on a clean VM.
-export DEB_BUILD_OPTIONS="nocheck"
-
-# Look up distro-version specific stuff
-#
-# Always keep the actual packaging as up-to-date as possible following the latest
-# Debian policy and targeting Debian Sid. Then case-by-case run in autobake-deb.sh
-# tests for backwards compatibility and strip away parts on older builders.
-
->>>>>>> 069139a5
-CODENAME="$(lsb_release -sc)"
-case "${CODENAME}" in
-	stretch)
-		# MDEV-28022 libzstd-dev-1.1.3 minimum version
-		sed -i -e '/libzstd-dev/d' debian/control
-		;;
-esac
-
-<<<<<<< HEAD
-# This file is invoked from Buildbot and Travis-CI to build deb packages.
-# As both of those CI systems have many parallel jobs that include different
-# parts of the test suite, we don't need to run the mysql-test-run at all when
-# building the deb packages here.
 export DEB_BUILD_OPTIONS="nocheck $DEB_BUILD_OPTIONS"
 
 # General CI optimizations to keep build output smaller
-if [[ $TRAVIS ]] || [[ $GITLAB_CI ]]
+if [[ $GITLAB_CI ]]
 then
-  # On both Travis and Gitlab the output log must stay under 4MB so make the
+  # On Gitlab the output log must stay under 4MB so make the
   # build less verbose
   sed '/Add support for verbose builds/,/^$/d' -i debian/rules
 elif [ -d storage/columnstore/columnstore/debian ]
-=======
-# Don't build rocksdb package on x86 32 bit.
-if [[ $(arch) =~ i[346]86 ]]
->>>>>>> 069139a5
 then
   # ColumnStore is explicitly disabled in the native Debian build, so allow it
   # now when build is triggered by autobake-deb.sh (MariaDB.org) and when the
@@ -62,46 +34,40 @@
   cat storage/columnstore/columnstore/debian/control >> debian/control
 fi
 
-# Don't build or try to put files in a package for selected plugins and components on Travis-CI
-# in order to keep build small (in both duration and disk space)
-if [[ $TRAVIS ]]
+# Look up distro-version specific stuff
+#
+# Always keep the actual packaging as up-to-date as possible following the latest
+# Debian policy and targeting Debian Sid. Then case-by-case run in autobake-deb.sh
+# tests for backwards compatibility and strip away parts on older builders.
+
+remove_rocksdb_tools()
+{
+  sed '/rocksdb-tools/d' -i debian/control
+  sed '/sst_dump/d' -i debian/not-installed
+  if ! grep -q sst_dump debian/mariadb-plugin-rocksdb.install
+  then
+    echo "usr/bin/sst_dump" >> debian/mariadb-plugin-rocksdb.install
+  fi
+}
+
+CODENAME="$(lsb_release -sc)"
+case "${CODENAME}" in
+	stretch)
+		# MDEV-28022 libzstd-dev-1.1.3 minimum version
+		sed -i -e '/libzstd-dev/d' \
+                       -e 's/libcurl4/libcurl3/g' -i debian/control
+		remove_rocksdb_tools
+		;;
+	bionic)
+		remove_rocksdb_tools
+		;;
+esac
+
+if [[ ! "$(dpkg-architecture -q DEB_BUILD_ARCH)" =~ amd64|arm64|ppc64el|s390x ]]
 then
-  # Test suite package not relevant on Travis-CI
-  sed 's|DINSTALL_MYSQLTESTDIR=share/mysql/mysql-test|DINSTALL_MYSQLTESTDIR=false|' -i debian/rules
-  sed '/Package: mariadb-test-data/,/^$/d' -i debian/control
-  sed '/Package: mariadb-test$/,/^$/d' -i debian/control
-
-  # Extra plugins such as Mroonga, Spider, OQgraph, Sphinx and the embedded build can safely be skipped
-  sed 's|-DDEB|-DPLUGIN_MROONGA=NO -DPLUGIN_ROCKSDB=NO -DPLUGIN_SPIDER=NO -DPLUGIN_OQGRAPH=NO -DPLUGIN_PERFSCHEMA=NO -DPLUGIN_SPHINX=NO -DWITH_EMBEDDED_SERVER=OFF -DDEB|' -i debian/rules
-  sed "/Package: mariadb-plugin-mroonga/,/^$/d" -i debian/control
-  sed "/Package: mariadb-plugin-rocksdb/,/^$/d" -i debian/control
-  sed "/Package: mariadb-plugin-spider/,/^$/d" -i debian/control
-  sed "/Package: mariadb-plugin-oqgraph/,/^$/d" -i debian/control
-  sed "/ha_sphinx.so/d" -i debian/mariadb-server-10.5.install
-  sed "/Package: libmariadbd19/,/^$/d" -i debian/control
-  sed "/Package: libmariadbd-dev/,/^$/d" -i debian/control
+  remove_rocksdb_tools
 fi
 
-<<<<<<< HEAD
-# If rocksdb-tools is not available (before Debian Buster and Ubuntu Disco)
-# remove the dependency from the RocksDB plugin so it can install properly
-# and instead ship the one built from MariaDB sources
-if ! apt-cache madison rocksdb-tools | grep 'rocksdb-tools' >/dev/null 2>&1
-then
-  sed '/rocksdb-tools/d' -i debian/control
-  sed '/sst_dump/d' -i debian/not-installed
-  echo "usr/bin/sst_dump" >> debian/mariadb-plugin-rocksdb.install
-fi
-
-# If libcurl4 is not available (before Debian Buster and Ubuntu Bionic)
-# use older libcurl3 instead
-if ! apt-cache madison libcurl4 | grep 'libcurl4' >/dev/null 2>&1
-then
-  sed 's/libcurl4/libcurl3/g' -i debian/control
-fi
-
-=======
->>>>>>> 069139a5
 # Adjust changelog, add new version
 echo "Incrementing changelog and starting build scripts"
 
@@ -117,10 +83,9 @@
 
 echo "Creating package version ${VERSION} ... "
 
-<<<<<<< HEAD
-# On Travis CI and Gitlab-CI, use -b to build binary only packages as there is
+# On Gitlab-CI, use -b to build binary only packages as there is
 # no need to waste time on generating the source package.
-if [[ $TRAVIS ]]
+if [[ $GITLAB_CI ]]
 then
   BUILDPACKAGE_FLAGS="-b"
 fi
@@ -132,8 +97,6 @@
   BUILDPACKAGE_PREPEND=eatmydata
 fi
 
-=======
->>>>>>> 069139a5
 # Build the package
 # Pass -I so that .git and other unnecessary temporary and source control files
 # will be ignored by dpkg-source when creating the tar.gz source package.
@@ -142,9 +105,8 @@
 # If the step above fails due to missing dependencies, you can manually run
 #   sudo mk-build-deps debian/control -r -i
 
-<<<<<<< HEAD
-# Don't log package contents on Travis-CI or Gitlab-CI to save time and log size
-if [[ ! $TRAVIS ]] && [[ ! $GITLAB_CI ]]
+# Don't log package contents on Gitlab-CI to save time and log size
+if [[ ! $GITLAB_CI ]]
 then
   echo "List package contents ..."
   cd ..
@@ -155,15 +117,5 @@
     echo "------------------------------------------------"
   done
 fi
-=======
-echo "List package contents ..."
-cd ..
-for package in `ls *.deb`
-do
-  echo $package | cut -d '_' -f 1
-  dpkg-deb -c $package | awk '{print $1 " " $2 " " $6}' | sort -k 3
-  echo "------------------------------------------------"
-done
->>>>>>> 069139a5
 
 echo "Build complete"