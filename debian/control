Source: mariadb-10.2
Section: database
Priority: optional
Maintainer: MariaDB Developers <maria-developers@lists.launchpad.net>
Build-Depends: bison,
               chrpath,
               cmake (>= 2.7),
               debhelper (>= 9),
               dh-apparmor,
               dh-systemd,
               dpatch,
               gdb,
               libaio-dev [linux-any],
               libboost-dev,
               libcrack2-dev (>= 2.9.0),
               libjemalloc-dev (>= 3.0.0~) [linux-any],
               libjudy-dev,
               libkrb5-dev,
               libncurses5-dev (>= 5.0-6~),
               libnuma-dev,
               libpam0g-dev,
               libpcre3-dev (>= 2:8.35-3.2~),
               libreadline-gplv2-dev,
               libssl-dev | libssl1.0-dev,
               libsnappy-dev,
               libsystemd-dev,
               libxml2-dev,
               lsb-release,
               perl (>= 5.6.0),
               po-debconf,
               psmisc,
               unixodbc-dev,
               uuid-dev,
               zlib1g-dev (>= 1:1.1.3-5~)
Standards-Version: 3.8.2
Homepage: http://mariadb.org/
Vcs-Browser: https://github.com/MariaDB/server/
Vcs-Git: https://github.com/MariaDB/server.git

Package: libmariadb3
Architecture: any
Section: libs
Depends: mariadb-common, ${misc:Depends}, ${shlibs:Depends}
Conflicts: mariadb-galera-server-10.0 (<< 10.0.5),
           mariadb-galera-server-5.5 (<< 5.5.33),
           mariadb-server-10.0 (<< 10.0.5),
           mariadb-server-5.1,
           mariadb-server-5.2,
           mariadb-server-5.3,
           mariadb-server-5.5 (<< 5.5.33),
           libmariadbclient18 (<< 10.2.0)
Breaks: libmariadbclient18 (<< ${source:Version})
Replaces: libmariadbclient18 (<< ${source:Version}),
          libmysqlclient19,
          libmysqlclient20
Provides: libmysqlclient19,
          libmysqlclient20
Description: MariaDB database client library
 MariaDB is a fast, stable and true multi-user, multi-threaded SQL database
 server. SQL (Structured Query Language) is the most popular database query
 language in the world. The main goals of MariaDB are speed, robustness and
 ease of use.
 .
 This package includes the client library.

Package: libmariadbclient18
Section: libs
Architecture: any
Depends: libmariadb3 (= ${binary:Version}), ${misc:Depends}
Replaces: libmariadbclient18
Provides: libmariadbclient18
Description: Virtual package to satisfy external depends
 MariaDB is a fast, stable and true multi-user, multi-threaded SQL database
 server. SQL (Structured Query Language) is the most popular database query
 language in the world. The main goals of MariaDB are speed, robustness and
 ease of use.
 .
 This package provides compatibility symlinks for libmariadb3

Package: libmysqlclient18
Section: libs
Architecture: any
Depends: libmariadb3 (= ${binary:Version}), ${misc:Depends}
Replaces: libmysqlclient18
Provides: libmysqlclient18
Description: Virtual package to satisfy external depends
 MariaDB is a fast, stable and true multi-user, multi-threaded SQL database
 server. SQL (Structured Query Language) is the most popular database query
 language in the world. The main goals of MariaDB are speed, robustness and
 ease of use.
 .
 This package provides compatibility symlinks for libmariadb3

Package: libmariadb-dev
Architecture: any
Section: libdevel
Depends: libmariadb3 (= ${binary:Version}),
         zlib1g-dev,
         ${misc:Depends},
         ${shlibs:Depends}
Breaks: libmariadbclient-dev, libmysqlclient-dev
Replaces: libmariadbclient-dev, libmysqlclient-dev
Conflicts: libmariadbclient16-dev,
           libmysqlclient10-dev,
           libmysqlclient12-dev,
           libmysqlclient14-dev,
           libmysqlclient15-dev,
           libmysqlclient16-dev
Provides: libmariadbclient-dev, libmariadbclient-dev-compat, libmysqlclient-dev
Description: MariaDB database development files
 MariaDB is a fast, stable and true multi-user, multi-threaded SQL database
 server. SQL (Structured Query Language) is the most popular database query
 language in the world. The main goals of MariaDB are speed, robustness and
 ease of use.
 .
 This package includes development libraries and header files.

Package: libmariadbd19
Architecture: any
Section: libs
Depends: ${misc:Depends}, ${shlibs:Depends}
Multi-Arch: same
Breaks: libmariadbd-dev (<< ${source:Version})
Replaces: libmariadbd-dev (<< ${source:Version})
Description: MariaDB embedded database, shared library
 MariaDB is a fast, stable and true multi-user, multi-threaded SQL database
 server. SQL (Structured Query Language) is the most popular database query
 language in the world. The main goals of MariaDB are speed, robustness and
 ease of use.
 .
 This package includes a shared library for embedded MariaDB applications

Package: libmariadbd-dev
Architecture: any
Section: libdevel
Provides: libmysqld-dev
Pre-Depends: ${misc:Pre-Depends}
Depends: libmariadb-dev (= ${binary:Version}),
        libmariadbd19 (= ${binary:Version}),
        ${misc:Depends},
        ${shlibs:Depends}
Breaks: libmysqld-dev
Replaces: libmysqld-dev
Description: MariaDB embedded database, development files
 MariaDB is a fast, stable and true multi-user, multi-threaded SQL database
 server. SQL (Structured Query Language) is the most popular database query
 language in the world. The main goals of MariaDB are speed, robustness and
 ease of use.
 .
 This package includes the embedded server library development and header files.

Package: mysql-common
Architecture: all
Depends: ${misc:Depends}, ${shlibs:Depends}
Description: MariaDB database common files (e.g. /etc/mysql/my.cnf)
 MariaDB is a fast, stable and true multi-user, multi-threaded SQL database
 server. SQL (Structured Query Language) is the most popular database query
 language in the world. The main goals of MariaDB are speed, robustness and
 ease of use.
 .
 This package includes files needed by all versions of the client library
 (e.g. /etc/mysql/my.cnf).

Package: mariadb-common
Architecture: all
Depends: mysql-common, ${misc:Depends}, ${shlibs:Depends}
Description: MariaDB database common files (e.g. /etc/mysql/conf.d/mariadb.cnf)
 MariaDB is a fast, stable and true multi-user, multi-threaded SQL database
 server. SQL (Structured Query Language) is the most popular database query
 language in the world. The main goals of MariaDB are speed, robustness and
 ease of use.
 .
 This package includes files needed by all versions of the client library
 (e.g. /etc/mysql/conf.d/mariadb.cnf).

Package: mariadb-client-core-10.2
Architecture: any
Depends: mariadb-common (>= ${source:Version}),
         ${misc:Depends},
         ${shlibs:Depends}
Conflicts: mariadb-client-10.0,
           mariadb-client-10.1,
           mariadb-client-5.1,
           mariadb-client-5.2,
           mariadb-client-5.3,
           mariadb-client-5.5,
           mariadb-client-core-10.0,
           mariadb-client-core-10.1,
           mariadb-client-core-5.1,
           mariadb-client-core-5.2,
           mariadb-client-core-5.3,
           mariadb-client-core-5.5,
           mysql-client (<< 5.0.51),
           mysql-client-5.0,
           mysql-client-5.1 (<< ${source:Version}),
           mysql-client-5.5 (<< ${source:Version}),
           mysql-client-core-5.1,
           mysql-client-core-5.5,
           mysql-client-core-5.6,
           mysql-client-core-5.7,
           virtual-mysql-client-core
Replaces: mariadb-client-10.0,
          mariadb-client-10.1,
          mariadb-client-5.1,
          mariadb-client-5.2,
          mariadb-client-5.3,
          mariadb-client-5.5,
          mariadb-client-core-10.0,
          mariadb-client-core-10.1,
          mariadb-client-core-5.1,
          mariadb-client-core-5.2,
          mariadb-client-core-5.3,
          mariadb-client-core-5.5,
          mysql-client (<< 5.0.51),
          mysql-client-5.0,
          mysql-client-5.1,
          mysql-client-5.5,
          mysql-client-core-5.1,
          mysql-client-core-5.5,
          mysql-client-core-5.6,
          mysql-client-core-5.7,
          virtual-mysql-client-core
Provides: default-mysql-client-core,
          mysql-client-core,
          mysql-client-core-5.1,
          mysql-client-core-5.5,
          mysql-client-core-5.6,
          mysql-client-core-5.7,
          virtual-mysql-client-core
Description: MariaDB database core client binaries
 MariaDB is a fast, stable and true multi-user, multi-threaded SQL database
 server. SQL (Structured Query Language) is the most popular database query
 language in the world. The main goals of MariaDB are speed, robustness and
 ease of use.
 .
 This package includes the core client files, as used by Akonadi.

Package: mariadb-client-10.2
Architecture: any
Depends: debianutils (>=1.6),
         mariadb-client-core-10.2 (>= ${source:Version}),
         mariadb-common,
         ${misc:Depends},
         ${perl:Depends},
         ${shlibs:Depends}
Conflicts: mariadb-client (<< ${source:Version}),
           mariadb-client-10.0,
           mariadb-client-10.1,
           mariadb-client-5.1,
           mariadb-client-5.2,
           mariadb-client-5.3,
           mariadb-client-5.5,
           mysql-client (<< 5.0.51),
           mysql-client-5.0,
           mysql-client-5.1,
           mysql-client-5.5,
           mysql-client-5.6,
           mysql-client-5.7,
           virtual-mysql-client
Replaces: mariadb-client (<< ${source:Version}),
          mariadb-client-10.0,
          mariadb-client-10.1,
          mariadb-client-5.1,
          mariadb-client-5.2,
          mariadb-client-5.3,
          mariadb-client-5.5,
          mysql-client (<< 5.0.51),
          mysql-client-5.0,
          mysql-client-5.1,
          mysql-client-5.5,
          mysql-client-5.6,
          mysql-client-5.7,
          virtual-mysql-client
Provides: default-mysql-client,
          mysql-client,
          mysql-client-4.1,
          mysql-client-5.1,
          mysql-client-5.5,
          mysql-client-5.6,
          mysql-client-5.7,
          virtual-mysql-client
Recommends: libdbd-mysql-perl (>= 1.2202), libdbi-perl, libterm-readkey-perl
Description: MariaDB database client binaries
 MariaDB is a fast, stable and true multi-user, multi-threaded SQL database
 server. SQL (Structured Query Language) is the most popular database query
 language in the world. The main goals of MariaDB are speed, robustness and
 ease of use.
 .
 This package includes the client binaries and the additional tools
 innotop and mysqlreport.

Package: mariadb-server-core-10.2
Architecture: any
Depends: mariadb-common (>= ${source:Version}),
         ${misc:Depends},
         ${shlibs:Depends}
Conflicts: mariadb-server-core-10.0,
           mariadb-server-core-10.1,
           mariadb-server-core-5.1,
           mariadb-server-core-5.2,
           mariadb-server-core-5.3,
           mariadb-server-core-5.5,
           mysql-server-5.0,
           mysql-server-core-5.0,
           mysql-server-core-5.1,
           mysql-server-core-5.5,
           mysql-server-core-5.6,
           mysql-server-core-5.7,
           virtual-mysql-server-core
Breaks: mariadb-client-10.0,
        mariadb-client-10.1,
        mariadb-client-10.2 (<< ${source:Version}),
        mariadb-server-10.2 (<< ${source:Version})
Replaces: mariadb-client-10.0,
          mariadb-client-10.1,
          mariadb-client-10.2 (<< ${source:Version}),
          mariadb-server-10.2 (<< ${source:Version}),
          mariadb-server-core-10.0,
          mariadb-server-core-10.1,
          mariadb-server-core-5.1,
          mariadb-server-core-5.2,
          mariadb-server-core-5.3,
          mariadb-server-core-5.5,
          mysql-server-5.0,
          mysql-server-core-5.0,
          mysql-server-core-5.1,
          mysql-server-core-5.5,
          mysql-server-core-5.6,
          mysql-server-core-5.7,
          virtual-mysql-server-core
Provides: default-mysql-server-core,
          mysql-server-core,
          mysql-server-core-5.1,
          mysql-server-core-5.5,
          mysql-server-core-5.6,
          mysql-server-core-5.7,
          virtual-mysql-server-core
Description: MariaDB database core server files
 MariaDB is a fast, stable and true multi-user, multi-threaded SQL database
 server. SQL (Structured Query Language) is the most popular database query
 language in the world. The main goals of MariaDB are speed, robustness and
 ease of use.
 .
 This package includes the core server files, as used by Akonadi.

Package: mariadb-server-10.2
Architecture: any
Suggests: mailx, mariadb-test, netcat-openbsd, tinyca
Recommends: libhtml-template-perl
Pre-Depends: adduser (>= 3.40), debconf, mariadb-common (>= ${source:Version})
Depends: bsdutils,
         coreutils,
         findutils,
         galera-3 (>=25.3),
         gawk,
         iproute | iproute2,
         libdbi-perl,
         lsb-base (>= 3.0-10),
         lsof,
         mariadb-client-10.2 (>= ${source:Version}),
         mariadb-server-core-10.2 (>= ${binary:Version}),
         passwd,
         perl (>= 5.6),
         psmisc,
         rsync,
         socat,
         ${misc:Depends},
         ${shlibs:Depends}
Conflicts: mariadb-server (<< ${source:Version}),
           mariadb-server-10.0,
           mariadb-server-10.1,
           mariadb-server-5.1,
           mariadb-server-5.2,
           mariadb-server-5.3,
           mariadb-server-5.5,
           mariadb-tokudb-engine-10.0,
           mariadb-tokudb-engine-10.1,
           mariadb-tokudb-engine-5.5,
           mysql-server (<< ${source:Version}),
           mysql-server-4.1,
           mysql-server-5.0,
           mysql-server-5.1,
           mysql-server-5.5,
           mysql-server-5.6,
           mysql-server-5.7,
           virtual-mysql-server
Replaces: libmariadbclient-dev (<< 5.5.0),
          libmariadbclient16 (<< 5.3.4),
          mariadb-server (<< ${source:Version}),
          mariadb-server-10.0,
          mariadb-server-10.1,
          mariadb-server-5.1,
          mariadb-server-5.2,
          mariadb-server-5.3,
          mariadb-server-5.5,
          mariadb-tokudb-engine-10.0,
          mariadb-tokudb-engine-10.1,
          mariadb-tokudb-engine-5.5,
          mysql-server (<< ${source:Version}),
          mysql-server-4.1,
          mysql-server-5.0,
          mysql-server-5.1,
          mysql-server-5.5,
          mysql-server-5.6,
          mysql-server-5.7,
          virtual-mysql-server
Provides: default-mysql-server, virtual-mysql-server
Description: MariaDB database server binaries
 MariaDB is a fast, stable and true multi-user, multi-threaded SQL database
 server. SQL (Structured Query Language) is the most popular database query
 language in the world. The main goals of MariaDB are speed, robustness and
 ease of use.
 .
 This package includes the server binaries.

Package: mariadb-server
Architecture: all
Depends: mariadb-server-10.2 (>= ${source:Version}), ${misc:Depends}
Description: MariaDB database server (metapackage depending on the latest version)
 This is an empty package that depends on the current "best" version of
 mariadb-server (currently mariadb-server-10.2), as determined by the MariaDB
 maintainers. Install this package if in doubt about which MariaDB
 version you need. That will install the version recommended by the
 package maintainers.
 .
 MariaDB is a fast, stable and true multi-user, multi-threaded SQL database
 server. SQL (Structured Query Language) is the most popular database query
 language in the world. The main goals of MariaDB are speed, robustness and
 ease of use.

Package: mariadb-client
Architecture: all
Depends: mariadb-client-10.2 (>= ${source:Version}), ${misc:Depends}
Description: MariaDB database client (metapackage depending on the latest version)
 This is an empty package that depends on the current "best" version of
 mariadb-client (currently mariadb-client-10.2), as determined by the MariaDB
 maintainers.  Install this package if in doubt about which MariaDB version
 you want, as this is the one considered to be in the best shape.

Package: mariadb-plugin-connect
Architecture: any
Depends: libxml2,
         mariadb-server-10.2 (= ${binary:Version}),
         unixodbc,
         ${misc:Depends},
         ${shlibs:Depends}
Breaks: mariadb-connect-engine-10.1, mariadb-connect-engine-10.2
Replaces: mariadb-connect-engine-10.1, mariadb-connect-engine-10.2
Description: Connect storage engine for MariaDB
 Connect engine supports a number of file formats (dbf, xml, txt, bin, etc),
 connections to ODBC tables and remote MySQL tables, as well as a number of
 other interesting features.
 This package contains the Connect plugin for MariaDB.

Package: mariadb-plugin-rocksdb
Architecture: any
Depends: mariadb-server-10.2 (= ${binary:Version}),
         ${misc:Depends},
         ${shlibs:Depends}
Recommends: python-mysqldb
Description: RocksDB storage engine for MariaDB
 The RocksDB storage engine is a high performance storage engine, aimed
 at maximising storage efficiency while maintaining InnoDB-like performance.
 This package contains the RocksDB plugin for MariaDB.

Package: mariadb-plugin-oqgraph
Architecture: any
Depends: libjudydebian1,
         mariadb-server-10.2 (= ${binary:Version}),
         ${misc:Depends},
         ${shlibs:Depends}
Breaks: mariadb-oqgraph-engine-10.1, mariadb-oqgraph-engine-10.2
Replaces: mariadb-oqgraph-engine-10.1, mariadb-oqgraph-engine-10.2
Description: OQGraph storage engine for MariaDB
 The OQGraph engine is a computation engine plugin for handling hierarchies
 (trees) and graphs (friend-of-a-friend, etc) cleanly through standard SQL.
 This package contains the OQGraph plugin for MariaDB.

Package: mariadb-plugin-tokudb
Architecture: any
Depends: mariadb-server-10.2 (= ${binary:Version}),
         libjemalloc1 (>= 3.0.0~),
         ${misc:Depends},
         ${shlibs:Depends}
Breaks: mariadb-server-10.0,
        mariadb-server-10.1,
        mariadb-server-10.2 (<< ${source:Version})
Replaces: mariadb-server-10.0,
          mariadb-server-10.1,
          mariadb-server-10.2 (<< ${source:Version})
Description: TokuDB storage engine for MariaDB
 The TokuDB storage engine is for use in high-performance and write-intensive
 environments, offering increased compression and better performance based
 on fractal indexes.
 This package contains the TokuDB plugin for MariaDB.

Package: mariadb-plugin-mroonga
Architecture: any
Depends: mariadb-server-10.2 (= ${binary:Version}),
         ${misc:Depends},
         ${shlibs:Depends}
Breaks: mariadb-server-10.0,
        mariadb-server-10.1,
        mariadb-server-10.2 (<< ${source:Version})
Replaces: mariadb-server-10.0,
          mariadb-server-10.1,
          mariadb-server-10.2 (<< ${source:Version})
Description: Mroonga storage engine for MariaDB
 Mroonga (formerly named Groonga Storage Engine) is a storage engine that
 provides fast CJK-ready full text searching using column store.
 This package contains the Mroonga plugin for MariaDB.

Package: mariadb-plugin-spider
Architecture: any
Depends: mariadb-server-10.2 (= ${binary:Version}),
         ${misc:Depends},
         ${shlibs:Depends}
Breaks: mariadb-server-10.0,
        mariadb-server-10.1,
        mariadb-server-10.2 (<< ${source:Version})
Replaces: mariadb-server-10.0,
          mariadb-server-10.1,
          mariadb-server-10.2 (<< ${source:Version})
Description: Spider storage engine for MariaDB
 The Spider storage engine with built-in sharding features. It supports
 partitioning and xa transactions, and allows tables of different MariaDB
 instances to be handled as if they were on the same insctance. It refers to one
 possible implementation of ISO/IEC 9075-9:2008 SQL/MED.

Package: mariadb-plugin-cassandra
Architecture: any
Depends: mariadb-server-10.2 (= ${binary:Version}),
         ${misc:Depends},
         ${shlibs:Depends}
Breaks: mariadb-server-10.0,
        mariadb-server-10.1,
        mariadb-server-10.2 (<< ${source:Version})
Replaces: mariadb-server-10.0,
          mariadb-server-10.1,
          mariadb-server-10.2 (<< ${source:Version})
Description: Cassandra storage engine for MariaDB
 The Cassandra Storage Engine allows access to data in a Cassandra cluster from
 MariaDB, combining the best of SQL and no-SQL worlds. Cassandra SE (storage
 engine) makes Cassandra's column family appear as a table in MariaDB that you
 can insert to, update, and select from. You can write joins against this table,
 it is possible to join data that's stored in MariaDB with data that's stored in
 Cassandra.

Package: mariadb-plugin-gssapi-server
Architecture: any
Depends: libgssapi-krb5-2,
         mariadb-server-10.2,
         ${misc:Depends},
         ${shlibs:Depends}
Breaks: mariadb-gssapi-server-10.1, mariadb-gssapi-server-10.2
Replaces: mariadb-gssapi-server-10.1, mariadb-gssapi-server-10.2
Description: GSSAPI authentication plugin for MariaDB server

Package: mariadb-plugin-gssapi-client
Architecture: any
Depends: libgssapi-krb5-2,
         mariadb-client-10.2,
         ${misc:Depends},
         ${shlibs:Depends}
Breaks: mariadb-gssapi-client-10.1, mariadb-gssapi-client-10.2
Replaces: mariadb-gssapi-client-10.1, mariadb-gssapi-client-10.2
Description: GSSAPI authentication plugin for MariaDB client

Package: mariadb-backup-10.2
Section: database
Architecture: any
Breaks: mariadb-backup-10.1
Replaces: mariadb-backup-10.1
Depends: mariadb-server-10.2,
         ${misc:Depends},
         ${shlibs:Depends}
Description: Backup tool for MariaDB server

Package: mariadb-plugin-cracklib-password-check
Architecture: any
Depends: libcrack2 (>= 2.9.0),
         mariadb-server-10.2,
         ${misc:Depends},
         ${shlibs:Depends}
Description: CrackLib Password Validation Plugin for MariaDB
 This password validation plugin uses cracklib to allow only
 sufficiently secure (as defined by cracklib) user passwords in MariaDB.

Package: mariadb-plugin-aws-key-management-10.2
Section: database
Architecture: any
<<<<<<< HEAD
Breaks: mariadb-aws-key-management-10.1
Replaces: mariadb-aws-key-management-10.1
Depends: mariadb-server-10.2,
         ${misc:Depends},
         ${shlibs:Depends}
Description: Amazon Web Service Key Management Service Plugin for MariaDB
 This encryption key management plugin gives an interface to the Amazon Web
 Services Key Management Service for managing encryption keys used for MariaDB
 data-at-rest encryption.

Package: mariadb-test
Architecture: any
Depends: mariadb-client-10.2 (= ${binary:Version}),
         mariadb-server-10.2 (= ${binary:Version}),
         mariadb-test-data (= ${source:Version}),
         ${misc:Depends},
         ${shlibs:Depends}
Breaks: mariadb-server-5.5,
        mariadb-test-10.0,
        mariadb-test-10.1,
        mariadb-test-5.5,
        mysql-testsuite,
        mysql-testsuite-5.5,
        mysql-testsuite-5.6,
        mysql-testsuite-5.7,
        virtual-mysql-testsuite
Replaces: mariadb-server-5.5,
          mariadb-test-10.0,
          mariadb-test-10.1,
          mariadb-test-5.5,
          mysql-testsuite,
          mysql-testsuite-5.5,
          mysql-testsuite-5.6,
          mysql-testsuite-5.7,
          virtual-mysql-testsuite
Provides: virtual-mysql-testsuite
Suggests: patch
Description: MariaDB database regression test suite
 MariaDB is a fast, stable and true multi-user, multi-threaded SQL database
 server. SQL (Structured Query Language) is the most popular database query
 language in the world. The main goals of MariaDB are speed, robustness and
 ease of use.
 .
 This package includes the regression test suite.

Package: mariadb-test-data
Architecture: all
Depends: ${misc:Depends}
Breaks: mariadb-test-10.0,
        mariadb-test-10.1,
        mariadb-test-5.5,
        mariadb-test-data-10.0,
        mysql-testsuite,
        mysql-testsuite-5.5,
        mysql-testsuite-5.6,
        mysql-testsuite-5.7
Replaces: mariadb-test-10.0,
          mariadb-test-10.1,
          mariadb-test-5.5,
          mariadb-test-data-10.0,
          mysql-testsuite,
          mysql-testsuite-5.5,
          mysql-testsuite-5.6,
          mysql-testsuite-5.7
Description: MariaDB database regression test suite - data files
 MariaDB is a fast, stable and true multi-user, multi-threaded SQL database
 server. SQL (Structured Query Language) is the most popular database query
 language in the world. The main goals of MariaDB are speed, robustness and
 ease of use.
 .
 This package has the architecture independent data files for the test suite.
=======
Depends: mariadb-client-core-10.1 (= ${binary:Version}),
         ${misc:Depends},
         ${shlibs:Depends}
Description: Backup tool for MariaDB server
>>>>>>> dc7c0803
<|MERGE_RESOLUTION|>--- conflicted
+++ resolved
@@ -571,7 +571,7 @@
 Architecture: any
 Breaks: mariadb-backup-10.1
 Replaces: mariadb-backup-10.1
-Depends: mariadb-server-10.2,
+Depends: mariadb-client-core-10.2 (= ${binary:Version}),
          ${misc:Depends},
          ${shlibs:Depends}
 Description: Backup tool for MariaDB server
@@ -589,7 +589,6 @@
 Package: mariadb-plugin-aws-key-management-10.2
 Section: database
 Architecture: any
-<<<<<<< HEAD
 Breaks: mariadb-aws-key-management-10.1
 Replaces: mariadb-aws-key-management-10.1
 Depends: mariadb-server-10.2,
@@ -660,10 +659,4 @@
  language in the world. The main goals of MariaDB are speed, robustness and
  ease of use.
  .
- This package has the architecture independent data files for the test suite.
-=======
-Depends: mariadb-client-core-10.1 (= ${binary:Version}),
-         ${misc:Depends},
-         ${shlibs:Depends}
-Description: Backup tool for MariaDB server
->>>>>>> dc7c0803
+ This package has the architecture independent data files for the test suite.