--- conflicted
+++ resolved
@@ -617,12 +617,7 @@
     - curl -sS https://mariadb.org/mariadb_release_signing_key.asc -o /etc/apt/trusted.gpg.d/mariadb.asc
     - echo 'deb http://mirror.one.com/mariadb/repo/10.5/debian sid main' > /etc/apt/sources.list.d/mariadb.list
     - apt-get update
-<<<<<<< HEAD
-    # The 10.5.9 relase is missing mariadb-plugin-columnstore, define all other packages but it to avoid hitting the error:
-=======
-    - *test-install-readline-in-sid-for-backwards-compat
     # The 10.5.9 release is missing mariadb-plugin-columnstore, define all other packages but it to avoid hitting the error:
->>>>>>> b25d2a45
     #   The following packages have unmet dependencies:
     #   mariadb-plugin-columnstore : Depends: mariadb-server-10.5 (= 1:10.5.8+maria~sid) but 1:10.5.9+maria~sid is to be installed
     - apt-get install -y libmariadb3 'libmariadb-*' 'libmariadbd*' 'mariadb-c*' 'mariadb-b*' 'mariadb-s*' 'mariadb-t*' 'mariadb-plugin-con*' 'mariadb-plugin-cr*' 'mariadb-plugin-g*' 'mariadb-plugin-m*' 'mariadb-plugin-o*' 'mariadb-plugin-s*'
