--- conflicted
+++ resolved
@@ -494,9 +494,6 @@
     variables:
       - $CI_COMMIT_TAG != null && $SALSA_CI_ENABLE_PIPELINE_ON_TAGS !~ /^(1|yes|true)$/
 
-<<<<<<< HEAD
-mariadb.org-10.7 to mariadb-10.11 upgrade:
-=======
 mariadb.org 10.9 to mariadb upgrade:
   stage: upgrade extras
   needs:
@@ -564,7 +561,6 @@
   allow_failure: true
 
 mariadb.org-10.7 to mariadb upgrade:
->>>>>>> c08d404f
   stage: upgrade extras
   needs:
     - job: build
@@ -629,17 +625,8 @@
     variables:
       - $CI_COMMIT_TAG != null && $SALSA_CI_ENABLE_PIPELINE_ON_TAGS !~ /^(1|yes|true)$/
   allow_failure: true
-<<<<<<< HEAD
-  # Installation on Sid fails on missing liburing1 because upstream 10.11
-  # MariaDB.org buildbot has not run 'apt upgrade' for a long time.
-  # Remove this allow_failure once buildbot has built a new 10.11
-  # release using latest liburing-dev in Debian Sid.
-
-mariadb.org-10.5 to mariadb-10.11 upgrade:
-=======
 
 mariadb.org-10.5 to mariadb upgrade:
->>>>>>> c08d404f
   stage: upgrade extras
   needs:
     - job: build
