# Copyright (C) 2000 MySQL AB & MySQL Finland AB & TCX DataKonsult AB
# 
# This program is free software; you can redistribute it and/or modify
# it under the terms of the GNU General Public License as published by
# the Free Software Foundation; either version 2 of the License, or
# (at your option) any later version.
# 
# This program is distributed in the hope that it will be useful,
# but WITHOUT ANY WARRANTY; without even the implied warranty of
# MERCHANTABILITY or FITNESS FOR A PARTICULAR PURPOSE.  See the
# GNU General Public License for more details.
# 
# You should have received a copy of the GNU General Public License
# along with this program; if not, write to the Free Software
# Foundation, Inc., 59 Temple Place, Suite 330, Boston, MA  02111-1307  USA

# Process this file with automake to create Makefile.in

AUTOMAKE_OPTIONS =	foreign

# These are built from source in the Docs directory
EXTRA_DIST =		INSTALL-SOURCE README COPYING EXCEPTIONS-CLIENT
SUBDIRS =		. include @docs_dirs@ @zlib_dir@ @yassl_dir@ \
			@readline_topdir@ sql-common \
			@thread_dirs@ pstack \
			@sql_union_dirs@ scripts man tests \
			netware @libmysqld_dirs@ \
			@bench_dirs@ support-files @tools_dirs@

DIST_SUBDIRS =		. include @docs_dirs@ zlib \
			@readline_topdir@ sql-common \
			@thread_dirs@ pstack \
			@sql_union_dirs@ scripts @man_dirs@ tests SSL\
			BUILD netware os2 @libmysqld_dirs@ \
			@bench_dirs@ support-files @tools_dirs@

# Relink after clean
linked_sources = linked_client_sources linked_server_sources \
		 linked_libmysql_sources linked_libmysql_r_sources \
		 linked_libmysqld_sources  linked_libmysqldex_sources \
		 linked_include_sources @linked_netware_sources@

CLEANFILES = $(linked_sources)

# This is just so that the linking is done early.
all-local: $(linked_sources)

linked_include_sources:
	cd include; $(MAKE) link_sources
	echo timestamp > linked_include_sources

linked_client_sources:  @linked_client_targets@
	cd client; $(MAKE) link_sources
	echo timestamp > linked_client_sources

linked_libmysql_sources:
	cd libmysql; $(MAKE) link_sources
	echo timestamp > linked_libmysql_sources

linked_libmysql_r_sources: linked_libmysql_sources
	cd libmysql_r; $(MAKE) link_sources
	echo timestamp > linked_libmysql_r_sources

linked_libmysqld_sources:
	cd libmysqld; $(MAKE) link_sources
	echo timestamp > linked_libmysqld_sources

linked_libmysqldex_sources:
	cd libmysqld/examples; $(MAKE) link_sources
	echo timestamp > linked_libmysqldex_sources

linked_netware_sources:
	cd @netware_dir@; $(MAKE) link_sources
	echo timestamp > linked_netware_sources

#avoid recursive make calls in sql directory
linked_server_sources:
	cd sql; rm -f mini_client_errors.c;\
		@LN_CP_F@ ../libmysql/errmsg.c mini_client_errors.c;\
		rm -f pack.c;@LN_CP_F@ ../sql-common/pack.c pack.c;\
		rm -f client.c;@LN_CP_F@ ../sql-common/client.c client.c;\
		rm -f my_time.c;@LN_CP_F@ ../sql-common/my_time.c my_time.c
	echo timestamp > linked_server_sources

# Create permission databases
init-db:		all
	$(top_builddir)/scripts/mysql_install_db

bin-dist:		all
	$(top_builddir)/scripts/make_binary_distribution @MAKE_BINARY_DISTRIBUTION_OPTIONS@

# Remove BK's "SCCS" subdirectories from source distribution
dist-hook:
	rm -rf `find $(distdir) -type d -name SCCS`

tags:
	support-files/build-tags
.PHONY:		init-db bin-dist

# Test installation

test:
<<<<<<< HEAD
	cd mysql-test; ./mysql-test-run && ./mysql-test-run --ps-protocol

test-force:
	cd mysql-test; \
	./mysql-test-run --force ;\
	./mysql-test-run --ps-protocol --force

# Don't update the files from bitkeeper
%::SCCS/s.%
=======
	cd mysql-test; perl mysql-test-run.pl && perl mysql-test-run.pl --ps-protocol
>>>>>>> 27e9a703
<|MERGE_RESOLUTION|>--- conflicted
+++ resolved
@@ -100,16 +100,13 @@
 # Test installation
 
 test:
-<<<<<<< HEAD
-	cd mysql-test; ./mysql-test-run && ./mysql-test-run --ps-protocol
+	cd mysql-test; \
+	perl mysql-test-run.pl && perl mysql-test-run.pl --ps-protocol
 
 test-force:
 	cd mysql-test; \
-	./mysql-test-run --force ;\
-	./mysql-test-run --ps-protocol --force
+	perl mysql-test-run.pl --force ;\
+	perl mysql-test-run.pl --ps-protocol --force
 
 # Don't update the files from bitkeeper
-%::SCCS/s.%
-=======
-	cd mysql-test; perl mysql-test-run.pl && perl mysql-test-run.pl --ps-protocol
->>>>>>> 27e9a703
+%::SCCS/s.%