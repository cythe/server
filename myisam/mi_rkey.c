/* Copyright (C) 2000 MySQL AB & MySQL Finland AB & TCX DataKonsult AB

   This program is free software; you can redistribute it and/or modify
   it under the terms of the GNU General Public License as published by
   the Free Software Foundation; either version 2 of the License, or
   (at your option) any later version.

   This program is distributed in the hope that it will be useful,
   but WITHOUT ANY WARRANTY; without even the implied warranty of
   MERCHANTABILITY or FITNESS FOR A PARTICULAR PURPOSE.  See the
   GNU General Public License for more details.

   You should have received a copy of the GNU General Public License
   along with this program; if not, write to the Free Software
   Foundation, Inc., 59 Temple Place, Suite 330, Boston, MA  02111-1307  USA */

/* Read record based on a key */

#include "myisamdef.h"
#include "rt_index.h"

	/* Read a record using key */
	/* Ordinary search_flag is 0 ; Give error if no record with key */

int mi_rkey(MI_INFO *info, byte *buf, int inx, const byte *key, uint key_len,
	    enum ha_rkey_function search_flag)
{
  uchar *key_buff;
  MYISAM_SHARE *share=info->s;
  MI_KEYDEF *keyinfo;
  HA_KEYSEG *last_used_keyseg;
  uint pack_key_length, use_key_length, nextflag;
  DBUG_ENTER("mi_rkey");
  DBUG_PRINT("enter", ("base: %p  buf: %p  inx: %d  search_flag: %d",
                       info, buf, inx, search_flag));

  if ((inx = _mi_check_index(info,inx)) < 0)
    DBUG_RETURN(my_errno);

  info->update&= (HA_STATE_CHANGED | HA_STATE_ROW_CHANGED);
  info->last_key_func= search_flag;
  keyinfo= share->keyinfo + inx;

<<<<<<< HEAD
  if (info->once_flags & USE_PACKED_KEYS)
=======
  if (!info->use_packed_key)
  {
    if (key_len == 0)
      key_len=USE_WHOLE_KEY;
    /* Save the packed key for later use in the second buffer of lastkey. */
    key_buff=info->lastkey+info->s->base.max_key_length;
    pack_key_length=_mi_pack_key(info, (uint) inx, key_buff, (uchar*) key,
				 key_len, &last_used_keyseg);
    /* Save packed_key_length for use by the MERGE engine. */
    info->pack_key_length= pack_key_length;
    DBUG_EXECUTE("key",_mi_print_key(DBUG_FILE, keyinfo->seg,
				     key_buff, pack_key_length););
  }
  else
>>>>>>> 4025d296
  {
    info->once_flags&= ~USE_PACKED_KEYS;	/* Reset flag */
    /*
      key is already packed!;  This happens when we are using a MERGE TABLE
    */
    key_buff=info->lastkey+info->s->base.max_key_length;
    pack_key_length= key_len;
    bmove(key_buff,key,key_len);
    last_used_keyseg= 0;
  }
  else
  {
    if (key_len == 0)
      key_len=USE_WHOLE_KEY;
    key_buff=info->lastkey+info->s->base.max_key_length;
    pack_key_length=_mi_pack_key(info,(uint) inx, key_buff, (uchar*) key,
				 key_len, &last_used_keyseg);
    DBUG_EXECUTE("key",_mi_print_key(DBUG_FILE, keyinfo->seg,
				     key_buff, pack_key_length););
  }

  if (fast_mi_readinfo(info))
    goto err;
  if (share->concurrent_insert)
    rw_rdlock(&share->key_root_lock[inx]);

  nextflag=myisam_read_vec[search_flag];
  use_key_length=pack_key_length;
  if (!(nextflag & (SEARCH_FIND | SEARCH_NO_FIND | SEARCH_LAST)))
    use_key_length=USE_WHOLE_KEY;

  switch (info->s->keyinfo[inx].key_alg) {
#ifdef HAVE_RTREE_KEYS
  case HA_KEY_ALG_RTREE:
    if (rtree_find_first(info,inx,key_buff,use_key_length,nextflag) < 0)
    {
      my_errno=HA_ERR_CRASHED;
      goto err;
    }
    break;
#endif
  case HA_KEY_ALG_BTREE:
  default:
    if (!_mi_search(info, keyinfo, key_buff, use_key_length,
		  myisam_read_vec[search_flag], info->s->state.key_root[inx]))
    {
      while (info->lastpos >= info->state->data_file_length)
      {
        /*
	  Skip rows that are inserted by other threads since we got a lock
	  Note that this can only happen if we are not searching after an
	  exact key, because the keys are sorted according to position
        */

        if  (_mi_search_next(info, keyinfo, info->lastkey,
			   info->lastkey_length,
			   myisam_readnext_vec[search_flag],
			   info->s->state.key_root[inx]))
	  break;
      }
    }
  }
  if (share->concurrent_insert)
    rw_unlock(&share->key_root_lock[inx]);

  /* Calculate length of the found key;  Used by mi_rnext_same */
  if ((keyinfo->flag & HA_VAR_LENGTH_KEY) && last_used_keyseg &&
      info->lastpos != HA_OFFSET_ERROR)
    info->last_rkey_length= _mi_keylength_part(keyinfo, info->lastkey,
					       last_used_keyseg);
  else
    info->last_rkey_length= pack_key_length;

  /* Check if we don't want to have record back, only error message */
  if (!buf)
    DBUG_RETURN(info->lastpos == HA_OFFSET_ERROR ? my_errno : 0);

  if (!(*info->read_record)(info,info->lastpos,buf))
  {
    info->update|= HA_STATE_AKTIV;		/* Record is read */
    DBUG_RETURN(0);
  }

  info->lastpos = HA_OFFSET_ERROR;		/* Didn't find key */

  /* Store last used key as a base for read next */
  memcpy(info->lastkey,key_buff,pack_key_length);
  info->last_rkey_length= pack_key_length;
  bzero((char*) info->lastkey+pack_key_length,info->s->base.rec_reflength);
  info->lastkey_length=pack_key_length+info->s->base.rec_reflength;

  if (search_flag == HA_READ_AFTER_KEY)
    info->update|=HA_STATE_NEXT_FOUND;		/* Previous gives last row */
err:
  DBUG_RETURN(my_errno);
} /* _mi_rkey */<|MERGE_RESOLUTION|>--- conflicted
+++ resolved
@@ -41,24 +41,7 @@
   info->last_key_func= search_flag;
   keyinfo= share->keyinfo + inx;
 
-<<<<<<< HEAD
   if (info->once_flags & USE_PACKED_KEYS)
-=======
-  if (!info->use_packed_key)
-  {
-    if (key_len == 0)
-      key_len=USE_WHOLE_KEY;
-    /* Save the packed key for later use in the second buffer of lastkey. */
-    key_buff=info->lastkey+info->s->base.max_key_length;
-    pack_key_length=_mi_pack_key(info, (uint) inx, key_buff, (uchar*) key,
-				 key_len, &last_used_keyseg);
-    /* Save packed_key_length for use by the MERGE engine. */
-    info->pack_key_length= pack_key_length;
-    DBUG_EXECUTE("key",_mi_print_key(DBUG_FILE, keyinfo->seg,
-				     key_buff, pack_key_length););
-  }
-  else
->>>>>>> 4025d296
   {
     info->once_flags&= ~USE_PACKED_KEYS;	/* Reset flag */
     /*
@@ -73,9 +56,12 @@
   {
     if (key_len == 0)
       key_len=USE_WHOLE_KEY;
+    /* Save the packed key for later use in the second buffer of lastkey. */
     key_buff=info->lastkey+info->s->base.max_key_length;
     pack_key_length=_mi_pack_key(info,(uint) inx, key_buff, (uchar*) key,
 				 key_len, &last_used_keyseg);
+    /* Save packed_key_length for use by the MERGE engine. */
+    info->pack_key_length= pack_key_length;
     DBUG_EXECUTE("key",_mi_print_key(DBUG_FILE, keyinfo->seg,
 				     key_buff, pack_key_length););
   }
