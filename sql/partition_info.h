#ifndef PARTITION_INFO_INCLUDED
#define PARTITION_INFO_INCLUDED

/* Copyright (c) 2006, 2010, Oracle and/or its affiliates. All rights reserved.

   This program is free software; you can redistribute it and/or modify
   it under the terms of the GNU General Public License as published by
   the Free Software Foundation; version 2 of the License.

   This program is distributed in the hope that it will be useful,
   but WITHOUT ANY WARRANTY; without even the implied warranty of
   MERCHANTABILITY or FITNESS FOR A PARTICULAR PURPOSE.  See the
   GNU General Public License for more details.

   You should have received a copy of the GNU General Public License
   along with this program; if not, write to the Free Software
   Foundation, Inc., 51 Franklin St, Fifth Floor, Boston, MA  02110-1335  USA */

#ifdef USE_PRAGMA_INTERFACE
#pragma interface			/* gcc class implementation */
#endif

#include "sql_class.h"
#include "partition_element.h"
#include "sql_partition.h"

class partition_info;
struct TABLE_LIST;
/* Some function typedefs */
typedef int (*get_part_id_func)(partition_info *part_info, uint32 *part_id,
                                 longlong *func_value);
typedef int (*get_subpart_id_func)(partition_info *part_info, uint32 *part_id);
typedef bool (*check_constants_func)(THD *thd, partition_info *part_info);
 
struct st_ddl_log_memory_entry;

struct Vers_part_info : public Sql_alloc
{
  Vers_part_info() :
    limit(0),
    now_part(NULL),
    hist_part(NULL)
  {
    interval.type= INTERVAL_LAST;
  }
  Vers_part_info(Vers_part_info &src) :
    interval(src.interval),
    limit(src.limit),
    now_part(NULL),
    hist_part(NULL)
  {
  }
  bool initialized()
  {
    if (now_part)
    {
      DBUG_ASSERT(now_part->id != UINT_MAX32);
      DBUG_ASSERT(now_part->type() == partition_element::CURRENT);
      if (hist_part)
      {
        DBUG_ASSERT(hist_part->id != UINT_MAX32);
        DBUG_ASSERT(hist_part->type() == partition_element::HISTORY);
      }
      return true;
    }
    return false;
  }
  struct {
    my_time_t start;
    INTERVAL step;
    enum interval_type type;
    bool is_set() { return type < INTERVAL_LAST; }
  } interval;
  ulonglong limit;
  partition_element *now_part;
  partition_element *hist_part;
};

class partition_info : public Sql_alloc
{
public:
  /*
   * Here comes a set of definitions needed for partitioned table handlers.
   */
  List<partition_element> partitions;
  List<partition_element> temp_partitions;

  List<const char> part_field_list;
  List<const char> subpart_field_list;
  
  /* 
    If there is no subpartitioning, use only this func to get partition ids.
    If there is subpartitioning, use the this func to get partition id when
    you have both partition and subpartition fields.
  */
  get_part_id_func get_partition_id;

  /* Get partition id when we don't have subpartition fields */
  get_part_id_func get_part_partition_id;

  /* 
    Get subpartition id when we have don't have partition fields by we do
    have subpartition ids.
    Mikael said that for given constant tuple 
    {subpart_field1, ..., subpart_fieldN} the subpartition id will be the
    same in all subpartitions
  */
  get_subpart_id_func get_subpartition_id;

  /*
    When we have various string fields we might need some preparation
    before and clean-up after calling the get_part_id_func's. We need
    one such method for get_part_partition_id and one for
    get_subpartition_id.
  */
  get_part_id_func get_part_partition_id_charset;
  get_subpart_id_func get_subpartition_id_charset;

  check_constants_func check_constants;

  /* NULL-terminated array of fields used in partitioned expression */
  Field **part_field_array;
  Field **subpart_field_array;
  Field **part_charset_field_array;
  Field **subpart_charset_field_array;
  /* 
    Array of all fields used in partition and subpartition expression,
    without duplicates, NULL-terminated.
  */
  Field **full_part_field_array;
  /*
    Set of all fields used in partition and subpartition expression.
    Required for testing of partition fields in write_set when
    updating. We need to set all bits in read_set because the row may
    need to be inserted in a different [sub]partition.
  */
  MY_BITMAP full_part_field_set;

  /*
    When we have a field that requires transformation before calling the
    partition functions we must allocate field buffers for the field of
    the fields in the partition function.
  */
  uchar **part_field_buffers;
  uchar **subpart_field_buffers;
  uchar **restore_part_field_ptrs;
  uchar **restore_subpart_field_ptrs;

  Item *part_expr;
  Item *subpart_expr;

  Item *item_free_list;

  struct st_ddl_log_memory_entry *first_log_entry;
  struct st_ddl_log_memory_entry *exec_log_entry;
  struct st_ddl_log_memory_entry *frm_log_entry;

  /* 
    Bitmaps of partitions used by the current query. 
    * read_partitions  - partitions to be used for reading.
    * lock_partitions  - partitions that must be locked (read or write).
    Usually read_partitions is the same set as lock_partitions, but
    in case of UPDATE the WHERE clause can limit the read_partitions set,
    but not neccesarily the lock_partitions set.
    Usage pattern:
    * Initialized in ha_partition::open().
    * read+lock_partitions is set  according to explicit PARTITION,
      WL#5217, in open_and_lock_tables().
    * Bits in read_partitions can be cleared in prune_partitions()
      in the optimizing step.
      (WL#4443 is about allowing prune_partitions() to affect lock_partitions
      and be done before locking too).
    * When the partition enabled handler get an external_lock call it locks
      all partitions in lock_partitions (and remembers which partitions it
      locked, so that it can unlock them later). In case of LOCK TABLES it will
      lock all partitions, and keep them locked while lock_partitions can
      change for each statement under LOCK TABLES.
    * Freed at the same time item_free_list is freed.
  */
  MY_BITMAP read_partitions;
  MY_BITMAP lock_partitions;
  bool bitmaps_are_initialized;

  union {
    longlong *range_int_array;
    LIST_PART_ENTRY *list_array;
    part_column_list_val *range_col_array;
    part_column_list_val *list_col_array;
  };

  Vers_part_info *vers_info;
  
  /********************************************
   * INTERVAL ANALYSIS
   ********************************************/
  /*
    Partitioning interval analysis function for partitioning, or NULL if 
    interval analysis is not supported for this kind of partitioning.
  */
  get_partitions_in_range_iter get_part_iter_for_interval;
  /*
    Partitioning interval analysis function for subpartitioning, or NULL if
    interval analysis is not supported for this kind of partitioning.
  */
  get_partitions_in_range_iter get_subpart_iter_for_interval;
  
  /********************************************
   * INTERVAL ANALYSIS ENDS 
   ********************************************/

  longlong err_value;
  char* part_info_string;

  partition_element *curr_part_elem;     // part or sub part
  partition_element *current_partition;  // partition
  part_elem_value *curr_list_val;
  uint curr_list_object;
  uint num_columns;

  TABLE *table;
  /*
    These key_map's are used for Partitioning to enable quick decisions
    on whether we can derive more information about which partition to
    scan just by looking at what index is used.
  */
  key_map all_fields_in_PF, all_fields_in_PPF, all_fields_in_SPF;
  key_map some_fields_in_PF;

  handlerton *default_engine_type;
  partition_type part_type;
  partition_type subpart_type;

  uint part_info_len;

  uint num_parts;
  uint num_subparts;
  uint count_curr_subparts;                  // used during parsing

  uint num_list_values;

  uint num_part_fields;
  uint num_subpart_fields;
  uint num_full_part_fields;

  uint has_null_part_id;
  uint32 default_partition_id;
  /*
    This variable is used to calculate the partition id when using
    LINEAR KEY/HASH. This functionality is kept in the MySQL Server
    but mainly of use to handlers supporting partitioning.
  */
  uint16 linear_hash_mask;
  /*
    PARTITION BY KEY ALGORITHM=N
    Which algorithm to use for hashing the fields.
    N = 1 - Use 5.1 hashing (numeric fields are hashed as binary)
    N = 2 - Use 5.5 hashing (numeric fields are hashed like latin1 bytes)
  */
  enum enum_key_algorithm
    {
      KEY_ALGORITHM_NONE= 0,
      KEY_ALGORITHM_51= 1,
      KEY_ALGORITHM_55= 2
    };
  enum_key_algorithm key_algorithm;

  /* Only the number of partitions defined (uses default names and options). */
  bool use_default_partitions;
  bool use_default_num_partitions;
  /* Only the number of subpartitions defined (uses default names etc.). */
  bool use_default_subpartitions;
  bool use_default_num_subpartitions;
  bool default_partitions_setup;
  bool defined_max_value;
  inline bool has_default_partititon()
  {
    return (part_type == LIST_PARTITION && defined_max_value);
  }
  bool list_of_part_fields;                  // KEY or COLUMNS PARTITIONING
  bool list_of_subpart_fields;               // KEY SUBPARTITIONING
  bool linear_hash_ind;                      // LINEAR HASH/KEY
  bool fixed;
  bool is_auto_partitioned;
  bool has_null_value;
  bool column_list;                          // COLUMNS PARTITIONING, 5.5+

  partition_info()
  : get_partition_id(NULL), get_part_partition_id(NULL),
    get_subpartition_id(NULL),
    part_field_array(NULL), subpart_field_array(NULL),
    part_charset_field_array(NULL),
    subpart_charset_field_array(NULL),
    full_part_field_array(NULL),
    part_field_buffers(NULL), subpart_field_buffers(NULL),
    restore_part_field_ptrs(NULL), restore_subpart_field_ptrs(NULL),
    part_expr(NULL), subpart_expr(NULL), item_free_list(NULL),
    first_log_entry(NULL), exec_log_entry(NULL), frm_log_entry(NULL),
    bitmaps_are_initialized(FALSE),
    list_array(NULL), vers_info(NULL), err_value(0),
    part_info_string(NULL),
    curr_part_elem(NULL), current_partition(NULL),
    curr_list_object(0), num_columns(0), table(NULL),
    default_engine_type(NULL),
    part_type(NOT_A_PARTITION), subpart_type(NOT_A_PARTITION),
    part_info_len(0),
    num_parts(0), num_subparts(0),
    count_curr_subparts(0),
    num_list_values(0), num_part_fields(0), num_subpart_fields(0),
    num_full_part_fields(0), has_null_part_id(0), linear_hash_mask(0),
    key_algorithm(KEY_ALGORITHM_NONE),
    use_default_partitions(TRUE), use_default_num_partitions(TRUE),
    use_default_subpartitions(TRUE), use_default_num_subpartitions(TRUE),
    default_partitions_setup(FALSE), defined_max_value(FALSE),
    list_of_part_fields(FALSE), list_of_subpart_fields(FALSE),
    linear_hash_ind(FALSE), fixed(FALSE),
    is_auto_partitioned(FALSE),
    has_null_value(FALSE), column_list(FALSE)
  {
    all_fields_in_PF.clear_all();
    all_fields_in_PPF.clear_all();
    all_fields_in_SPF.clear_all();
    some_fields_in_PF.clear_all();
    partitions.empty();
    temp_partitions.empty();
    part_field_list.empty();
    subpart_field_list.empty();
  }
  ~partition_info() {}

  partition_info *get_clone(THD *thd);
  bool set_named_partition_bitmap(const char *part_name, size_t length);
  bool set_partition_bitmaps(List<String> *partition_names);
  bool set_partition_bitmaps_from_table(TABLE_LIST *table_list);
  /* Answers the question if subpartitioning is used for a certain table */
  bool is_sub_partitioned()
  {
    return (subpart_type == NOT_A_PARTITION ?  FALSE : TRUE);
  }

  /* Returns the total number of partitions on the leaf level */
  uint get_tot_partitions()
  {
    return num_parts * (is_sub_partitioned() ? num_subparts : 1);
  }

  bool set_up_defaults_for_partitioning(THD *thd, handler *file,
                                        HA_CREATE_INFO *info,
                                        uint start_no);
  const char *find_duplicate_field();
  char *find_duplicate_name();
  bool check_engine_mix(handlerton *engine_type, bool default_engine);
  bool check_partition_info(THD *thd, handlerton **eng_type,
                            handler *file, HA_CREATE_INFO *info,
                            partition_info *add_or_reorg_part= NULL);
  void print_no_partition_found(TABLE *table, myf errflag);
  void print_debug(const char *str, uint*);
  Item* get_column_item(Item *item, Field *field);
  int fix_partition_values(THD *thd,
                           part_elem_value *val,
                           partition_element *part_elem);
  bool fix_column_value_functions(THD *thd,
                                  part_elem_value *val,
                                  uint part_id);
  bool fix_parser_data(THD *thd);
  int add_max_value(THD *thd);
  void init_col_val(part_column_list_val *col_val, Item *item);
  int reorganize_into_single_field_col_val(THD *thd);
  part_column_list_val *add_column_value(THD *thd);
  bool set_part_expr(THD *thd, char *start_token, Item *item_ptr,
                     char *end_token, bool is_subpart);
  bool set_up_charset_field_preps(THD *thd);
  bool check_partition_field_length();
  bool init_column_part(THD *thd);
  bool add_column_list_value(THD *thd, Item *item);
  partition_element *get_part_elem(const char *partition_name, char *file_name,
                                   size_t file_name_size, uint32 *part_id);
  void report_part_expr_error(bool use_subpart_expr);
  bool has_same_partitioning(partition_info *new_part_info);
  bool error_if_requires_values() const;
private:
  bool set_up_default_partitions(THD *thd, handler *file, HA_CREATE_INFO *info,
                                 uint start_no);
  bool set_up_default_subpartitions(THD *thd, handler *file,
                                    HA_CREATE_INFO *info);
  char *create_default_partition_names(THD *thd, uint part_no, uint num_parts,
                                       uint start_no);
  char *create_default_subpartition_name(THD *thd, uint subpart_no,
                                         const char *part_name);
  // FIXME: prune_partition_bitmaps() is duplicate of set_read_partitions()
  bool prune_partition_bitmaps(List<String> *partition_names);
  bool add_named_partition(const char *part_name, size_t length);
public:
  bool set_read_partitions(List<char> *partition_names);
  bool has_unique_name(partition_element *element);
  bool field_in_partition_expr(Field *field) const;

  bool vers_init_info(THD *thd);
  bool vers_set_interval(THD *thd, Item *item,
                         interval_type int_type, my_time_t start)
  {
    DBUG_ASSERT(part_type == VERSIONING_PARTITION);
    vers_info->interval.type= int_type;
    vers_info->interval.start= start;
<<<<<<< HEAD
    return get_interval_value(thd, item, int_type, &vers_info->interval.step) ||
=======
    if (item->fix_fields_if_needed_for_scalar(thd, &item))
      return true;
    bool error= get_interval_value(item, int_type, &vers_info->interval.step) ||
>>>>>>> 592dc59d
           vers_info->interval.step.neg || vers_info->interval.step.second_part ||
          !(vers_info->interval.step.year || vers_info->interval.step.month ||
            vers_info->interval.step.day || vers_info->interval.step.hour ||
            vers_info->interval.step.minute || vers_info->interval.step.second);
    if (error)
    {
      my_error(ER_PART_WRONG_VALUE, MYF(0),
               thd->lex->create_last_non_select_table->table_name.str,
               "INTERVAL");
    }
    return error;
  }
  bool vers_set_limit(ulonglong limit)
  {
    DBUG_ASSERT(part_type == VERSIONING_PARTITION);
    vers_info->limit= limit;
    return !limit;
  }
  void vers_set_hist_part(THD *thd);
  bool vers_setup_expression(THD *thd, uint32 alter_add= 0); /* Stage 1. */
  partition_element *get_partition(uint part_id)
  {
    List_iterator<partition_element> it(partitions);
    partition_element *el;
    while ((el= it++))
    {
      if (el->id == part_id)
        return el;
    }
    return NULL;
  }
};

uint32 get_next_partition_id_range(struct st_partition_iter* part_iter);
bool check_partition_dirs(partition_info *part_info);

/* Initialize the iterator to return a single partition with given part_id */

static inline void init_single_partition_iterator(uint32 part_id,
                                           PARTITION_ITERATOR *part_iter)
{
  part_iter->part_nums.start= part_iter->part_nums.cur= part_id;
  part_iter->part_nums.end= part_id+1;
  part_iter->ret_null_part= part_iter->ret_null_part_orig= FALSE;
  part_iter->ret_default_part= part_iter->ret_default_part_orig= FALSE;
  part_iter->get_next= get_next_partition_id_range;
}

/* Initialize the iterator to enumerate all partitions */
static inline
void init_all_partitions_iterator(partition_info *part_info,
                                  PARTITION_ITERATOR *part_iter)
{
  part_iter->part_nums.start= part_iter->part_nums.cur= 0;
  part_iter->part_nums.end= part_info->num_parts;
  part_iter->ret_null_part= part_iter->ret_null_part_orig= FALSE;
  part_iter->ret_default_part= part_iter->ret_default_part_orig= FALSE;
  part_iter->get_next= get_next_partition_id_range;
}

#endif /* PARTITION_INFO_INCLUDED */<|MERGE_RESOLUTION|>--- conflicted
+++ resolved
@@ -401,13 +401,9 @@
     DBUG_ASSERT(part_type == VERSIONING_PARTITION);
     vers_info->interval.type= int_type;
     vers_info->interval.start= start;
-<<<<<<< HEAD
-    return get_interval_value(thd, item, int_type, &vers_info->interval.step) ||
-=======
     if (item->fix_fields_if_needed_for_scalar(thd, &item))
       return true;
-    bool error= get_interval_value(item, int_type, &vers_info->interval.step) ||
->>>>>>> 592dc59d
+    bool error= get_interval_value(thd, item, int_type, &vers_info->interval.step) ||
            vers_info->interval.step.neg || vers_info->interval.step.second_part ||
           !(vers_info->interval.step.year || vers_info->interval.step.month ||
             vers_info->interval.step.day || vers_info->interval.step.hour ||
