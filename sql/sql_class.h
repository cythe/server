--- conflicted
+++ resolved
@@ -7974,13 +7974,8 @@
   { }
   LEX_CSTRING lex_cstring() const override
   {
-<<<<<<< HEAD
-    size_t length= m_name->make_qname(err_buffer, sizeof(err_buffer));
+    size_t length= m_name->make_qname(err_buffer, sizeof(err_buffer), false);
     return {err_buffer, length};
-=======
-    m_name->make_qname(err_buffer, sizeof(err_buffer), false);
-    return err_buffer;
->>>>>>> cc5c0eda
   }
 };
 
