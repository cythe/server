/* Copyright 2008-2015 Codership Oy <http://www.codership.com>

   This program is free software; you can redistribute it and/or modify
   it under the terms of the GNU General Public License as published by
   the Free Software Foundation; version 2 of the License.

   This program is distributed in the hope that it will be useful,
   but WITHOUT ANY WARRANTY; without even the implied warranty of
   MERCHANTABILITY or FITNESS FOR A PARTICULAR PURPOSE.  See the
   GNU General Public License for more details.

   You should have received a copy of the GNU General Public License
   along with this program; if not, write to the Free Software
   Foundation, Inc., 51 Franklin Street, Fifth Floor, Boston, MA 02110-1335 USA */

#include "wsrep_sst.h"

#include <inttypes.h>
#include <ctype.h>
#include <mysqld.h>
#include <m_ctype.h>
#include <my_sys.h>
#include <strfunc.h>
#include <sql_class.h>
#include <set_var.h>
#include <sql_acl.h>
#include <sql_reload.h>
#include <sql_parse.h>
#include "wsrep_priv.h"
#include "wsrep_utils.h"
#include "wsrep_xid.h"
#include <cstdio>
#include <cstdlib>

#include <my_service_manager.h>

static char wsrep_defaults_file[FN_REFLEN * 2 + 10 + 30 +
                                sizeof(WSREP_SST_OPT_CONF) +
                                sizeof(WSREP_SST_OPT_CONF_SUFFIX) +
                                sizeof(WSREP_SST_OPT_CONF_EXTRA)] = {0};

const char* wsrep_sst_method          = WSREP_SST_DEFAULT;
const char* wsrep_sst_receive_address = WSREP_SST_ADDRESS_AUTO;
const char* wsrep_sst_donor           = "";
const char* wsrep_sst_auth            = NULL;

// container for real auth string
static const char* sst_auth_real      = NULL;
my_bool wsrep_sst_donor_rejects_queries = FALSE;

bool wsrep_sst_method_check (sys_var *self, THD* thd, set_var* var)
{
  if ((! var->save_result.string_value.str) ||
      (var->save_result.string_value.length == 0 ))
  {
    my_error(ER_WRONG_VALUE_FOR_VAR, MYF(0), var->var->name.str,
             var->save_result.string_value.str ?
             var->save_result.string_value.str : "NULL");
    return 1;
  }

  return 0;
}

bool wsrep_sst_method_update (sys_var *self, THD* thd, enum_var_type type)
{
    return 0;
}

static const char* data_home_dir = NULL;

void wsrep_set_data_home_dir(const char *data_dir)
{
  data_home_dir= (data_dir && *data_dir) ? data_dir : NULL;
}

static void make_wsrep_defaults_file()
{
  if (!wsrep_defaults_file[0])
  {
    char *ptr= wsrep_defaults_file;
    char *end= ptr + sizeof(wsrep_defaults_file);
    if (my_defaults_file)
      ptr= strxnmov(ptr, end - ptr,
                    WSREP_SST_OPT_CONF, " '", my_defaults_file, "' ", NULL);

    if (my_defaults_extra_file)
      ptr= strxnmov(ptr, end - ptr,
                    WSREP_SST_OPT_CONF_EXTRA, " '", my_defaults_extra_file, "' ", NULL);

    if (my_defaults_group_suffix)
      ptr= strxnmov(ptr, end - ptr,
                    WSREP_SST_OPT_CONF_SUFFIX, " '", my_defaults_group_suffix, "' ", NULL);
  }
}


bool  wsrep_sst_receive_address_check (sys_var *self, THD* thd, set_var* var)
{
  if ((! var->save_result.string_value.str) ||
      (var->save_result.string_value.length > (FN_REFLEN - 1))) // safety
  {
    goto err;
  }

  return 0;

err:
  my_error(ER_WRONG_VALUE_FOR_VAR, MYF(0), var->var->name.str,
           var->save_result.string_value.str ?
           var->save_result.string_value.str : "NULL");
  return 1;
}

bool wsrep_sst_receive_address_update (sys_var *self, THD* thd,
                                       enum_var_type type)
{
    return 0;
}

bool wsrep_sst_auth_check (sys_var *self, THD* thd, set_var* var)
{
    return 0;
}

static bool sst_auth_real_set (const char* value)
{
  const char* v= NULL;

  if (value)
  {
    v= my_strdup(value, MYF(0));
  }
  else                                          // its NULL
  {
    wsrep_sst_auth_free();
    return 0;
  }

  if (v)
  {
    // set sst_auth_real
    if (sst_auth_real) { my_free((void *) sst_auth_real); }
    sst_auth_real = v;

    // mask wsrep_sst_auth
    if (strlen(sst_auth_real))
    {
      if (wsrep_sst_auth) { my_free((void*) wsrep_sst_auth); }
      wsrep_sst_auth= my_strdup(WSREP_SST_AUTH_MASK, MYF(0));
    }
    return 0;
  }
  return 1;
}

void wsrep_sst_auth_free()
{
  if (wsrep_sst_auth) { my_free((void *) wsrep_sst_auth); }
  if (sst_auth_real) { my_free((void *) sst_auth_real); }
  wsrep_sst_auth= NULL;
  sst_auth_real= NULL;
}

bool wsrep_sst_auth_update (sys_var *self, THD* thd, enum_var_type type)
{
  return sst_auth_real_set (wsrep_sst_auth);
}

void wsrep_sst_auth_init ()
{
  sst_auth_real_set(wsrep_sst_auth);
}

bool  wsrep_sst_donor_check (sys_var *self, THD* thd, set_var* var)
{
  return 0;
}

bool wsrep_sst_donor_update (sys_var *self, THD* thd, enum_var_type type)
{
  return 0;
}

bool wsrep_before_SE()
{
  return (wsrep_provider != NULL
          && strcmp (wsrep_provider,   WSREP_NONE)
          && strcmp (wsrep_sst_method, WSREP_SST_SKIP)
          && strcmp (wsrep_sst_method, WSREP_SST_MYSQLDUMP));
}

static bool            sst_complete = false;
static bool            sst_needed   = false;

#define WSREP_EXTEND_TIMEOUT_INTERVAL 30
#define WSREP_TIMEDWAIT_SECONDS 10

void wsrep_sst_grab ()
{
  WSREP_INFO("wsrep_sst_grab()");
  if (mysql_mutex_lock (&LOCK_wsrep_sst)) abort();
  sst_complete = false;
  mysql_mutex_unlock (&LOCK_wsrep_sst);
}

// Wait for end of SST
bool wsrep_sst_wait ()
{
  double total_wtime = 0;

  if (mysql_mutex_lock (&LOCK_wsrep_sst))
    abort();

  WSREP_INFO("Waiting for SST to complete.");

  while (!sst_complete)
  {
    struct timespec wtime;
    set_timespec(wtime, WSREP_TIMEDWAIT_SECONDS);
    time_t start_time = time(NULL);
    mysql_cond_timedwait (&COND_wsrep_sst, &LOCK_wsrep_sst, &wtime);
    time_t end_time = time(NULL);

    if (!sst_complete)
    {
      total_wtime += difftime(end_time, start_time);
      WSREP_DEBUG("Waiting for SST to complete. current seqno: %" PRId64 " waited %f secs.", local_seqno, total_wtime);
      service_manager_extend_timeout(WSREP_EXTEND_TIMEOUT_INTERVAL,
        "WSREP state transfer ongoing, current seqno: %" PRId64 " waited %f secs", local_seqno, total_wtime);
    }
  }

  if (local_seqno >= 0)
  {
    WSREP_INFO("SST complete, seqno: %lld", (long long) local_seqno);
  }
  else
  {
    WSREP_ERROR("SST failed: %d (%s)",
                int(-local_seqno), strerror(-local_seqno));
  }

  mysql_mutex_unlock (&LOCK_wsrep_sst);

  return (local_seqno >= 0);
}

// Signal end of SST
void wsrep_sst_complete (const wsrep_uuid_t* sst_uuid,
                         wsrep_seqno_t       sst_seqno,
                         bool                needed)
{
  if (mysql_mutex_lock (&LOCK_wsrep_sst)) abort();
  if (!sst_complete)
  {
    sst_complete = true;
    sst_needed   = needed;
    local_uuid   = *sst_uuid;
    local_seqno  = sst_seqno;
    mysql_cond_signal (&COND_wsrep_sst);
  }
  else
  {
    /* This can happen when called from wsrep_synced_cb().
       At the moment there is no way to check there
       if main thread is still waiting for signal,
       so wsrep_sst_complete() is called from there
       each time wsrep_ready changes from FALSE -> TRUE.
    */
    WSREP_DEBUG("Nobody is waiting for SST.");
  }
  mysql_mutex_unlock (&LOCK_wsrep_sst);
}

/*
  If wsrep provider is loaded, inform that the new state snapshot
  has been received. Also update the local checkpoint.

  @param wsrep     [IN]               wsrep handle
  @param uuid      [IN]               Initial state UUID
  @param seqno     [IN]               Initial state sequence number
  @param state     [IN]               Always NULL, also ignored by wsrep provider (?)
  @param state_len [IN]               Always 0, also ignored by wsrep provider (?)
  @param implicit  [IN]               Whether invoked implicitly due to SST
                                      (true) or explicitly because if change
                                      in wsrep_start_position by user (false).
  @return false                       Success
          true                        Error

*/
bool wsrep_sst_received (wsrep_t*            const wsrep,
                         const wsrep_uuid_t&       uuid,
                         const wsrep_seqno_t       seqno,
                         const void*         const state,
                         const size_t              state_len,
                         const bool                implicit)
{
  /*
    To keep track of whether the local uuid:seqno should be updated. Also, note
    that local state (uuid:seqno) is updated/checkpointed only after we get an
    OK from wsrep provider. By doing so, the values remain consistent across
    the server & wsrep provider.
  */
  bool do_update= false;

  // Get the locally stored uuid:seqno.
  if (wsrep_get_SE_checkpoint(local_uuid, local_seqno))
  {
    return true;
  }

  if (memcmp(&local_uuid, &uuid, sizeof(wsrep_uuid_t)) ||
      local_seqno < seqno || seqno < 0)
  {
    do_update= true;
  }
  else if (local_seqno > seqno)
  {
    WSREP_WARN("SST position can't be set in past. Requested: %lld, Current: "
               " %lld.", (long long)seqno, (long long)local_seqno);
    /*
      If we are here because of SET command, simply return true (error) instead of
      aborting.
    */
    if (implicit)
    {
      WSREP_WARN("Can't continue.");
      unireg_abort(1);
    }
    else
    {
      return true;
    }
  }

#ifdef GTID_SUPPORT
  wsrep_init_sidno(uuid);
#endif /* GTID_SUPPORT */

  if (wsrep)
  {
    int const rcode(seqno < 0 ? seqno : 0);
    wsrep_gtid_t const state_id= {uuid,
      (rcode ? WSREP_SEQNO_UNDEFINED : seqno)};

    wsrep_status_t ret= wsrep->sst_received(wsrep, &state_id, state,
                                            state_len, rcode);

    if (ret != WSREP_OK)
    {
      return true;
    }
  }

  // Now is the good time to update the local state and checkpoint.
  if (do_update)
  {
    if (wsrep_set_SE_checkpoint(uuid, seqno))
    {
      return true;
    }

    local_uuid= uuid;
    local_seqno= seqno;
  }

  return false;
}

// Let applier threads to continue
bool wsrep_sst_continue ()
{
  if (sst_needed)
  {
    WSREP_INFO("Signalling provider to continue.");
    return wsrep_sst_received (wsrep, local_uuid, local_seqno, NULL, 0, true);
  }
  return false;
}

struct sst_thread_arg
{
  const char*     cmd;
  char**          env;
  char*           ret_str;
  int             err;
  mysql_mutex_t   lock;
  mysql_cond_t    cond;

  sst_thread_arg (const char* c, char** e)
    : cmd(c), env(e), ret_str(0), err(-1)
  {
    mysql_mutex_init(key_LOCK_wsrep_sst_thread, &lock, MY_MUTEX_INIT_FAST);
    mysql_cond_init(key_COND_wsrep_sst_thread, &cond, NULL);
  }

  ~sst_thread_arg()
  {
    mysql_cond_destroy  (&cond);
    mysql_mutex_unlock  (&lock);
    mysql_mutex_destroy (&lock);
  }
};

static int sst_scan_uuid_seqno (const char* str,
                                wsrep_uuid_t* uuid, wsrep_seqno_t* seqno)
{
  int offt = wsrep_uuid_scan (str, strlen(str), uuid);
  errno= 0;                                     /* Reset the errno */
  if (offt > 0 && strlen(str) > (unsigned int)offt && ':' == str[offt])
  {
    *seqno = strtoll (str + offt + 1, NULL, 10);
    if (*seqno != LLONG_MAX || errno != ERANGE)
    {
      return 0;
    }
  }

  WSREP_ERROR("Failed to parse uuid:seqno pair: '%s'", str);
  return EINVAL;
}

// get rid of trailing \n
static char* my_fgets (char* buf, size_t buf_len, FILE* stream)
{
   char* ret= fgets (buf, buf_len, stream);

   if (ret)
   {
       size_t len = strlen(ret);
       if (len > 0 && ret[len - 1] == '\n') ret[len - 1] = '\0';
   }

   return ret;
}

/*
  Generate "name 'value'" string.
*/
static char* generate_name_value(const char* name, const char* value)
{
  size_t name_len= strlen(name);
  size_t value_len= strlen(value);
  char* buf=
    (char*) my_malloc((name_len + value_len + 5) * sizeof(char), MYF(0));
  if (buf)
  {
    char* ref= buf;
    *ref++ = ' ';
    memcpy(ref, name, name_len * sizeof(char));
    ref += name_len;
    *ref++ = ' ';
    *ref++ = '\'';
    memcpy(ref, value, value_len * sizeof(char));
    ref += value_len;
    *ref++ = '\'';
    *ref = 0;
  }
  return buf;
}
/*
  Generate binlog option string for sst_donate_other(), sst_prepare_other().

  Returns zero on success, negative error code otherwise.

  String containing binlog name is stored in param ret if binlog is enabled
  and GTID mode is on, otherwise empty string. Returned string should be
  freed with my_free().
 */
static int generate_binlog_opt_val(char** ret)
{
  DBUG_ASSERT(ret);
  *ret= NULL;
  if (opt_bin_log)
  {
    assert(opt_bin_logname);
    *ret= strcmp(opt_bin_logname, "0") ?
      generate_name_value(WSREP_SST_OPT_BINLOG,
                          opt_bin_logname) :
      my_strdup("", MYF(0));
  }
  else
  {
    *ret= my_strdup("", MYF(0));
  }
  if (!*ret) return -ENOMEM;
  return 0;
}

static int generate_binlog_index_opt_val(char** ret)
{
  DBUG_ASSERT(ret);
  *ret= NULL;
  if (opt_binlog_index_name) {
    *ret= strcmp(opt_binlog_index_name, "0") ?
      generate_name_value(WSREP_SST_OPT_BINLOG_INDEX,
                          opt_binlog_index_name) :
      my_strdup("", MYF(0));
  }
  else
  {
    *ret= my_strdup("", MYF(0));
  }
  if (!*ret) return -ENOMEM;
  return 0;
}

static void* sst_joiner_thread (void* a)
{
  sst_thread_arg* arg= (sst_thread_arg*) a;
  int err= 1;

  {
    const char magic[] = "ready";
    const size_t magic_len = sizeof(magic) - 1;
    const size_t out_len = 512;
    char out[out_len];

    WSREP_INFO("Running: '%s'", arg->cmd);

    wsp::process proc (arg->cmd, "r", arg->env);

    if (proc.pipe() && !proc.error())
    {
      const char* tmp= my_fgets (out, out_len, proc.pipe());

      if (!tmp || strlen(tmp) < (magic_len + 2) ||
          strncasecmp (tmp, magic, magic_len))
      {
        WSREP_ERROR("Failed to read '%s <addr>' from: %s\n\tRead: '%s'",
                    magic, arg->cmd, tmp);
        proc.wait();
        if (proc.error()) err = proc.error();
      }
      else
      {
        err = 0;
      }
    }
    else
    {
      err = proc.error();
      WSREP_ERROR("Failed to execute: %s : %d (%s)",
                  arg->cmd, err, strerror(err));
    }

    // signal sst_prepare thread with ret code,
    // it will go on sending SST request
    mysql_mutex_lock   (&arg->lock);
    if (!err)
    {
      arg->ret_str = strdup (out + magic_len + 1);
      if (!arg->ret_str) err = ENOMEM;
    }
    arg->err = -err;
    mysql_cond_signal  (&arg->cond);
    mysql_mutex_unlock (&arg->lock); //! @note arg is unusable after that.

    if (err) return NULL; /* lp:808417 - return immediately, don't signal
                           * initializer thread to ensure single thread of
                           * shutdown. */

    wsrep_uuid_t  ret_uuid  = WSREP_UUID_UNDEFINED;
    wsrep_seqno_t ret_seqno = WSREP_SEQNO_UNDEFINED;

    // in case of successfull receiver start, wait for SST completion/end
    char* tmp = my_fgets (out, out_len, proc.pipe());

    proc.wait();
    err= EINVAL;

    if (!tmp)
    {
      WSREP_ERROR("Failed to read uuid:seqno and wsrep_gtid_domain_id from "
                  "joiner script.");
      if (proc.error()) err = proc.error();
    }
    else
    {
      // Read state ID (UUID:SEQNO) followed by wsrep_gtid_domain_id (if any).
      const char *pos= strchr(out, ' ');

      if (!pos) {
        // There is no wsrep_gtid_domain_id (some older version SST script?).
        err= sst_scan_uuid_seqno (out, &ret_uuid, &ret_seqno);

      } else {
        // Scan state ID first followed by wsrep_gtid_domain_id.
        unsigned long int domain_id;

        // Null-terminate the state-id.
        out[pos - out]= 0;
        err= sst_scan_uuid_seqno (out, &ret_uuid, &ret_seqno);

        if (err)
        {
          goto err;
        }
        else if (wsrep_gtid_mode)
        {
          errno= 0;                             /* Reset the errno */
          domain_id= strtoul(pos + 1, NULL, 10);
          err= errno;

          /* Check if we received a valid gtid_domain_id. */
          if (err == EINVAL || err == ERANGE)
          {
            WSREP_ERROR("Failed to get donor wsrep_gtid_domain_id.");
            err= EINVAL;
            goto err;
          } else {
            wsrep_gtid_domain_id= (uint32) domain_id;
          }
        }
      }
    }

err:

    if (err)
    {
      ret_uuid= WSREP_UUID_UNDEFINED;
      ret_seqno= -err;
    }

    // Tell initializer thread that SST is complete
    wsrep_sst_complete (&ret_uuid, ret_seqno, true);
  }

  return NULL;
}

#define WSREP_SST_AUTH_ENV "WSREP_SST_OPT_AUTH"

static int sst_append_auth_env(wsp::env& env, const char* sst_auth)
{
  int const sst_auth_size= strlen(WSREP_SST_AUTH_ENV) + 1 /* = */
    + (sst_auth ? strlen(sst_auth) : 0) + 1 /* \0 */;

  wsp::string sst_auth_str(sst_auth_size); // for automatic cleanup on return
  if (!sst_auth_str()) return -ENOMEM;

  int ret= snprintf(sst_auth_str(), sst_auth_size, "%s=%s",
                    WSREP_SST_AUTH_ENV, sst_auth ? sst_auth : "");

  if (ret < 0 || ret >= sst_auth_size)
  {
    WSREP_ERROR("sst_append_auth_env(): snprintf() failed: %d", ret);
    return (ret < 0 ? ret : -EMSGSIZE);
  }

  env.append(sst_auth_str());
  return -env.error();
}

#define DATA_HOME_DIR_ENV "INNODB_DATA_HOME_DIR"

static int sst_append_data_dir(wsp::env& env, const char* data_dir)
{
  int const data_dir_size= strlen(DATA_HOME_DIR_ENV) + 1 /* = */
    + (data_dir ? strlen(data_dir) : 0) + 1 /* \0 */;

  wsp::string data_dir_str(data_dir_size); // for automatic cleanup on return
  if (!data_dir_str()) return -ENOMEM;

  int ret= snprintf(data_dir_str(), data_dir_size, "%s=%s",
                    DATA_HOME_DIR_ENV, data_dir ? data_dir : "");

  if (ret < 0 || ret >= data_dir_size)
  {
    WSREP_ERROR("sst_append_data_dir(): snprintf() failed: %d", ret);
    return (ret < 0 ? ret : -EMSGSIZE);
  }

  env.append(data_dir_str());
  return -env.error();
}

static size_t estimate_cmd_len (bool* extra_args)
{
  /*
    The length of the area reserved for the control parameters
    of the SST script (excluding the copying of the original
    mysqld arguments):
  */
  size_t cmd_len= 4096;
  bool extra= false;
  /*
    If mysqld was started with arguments, add them all:
  */
  if (orig_argc > 1)
  {
    for (int i = 1; i < orig_argc; i++)
    {
      const char* arg= orig_argv[i];
      size_t n= strlen(arg);
      if (n == 0) continue;
      cmd_len += n;
      bool quotation= false;
      char c;
      while ((c = *arg++) != 0)
      {
        /* A whitespace or a single quote requires double quotation marks: */
        if (isspace(c) || c == '\'')
        {
          quotation= true;
        }
        /*
          If the equals symbol is encountered, then we need to separately
          process the right side:
        */
        else if (c == '=')
        {
          /* Perhaps we need to quote the left part of the argument: */
          if (quotation)
          {
            cmd_len += 2;
            /*
              Reset the quotation flag, since now the status for
              the right side of the expression will be saved here:
            */
            quotation= false;
          }
          while ((c = *arg++) != 0)
          {
            /*
              A whitespace or a single quote requires double
              quotation marks:
            */
            if (isspace(c) || c == '\'')
            {
              quotation= true;
            }
            /*
              Double quotation mark or backslash symbol requires backslash
              prefixing:
            */
#ifdef __WIN__
            else if (c == '"' || c == '\\')
#else
            /*
              The dollar symbol is used to substitute a variable, therefore
              it also requires escaping:
            */
            else if (c == '"' || c == '\\' || c == '$')
#endif
            {
              cmd_len++;
            }
          }
          break;
        }
        /*
          Double quotation mark or backslash symbol requires backslash
          prefixing:
        */
#ifdef __WIN__
        else if (c == '"' || c == '\\')
#else
        /*
          The dollar symbol is used to substitute a variable, therefore
          it also requires escaping:
        */
        else if (c == '"' || c == '\\' || c == '$')
#endif
        {
          cmd_len++;
        }
      }
      /* Perhaps we need to quote the entire argument or its right part: */
      if (quotation)
      {
        cmd_len += 2;
      }
    }
    extra = true;
    cmd_len += strlen(WSREP_SST_OPT_MYSQLD);
    /*
      Add the separating spaces between arguments,
      and one additional space before "--mysqld-args":
    */
    cmd_len += orig_argc;
  }
  *extra_args= extra;
  return cmd_len;
}

static void copy_orig_argv (char* cmd_str)
{
  /*
     If mysqld was started with arguments, copy them all:
  */
  if (orig_argc > 1)
  {
    size_t n = strlen(WSREP_SST_OPT_MYSQLD);
    *cmd_str++ = ' ';
    memcpy(cmd_str, WSREP_SST_OPT_MYSQLD, n * sizeof(char));
    cmd_str += n;
    for (int i = 1; i < orig_argc; i++)
    {
      char* arg= orig_argv[i];
      n = strlen(arg);
      if (n == 0) continue;
      *cmd_str++ = ' ';
      bool quotation= false;
      bool plain= true;
      char *arg_scan= arg;
      char c;
      while ((c = *arg_scan++) != 0)
      {
        /* A whitespace or a single quote requires double quotation marks: */
        if (isspace(c) || c == '\'')
        {
          quotation= true;
        }
        /*
          If the equals symbol is encountered, then we need to separately
          process the right side:
        */
        else if (c == '=')
        {
          /* Calculate length of the Left part of the argument: */
          size_t m = (size_t) (arg_scan - arg) - 1;
          if (m)
          {
            /* Perhaps we need to quote the left part of the argument: */
            if (quotation)
            {
              *cmd_str++ = '"';
            }
            /*
              If there were special characters inside, then we can use
              the fast memcpy function:
            */
            if (plain)
            {
              memcpy(cmd_str, arg, m * sizeof(char));
              cmd_str += m;
              /* Left part of the argument has already been processed: */
              n -= m;
              arg += m;
            }
            /* Otherwise we need to prefix individual characters: */
            else
            {
              n -= m;
              while (m)
              {
                c = *arg++;
#ifdef __WIN__
                if (c == '"' || c == '\\')
#else
                if (c == '"' || c == '\\' || c == '$')
#endif
                {
                  *cmd_str++ = '\\';
                }
                *cmd_str++ = c;
                m--;
              }
              /*
                Reset the plain string flag, since now the status for
                the right side of the expression will be saved here:
              */
              plain= true;
            }
            /* Perhaps we need to quote the left part of the argument: */
            if (quotation)
            {
              *cmd_str++ = '"';
              /*
                Reset the quotation flag, since now the status for
                the right side of the expression will be saved here:
              */
              quotation= false;
            }
          }
          /* Copy equals symbol: */
          *cmd_str++ = '=';
          arg++;
          n--;
          /* Let's deal with the left side of the expression: */
          while ((c = *arg_scan++) != 0)
          {
            /*
              A whitespace or a single quote requires double
              quotation marks:
            */
            if (isspace(c) || c == '\'')
            {
              quotation= true;
            }
            /*
              Double quotation mark or backslash symbol requires backslash
              prefixing:
            */
#ifdef __WIN__
            else if (c == '"' || c == '\\')
#else
            /*
              The dollar symbol is used to substitute a variable, therefore
              it also requires escaping:
            */
            else if (c == '"' || c == '\\' || c == '$')
#endif
            {
              plain= false;
            }
          }
          break;
        }
        /*
          Double quotation mark or backslash symbol requires backslash
          prefixing:
        */
#ifdef __WIN__
        else if (c == '"' || c == '\\')
#else
        /*
          The dollar symbol is used to substitute a variable, therefore
          it also requires escaping:
        */
        else if (c == '"' || c == '\\' || c == '$')
#endif
        {
          plain= false;
        }
      }
      if (n)
      {
        /* Perhaps we need to quote the entire argument or its right part: */
        if (quotation)
        {
          *cmd_str++ = '"';
        }
        /*
          If there were no special characters inside, then we can use
          the fast memcpy function:
        */
        if (plain)
        {
          memcpy(cmd_str, arg, n * sizeof(char));
          cmd_str += n;
        }
        /* Otherwise we need to prefix individual characters: */
        else
        {
          while ((c = *arg++) != 0)
          {
#ifdef __WIN__
            if (c == '"' || c == '\\')
#else
            if (c == '"' || c == '\\' || c == '$')
#endif
            {
              *cmd_str++ = '\\';
            }
            *cmd_str++ = c;
          }
        }
        /* Perhaps we need to quote the entire argument or its right part: */
        if (quotation)
        {
          *cmd_str++ = '"';
        }
      }
    }
    /*
      Add a terminating null character (not counted in the length,
      since we've overwritten the original null character which
      was previously added by snprintf:
    */
    *cmd_str = 0;
  }
}

static ssize_t sst_prepare_other (const char*  method,
                                  const char*  sst_auth,
                                  const char*  addr_in,
                                  const char** addr_out)
{
  bool extra_args;
  size_t const cmd_len= estimate_cmd_len(&extra_args);
  wsp::string cmd_str(cmd_len);

  if (!cmd_str())
  {
    WSREP_ERROR("sst_prepare_other(): could not allocate cmd buffer of %zd bytes",
                cmd_len);
    return -ENOMEM;
  }

  char* binlog_opt_val= NULL;
  char* binlog_index_opt_val= NULL;

  int ret;
  if ((ret= generate_binlog_opt_val(&binlog_opt_val)))
  {
    WSREP_ERROR("sst_prepare_other(): generate_binlog_opt_val() failed: %d",
                ret);
    return ret;
  }

  if ((ret= generate_binlog_index_opt_val(&binlog_index_opt_val)))
  {
    WSREP_ERROR("sst_prepare_other(): generate_binlog_index_opt_val() failed %d",
                ret);
  }

  make_wsrep_defaults_file();

  ret= snprintf (cmd_str(), cmd_len,
                 "wsrep_sst_%s "
                 WSREP_SST_OPT_ROLE " 'joiner' "
                 WSREP_SST_OPT_ADDR " '%s' "
                 WSREP_SST_OPT_DATA " '%s' "
                 "%s"
                 WSREP_SST_OPT_PARENT " '%d'"
                 "%s"
                 "%s",
                 method, addr_in, mysql_real_data_home,
                 wsrep_defaults_file,
                 (int)getpid(),
                 binlog_opt_val, binlog_index_opt_val);
  my_free(binlog_opt_val);
  my_free(binlog_index_opt_val);

  if (ret < 0 || size_t(ret) >= cmd_len)
  {
    WSREP_ERROR("sst_prepare_other(): snprintf() failed: %d", ret);
    return (ret < 0 ? ret : -EMSGSIZE);
  }

  if (extra_args)
    copy_orig_argv(cmd_str() + ret);

  wsp::env env(NULL);
  if (env.error())
  {
    WSREP_ERROR("sst_prepare_other(): env. var ctor failed: %d", -env.error());
    return -env.error();
  }

  if ((ret= sst_append_auth_env(env, sst_auth)))
  {
    WSREP_ERROR("sst_prepare_other(): appending auth failed: %d", ret);
    return ret;
  }

  if (data_home_dir)
  {
    if ((ret= sst_append_data_dir(env, data_home_dir)))
    {
      WSREP_ERROR("sst_prepare_other(): appending data "
                  "directory failed: %d", ret);
      return ret;
    }
  }

  pthread_t tmp;
  sst_thread_arg arg(cmd_str(), env());
  mysql_mutex_lock (&arg.lock);
  ret = mysql_thread_create (key_wsrep_sst_joiner, &tmp, NULL, sst_joiner_thread, &arg);
  if (ret)
  {
    WSREP_ERROR("sst_prepare_other(): mysql_thread_create() failed: %d (%s)",
                ret, strerror(ret));
    return -ret;
  }
  mysql_cond_wait (&arg.cond, &arg.lock);

  *addr_out= arg.ret_str;

  if (!arg.err)
    ret = strlen(*addr_out);
  else
  {
    assert (arg.err < 0);
    ret = arg.err;
  }

  pthread_detach (tmp);

  return ret;
}

extern uint  mysqld_port;

/*! Just tells donor where to send mysqldump */
static ssize_t sst_prepare_mysqldump (const char*  addr_in,
                                      const char** addr_out)
{
  ssize_t ret = strlen (addr_in);

  if (!strrchr(addr_in, ':'))
  {
    ssize_t s = ret + 7;
    char* tmp = (char*) malloc (s);

    if (tmp)
    {
      ret= snprintf (tmp, s, "%s:%u", addr_in, mysqld_port);

      if (ret > 0 && ret < s)
      {
        *addr_out= tmp;
        return ret;
      }
      if (ret > 0) /* buffer too short */ ret = -EMSGSIZE;
      free (tmp);
    }
    else {
      ret= -ENOMEM;
    }

    WSREP_ERROR ("Could not prepare state transfer request: "
                 "adding default port failed: %zd.", ret);
  }
  else {
    *addr_out= addr_in;
  }

  return ret;
}

static bool SE_initialized = false;

ssize_t wsrep_sst_prepare (void** msg)
{
  const char* addr_in=  NULL;
  const char* addr_out= NULL;

  if (!strcmp(wsrep_sst_method, WSREP_SST_SKIP))
  {
    ssize_t ret = strlen(WSREP_STATE_TRANSFER_TRIVIAL) + 1;
    *msg = strdup(WSREP_STATE_TRANSFER_TRIVIAL);
    if (!msg)
    {
      WSREP_ERROR("Could not allocate %zd bytes for state request", ret);
      unireg_abort(1);
    }
    return ret;
  }

  /*
    Figure out SST receive address. Common for all SST methods.
  */
  char ip_buf[256];
  const ssize_t ip_max= sizeof(ip_buf);

  // Attempt 1: wsrep_sst_receive_address
  if (wsrep_sst_receive_address &&
      strcmp (wsrep_sst_receive_address, WSREP_SST_ADDRESS_AUTO))
  {
    addr_in= wsrep_sst_receive_address;
  }

  //Attempt 2: wsrep_node_address
  else if (wsrep_node_address && strlen(wsrep_node_address))
  {
    wsp::Address addr(wsrep_node_address);

    if (!addr.is_valid())
    {
      WSREP_ERROR("Could not parse wsrep_node_address : %s",
                  wsrep_node_address);
      unireg_abort(1);
    }
    memcpy(ip_buf, addr.get_address(), addr.get_address_len());
    addr_in= ip_buf;
  }
  // Attempt 3: Try to get the IP from the list of available interfaces.
  else
  {
    ssize_t ret= wsrep_guess_ip (ip_buf, ip_max);

    if (ret && ret < ip_max)
    {
      addr_in= ip_buf;
    }
    else
    {
      WSREP_ERROR("Failed to guess address to accept state transfer. "
                  "wsrep_sst_receive_address must be set manually.");
      unireg_abort(1);
    }
  }

  ssize_t addr_len= -ENOSYS;
  if (!strcmp(wsrep_sst_method, WSREP_SST_MYSQLDUMP))
  {
    addr_len= sst_prepare_mysqldump (addr_in, &addr_out);
    if (addr_len < 0) unireg_abort(1);
  }
  else
  {
    /*! A heuristic workaround until we learn how to stop and start engines */
    if (SE_initialized)
    {
      // we already did SST at initializaiton, now engines are running
      // sql_print_information() is here because the message is too long
      // for WSREP_INFO.
      sql_print_information ("WSREP: "
                 "You have configured '%s' state snapshot transfer method "
                 "which cannot be performed on a running server. "
                 "Wsrep provider won't be able to fall back to it "
                 "if other means of state transfer are unavailable. "
                 "In that case you will need to restart the server.",
                 wsrep_sst_method);
      *msg = 0;
      return 0;
    }

    addr_len = sst_prepare_other (wsrep_sst_method, sst_auth_real,
                                  addr_in, &addr_out);
    if (addr_len < 0)
    {
      WSREP_ERROR("Failed to prepare for '%s' SST. Unrecoverable.",
                   wsrep_sst_method);
      unireg_abort(1);
    }
  }

  size_t const method_len(strlen(wsrep_sst_method));
  size_t const msg_len   (method_len + addr_len + 2 /* + auth_len + 1*/);

  *msg = malloc (msg_len);
  if (NULL != *msg) {
    char* const method_ptr(reinterpret_cast<char*>(*msg));
    strcpy (method_ptr, wsrep_sst_method);
    char* const addr_ptr(method_ptr + method_len + 1);
    strcpy (addr_ptr, addr_out);

    WSREP_INFO ("Prepared SST request: %s|%s", method_ptr, addr_ptr);
  }
  else {
    WSREP_ERROR("Failed to allocate SST request of size %zu. Can't continue.",
                msg_len);
    unireg_abort(1);
  }

  if (addr_out != addr_in) /* malloc'ed */ free ((char*)addr_out);

  return msg_len;
}

// helper method for donors
static int sst_run_shell (const char* cmd_str, char** env, int max_tries)
{
  int ret = 0;

  for (int tries=1; tries <= max_tries; tries++)
  {
    wsp::process proc (cmd_str, "r", env);

    if (NULL != proc.pipe())
    {
      proc.wait();
    }

    if ((ret = proc.error()))
    {
      WSREP_ERROR("Try %d/%d: '%s' failed: %d (%s)",
                  tries, max_tries, proc.cmd(), ret, strerror(ret));
      sleep (1);
    }
    else
    {
      WSREP_DEBUG("SST script successfully completed.");
      break;
    }
  }

  return -ret;
}

static void sst_reject_queries(my_bool close_conn)
{
    wsrep_ready_set (FALSE); // this will be resotred when donor becomes synced
    WSREP_INFO("Rejecting client queries for the duration of SST.");
    if (TRUE == close_conn) wsrep_close_client_connections(FALSE);
}

static int sst_donate_mysqldump (const char*         addr,
                                 const wsrep_uuid_t* uuid,
                                 const char*         uuid_str,
                                 wsrep_seqno_t       seqno,
                                 bool                bypass,
                                 char**              env) // carries auth info
{
  char host[256];
  wsp::Address address(addr);
  if (!address.is_valid())
  {
    WSREP_ERROR("Could not parse SST address : %s", addr);
    return 0;
  }
  memcpy(host, address.get_address(), address.get_address_len());
  int port= address.get_port();
  bool extra_args;
  size_t const cmd_len= estimate_cmd_len(&extra_args);
  wsp::string cmd_str(cmd_len);

  if (!cmd_str())
  {
    WSREP_ERROR("sst_donate_mysqldump(): "
                "could not allocate cmd buffer of %zd bytes", cmd_len);
    return -ENOMEM;
  }

  if (!bypass && wsrep_sst_donor_rejects_queries) sst_reject_queries(TRUE);

  make_wsrep_defaults_file();

  int ret= snprintf (cmd_str(), cmd_len,
                     "wsrep_sst_mysqldump "
                     WSREP_SST_OPT_ADDR " '%s' "
                     WSREP_SST_OPT_PORT " '%d' "
                     WSREP_SST_OPT_LPORT " '%u' "
                     WSREP_SST_OPT_SOCKET " '%s' "
                     "%s"
                     WSREP_SST_OPT_GTID " '%s:%lld' "
                     WSREP_SST_OPT_GTID_DOMAIN_ID " '%d'"
                     "%s",
	             addr, port, mysqld_port, mysqld_unix_port,
                     wsrep_defaults_file, uuid_str,
                     (long long)seqno, wsrep_gtid_domain_id,
                     bypass ? " " WSREP_SST_OPT_BYPASS : "");

  if (ret < 0 || size_t(ret) >= cmd_len)
  {
    WSREP_ERROR("sst_donate_mysqldump(): snprintf() failed: %d", ret);
    return (ret < 0 ? ret : -EMSGSIZE);
  }

  if (extra_args)
    copy_orig_argv(cmd_str() + ret);

  WSREP_DEBUG("Running: '%s'", cmd_str());

  ret= sst_run_shell (cmd_str(), env, 3);

  wsrep_gtid_t const state_id = { *uuid, (ret ? WSREP_SEQNO_UNDEFINED : seqno)};

  wsrep->sst_sent (wsrep, &state_id, ret);

  return ret;
}

wsrep_seqno_t wsrep_locked_seqno= WSREP_SEQNO_UNDEFINED;


/*
  Create a file under data directory.
*/
static int sst_create_file(const char *name, const char *content)
{
  int err= 0;
  char *real_name;
  char *tmp_name;
  ssize_t len;
  FILE *file;

  len= strlen(mysql_real_data_home) + strlen(name) + 2;
  real_name= (char *) alloca(len);

  snprintf(real_name, (size_t) len, "%s/%s", mysql_real_data_home, name);

  tmp_name= (char *) alloca(len + 4);
  snprintf(tmp_name, (size_t) len + 4, "%s.tmp", real_name);

  file= fopen(tmp_name, "w+");

  if (0 == file)
  {
    err= errno;
    WSREP_ERROR("Failed to open '%s': %d (%s)", tmp_name, err, strerror(err));
  }
  else
  {
    // Write the specified content into the file.
    if (content != NULL)
    {
      fprintf(file, "%s\n", content);
      fsync(fileno(file));
    }

    fclose(file);

    if (rename(tmp_name, real_name) == -1)
    {
      err= errno;
      WSREP_ERROR("Failed to rename '%s' to '%s': %d (%s)", tmp_name,
                  real_name, err, strerror(err));
    }
  }

  return err;
}


static int run_sql_command(THD *thd, const char *query)
{
  thd->set_query((char *)query, strlen(query));

  Parser_state ps;
  if (ps.init(thd, thd->query(), thd->query_length()))
  {
    WSREP_ERROR("SST query: %s failed", query);
    return -1;
  }

  mysql_parse(thd, thd->query(), thd->query_length(), &ps, FALSE, FALSE);
  if (thd->is_error())
  {
    int const err= thd->get_stmt_da()->sql_errno();
    WSREP_WARN ("Error executing '%s': %d (%s)%s",
                query, err, thd->get_stmt_da()->message(),
                err == ER_UNKNOWN_SYSTEM_VARIABLE ?
                ". Was mysqld built with --with-innodb-disallow-writes ?" : "");
    thd->clear_error();
    return -1;
  }
  return 0;
}


static int sst_flush_tables(THD* thd)
{
  WSREP_INFO("Flushing tables for SST...");

  int err= 0;
  int not_used;
  /*
    Files created to notify the SST script about the outcome of table flush
    operation.
  */
  const char *flush_success= "tables_flushed";
  const char *flush_error= "sst_error";

  CHARSET_INFO *current_charset= thd->variables.character_set_client;

  if (!is_supported_parser_charset(current_charset))
  {
      /* Do not use non-supported parser character sets */
      WSREP_WARN("Current client character set is non-supported parser character set: %s", current_charset->csname);
      thd->variables.character_set_client = &my_charset_latin1;
      WSREP_WARN("For SST temporally setting character set to : %s",
	      my_charset_latin1.csname);
  }

  if (run_sql_command(thd, "FLUSH TABLES WITH READ LOCK"))
  {
    err= -1;
  }
  else
  {
    /*
      Make sure logs are flushed after global read lock acquired. In case
      reload fails, we must also release the acquired FTWRL.
    */
    if (reload_acl_and_cache(thd, REFRESH_ENGINE_LOG | REFRESH_BINARY_LOG,
                             (TABLE_LIST*) 0, &not_used))
    {
      thd->global_read_lock.unlock_global_read_lock(thd);
      err= -1;
    }
  }

  thd->variables.character_set_client = current_charset;

  if (err)
  {
    WSREP_ERROR("Failed to flush and lock tables");

    /*
      The SST must be aborted as the flush tables failed. Notify this to SST
      script by creating the error file.
    */
    int tmp;
    if ((tmp= sst_create_file(flush_error, NULL))) {
      err= tmp;
    }
  }
  else
  {
    WSREP_INFO("Tables flushed.");

    /*
      Tables have been flushed. Create a file with cluster state ID and
      wsrep_gtid_domain_id.
    */
    char content[100];
    snprintf(content, sizeof(content), "%s:%lld %d\n", wsrep_cluster_state_uuid,
             (long long)wsrep_locked_seqno, wsrep_gtid_domain_id);
    err= sst_create_file(flush_success, content);
  }

  return err;
}


static void sst_disallow_writes (THD* thd, bool yes)
{
  char query_str[64] = { 0, };
  ssize_t const query_max = sizeof(query_str) - 1;
  CHARSET_INFO *current_charset;

  current_charset = thd->variables.character_set_client;

  if (!is_supported_parser_charset(current_charset))
  {
      /* Do not use non-supported parser character sets */
      WSREP_WARN("Current client character set is non-supported parser character set: %s", current_charset->csname);
      thd->variables.character_set_client = &my_charset_latin1;
      WSREP_WARN("For SST temporally setting character set to : %s",
	      my_charset_latin1.csname);
  }

  snprintf (query_str, query_max, "SET GLOBAL innodb_disallow_writes=%d",
            yes ? 1 : 0);

  if (run_sql_command(thd, query_str))
  {
    WSREP_ERROR("Failed to disallow InnoDB writes");
  }
  thd->variables.character_set_client = current_charset;
}

static void* sst_donor_thread (void* a)
{
  sst_thread_arg* arg= (sst_thread_arg*)a;

  WSREP_INFO("Running: '%s'", arg->cmd);

  int  err= 1;
  bool locked= false;

  const char*  out= NULL;
  const size_t out_len= 128;
  char         out_buf[out_len];

  wsrep_uuid_t  ret_uuid= WSREP_UUID_UNDEFINED;
  wsrep_seqno_t ret_seqno= WSREP_SEQNO_UNDEFINED; // seqno of complete SST

  wsp::thd thd(FALSE); // we turn off wsrep_on for this THD so that it can
                       // operate with wsrep_ready == OFF
  wsp::process proc(arg->cmd, "r", arg->env);

  err= proc.error();

/* Inform server about SST script startup and release TO isolation */
  mysql_mutex_lock   (&arg->lock);
  arg->err = -err;
  mysql_cond_signal  (&arg->cond);
  mysql_mutex_unlock (&arg->lock); //! @note arg is unusable after that.

  if (proc.pipe() && !err)
  {
wait_signal:
    out= my_fgets (out_buf, out_len, proc.pipe());

    if (out)
    {
      const char magic_flush[]= "flush tables";
      const char magic_cont[]= "continue";
      const char magic_done[]= "done";

      if (!strcasecmp (out, magic_flush))
      {
        err= sst_flush_tables (thd.ptr);
        if (!err)
        {
          sst_disallow_writes (thd.ptr, true);
          /*
            Lets also keep statements that modify binary logs (like RESET LOGS,
            RESET MASTER) from proceeding until the files have been transferred
            to the joiner node.
          */
          if (mysql_bin_log.is_open())
          {
            mysql_mutex_lock(mysql_bin_log.get_log_lock());
          }

          locked= true;
          goto wait_signal;
        }
      }
      else if (!strcasecmp (out, magic_cont))
      {
        if (locked)
        {
          if (mysql_bin_log.is_open())
          {
            mysql_mutex_assert_owner(mysql_bin_log.get_log_lock());
            mysql_mutex_unlock(mysql_bin_log.get_log_lock());
          }
          sst_disallow_writes (thd.ptr, false);
          thd.ptr->global_read_lock.unlock_global_read_lock (thd.ptr);
          locked= false;
        }
        err=  0;
        goto wait_signal;
      }
      else if (!strncasecmp (out, magic_done, strlen(magic_done)))
      {
        err= sst_scan_uuid_seqno (out + strlen(magic_done) + 1,
                                  &ret_uuid, &ret_seqno);
      }
      else
      {
        WSREP_WARN("Received unknown signal: '%s'", out);
      }
    }
    else
    {
      WSREP_ERROR("Failed to read from: %s", proc.cmd());
      proc.wait();
    }
    if (!err && proc.error()) err= proc.error();
  }
  else
  {
    WSREP_ERROR("Failed to execute: %s : %d (%s)",
                proc.cmd(), err, strerror(err));
  }

  if (locked) // don't forget to unlock server before return
  {
    if (mysql_bin_log.is_open())
    {
      mysql_mutex_assert_owner(mysql_bin_log.get_log_lock());
      mysql_mutex_unlock(mysql_bin_log.get_log_lock());
    }
    sst_disallow_writes (thd.ptr, false);
    thd.ptr->global_read_lock.unlock_global_read_lock (thd.ptr);
  }

  // signal to donor that SST is over
  struct wsrep_gtid const state_id = {
      ret_uuid, err ? WSREP_SEQNO_UNDEFINED : ret_seqno
  };
  wsrep->sst_sent (wsrep, &state_id, -err);
  proc.wait();

  return NULL;
}



static int sst_donate_other (const char*   method,
                             const char*   addr,
                             const char*   uuid,
                             wsrep_seqno_t seqno,
                             bool          bypass,
                             char**        env) // carries auth info
{
  bool extra_args;
  size_t const cmd_len= estimate_cmd_len(&extra_args);
  wsp::string cmd_str(cmd_len);

  if (!cmd_str())
  {
    WSREP_ERROR("sst_donate_other(): "
                "could not allocate cmd buffer of %zd bytes", cmd_len);
    return -ENOMEM;
  }

  char* binlog_opt_val= NULL;

  int ret;
  if ((ret= generate_binlog_opt_val(&binlog_opt_val)))
  {
    WSREP_ERROR("sst_donate_other(): generate_binlog_opt_val() failed: %d",ret);
    return ret;
  }

  make_wsrep_defaults_file();

  ret= snprintf (cmd_str(), cmd_len,
                 "wsrep_sst_%s "
                 WSREP_SST_OPT_ROLE " 'donor' "
                 WSREP_SST_OPT_ADDR " '%s' "
                 WSREP_SST_OPT_SOCKET " '%s' "
                 WSREP_SST_OPT_DATA " '%s' "
                 "%s"
                 WSREP_SST_OPT_GTID " '%s:%lld' "
                 WSREP_SST_OPT_GTID_DOMAIN_ID " '%d'"
                 "%s"
                 "%s",
                 method, addr, mysqld_unix_port, mysql_real_data_home,
                 wsrep_defaults_file,
                 uuid, (long long) seqno, wsrep_gtid_domain_id,
                 binlog_opt_val,
                 bypass ? " " WSREP_SST_OPT_BYPASS : "");
  my_free(binlog_opt_val);

  if (ret < 0 || size_t(ret) >= cmd_len)
  {
    WSREP_ERROR("sst_donate_other(): snprintf() failed: %d", ret);
    return (ret < 0 ? ret : -EMSGSIZE);
  }

  if (extra_args)
    copy_orig_argv(cmd_str() + ret);

  if (!bypass && wsrep_sst_donor_rejects_queries) sst_reject_queries(FALSE);

  pthread_t tmp;
  sst_thread_arg arg(cmd_str(), env);
  mysql_mutex_lock (&arg.lock);
  ret = mysql_thread_create (key_wsrep_sst_donor, &tmp, NULL, sst_donor_thread, &arg);
  if (ret)
  {
    WSREP_ERROR("sst_donate_other(): mysql_thread_create() failed: %d (%s)",
                ret, strerror(ret));
    return ret;
  }
  mysql_cond_wait (&arg.cond, &arg.lock);

  WSREP_INFO("sst_donor_thread signaled with %d", arg.err);
  return arg.err;
}

/* return true if character can be a part of a filename */
static bool filename_char(int const c)
{
  return isalnum(c) || (c == '-') || (c == '_') || (c == '.');
}

/* return true if character can be a part of an address string */
static bool address_char(int const c)
{
  return filename_char(c) ||
         (c == ':') || (c == '[') || (c == ']') || (c == '/');
}

static bool check_request_str(const char* const str,
                              bool (*check) (int c))
{
  for (size_t i(0); str[i] != '\0'; ++i)
  {
    if (!check(str[i]))
    {
      WSREP_WARN("Illegal character in state transfer request: %i (%c).",
                 str[i], str[i]);
      return true;
    }
  }

  return false;
}

wsrep_cb_status_t wsrep_sst_donate_cb (void* app_ctx, void* recv_ctx,
                                       const void* msg, size_t msg_len,
                                       const wsrep_gtid_t* current_gtid,
                                       const char* state, size_t state_len,
                                       bool bypass)
{
<<<<<<< HEAD
  /* This will be reset when sync callback is called.
   * Should we set wsrep_ready to FALSE here too? */

  wsrep_config_state->set(WSREP_MEMBER_DONOR);

=======
>>>>>>> f4c85ef5
  const char* method = (char*)msg;
  size_t method_len  = strlen (method);

  if (check_request_str(method, filename_char))
  {
    WSREP_ERROR("Bad SST method name. SST canceled.");
    return WSREP_CB_FAILURE;
  }

  const char* data   = method + method_len + 1;

  if (check_request_str(data, address_char))
  {
    WSREP_ERROR("Bad SST address string. SST canceled.");
    return WSREP_CB_FAILURE;
  }

  char uuid_str[37];
  wsrep_uuid_print (&current_gtid->uuid, uuid_str, sizeof(uuid_str));

  /* This will be reset when sync callback is called.
   * Should we set wsrep_ready to FALSE here too? */
  wsrep_config_state.set(WSREP_MEMBER_DONOR);

  wsp::env env(NULL);
  if (env.error())
  {
    WSREP_ERROR("wsrep_sst_donate_cb(): env var ctor failed: %d", -env.error());
    return WSREP_CB_FAILURE;
  }

  int ret;
  if ((ret= sst_append_auth_env(env, sst_auth_real)))
  {
    WSREP_ERROR("wsrep_sst_donate_cb(): appending auth env failed: %d", ret);
    return WSREP_CB_FAILURE;
  }

  if (data_home_dir)
  {
    if ((ret= sst_append_data_dir(env, data_home_dir)))
    {
      WSREP_ERROR("wsrep_sst_donate_cb(): appending data "
                  "directory failed: %d", ret);
      return WSREP_CB_FAILURE;
    }
  }

  if (!strcmp (WSREP_SST_MYSQLDUMP, method))
  {
    ret = sst_donate_mysqldump(data, &current_gtid->uuid, uuid_str,
                               current_gtid->seqno, bypass, env());
  }
  else
  {
    ret = sst_donate_other(method, data, uuid_str,
                           current_gtid->seqno, bypass, env());
  }

  return (ret >= 0 ? WSREP_CB_SUCCESS : WSREP_CB_FAILURE);
}

void wsrep_SE_init_grab()
{
  if (mysql_mutex_lock (&LOCK_wsrep_sst_init)) abort();
}

void wsrep_SE_init_wait()
{
  double total_wtime=0;

  while (SE_initialized == false)
  {
    struct timespec wtime;
    set_timespec(wtime, WSREP_TIMEDWAIT_SECONDS);
    time_t start_time = time(NULL);
    mysql_cond_timedwait (&COND_wsrep_sst_init, &LOCK_wsrep_sst_init, &wtime);
    time_t end_time = time(NULL);

    if (!SE_initialized)
    {
      total_wtime += difftime(end_time, start_time);
      WSREP_DEBUG("Waiting for SST to complete. current seqno: %" PRId64 " waited %f secs.", local_seqno, total_wtime);
      service_manager_extend_timeout(WSREP_EXTEND_TIMEOUT_INTERVAL,
        "WSREP state transfer ongoing, current seqno: %" PRId64 " waited %f secs", local_seqno, total_wtime);
    }
  }

  mysql_mutex_unlock (&LOCK_wsrep_sst_init);
}

void wsrep_SE_init_done()
{
  mysql_cond_signal (&COND_wsrep_sst_init);
  mysql_mutex_unlock (&LOCK_wsrep_sst_init);
}

void wsrep_SE_initialized()
{
  SE_initialized = true;
}<|MERGE_RESOLUTION|>--- conflicted
+++ resolved
@@ -1758,37 +1758,29 @@
                                        const char* state, size_t state_len,
                                        bool bypass)
 {
-<<<<<<< HEAD
+  const char* method = (char*)msg;
+  size_t method_len  = strlen (method);
+
+  if (check_request_str(method, filename_char))
+  {
+    WSREP_ERROR("Bad SST method name. SST canceled.");
+    return WSREP_CB_FAILURE;
+  }
+
+  const char* data   = method + method_len + 1;
+
+  if (check_request_str(data, address_char))
+  {
+    WSREP_ERROR("Bad SST address string. SST canceled.");
+    return WSREP_CB_FAILURE;
+  }
+
+  char uuid_str[37];
+  wsrep_uuid_print (&current_gtid->uuid, uuid_str, sizeof(uuid_str));
+
   /* This will be reset when sync callback is called.
    * Should we set wsrep_ready to FALSE here too? */
-
   wsrep_config_state->set(WSREP_MEMBER_DONOR);
-
-=======
->>>>>>> f4c85ef5
-  const char* method = (char*)msg;
-  size_t method_len  = strlen (method);
-
-  if (check_request_str(method, filename_char))
-  {
-    WSREP_ERROR("Bad SST method name. SST canceled.");
-    return WSREP_CB_FAILURE;
-  }
-
-  const char* data   = method + method_len + 1;
-
-  if (check_request_str(data, address_char))
-  {
-    WSREP_ERROR("Bad SST address string. SST canceled.");
-    return WSREP_CB_FAILURE;
-  }
-
-  char uuid_str[37];
-  wsrep_uuid_print (&current_gtid->uuid, uuid_str, sizeof(uuid_str));
-
-  /* This will be reset when sync callback is called.
-   * Should we set wsrep_ready to FALSE here too? */
-  wsrep_config_state.set(WSREP_MEMBER_DONOR);
 
   wsp::env env(NULL);
   if (env.error())
