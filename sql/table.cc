/* Copyright (c) 2000, 2014, Oracle and/or its affiliates.
   Copyright (c) 2008, 2015, MariaDB

   This program is free software; you can redistribute it and/or modify
   it under the terms of the GNU General Public License as published by
   the Free Software Foundation; version 2 of the License.

   This program is distributed in the hope that it will be useful,
   but WITHOUT ANY WARRANTY; without even the implied warranty of
   MERCHANTABILITY or FITNESS FOR A PARTICULAR PURPOSE.  See the
   GNU General Public License for more details.

   You should have received a copy of the GNU General Public License
   along with this program; if not, write to the Free Software
   Foundation, Inc., 51 Franklin Street, Fifth Floor, Boston, MA  02110-1301, USA */


/* Some general useful functions */

#include <my_global.h>                 /* NO_EMBEDDED_ACCESS_CHECKS */
#include "sql_priv.h"
#include "unireg.h"                    // REQUIRED: for other includes
#include "table.h"
#include "key.h"                                // find_ref_key
#include "sql_table.h"                          // build_table_filename,
                                                // primary_key_name
#include "sql_trigger.h"
#include "sql_parse.h"                          // free_items
#include "strfunc.h"                            // unhex_type2
#include "sql_partition.h"       // mysql_unpack_partition,
                                 // fix_partition_func, partition_info
#include "sql_acl.h"             // *_ACL, acl_getroot_no_password
#include "sql_base.h"
#include "create_options.h"
#include <m_ctype.h>
#include "my_md5.h"
#include "my_bit.h"
#include "sql_select.h"
#include "sql_derived.h"
#include "sql_statistics.h"
#include "discover.h"
#include "mdl.h"                 // MDL_wait_for_graph_visitor

/* INFORMATION_SCHEMA name */
LEX_STRING INFORMATION_SCHEMA_NAME= {C_STRING_WITH_LEN("information_schema")};

/* PERFORMANCE_SCHEMA name */
LEX_STRING PERFORMANCE_SCHEMA_DB_NAME= {C_STRING_WITH_LEN("performance_schema")};

/* MYSQL_SCHEMA name */
LEX_STRING MYSQL_SCHEMA_NAME= {C_STRING_WITH_LEN("mysql")};

/* GENERAL_LOG name */
LEX_STRING GENERAL_LOG_NAME= {C_STRING_WITH_LEN("general_log")};

/* SLOW_LOG name */
LEX_STRING SLOW_LOG_NAME= {C_STRING_WITH_LEN("slow_log")};

/* 
  Keyword added as a prefix when parsing the defining expression for a
  virtual column read from the column definition saved in the frm file
*/
LEX_STRING parse_vcol_keyword= { C_STRING_WITH_LEN("PARSE_VCOL_EXPR ") };

	/* Functions defined in this file */

static void fix_type_pointers(const char ***array, TYPELIB *point_to_type,
			      uint types, char **names);
static uint find_field(Field **fields, uchar *record, uint start, uint length);

inline bool is_system_table_name(const char *name, uint length);

/**************************************************************************
  Object_creation_ctx implementation.
**************************************************************************/

Object_creation_ctx *Object_creation_ctx::set_n_backup(THD *thd)
{
  Object_creation_ctx *backup_ctx;
  DBUG_ENTER("Object_creation_ctx::set_n_backup");

  backup_ctx= create_backup_ctx(thd);
  change_env(thd);

  DBUG_RETURN(backup_ctx);
}

void Object_creation_ctx::restore_env(THD *thd, Object_creation_ctx *backup_ctx)
{
  if (!backup_ctx)
    return;

  backup_ctx->change_env(thd);

  delete backup_ctx;
}

/**************************************************************************
  Default_object_creation_ctx implementation.
**************************************************************************/

Default_object_creation_ctx::Default_object_creation_ctx(THD *thd)
  : m_client_cs(thd->variables.character_set_client),
    m_connection_cl(thd->variables.collation_connection)
{ }

Default_object_creation_ctx::Default_object_creation_ctx(
  CHARSET_INFO *client_cs, CHARSET_INFO *connection_cl)
  : m_client_cs(client_cs),
    m_connection_cl(connection_cl)
{ }

Object_creation_ctx *
Default_object_creation_ctx::create_backup_ctx(THD *thd) const
{
  return new Default_object_creation_ctx(thd);
}

void Default_object_creation_ctx::change_env(THD *thd) const
{
  thd->variables.character_set_client= m_client_cs;
  thd->variables.collation_connection= m_connection_cl;

  thd->update_charset();
}

/**************************************************************************
  View_creation_ctx implementation.
**************************************************************************/

View_creation_ctx *View_creation_ctx::create(THD *thd)
{
  View_creation_ctx *ctx= new (thd->mem_root) View_creation_ctx(thd);

  return ctx;
}

/*************************************************************************/

View_creation_ctx * View_creation_ctx::create(THD *thd,
                                              TABLE_LIST *view)
{
  View_creation_ctx *ctx= new (thd->mem_root) View_creation_ctx(thd);

  /* Throw a warning if there is NULL cs name. */

  if (!view->view_client_cs_name.str ||
      !view->view_connection_cl_name.str)
  {
    push_warning_printf(thd, Sql_condition::WARN_LEVEL_NOTE,
                        ER_VIEW_NO_CREATION_CTX,
                        ER(ER_VIEW_NO_CREATION_CTX),
                        (const char *) view->db,
                        (const char *) view->table_name);

    ctx->m_client_cs= system_charset_info;
    ctx->m_connection_cl= system_charset_info;

    return ctx;
  }

  /* Resolve cs names. Throw a warning if there is unknown cs name. */

  bool invalid_creation_ctx;

  invalid_creation_ctx= resolve_charset(view->view_client_cs_name.str,
                                        system_charset_info,
                                        &ctx->m_client_cs);

  invalid_creation_ctx= resolve_collation(view->view_connection_cl_name.str,
                                          system_charset_info,
                                          &ctx->m_connection_cl) ||
                        invalid_creation_ctx;

  if (invalid_creation_ctx)
  {
    sql_print_warning("View '%s'.'%s': there is unknown charset/collation "
                      "names (client: '%s'; connection: '%s').",
                      (const char *) view->db,
                      (const char *) view->table_name,
                      (const char *) view->view_client_cs_name.str,
                      (const char *) view->view_connection_cl_name.str);

    push_warning_printf(thd, Sql_condition::WARN_LEVEL_NOTE,
                        ER_VIEW_INVALID_CREATION_CTX,
                        ER(ER_VIEW_INVALID_CREATION_CTX),
                        (const char *) view->db,
                        (const char *) view->table_name);
  }

  return ctx;
}

/*************************************************************************/

/* Get column name from column hash */

static uchar *get_field_name(Field **buff, size_t *length,
                             my_bool not_used __attribute__((unused)))
{
  *length= (uint) strlen((*buff)->field_name);
  return (uchar*) (*buff)->field_name;
}


/*
  Returns pointer to '.frm' extension of the file name.

  SYNOPSIS
    fn_rext()
    name       file name

  DESCRIPTION
    Checks file name part starting with the rightmost '.' character,
    and returns it if it is equal to '.frm'. 

  TODO
    It is a good idea to get rid of this function modifying the code
    to garantee that the functions presently calling fn_rext() always
    get arguments in the same format: either with '.frm' or without '.frm'.

  RETURN VALUES
    Pointer to the '.frm' extension. If there is no extension,
    or extension is not '.frm', pointer at the end of file name.
*/

char *fn_rext(char *name)
{
  char *res= strrchr(name, '.');
  if (res && !strcmp(res, reg_ext))
    return res;
  return name + strlen(name);
}

TABLE_CATEGORY get_table_category(const LEX_STRING *db, const LEX_STRING *name)
{
  DBUG_ASSERT(db != NULL);
  DBUG_ASSERT(name != NULL);

  if (is_infoschema_db(db->str, db->length))
    return TABLE_CATEGORY_INFORMATION;

  if ((db->length == PERFORMANCE_SCHEMA_DB_NAME.length) &&
      (my_strcasecmp(system_charset_info,
                     PERFORMANCE_SCHEMA_DB_NAME.str,
                     db->str) == 0))
    return TABLE_CATEGORY_PERFORMANCE;

  if ((db->length == MYSQL_SCHEMA_NAME.length) &&
      (my_strcasecmp(system_charset_info,
                     MYSQL_SCHEMA_NAME.str,
                     db->str) == 0))
  {
    if (is_system_table_name(name->str, name->length))
      return TABLE_CATEGORY_SYSTEM;

    if ((name->length == GENERAL_LOG_NAME.length) &&
        (my_strcasecmp(system_charset_info,
                       GENERAL_LOG_NAME.str,
                       name->str) == 0))
      return TABLE_CATEGORY_LOG;

    if ((name->length == SLOW_LOG_NAME.length) &&
        (my_strcasecmp(system_charset_info,
                       SLOW_LOG_NAME.str,
                       name->str) == 0))
      return TABLE_CATEGORY_LOG;
  }

  return TABLE_CATEGORY_USER;
}


/*
  Allocate and setup a TABLE_SHARE structure

  SYNOPSIS
    alloc_table_share()
    TABLE_LIST		Take database and table name from there
    key			Table cache key (db \0 table_name \0...)
    key_length		Length of key

  RETURN
    0  Error (out of memory)
    #  Share
*/

TABLE_SHARE *alloc_table_share(const char *db, const char *table_name,
                               const char *key, uint key_length)
{
  MEM_ROOT mem_root;
  TABLE_SHARE *share;
  char *key_buff, *path_buff;
  char path[FN_REFLEN];
  uint path_length;
  DBUG_ENTER("alloc_table_share");
  DBUG_PRINT("enter", ("table: '%s'.'%s'", db, table_name));

  path_length= build_table_filename(path, sizeof(path) - 1,
                                    db, table_name, "", 0);
  init_sql_alloc(&mem_root, TABLE_ALLOC_BLOCK_SIZE, 0, MYF(0));
  if (multi_alloc_root(&mem_root,
                       &share, sizeof(*share),
                       &key_buff, key_length,
                       &path_buff, path_length + 1,
                       NULL))
  {
    bzero((char*) share, sizeof(*share));

    share->set_table_cache_key(key_buff, key, key_length);

    share->path.str= path_buff;
    share->path.length= path_length;
    strmov(share->path.str, path);
    share->normalized_path.str=    share->path.str;
    share->normalized_path.length= path_length;
    share->table_category= get_table_category(& share->db, & share->table_name);
    share->open_errno= ENOENT;
    share->cached_row_logging_check= -1;

    init_sql_alloc(&share->stats_cb.mem_root, TABLE_ALLOC_BLOCK_SIZE, 0, MYF(0));

    memcpy((char*) &share->mem_root, (char*) &mem_root, sizeof(mem_root));
    mysql_mutex_init(key_TABLE_SHARE_LOCK_share,
                     &share->LOCK_share, MY_MUTEX_INIT_SLOW);
    mysql_mutex_init(key_TABLE_SHARE_LOCK_ha_data,
                     &share->LOCK_ha_data, MY_MUTEX_INIT_FAST);
    tdc_init_share(share);
  }
  DBUG_RETURN(share);
}


/*
  Initialize share for temporary tables

  SYNOPSIS
    init_tmp_table_share()
    thd         thread handle
    share	Share to fill
    key		Table_cache_key, as generated from tdc_create_key.
		must start with db name.    
    key_length	Length of key
    table_name	Table name
    path	Path to file (possible in lower case) without .frm

  NOTES
    This is different from alloc_table_share() because temporary tables
    don't have to be shared between threads or put into the table def
    cache, so we can do some things notable simpler and faster

    If table is not put in thd->temporary_tables (happens only when
    one uses OPEN TEMPORARY) then one can specify 'db' as key and
    use key_length= 0 as neither table_cache_key or key_length will be used).
*/

void init_tmp_table_share(THD *thd, TABLE_SHARE *share, const char *key,
                          uint key_length, const char *table_name,
                          const char *path)
{
  DBUG_ENTER("init_tmp_table_share");
  DBUG_PRINT("enter", ("table: '%s'.'%s'", key, table_name));

  bzero((char*) share, sizeof(*share));
  /*
    This can't be MY_THREAD_SPECIFIC for slaves as they are freed
    during cleanup() from Relay_log_info::close_temporary_tables()
  */
  init_sql_alloc(&share->mem_root, TABLE_ALLOC_BLOCK_SIZE, 0, 
                 MYF(thd->slave_thread ? 0 : MY_THREAD_SPECIFIC));
  share->table_category=         TABLE_CATEGORY_TEMPORARY;
  share->tmp_table=              INTERNAL_TMP_TABLE;
  share->db.str=                 (char*) key;
  share->db.length=		 strlen(key);
  share->table_cache_key.str=    (char*) key;
  share->table_cache_key.length= key_length;
  share->table_name.str=         (char*) table_name;
  share->table_name.length=      strlen(table_name);
  share->path.str=               (char*) path;
  share->normalized_path.str=    (char*) path;
  share->path.length= share->normalized_path.length= strlen(path);
  share->frm_version= 		 FRM_VER_TRUE_VARCHAR;

  share->cached_row_logging_check= -1;

  /*
    table_map_id is also used for MERGE tables to suppress repeated
    compatibility checks.
  */
  share->table_map_id= (ulong) thd->query_id;
  DBUG_VOID_RETURN;
}


/**
  Release resources (plugins) used by the share and free its memory.
  TABLE_SHARE is self-contained -- it's stored in its own MEM_ROOT.
  Free this MEM_ROOT.
*/

void TABLE_SHARE::destroy()
{
  uint idx;
  KEY *info_it;
  DBUG_ENTER("TABLE_SHARE::destroy");
  DBUG_PRINT("info", ("db: %s table: %s", db.str, table_name.str));

  if (ha_share)
  {
    delete ha_share;
    ha_share= NULL;                             // Safety
  }

  free_root(&stats_cb.mem_root, MYF(0));
  stats_cb.stats_can_be_read= FALSE;
  stats_cb.stats_is_read= FALSE;
  stats_cb.histograms_can_be_read= FALSE;
  stats_cb.histograms_are_read= FALSE;

  /* The mutexes are initialized only for shares that are part of the TDC */
  if (tmp_table == NO_TMP_TABLE)
  {
    mysql_mutex_destroy(&LOCK_share);
    mysql_mutex_destroy(&LOCK_ha_data);
    tdc_deinit_share(this);
  }
  my_hash_free(&name_hash);

  plugin_unlock(NULL, db_plugin);
  db_plugin= NULL;

  /* Release fulltext parsers */
  info_it= key_info;
  for (idx= keys; idx; idx--, info_it++)
  {
    if (info_it->flags & HA_USES_PARSER)
    {
      plugin_unlock(NULL, info_it->parser);
      info_it->flags= 0;
    }
  }

#ifdef WITH_PARTITION_STORAGE_ENGINE
  plugin_unlock(NULL, default_part_plugin);
#endif /* WITH_PARTITION_STORAGE_ENGINE */

  PSI_CALL_release_table_share(m_psi);

  /*
    Make a copy since the share is allocated in its own root,
    and free_root() updates its argument after freeing the memory.
  */
  MEM_ROOT own_root= mem_root;
  free_root(&own_root, MYF(0));
  DBUG_VOID_RETURN;
}

/*
  Free table share and memory used by it

  SYNOPSIS
    free_table_share()
    share		Table share
*/

void free_table_share(TABLE_SHARE *share)
{
  DBUG_ENTER("free_table_share");
  DBUG_PRINT("enter", ("table: %s.%s", share->db.str, share->table_name.str));
  share->destroy();
  DBUG_VOID_RETURN;
}


/**
  Return TRUE if a table name matches one of the system table names.
  Currently these are:

  help_category, help_keyword, help_relation, help_topic,
  proc, event
  time_zone, time_zone_leap_second, time_zone_name, time_zone_transition,
  time_zone_transition_type

  This function trades accuracy for speed, so may return false
  positives. Presumably mysql.* database is for internal purposes only
  and should not contain user tables.
*/

inline bool is_system_table_name(const char *name, uint length)
{
  CHARSET_INFO *ci= system_charset_info;

  return (
          /* mysql.proc table */
          (length == 4 &&
           my_tolower(ci, name[0]) == 'p' && 
           my_tolower(ci, name[1]) == 'r' &&
           my_tolower(ci, name[2]) == 'o' &&
           my_tolower(ci, name[3]) == 'c') ||

          (length > 4 &&
           (
            /* one of mysql.help* tables */
            (my_tolower(ci, name[0]) == 'h' &&
             my_tolower(ci, name[1]) == 'e' &&
             my_tolower(ci, name[2]) == 'l' &&
             my_tolower(ci, name[3]) == 'p') ||

            /* one of mysql.time_zone* tables */
            (my_tolower(ci, name[0]) == 't' &&
             my_tolower(ci, name[1]) == 'i' &&
             my_tolower(ci, name[2]) == 'm' &&
             my_tolower(ci, name[3]) == 'e') ||

            /* one of mysql.*_stat tables, but not mysql.innodb* tables*/
            ((my_tolower(ci, name[length-5]) == 's' &&
              my_tolower(ci, name[length-4]) == 't' &&
              my_tolower(ci, name[length-3]) == 'a' &&
              my_tolower(ci, name[length-2]) == 't' &&
              my_tolower(ci, name[length-1]) == 's') &&
             !(my_tolower(ci, name[0]) == 'i' &&
               my_tolower(ci, name[1]) == 'n' &&
               my_tolower(ci, name[2]) == 'n' &&
               my_tolower(ci, name[3]) == 'o')) ||
           
            /* mysql.event table */
            (my_tolower(ci, name[0]) == 'e' &&
             my_tolower(ci, name[1]) == 'v' &&
             my_tolower(ci, name[2]) == 'e' &&
             my_tolower(ci, name[3]) == 'n' &&
             my_tolower(ci, name[4]) == 't')
            )
           )
         );
}


/*
  Read table definition from a binary / text based .frm file
  
  SYNOPSIS
  open_table_def()
  thd		Thread handler
  share		Fill this with table definition
  db_flags	Bit mask of the following flags: OPEN_VIEW

  NOTES
    This function is called when the table definition is not cached in
    table definition cache
    The data is returned in 'share', which is alloced by
    alloc_table_share().. The code assumes that share is initialized.
*/

enum open_frm_error open_table_def(THD *thd, TABLE_SHARE *share, uint flags)
{
  bool error_given= false;
  File file;
  uchar *buf;
  uchar head[FRM_HEADER_SIZE];
  char	path[FN_REFLEN];
  size_t frmlen, read_length;
  DBUG_ENTER("open_table_def");
  DBUG_PRINT("enter", ("table: '%s'.'%s'  path: '%s'", share->db.str,
                       share->table_name.str, share->normalized_path.str));

  share->error= OPEN_FRM_OPEN_ERROR;

  strxmov(path, share->normalized_path.str, reg_ext, NullS);
  if (flags & GTS_FORCE_DISCOVERY)
  {
    DBUG_ASSERT(flags & GTS_TABLE);
    DBUG_ASSERT(flags & GTS_USE_DISCOVERY);
    mysql_file_delete_with_symlink(key_file_frm, path, MYF(0));
    file= -1;
  }
  else
    file= mysql_file_open(key_file_frm, path, O_RDONLY | O_SHARE, MYF(0));

  if (file < 0)
  {
    if ((flags & GTS_TABLE) && (flags & GTS_USE_DISCOVERY))
    {
      ha_discover_table(thd, share);
      error_given= true;
    }
    goto err_not_open;
  }

  if (mysql_file_read(file, head, sizeof(head), MYF(MY_NABP)))
  {
    share->error = my_errno == HA_ERR_FILE_TOO_SHORT
                      ? OPEN_FRM_CORRUPTED : OPEN_FRM_READ_ERROR;
    goto err;
  }

  if (memcmp(head, STRING_WITH_LEN("TYPE=VIEW\n")) == 0)
  {
    share->is_view= 1;
    share->error= flags & GTS_VIEW ? OPEN_FRM_OK : OPEN_FRM_NOT_A_TABLE;
    goto err;
  }
  if (!is_binary_frm_header(head))
  {
    /* No handling of text based files yet */
    share->error = OPEN_FRM_CORRUPTED;
    goto err;
  }
  if (!(flags & GTS_TABLE))
  {
    share->error = OPEN_FRM_NOT_A_VIEW;
    goto err;
  }

  frmlen= uint4korr(head+10);
  set_if_smaller(frmlen, FRM_MAX_SIZE); // safety

  if (!(buf= (uchar*)my_malloc(frmlen, MYF(MY_THREAD_SPECIFIC|MY_WME))))
    goto err;

  memcpy(buf, head, sizeof(head));

  read_length= mysql_file_read(file, buf + sizeof(head),
                               frmlen - sizeof(head), MYF(MY_WME));
  if (read_length == 0 || read_length == (size_t)-1)
  {
    share->error = OPEN_FRM_READ_ERROR;
    my_free(buf);
    goto err;
  }
  mysql_file_close(file, MYF(MY_WME));

  frmlen= read_length + sizeof(head);

  share->init_from_binary_frm_image(thd, false, buf, frmlen);
  error_given= true; // init_from_binary_frm_image has already called my_error()
  my_free(buf);

  goto err_not_open;

err:
  mysql_file_close(file, MYF(MY_WME));

err_not_open:
  if (share->error && !error_given)
  {
    share->open_errno= my_errno;
    open_table_error(share, share->error, share->open_errno);
  }

  DBUG_RETURN(share->error);
}

static bool create_key_infos(const uchar *strpos, const uchar *frm_image_end,
                             uint keys, KEY *keyinfo,
                             uint new_frm_ver, uint &ext_key_parts,
                             TABLE_SHARE *share, uint len,
                             KEY *first_keyinfo, char* &keynames)
{
  uint i, j, n_length;
  KEY_PART_INFO *key_part= NULL;
  ulong *rec_per_key= NULL;
  KEY_PART_INFO *first_key_part= NULL;
  uint first_key_parts= 0;

  if (!keys)
  {  
    if (!(keyinfo = (KEY*) alloc_root(&share->mem_root, len)))
      return 1;
    bzero((char*) keyinfo, len);
    key_part= reinterpret_cast<KEY_PART_INFO*> (keyinfo);
  }

  /*
    If share->use_ext_keys is set to TRUE we assume that any key
    can be extended by the components of the primary key whose
    definition is read first from the frm file.
    For each key only those fields of the assumed primary key are
    added that are not included in the proper key definition. 
    If after all it turns out that there is no primary key the
    added components are removed from each key.

    When in the future we support others schemes of extending of
    secondary keys with components of the primary key we'll have
    to change the type of this flag for an enumeration type.                 
  */   

  for (i=0 ; i < keys ; i++, keyinfo++)
  {
    if (new_frm_ver >= 3)
    {
      if (strpos + 8 >= frm_image_end)
        return 1;
      keyinfo->flags=	   (uint) uint2korr(strpos) ^ HA_NOSAME;
      keyinfo->key_length= (uint) uint2korr(strpos+2);
      keyinfo->user_defined_key_parts=  (uint) strpos[4];
      keyinfo->algorithm=  (enum ha_key_alg) strpos[5];
      keyinfo->block_size= uint2korr(strpos+6);
      strpos+=8;
    }
    else
    {
      if (strpos + 4 >= frm_image_end)
        return 1;
      keyinfo->flags=	 ((uint) strpos[0]) ^ HA_NOSAME;
      keyinfo->key_length= (uint) uint2korr(strpos+1);
      keyinfo->user_defined_key_parts=  (uint) strpos[3];
      keyinfo->algorithm= HA_KEY_ALG_UNDEF;
      strpos+=4;
    }

    if (i == 0)
    {
      ext_key_parts+= (share->use_ext_keys ? first_keyinfo->user_defined_key_parts*(keys-1) : 0); 
      n_length=keys * sizeof(KEY) + ext_key_parts * sizeof(KEY_PART_INFO);
      if (!(keyinfo= (KEY*) alloc_root(&share->mem_root,
				       n_length + len)))
        return 1;
      bzero((char*) keyinfo,n_length);
      share->key_info= keyinfo;
      key_part= reinterpret_cast<KEY_PART_INFO*> (keyinfo + keys);

      if (!(rec_per_key= (ulong*) alloc_root(&share->mem_root,
                                             sizeof(ulong) * ext_key_parts)))
        return 1;
      first_key_part= key_part;
      first_key_parts= first_keyinfo->user_defined_key_parts;
      keyinfo->flags= first_keyinfo->flags;
      keyinfo->key_length= first_keyinfo->key_length;
      keyinfo->user_defined_key_parts= first_keyinfo->user_defined_key_parts;
      keyinfo->algorithm= first_keyinfo->algorithm;
      if (new_frm_ver >= 3)
        keyinfo->block_size= first_keyinfo->block_size;
    }

    keyinfo->key_part=	 key_part;
    keyinfo->rec_per_key= rec_per_key;
    for (j=keyinfo->user_defined_key_parts ; j-- ; key_part++)
    {
      if (strpos + (new_frm_ver >= 1 ? 9 : 7) >= frm_image_end)
        return 1;
      *rec_per_key++=0;
      key_part->fieldnr=	(uint16) (uint2korr(strpos) & FIELD_NR_MASK);
      key_part->offset= (uint) uint2korr(strpos+2)-1;
      key_part->key_type=	(uint) uint2korr(strpos+5);
      // key_part->field=	(Field*) 0;	// Will be fixed later
      if (new_frm_ver >= 1)
      {
	key_part->key_part_flag= *(strpos+4);
	key_part->length=	(uint) uint2korr(strpos+7);
	strpos+=9;
      }
      else
      {
	key_part->length=	*(strpos+4);
	key_part->key_part_flag=0;
	if (key_part->length > 128)
	{
	  key_part->length&=127;		/* purecov: inspected */
	  key_part->key_part_flag=HA_REVERSE_SORT; /* purecov: inspected */
	}
	strpos+=7;
      }
      key_part->store_length=key_part->length;
    }

    /*
      Add primary key to end of extended keys for non unique keys for
      storage engines that supports it.
    */
    keyinfo->ext_key_parts= keyinfo->user_defined_key_parts;
    keyinfo->ext_key_flags= keyinfo->flags;
    keyinfo->ext_key_part_map= 0;
    if (share->use_ext_keys && i && !(keyinfo->flags & HA_NOSAME))
    {
      for (j= 0; 
           j < first_key_parts && keyinfo->ext_key_parts < MAX_REF_PARTS;
           j++)
      {
        uint key_parts= keyinfo->user_defined_key_parts;
        KEY_PART_INFO* curr_key_part= keyinfo->key_part;
        KEY_PART_INFO* curr_key_part_end= curr_key_part+key_parts;
        for ( ; curr_key_part < curr_key_part_end; curr_key_part++)
        {
          if (curr_key_part->fieldnr == first_key_part[j].fieldnr)
            break;
        }
        if (curr_key_part == curr_key_part_end)
        {
          *key_part++= first_key_part[j];
          *rec_per_key++= 0;
          keyinfo->ext_key_parts++;
          keyinfo->ext_key_part_map|= 1 << j;
        }
      }
      if (j == first_key_parts)
        keyinfo->ext_key_flags= keyinfo->flags | HA_EXT_NOSAME;
    }
    share->ext_key_parts+= keyinfo->ext_key_parts;  
  }
  keynames=(char*) key_part;
  strpos+= strnmov(keynames, (char *) strpos, frm_image_end - strpos) - keynames;
  if (*strpos++) // key names are \0-terminated
    return 1;

  //reading index comments
  for (keyinfo= share->key_info, i=0; i < keys; i++, keyinfo++)
  {
    if (keyinfo->flags & HA_USES_COMMENT)
    {
      if (strpos + 2 >= frm_image_end)
        return 1;
      keyinfo->comment.length= uint2korr(strpos);
      strpos+= 2;

      if (strpos + keyinfo->comment.length >= frm_image_end)
        return 1;
      keyinfo->comment.str= strmake_root(&share->mem_root, (char*) strpos,
                                         keyinfo->comment.length);
      strpos+= keyinfo->comment.length;
    } 
    DBUG_ASSERT(MY_TEST(keyinfo->flags & HA_USES_COMMENT) ==
                (keyinfo->comment.length > 0));
  }

  share->keys= keys; // do it *after* all key_info's are initialized

  return 0;
}


/** ensures that the enum value (read from frm) is within limits

    if not - issues a warning and resets the value to 0
    (that is, 0 is assumed to be a default value)
*/

static uint enum_value_with_check(THD *thd, TABLE_SHARE *share,
                                  const char *name, uint value, uint limit)
{
  if (value < limit)
    return value;

  sql_print_warning("%s.frm: invalid value %d for the field %s",
                share->normalized_path.str, value, name);
  return 0;
}


/**
   Check if a collation has changed number

   @param mysql_version
   @param current collation number

   @retval new collation number (same as current collation number of no change)
*/

static uint upgrade_collation(ulong mysql_version, uint cs_number)
{
  if (mysql_version >= 50300 && mysql_version <= 50399)
  {
    switch (cs_number) {
    case 149: return MY_PAGE2_COLLATION_ID_UCS2;   // ucs2_crotian_ci
    case 213: return MY_PAGE2_COLLATION_ID_UTF8;   // utf8_crotian_ci
    }
  }
  if ((mysql_version >= 50500 && mysql_version <= 50599) ||
      (mysql_version >= 100000 && mysql_version <= 100005))
  {
    switch (cs_number) {
    case 149: return MY_PAGE2_COLLATION_ID_UCS2;   // ucs2_crotian_ci
    case 213: return MY_PAGE2_COLLATION_ID_UTF8;   // utf8_crotian_ci
    case 214: return MY_PAGE2_COLLATION_ID_UTF32;  // utf32_croatian_ci
    case 215: return MY_PAGE2_COLLATION_ID_UTF16;  // utf16_croatian_ci
    case 245: return MY_PAGE2_COLLATION_ID_UTF8MB4;// utf8mb4_croatian_ci
    }
  }
  return cs_number;
}


/**
  Read data from a binary .frm file image into a TABLE_SHARE

  @note
  frm bytes at the following offsets are unused in MariaDB 10.0:

  8..9    (used to be the number of "form names")
  28..29  (used to be key_info_length)

  They're still set, for compatibility reasons, but never read.

  42..46 are unused since 5.0 (were for RAID support)
  Also, there're few unused bytes in forminfo.

*/

int TABLE_SHARE::init_from_binary_frm_image(THD *thd, bool write,
                                            const uchar *frm_image,
                                            size_t frm_length)
{
  TABLE_SHARE *share= this;
  uint new_frm_ver, field_pack_length, new_field_pack_flag;
  uint interval_count, interval_parts, read_length, int_length;
  uint db_create_options, keys, key_parts, n_length;
  uint com_length, null_bit_pos;
  uint extra_rec_buf_length;
  uint i;
  bool use_hash;
  char *keynames, *names, *comment_pos;
  const uchar *forminfo, *extra2;
  const uchar *frm_image_end = frm_image + frm_length;
  uchar *record, *null_flags, *null_pos;
  const uchar *disk_buff, *strpos;
  ulong pos, record_offset; 
  ulong rec_buff_length;
  handler *handler_file= 0;
  KEY	*keyinfo;
  KEY_PART_INFO *key_part= NULL;
  Field  **field_ptr, *reg_field;
  const char **interval_array;
  enum legacy_db_type legacy_db_type;
  my_bitmap_map *bitmaps;
  bool null_bits_are_used;
  uint vcol_screen_length, UNINIT_VAR(options_len);
  char *vcol_screen_pos;
  const uchar *options= 0;
  KEY first_keyinfo;
  uint len;
  uint ext_key_parts= 0;
  plugin_ref se_plugin= 0;
  keyinfo= &first_keyinfo;
  share->ext_key_parts= 0;
  MEM_ROOT **root_ptr, *old_root;
  DBUG_ENTER("TABLE_SHARE::init_from_binary_frm_image");

  root_ptr= my_pthread_getspecific_ptr(MEM_ROOT**, THR_MALLOC);
  old_root= *root_ptr;
  *root_ptr= &share->mem_root;

  if (write && write_frm_image(frm_image, frm_length))
    goto err;

  if (frm_length < FRM_HEADER_SIZE + FRM_FORMINFO_SIZE)
    goto err;

  new_field_pack_flag= frm_image[27];
  new_frm_ver= (frm_image[2] - FRM_VER);
  field_pack_length= new_frm_ver < 2 ? 11 : 17;

  /* Length of the MariaDB extra2 segment in the form file. */
  len = uint2korr(frm_image+4);
  extra2= frm_image + 64;

  if (*extra2 != '/')   // old frm had '/' there
  {
    const uchar *e2end= extra2 + len;
    while (extra2 + 3 < e2end)
    {
      uchar type= *extra2++;
      size_t length= *extra2++;
      if (!length)
      {
        if (extra2 + 2 >= e2end)
          goto err;
        length= uint2korr(extra2);
        extra2+= 2;
        if (length < 256)
          goto err;
      }
      if (extra2 + length > e2end)
        goto err;
      switch (type) {
      case EXTRA2_TABLEDEF_VERSION:
        if (tabledef_version.str) // see init_from_sql_statement_string()
        {
          if (length != tabledef_version.length ||
              memcmp(extra2, tabledef_version.str, length))
            goto err;
        }
        else
        {
          tabledef_version.length= length;
          tabledef_version.str= (uchar*)memdup_root(&mem_root, extra2, length);
          if (!tabledef_version.str)
            goto err;
        }
        break;
      case EXTRA2_ENGINE_TABLEOPTS:
        if (options)
          goto err;
        /* remember but delay parsing until we have read fields and keys */
        options= extra2;
        options_len= length;
        break;
      case EXTRA2_DEFAULT_PART_ENGINE:
#ifdef WITH_PARTITION_STORAGE_ENGINE
        {
          LEX_STRING name= { (char*)extra2, length };
          share->default_part_plugin= ha_resolve_by_name(NULL, &name);
          if (!share->default_part_plugin)
            goto err;
        }
#endif
        break;
      default:
        /* abort frm parsing if it's an unknown but important extra2 value */
        if (type >= EXTRA2_ENGINE_IMPORTANT)
          goto err;
      }
      extra2+= length;
    }
    if (extra2 != e2end)
      goto err;
  }

  if (frm_length < FRM_HEADER_SIZE + len ||
      !(pos= uint4korr(frm_image + FRM_HEADER_SIZE + len)))
    goto err;

  forminfo= frm_image + pos;
  if (forminfo + FRM_FORMINFO_SIZE >= frm_image_end)
    goto err;

  share->frm_version= frm_image[2];
  /*
    Check if .frm file created by MySQL 5.0. In this case we want to
    display CHAR fields as CHAR and not as VARCHAR.
    We do it this way as we want to keep the old frm version to enable
    MySQL 4.1 to read these files.
  */
  if (share->frm_version == FRM_VER_TRUE_VARCHAR -1 && frm_image[33] == 5)
    share->frm_version= FRM_VER_TRUE_VARCHAR;

#ifdef WITH_PARTITION_STORAGE_ENGINE
  if (frm_image[61] && !share->default_part_plugin)
  {
    enum legacy_db_type db_type= (enum legacy_db_type) (uint) frm_image[61];
    share->default_part_plugin=
                ha_lock_engine(NULL, ha_checktype(thd, db_type, 1, 0));
    if (!share->default_part_plugin)
      goto err;
  }
#endif
  legacy_db_type= (enum legacy_db_type) (uint) frm_image[3];
  /*
    if the storage engine is dynamic, no point in resolving it by its
    dynamically allocated legacy_db_type. We will resolve it later by name.
  */
  if (legacy_db_type > DB_TYPE_UNKNOWN && 
      legacy_db_type < DB_TYPE_FIRST_DYNAMIC)
    se_plugin= ha_lock_engine(NULL, ha_checktype(thd, legacy_db_type, 0, 0));
  share->db_create_options= db_create_options= uint2korr(frm_image+30);
  share->db_options_in_use= share->db_create_options;
  share->mysql_version= uint4korr(frm_image+51);
  share->null_field_first= 0;
  if (!frm_image[32])				// New frm file in 3.23
  {
    uint cs_org= (((uint) frm_image[41]) << 8) + (uint) frm_image[38];
    uint cs_new= upgrade_collation(share->mysql_version, cs_org);
    if (cs_org != cs_new)
      share->incompatible_version|= HA_CREATE_USED_CHARSET;
    
    share->avg_row_length= uint4korr(frm_image+34);
    share->transactional= (ha_choice)
      enum_value_with_check(thd, share, "transactional", frm_image[39] & 3, HA_CHOICE_MAX);
    share->page_checksum= (ha_choice)
      enum_value_with_check(thd, share, "page_checksum", (frm_image[39] >> 2) & 3, HA_CHOICE_MAX);
    share->row_type= (enum row_type)
      enum_value_with_check(thd, share, "row_format", frm_image[40], ROW_TYPE_MAX);

    if (cs_new && !(share->table_charset= get_charset(cs_new, MYF(MY_WME))))
      goto err;
    share->null_field_first= 1;
    share->stats_sample_pages= uint2korr(frm_image+42);
    share->stats_auto_recalc= (enum_stats_auto_recalc)(frm_image[44]);
  }
  if (!share->table_charset)
  {
    /* unknown charset in frm_image[38] or pre-3.23 frm */
    if (use_mb(default_charset_info))
    {
      /* Warn that we may be changing the size of character columns */
      sql_print_warning("'%s' had no or invalid character set, "
                        "and default character set is multi-byte, "
                        "so character column sizes may have changed",
                        share->path.str);
    }
    share->table_charset= default_charset_info;
  }

  share->db_record_offset= 1;
  share->max_rows= uint4korr(frm_image+18);
  share->min_rows= uint4korr(frm_image+22);

  /* Read keyinformation */
  disk_buff= frm_image + uint2korr(frm_image+6);

  if (disk_buff + 6 >= frm_image_end)
    goto err;

  if (disk_buff[0] & 0x80)
  {
    keys=      (disk_buff[1] << 7) | (disk_buff[0] & 0x7f);
    share->key_parts= key_parts= uint2korr(disk_buff+2);
  }
  else
  {
    keys=      disk_buff[0];
    share->key_parts= key_parts= disk_buff[1];
  }
  share->keys_for_keyread.init(0);
  share->keys_in_use.init(keys);
  ext_key_parts= key_parts;

  len= (uint) uint2korr(disk_buff+4);

  share->reclength = uint2korr(frm_image+16);
  share->stored_rec_length= share->reclength;
  if (frm_image[26] == 1)
    share->system= 1;				/* one-record-database */

  record_offset= (ulong) (uint2korr(frm_image+6)+
                          ((uint2korr(frm_image+14) == 0xffff ?
                            uint4korr(frm_image+47) : uint2korr(frm_image+14))));

  if (record_offset + share->reclength >= frm_length)
    goto err;
 
  if ((n_length= uint4korr(frm_image+55)))
  {
    /* Read extra data segment */
    const uchar *next_chunk, *buff_end;
    DBUG_PRINT("info", ("extra segment size is %u bytes", n_length));
    next_chunk= frm_image + record_offset + share->reclength;
    buff_end= next_chunk + n_length;

    if (buff_end >= frm_image_end)
      goto err;

    share->connect_string.length= uint2korr(next_chunk);
    if (!(share->connect_string.str= strmake_root(&share->mem_root,
                                                  (char*) next_chunk + 2,
                                                  share->connect_string.
                                                  length)))
    {
      goto err;
    }
    next_chunk+= share->connect_string.length + 2;
    if (next_chunk + 2 < buff_end)
    {
      uint str_db_type_length= uint2korr(next_chunk);
      LEX_STRING name;
      name.str= (char*) next_chunk + 2;
      name.length= str_db_type_length;

      plugin_ref tmp_plugin= ha_resolve_by_name(thd, &name);
      if (tmp_plugin != NULL && !plugin_equals(tmp_plugin, se_plugin))
      {
        if (se_plugin)
        {
          /* bad file, legacy_db_type did not match the name */
          sql_print_warning("%s.frm is inconsistent: engine typecode %d, engine name %s (%d)",
                        share->normalized_path.str, legacy_db_type,
                        plugin_name(tmp_plugin)->str,
                        ha_legacy_type(plugin_data(tmp_plugin, handlerton *)));
        }
        /*
          tmp_plugin is locked with a local lock.
          we unlock the old value of se_plugin before
          replacing it with a globally locked version of tmp_plugin
        */
        plugin_unlock(NULL, se_plugin);
        se_plugin= plugin_lock(NULL, tmp_plugin);
      }
#ifdef WITH_PARTITION_STORAGE_ENGINE
      else if (str_db_type_length == 9 &&
               !strncmp((char *) next_chunk + 2, "partition", 9))
      {
        /*
          Use partition handler
          tmp_plugin is locked with a local lock.
          we unlock the old value of se_plugin before
          replacing it with a globally locked version of tmp_plugin
        */
        /* Check if the partitioning engine is ready */
        if (!plugin_is_ready(&name, MYSQL_STORAGE_ENGINE_PLUGIN))
        {
          my_error(ER_OPTION_PREVENTS_STATEMENT, MYF(0),
                   "--skip-partition");
          goto err;
        }
        plugin_unlock(NULL, se_plugin);
        se_plugin= ha_lock_engine(NULL, partition_hton);
      }
#endif
      else if (!tmp_plugin)
      {
        /* purecov: begin inspected */
        name.str[name.length]=0;
        my_error(ER_UNKNOWN_STORAGE_ENGINE, MYF(0), name.str);
        goto err;
        /* purecov: end */
      }
      next_chunk+= str_db_type_length + 2;
    }

    share->set_use_ext_keys_flag(plugin_hton(se_plugin)->flags & HTON_SUPPORTS_EXTENDED_KEYS);

    if (create_key_infos(disk_buff + 6, frm_image_end, keys, keyinfo,
                         new_frm_ver, ext_key_parts,
                         share, len, &first_keyinfo, keynames))
      goto err;

    if (next_chunk + 5 < buff_end)
    {
      uint32 partition_info_str_len = uint4korr(next_chunk);
#ifdef WITH_PARTITION_STORAGE_ENGINE
      if ((share->partition_info_buffer_size=
             share->partition_info_str_len= partition_info_str_len))
      {
        if (!(share->partition_info_str= (char*)
              memdup_root(&share->mem_root, next_chunk + 4,
                          partition_info_str_len + 1)))
        {
          goto err;
        }
      }
#else
      if (partition_info_str_len)
      {
        DBUG_PRINT("info", ("WITH_PARTITION_STORAGE_ENGINE is not defined"));
        goto err;
      }
#endif
      next_chunk+= 5 + partition_info_str_len;
    }
    if (share->mysql_version >= 50110 && next_chunk < buff_end)
    {
      /* New auto_partitioned indicator introduced in 5.1.11 */
#ifdef WITH_PARTITION_STORAGE_ENGINE
      share->auto_partitioned= *next_chunk;
#endif
      next_chunk++;
    }
    keyinfo= share->key_info;
    for (i= 0; i < keys; i++, keyinfo++)
    {
      if (keyinfo->flags & HA_USES_PARSER)
      {
        LEX_STRING parser_name;
        if (next_chunk >= buff_end)
        {
          DBUG_PRINT("error",
                     ("fulltext key uses parser that is not defined in .frm"));
          goto err;
        }
        parser_name.str= (char*) next_chunk;
        parser_name.length= strlen((char*) next_chunk);
        next_chunk+= parser_name.length + 1;
        keyinfo->parser= my_plugin_lock_by_name(NULL, &parser_name,
                                                MYSQL_FTPARSER_PLUGIN);
        if (! keyinfo->parser)
        {
          my_error(ER_PLUGIN_IS_NOT_LOADED, MYF(0), parser_name.str);
          goto err;
        }
      }
    }

    if (forminfo[46] == (uchar)255)
    {
      //reading long table comment
      if (next_chunk + 2 > buff_end)
      {
          DBUG_PRINT("error",
                     ("long table comment is not defined in .frm"));
          goto err;
      }
      share->comment.length = uint2korr(next_chunk);
      if (! (share->comment.str= strmake_root(&share->mem_root,
             (char*)next_chunk + 2, share->comment.length)))
      {
          goto err;
      }
      next_chunk+= 2 + share->comment.length;
    }

    DBUG_ASSERT(next_chunk <= buff_end);

    if (share->db_create_options & HA_OPTION_TEXT_CREATE_OPTIONS_legacy)
    {
      if (options)
        goto err;
      options_len= uint4korr(next_chunk);
      options= next_chunk + 4;
      next_chunk+= options_len + 4;
    }
    DBUG_ASSERT(next_chunk <= buff_end);
  }
  else
  {
    if (create_key_infos(disk_buff + 6, frm_image_end, keys, keyinfo,
                         new_frm_ver, ext_key_parts,
                         share, len, &first_keyinfo, keynames))
      goto err;
  }

  share->key_block_size= uint2korr(frm_image+62);

  if (share->db_plugin && !plugin_equals(share->db_plugin, se_plugin))
    goto err; // wrong engine (someone changed the frm under our feet?)

  extra_rec_buf_length= uint2korr(frm_image+59);
  rec_buff_length= ALIGN_SIZE(share->reclength + 1 + extra_rec_buf_length);
  share->rec_buff_length= rec_buff_length;
  if (!(record= (uchar *) alloc_root(&share->mem_root,
                                     rec_buff_length)))
    goto err;                          /* purecov: inspected */
  share->default_values= record;
  memcpy(record, frm_image + record_offset, share->reclength);

  disk_buff= frm_image + pos + FRM_FORMINFO_SIZE;

  share->fields= uint2korr(forminfo+258);
  pos= uint2korr(forminfo+260);   /* Length of all screens */
  n_length= uint2korr(forminfo+268);
  interval_count= uint2korr(forminfo+270);
  interval_parts= uint2korr(forminfo+272);
  int_length= uint2korr(forminfo+274);
  share->null_fields= uint2korr(forminfo+282);
  com_length= uint2korr(forminfo+284);
  vcol_screen_length= uint2korr(forminfo+286);
  share->vfields= 0;
  share->default_fields= 0;
  share->stored_fields= share->fields;
  if (forminfo[46] != (uchar)255)
  {
    share->comment.length=  (int) (forminfo[46]);
    share->comment.str= strmake_root(&share->mem_root, (char*) forminfo+47,
                                     share->comment.length);
  }

  DBUG_PRINT("info",("i_count: %d  i_parts: %d  index: %d  n_length: %d  int_length: %d  com_length: %d  vcol_screen_length: %d", interval_count,interval_parts, keys,n_length,int_length, com_length, vcol_screen_length));


  if (!(field_ptr = (Field **)
	alloc_root(&share->mem_root,
		   (uint) ((share->fields+1)*sizeof(Field*)+
			   interval_count*sizeof(TYPELIB)+
			   (share->fields+interval_parts+
			    keys+3)*sizeof(char *)+
			   (n_length+int_length+com_length+
			       vcol_screen_length)))))
    goto err;                           /* purecov: inspected */

  share->field= field_ptr;
  read_length=(uint) (share->fields * field_pack_length +
		      pos+ (uint) (n_length+int_length+com_length+
		                   vcol_screen_length));
  strpos= disk_buff+pos;

  share->intervals= (TYPELIB*) (field_ptr+share->fields+1);
  interval_array= (const char **) (share->intervals+interval_count);
  names= (char*) (interval_array+share->fields+interval_parts+keys+3);
  if (!interval_count)
    share->intervals= 0;			// For better debugging
  memcpy((char*) names, strpos+(share->fields*field_pack_length),
	 (uint) (n_length+int_length));
  comment_pos= names+(n_length+int_length);
  memcpy(comment_pos, disk_buff+read_length-com_length-vcol_screen_length, 
         com_length);
  vcol_screen_pos= names+(n_length+int_length+com_length);
  memcpy(vcol_screen_pos, disk_buff+read_length-vcol_screen_length, 
         vcol_screen_length);

  fix_type_pointers(&interval_array, &share->fieldnames, 1, &names);
  if (share->fieldnames.count != share->fields)
    goto err;
  fix_type_pointers(&interval_array, share->intervals, interval_count,
		    &names);

  {
    /* Set ENUM and SET lengths */
    TYPELIB *interval;
    for (interval= share->intervals;
         interval < share->intervals + interval_count;
         interval++)
    {
      uint count= (uint) (interval->count + 1) * sizeof(uint);
      if (!(interval->type_lengths= (uint *) alloc_root(&share->mem_root,
                                                        count)))
        goto err;
      for (count= 0; count < interval->count; count++)
      {
        char *val= (char*) interval->type_names[count];
        interval->type_lengths[count]= strlen(val);
      }
      interval->type_lengths[count]= 0;
    }
  }

  if (keynames)
    fix_type_pointers(&interval_array, &share->keynames, 1, &keynames);

 /* Allocate handler */
  if (!(handler_file= get_new_handler(share, thd->mem_root,
                                      plugin_hton(se_plugin))))
    goto err;

  if (handler_file->set_ha_share_ref(&share->ha_share))
    goto err;

  record= share->default_values-1;              /* Fieldstart = 1 */
  null_bits_are_used= share->null_fields != 0;
  if (share->null_field_first)
  {
    null_flags= null_pos= record+1;
    null_bit_pos= (db_create_options & HA_OPTION_PACK_RECORD) ? 0 : 1;
    /*
      null_bytes below is only correct under the condition that
      there are no bit fields.  Correct values is set below after the
      table struct is initialized
    */
    share->null_bytes= (share->null_fields + null_bit_pos + 7) / 8;
  }
#ifndef WE_WANT_TO_SUPPORT_VERY_OLD_FRM_FILES
  else
  {
    share->null_bytes= (share->null_fields+7)/8;
    null_flags= null_pos= record + 1 + share->reclength - share->null_bytes;
    null_bit_pos= 0;
  }
#endif

  use_hash= share->fields >= MAX_FIELDS_BEFORE_HASH;
  if (use_hash)
    use_hash= !my_hash_init(&share->name_hash,
                            system_charset_info,
                            share->fields,0,0,
                            (my_hash_get_key) get_field_name,0,0);

  for (i=0 ; i < share->fields; i++, strpos+=field_pack_length, field_ptr++)
  {
    uint pack_flag, interval_nr, unireg_type, recpos, field_length;
    uint vcol_info_length=0;
    uint vcol_expr_length=0;
    enum_field_types field_type;
    CHARSET_INFO *charset=NULL;
    Field::geometry_type geom_type= Field::GEOM_GEOMETRY;
    LEX_STRING comment;
    Virtual_column_info *vcol_info= 0;
    bool fld_stored_in_db= TRUE;

    if (new_frm_ver >= 3)
    {
      /* new frm file in 4.1 */
      field_length= uint2korr(strpos+3);
      recpos=	    uint3korr(strpos+5);
      pack_flag=    uint2korr(strpos+8);
      unireg_type=  (uint) strpos[10];
      interval_nr=  (uint) strpos[12];
      uint comment_length=uint2korr(strpos+15);
      field_type=(enum_field_types) (uint) strpos[13];

      /* charset and geometry_type share the same byte in frm */
      if (field_type == MYSQL_TYPE_GEOMETRY)
      {
#ifdef HAVE_SPATIAL
	geom_type= (Field::geometry_type) strpos[14];
	charset= &my_charset_bin;
#else
	goto err;
#endif
      }
      else
      {
        uint cs_org= strpos[14] + (((uint) strpos[11]) << 8);
        uint cs_new= upgrade_collation(share->mysql_version, cs_org);
        if (cs_org != cs_new)
          share->incompatible_version|= HA_CREATE_USED_CHARSET;
        if (!cs_new)
          charset= &my_charset_bin;
        else if (!(charset= get_charset(cs_new, MYF(0))))
        {
          const char *csname= get_charset_name((uint) cs_new);
          char tmp[10];
          if (!csname || csname[0] =='?')
          {
            my_snprintf(tmp, sizeof(tmp), "#%d", cs_new);
            csname= tmp;
          }
          my_printf_error(ER_UNKNOWN_COLLATION,
                          "Unknown collation '%s' in table '%-.64s' definition", 
                          MYF(0), csname, share->table_name.str);
          goto err;
        }
      }

      if ((uchar)field_type == (uchar)MYSQL_TYPE_VIRTUAL)
      {
        DBUG_ASSERT(interval_nr); // Expect non-null expression
        /* 
          The interval_id byte in the .frm file stores the length of the
          expression statement for a virtual column.
        */
        vcol_info_length= interval_nr;
        interval_nr= 0;
      }

      if (!comment_length)
      {
	comment.str= (char*) "";
	comment.length=0;
      }
      else
      {
	comment.str=    (char*) comment_pos;
	comment.length= comment_length;
	comment_pos+=   comment_length;
      }

      if (vcol_info_length)
      {
        /*
          Get virtual column data stored in the .frm file as follows:
          byte 1      = 1 | 2
          byte 2      = sql_type
          byte 3      = flags (as of now, 0 - no flags, 1 - field is physically stored)
          [byte 4]    = optional interval_id for sql_type (only if byte 1 == 2) 
          next byte ...  = virtual column expression (text data)
        */
        vcol_info= new Virtual_column_info();
        bool opt_interval_id= (uint)vcol_screen_pos[0] == 2;
        field_type= (enum_field_types) (uchar) vcol_screen_pos[1];
        if (opt_interval_id)
          interval_nr= (uint)vcol_screen_pos[3];
        else if ((uint)vcol_screen_pos[0] != 1)
          goto err;

        fld_stored_in_db= (bool) (uint) vcol_screen_pos[2];
        vcol_expr_length= vcol_info_length -
                          (uint)(FRM_VCOL_HEADER_SIZE(opt_interval_id));
        if (!(vcol_info->expr_str.str=
              (char *)memdup_root(&share->mem_root,
                                  vcol_screen_pos +
                                  (uint) FRM_VCOL_HEADER_SIZE(opt_interval_id),
                                  vcol_expr_length)))
          goto err;
        if (opt_interval_id)
          interval_nr= (uint) vcol_screen_pos[3];
        vcol_info->expr_str.length= vcol_expr_length;
        vcol_screen_pos+= vcol_info_length;
        share->vfields++;
      }
    }
    else
    {
      field_length= (uint) strpos[3];
      recpos=	    uint2korr(strpos+4),
      pack_flag=    uint2korr(strpos+6);
      pack_flag&=   ~FIELDFLAG_NO_DEFAULT;     // Safety for old files
      unireg_type=  (uint) strpos[8];
      interval_nr=  (uint) strpos[10];

      /* old frm file */
      field_type= (enum_field_types) f_packtype(pack_flag);
      if (f_is_binary(pack_flag))
      {
        /*
          Try to choose the best 4.1 type:
          - for 4.0 "CHAR(N) BINARY" or "VARCHAR(N) BINARY" 
            try to find a binary collation for character set.
          - for other types (e.g. BLOB) just use my_charset_bin. 
        */
        if (!f_is_blob(pack_flag))
        {
          // 3.23 or 4.0 string
          if (!(charset= get_charset_by_csname(share->table_charset->csname,
                                               MY_CS_BINSORT, MYF(0))))
            charset= &my_charset_bin;
        }
        else
          charset= &my_charset_bin;
      }
      else
        charset= share->table_charset;
      bzero((char*) &comment, sizeof(comment));
    }

    if (interval_nr && charset->mbminlen > 1)
    {
      /* Unescape UCS2 intervals from HEX notation */
      TYPELIB *interval= share->intervals + interval_nr - 1;
      unhex_type2(interval);
    }
    
#ifndef TO_BE_DELETED_ON_PRODUCTION
    if (field_type == MYSQL_TYPE_NEWDECIMAL && !share->mysql_version)
    {
      /*
        Fix pack length of old decimal values from 5.0.3 -> 5.0.4
        The difference is that in the old version we stored precision
        in the .frm table while we now store the display_length
      */
      uint decimals= f_decimals(pack_flag);
      field_length= my_decimal_precision_to_length(field_length,
                                                   decimals,
                                                   f_is_dec(pack_flag) == 0);
      sql_print_error("Found incompatible DECIMAL field '%s' in %s; "
                      "Please do \"ALTER TABLE '%s' FORCE\" to fix it!",
                      share->fieldnames.type_names[i], share->table_name.str,
                      share->table_name.str);
      push_warning_printf(thd, Sql_condition::WARN_LEVEL_WARN,
                          ER_CRASHED_ON_USAGE,
                          "Found incompatible DECIMAL field '%s' in %s; "
                          "Please do \"ALTER TABLE '%s' FORCE\" to fix it!",
                          share->fieldnames.type_names[i],
                          share->table_name.str,
                          share->table_name.str);
      share->crashed= 1;                        // Marker for CHECK TABLE
    }
#endif

    *field_ptr= reg_field=
      make_field(share, record+recpos,
		 (uint32) field_length,
		 null_pos, null_bit_pos,
		 pack_flag,
		 field_type,
		 charset,
		 geom_type,
		 (Field::utype) MTYP_TYPENR(unireg_type),
		 (interval_nr ?
		  share->intervals+interval_nr-1 :
		  (TYPELIB*) 0),
		 share->fieldnames.type_names[i]);
    if (!reg_field)				// Not supported field type
      goto err;


    reg_field->field_index= i;
    reg_field->comment=comment;
    reg_field->vcol_info= vcol_info;
    reg_field->stored_in_db= fld_stored_in_db;
    if (field_type == MYSQL_TYPE_BIT && !f_bit_as_char(pack_flag))
    {
      null_bits_are_used= 1;
      if ((null_bit_pos+= field_length & 7) > 7)
      {
        null_pos++;
        null_bit_pos-= 8;
      }
    }
    if (!(reg_field->flags & NOT_NULL_FLAG))
    {
      if (!(null_bit_pos= (null_bit_pos + 1) & 7))
        null_pos++;
    }
    if (f_no_default(pack_flag))
      reg_field->flags|= NO_DEFAULT_VALUE_FLAG;

    if (reg_field->unireg_check == Field::NEXT_NUMBER)
      share->found_next_number_field= field_ptr;

    if (use_hash && my_hash_insert(&share->name_hash, (uchar*) field_ptr))
      goto err;
    if (!reg_field->stored_in_db)
    {
      share->stored_fields--;
      if (share->stored_rec_length>=recpos)
        share->stored_rec_length= recpos-1;
    }
    if (reg_field->has_insert_default_function() ||
        reg_field->has_update_default_function())
      ++share->default_fields;
  }
  *field_ptr=0;					// End marker
  /* Sanity checks: */
  DBUG_ASSERT(share->fields>=share->stored_fields);
  DBUG_ASSERT(share->reclength>=share->stored_rec_length);

  /* Fix key->name and key_part->field */
  if (key_parts)
  {
    uint add_first_key_parts= 0;
    longlong ha_option= handler_file->ha_table_flags();
    keyinfo= share->key_info;
    uint primary_key= my_strcasecmp(system_charset_info, share->keynames.type_names[0],
                                    primary_key_name) ? MAX_KEY : 0;

    if (primary_key >= MAX_KEY && keyinfo->flags & HA_NOSAME)
    {
      /*
        If the UNIQUE key doesn't have NULL columns and is not a part key
        declare this as a primary key.
      */
      primary_key= 0;
      key_part= keyinfo->key_part;
      for (i=0 ; i < keyinfo->user_defined_key_parts ;i++)
      {
        DBUG_ASSERT(key_part[i].fieldnr > 0);
        // Table field corresponding to the i'th key part.
        Field *table_field= share->field[key_part[i].fieldnr - 1];

        /*
          If the key column is of NOT NULL BLOB type, then it
          will definitly have key prefix. And if key part prefix size
          is equal to the BLOB column max size, then we can promote
          it to primary key.
        */
        if (!table_field->real_maybe_null() &&
            table_field->type() == MYSQL_TYPE_BLOB &&
            table_field->field_length == key_part[i].length)
          continue;

        if (table_field->real_maybe_null() ||
            table_field->key_length() != key_part[i].length)
        {
          primary_key= MAX_KEY;		// Can't be used
          break;
        }
      }
    }

    if (share->use_ext_keys)
    { 
      if (primary_key >= MAX_KEY)
      {
        add_first_key_parts= 0;
        share->set_use_ext_keys_flag(FALSE);
      }
      else
      {
        add_first_key_parts= first_keyinfo.user_defined_key_parts;
        /* 
          Do not add components of the primary key starting from
          the major component defined over the beginning of a field.
	*/
	for (i= 0; i < first_keyinfo.user_defined_key_parts; i++)
	{
          uint fieldnr= keyinfo[0].key_part[i].fieldnr;
          if (share->field[fieldnr-1]->key_length() !=
              keyinfo[0].key_part[i].length)
	  {
            add_first_key_parts= i;
            break;
          }
        }
      }   
    }

    for (uint key=0 ; key < keys ; key++,keyinfo++)
    {
      uint usable_parts= 0;
      keyinfo->name=(char*) share->keynames.type_names[key];
      keyinfo->name_length= strlen(keyinfo->name);
      keyinfo->cache_name=
        (uchar*) alloc_root(&share->mem_root,
                            share->table_cache_key.length+
                            keyinfo->name_length + 1);
      if (keyinfo->cache_name)           // If not out of memory
      {
        uchar *pos= keyinfo->cache_name;
        memcpy(pos, share->table_cache_key.str, share->table_cache_key.length);
        memcpy(pos + share->table_cache_key.length, keyinfo->name,
               keyinfo->name_length+1);
      }

      if (ext_key_parts > share->key_parts && key)
      {
        KEY_PART_INFO *new_key_part= (keyinfo-1)->key_part +
                                     (keyinfo-1)->ext_key_parts;

        /* 
          Do not extend the key that contains a component
          defined over the beginning of a field.
	*/ 
        for (i= 0; i < keyinfo->user_defined_key_parts; i++)
	{
          uint fieldnr= keyinfo->key_part[i].fieldnr;
          if (share->field[fieldnr-1]->key_length() !=
              keyinfo->key_part[i].length)
	  {
            add_first_key_parts= 0;
            break;
          }
        }

        if (add_first_key_parts < keyinfo->ext_key_parts-keyinfo->user_defined_key_parts)
	{
          share->ext_key_parts-= keyinfo->ext_key_parts;
          key_part_map ext_key_part_map= keyinfo->ext_key_part_map;
          keyinfo->ext_key_parts= keyinfo->user_defined_key_parts;
          keyinfo->ext_key_flags= keyinfo->flags;
	  keyinfo->ext_key_part_map= 0; 
          for (i= 0; i < add_first_key_parts; i++)
	  {
            if (ext_key_part_map & 1<<i)
	    {
              keyinfo->ext_key_part_map|= 1<<i;
	      keyinfo->ext_key_parts++;
            }
          }
          share->ext_key_parts+= keyinfo->ext_key_parts;
        }
        if (new_key_part != keyinfo->key_part)
	{
          memmove(new_key_part, keyinfo->key_part,
                  sizeof(KEY_PART_INFO) * keyinfo->ext_key_parts);
          keyinfo->key_part= new_key_part;
        }
      }
    
      /* Fix fulltext keys for old .frm files */
      if (share->key_info[key].flags & HA_FULLTEXT)
	share->key_info[key].algorithm= HA_KEY_ALG_FULLTEXT;

      key_part= keyinfo->key_part;
      uint key_parts= share->use_ext_keys ? keyinfo->ext_key_parts :
	                                    keyinfo->user_defined_key_parts;
      for (i=0; i < key_parts; key_part++, i++)
      {
        Field *field;
	if (new_field_pack_flag <= 1)
	  key_part->fieldnr= (uint16) find_field(share->field,
                                                 share->default_values,
                                                 (uint) key_part->offset,
                                                 (uint) key_part->length);
	if (!key_part->fieldnr)
          goto err;

        field= key_part->field= share->field[key_part->fieldnr-1];
        key_part->type= field->key_type();
        if (field->null_ptr)
        {
          key_part->null_offset=(uint) ((uchar*) field->null_ptr -
                                        share->default_values);
          key_part->null_bit= field->null_bit;
          key_part->store_length+=HA_KEY_NULL_LENGTH;
          keyinfo->flags|=HA_NULL_PART_KEY;
          keyinfo->key_length+= HA_KEY_NULL_LENGTH;
        }
        if (field->type() == MYSQL_TYPE_BLOB ||
            field->real_type() == MYSQL_TYPE_VARCHAR ||
            field->type() == MYSQL_TYPE_GEOMETRY)
        {
          if (field->type() == MYSQL_TYPE_BLOB ||
              field->type() == MYSQL_TYPE_GEOMETRY)
            key_part->key_part_flag|= HA_BLOB_PART;
          else
            key_part->key_part_flag|= HA_VAR_LENGTH_PART;
          key_part->store_length+=HA_KEY_BLOB_LENGTH;
          keyinfo->key_length+= HA_KEY_BLOB_LENGTH;
        }
        if (field->type() == MYSQL_TYPE_BIT)
          key_part->key_part_flag|= HA_BIT_PART;

        if (i == 0 && key != primary_key)
          field->flags |= (((keyinfo->flags & HA_NOSAME) &&
                           (keyinfo->user_defined_key_parts == 1)) ?
                           UNIQUE_KEY_FLAG : MULTIPLE_KEY_FLAG);
        if (i == 0)
          field->key_start.set_bit(key);
        if (field->key_length() == key_part->length &&
            !(field->flags & BLOB_FLAG))
        {
          if (handler_file->index_flags(key, i, 0) & HA_KEYREAD_ONLY)
          {
            share->keys_for_keyread.set_bit(key);
            field->part_of_key.set_bit(key);
            if (i < keyinfo->user_defined_key_parts)
              field->part_of_key_not_clustered.set_bit(key);
          }
          if (handler_file->index_flags(key, i, 1) & HA_READ_ORDER)
            field->part_of_sortkey.set_bit(key);
        }
        if (!(key_part->key_part_flag & HA_REVERSE_SORT) &&
            usable_parts == i)
          usable_parts++;			// For FILESORT
        field->flags|= PART_KEY_FLAG;
        if (key == primary_key)
        {
          field->flags|= PRI_KEY_FLAG;
          /*
            If this field is part of the primary key and all keys contains
            the primary key, then we can use any key to find this column
          */
          if (ha_option & HA_PRIMARY_KEY_IN_READ_INDEX)
          {
            if (field->key_length() == key_part->length &&
                !(field->flags & BLOB_FLAG))
              field->part_of_key= share->keys_in_use;
            if (field->part_of_sortkey.is_set(key))
              field->part_of_sortkey= share->keys_in_use;
          }
        }
        if (field->key_length() != key_part->length)
        {
#ifndef TO_BE_DELETED_ON_PRODUCTION
          if (field->type() == MYSQL_TYPE_NEWDECIMAL)
          {
            /*
              Fix a fatal error in decimal key handling that causes crashes
              on Innodb. We fix it by reducing the key length so that
              InnoDB never gets a too big key when searching.
              This allows the end user to do an ALTER TABLE to fix the
              error.
            */
            keyinfo->key_length-= (key_part->length - field->key_length());
            key_part->store_length-= (uint16)(key_part->length -
                                              field->key_length());
            key_part->length= (uint16)field->key_length();
            sql_print_error("Found wrong key definition in %s; "
                            "Please do \"ALTER TABLE '%s' FORCE \" to fix it!",
                            share->table_name.str,
                            share->table_name.str);
            push_warning_printf(thd, Sql_condition::WARN_LEVEL_WARN,
                                ER_CRASHED_ON_USAGE,
                                "Found wrong key definition in %s; "
                                "Please do \"ALTER TABLE '%s' FORCE\" to fix "
                                "it!",
                                share->table_name.str,
                                share->table_name.str);
            share->crashed= 1;                // Marker for CHECK TABLE
            continue;
          }
#endif
          key_part->key_part_flag|= HA_PART_KEY_SEG;
        }
        if (field->real_maybe_null())
          key_part->key_part_flag|= HA_NULL_PART;
        /*
          Sometimes we can compare key parts for equality with memcmp.
          But not always.
        */
        if (!(key_part->key_part_flag & (HA_BLOB_PART | HA_VAR_LENGTH_PART |
                                         HA_BIT_PART)) &&
            key_part->type != HA_KEYTYPE_FLOAT &&
            key_part->type == HA_KEYTYPE_DOUBLE)
          key_part->key_part_flag|= HA_CAN_MEMCMP;
      }
      keyinfo->usable_key_parts= usable_parts; // Filesort

      set_if_bigger(share->max_key_length,keyinfo->key_length+
                    keyinfo->user_defined_key_parts);
      share->total_key_length+= keyinfo->key_length;
      /*
        MERGE tables do not have unique indexes. But every key could be
        an unique index on the underlying MyISAM table. (Bug #10400)
      */
      if ((keyinfo->flags & HA_NOSAME) ||
          (ha_option & HA_ANY_INDEX_MAY_BE_UNIQUE))
        set_if_bigger(share->max_unique_length,keyinfo->key_length);
    }
    if (primary_key < MAX_KEY &&
	(share->keys_in_use.is_set(primary_key)))
    {
      share->primary_key= primary_key;
      /*
	If we are using an integer as the primary key then allow the user to
	refer to it as '_rowid'
      */
      if (share->key_info[primary_key].user_defined_key_parts == 1)
      {
	Field *field= share->key_info[primary_key].key_part[0].field;
	if (field && field->result_type() == INT_RESULT)
        {
          /* note that fieldnr here (and rowid_field_offset) starts from 1 */
	  share->rowid_field_offset= (share->key_info[primary_key].key_part[0].
                                      fieldnr);
        }
      }
    }
    else
      share->primary_key = MAX_KEY; // we do not have a primary key
  }
  else
    share->primary_key= MAX_KEY;
  if (new_field_pack_flag <= 1)
  {
    /* Old file format with default as not null */
    uint null_length= (share->null_fields+7)/8;
    bfill(share->default_values + (null_flags - (uchar*) record),
          null_length, 255);
  }

  if (options)
  {
    DBUG_ASSERT(options_len);
    if (engine_table_options_frm_read(options, options_len, share))
      goto err;
  }
  if (parse_engine_table_options(thd, handler_file->partition_ht(), share))
    goto err;

  if (share->found_next_number_field)
  {
    reg_field= *share->found_next_number_field;
    if ((int) (share->next_number_index= (uint)
	       find_ref_key(share->key_info, keys,
                            share->default_values, reg_field,
			    &share->next_number_key_offset,
                            &share->next_number_keypart)) < 0)
      goto err; // Wrong field definition
    reg_field->flags |= AUTO_INCREMENT_FLAG;
  }

  if (share->blob_fields)
  {
    Field **ptr;
    uint k, *save;

    /* Store offsets to blob fields to find them fast */
    if (!(share->blob_field= save=
	  (uint*) alloc_root(&share->mem_root,
                             (uint) (share->blob_fields* sizeof(uint)))))
      goto err;
    for (k=0, ptr= share->field ; *ptr ; ptr++, k++)
    {
      if ((*ptr)->flags & BLOB_FLAG)
	(*save++)= k;
    }
  }

  /*
    the correct null_bytes can now be set, since bitfields have been taken
    into account
  */
  share->null_bytes= (null_pos - (uchar*) null_flags +
                      (null_bit_pos + 7) / 8);
  share->last_null_bit_pos= null_bit_pos;
  share->null_bytes_for_compare= null_bits_are_used ? share->null_bytes : 0;
  share->can_cmp_whole_record= (share->blob_fields == 0 &&
                                share->varchar_fields == 0);

  share->column_bitmap_size= bitmap_buffer_size(share->fields);

  if (!(bitmaps= (my_bitmap_map*) alloc_root(&share->mem_root,
                                             share->column_bitmap_size)))
    goto err;
  my_bitmap_init(&share->all_set, bitmaps, share->fields, FALSE);
  bitmap_set_all(&share->all_set);

  delete handler_file;
#ifndef DBUG_OFF
  if (use_hash)
    (void) my_hash_check(&share->name_hash);
#endif

  share->db_plugin= se_plugin;
  share->error= OPEN_FRM_OK;
  thd->status_var.opened_shares++;
  *root_ptr= old_root;
  DBUG_RETURN(0);

 err:
  share->error= OPEN_FRM_CORRUPTED;
  share->open_errno= my_errno;
  delete handler_file;
  plugin_unlock(0, se_plugin);
  my_hash_free(&share->name_hash);

  if (!thd->is_error())
    open_table_error(share, OPEN_FRM_CORRUPTED, share->open_errno);

  *root_ptr= old_root;
  DBUG_RETURN(HA_ERR_NOT_A_TABLE);
}


static bool sql_unusable_for_discovery(THD *thd, handlerton *engine,
                                       const char *sql)
{
  LEX *lex= thd->lex;
  HA_CREATE_INFO *create_info= &lex->create_info;

  // ... not CREATE TABLE
  if (lex->sql_command != SQLCOM_CREATE_TABLE)
    return 1;
  // ... create like
  if (create_info->options & HA_LEX_CREATE_TABLE_LIKE)
    return 1;
  // ... create select
  if (lex->select_lex.item_list.elements)
    return 1;
  // ... temporary
  if (create_info->tmp_table())
    return 1;
  // ... if exists
  if (create_info->options & HA_LEX_CREATE_IF_NOT_EXISTS)
    return 1;

  // XXX error out or rather ignore the following:
  // ... partitioning
  if (lex->part_info)
    return 1;
  // ... union
  if (create_info->used_fields & HA_CREATE_USED_UNION)
    return 1;
  // ... index/data directory
  if (create_info->data_file_name || create_info->index_file_name)
    return 1;
  // ... engine
  if (create_info->db_type && create_info->db_type != engine)
    return 1;

  return 0;
}

int TABLE_SHARE::init_from_sql_statement_string(THD *thd, bool write,
                                        const char *sql, size_t sql_length)
{
  ulonglong saved_mode= thd->variables.sql_mode;
  CHARSET_INFO *old_cs= thd->variables.character_set_client;
  Parser_state parser_state;
  bool error;
  char *sql_copy;
  handler *file;
  LEX *old_lex;
  Query_arena *arena, backup;
  LEX tmp_lex;
  KEY *unused1;
  uint unused2;
  handlerton *hton= plugin_hton(db_plugin);
  LEX_CUSTRING frm= {0,0};

  DBUG_ENTER("TABLE_SHARE::init_from_sql_statement_string");

  /*
    Ouch. Parser may *change* the string it's working on.
    Currently (2013-02-26) it is used to permanently disable
    conditional comments.
    Anyway, let's copy the caller's string...
  */
  if (!(sql_copy= thd->strmake(sql, sql_length)))
    DBUG_RETURN(HA_ERR_OUT_OF_MEM);

  if (parser_state.init(thd, sql_copy, sql_length))
    DBUG_RETURN(HA_ERR_OUT_OF_MEM);

  thd->variables.sql_mode= MODE_NO_ENGINE_SUBSTITUTION | MODE_NO_DIR_IN_CREATE;
  thd->variables.character_set_client= system_charset_info;
  tmp_disable_binlog(thd);
  old_lex= thd->lex;
  thd->lex= &tmp_lex;

  arena= thd->stmt_arena;
  if (arena->is_conventional())
    arena= 0;
  else
    thd->set_n_backup_active_arena(arena, &backup);

  lex_start(thd);

  if ((error= parse_sql(thd, & parser_state, NULL) || 
              sql_unusable_for_discovery(thd, hton, sql_copy)))
    goto ret;

  thd->lex->create_info.db_type= hton;

  if (tabledef_version.str)
    thd->lex->create_info.tabledef_version= tabledef_version;

  promote_first_timestamp_column(&thd->lex->alter_info.create_list);
  file= mysql_create_frm_image(thd, db.str, table_name.str,
                               &thd->lex->create_info, &thd->lex->alter_info,
                               C_ORDINARY_CREATE, &unused1, &unused2, &frm);
  error|= file == 0;
  delete file;

  if (frm.str)
  {
    option_list= 0;             // cleanup existing options ...
    option_struct= 0;           // ... if it's an assisted discovery
    error= init_from_binary_frm_image(thd, write, frm.str, frm.length);
  }

ret:
  my_free(const_cast<uchar*>(frm.str));
  lex_end(thd->lex);
  thd->lex= old_lex;
  if (arena)
    thd->restore_active_arena(arena, &backup);
  reenable_binlog(thd);
  thd->variables.sql_mode= saved_mode;
  thd->variables.character_set_client= old_cs;
  if (thd->is_error() || error)
  {
    thd->clear_error();
    my_error(ER_SQL_DISCOVER_ERROR, MYF(0),
             plugin_name(db_plugin)->str, db.str, table_name.str,
             sql_copy);
    DBUG_RETURN(HA_ERR_GENERIC);
  }
  DBUG_RETURN(0);
}

bool TABLE_SHARE::write_frm_image(const uchar *frm, size_t len)
{
  return writefrm(normalized_path.str, db.str, table_name.str, false, frm, len);
}


bool TABLE_SHARE::read_frm_image(const uchar **frm, size_t *len)
{
  if (IF_PARTITIONING(partition_info_str, 0))   // cannot discover a partition
  {
    DBUG_ASSERT(db_type()->discover_table == 0);
    return 1;
  }

  if (frm_image)
  {
    *frm= frm_image->str;
    *len= frm_image->length;
    frm_image->str= 0; // pass the ownership to the caller
    frm_image= 0;
    return 0;
  }
  return readfrm(normalized_path.str, frm, len);
}


void TABLE_SHARE::free_frm_image(const uchar *frm)
{
  if (frm)
    my_free(const_cast<uchar*>(frm));
}


/*
  @brief
    Clear GET_FIXED_FIELDS_FLAG in all fields of a table

  @param
    table     The table for whose fields the flags are to be cleared

  @note
    This routine is used for error handling purposes.

  @return
    none
*/

static void clear_field_flag(TABLE *table)
{
  Field **ptr;
  DBUG_ENTER("clear_field_flag");

  for (ptr= table->field; *ptr; ptr++)
    (*ptr)->flags&= (~GET_FIXED_FIELDS_FLAG);
  DBUG_VOID_RETURN;
}


/*
  @brief 
    Perform semantic analysis of the defining expression for a virtual column

  @param
    thd           The thread object
  @param
    table         The table containing the virtual column
  @param
    vcol_field    The virtual field whose defining expression is to be analyzed

  @details
    The function performs semantic analysis of the defining expression for
    the virtual column vcol_field. The expression is used to compute the
    values of this column.

  @note
   The function exploits the fact  that the fix_fields method sets the flag 
   GET_FIXED_FIELDS_FLAG for all fields in the item tree.
   This flag must always be unset before returning from this function
   since it is used for other purposes as well.
 
  @retval
    TRUE           An error occurred, something was wrong with the function
  @retval
    FALSE          Otherwise
*/

bool fix_vcol_expr(THD *thd,
                   TABLE *table,
                   Field *vcol_field)
{
  Virtual_column_info *vcol_info= vcol_field->vcol_info;
  Item* func_expr= vcol_info->expr_item;
  bool result= TRUE;
  TABLE_LIST tables;
  int error= 0;
  const char *save_where;
  Field **ptr, *field;
  enum_mark_columns save_mark_used_columns= thd->mark_used_columns;
  DBUG_ASSERT(func_expr);
  DBUG_ENTER("fix_vcol_expr");

  thd->mark_used_columns= MARK_COLUMNS_NONE;

  save_where= thd->where;
  thd->where= "virtual column function";

  /* Fix fields referenced to by the virtual column function */
  if (!func_expr->fixed)
    error= func_expr->fix_fields(thd, &vcol_info->expr_item);
  /* fix_fields could change the expression */
  func_expr= vcol_info->expr_item;
  /* Number of columns will be checked later */

  if (unlikely(error))
  {
    DBUG_PRINT("info", 
    ("Field in virtual column expression does not belong to the table"));
    goto end;
  }
  thd->where= save_where;
  if (unlikely(func_expr->result_type() == ROW_RESULT))
  {
     my_error(ER_ROW_EXPR_FOR_VCOL, MYF(0));
     goto end;
  }
#ifdef PARANOID
  /*
    Walk through the Item tree checking if all items are valid
   to be part of the virtual column
  */
  error= func_expr->walk(&Item::check_vcol_func_processor, 0, NULL);
  if (error)
  {
    my_error(ER_VIRTUAL_COLUMN_FUNCTION_IS_NOT_ALLOWED, MYF(0), field_name);
    goto end;
  }
#endif
  if (unlikely(func_expr->const_item()))
  {
    my_error(ER_CONST_EXPR_IN_VCOL, MYF(0));
    goto end;
  }
  /* Ensure that this virtual column is not based on another virtual field. */
  ptr= table->field;
  while ((field= *(ptr++))) 
  {
    if ((field->flags & GET_FIXED_FIELDS_FLAG) &&
        (field->vcol_info))
    {
      my_error(ER_VCOL_BASED_ON_VCOL, MYF(0));
      goto end;
    }
  }
  result= FALSE;

end:

  /* Clear GET_FIXED_FIELDS_FLAG for the fields of the table */
  clear_field_flag(table);

  table->get_fields_in_item_tree= FALSE;
  thd->mark_used_columns= save_mark_used_columns;
  table->map= 0; //Restore old value
 
 DBUG_RETURN(result);
}

/*
  @brief
    Unpack the definition of a virtual column from its linear representation

  @param
    thd                  The thread object
  @param
    mem_root             The mem_root object where to allocated memory 
  @param
    table                The table containing the virtual column
  @param
    field                The field for the virtual
  @param  
    vcol_expr            The string representation of the defining expression
  @param[out]
    error_reported       The flag to inform the caller that no other error
                         messages are to be generated

  @details
    The function takes string representation 'vcol_expr' of the defining
    expression for the virtual field 'field' of the table 'table' and
    parses it, building an item object for it. The pointer to this item is
    placed into in field->vcol_info.expr_item. After this the function performs
    semantic analysis of the item by calling the the function fix_vcol_expr.
    Since the defining expression is part of the table definition the item for
    it is created in table->memroot within the special arena TABLE::expr_arena.

  @note
    Before passing 'vcol_expr" to the parser the function embraces it in 
    parenthesis and prepands it a special keyword.
  
   @retval
    FALSE           If a success
   @retval
    TRUE            Otherwise
*/
bool unpack_vcol_info_from_frm(THD *thd,
                               MEM_ROOT *mem_root,
                               TABLE *table,
                               Field *field,
                               LEX_STRING *vcol_expr,
                               bool *error_reported)
{
  bool rc;
  char *vcol_expr_str;
  int str_len;
  CHARSET_INFO *old_character_set_client;
  Query_arena *backup_stmt_arena_ptr;
  Query_arena backup_arena;
  Query_arena *vcol_arena= 0;
  Parser_state parser_state;
  LEX *old_lex= thd->lex;
  LEX lex;
  DBUG_ENTER("unpack_vcol_info_from_frm");
  DBUG_ASSERT(vcol_expr);

  old_character_set_client= thd->variables.character_set_client;
  backup_stmt_arena_ptr= thd->stmt_arena;

  /* 
    Step 1: Construct the input string for the parser.
    The string to be parsed has to be of the following format:
    "PARSE_VCOL_EXPR (<expr_string_from_frm>)".
  */
  
  if (!(vcol_expr_str= (char*) alloc_root(mem_root,
                                          vcol_expr->length + 
                                            parse_vcol_keyword.length + 3)))
  {
    DBUG_RETURN(TRUE);
  }
  memcpy(vcol_expr_str,
         (char*) parse_vcol_keyword.str,
         parse_vcol_keyword.length);
  str_len= parse_vcol_keyword.length;
  memcpy(vcol_expr_str + str_len, "(", 1);
  str_len++;
  memcpy(vcol_expr_str + str_len, 
         (char*) vcol_expr->str, 
         vcol_expr->length);
  str_len+= vcol_expr->length;
  memcpy(vcol_expr_str + str_len, ")", 1);
  str_len++;
  memcpy(vcol_expr_str + str_len, "\0", 1);
  str_len++;

  if (parser_state.init(thd, vcol_expr_str, str_len))
    goto err;

  /* 
    Step 2: Setup thd for parsing.
  */
  vcol_arena= table->expr_arena;
  if (!vcol_arena)
  {
    /*
      We need to use CONVENTIONAL_EXECUTION here to ensure that
      any new items created by fix_fields() are not reverted.
    */
    Query_arena expr_arena(mem_root,
                           Query_arena::STMT_CONVENTIONAL_EXECUTION);
    if (!(vcol_arena= (Query_arena *) alloc_root(mem_root,
                                               sizeof(Query_arena))))
      goto err;
    *vcol_arena= expr_arena;
    table->expr_arena= vcol_arena;
  }
  thd->set_n_backup_active_arena(vcol_arena, &backup_arena);
  thd->stmt_arena= vcol_arena;

  if (init_lex_with_single_table(thd, table, &lex))
    goto err;

  thd->lex->parse_vcol_expr= TRUE;

  /* 
    Step 3: Use the parser to build an Item object from vcol_expr_str.
  */
  if (parse_sql(thd, &parser_state, NULL))
  {
    goto err;
  }
  /* From now on use vcol_info generated by the parser. */
  field->vcol_info= thd->lex->vcol_info;

  /* Validate the Item tree. */
  if (fix_vcol_expr(thd, table, field))
  {
    *error_reported= TRUE;
    field->vcol_info= 0;
    goto err;
  }
  rc= FALSE;
  goto end;

err:
  rc= TRUE;
  thd->free_items();
end:
  thd->stmt_arena= backup_stmt_arena_ptr;
  if (vcol_arena)
    thd->restore_active_arena(vcol_arena, &backup_arena);
  end_lex_with_single_table(thd, table, old_lex);
  thd->variables.character_set_client= old_character_set_client;

  DBUG_RETURN(rc);
}

/*
  Read data from a binary .frm file from MySQL 3.23 - 5.0 into TABLE_SHARE
*/

/*
  Open a table based on a TABLE_SHARE

  SYNOPSIS
    open_table_from_share()
    thd			Thread handler
    share		Table definition
    alias       	Alias for table
    db_stat		open flags (for example HA_OPEN_KEYFILE|
    			HA_OPEN_RNDFILE..) can be 0 (example in
                        ha_example_table)
    prgflag   		READ_ALL etc..
    ha_open_flags	HA_OPEN_ABORT_IF_LOCKED etc..
    outparam       	result table

  RETURN VALUES
   0	ok
   1	Error (see open_table_error)
   2    Error (see open_table_error)
   3    Wrong data in .frm file
   4    Error (see open_table_error)
   5    Error (see open_table_error: charset unavailable)
   7    Table definition has changed in engine
*/

enum open_frm_error open_table_from_share(THD *thd, TABLE_SHARE *share,
                       const char *alias, uint db_stat, uint prgflag,
                       uint ha_open_flags, TABLE *outparam,
                       bool is_create_table)
{
  enum open_frm_error error;
  uint records, i, bitmap_size;
  bool error_reported= FALSE;
  uchar *record, *bitmaps;
  Field **field_ptr, **UNINIT_VAR(vfield_ptr), **UNINIT_VAR(dfield_ptr);
  uint8 save_context_analysis_only= thd->lex->context_analysis_only;
  DBUG_ENTER("open_table_from_share");
  DBUG_PRINT("enter",("name: '%s.%s'  form: 0x%lx", share->db.str,
                      share->table_name.str, (long) outparam));

  thd->lex->context_analysis_only&= ~CONTEXT_ANALYSIS_ONLY_VIEW; // not a view

  error= OPEN_FRM_ERROR_ALREADY_ISSUED; // for OOM errors below
  bzero((char*) outparam, sizeof(*outparam));
  outparam->in_use= thd;
  outparam->s= share;
  outparam->db_stat= db_stat;
  outparam->write_row_record= NULL;

  if (share->incompatible_version &&
      !(ha_open_flags & (HA_OPEN_FOR_ALTER | HA_OPEN_FOR_REPAIR)))
  {
    /* one needs to run mysql_upgrade on the table */
    error= OPEN_FRM_NEEDS_REBUILD;
    goto err;
  }
  init_sql_alloc(&outparam->mem_root, TABLE_ALLOC_BLOCK_SIZE, 0, MYF(0));

  if (outparam->alias.copy(alias, strlen(alias), table_alias_charset))
    goto err;
  outparam->quick_keys.init();
  outparam->covering_keys.init();
  outparam->merge_keys.init();
  outparam->keys_in_use_for_query.init();

  /* Allocate handler */
  outparam->file= 0;
  if (!(prgflag & OPEN_FRM_FILE_ONLY))
  {
    if (!(outparam->file= get_new_handler(share, &outparam->mem_root,
                                          share->db_type())))
      goto err;

    if (outparam->file->set_ha_share_ref(&share->ha_share))
      goto err;
  }
  else
  {
    DBUG_ASSERT(!db_stat);
  }

  outparam->reginfo.lock_type= TL_UNLOCK;
  outparam->current_lock= F_UNLCK;
  records=0;
  if ((db_stat & HA_OPEN_KEYFILE) || (prgflag & DELAYED_OPEN))
    records=1;
  if (prgflag & (READ_ALL+EXTRA_RECORD))
    records++;

  if (!(record= (uchar*) alloc_root(&outparam->mem_root,
                                   share->rec_buff_length * records)))
    goto err;                                   /* purecov: inspected */

  if (records == 0)
  {
    /* We are probably in hard repair, and the buffers should not be used */
    outparam->record[0]= outparam->record[1]= share->default_values;
  }
  else
  {
    outparam->record[0]= record;
    if (records > 1)
      outparam->record[1]= record+ share->rec_buff_length;
    else
      outparam->record[1]= outparam->record[0];   // Safety
  }

#ifdef HAVE_valgrind
  /*
    We need this because when we read var-length rows, we are not updating
    bytes after end of varchar
  */
  if (records > 1)
  {
    memcpy(outparam->record[0], share->default_values, share->rec_buff_length);
    memcpy(outparam->record[1], share->default_values, share->null_bytes);
    if (records > 2)
      memcpy(outparam->record[1], share->default_values,
             share->rec_buff_length);
  }
#endif

  if (!(field_ptr = (Field **) alloc_root(&outparam->mem_root,
                                          (uint) ((share->fields+1)*
                                                  sizeof(Field*)))))
    goto err;                                   /* purecov: inspected */

  outparam->field= field_ptr;

  record= (uchar*) outparam->record[0]-1;	/* Fieldstart = 1 */
  if (share->null_field_first)
    outparam->null_flags= (uchar*) record+1;
  else
    outparam->null_flags= (uchar*) (record+ 1+ share->reclength -
                                    share->null_bytes);

  /* Setup copy of fields from share, but use the right alias and record */
  for (i=0 ; i < share->fields; i++, field_ptr++)
  {
    if (!((*field_ptr)= share->field[i]->clone(&outparam->mem_root, outparam)))
      goto err;
  }
  (*field_ptr)= 0;                              // End marker

  if (share->found_next_number_field)
    outparam->found_next_number_field=
      outparam->field[(uint) (share->found_next_number_field - share->field)];

  /* Fix key->name and key_part->field */
  if (share->key_parts)
  {
    KEY	*key_info, *key_info_end;
    KEY_PART_INFO *key_part;
    uint n_length;
    n_length= share->keys*sizeof(KEY) + share->ext_key_parts*sizeof(KEY_PART_INFO);
    if (!(key_info= (KEY*) alloc_root(&outparam->mem_root, n_length)))
      goto err;
    outparam->key_info= key_info;
    key_part= (reinterpret_cast<KEY_PART_INFO*>(key_info+share->keys));

    memcpy(key_info, share->key_info, sizeof(*key_info)*share->keys);
    memcpy(key_part, share->key_info[0].key_part, (sizeof(*key_part) *
                                                   share->ext_key_parts));

    for (key_info_end= key_info + share->keys ;
         key_info < key_info_end ;
         key_info++)
    {
      KEY_PART_INFO *key_part_end;

      key_info->table= outparam;
      key_info->key_part= key_part;

      key_part_end= key_part + (share->use_ext_keys ? key_info->ext_key_parts :
			                              key_info->user_defined_key_parts) ;      
      for ( ; key_part < key_part_end; key_part++)
      {
        Field *field= key_part->field= outparam->field[key_part->fieldnr - 1];

        if (field->key_length() != key_part->length &&
            !(field->flags & BLOB_FLAG))
        {
          /*
            We are using only a prefix of the column as a key:
            Create a new field for the key part that matches the index
          */
          field= key_part->field=field->new_field(&outparam->mem_root,
                                                  outparam, 0);
          field->field_length= key_part->length;
        }
      }
      if (!share->use_ext_keys)
	key_part+= key_info->ext_key_parts - key_info->user_defined_key_parts;
    }
  }

  /*
    Process virtual and default columns, if any.
  */
  if (share->vfields)
  {
    if (!(vfield_ptr = (Field **) alloc_root(&outparam->mem_root,
                                             (uint) ((share->vfields+1)*
                                                     sizeof(Field*)))))
      goto err;

    outparam->vfield= vfield_ptr;
  }

  if (share->default_fields)
  {
    if (!(dfield_ptr = (Field **) alloc_root(&outparam->mem_root,
                                             (uint) ((share->default_fields+1)*
                                                     sizeof(Field*)))))
      goto err;

    outparam->default_field= dfield_ptr;
  }

  if (share->vfields || share->default_fields)
  {
    /* Reuse the same loop both for virtual and default fields. */
    for (field_ptr= outparam->field; *field_ptr; field_ptr++)
    {
      if (share->vfields && (*field_ptr)->vcol_info)
      {
        if (unpack_vcol_info_from_frm(thd,
                                      &outparam->mem_root,
                                      outparam,
                                      *field_ptr,
                                      &(*field_ptr)->vcol_info->expr_str,
                                      &error_reported))
        {
          error= OPEN_FRM_CORRUPTED;
          goto err;
        }
        *(vfield_ptr++)= *field_ptr;
      }
      if (share->default_fields &&
          ((*field_ptr)->has_insert_default_function() ||
           (*field_ptr)->has_update_default_function()))
        *(dfield_ptr++)= *field_ptr;
    }
    if (share->vfields)
      *vfield_ptr= 0;                            // End marker
    if (share->default_fields)
      *dfield_ptr= 0;                            // End marker
  }

#ifdef WITH_PARTITION_STORAGE_ENGINE
  if (share->partition_info_str_len && outparam->file)
  {
  /*
    In this execution we must avoid calling thd->change_item_tree since
    we might release memory before statement is completed. We do this
    by changing to a new statement arena. As part of this arena we also
    set the memory root to be the memory root of the table since we
    call the parser and fix_fields which both can allocate memory for
    item objects. We keep the arena to ensure that we can release the
    free_list when closing the table object.
    SEE Bug #21658
  */

    Query_arena *backup_stmt_arena_ptr= thd->stmt_arena;
    Query_arena backup_arena;
    Query_arena part_func_arena(&outparam->mem_root,
                                Query_arena::STMT_INITIALIZED);
    thd->set_n_backup_active_arena(&part_func_arena, &backup_arena);
    thd->stmt_arena= &part_func_arena;
    bool tmp;
    bool work_part_info_used;

    tmp= mysql_unpack_partition(thd, share->partition_info_str,
                                share->partition_info_str_len,
                                outparam, is_create_table,
                                plugin_hton(share->default_part_plugin),
                                &work_part_info_used);
    if (tmp)
    {
      thd->stmt_arena= backup_stmt_arena_ptr;
      thd->restore_active_arena(&part_func_arena, &backup_arena);
      goto partititon_err;
    }
    outparam->part_info->is_auto_partitioned= share->auto_partitioned;
    DBUG_PRINT("info", ("autopartitioned: %u", share->auto_partitioned));
    /* 
      We should perform the fix_partition_func in either local or
      caller's arena depending on work_part_info_used value.
    */
    if (!work_part_info_used)
      tmp= fix_partition_func(thd, outparam, is_create_table);
    thd->stmt_arena= backup_stmt_arena_ptr;
    thd->restore_active_arena(&part_func_arena, &backup_arena);
    if (!tmp)
    {
      if (work_part_info_used)
        tmp= fix_partition_func(thd, outparam, is_create_table);
    }
    outparam->part_info->item_free_list= part_func_arena.free_list;
partititon_err:
    if (tmp)
    {
      if (is_create_table)
      {
        /*
          During CREATE/ALTER TABLE it is ok to receive errors here.
          It is not ok if it happens during the opening of an frm
          file as part of a normal query.
        */
        error_reported= TRUE;
      }
      goto err;
    }
  }
#endif

  /* Check virtual columns against table's storage engine. */
  if (share->vfields && 
        (outparam->file && 
          !(outparam->file->ha_table_flags() & HA_CAN_VIRTUAL_COLUMNS)))
  {
    my_error(ER_UNSUPPORTED_ENGINE_FOR_VIRTUAL_COLUMNS, MYF(0),
             plugin_name(share->db_plugin)->str);
    error_reported= TRUE;
    goto err;
  }

  /* Allocate bitmaps */

  bitmap_size= share->column_bitmap_size;
  if (!(bitmaps= (uchar*) alloc_root(&outparam->mem_root, bitmap_size*6)))
    goto err;
  my_bitmap_init(&outparam->def_read_set,
              (my_bitmap_map*) bitmaps, share->fields, FALSE);
  my_bitmap_init(&outparam->def_write_set,
              (my_bitmap_map*) (bitmaps+bitmap_size), share->fields, FALSE);
  my_bitmap_init(&outparam->def_vcol_set,
              (my_bitmap_map*) (bitmaps+bitmap_size*2), share->fields, FALSE);
  my_bitmap_init(&outparam->tmp_set,
              (my_bitmap_map*) (bitmaps+bitmap_size*3), share->fields, FALSE);
  my_bitmap_init(&outparam->eq_join_set,
              (my_bitmap_map*) (bitmaps+bitmap_size*4), share->fields, FALSE);
  my_bitmap_init(&outparam->cond_set,
              (my_bitmap_map*) (bitmaps+bitmap_size*5), share->fields, FALSE);
  outparam->default_column_bitmaps();

  outparam->cond_selectivity= 1.0;

  /* The table struct is now initialized;  Open the table */
  if (db_stat)
  {
    if (db_stat & HA_OPEN_TEMPORARY)
      ha_open_flags|= HA_OPEN_TMP_TABLE;
    else if ((db_stat & HA_WAIT_IF_LOCKED) ||
             (specialflag & SPECIAL_WAIT_IF_LOCKED))
      ha_open_flags|= HA_OPEN_WAIT_IF_LOCKED;
    else if (db_stat & (HA_ABORT_IF_LOCKED | HA_GET_INFO))
      ha_open_flags|= HA_OPEN_ABORT_IF_LOCKED;
    else
      ha_open_flags|= HA_OPEN_IGNORE_IF_LOCKED;

    int ha_err= outparam->file->ha_open(outparam, share->normalized_path.str,
                                 (db_stat & HA_READ_ONLY ? O_RDONLY : O_RDWR),
                                  ha_open_flags);
    if (ha_err)
    {
      share->open_errno= ha_err;
      /* Set a flag if the table is crashed and it can be auto. repaired */
      share->crashed= (outparam->file->auto_repair(ha_err) &&
                       !(ha_open_flags & HA_OPEN_FOR_REPAIR));
      outparam->file->print_error(ha_err, MYF(0));
      error_reported= TRUE;

      if (ha_err == HA_ERR_TABLE_DEF_CHANGED)
        error= OPEN_FRM_DISCOVER;

      /*
        We're here, because .frm file was successfully opened.

        But if the table doesn't exist in the engine and the engine
        supports discovery, we force rediscover to discover
        the fact that table doesn't in fact exist and remove
        the stray .frm file.
      */
      if (share->db_type()->discover_table &&
          (ha_err == ENOENT || ha_err == HA_ERR_NO_SUCH_TABLE))
        error= OPEN_FRM_DISCOVER;
          
      goto err;
    }
  }

#if defined(HAVE_valgrind) && !defined(DBUG_OFF)
  bzero((char*) bitmaps, bitmap_size*3);
#endif

  if (share->table_category == TABLE_CATEGORY_LOG)
  {
    outparam->no_replicate= TRUE;
  }
  else if (outparam->file)
  {
    handler::Table_flags flags= outparam->file->ha_table_flags();
    outparam->no_replicate= ! MY_TEST(flags & (HA_BINLOG_STMT_CAPABLE
                                               | HA_BINLOG_ROW_CAPABLE))
                            || MY_TEST(flags & HA_HAS_OWN_BINLOGGING);
  }
  else
  {
    outparam->no_replicate= FALSE;
  }

  /* Increment the opened_tables counter, only when open flags set. */
  if (db_stat)
    thd->status_var.opened_tables++;

  thd->lex->context_analysis_only= save_context_analysis_only;
  DBUG_RETURN (OPEN_FRM_OK);

 err:
  if (! error_reported)
    open_table_error(share, error, my_errno);
  delete outparam->file;
#ifdef WITH_PARTITION_STORAGE_ENGINE
  if (outparam->part_info)
    free_items(outparam->part_info->item_free_list);
#endif
  outparam->file= 0;				// For easier error checking
  outparam->db_stat=0;
  thd->lex->context_analysis_only= save_context_analysis_only;
  free_root(&outparam->mem_root, MYF(0));       // Safe to call on bzero'd root
  outparam->alias.free();
  DBUG_RETURN (error);
}


/*
  Free information allocated by openfrm

  SYNOPSIS
    closefrm()
    table		TABLE object to free
    free_share		Is 1 if we also want to free table_share
*/

int closefrm(register TABLE *table, bool free_share)
{
  int error=0;
  DBUG_ENTER("closefrm");
  DBUG_PRINT("enter", ("table: 0x%lx", (long) table));

  if (table->db_stat)
  {
    if (table->s->deleting)
      table->file->extra(HA_EXTRA_PREPARE_FOR_DROP);
    error=table->file->ha_close();
  }
  table->alias.free();
  if (table->expr_arena)
    table->expr_arena->free_items();
  if (table->field)
  {
    for (Field **ptr=table->field ; *ptr ; ptr++)
    {
      delete *ptr;
    }
    table->field= 0;
  }
  delete table->file;
  table->file= 0;				/* For easier errorchecking */
#ifdef WITH_PARTITION_STORAGE_ENGINE
  if (table->part_info)
  {
    /* Allocated through table->mem_root, freed below */
    free_items(table->part_info->item_free_list);
    table->part_info->item_free_list= 0;
    table->part_info= 0;
  }
#endif
  if (free_share)
  {
    if (table->s->tmp_table == NO_TMP_TABLE)
      tdc_release_share(table->s);
    else
      free_table_share(table->s);
  }
  free_root(&table->mem_root, MYF(0));
  DBUG_RETURN(error);
}


/* Deallocate temporary blob storage */

void free_blobs(register TABLE *table)
{
  uint *ptr, *end;
  for (ptr= table->s->blob_field, end=ptr + table->s->blob_fields ;
       ptr != end ;
       ptr++)
  {
    /*
      Reduced TABLE objects which are used by row-based replication for
      type conversion might have some fields missing. Skip freeing BLOB
      buffers for such missing fields.
    */
    if (table->field[*ptr])
      ((Field_blob*) table->field[*ptr])->free();
  }
}


/**
  Reclaim temporary blob storage which is bigger than 
  a threshold.
 
  @param table A handle to the TABLE object containing blob fields
  @param size The threshold value.
 
*/

void free_field_buffers_larger_than(TABLE *table, uint32 size)
{
  uint *ptr, *end;
  for (ptr= table->s->blob_field, end=ptr + table->s->blob_fields ;
       ptr != end ;
       ptr++)
  {
    Field_blob *blob= (Field_blob*) table->field[*ptr];
    if (blob->get_field_buffer_size() > size)
        blob->free();
  }
}

/* error message when opening a form file */

void open_table_error(TABLE_SHARE *share, enum open_frm_error error,
                      int db_errno)
{
  char buff[FN_REFLEN];
  const myf errortype= ME_ERROR+ME_WAITTANG;  // Write fatals error to log
  DBUG_ENTER("open_table_error");
  DBUG_PRINT("info", ("error: %d  db_errno: %d", error, db_errno));

  switch (error) {
  case OPEN_FRM_OPEN_ERROR:
    /*
      Test if file didn't exists. We have to also test for EINVAL as this
      may happen on windows when opening a file with a not legal file name
    */
    if (db_errno == ENOENT || db_errno == EINVAL)
      my_error(ER_NO_SUCH_TABLE, MYF(0), share->db.str, share->table_name.str);
    else
    {
      strxmov(buff, share->normalized_path.str, reg_ext, NullS);
      my_error((db_errno == EMFILE) ? ER_CANT_OPEN_FILE : ER_FILE_NOT_FOUND,
               errortype, buff, db_errno);
    }
    break;
  case OPEN_FRM_OK:
    DBUG_ASSERT(0); // open_table_error() is never called for this one
    break;
  case OPEN_FRM_ERROR_ALREADY_ISSUED:
    break;
  case OPEN_FRM_NOT_A_VIEW:
    my_error(ER_WRONG_OBJECT, MYF(0), share->db.str,
             share->table_name.str, "VIEW");
    break;
  case OPEN_FRM_NOT_A_TABLE:
    my_error(ER_WRONG_OBJECT, MYF(0), share->db.str,
             share->table_name.str, "TABLE");
    break;
  case OPEN_FRM_DISCOVER:
    DBUG_ASSERT(0); // open_table_error() is never called for this one
    break;
  case OPEN_FRM_CORRUPTED:
    strxmov(buff, share->normalized_path.str, reg_ext, NullS);
    my_error(ER_NOT_FORM_FILE, errortype, buff);
    break;
  case OPEN_FRM_READ_ERROR:
    strxmov(buff, share->normalized_path.str, reg_ext, NullS);
    my_error(ER_ERROR_ON_READ, errortype, buff, db_errno);
    break;
  case OPEN_FRM_NEEDS_REBUILD:
    strxnmov(buff, sizeof(buff)-1,
             share->db.str, ".", share->table_name.str, NullS);
    my_error(ER_TABLE_NEEDS_REBUILD, errortype, buff);
    break;
  }
  DBUG_VOID_RETURN;
} /* open_table_error */


	/*
	** fix a str_type to a array type
	** typeparts separated with some char. differents types are separated
	** with a '\0'
	*/

static void
fix_type_pointers(const char ***array, TYPELIB *point_to_type, uint types,
		  char **names)
{
  char *type_name, *ptr;
  char chr;

  ptr= *names;
  while (types--)
  {
    point_to_type->name=0;
    point_to_type->type_names= *array;

    if ((chr= *ptr))			/* Test if empty type */
    {
      while ((type_name=strchr(ptr+1,chr)) != NullS)
      {
	*((*array)++) = ptr+1;
	*type_name= '\0';		/* End string */
	ptr=type_name;
      }
      ptr+=2;				/* Skip end mark and last 0 */
    }
    else
      ptr++;
    point_to_type->count= (uint) (*array - point_to_type->type_names);
    point_to_type++;
    *((*array)++)= NullS;		/* End of type */
  }
  *names=ptr;				/* Update end */
  return;
} /* fix_type_pointers */


TYPELIB *typelib(MEM_ROOT *mem_root, List<String> &strings)
{
  TYPELIB *result= (TYPELIB*) alloc_root(mem_root, sizeof(TYPELIB));
  if (!result)
    return 0;
  result->count=strings.elements;
  result->name="";
  uint nbytes= (sizeof(char*) + sizeof(uint)) * (result->count + 1);
  if (!(result->type_names= (const char**) alloc_root(mem_root, nbytes)))
    return 0;
  result->type_lengths= (uint*) (result->type_names + result->count + 1);
  List_iterator<String> it(strings);
  String *tmp;
  for (uint i=0; (tmp=it++) ; i++)
  {
    result->type_names[i]= tmp->ptr();
    result->type_lengths[i]= tmp->length();
  }
  result->type_names[result->count]= 0;		// End marker
  result->type_lengths[result->count]= 0;
  return result;
}


/*
 Search after a field with given start & length
 If an exact field isn't found, return longest field with starts
 at right position.
 
 NOTES
   This is needed because in some .frm fields 'fieldnr' was saved wrong

 RETURN
   0  error
   #  field number +1
*/

static uint find_field(Field **fields, uchar *record, uint start, uint length)
{
  Field **field;
  uint i, pos;

  pos= 0;
  for (field= fields, i=1 ; *field ; i++,field++)
  {
    if ((*field)->offset(record) == start)
    {
      if ((*field)->key_length() == length)
	return (i);
      if (!pos || fields[pos-1]->pack_length() <
	  (*field)->pack_length())
	pos= i;
    }
  }
  return (pos);
}


/*
  Store an SQL quoted string.

  SYNOPSIS  
    append_unescaped()
    res		result String
    pos		string to be quoted
    length	it's length

  NOTE
    This function works correctly with utf8 or single-byte charset strings.
    May fail with some multibyte charsets though.
*/

void append_unescaped(String *res, const char *pos, uint length)
{
  const char *end= pos+length;
  res->append('\'');

  for (; pos != end ; pos++)
  {
#if defined(USE_MB) && MYSQL_VERSION_ID < 40100
    uint mblen;
    if (use_mb(default_charset_info) &&
        (mblen= my_ismbchar(default_charset_info, pos, end)))
    {
      res->append(pos, mblen);
      pos+= mblen;
      continue;
    }
#endif

    switch (*pos) {
    case 0:				/* Must be escaped for 'mysql' */
      res->append('\\');
      res->append('0');
      break;
    case '\n':				/* Must be escaped for logs */
      res->append('\\');
      res->append('n');
      break;
    case '\r':
      res->append('\\');		/* This gives better readability */
      res->append('r');
      break;
    case '\\':
      res->append('\\');		/* Because of the sql syntax */
      res->append('\\');
      break;
    case '\'':
      res->append('\'');		/* Because of the sql syntax */
      res->append('\'');
      break;
    default:
      res->append(*pos);
      break;
    }
  }
  res->append('\'');
}


void prepare_frm_header(THD *thd, uint reclength, uchar *fileinfo,
                        HA_CREATE_INFO *create_info, uint keys, KEY *key_info)
{
  ulong key_comment_total_bytes= 0;
  uint i;
  DBUG_ENTER("prepare_frm_header");

  /* Fix this when we have new .frm files;  Current limit is 4G rows (TODO) */
  if (create_info->max_rows > UINT_MAX32)
    create_info->max_rows= UINT_MAX32;
  if (create_info->min_rows > UINT_MAX32)
    create_info->min_rows= UINT_MAX32;

  uint key_length, tmp_key_length, tmp, csid;
  bzero((char*) fileinfo, FRM_HEADER_SIZE);
  /* header */
  fileinfo[0]=(uchar) 254;
  fileinfo[1]= 1;
  fileinfo[2]= FRM_VER + 3 + MY_TEST(create_info->varchar);

  fileinfo[3]= (uchar) ha_legacy_type(
        ha_checktype(thd,ha_legacy_type(create_info->db_type),0,0));

  /*
    Keep in sync with pack_keys() in unireg.cc
    For each key:
    8 bytes for the key header
    9 bytes for each key-part (MAX_REF_PARTS)
    NAME_LEN bytes for the name
    1 byte for the NAMES_SEP_CHAR (before the name)
    For all keys:
    6 bytes for the header
    1 byte for the NAMES_SEP_CHAR (after the last name)
    9 extra bytes (padding for safety? alignment?)
  */
  for (i= 0; i < keys; i++)
  {
    DBUG_ASSERT(MY_TEST(key_info[i].flags & HA_USES_COMMENT) ==
                (key_info[i].comment.length > 0));
    if (key_info[i].flags & HA_USES_COMMENT)
      key_comment_total_bytes += 2 + key_info[i].comment.length;
  }

  key_length= keys * (8 + MAX_REF_PARTS * 9 + NAME_LEN + 1) + 16
              + key_comment_total_bytes;

  int2store(fileinfo+8,1);
  tmp_key_length= (key_length < 0xffff) ? key_length : 0xffff;
  int2store(fileinfo+14,tmp_key_length);
  int2store(fileinfo+16,reclength);
  int4store(fileinfo+18,create_info->max_rows);
  int4store(fileinfo+22,create_info->min_rows);
  /* fileinfo[26] is set in mysql_create_frm() */
  fileinfo[27]=2;				// Use long pack-fields
  /* fileinfo[28 & 29] is set to key_info_length in mysql_create_frm() */
  create_info->table_options|=HA_OPTION_LONG_BLOB_PTR; // Use portable blob pointers
  int2store(fileinfo+30,create_info->table_options);
  fileinfo[32]=0;				// No filename anymore
  fileinfo[33]=5;                             // Mark for 5.0 frm file
  int4store(fileinfo+34,create_info->avg_row_length);
  csid= (create_info->default_table_charset ?
         create_info->default_table_charset->number : 0);
  fileinfo[38]= (uchar) csid;
  fileinfo[39]= (uchar) ((uint) create_info->transactional |
                         ((uint) create_info->page_checksum << 2));
  fileinfo[40]= (uchar) create_info->row_type;
  /* Bytes 41-46 were for RAID support; now reused for other purposes */
  fileinfo[41]= (uchar) (csid >> 8);
  int2store(fileinfo+42, create_info->stats_sample_pages & 0xffff);
  fileinfo[44]= (uchar) create_info->stats_auto_recalc;
  fileinfo[45]= 0;
  fileinfo[46]= 0;
  int4store(fileinfo+47, key_length);
  tmp= MYSQL_VERSION_ID;          // Store to avoid warning from int4store
  int4store(fileinfo+51, tmp);
  int4store(fileinfo+55, create_info->extra_size);
  /*
    59-60 is reserved for extra_rec_buf_length,
    61 for default_part_db_type
  */
  int2store(fileinfo+62, create_info->key_block_size);
  DBUG_VOID_RETURN;
} /* prepare_fileinfo */


void update_create_info_from_table(HA_CREATE_INFO *create_info, TABLE *table)
{
  TABLE_SHARE *share= table->s;
  DBUG_ENTER("update_create_info_from_table");

  create_info->max_rows= share->max_rows;
  create_info->min_rows= share->min_rows;
  create_info->table_options= share->db_create_options;
  create_info->avg_row_length= share->avg_row_length;
  create_info->row_type= share->row_type;
  create_info->default_table_charset= share->table_charset;
  create_info->table_charset= 0;
  create_info->comment= share->comment;
  create_info->transactional= share->transactional;
  create_info->page_checksum= share->page_checksum;
  create_info->option_list= share->option_list;

  DBUG_VOID_RETURN;
}

int
rename_file_ext(const char * from,const char * to,const char * ext)
{
  char from_b[FN_REFLEN],to_b[FN_REFLEN];
  (void) strxmov(from_b,from,ext,NullS);
  (void) strxmov(to_b,to,ext,NullS);
  return mysql_file_rename(key_file_frm, from_b, to_b, MYF(0));
}


/*
  Allocate string field in MEM_ROOT and return it as String

  SYNOPSIS
    get_field()
    mem   	MEM_ROOT for allocating
    field 	Field for retrieving of string
    res         result String

  RETURN VALUES
    1   string is empty
    0	all ok
*/

bool get_field(MEM_ROOT *mem, Field *field, String *res)
{
  char buff[MAX_FIELD_WIDTH], *to;
  String str(buff,sizeof(buff),&my_charset_bin);
  uint length;

  field->val_str(&str);
  if (!(length= str.length()))
  {
    res->length(0);
    return 1;
  }
  if (!(to= strmake_root(mem, str.ptr(), length)))
    length= 0;                                  // Safety fix
  res->set(to, length, field->charset());
  return 0;
}


/*
  Allocate string field in MEM_ROOT and return it as NULL-terminated string

  SYNOPSIS
    get_field()
    mem   	MEM_ROOT for allocating
    field 	Field for retrieving of string

  RETURN VALUES
    NullS  string is empty
    #      pointer to NULL-terminated string value of field
*/

char *get_field(MEM_ROOT *mem, Field *field)
{
  char buff[MAX_FIELD_WIDTH], *to;
  String str(buff,sizeof(buff),&my_charset_bin);
  uint length;

  field->val_str(&str);
  length= str.length();
  if (!length || !(to= (char*) alloc_root(mem,length+1)))
    return NullS;
  memcpy(to,str.ptr(),(uint) length);
  to[length]=0;
  return to;
}

/*
  DESCRIPTION
    given a buffer with a key value, and a map of keyparts
    that are present in this value, returns the length of the value
*/
uint calculate_key_len(TABLE *table, uint key, const uchar *buf,
                       key_part_map keypart_map)
{
  /* works only with key prefixes */
  DBUG_ASSERT(((keypart_map + 1) & keypart_map) == 0);

  KEY *key_info= table->s->key_info+key;
  KEY_PART_INFO *key_part= key_info->key_part;
  KEY_PART_INFO *end_key_part= key_part + table->actual_n_key_parts(key_info);
  uint length= 0;

  while (key_part < end_key_part && keypart_map)
  {
    length+= key_part->store_length;
    keypart_map >>= 1;
    key_part++;
  }
  return length;
}

#ifndef DBUG_OFF
/**
  Verifies that database/table name is in lowercase, when it should be

  This is supposed to be used only inside DBUG_ASSERT()
*/
bool ok_for_lower_case_names(const char *name)
{
  if (!lower_case_table_names || !name)
    return true;

  char buf[SAFE_NAME_LEN];
  strmake_buf(buf, name);
  my_casedn_str(files_charset_info, buf);
  return strcmp(name, buf) == 0;
}
#endif

/*
  Check if database name is valid

  SYNPOSIS
    check_db_name()
    org_name		Name of database

  NOTES
    If lower_case_table_names is set to 1 then database name is converted
    to lower case

  RETURN
    0	ok
    1   error
*/

bool check_db_name(LEX_STRING *org_name)
{
  char *name= org_name->str;
  uint name_length= org_name->length;
  bool check_for_path_chars;

  if ((check_for_path_chars= check_mysql50_prefix(name)))
  {
    name+= MYSQL50_TABLE_NAME_PREFIX_LENGTH;
    name_length-= MYSQL50_TABLE_NAME_PREFIX_LENGTH;
  }

  if (!name_length || name_length > NAME_LEN)
    return 1;

  if (lower_case_table_names == 1 && name != any_db)
  {
    org_name->length= name_length= my_casedn_str(files_charset_info, name);
    if (check_for_path_chars)
      org_name->length+= MYSQL50_TABLE_NAME_PREFIX_LENGTH;
  }
  if (db_name_is_in_ignore_db_dirs_list(name))
    return 1;

  return check_table_name(name, name_length, check_for_path_chars);
}


/*
  Allow anything as a table name, as long as it doesn't contain an
  ' ' at the end
  returns 1 on error
*/

bool check_table_name(const char *name, size_t length, bool check_for_path_chars)
{
  // name length in symbols
  size_t name_length= 0;
  const char *end= name+length;


  if (!check_for_path_chars &&
      (check_for_path_chars= check_mysql50_prefix(name)))
  {
    name+= MYSQL50_TABLE_NAME_PREFIX_LENGTH;
    length-= MYSQL50_TABLE_NAME_PREFIX_LENGTH;
  }

  if (!length || length > NAME_LEN)
    return 1;
#if defined(USE_MB) && defined(USE_MB_IDENT)
  bool last_char_is_space= FALSE;
#else
  if (name[length-1]==' ')
    return 1;
#endif

  while (name != end)
  {
#if defined(USE_MB) && defined(USE_MB_IDENT)
    last_char_is_space= my_isspace(system_charset_info, *name);
    if (use_mb(system_charset_info))
    {
      int len=my_ismbchar(system_charset_info, name, end);
      if (len)
      {
        name+= len;
        name_length++;
        continue;
      }
    }
#endif
    if (check_for_path_chars &&
        (*name == '/' || *name == '\\' || *name == '~' || *name == FN_EXTCHAR))
      return 1;
    name++;
    name_length++;
  }
#if defined(USE_MB) && defined(USE_MB_IDENT)
  return last_char_is_space || (name_length > NAME_CHAR_LEN);
#else
  return FALSE;
#endif
}


bool check_column_name(const char *name)
{
  // name length in symbols
  size_t name_length= 0;
  bool last_char_is_space= TRUE;

  while (*name)
  {
#if defined(USE_MB) && defined(USE_MB_IDENT)
    last_char_is_space= my_isspace(system_charset_info, *name);
    if (use_mb(system_charset_info))
    {
      int len=my_ismbchar(system_charset_info, name, 
                          name+system_charset_info->mbmaxlen);
      if (len)
      {
        name += len;
        name_length++;
        continue;
      }
    }
#else
    last_char_is_space= *name==' ';
    if (*name == '\377')
      return 1;
#endif
    name++;
    name_length++;
  }
  /* Error if empty or too long column name */
  return last_char_is_space || (name_length > NAME_CHAR_LEN);
}


/**
  Checks whether a table is intact. Should be done *just* after the table has
  been opened.

  @param[in] table             The table to check
  @param[in] table_f_count     Expected number of columns in the table
  @param[in] table_def         Expected structure of the table (column name
                               and type)

  @retval  FALSE  OK
  @retval  TRUE   There was an error. An error message is output
                  to the error log.  We do not push an error
                  message into the error stack because this
                  function is currently only called at start up,
                  and such errors never reach the user.
*/

bool
Table_check_intact::check(TABLE *table, const TABLE_FIELD_DEF *table_def)
{
  uint i;
  my_bool error= FALSE;
  const TABLE_FIELD_TYPE *field_def= table_def->field;
  DBUG_ENTER("table_check_intact");
  DBUG_PRINT("info",("table: %s  expected_count: %d",
                     table->alias.c_ptr(), table_def->count));

  /* Whether the table definition has already been validated. */
  if (table->s->table_field_def_cache == table_def)
    DBUG_RETURN(FALSE);

  if (table->s->fields != table_def->count)
  {
    DBUG_PRINT("info", ("Column count has changed, checking the definition"));

    /* previous MySQL version */
    if (MYSQL_VERSION_ID > table->s->mysql_version)
    {
      report_error(ER_COL_COUNT_DOESNT_MATCH_PLEASE_UPDATE,
                   ER(ER_COL_COUNT_DOESNT_MATCH_PLEASE_UPDATE),
                   table->alias.c_ptr(), table_def->count, table->s->fields,
                   static_cast<int>(table->s->mysql_version),
                   MYSQL_VERSION_ID);
      DBUG_RETURN(TRUE);
    }
    else if (MYSQL_VERSION_ID == table->s->mysql_version)
    {
      report_error(ER_COL_COUNT_DOESNT_MATCH_CORRUPTED_V2,
                   ER(ER_COL_COUNT_DOESNT_MATCH_CORRUPTED_V2),
                   table->s->db.str, table->s->table_name.str,
                   table_def->count, table->s->fields);
      DBUG_RETURN(TRUE);
    }
    /*
      Something has definitely changed, but we're running an older
      version of MySQL with new system tables.
      Let's check column definitions. If a column was added at
      the end of the table, then we don't care much since such change
      is backward compatible.
    */
  }
  char buffer[1024];
  for (i=0 ; i < table_def->count; i++, field_def++)
  {
    String sql_type(buffer, sizeof(buffer), system_charset_info);
    sql_type.length(0);
    /* Allocate min 256 characters at once */
    sql_type.extra_allocation(256);
    if (i < table->s->fields)
    {
      Field *field= table->field[i];

      if (strncmp(field->field_name, field_def->name.str,
                  field_def->name.length))
      {
        /*
          Name changes are not fatal, we use ordinal numbers to access columns.
          Still this can be a sign of a tampered table, output an error
          to the error log.
        */
        report_error(0, "Incorrect definition of table %s.%s: "
                     "expected column '%s' at position %d, found '%s'.",
                     table->s->db.str, table->alias.c_ptr(),
                     field_def->name.str, i,
                     field->field_name);
      }
      field->sql_type(sql_type);
      /*
        Generally, if column types don't match, then something is
        wrong.

        However, we only compare column definitions up to the
        length of the original definition, since we consider the
        following definitions compatible:

        1. DATETIME and DATETIM
        2. INT(11) and INT(11
        3. SET('one', 'two') and SET('one', 'two', 'more')

        For SETs or ENUMs, if the same prefix is there it's OK to
        add more elements - they will get higher ordinal numbers and
        the new table definition is backward compatible with the
        original one.
       */
      if (strncmp(sql_type.c_ptr_safe(), field_def->type.str,
                  field_def->type.length - 1))
      {
        report_error(0, "Incorrect definition of table %s.%s: "
                     "expected column '%s' at position %d to have type "
                     "%s, found type %s.", table->s->db.str,
                     table->alias.c_ptr(),
                     field_def->name.str, i, field_def->type.str,
                     sql_type.c_ptr_safe());
        error= TRUE;
      }
      else if (field_def->cset.str && !field->has_charset())
      {
        report_error(0, "Incorrect definition of table %s.%s: "
                     "expected the type of column '%s' at position %d "
                     "to have character set '%s' but the type has no "
                     "character set.", table->s->db.str,
                     table->alias.c_ptr(),
                     field_def->name.str, i, field_def->cset.str);
        error= TRUE;
      }
      else if (field_def->cset.str &&
               strcmp(field->charset()->csname, field_def->cset.str))
      {
        report_error(0, "Incorrect definition of table %s.%s: "
                     "expected the type of column '%s' at position %d "
                     "to have character set '%s' but found "
                     "character set '%s'.", table->s->db.str,
                     table->alias.c_ptr(),
                     field_def->name.str, i, field_def->cset.str,
                     field->charset()->csname);
        error= TRUE;
      }
    }
    else
    {
      report_error(0, "Incorrect definition of table %s.%s: "
                   "expected column '%s' at position %d to have type %s "
                   " but the column is not found.",
                   table->s->db.str, table->alias.c_ptr(),
                   field_def->name.str, i, field_def->type.str);
      error= TRUE;
    }
  }

  if (table_def->primary_key_parts)
  {
    if (table->s->primary_key == MAX_KEY)
    {
      report_error(0, "Incorrect definition of table %s.%s: "
                   "missing primary key.", table->s->db.str,
                   table->alias.c_ptr());
      error= TRUE;
    }
    else
    {
      KEY *pk= &table->s->key_info[table->s->primary_key];
      if (pk->user_defined_key_parts != table_def->primary_key_parts)
      {
        report_error(0, "Incorrect definition of table %s.%s: "
                     "Expected primary key to have %u columns, but instead "
                     "found %u columns.", table->s->db.str,
                     table->alias.c_ptr(), table_def->primary_key_parts,
                     pk->user_defined_key_parts);
        error= TRUE;
      }
      else
      {
        for (i= 0; i < pk->user_defined_key_parts; ++i)
        {
          if (table_def->primary_key_columns[i] + 1 != pk->key_part[i].fieldnr)
          {
            report_error(0, "Incorrect definition of table %s.%s: Expected "
                         "primary key part %u to refer to column %u, but "
                         "instead found column %u.", table->s->db.str,
                         table->alias.c_ptr(), i + 1,
                         table_def->primary_key_columns[i] + 1,
                         pk->key_part[i].fieldnr);
            error= TRUE;
          }
        }
      }
    }
  }

  if (! error)
    table->s->table_field_def_cache= table_def;

  DBUG_RETURN(error);
}


/**
  Traverse portion of wait-for graph which is reachable through edge
  represented by this flush ticket in search for deadlocks.

  @retval TRUE  A deadlock is found. A victim is remembered
                by the visitor.
  @retval FALSE Success, no deadlocks.
*/

bool Wait_for_flush::accept_visitor(MDL_wait_for_graph_visitor *gvisitor)
{
  return m_share->visit_subgraph(this, gvisitor);
}


uint Wait_for_flush::get_deadlock_weight() const
{
  return m_deadlock_weight;
}


/**
  Traverse portion of wait-for graph which is reachable through this
  table share in search for deadlocks.

  @param waiting_ticket  Ticket representing wait for this share.
  @param dvisitor        Deadlock detection visitor.

  @retval TRUE  A deadlock is found. A victim is remembered
                by the visitor.
  @retval FALSE No deadlocks, it's OK to begin wait.
*/

bool TABLE_SHARE::visit_subgraph(Wait_for_flush *wait_for_flush,
                                 MDL_wait_for_graph_visitor *gvisitor)
{
  TABLE *table;
  MDL_context *src_ctx= wait_for_flush->get_ctx();
  bool result= TRUE;

  /*
    To protect all_tables list from being concurrently modified
    while we are iterating through it we increment tdc.all_tables_refs.
    This does not introduce deadlocks in the deadlock detector
    because we won't try to acquire tdc.LOCK_table_share while
    holding a write-lock on MDL_lock::m_rwlock.
  */
  mysql_mutex_lock(&tdc.LOCK_table_share);
  tdc.all_tables_refs++;
  mysql_mutex_unlock(&tdc.LOCK_table_share);

  All_share_tables_list::Iterator tables_it(tdc.all_tables);

  /*
    In case of multiple searches running in parallel, avoid going
    over the same loop twice and shortcut the search.
    Do it after taking the lock to weed out unnecessary races.
  */
  if (src_ctx->m_wait.get_status() != MDL_wait::EMPTY)
  {
    result= FALSE;
    goto end;
  }

  if (gvisitor->enter_node(src_ctx))
    goto end;

  while ((table= tables_it++))
  {
    DBUG_ASSERT(table->in_use && tdc.flushed);
    if (gvisitor->inspect_edge(&table->in_use->mdl_context))
    {
      goto end_leave_node;
    }
  }

  tables_it.rewind();
  while ((table= tables_it++))
  {
    DBUG_ASSERT(table->in_use && tdc.flushed);
    if (table->in_use->mdl_context.visit_subgraph(gvisitor))
    {
      goto end_leave_node;
    }
  }

  result= FALSE;

end_leave_node:
  gvisitor->leave_node(src_ctx);

end:
  mysql_mutex_lock(&tdc.LOCK_table_share);
  if (!--tdc.all_tables_refs)
    mysql_cond_broadcast(&tdc.COND_release);
  mysql_mutex_unlock(&tdc.LOCK_table_share);

  return result;
}


/**
  Wait until the subject share is removed from the table
  definition cache and make sure it's destroyed.

  @param mdl_context     MDL context for thread which is going to wait.
  @param abstime         Timeout for waiting as absolute time value.
  @param deadlock_weight Weight of this wait for deadlock detector.

  @pre LOCK_table_share is locked, the share is marked for flush and
       this connection does not reference the share.
       LOCK_table_share will be unlocked temporarily during execution.

  It may happen that another FLUSH TABLES thread marked this share
  for flush, but didn't yet purge it from table definition cache.
  In this case we may start waiting for a table share that has no
  references (ref_count == 0). We do this with assumption that this
  another FLUSH TABLES thread is about to purge this share.

  @retval FALSE - Success.
  @retval TRUE  - Error (OOM, deadlock, timeout, etc...).
*/

bool TABLE_SHARE::wait_for_old_version(THD *thd, struct timespec *abstime,
                                       uint deadlock_weight)
{
  MDL_context *mdl_context= &thd->mdl_context;
  Wait_for_flush ticket(mdl_context, this, deadlock_weight);
  MDL_wait::enum_wait_status wait_status;

  mysql_mutex_assert_owner(&tdc.LOCK_table_share);
  DBUG_ASSERT(tdc.flushed);

  tdc.m_flush_tickets.push_front(&ticket);

  mdl_context->m_wait.reset_status();

  mysql_mutex_unlock(&tdc.LOCK_table_share);

  mdl_context->will_wait_for(&ticket);

  mdl_context->find_deadlock();

  wait_status= mdl_context->m_wait.timed_wait(thd, abstime, TRUE,
                                              &stage_waiting_for_table_flush);

  mdl_context->done_waiting_for();

  mysql_mutex_lock(&tdc.LOCK_table_share);

  tdc.m_flush_tickets.remove(&ticket);

  if (tdc.m_flush_tickets.is_empty() && tdc.ref_count == 0)
  {
    /*
      If our thread was the last one using the share,
      we must destroy it here.
    */
    mysql_mutex_unlock(&tdc.LOCK_table_share);
    destroy();
  }
  else
    mysql_mutex_unlock(&tdc.LOCK_table_share);


  /*
    In cases when our wait was aborted by KILL statement,
    a deadlock or a timeout, the share might still be referenced,
    so we don't delete it. Note, that we can't determine this
    condition by checking wait_status alone, since, for example,
    a timeout can happen after all references to the table share
    were released, but before the share is removed from the
    cache and we receive the notification. This is why
    we first destroy the share, and then look at
    wait_status.
  */
  switch (wait_status)
  {
  case MDL_wait::GRANTED:
    return FALSE;
  case MDL_wait::VICTIM:
    my_error(ER_LOCK_DEADLOCK, MYF(0));
    return TRUE;
  case MDL_wait::TIMEOUT:
    my_error(ER_LOCK_WAIT_TIMEOUT, MYF(0));
    return TRUE;
  case MDL_wait::KILLED:
    return TRUE;
  default:
    DBUG_ASSERT(0);
    return TRUE;
  }
}


/**
  Initialize TABLE instance (newly created, or coming either from table
  cache or THD::temporary_tables list) and prepare it for further use
  during statement execution. Set the 'alias' attribute from the specified
  TABLE_LIST element. Remember the TABLE_LIST element in the
  TABLE::pos_in_table_list member.

  @param thd  Thread context.
  @param tl   TABLE_LIST element.
*/

void TABLE::init(THD *thd, TABLE_LIST *tl)
{
  DBUG_ASSERT(s->tdc.ref_count > 0 || s->tmp_table != NO_TMP_TABLE);

  if (thd->lex->need_correct_ident())
    alias_name_used= my_strcasecmp(table_alias_charset,
                                   s->table_name.str,
                                   tl->alias);
  /* Fix alias if table name changes. */
  if (strcmp(alias.c_ptr(), tl->alias))
    alias.copy(tl->alias, strlen(tl->alias), alias.charset());

  tablenr= thd->current_tablenr++;
  used_fields= 0;
  const_table= 0;
  null_row= 0;
  maybe_null= 0;
  force_index= 0;
  force_index_order= 0;
  force_index_group= 0;
  status= STATUS_NO_RECORD;
  insert_values= 0;
  fulltext_searched= 0;
  file->ft_handler= 0;
  reginfo.impossible_range= 0;
  created= TRUE;
  cond_selectivity= 1.0;
  cond_selectivity_sampling_explain= NULL;
#ifdef HAVE_REPLICATION
  /* used in RBR Triggers */
  master_had_triggers= 0;
#endif

  /* Catch wrong handling of the auto_increment_field_not_null. */
  DBUG_ASSERT(!auto_increment_field_not_null);
  auto_increment_field_not_null= FALSE;

  pos_in_table_list= tl;

  clear_column_bitmaps();
  for (Field **f_ptr= field ; *f_ptr ; f_ptr++)
  {
    (*f_ptr)->next_equal_field= NULL;
    (*f_ptr)->cond_selectivity= 1.0;
  }

  DBUG_ASSERT(key_read == 0);

  /* mark the record[0] uninitialized */
  TRASH(record[0], s->reclength);

  /*
    Initialize the null marker bits, to ensure that if we are doing a read
    of only selected columns (like in keyread), all null markers are
    initialized.
  */
  memset(record[0], 255, s->null_bytes); 
  memset(record[1], 255, s->null_bytes); 

  /* Tables may be reused in a sub statement. */
  DBUG_ASSERT(!file->extra(HA_EXTRA_IS_ATTACHED_CHILDREN));
}


/*
  Create Item_field for each column in the table.

  SYNPOSIS
    TABLE::fill_item_list()
      item_list          a pointer to an empty list used to store items

  DESCRIPTION
    Create Item_field object for each column in the table and
    initialize it with the corresponding Field. New items are
    created in the current THD memory root.

  RETURN VALUE
    0                    success
    1                    out of memory
*/

bool TABLE::fill_item_list(List<Item> *item_list) const
{
  /*
    All Item_field's created using a direct pointer to a field
    are fixed in Item_field constructor.
  */
  for (Field **ptr= field; *ptr; ptr++)
  {
    Item_field *item= new Item_field(*ptr);
    if (!item || item_list->push_back(item))
      return TRUE;
  }
  return FALSE;
}

/*
  Reset an existing list of Item_field items to point to the
  Fields of this table.

  SYNPOSIS
    TABLE::fill_item_list()
      item_list          a non-empty list with Item_fields

  DESCRIPTION
    This is a counterpart of fill_item_list used to redirect
    Item_fields to the fields of a newly created table.
    The caller must ensure that number of items in the item_list
    is the same as the number of columns in the table.
*/

void TABLE::reset_item_list(List<Item> *item_list) const
{
  List_iterator_fast<Item> it(*item_list);
  for (Field **ptr= field; *ptr; ptr++)
  {
    Item_field *item_field= (Item_field*) it++;
    DBUG_ASSERT(item_field != 0);
    item_field->reset_field(*ptr);
  }
}

/*
  calculate md5 of query

  SYNOPSIS
    TABLE_LIST::calc_md5()
    buffer	buffer for md5 writing
*/

void  TABLE_LIST::calc_md5(char *buffer)
{
  uchar digest[16];
  compute_md5_hash((char*) digest, select_stmt.str,
                   select_stmt.length);
  sprintf((char *) buffer,
	    "%02x%02x%02x%02x%02x%02x%02x%02x%02x%02x%02x%02x%02x%02x%02x%02x",
	    digest[0], digest[1], digest[2], digest[3],
	    digest[4], digest[5], digest[6], digest[7],
	    digest[8], digest[9], digest[10], digest[11],
	    digest[12], digest[13], digest[14], digest[15]);
}


/**
  @brief
  Create field translation for mergeable derived table/view.

  @param thd  Thread handle

  @details
  Create field translation for mergeable derived table/view.

  @return FALSE ok.
  @return TRUE an error occur.
*/

bool TABLE_LIST::create_field_translation(THD *thd)
{
  Item *item;
  Field_translator *transl;
  SELECT_LEX *select= get_single_select();
  List_iterator_fast<Item> it(select->item_list);
  uint field_count= 0;
  Query_arena *arena, backup;
  bool res= FALSE;
  DBUG_ENTER("TABLE_LIST::create_field_translation");

  if (thd->stmt_arena->is_conventional() ||
      thd->stmt_arena->is_stmt_prepare_or_first_sp_execute())
  {
    /* initialize lists */
    used_items.empty();
    persistent_used_items.empty();
  }
  else
  {
    /*
      Copy the list created by natural join procedure because the procedure
      will not be repeated.
    */
    used_items= persistent_used_items;
  }

  if (field_translation)
  {
    /*
      Update items in the field translation after view have been prepared.
      It's needed because some items in the select list, like IN subselects,
      might be substituted for optimized ones.
    */
    if (is_view() && get_unit()->prepared && !field_translation_updated)
    {
      while ((item= it++))
      {
        field_translation[field_count++].item= item;
      }
      field_translation_updated= TRUE;
    }

    DBUG_RETURN(FALSE);
  }

  arena= thd->activate_stmt_arena_if_needed(&backup);

  /* Create view fields translation table */

  if (!(transl=
        (Field_translator*)(thd->stmt_arena->
                            alloc(select->item_list.elements *
                                  sizeof(Field_translator)))))
  {
    res= TRUE;
    goto exit;
  }

  while ((item= it++))
  {
    DBUG_ASSERT(item->name && item->name[0]);
    transl[field_count].name= thd->strdup(item->name);
    transl[field_count++].item= item;
  }
  field_translation= transl;
  field_translation_end= transl + field_count;
  /* It's safe to cache this table for prepared statements */
  cacheable_table= 1;

exit:
  if (arena)
    thd->restore_active_arena(arena, &backup);

  DBUG_RETURN(res);
}


/**
  @brief
  Create field translation for mergeable derived table/view.

  @param thd  Thread handle

  @details
  Create field translation for mergeable derived table/view.

  @return FALSE ok.
  @return TRUE an error occur.
*/

bool TABLE_LIST::setup_underlying(THD *thd)
{
  DBUG_ENTER("TABLE_LIST::setup_underlying");

  if (!view || (!field_translation && merge_underlying_list))
  {
    SELECT_LEX *select= get_single_select();
    
    if (create_field_translation(thd))
      DBUG_RETURN(TRUE);

    /* full text function moving to current select */
    if (select->ftfunc_list->elements)
    {
      Item_func_match *ifm;
      SELECT_LEX *current_select= thd->lex->current_select;
      List_iterator_fast<Item_func_match>
        li(*(select_lex->ftfunc_list));
      while ((ifm= li++))
        current_select->ftfunc_list->push_front(ifm);
    }
  }
  DBUG_RETURN(FALSE);
}


/*
   Prepare where expression of derived table/view

  SYNOPSIS
    TABLE_LIST::prep_where()
    thd             - thread handler
    conds           - condition of this JOIN
    no_where_clause - do not build WHERE or ON outer qwery do not need it
                      (it is INSERT), we do not need conds if this flag is set

  NOTE: have to be called befor CHECK OPTION preparation, because it makes
  fix_fields for view WHERE clause

  RETURN
    FALSE - OK
    TRUE  - error
*/

bool TABLE_LIST::prep_where(THD *thd, Item **conds,
                               bool no_where_clause)
{
  DBUG_ENTER("TABLE_LIST::prep_where");
  bool res= FALSE;

  for (TABLE_LIST *tbl= merge_underlying_list; tbl; tbl= tbl->next_local)
  {
    if (tbl->is_view_or_derived() &&
        tbl->prep_where(thd, conds, no_where_clause))
    {
      DBUG_RETURN(TRUE);
    }
  }

  if (where)
  {
    if (where->fixed)
      where->update_used_tables();
    if (!where->fixed && where->fix_fields(thd, &where))
    {
      DBUG_RETURN(TRUE);
    }

    /*
      check that it is not VIEW in which we insert with INSERT SELECT
      (in this case we can't add view WHERE condition to main SELECT_LEX)
    */
    if (!no_where_clause && !where_processed)
    {
      TABLE_LIST *tbl= this;
      Query_arena *arena= thd->stmt_arena, backup;
      arena= thd->activate_stmt_arena_if_needed(&backup);  // For easier test

      /* Go up to join tree and try to find left join */
      for (; tbl; tbl= tbl->embedding)
      {
        if (tbl->outer_join)
        {
          /*
            Store WHERE condition to ON expression for outer join, because
            we can't use WHERE to correctly execute left joins on VIEWs and
            this expression will not be moved to WHERE condition (i.e. will
            be clean correctly for PS/SP)
          */
          tbl->on_expr= and_conds(tbl->on_expr,
                                  where->copy_andor_structure(thd));
          break;
        }
      }
      if (tbl == 0)
      {
        if (*conds && !(*conds)->fixed)
          res= (*conds)->fix_fields(thd, conds);
        if (!res)
          *conds= and_conds(*conds, where->copy_andor_structure(thd));
        if (*conds && !(*conds)->fixed && !res)
          res= (*conds)->fix_fields(thd, conds);
      }
      if (arena)
        thd->restore_active_arena(arena, &backup);
      where_processed= TRUE;
    }
  }

  DBUG_RETURN(res);
}

/**
  Check that table/view is updatable and if it has single
  underlying tables/views it is also updatable

  @return Result of the check.
*/

bool TABLE_LIST::single_table_updatable()
{
  if (!updatable)
    return false;
  if (view_tables && view_tables->elements == 1)
  {
    /*
      We need to check deeply only single table views. Multi-table views
      will be turned to multi-table updates and then checked by leaf tables
    */
    return view_tables->head()->single_table_updatable();
  }
  return true;
}


/*
  Merge ON expressions for a view

  SYNOPSIS
    merge_on_conds()
    thd             thread handle
    table           table for the VIEW
    is_cascaded     TRUE <=> merge ON expressions from underlying views

  DESCRIPTION
    This function returns the result of ANDing the ON expressions
    of the given view and all underlying views. The ON expressions
    of the underlying views are added only if is_cascaded is TRUE.

  RETURN
    Pointer to the built expression if there is any.
    Otherwise and in the case of a failure NULL is returned.
*/

static Item *
merge_on_conds(THD *thd, TABLE_LIST *table, bool is_cascaded)
{
  DBUG_ENTER("merge_on_conds");

  Item *cond= NULL;
  DBUG_PRINT("info", ("alias: %s", table->alias));
  if (table->on_expr)
    cond= table->on_expr->copy_andor_structure(thd);
  if (!table->view)
    DBUG_RETURN(cond);
  for (TABLE_LIST *tbl= (TABLE_LIST*)table->view->select_lex.table_list.first;
       tbl;
       tbl= tbl->next_local)
  {
    if (tbl->view && !is_cascaded)
      continue;
    cond= and_conds(cond, merge_on_conds(thd, tbl, is_cascaded));
  }
  DBUG_RETURN(cond);
}


/*
  Prepare check option expression of table

  SYNOPSIS
    TABLE_LIST::prep_check_option()
    thd             - thread handler
    check_opt_type  - WITH CHECK OPTION type (VIEW_CHECK_NONE,
                      VIEW_CHECK_LOCAL, VIEW_CHECK_CASCADED)
                      we use this parameter instead of direct check of
                      effective_with_check to change type of underlying
                      views to VIEW_CHECK_CASCADED if outer view have
                      such option and prevent processing of underlying
                      view check options if outer view have just
                      VIEW_CHECK_LOCAL option.

  NOTE
    This method builds check option condition to use it later on
    every call (usual execution or every SP/PS call).
    This method have to be called after WHERE preparation
    (TABLE_LIST::prep_where)

  RETURN
    FALSE - OK
    TRUE  - error
*/

bool TABLE_LIST::prep_check_option(THD *thd, uint8 check_opt_type)
{
  DBUG_ENTER("TABLE_LIST::prep_check_option");
  bool is_cascaded= check_opt_type == VIEW_CHECK_CASCADED;
  TABLE_LIST *merge_underlying_list= view->select_lex.get_table_list();
  for (TABLE_LIST *tbl= merge_underlying_list; tbl; tbl= tbl->next_local)
  {
    /* see comment of check_opt_type parameter */
    if (tbl->view && tbl->prep_check_option(thd, (is_cascaded ?
                                                  VIEW_CHECK_CASCADED :
                                                  VIEW_CHECK_NONE)))
      DBUG_RETURN(TRUE);
  }

  if (check_opt_type && !check_option_processed)
  {
    Query_arena *arena= thd->stmt_arena, backup;
    arena= thd->activate_stmt_arena_if_needed(&backup);  // For easier test

    if (where)
    {
      check_option= where->copy_andor_structure(thd);
    }
    if (is_cascaded)
    {
      for (TABLE_LIST *tbl= merge_underlying_list; tbl; tbl= tbl->next_local)
      {
        if (tbl->check_option)
          check_option= and_conds(check_option, tbl->check_option);
      }
    }
    check_option= and_conds(check_option,
                            merge_on_conds(thd, this, is_cascaded));

    if (arena)
      thd->restore_active_arena(arena, &backup);
    check_option_processed= TRUE;

  }

  if (check_option)
  {
    const char *save_where= thd->where;
    thd->where= "check option";
    if ((!check_option->fixed &&
         check_option->fix_fields(thd, &check_option)) ||
        check_option->check_cols(1))
    {
      DBUG_RETURN(TRUE);
    }
    thd->where= save_where;
  }
  DBUG_RETURN(FALSE);
}


/**
  Hide errors which show view underlying table information. 
  There are currently two mechanisms at work that handle errors for views,
  this one and a more general mechanism based on an Internal_error_handler,
  see Show_create_error_handler. The latter handles errors encountered during
  execution of SHOW CREATE VIEW, while the mechanism using this method is
  handles SELECT from views. The two methods should not clash.

  @param[in,out]  thd     thread handler

  @pre This method can be called only if there is an error.
*/

void TABLE_LIST::hide_view_error(THD *thd)
{
  if (thd->killed || thd->get_internal_handler())
    return;
  /* Hide "Unknown column" or "Unknown function" error */
  DBUG_ASSERT(thd->is_error());
  switch (thd->get_stmt_da()->sql_errno()) {
    case ER_BAD_FIELD_ERROR:
    case ER_SP_DOES_NOT_EXIST:
    case ER_FUNC_INEXISTENT_NAME_COLLISION:
    case ER_PROCACCESS_DENIED_ERROR:
    case ER_COLUMNACCESS_DENIED_ERROR:
    case ER_TABLEACCESS_DENIED_ERROR:
    case ER_TABLE_NOT_LOCKED:
    case ER_NO_SUCH_TABLE:
    {
      TABLE_LIST *top= top_table();
      thd->clear_error();
      my_error(ER_VIEW_INVALID, MYF(0),
               top->view_db.str, top->view_name.str);
      break;
    }

    case ER_NO_DEFAULT_FOR_FIELD:
    {
      TABLE_LIST *top= top_table();
      thd->clear_error();
      // TODO: make correct error message
      my_error(ER_NO_DEFAULT_FOR_VIEW_FIELD, MYF(0),
               top->view_db.str, top->view_name.str);
      break;
    }
  }
}


/*
  Find underlying base tables (TABLE_LIST) which represent given
  table_to_find (TABLE)

  SYNOPSIS
    TABLE_LIST::find_underlying_table()
    table_to_find table to find

  RETURN
    0  table is not found
    found table reference
*/

TABLE_LIST *TABLE_LIST::find_underlying_table(TABLE *table_to_find)
{
  /* is this real table and table which we are looking for? */
  if (table == table_to_find && view == 0)
    return this;
  if (!view)
    return 0;

  for (TABLE_LIST *tbl= view->select_lex.get_table_list();
       tbl;
       tbl= tbl->next_local)
  {
    TABLE_LIST *result;
    if ((result= tbl->find_underlying_table(table_to_find)))
      return result;
  }
  return 0;
}

/*
  cleanup items belonged to view fields translation table

  SYNOPSIS
    TABLE_LIST::cleanup_items()
*/

void TABLE_LIST::cleanup_items()
{
  if (!field_translation)
    return;

  for (Field_translator *transl= field_translation;
       transl < field_translation_end;
       transl++)
    transl->item->walk(&Item::cleanup_processor, 0, 0);
}


/*
  check CHECK OPTION condition

  SYNOPSIS
    TABLE_LIST::view_check_option()
    ignore_failure ignore check option fail

  RETURN
    VIEW_CHECK_OK     OK
    VIEW_CHECK_ERROR  FAILED
    VIEW_CHECK_SKIP   FAILED, but continue
*/

int TABLE_LIST::view_check_option(THD *thd, bool ignore_failure)
{
  if (check_option && check_option->val_int() == 0)
  {
    TABLE_LIST *main_view= top_table();
    if (ignore_failure)
    {
      push_warning_printf(thd, Sql_condition::WARN_LEVEL_WARN,
                          ER_VIEW_CHECK_FAILED, ER(ER_VIEW_CHECK_FAILED),
                          main_view->view_db.str, main_view->view_name.str);
      return(VIEW_CHECK_SKIP);
    }
    my_error(ER_VIEW_CHECK_FAILED, MYF(0), main_view->view_db.str,
             main_view->view_name.str);
    return(VIEW_CHECK_ERROR);
  }
  return(VIEW_CHECK_OK);
}


/*
  Find table in underlying tables by mask and check that only this
  table belong to given mask

  SYNOPSIS
    TABLE_LIST::check_single_table()
    table_arg	reference on variable where to store found table
		(should be 0 on call, to find table, or point to table for
		unique test)
    map         bit mask of tables
    view_arg    view for which we are looking table

  RETURN
    FALSE table not found or found only one
    TRUE  found several tables
*/

bool TABLE_LIST::check_single_table(TABLE_LIST **table_arg,
                                       table_map map,
                                       TABLE_LIST *view_arg)
{
  if (!select_lex)
    return FALSE;
  DBUG_ASSERT(is_merged_derived());
  for (TABLE_LIST *tbl= get_single_select()->get_table_list();
       tbl;
       tbl= tbl->next_local)
  {
    /*
      Merged view has also temporary table attached (in 5.2 if it has table
      then it was real table), so we have filter such temporary tables out
      by checking that it is not merged view
    */
    if (tbl->table &&
        !(tbl->is_view() &&
          tbl->is_merged_derived()))
    {
      if (tbl->table->map & map)
      {
	if (*table_arg)
	  return TRUE;
        *table_arg= tbl;
        tbl->check_option= view_arg->check_option;
      }
    }
    else if (tbl->check_single_table(table_arg, map, view_arg))
      return TRUE;
  }
  return FALSE;
}


/*
  Set insert_values buffer

  SYNOPSIS
    set_insert_values()
    mem_root   memory pool for allocating

  RETURN
    FALSE - OK
    TRUE  - out of memory
*/

bool TABLE_LIST::set_insert_values(MEM_ROOT *mem_root)
{
  DBUG_ENTER("set_insert_values");
  if (table)
  {
    DBUG_PRINT("info", ("setting insert_value for table"));
    if (!table->insert_values &&
        !(table->insert_values= (uchar *)alloc_root(mem_root,
                                                   table->s->rec_buff_length)))
      DBUG_RETURN(TRUE);
  }
  else
  {
    DBUG_PRINT("info", ("setting insert_value for view"));
    DBUG_ASSERT(is_view_or_derived() && is_merged_derived());
    for (TABLE_LIST *tbl= (TABLE_LIST*)view->select_lex.table_list.first;
         tbl;
         tbl= tbl->next_local)
      if (tbl->set_insert_values(mem_root))
        DBUG_RETURN(TRUE);
  }
  DBUG_RETURN(FALSE);
}


/*
  Test if this is a leaf with respect to name resolution.

  SYNOPSIS
    TABLE_LIST::is_leaf_for_name_resolution()

  DESCRIPTION
    A table reference is a leaf with respect to name resolution if
    it is either a leaf node in a nested join tree (table, view,
    schema table, subquery), or an inner node that represents a
    NATURAL/USING join, or a nested join with materialized join
    columns.

  RETURN
    TRUE if a leaf, FALSE otherwise.
*/
bool TABLE_LIST::is_leaf_for_name_resolution()
{
  return (is_merged_derived() || is_natural_join || is_join_columns_complete ||
          !nested_join);
}


/*
  Retrieve the first (left-most) leaf in a nested join tree with
  respect to name resolution.

  SYNOPSIS
    TABLE_LIST::first_leaf_for_name_resolution()

  DESCRIPTION
    Given that 'this' is a nested table reference, recursively walk
    down the left-most children of 'this' until we reach a leaf
    table reference with respect to name resolution.

  IMPLEMENTATION
    The left-most child of a nested table reference is the last element
    in the list of children because the children are inserted in
    reverse order.

  RETURN
    If 'this' is a nested table reference - the left-most child of
      the tree rooted in 'this',
    else return 'this'
*/

TABLE_LIST *TABLE_LIST::first_leaf_for_name_resolution()
{
  TABLE_LIST *cur_table_ref;
  NESTED_JOIN *cur_nested_join;
  LINT_INIT(cur_table_ref);

  if (is_leaf_for_name_resolution())
    return this;
  DBUG_ASSERT(nested_join);

  for (cur_nested_join= nested_join;
       cur_nested_join;
       cur_nested_join= cur_table_ref->nested_join)
  {
    List_iterator_fast<TABLE_LIST> it(cur_nested_join->join_list);
    cur_table_ref= it++;
    /*
      If the current nested join is a RIGHT JOIN, the operands in
      'join_list' are in reverse order, thus the first operand is
      already at the front of the list. Otherwise the first operand
      is in the end of the list of join operands.
    */
    if (!(cur_table_ref->outer_join & JOIN_TYPE_RIGHT))
    {
      TABLE_LIST *next;
      while ((next= it++))
        cur_table_ref= next;
    }
    if (cur_table_ref->is_leaf_for_name_resolution())
      break;
  }
  return cur_table_ref;
}


/*
  Retrieve the last (right-most) leaf in a nested join tree with
  respect to name resolution.

  SYNOPSIS
    TABLE_LIST::last_leaf_for_name_resolution()

  DESCRIPTION
    Given that 'this' is a nested table reference, recursively walk
    down the right-most children of 'this' until we reach a leaf
    table reference with respect to name resolution.

  IMPLEMENTATION
    The right-most child of a nested table reference is the first
    element in the list of children because the children are inserted
    in reverse order.

  RETURN
    - If 'this' is a nested table reference - the right-most child of
      the tree rooted in 'this',
    - else - 'this'
*/

TABLE_LIST *TABLE_LIST::last_leaf_for_name_resolution()
{
  TABLE_LIST *cur_table_ref= this;
  NESTED_JOIN *cur_nested_join;

  if (is_leaf_for_name_resolution())
    return this;
  DBUG_ASSERT(nested_join);

  for (cur_nested_join= nested_join;
       cur_nested_join;
       cur_nested_join= cur_table_ref->nested_join)
  {
    cur_table_ref= cur_nested_join->join_list.head();
    /*
      If the current nested is a RIGHT JOIN, the operands in
      'join_list' are in reverse order, thus the last operand is in the
      end of the list.
    */
    if ((cur_table_ref->outer_join & JOIN_TYPE_RIGHT))
    {
      List_iterator_fast<TABLE_LIST> it(cur_nested_join->join_list);
      TABLE_LIST *next;
      cur_table_ref= it++;
      while ((next= it++))
        cur_table_ref= next;
    }
    if (cur_table_ref->is_leaf_for_name_resolution())
      break;
  }
  return cur_table_ref;
}


/*
  Register access mode which we need for underlying tables

  SYNOPSIS
    register_want_access()
    want_access          Acess which we require
*/

void TABLE_LIST::register_want_access(ulong want_access)
{
  /* Remove SHOW_VIEW_ACL, because it will be checked during making view */
  want_access&= ~SHOW_VIEW_ACL;
  if (belong_to_view)
  {
    grant.want_privilege= want_access;
    if (table)
      table->grant.want_privilege= want_access;
  }
  if (!view)
    return;
  for (TABLE_LIST *tbl= view->select_lex.get_table_list();
       tbl;
       tbl= tbl->next_local)
    tbl->register_want_access(want_access);
}


/*
  Load security context information for this view

  SYNOPSIS
    TABLE_LIST::prepare_view_security_context()
    thd                  [in] thread handler

  RETURN
    FALSE  OK
    TRUE   Error
*/

#ifndef NO_EMBEDDED_ACCESS_CHECKS
bool TABLE_LIST::prepare_view_security_context(THD *thd)
{
  DBUG_ENTER("TABLE_LIST::prepare_view_security_context");
  DBUG_PRINT("enter", ("table: %s", alias));

  DBUG_ASSERT(!prelocking_placeholder && view);
  if (view_suid)
  {
    DBUG_PRINT("info", ("This table is suid view => load contest"));
    DBUG_ASSERT(view && view_sctx);
    if (acl_getroot(view_sctx, definer.user.str, definer.host.str,
                                definer.host.str, thd->db))
    {
      if ((thd->lex->sql_command == SQLCOM_SHOW_CREATE) ||
          (thd->lex->sql_command == SQLCOM_SHOW_FIELDS))
      {
        push_warning_printf(thd, Sql_condition::WARN_LEVEL_NOTE, 
                            ER_NO_SUCH_USER, 
                            ER(ER_NO_SUCH_USER),
                            definer.user.str, definer.host.str);
      }
      else
      {
        if (thd->security_ctx->master_access & SUPER_ACL)
        {
          my_error(ER_NO_SUCH_USER, MYF(0), definer.user.str, definer.host.str);

        }
        else
        {
          if (thd->password == 2)
            my_error(ER_ACCESS_DENIED_NO_PASSWORD_ERROR, MYF(0),
                     thd->security_ctx->priv_user,
                     thd->security_ctx->priv_host);
          else
            my_error(ER_ACCESS_DENIED_ERROR, MYF(0),
                     thd->security_ctx->priv_user,
                     thd->security_ctx->priv_host,
                     (thd->password ?  ER(ER_YES) : ER(ER_NO)));
        }
        DBUG_RETURN(TRUE);
      }
    }
  }
  DBUG_RETURN(FALSE);

}
#endif


/*
  Find security context of current view

  SYNOPSIS
    TABLE_LIST::find_view_security_context()
    thd                  [in] thread handler

*/

#ifndef NO_EMBEDDED_ACCESS_CHECKS
Security_context *TABLE_LIST::find_view_security_context(THD *thd)
{
  Security_context *sctx;
  TABLE_LIST *upper_view= this;
  DBUG_ENTER("TABLE_LIST::find_view_security_context");

  DBUG_ASSERT(view);
  while (upper_view && !upper_view->view_suid)
  {
    DBUG_ASSERT(!upper_view->prelocking_placeholder);
    upper_view= upper_view->referencing_view;
  }
  if (upper_view)
  {
    DBUG_PRINT("info", ("Securety context of view %s will be used",
                        upper_view->alias));
    sctx= upper_view->view_sctx;
    DBUG_ASSERT(sctx);
  }
  else
  {
    DBUG_PRINT("info", ("Current global context will be used"));
    sctx= thd->security_ctx;
  }
  DBUG_RETURN(sctx);
}
#endif


/*
  Prepare security context and load underlying tables priveleges for view

  SYNOPSIS
    TABLE_LIST::prepare_security()
    thd                  [in] thread handler

  RETURN
    FALSE  OK
    TRUE   Error
*/

bool TABLE_LIST::prepare_security(THD *thd)
{
  List_iterator_fast<TABLE_LIST> tb(*view_tables);
  TABLE_LIST *tbl;
  DBUG_ENTER("TABLE_LIST::prepare_security");
#ifndef NO_EMBEDDED_ACCESS_CHECKS
  Security_context *save_security_ctx= thd->security_ctx;

  DBUG_ASSERT(!prelocking_placeholder);
  if (prepare_view_security_context(thd))
    DBUG_RETURN(TRUE);
  thd->security_ctx= find_view_security_context(thd);
  while ((tbl= tb++))
  {
    DBUG_ASSERT(tbl->referencing_view);
    char *local_db, *local_table_name;
    if (tbl->view)
    {
      local_db= tbl->view_db.str;
      local_table_name= tbl->view_name.str;
    }
    else
    {
      local_db= tbl->db;
      local_table_name= tbl->table_name;
    }
    fill_effective_table_privileges(thd, &tbl->grant, local_db,
                                    local_table_name);
    if (tbl->table)
      tbl->table->grant= grant;
  }
  thd->security_ctx= save_security_ctx;
#else
  while ((tbl= tb++))
    tbl->grant.privilege= ~NO_ACCESS;
#endif
  DBUG_RETURN(FALSE);
}

#ifndef DBUG_OFF
void TABLE_LIST::set_check_merged()
{
  DBUG_ASSERT(derived);
  /*
    It is not simple to check all, but at least this should be checked:
    this select is not excluded or the exclusion came from above.
  */
  DBUG_ASSERT(!derived->first_select()->exclude_from_table_unique_test ||
              derived->outer_select()->
              exclude_from_table_unique_test);
}
#endif

void TABLE_LIST::set_check_materialized()
{
  DBUG_ENTER("TABLE_LIST::set_check_materialized");
  SELECT_LEX_UNIT *derived= this->derived;
  if (view)
    derived= &view->unit;
  DBUG_ASSERT(derived);
  if (!derived->first_select()->exclude_from_table_unique_test)
    derived->set_unique_exclude();
  else
  {
    /*
      The subtree should be already excluded
    */
    DBUG_ASSERT(!derived->first_select()->first_inner_unit() ||
                derived->first_select()->first_inner_unit()->first_select()->
                exclude_from_table_unique_test);
  }
  DBUG_VOID_RETURN;
}

TABLE *TABLE_LIST::get_real_join_table()
{
  TABLE_LIST *tbl= this;
  while (tbl->table == NULL || tbl->table->reginfo.join_tab == NULL)
  {
    if (tbl->view == NULL && tbl->derived == NULL)
      break;
    /* we do not support merging of union yet */
    DBUG_ASSERT(tbl->view == NULL ||
               tbl->view->select_lex.next_select() == NULL);
    DBUG_ASSERT(tbl->derived == NULL ||
               tbl->derived->first_select()->next_select() == NULL);

    {
      List_iterator_fast<TABLE_LIST> ti;
      {
        List_iterator_fast<TABLE_LIST>
          ti(tbl->view != NULL ?
             tbl->view->select_lex.top_join_list :
             tbl->derived->first_select()->top_join_list);
        for (;;)
        {
          tbl= NULL;
          /*
            Find left table in outer join on this level
            (the list is reverted).
          */
          for (TABLE_LIST *t= ti++; t; t= ti++)
            tbl= t;
          if (!tbl)
            return NULL; // view/derived with no tables
          if (!tbl->nested_join)
            break;
          /* go deeper if we've found nested join */
          ti= tbl->nested_join->join_list;
        }
      }
    }
  }

  return tbl->table;
}


Natural_join_column::Natural_join_column(Field_translator *field_param,
                                         TABLE_LIST *tab)
{
  DBUG_ASSERT(tab->field_translation);
  view_field= field_param;
  table_field= NULL;
  table_ref= tab;
  is_common= FALSE;
}


Natural_join_column::Natural_join_column(Item_field *field_param,
                                         TABLE_LIST *tab)
{
  DBUG_ASSERT(tab->table == field_param->field->table);
  table_field= field_param;
  view_field= NULL;
  table_ref= tab;
  is_common= FALSE;
}


const char *Natural_join_column::name()
{
  if (view_field)
  {
    DBUG_ASSERT(table_field == NULL);
    return view_field->name;
  }

  return table_field->field_name;
}


Item *Natural_join_column::create_item(THD *thd)
{
  if (view_field)
  {
    DBUG_ASSERT(table_field == NULL);
    return create_view_field(thd, table_ref, &view_field->item,
                             view_field->name);
  }
  return table_field;
}


Field *Natural_join_column::field()
{
  if (view_field)
  {
    DBUG_ASSERT(table_field == NULL);
    return NULL;
  }
  return table_field->field;
}


const char *Natural_join_column::table_name()
{
  DBUG_ASSERT(table_ref);
  return table_ref->alias;
}


const char *Natural_join_column::db_name()
{
  if (view_field)
    return table_ref->view_db.str;

  /*
    Test that TABLE_LIST::db is the same as TABLE_SHARE::db to
    ensure consistency. An exception are I_S schema tables, which
    are inconsistent in this respect.
  */
  DBUG_ASSERT(!strcmp(table_ref->db,
                      table_ref->table->s->db.str) ||
              (table_ref->schema_table &&
               is_infoschema_db(table_ref->table->s->db.str,
                                table_ref->table->s->db.length)) ||
               table_ref->is_materialized_derived());
  return table_ref->db;
}


GRANT_INFO *Natural_join_column::grant()
{
/*  if (view_field)
    return &(table_ref->grant);
  return &(table_ref->table->grant);*/
  /*
    Have to check algorithm because merged derived also has
    field_translation.
  */
//if (table_ref->effective_algorithm == DTYPE_ALGORITHM_MERGE)
  if (table_ref->is_merged_derived())
    return &(table_ref->grant);
  return &(table_ref->table->grant);
}


void Field_iterator_view::set(TABLE_LIST *table)
{
  DBUG_ASSERT(table->field_translation);
  view= table;
  ptr= table->field_translation;
  array_end= table->field_translation_end;
}


const char *Field_iterator_table::name()
{
  return (*ptr)->field_name;
}


Item *Field_iterator_table::create_item(THD *thd)
{
  SELECT_LEX *select= thd->lex->current_select;

  Item_field *item= new Item_field(thd, &select->context, *ptr);
  if (item && thd->variables.sql_mode & MODE_ONLY_FULL_GROUP_BY &&
      !thd->lex->in_sum_func && select->cur_pos_in_select_list != UNDEF_POS)
  {
    select->non_agg_fields.push_back(item);
    item->marker= select->cur_pos_in_select_list;
    select->set_non_agg_field_used(true);
  }
  return item;
}


const char *Field_iterator_view::name()
{
  return ptr->name;
}


Item *Field_iterator_view::create_item(THD *thd)
{
  return create_view_field(thd, view, &ptr->item, ptr->name);
}

Item *create_view_field(THD *thd, TABLE_LIST *view, Item **field_ref,
                        const char *name)
{
  bool save_wrapper= thd->lex->select_lex.no_wrap_view_item;
  Item *field= *field_ref;
  DBUG_ENTER("create_view_field");

  if (view->schema_table_reformed)
  {
    /*
      Translation table items are always Item_fields and already fixed
      ('mysql_schema_table' function). So we can return directly the
      field. This case happens only for 'show & where' commands.
    */
    DBUG_ASSERT(field && field->fixed);
    DBUG_RETURN(field);
  }

  DBUG_ASSERT(field);
  thd->lex->current_select->no_wrap_view_item= TRUE;
  if (!field->fixed)
  {
    if (field->fix_fields(thd, field_ref))
    {
      thd->lex->current_select->no_wrap_view_item= save_wrapper;
      DBUG_RETURN(0);
    }
    field= *field_ref;
  }
  thd->lex->current_select->no_wrap_view_item= save_wrapper;
  if (save_wrapper)
  {
    DBUG_RETURN(field);
  }
  Item *item= new Item_direct_view_ref(&view->view->select_lex.context,
                                       field_ref, view->alias,
                                       name, view);
  /*
    Force creation of nullable item for the result tmp table for outer joined
    views/derived tables.
  */
  if (view->table && view->table->maybe_null)
    item->maybe_null= TRUE;
  /* Save item in case we will need to fall back to materialization. */
  view->used_items.push_front(item);
  DBUG_RETURN(item);
}


void Field_iterator_natural_join::set(TABLE_LIST *table_ref)
{
  DBUG_ASSERT(table_ref->join_columns);
  column_ref_it.init(*(table_ref->join_columns));
  cur_column_ref= column_ref_it++;
}


void Field_iterator_natural_join::next()
{
  cur_column_ref= column_ref_it++;
  DBUG_ASSERT(!cur_column_ref || ! cur_column_ref->table_field ||
              cur_column_ref->table_ref->table ==
              cur_column_ref->table_field->field->table);
}


void Field_iterator_table_ref::set_field_iterator()
{
  DBUG_ENTER("Field_iterator_table_ref::set_field_iterator");
  /*
    If the table reference we are iterating over is a natural join, or it is
    an operand of a natural join, and TABLE_LIST::join_columns contains all
    the columns of the join operand, then we pick the columns from
    TABLE_LIST::join_columns, instead of the  orginial container of the
    columns of the join operator.
  */
  if (table_ref->is_join_columns_complete)
  {
    /* Necesary, but insufficient conditions. */
    DBUG_ASSERT(table_ref->is_natural_join ||
                table_ref->nested_join ||
                (table_ref->join_columns &&
                 /* This is a merge view. */
                 ((table_ref->field_translation &&
                   table_ref->join_columns->elements ==
                   (ulong)(table_ref->field_translation_end -
                           table_ref->field_translation)) ||
                  /* This is stored table or a tmptable view. */
                  (!table_ref->field_translation &&
                   table_ref->join_columns->elements ==
                   table_ref->table->s->fields))));
    field_it= &natural_join_it;
    DBUG_PRINT("info",("field_it for '%s' is Field_iterator_natural_join",
                       table_ref->alias));
  }
  /* This is a merge view, so use field_translation. */
  else if (table_ref->field_translation)
  {
    DBUG_ASSERT(table_ref->is_merged_derived());
    field_it= &view_field_it;
    DBUG_PRINT("info", ("field_it for '%s' is Field_iterator_view",
                        table_ref->alias));
  }
  /* This is a base table or stored view. */
  else
  {
    DBUG_ASSERT(table_ref->table || table_ref->view);
    field_it= &table_field_it;
    DBUG_PRINT("info", ("field_it for '%s' is Field_iterator_table",
                        table_ref->alias));
  }
  field_it->set(table_ref);
  DBUG_VOID_RETURN;
}


void Field_iterator_table_ref::set(TABLE_LIST *table)
{
  DBUG_ASSERT(table);
  first_leaf= table->first_leaf_for_name_resolution();
  last_leaf=  table->last_leaf_for_name_resolution();
  DBUG_ASSERT(first_leaf && last_leaf);
  table_ref= first_leaf;
  set_field_iterator();
}


void Field_iterator_table_ref::next()
{
  /* Move to the next field in the current table reference. */
  field_it->next();
  /*
    If all fields of the current table reference are exhausted, move to
    the next leaf table reference.
  */
  if (field_it->end_of_fields() && table_ref != last_leaf)
  {
    table_ref= table_ref->next_name_resolution_table;
    DBUG_ASSERT(table_ref);
    set_field_iterator();
  }
}


const char *Field_iterator_table_ref::get_table_name()
{
  if (table_ref->view)
    return table_ref->view_name.str;
  else if (table_ref->is_natural_join)
    return natural_join_it.column_ref()->table_name();

  DBUG_ASSERT(!strcmp(table_ref->table_name,
                      table_ref->table->s->table_name.str));
  return table_ref->table_name;
}


const char *Field_iterator_table_ref::get_db_name()
{
  if (table_ref->view)
    return table_ref->view_db.str;
  else if (table_ref->is_natural_join)
    return natural_join_it.column_ref()->db_name();

  /*
    Test that TABLE_LIST::db is the same as TABLE_SHARE::db to
    ensure consistency. An exception are I_S schema tables, which
    are inconsistent in this respect.
  */
  DBUG_ASSERT(!strcmp(table_ref->db, table_ref->table->s->db.str) ||
              (table_ref->schema_table &&
               is_infoschema_db(table_ref->table->s->db.str,
                                table_ref->table->s->db.length)));

  return table_ref->db;
}


GRANT_INFO *Field_iterator_table_ref::grant()
{
  if (table_ref->view)
    return &(table_ref->grant);
  else if (table_ref->is_natural_join)
    return natural_join_it.column_ref()->grant();
  return &(table_ref->table->grant);
}


/*
  Create new or return existing column reference to a column of a
  natural/using join.

  SYNOPSIS
    Field_iterator_table_ref::get_or_create_column_ref()
    parent_table_ref  the parent table reference over which the
                      iterator is iterating

  DESCRIPTION
    Create a new natural join column for the current field of the
    iterator if no such column was created, or return an already
    created natural join column. The former happens for base tables or
    views, and the latter for natural/using joins. If a new field is
    created, then the field is added to 'parent_table_ref' if it is
    given, or to the original table referene of the field if
    parent_table_ref == NULL.

  NOTES
    This method is designed so that when a Field_iterator_table_ref
    walks through the fields of a table reference, all its fields
    are created and stored as follows:
    - If the table reference being iterated is a stored table, view or
      natural/using join, store all natural join columns in a list
      attached to that table reference.
    - If the table reference being iterated is a nested join that is
      not natural/using join, then do not materialize its result
      fields. This is OK because for such table references
      Field_iterator_table_ref iterates over the fields of the nested
      table references (recursively). In this way we avoid the storage
      of unnecessay copies of result columns of nested joins.

  RETURN
    #     Pointer to a column of a natural join (or its operand)
    NULL  No memory to allocate the column
*/

Natural_join_column *
Field_iterator_table_ref::get_or_create_column_ref(THD *thd, TABLE_LIST *parent_table_ref)
{
  Natural_join_column *nj_col;
  bool is_created= TRUE;
  uint field_count;
  TABLE_LIST *add_table_ref= parent_table_ref ?
                             parent_table_ref : table_ref;
  LINT_INIT(field_count);

  if (field_it == &table_field_it)
  {
    /* The field belongs to a stored table. */
    Field *tmp_field= table_field_it.field();
    Item_field *tmp_item=
      new Item_field(thd, &thd->lex->current_select->context, tmp_field);
    if (!tmp_item)
      return NULL;
    nj_col= new Natural_join_column(tmp_item, table_ref);
    field_count= table_ref->table->s->fields;
  }
  else if (field_it == &view_field_it)
  {
    /* The field belongs to a merge view or information schema table. */
    Field_translator *translated_field= view_field_it.field_translator();
    nj_col= new Natural_join_column(translated_field, table_ref);
    field_count= table_ref->field_translation_end -
                 table_ref->field_translation;
  }
  else
  {
    /*
      The field belongs to a NATURAL join, therefore the column reference was
      already created via one of the two constructor calls above. In this case
      we just return the already created column reference.
    */
    DBUG_ASSERT(table_ref->is_join_columns_complete);
    is_created= FALSE;
    nj_col= natural_join_it.column_ref();
    DBUG_ASSERT(nj_col);
  }
  DBUG_ASSERT(!nj_col->table_field ||
              nj_col->table_ref->table == nj_col->table_field->field->table);

  /*
    If the natural join column was just created add it to the list of
    natural join columns of either 'parent_table_ref' or to the table
    reference that directly contains the original field.
  */
  if (is_created)
  {
    /* Make sure not all columns were materialized. */
    DBUG_ASSERT(!add_table_ref->is_join_columns_complete);
    if (!add_table_ref->join_columns)
    {
      /* Create a list of natural join columns on demand. */
      if (!(add_table_ref->join_columns= new List<Natural_join_column>))
        return NULL;
      add_table_ref->is_join_columns_complete= FALSE;
    }
    add_table_ref->join_columns->push_back(nj_col);
    /*
      If new fields are added to their original table reference, mark if
      all fields were added. We do it here as the caller has no easy way
      of knowing when to do it.
      If the fields are being added to parent_table_ref, then the caller
      must take care to mark when all fields are created/added.
    */
    if (!parent_table_ref &&
        add_table_ref->join_columns->elements == field_count)
      add_table_ref->is_join_columns_complete= TRUE;
  }

  return nj_col;
}


/*
  Return an existing reference to a column of a natural/using join.

  SYNOPSIS
    Field_iterator_table_ref::get_natural_column_ref()

  DESCRIPTION
    The method should be called in contexts where it is expected that
    all natural join columns are already created, and that the column
    being retrieved is a Natural_join_column.

  RETURN
    #     Pointer to a column of a natural join (or its operand)
    NULL  No memory to allocate the column
*/

Natural_join_column *
Field_iterator_table_ref::get_natural_column_ref()
{
  Natural_join_column *nj_col;

  DBUG_ASSERT(field_it == &natural_join_it);
  /*
    The field belongs to a NATURAL join, therefore the column reference was
    already created via one of the two constructor calls above. In this case
    we just return the already created column reference.
  */
  nj_col= natural_join_it.column_ref();
  DBUG_ASSERT(nj_col &&
              (!nj_col->table_field ||
               nj_col->table_ref->table == nj_col->table_field->field->table));
  return nj_col;
}

/*****************************************************************************
  Functions to handle column usage bitmaps (read_set, write_set etc...)
*****************************************************************************/

/* Reset all columns bitmaps */

void TABLE::clear_column_bitmaps()
{
  /*
    Reset column read/write usage. It's identical to:
    bitmap_clear_all(&table->def_read_set);
    bitmap_clear_all(&table->def_write_set);
    bitmap_clear_all(&table->def_vcol_set);
  */
  bzero((char*) def_read_set.bitmap, s->column_bitmap_size*3);
  column_bitmaps_set(&def_read_set, &def_write_set, &def_vcol_set);
}


/*
  Tell handler we are going to call position() and rnd_pos() later.
  
  NOTES:
  This is needed for handlers that uses the primary key to find the
  row. In this case we have to extend the read bitmap with the primary
  key fields.
*/

void TABLE::prepare_for_position()
{
  DBUG_ENTER("TABLE::prepare_for_position");

  if ((file->ha_table_flags() & HA_PRIMARY_KEY_IN_READ_INDEX) &&
      s->primary_key < MAX_KEY)
  {
    mark_columns_used_by_index_no_reset(s->primary_key, read_set);
    /* signal change */
    file->column_bitmaps_signal();
  }
  DBUG_VOID_RETURN;
}


/*
  Mark that only fields from one key is used

  NOTE:
    This changes the bitmap to use the tmp bitmap
    After this, you can't access any other columns in the table until
    bitmaps are reset, for example with TABLE::clear_column_bitmaps()
    or TABLE::restore_column_maps_after_mark_index()
*/

void TABLE::mark_columns_used_by_index(uint index)
{
  MY_BITMAP *bitmap= &tmp_set;
  DBUG_ENTER("TABLE::mark_columns_used_by_index");

  enable_keyread();
  bitmap_clear_all(bitmap);
  mark_columns_used_by_index_no_reset(index, bitmap);
  column_bitmaps_set(bitmap, bitmap);
  DBUG_VOID_RETURN;
}


/*
  Add fields used by a specified index to the table's read_set.

  NOTE:
    The original state can be restored with
    restore_column_maps_after_mark_index().
*/

void TABLE::add_read_columns_used_by_index(uint index)
{
  MY_BITMAP *bitmap= &tmp_set;
  DBUG_ENTER("TABLE::add_read_columns_used_by_index");

  enable_keyread();
  bitmap_copy(bitmap, read_set);
  mark_columns_used_by_index_no_reset(index, bitmap);
  column_bitmaps_set(bitmap, write_set);
  DBUG_VOID_RETURN;
}


/*
  Restore to use normal column maps after key read

  NOTES
    This reverse the change done by mark_columns_used_by_index

  WARNING
    For this to work, one must have the normal table maps in place
    when calling mark_columns_used_by_index
*/

void TABLE::restore_column_maps_after_mark_index()
{
  DBUG_ENTER("TABLE::restore_column_maps_after_mark_index");

  disable_keyread();
  default_column_bitmaps();
  file->column_bitmaps_signal();
  DBUG_VOID_RETURN;
}


/*
  mark columns used by key, but don't reset other fields
*/

void TABLE::mark_columns_used_by_index_no_reset(uint index,
                                                   MY_BITMAP *bitmap)
{
  KEY_PART_INFO *key_part= key_info[index].key_part;
  KEY_PART_INFO *key_part_end= (key_part +
                                key_info[index].user_defined_key_parts);
  for (;key_part != key_part_end; key_part++)
  {
    bitmap_set_bit(bitmap, key_part->fieldnr-1);
    if (key_part->field->vcol_info &&
        key_part->field->vcol_info->expr_item)
      key_part->field->vcol_info->
               expr_item->walk(&Item::register_field_in_bitmap, 
                               1, (uchar *) bitmap);
  }
}


/*
  Mark auto-increment fields as used fields in both read and write maps

  NOTES
    This is needed in insert & update as the auto-increment field is
    always set and sometimes read.
*/

void TABLE::mark_auto_increment_column()
{
  DBUG_ASSERT(found_next_number_field);
  /*
    We must set bit in read set as update_auto_increment() is using the
    store() to check overflow of auto_increment values
  */
  bitmap_set_bit(read_set, found_next_number_field->field_index);
  bitmap_set_bit(write_set, found_next_number_field->field_index);
  if (s->next_number_keypart)
    mark_columns_used_by_index_no_reset(s->next_number_index, read_set);
  file->column_bitmaps_signal();
}


/*
  Mark columns needed for doing an delete of a row

  DESCRIPTON
    Some table engines don't have a cursor on the retrieve rows
    so they need either to use the primary key or all columns to
    be able to delete a row.

    If the engine needs this, the function works as follows:
    - If primary key exits, mark the primary key columns to be read.
    - If not, mark all columns to be read

    If the engine has HA_REQUIRES_KEY_COLUMNS_FOR_DELETE, we will
    mark all key columns as 'to-be-read'. This allows the engine to
    loop over the given record to find all keys and doesn't have to
    retrieve the row again.
*/

void TABLE::mark_columns_needed_for_delete()
{
  if (triggers)
    triggers->mark_fields_used(TRG_EVENT_DELETE);
  if (file->ha_table_flags() & HA_REQUIRES_KEY_COLUMNS_FOR_DELETE)
  {
    Field **reg_field;
    for (reg_field= field ; *reg_field ; reg_field++)
    {
      if ((*reg_field)->flags & PART_KEY_FLAG)
        bitmap_set_bit(read_set, (*reg_field)->field_index);
    }
    file->column_bitmaps_signal();
  }
  if (file->ha_table_flags() & HA_PRIMARY_KEY_REQUIRED_FOR_DELETE)
  {
    /*
      If the handler has no cursor capabilites, we have to read either
      the primary key, the hidden primary key or all columns to be
      able to do an delete
    */
    if (s->primary_key == MAX_KEY)
      file->use_hidden_primary_key();
    else
    {
      mark_columns_used_by_index_no_reset(s->primary_key, read_set);
      file->column_bitmaps_signal();
    }
  }
}


/*
  Mark columns needed for doing an update of a row

  DESCRIPTON
    Some engines needs to have all columns in an update (to be able to
    build a complete row). If this is the case, we mark all not
    updated columns to be read.

    If this is no the case, we do like in the delete case and mark
    if neeed, either the primary key column or all columns to be read.
    (see mark_columns_needed_for_delete() for details)

    If the engine has HA_REQUIRES_KEY_COLUMNS_FOR_DELETE, we will
    mark all USED key columns as 'to-be-read'. This allows the engine to
    loop over the given record to find all changed keys and doesn't have to
    retrieve the row again.
*/

void TABLE::mark_columns_needed_for_update()
{
  DBUG_ENTER("mark_columns_needed_for_update");
  if (triggers)
    triggers->mark_fields_used(TRG_EVENT_UPDATE);
  if (file->ha_table_flags() & HA_REQUIRES_KEY_COLUMNS_FOR_DELETE)
  {
    /* Mark all used key columns for read */
    Field **reg_field;
    for (reg_field= field ; *reg_field ; reg_field++)
    {
      /* Merge keys is all keys that had a column refered to in the query */
      if (merge_keys.is_overlapping((*reg_field)->part_of_key))
        bitmap_set_bit(read_set, (*reg_field)->field_index);
    }
    file->column_bitmaps_signal();
  }
  if (file->ha_table_flags() & HA_PRIMARY_KEY_REQUIRED_FOR_DELETE)
  {
    /*
      If the handler has no cursor capabilites, we have to read either
      the primary key, the hidden primary key or all columns to be
      able to do an update
    */
    if (s->primary_key == MAX_KEY)
      file->use_hidden_primary_key();
    else
    {
      mark_columns_used_by_index_no_reset(s->primary_key, read_set);
      file->column_bitmaps_signal();
    }
  }
  /* Mark all virtual columns needed for update */
  mark_virtual_columns_for_write(FALSE);
  DBUG_VOID_RETURN;
}


/*
  Mark columns the handler needs for doing an insert

  For now, this is used to mark fields used by the trigger
  as changed.
*/

void TABLE::mark_columns_needed_for_insert()
{
  if (triggers)
  {
    /*
      We don't need to mark columns which are used by ON DELETE and
      ON UPDATE triggers, which may be invoked in case of REPLACE or
      INSERT ... ON DUPLICATE KEY UPDATE, since before doing actual
      row replacement or update write_record() will mark all table
      fields as used.
    */
    triggers->mark_fields_used(TRG_EVENT_INSERT);
  }
  if (found_next_number_field)
    mark_auto_increment_column();
  /* Mark virtual columns for insert */
  mark_virtual_columns_for_write(TRUE);
}


/*
   @brief Mark a column as virtual used by the query

   @param field           the field for the column to be marked

   @details
     The function marks the column for 'field' as virtual (computed)
     in the bitmap vcol_set.
     If the column is marked for the first time the expression to compute
     the column is traversed and all columns that are occurred there are
     marked in the read_set of the table.

   @retval
     TRUE       if column is marked for the first time
   @retval
     FALSE      otherwise
*/

bool TABLE::mark_virtual_col(Field *field)
{
  bool res;
  DBUG_ASSERT(field->vcol_info);
  if (!(res= bitmap_fast_test_and_set(vcol_set, field->field_index)))
  {
    Item *vcol_item= field->vcol_info->expr_item;
    DBUG_ASSERT(vcol_item);
    vcol_item->walk(&Item::register_field_in_read_map, 1, (uchar *) 0);
  }
  return res;
}


/* 
  @brief Mark virtual columns for update/insert commands
    
  @param insert_fl    <-> virtual columns are marked for insert command 

  @details
    The function marks virtual columns used in a update/insert commands
    in the vcol_set bitmap.
    For an insert command a virtual column is always marked in write_set if
    it is a stored column.
    If a virtual column is from  write_set it is always marked in vcol_set.
    If a stored virtual column is not from write_set but it is computed
    through columns from write_set it is also marked in vcol_set, and,
    besides, it is added to write_set. 

  @return       void

  @note
    Let table t1 have columns a,b,c and let column c be a stored virtual 
    column computed through columns a and b. Then for the query
      UPDATE t1 SET a=1
    column c will be placed into vcol_set and into write_set while
    column b will be placed into read_set.
    If column c was a virtual column, but not a stored virtual column
    then it would not be added to any of the sets. Column b would not
    be added to read_set either.           
*/

void TABLE::mark_virtual_columns_for_write(bool insert_fl)
{
  Field **vfield_ptr, *tmp_vfield;
  bool bitmap_updated= FALSE;

  if (!vfield)
    return;

  if (!vfield)
    return;

  for (vfield_ptr= vfield; *vfield_ptr; vfield_ptr++)
  {
    tmp_vfield= *vfield_ptr;
    if (bitmap_is_set(write_set, tmp_vfield->field_index))
      bitmap_updated= mark_virtual_col(tmp_vfield);
    else if (tmp_vfield->stored_in_db)
    {
      bool mark_fl= insert_fl;
      if (!mark_fl)
      {
        MY_BITMAP *save_read_set;
        Item *vcol_item= tmp_vfield->vcol_info->expr_item;
        DBUG_ASSERT(vcol_item);
        bitmap_clear_all(&tmp_set);
        save_read_set= read_set;
        read_set= &tmp_set;
        vcol_item->walk(&Item::register_field_in_read_map, 1, (uchar *) 0);
        read_set= save_read_set;
        bitmap_intersect(&tmp_set, write_set);
        mark_fl= !bitmap_is_clear_all(&tmp_set);
      }
      if (mark_fl)
      {
        bitmap_set_bit(write_set, tmp_vfield->field_index);
        mark_virtual_col(tmp_vfield);
        bitmap_updated= TRUE;
      }
    } 
  }
  if (bitmap_updated)
    file->column_bitmaps_signal();
}


/**
  Check if a table has a default function either for INSERT or UPDATE-like
  operation
  @retval true  there is a default function
  @retval false there is no default function
*/

bool TABLE::has_default_function(bool is_update)
{
  Field **dfield_ptr, *dfield;
  bool res= false;
  for (dfield_ptr= default_field; *dfield_ptr; dfield_ptr++)
  {
    dfield= (*dfield_ptr);
    if (is_update)
      res= dfield->has_update_default_function();
    else
      res= dfield->has_insert_default_function();
    if (res)
      return res;
  }
  return res;
}


/**
  Add all fields that have a default function to the table write set.
*/

void TABLE::mark_default_fields_for_write()
{
  Field **dfield_ptr, *dfield;
  enum_sql_command cmd= in_use->lex->sql_command;
  for (dfield_ptr= default_field; *dfield_ptr; dfield_ptr++)
  {
    dfield= (*dfield_ptr);
    if (((sql_command_flags[cmd] & CF_INSERTS_DATA) &&
         dfield->has_insert_default_function()) ||
        ((sql_command_flags[cmd] & CF_UPDATES_DATA) &&
         dfield->has_update_default_function()))
      bitmap_set_bit(write_set, dfield->field_index);
  }
}


/**
  @brief
  Allocate space for keys

  @param key_count  number of keys to allocate additionally

  @details
  The function allocates memory  to fit additionally 'key_count' keys 
  for this table.

  @return FALSE   space was successfully allocated
  @return TRUE    an error occur
*/

bool TABLE::alloc_keys(uint key_count)
{
  key_info= (KEY*) alloc_root(&mem_root, sizeof(KEY)*(s->keys+key_count));
  if (s->keys)
    memmove(key_info, s->key_info, sizeof(KEY)*s->keys);
  s->key_info= key_info;
  max_keys= s->keys+key_count;
  return !(key_info);
}


<<<<<<< HEAD
/*
  Given a field, fill key_part_info
    @param keyinfo             Key to where key part is added (we will
                               only adjust key_length there)
    @param field           IN  Table field for which key part is needed
    @param key_part_info  OUT  key part structure to be filled.
    @param fieldnr             Field's number.
*/
void TABLE::create_key_part_by_field(KEY *keyinfo,
                                     KEY_PART_INFO *key_part_info,
                                     Field *field, uint fieldnr)
{
  DBUG_ASSERT(field->field_index + 1 == (int)fieldnr);
=======
/**
  @brief
  Populate a KEY_PART_INFO structure with the data related to a field entry.

  @param key_part_info  The structure to fill.
  @param field          The field entry that represents the key part.
  @param fleldnr        The number of the field, count starting from 1.

  TODO: This method does not make use of any table specific fields. It
  could be refactored to act as a constructor for KEY_PART_INFO instead.
*/

void TABLE::create_key_part_by_field(KEY_PART_INFO *key_part_info,
                                     Field *field, uint fieldnr)
{
>>>>>>> 17a37796
  key_part_info->null_bit= field->null_bit;
  key_part_info->null_offset= (uint) (field->null_ptr -
                                      (uchar*) record[0]);
  key_part_info->field= field;
  key_part_info->fieldnr= fieldnr;
  key_part_info->offset= field->offset(record[0]);
  /*
     field->key_length() accounts for the raw length of the field, excluding
     any metadata such as length of field or the NULL flag.
  */
  key_part_info->length= (uint16) field->key_length();
  key_part_info->key_part_flag= 0;
  /* TODO:
    The below method of computing the key format length of the
    key part is a copy/paste from opt_range.cc, and table.cc.
    This should be factored out, e.g. as a method of Field.
    In addition it is not clear if any of the Field::*_length
    methods is supposed to compute the same length. If so, it
    might be reused.
  */
  key_part_info->store_length= key_part_info->length;

  /*
     The total store length of the key part is the raw length of the field +
     any metadata information, such as its length for strings and/or the null
     flag.
  */
  if (field->real_maybe_null())
  {
    key_part_info->store_length+= HA_KEY_NULL_LENGTH;
  }
  if (field->type() == MYSQL_TYPE_BLOB || 
      field->type() == MYSQL_TYPE_GEOMETRY ||
      field->real_type() == MYSQL_TYPE_VARCHAR)
  {
    key_part_info->store_length+= HA_KEY_BLOB_LENGTH;
    key_part_info->key_part_flag|=
      field->type() == MYSQL_TYPE_BLOB ? HA_BLOB_PART: HA_VAR_LENGTH_PART;
  }

  key_part_info->type=     (uint8) field->key_type();
  key_part_info->key_type =
    ((ha_base_keytype) key_part_info->type == HA_KEYTYPE_TEXT ||
    (ha_base_keytype) key_part_info->type == HA_KEYTYPE_VARTEXT1 ||
    (ha_base_keytype) key_part_info->type == HA_KEYTYPE_VARTEXT2) ?
    0 : FIELDFLAG_BINARY;
}


/**
  @brief
  Check validity of a possible key for the derived table

  @param key            the number of the key
  @param key_parts      number of components of the key
  @param next_field_no  the call-back function that returns the number of
                        the field used as the next component of the key
  @param arg            the argument for the above function

  @details
  The function checks whether a possible key satisfies the constraints
  imposed on the keys of any temporary table.

  @return TRUE if the key is valid
  @return FALSE otherwise
*/

bool TABLE::check_tmp_key(uint key, uint key_parts,
                          uint (*next_field_no) (uchar *), uchar *arg)
{
  Field **reg_field;
  uint i;
  uint key_len= 0;

  for (i= 0; i < key_parts; i++)
  {
    uint fld_idx= next_field_no(arg);
    reg_field= field + fld_idx;
    uint fld_store_len= (uint16) (*reg_field)->key_length();
    if ((*reg_field)->real_maybe_null())
      fld_store_len+= HA_KEY_NULL_LENGTH;
    if ((*reg_field)->type() == MYSQL_TYPE_BLOB ||
        (*reg_field)->real_type() == MYSQL_TYPE_VARCHAR ||
        (*reg_field)->type() == MYSQL_TYPE_GEOMETRY)
      fld_store_len+= HA_KEY_BLOB_LENGTH;
    key_len+= fld_store_len;
  }
  /*
    We use MI_MAX_KEY_LENGTH (myisam's default) below because it is
    smaller than MAX_KEY_LENGTH (heap's default) and it's unknown whether
    myisam or heap will be used for the temporary table.
  */
  return key_len <= MI_MAX_KEY_LENGTH;
}

/**
  @brief
  Add one key to a temporary table

  @param key            the number of the key
  @param key_parts      number of components of the key
  @param next_field_no  the call-back function that returns the number of
                        the field used as the next component of the key
  @param arg            the argument for the above function
  @param unique         TRUE <=> it is a unique index

  @details
  The function adds a new key to the table that is assumed to be a temporary
  table. At each its invocation the call-back function must return
  the number of the field that is used as the next component of this key.

  @return FALSE is a success
  @return TRUE if a failure

*/

bool TABLE::add_tmp_key(uint key, uint key_parts,
                        uint (*next_field_no) (uchar *), uchar *arg,
                        bool unique)
{
  DBUG_ASSERT(key < max_keys);

  char buf[NAME_CHAR_LEN];
  KEY* keyinfo;
  Field **reg_field;
  uint i;
  
  bool key_start= TRUE;
  KEY_PART_INFO* key_part_info=
      (KEY_PART_INFO*) alloc_root(&mem_root, sizeof(KEY_PART_INFO)*key_parts);
  if (!key_part_info)
    return TRUE;
  keyinfo= key_info + key;
  keyinfo->key_part= key_part_info;
  keyinfo->usable_key_parts= keyinfo->user_defined_key_parts = key_parts;
  keyinfo->ext_key_parts= keyinfo->user_defined_key_parts;
  keyinfo->key_length=0;
  keyinfo->algorithm= HA_KEY_ALG_UNDEF;
  keyinfo->flags= HA_GENERATED_KEY;
  keyinfo->ext_key_flags= keyinfo->flags;
  keyinfo->is_statistics_from_stat_tables= FALSE;
  if (unique)
    keyinfo->flags|= HA_NOSAME;
  sprintf(buf, "key%i", key);
  if (!(keyinfo->name= strdup_root(&mem_root, buf)))
    return TRUE;
  keyinfo->rec_per_key= (ulong*) alloc_root(&mem_root,
                                            sizeof(ulong)*key_parts);
  if (!keyinfo->rec_per_key)
    return TRUE;
  bzero(keyinfo->rec_per_key, sizeof(ulong)*key_parts);
  keyinfo->read_stats= NULL;
  keyinfo->collected_stats= NULL;

  for (i= 0; i < key_parts; i++)
  {
    uint fld_idx= next_field_no(arg); 
    reg_field= field + fld_idx;
    if (key_start)
      (*reg_field)->key_start.set_bit(key);
    (*reg_field)->part_of_key.set_bit(key);
    create_key_part_by_field(key_part_info, *reg_field, fld_idx+1);
    keyinfo->key_length += key_part_info->store_length;
    (*reg_field)->flags|= PART_KEY_FLAG;
    key_start= FALSE;
    key_part_info++;
  }

  set_if_bigger(s->max_key_length, keyinfo->key_length);
  s->keys++;
  return FALSE;
}

/*
  @brief
  Drop all indexes except specified one.

  @param key_to_save the key to save

  @details
  Drop all indexes on this table except 'key_to_save'. The saved key becomes
  key #0. Memory occupied by key parts of dropped keys are freed.
  If the 'key_to_save' is negative then all keys are freed.
*/

void TABLE::use_index(int key_to_save)
{
  uint i= 1;
  DBUG_ASSERT(!created && key_to_save < (int)s->keys);
  if (key_to_save >= 0)
    /* Save the given key. */
    memmove(key_info, key_info + key_to_save, sizeof(KEY));
  else
    /* Drop all keys; */
    i= 0;

  s->keys= i;
}

/*
  Return TRUE if the table is filled at execution phase 
  
  (and so, the optimizer must not do anything that depends on the contents of
   the table, like range analysis or constant table detection)
*/

bool TABLE::is_filled_at_execution()
{ 
  /*
    pos_in_table_list == NULL for internal temporary tables because they
    do not have a corresponding table reference. Such tables are filled
    during execution.
  */
  return MY_TEST(!pos_in_table_list ||
                 pos_in_table_list->jtbm_subselect ||
                 pos_in_table_list->is_active_sjm());
}


/**
  @brief
  Get actual number of key components

  @param keyinfo

  @details
  The function calculates actual number of key components, possibly including
  components of extended keys, taken into consideration by the optimizer for the
  key described by the parameter keyinfo.

  @return number of considered key components
*/ 

uint TABLE::actual_n_key_parts(KEY *keyinfo)
{
  return optimizer_flag(in_use, OPTIMIZER_SWITCH_EXTENDED_KEYS) ?
           keyinfo->ext_key_parts : keyinfo->user_defined_key_parts;
}

 
/**
  @brief
  Get actual key flags for a table key 

  @param keyinfo

  @details
  The function finds out actual key flags taken into consideration by the
  optimizer for the key described by the parameter keyinfo.

  @return actual key flags
*/ 

ulong TABLE::actual_key_flags(KEY *keyinfo)
{
  return optimizer_flag(in_use, OPTIMIZER_SWITCH_EXTENDED_KEYS) ?
           keyinfo->ext_key_flags : keyinfo->flags;
} 


/*
  Cleanup this table for re-execution.

  SYNOPSIS
    TABLE_LIST::reinit_before_use()
*/

void TABLE_LIST::reinit_before_use(THD *thd)
{
  /*
    Reset old pointers to TABLEs: they are not valid since the tables
    were closed in the end of previous prepare or execute call.
  */
  table= 0;
  /* Reset is_schema_table_processed value(needed for I_S tables */
  schema_table_state= NOT_PROCESSED;

  TABLE_LIST *embedded; /* The table at the current level of nesting. */
  TABLE_LIST *parent_embedding= this; /* The parent nested table reference. */
  do
  {
    embedded= parent_embedding;
    if (embedded->prep_on_expr)
      embedded->on_expr= embedded->prep_on_expr->copy_andor_structure(thd);
    parent_embedding= embedded->embedding;
  }
  while (parent_embedding &&
         parent_embedding->nested_join->join_list.head() == embedded);

  mdl_request.ticket= NULL;
}


/*
  Return subselect that contains the FROM list this table is taken from

  SYNOPSIS
    TABLE_LIST::containing_subselect()
 
  RETURN
    Subselect item for the subquery that contains the FROM list
    this table is taken from if there is any
    0 - otherwise

*/

Item_subselect *TABLE_LIST::containing_subselect()
{    
  return (select_lex ? select_lex->master_unit()->item : 0);
}

/*
  Compiles the tagged hints list and fills up the bitmasks.

  SYNOPSIS
    process_index_hints()
      table         the TABLE to operate on.

  DESCRIPTION
    The parser collects the index hints for each table in a "tagged list" 
    (TABLE_LIST::index_hints). Using the information in this tagged list
    this function sets the members TABLE::keys_in_use_for_query,
    TABLE::keys_in_use_for_group_by, TABLE::keys_in_use_for_order_by,
    TABLE::force_index, TABLE::force_index_order,
    TABLE::force_index_group and TABLE::covering_keys.

    Current implementation of the runtime does not allow mixing FORCE INDEX
    and USE INDEX, so this is checked here. Then the FORCE INDEX list 
    (if non-empty) is appended to the USE INDEX list and a flag is set.

    Multiple hints of the same kind are processed so that each clause 
    is applied to what is computed in the previous clause.
    For example:
        USE INDEX (i1) USE INDEX (i2)
    is equivalent to
        USE INDEX (i1,i2)
    and means "consider only i1 and i2".
        
    Similarly
        USE INDEX () USE INDEX (i1)
    is equivalent to
        USE INDEX (i1)
    and means "consider only the index i1"

    It is OK to have the same index several times, e.g. "USE INDEX (i1,i1)" is
    not an error.
        
    Different kind of hints (USE/FORCE/IGNORE) are processed in the following
    order:
      1. All indexes in USE (or FORCE) INDEX are added to the mask.
      2. All IGNORE INDEX

    e.g. "USE INDEX i1, IGNORE INDEX i1, USE INDEX i1" will not use i1 at all
    as if we had "USE INDEX i1, USE INDEX i1, IGNORE INDEX i1".

    As an optimization if there is a covering index, and we have 
    IGNORE INDEX FOR GROUP/ORDER, and this index is used for the JOIN part, 
    then we have to ignore the IGNORE INDEX FROM GROUP/ORDER.

  RETURN VALUE
    FALSE                no errors found
    TRUE                 found and reported an error.
*/
bool TABLE_LIST::process_index_hints(TABLE *tbl)
{
  /* initialize the result variables */
  tbl->keys_in_use_for_query= tbl->keys_in_use_for_group_by= 
    tbl->keys_in_use_for_order_by= tbl->s->keys_in_use;

  /* index hint list processing */
  if (index_hints)
  {
    key_map index_join[INDEX_HINT_FORCE + 1];
    key_map index_order[INDEX_HINT_FORCE + 1];
    key_map index_group[INDEX_HINT_FORCE + 1];
    Index_hint *hint;
    int type;
    bool have_empty_use_join= FALSE, have_empty_use_order= FALSE, 
         have_empty_use_group= FALSE;
    List_iterator <Index_hint> iter(*index_hints);

    /* initialize temporary variables used to collect hints of each kind */
    for (type= INDEX_HINT_IGNORE; type <= INDEX_HINT_FORCE; type++)
    {
      index_join[type].clear_all();
      index_order[type].clear_all();
      index_group[type].clear_all();
    }

    /* iterate over the hints list */
    while ((hint= iter++))
    {
      uint pos;

      /* process empty USE INDEX () */
      if (hint->type == INDEX_HINT_USE && !hint->key_name.str)
      {
        if (hint->clause & INDEX_HINT_MASK_JOIN)
        {
          index_join[hint->type].clear_all();
          have_empty_use_join= TRUE;
        }
        if (hint->clause & INDEX_HINT_MASK_ORDER)
        {
          index_order[hint->type].clear_all();
          have_empty_use_order= TRUE;
        }
        if (hint->clause & INDEX_HINT_MASK_GROUP)
        {
          index_group[hint->type].clear_all();
          have_empty_use_group= TRUE;
        }
        continue;
      }

      /* 
        Check if an index with the given name exists and get his offset in 
        the keys bitmask for the table 
      */
      if (tbl->s->keynames.type_names == 0 ||
          (pos= find_type(&tbl->s->keynames, hint->key_name.str,
                          hint->key_name.length, 1)) <= 0)
      {
        my_error(ER_KEY_DOES_NOT_EXITS, MYF(0), hint->key_name.str, alias);
        return 1;
      }

      pos--;

      /* add to the appropriate clause mask */
      if (hint->clause & INDEX_HINT_MASK_JOIN)
        index_join[hint->type].set_bit (pos);
      if (hint->clause & INDEX_HINT_MASK_ORDER)
        index_order[hint->type].set_bit (pos);
      if (hint->clause & INDEX_HINT_MASK_GROUP)
        index_group[hint->type].set_bit (pos);
    }

    /* cannot mix USE INDEX and FORCE INDEX */
    if ((!index_join[INDEX_HINT_FORCE].is_clear_all() ||
         !index_order[INDEX_HINT_FORCE].is_clear_all() ||
         !index_group[INDEX_HINT_FORCE].is_clear_all()) &&
        (!index_join[INDEX_HINT_USE].is_clear_all() ||  have_empty_use_join ||
         !index_order[INDEX_HINT_USE].is_clear_all() || have_empty_use_order ||
         !index_group[INDEX_HINT_USE].is_clear_all() || have_empty_use_group))
    {
      my_error(ER_WRONG_USAGE, MYF(0), index_hint_type_name[INDEX_HINT_USE],
               index_hint_type_name[INDEX_HINT_FORCE]);
      return 1;
    }

    /* process FORCE INDEX as USE INDEX with a flag */
    if (!index_order[INDEX_HINT_FORCE].is_clear_all())
    {
      tbl->force_index_order= TRUE;
      index_order[INDEX_HINT_USE].merge(index_order[INDEX_HINT_FORCE]);
    }

    if (!index_group[INDEX_HINT_FORCE].is_clear_all())
    {
      tbl->force_index_group= TRUE;
      index_group[INDEX_HINT_USE].merge(index_group[INDEX_HINT_FORCE]);
    }

    /*
      TODO: get rid of tbl->force_index (on if any FORCE INDEX is specified) and
      create tbl->force_index_join instead.
      Then use the correct force_index_XX instead of the global one.
    */
    if (!index_join[INDEX_HINT_FORCE].is_clear_all() ||
        tbl->force_index_group || tbl->force_index_order)
    {
      tbl->force_index= TRUE;
      index_join[INDEX_HINT_USE].merge(index_join[INDEX_HINT_FORCE]);
    }

    /* apply USE INDEX */
    if (!index_join[INDEX_HINT_USE].is_clear_all() || have_empty_use_join)
      tbl->keys_in_use_for_query.intersect(index_join[INDEX_HINT_USE]);
    if (!index_order[INDEX_HINT_USE].is_clear_all() || have_empty_use_order)
      tbl->keys_in_use_for_order_by.intersect (index_order[INDEX_HINT_USE]);
    if (!index_group[INDEX_HINT_USE].is_clear_all() || have_empty_use_group)
      tbl->keys_in_use_for_group_by.intersect (index_group[INDEX_HINT_USE]);

    /* apply IGNORE INDEX */
    tbl->keys_in_use_for_query.subtract (index_join[INDEX_HINT_IGNORE]);
    tbl->keys_in_use_for_order_by.subtract (index_order[INDEX_HINT_IGNORE]);
    tbl->keys_in_use_for_group_by.subtract (index_group[INDEX_HINT_IGNORE]);
  }

  /* make sure covering_keys don't include indexes disabled with a hint */
  tbl->covering_keys.intersect(tbl->keys_in_use_for_query);
  return 0;
}


size_t max_row_length(TABLE *table, const uchar *data)
{
  TABLE_SHARE *table_s= table->s;
  size_t length= table_s->reclength + 2 * table_s->fields;
  uint *const beg= table_s->blob_field;
  uint *const end= beg + table_s->blob_fields;

  for (uint *ptr= beg ; ptr != end ; ++ptr)
  {
    Field_blob* const blob= (Field_blob*) table->field[*ptr];
    length+= blob->get_length((const uchar*)
                              (data + blob->offset(table->record[0]))) +
      HA_KEY_BLOB_LENGTH;
  }
  return length;
}


/**
   Helper function which allows to allocate metadata lock request
   objects for all elements of table list.
*/

void init_mdl_requests(TABLE_LIST *table_list)
{
  for ( ; table_list ; table_list= table_list->next_global)
    table_list->mdl_request.init(MDL_key::TABLE,
                                 table_list->db, table_list->table_name,
                                 table_list->lock_type >= TL_WRITE_ALLOW_WRITE ?
                                 MDL_SHARED_WRITE : MDL_SHARED_READ,
                                 MDL_TRANSACTION);
}


/**
  Update TABLE::const_key_parts for single table UPDATE/DELETE query

  @param conds               WHERE clause expression

  @retval TRUE   error (OOM)
  @retval FALSE  success

  @note
    Set const_key_parts bits if key fields are equal to constants in
    the WHERE expression.
*/

bool TABLE::update_const_key_parts(COND *conds)
{
  bzero((char*) const_key_parts, sizeof(key_part_map) * s->keys);

  if (conds == NULL)
    return FALSE;

  for (uint index= 0; index < s->keys; index++)
  {
    KEY_PART_INFO *keyinfo= key_info[index].key_part;
    KEY_PART_INFO *keyinfo_end= keyinfo + key_info[index].user_defined_key_parts;

    for (key_part_map part_map= (key_part_map)1; 
        keyinfo < keyinfo_end;
        keyinfo++, part_map<<= 1)
    {
      if (const_expression_in_where(conds, NULL, keyinfo->field))
        const_key_parts[index]|= part_map;
    }
  }
  return FALSE;
}

/**
  Test if the order list consists of simple field expressions

  @param order                Linked list of ORDER BY arguments

  @return TRUE if @a order is empty or consist of simple field expressions
*/

bool is_simple_order(ORDER *order)
{
  for (ORDER *ord= order; ord; ord= ord->next)
  {
    if (ord->item[0]->real_item()->type() != Item::FIELD_ITEM)
      return FALSE;
  }
  return TRUE;
}

/*
  @brief Compute values for virtual columns used in query

  @param  thd              Thread handle
  @param  table            The TABLE object
  @param  vcol_update_mode Specifies what virtual column are computed   
  
  @details
    The function computes the values of the virtual columns of the table and
    stores them in the table record buffer.
    If vcol_update_mode is set to VCOL_UPDATE_ALL then all virtual column are
    computed. Otherwise, only fields from vcol_set are computed: all of them,
    if vcol_update_mode is set to VCOL_UPDATE_FOR_WRITE, and, only those with
    the stored_in_db flag set to false, if vcol_update_mode is equal to
    VCOL_UPDATE_FOR_READ.

  @retval
    0    Success
  @retval
    >0   Error occurred when storing a virtual field value
*/

int update_virtual_fields(THD *thd, TABLE *table,
                          enum enum_vcol_update_mode vcol_update_mode)
{
  DBUG_ENTER("update_virtual_fields");
  Field **vfield_ptr, *vfield;
  int error __attribute__ ((unused))= 0;
  DBUG_ASSERT(table && table->vfield);

  thd->reset_arena_for_cached_items(table->expr_arena);
  /* Iterate over virtual fields in the table */
  for (vfield_ptr= table->vfield; *vfield_ptr; vfield_ptr++)
  {
    vfield= (*vfield_ptr);
    DBUG_ASSERT(vfield->vcol_info && vfield->vcol_info->expr_item);
    if ((bitmap_is_set(table->vcol_set, vfield->field_index) &&
         (vcol_update_mode == VCOL_UPDATE_FOR_WRITE || !vfield->stored_in_db)) ||
        vcol_update_mode == VCOL_UPDATE_ALL)
    {
      /* Compute the actual value of the virtual fields */
      error= vfield->vcol_info->expr_item->save_in_field(vfield, 0);
      DBUG_PRINT("info", ("field '%s' - updated", vfield->field_name));
    }
    else
    {
      DBUG_PRINT("info", ("field '%s' - skipped", vfield->field_name));
    }
  }
  thd->reset_arena_for_cached_items(0);
  DBUG_RETURN(0);
}


/**
  Update all DEFAULT and/or ON INSERT fields.

  @details
    Compute and set the default value of all fields with a default function.
    There are two kinds of default functions - one is used for INSERT-like
    operations, the other for UPDATE-like operations. Depending on the field
    definition and the current operation one or the other kind of update
    function is evaluated.

  @retval
    0    Success
  @retval
    >0   Error occurred when storing a virtual field value
*/

int TABLE::update_default_fields()
{
  DBUG_ENTER("update_default_fields");
  Field **dfield_ptr, *dfield;
  int res= 0;
  enum_sql_command cmd= in_use->lex->sql_command;

  DBUG_ASSERT(default_field);

  /* Iterate over fields with default functions in the table */
  for (dfield_ptr= default_field; *dfield_ptr; dfield_ptr++)
  {
    dfield= (*dfield_ptr);
    /*
      If an explicit default value for a filed overrides the default,
      do not update the field with its automatic default value.
    */
    if (!(dfield->flags & HAS_EXPLICIT_VALUE))
    {
      if (sql_command_flags[cmd] & CF_INSERTS_DATA)
        res= dfield->evaluate_insert_default_function();
      if (sql_command_flags[cmd] & CF_UPDATES_DATA)
        res= dfield->evaluate_update_default_function();
      if (res)
        DBUG_RETURN(res);
    }
  }
  DBUG_RETURN(res);
}

void TABLE::reset_default_fields()
{
  if (default_field)
    for (Field **df= default_field; *df; df++)
      (*df)->flags&= ~HAS_EXPLICIT_VALUE;
}

/*
  Prepare triggers  for INSERT-like statement.

  SYNOPSIS
    prepare_triggers_for_insert_stmt_or_event()

  NOTE
    Prepare triggers for INSERT-like statement by marking fields
    used by triggers and inform handlers that batching of UPDATE/DELETE 
    cannot be done if there are BEFORE UPDATE/DELETE triggers.
*/

void TABLE::prepare_triggers_for_insert_stmt_or_event()
{
  if (triggers)
  {
    if (triggers->has_triggers(TRG_EVENT_DELETE,
                               TRG_ACTION_AFTER))
    {
      /*
        The table has AFTER DELETE triggers that might access to
        subject table and therefore might need delete to be done
        immediately. So we turn-off the batching.
      */
      (void) file->extra(HA_EXTRA_DELETE_CANNOT_BATCH);
    }
    if (triggers->has_triggers(TRG_EVENT_UPDATE,
                               TRG_ACTION_AFTER))
    {
      /*
        The table has AFTER UPDATE triggers that might access to subject
        table and therefore might need update to be done immediately.
        So we turn-off the batching.
      */
      (void) file->extra(HA_EXTRA_UPDATE_CANNOT_BATCH);
    }
  }
}


bool TABLE::prepare_triggers_for_delete_stmt_or_event()
{
  if (triggers &&
      triggers->has_triggers(TRG_EVENT_DELETE,
                             TRG_ACTION_AFTER))
  {
    /*
      The table has AFTER DELETE triggers that might access to subject table
      and therefore might need delete to be done immediately. So we turn-off
      the batching.
    */
    (void) file->extra(HA_EXTRA_DELETE_CANNOT_BATCH);
    return TRUE;
  }
  return FALSE;
}


bool TABLE::prepare_triggers_for_update_stmt_or_event()
{
  if (triggers &&
      triggers->has_triggers(TRG_EVENT_UPDATE,
                             TRG_ACTION_AFTER))
  {
    /*
      The table has AFTER UPDATE triggers that might access to subject
      table and therefore might need update to be done immediately.
      So we turn-off the batching.
    */ 
    (void) file->extra(HA_EXTRA_UPDATE_CANNOT_BATCH);
    return TRUE;
  }
  return FALSE;
}

/*
  @brief Reset const_table flag

  @detail
  Reset const_table flag for this table. If this table is a merged derived
  table/view the flag is recursively reseted for all tables of the underlying
  select.
*/

void TABLE_LIST::reset_const_table()
{
  table->const_table= 0;
  if (is_merged_derived())
  {
    SELECT_LEX *select_lex= get_unit()->first_select();
    TABLE_LIST *tl;
    List_iterator<TABLE_LIST> ti(select_lex->leaf_tables);
    while ((tl= ti++))
      tl->reset_const_table();
  }
}


/*
  @brief Run derived tables/view handling phases on underlying select_lex.

  @param lex    LEX for this thread
  @param phases derived tables/views handling phases to run
                (set of DT_XXX constants)
  @details
  This function runs this derived table through specified 'phases'.
  Underlying tables of this select are handled prior to this derived.
  'lex' is passed as an argument to called functions.

  @return TRUE on error
  @return FALSE ok
*/

bool TABLE_LIST::handle_derived(LEX *lex, uint phases)
{
  SELECT_LEX_UNIT *unit;
  DBUG_ENTER("handle_derived");
  if ((unit= get_unit()))
  {
    for (SELECT_LEX *sl= unit->first_select(); sl; sl= sl->next_select())
      if (sl->handle_derived(lex, phases))
        DBUG_RETURN(TRUE);
    DBUG_RETURN(mysql_handle_single_derived(lex, this, phases));
  }
  DBUG_RETURN(FALSE);
}


/**
  @brief
  Return unit of this derived table/view

  @return reference to a unit  if it's a derived table/view.
  @return 0                    when it's not a derived table/view.
*/

st_select_lex_unit *TABLE_LIST::get_unit()
{
  return (view ? &view->unit : derived);
}


/**
  @brief
  Return select_lex of this derived table/view

  @return select_lex of this derived table/view.
  @return 0          when it's not a derived table.
*/

st_select_lex *TABLE_LIST::get_single_select()
{
  SELECT_LEX_UNIT *unit= get_unit();
  return (unit ? unit->first_select() : 0);
}


/**
  @brief
  Attach a join table list as a nested join to this TABLE_LIST.

  @param join_list join table list to attach

  @details
  This function wraps 'join_list' into a nested_join of this table, thus
  turning it to a nested join leaf.
*/

void TABLE_LIST::wrap_into_nested_join(List<TABLE_LIST> &join_list)
{
  TABLE_LIST *tl;
  /*
    Walk through derived table top list and set 'embedding' to point to
    the nesting table.
  */
  nested_join->join_list.empty();
  List_iterator_fast<TABLE_LIST> li(join_list);
  nested_join->join_list= join_list;
  while ((tl= li++))
  {
    tl->embedding= this;
    tl->join_list= &nested_join->join_list;
  }
}


/**
  @brief
  Initialize this derived table/view

  @param thd  Thread handle

  @details
  This function makes initial preparations of this derived table/view for
  further processing:
    if it's a derived table this function marks it either as mergeable or
      materializable
    creates temporary table for name resolution purposes
    creates field translation for mergeable derived table/view

  @return TRUE  an error occur
  @return FALSE ok
*/

bool TABLE_LIST::init_derived(THD *thd, bool init_view)
{
  SELECT_LEX *first_select= get_single_select();
  SELECT_LEX_UNIT *unit= get_unit();

  if (!unit)
    return FALSE;
  /*
    Check whether we can merge this derived table into main select.
    Depending on the result field translation will or will not
    be created.
  */
  TABLE_LIST *first_table= (TABLE_LIST *) first_select->table_list.first;
  if (first_select->table_list.elements > 1 ||
      (first_table && first_table->is_multitable()))
    set_multitable();

  unit->derived= this;
  if (init_view && !view)
  {
    /* This is all what we can do for a derived table for now. */
    set_derived();
  }

  if (!is_view())
  {
    /* A subquery might be forced to be materialized due to a side-effect. */
    if (!is_materialized_derived() && first_select->is_mergeable() &&
        optimizer_flag(thd, OPTIMIZER_SWITCH_DERIVED_MERGE) &&
        !(thd->lex->sql_command == SQLCOM_UPDATE_MULTI ||
          thd->lex->sql_command == SQLCOM_DELETE_MULTI))
      set_merged_derived();
    else
      set_materialized_derived();
  }
  /*
    Derived tables/view are materialized prior to UPDATE, thus we can skip
    them from table uniqueness check
  */
  if (is_materialized_derived())
  {
    set_check_materialized();
  }

  /*
    Create field translation for mergeable derived tables/views.
    For derived tables field translation can be created only after
    unit is prepared so all '*' are get unrolled.
  */
  if (is_merged_derived())
  {
    if (is_view() || unit->prepared)
      create_field_translation(thd);
  }

  return FALSE;
}


/**
  @brief
  Retrieve number of rows in the table

  @details
  Retrieve number of rows in the table referred by this TABLE_LIST and
  store it in the table's stats.records variable. If this TABLE_LIST refers
  to a materialized derived table/view then the estimated number of rows of
  the derived table/view is used instead.

  @return 0          ok
  @return non zero   error
*/

int TABLE_LIST::fetch_number_of_rows()
{
  int error= 0;
  if (jtbm_subselect)
    return 0;
  if (is_materialized_derived() && !fill_me)

  {
    table->file->stats.records= ((select_union*)derived->result)->records;
    set_if_bigger(table->file->stats.records, 2);
    table->used_stat_records= table->file->stats.records;
  }
  else
    error= table->file->info(HA_STATUS_VARIABLE | HA_STATUS_NO_LOCK);
  return error;
}

/*
  Procedure of keys generation for result tables of materialized derived
  tables/views.

  A key is generated for each equi-join pair derived table-another table.
  Each generated key consists of fields of derived table used in equi-join.
  Example:

    SELECT * FROM (SELECT * FROM t1 GROUP BY 1) tt JOIN
                  t1 ON tt.f1=t1.f3 and tt.f2.=t1.f4;
  In this case for the derived table tt one key will be generated. It will
  consist of two parts f1 and f2.
  Example:

    SELECT * FROM (SELECT * FROM t1 GROUP BY 1) tt JOIN
                  t1 ON tt.f1=t1.f3 JOIN
                  t2 ON tt.f2=t2.f4;
  In this case for the derived table tt two keys will be generated.
  One key over f1 field, and another key over f2 field.
  Currently optimizer may choose to use only one such key, thus the second
  one will be dropped after range optimizer is finished.
  See also JOIN::drop_unused_derived_keys function.
  Example:

    SELECT * FROM (SELECT * FROM t1 GROUP BY 1) tt JOIN
                  t1 ON tt.f1=a_function(t1.f3);
  In this case for the derived table tt one key will be generated. It will
  consist of one field - f1.
*/



/*
  @brief
  Change references to underlying items of a merged derived table/view
  for fields in derived table's result table.

  @return FALSE ok
  @return TRUE  Out of memory
*/
bool TABLE_LIST::change_refs_to_fields()
{
  List_iterator<Item> li(used_items);
  Item_direct_ref *ref;
  Field_iterator_view field_it;
  THD *thd= table->in_use;
  DBUG_ASSERT(is_merged_derived());

  if (!used_items.elements)
    return FALSE;

  materialized_items= (Item**)thd->calloc(sizeof(void*) * table->s->fields);

  while ((ref= (Item_direct_ref*)li++))
  {
    uint idx;
    Item *orig_item= *ref->ref;
    field_it.set(this);
    for (idx= 0; !field_it.end_of_fields(); field_it.next(), idx++)
    {
      if (field_it.item() == orig_item)
        break;
    }
    DBUG_ASSERT(!field_it.end_of_fields());
    if (!materialized_items[idx])
    {
      materialized_items[idx]= new Item_field(table->field[idx]);
      if (!materialized_items[idx])
        return TRUE;
    }
    /*
      We need to restore the pointers after the execution of the
      prepared statement.
    */
    thd->change_item_tree((Item **)&ref->ref,
                          (Item*)(materialized_items + idx));
  }

  return FALSE;
}


void TABLE_LIST::set_lock_type(THD *thd, enum thr_lock_type lock)
{
  if (check_stack_overrun(thd, STACK_MIN_SIZE, (uchar *)&lock))
    return;
  /* we call it only when table is opened and it is "leaf" table*/
  DBUG_ASSERT(table);
  lock_type= lock;
  /* table->file->get_table() can be 0 for derived tables */
  if (table->file && table->file->get_table())
    table->file->set_lock_type(lock);
  if (is_merged_derived())
  {
    for (TABLE_LIST *table= get_single_select()->get_table_list();
         table;
         table= table->next_local)
    {
      table->set_lock_type(thd, lock);
    }
  }
}

uint TABLE_SHARE::actual_n_key_parts(THD *thd)
{
  return use_ext_keys &&
         optimizer_flag(thd, OPTIMIZER_SWITCH_EXTENDED_KEYS) ?
           ext_key_parts : key_parts;
}  


double KEY::actual_rec_per_key(uint i)
{ 
  if (rec_per_key == 0)
    return 0;
  return (is_statistics_from_stat_tables ?
          read_stats->get_avg_frequency(i) : (double) rec_per_key[i]);
}
<|MERGE_RESOLUTION|>--- conflicted
+++ resolved
@@ -6090,21 +6090,6 @@
 }
 
 
-<<<<<<< HEAD
-/*
-  Given a field, fill key_part_info
-    @param keyinfo             Key to where key part is added (we will
-                               only adjust key_length there)
-    @param field           IN  Table field for which key part is needed
-    @param key_part_info  OUT  key part structure to be filled.
-    @param fieldnr             Field's number.
-*/
-void TABLE::create_key_part_by_field(KEY *keyinfo,
-                                     KEY_PART_INFO *key_part_info,
-                                     Field *field, uint fieldnr)
-{
-  DBUG_ASSERT(field->field_index + 1 == (int)fieldnr);
-=======
 /**
   @brief
   Populate a KEY_PART_INFO structure with the data related to a field entry.
@@ -6120,7 +6105,7 @@
 void TABLE::create_key_part_by_field(KEY_PART_INFO *key_part_info,
                                      Field *field, uint fieldnr)
 {
->>>>>>> 17a37796
+  DBUG_ASSERT(field->field_index + 1 == (int)fieldnr);
   key_part_info->null_bit= field->null_bit;
   key_part_info->null_offset= (uint) (field->null_ptr -
                                       (uchar*) record[0]);
