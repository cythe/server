#ifndef ITEM_SUM_INCLUDED
#define ITEM_SUM_INCLUDED
/* Copyright (c) 2000, 2013 Oracle and/or its affiliates.
   Copyright (c) 2008, 2023, MariaDB Corporation.

   This program is free software; you can redistribute it and/or modify
   it under the terms of the GNU General Public License as published by
   the Free Software Foundation; version 2 of the License.

   This program is distributed in the hope that it will be useful,
   but WITHOUT ANY WARRANTY; without even the implied warranty of
   MERCHANTABILITY or FITNESS FOR A PARTICULAR PURPOSE.  See the
   GNU General Public License for more details.

   You should have received a copy of the GNU General Public License
   along with this program; if not, write to the Free Software
   Foundation, Inc., 51 Franklin St, Fifth Floor, Boston, MA 02110-1335  USA */


/* classes for sum functions */

#ifdef USE_PRAGMA_INTERFACE
#pragma interface			/* gcc class implementation */
#endif

#include <my_tree.h>
#include "sql_udf.h"                            /* udf_handler */

class Item_sum;
class Aggregator_distinct;
class Aggregator_simple;

/**
  The abstract base class for the Aggregator_* classes.
  It implements the data collection functions (setup/add/clear)
  as either pass-through to the real functionality or
  as collectors into an Unique (for distinct) structure.

  Note that update_field/reset_field are not in that
  class, because they're simply not called when
  GROUP BY/DISTINCT can be handled with help of index on grouped 
  fields (quick_group = 0);
*/

class Aggregator : public Sql_alloc
{
  friend class Item_sum;
  friend class Item_sum_sum;
  friend class Item_sum_count;
  friend class Item_sum_avg;

  /* 
    All members are protected as this class is not usable outside of an 
    Item_sum descendant.
  */
protected:
  /* the aggregate function class to act on */
  Item_sum *item_sum;

public:
  Aggregator (Item_sum *arg): item_sum(arg) {}
  virtual ~Aggregator () = default;                   /* Keep gcc happy */

  enum Aggregator_type { SIMPLE_AGGREGATOR, DISTINCT_AGGREGATOR };
  virtual Aggregator_type Aggrtype() = 0;

  /**
    Called before adding the first row. 
    Allocates and sets up the internal aggregation structures used, 
    e.g. the Unique instance used to calculate distinct.
  */
  virtual bool setup(THD *) = 0;

  /**
    Called when we need to wipe out all the data from the aggregator :
    all the values acumulated and all the state.
    Cleans up the internal structures and resets them to their initial state.
  */
  virtual void clear() = 0;

  /**
    Called when there's a new value to be aggregated.
    Updates the internal state of the aggregator to reflect the new value.
  */
  virtual bool add() = 0;

  /**
    Called when there are no more data and the final value is to be retrieved.
    Finalises the state of the aggregator, so the final result can be retrieved.
  */
  virtual void endup() = 0;

  /** Decimal value of being-aggregated argument */
  virtual my_decimal *arg_val_decimal(my_decimal * value) = 0;
  /** Floating point value of being-aggregated argument */
  virtual double arg_val_real() = 0;
  /**
    NULLness of being-aggregated argument.

    @param use_null_value Optimization: to determine if the argument is NULL
    we must, in the general case, call is_null() on it, which itself might
    call val_*() on it, which might be costly. If you just have called
    arg_val*(), you can pass use_null_value=true; this way, arg_is_null()
    might avoid is_null() and instead do a cheap read of the Item's null_value
    (updated by arg_val*()).
  */
  virtual bool arg_is_null(bool use_null_value) = 0;
};


class st_select_lex;
class Window_spec;

/**
  Class Item_sum is the base class used for special expressions that SQL calls
  'set functions'. These expressions are formed with the help of aggregate
  functions such as SUM, MAX, GROUP_CONCAT etc.

 GENERAL NOTES

  A set function cannot be used in certain positions where expressions are
  accepted. There are some quite explicable restrictions for the usage of 
  set functions.

  In the query:
    SELECT AVG(b) FROM t1 WHERE SUM(b) > 20 GROUP by a
  the usage of the set function AVG(b) is legal, while the usage of SUM(b)
  is illegal. A WHERE condition must contain expressions that can be 
  evaluated for each row of the table. Yet the expression SUM(b) can be
  evaluated only for each group of rows with the same value of column a.
  In the query:
    SELECT AVG(b) FROM t1 WHERE c > 30 GROUP BY a HAVING SUM(b) > 20
  both set function expressions AVG(b) and SUM(b) are legal.

  We can say that in a query without nested selects an occurrence of a
  set function in an expression of the SELECT list or/and in the HAVING
  clause is legal, while in the WHERE clause it's illegal.

  The general rule to detect whether a set function is legal in a query with
  nested subqueries is much more complicated.

  Consider the the following query:
    SELECT t1.a FROM t1 GROUP BY t1.a
      HAVING t1.a > ALL (SELECT t2.c FROM t2 WHERE SUM(t1.b) < t2.c).
  The set function SUM(b) is used here in the WHERE clause of the subquery.
  Nevertheless it is legal since it is under the HAVING clause of the query
  to which this function relates. The expression SUM(t1.b) is evaluated
  for each group defined in the main query, not for groups of the subquery.

  The problem of finding the query where to aggregate a particular
  set function is not so simple as it seems to be.

  In the query: 
    SELECT t1.a FROM t1 GROUP BY t1.a
     HAVING t1.a > ALL(SELECT t2.c FROM t2 GROUP BY t2.c
                         HAVING SUM(t1.a) < t2.c)
  the set function can be evaluated for both outer and inner selects.
  If we evaluate SUM(t1.a) for the outer query then we get the value of t1.a
  multiplied by the cardinality of a group in table t1. In this case 
  in each correlated subquery SUM(t1.a) is used as a constant. But we also
  can evaluate SUM(t1.a) for the inner query. In this case t1.a will be a
  constant for each correlated subquery and summation is performed
  for each group of table t2.
  (Here it makes sense to remind that the query
    SELECT c FROM t GROUP BY a HAVING SUM(1) < a 
  is quite legal in our SQL).

  So depending on what query we assign the set function to we
  can get different result sets.

  The general rule to detect the query where a set function is to be
  evaluated can be formulated as follows.
  Consider a set function S(E) where E is an expression with occurrences
  of column references C1, ..., CN. Resolve these column references against
  subqueries that contain the set function S(E). Let Q be the innermost
  subquery of those subqueries. (It should be noted here that S(E)
  in no way can be evaluated in the subquery embedding the subquery Q,
  otherwise S(E) would refer to at least one unbound column reference)
  If S(E) is used in a construct of Q where set functions are allowed then
  we evaluate S(E) in Q.
  Otherwise we look for a innermost subquery containing S(E) of those where
  usage of S(E) is allowed.

  Let's demonstrate how this rule is applied to the following queries.

  1. SELECT t1.a FROM t1 GROUP BY t1.a
       HAVING t1.a > ALL(SELECT t2.b FROM t2 GROUP BY t2.b
                           HAVING t2.b > ALL(SELECT t3.c FROM t3 GROUP BY t3.c
                                                HAVING SUM(t1.a+t2.b) < t3.c))
  For this query the set function SUM(t1.a+t2.b) depends on t1.a and t2.b
  with t1.a defined in the outermost query, and t2.b defined for its
  subquery. The set function is in the HAVING clause of the subquery and can
  be evaluated in this subquery.

  2. SELECT t1.a FROM t1 GROUP BY t1.a
       HAVING t1.a > ALL(SELECT t2.b FROM t2
                           WHERE t2.b > ALL (SELECT t3.c FROM t3 GROUP BY t3.c
                                               HAVING SUM(t1.a+t2.b) < t3.c))
  Here the set function SUM(t1.a+t2.b)is in the WHERE clause of the second
  subquery - the most upper subquery where t1.a and t2.b are defined.
  If we evaluate the function in this subquery we violate the context rules.
  So we evaluate the function in the third subquery (over table t3) where it
  is used under the HAVING clause.

  3. SELECT t1.a FROM t1 GROUP BY t1.a
       HAVING t1.a > ALL(SELECT t2.b FROM t2
                           WHERE t2.b > ALL (SELECT t3.c FROM t3 
                                               WHERE SUM(t1.a+t2.b) < t3.c))
  In this query evaluation of SUM(t1.a+t2.b) is not legal neither in the second
  nor in the third subqueries. So this query is invalid.

  Mostly set functions cannot be nested. In the query
    SELECT t1.a from t1 GROUP BY t1.a HAVING AVG(SUM(t1.b)) > 20
  the expression SUM(b) is not acceptable, though it is under a HAVING clause.
  Yet it is acceptable in the query:
    SELECT t.1 FROM t1 GROUP BY t1.a HAVING SUM(t1.b) > 20.

  An argument of a set function does not have to be a reference to a table
  column as we saw it in examples above. This can be a more complex expression
    SELECT t1.a FROM t1 GROUP BY t1.a HAVING SUM(t1.b+1) > 20.
  The expression SUM(t1.b+1) has a very clear semantics in this context:
  we sum up the values of t1.b+1 where t1.b varies for all values within a
  group of rows that contain the same t1.a value.

  A set function for an outer query yields a constant within a subquery. So
  the semantics of the query
    SELECT t1.a FROM t1 GROUP BY t1.a
      HAVING t1.a IN (SELECT t2.c FROM t2 GROUP BY t2.c
                        HAVING AVG(t2.c+SUM(t1.b)) > 20)
  is still clear. For a group of the rows with the same t1.a values we
  calculate the value of SUM(t1.b). This value 's' is substituted in the
  the subquery:
    SELECT t2.c FROM t2 GROUP BY t2.c HAVING AVG(t2.c+s)
  than returns some result set.

  By the same reason the following query with a subquery 
    SELECT t1.a FROM t1 GROUP BY t1.a
      HAVING t1.a IN (SELECT t2.c FROM t2 GROUP BY t2.c
                        HAVING AVG(SUM(t1.b)) > 20)
  is also acceptable.

 IMPLEMENTATION NOTES

  Three methods were added to the class to check the constraints specified
  in the previous section. These methods utilize several new members.

  The field 'nest_level' contains the number of the level for the subquery
  containing the set function. The main SELECT is of level 0, its subqueries
  are of levels 1, the subqueries of the latter are of level 2 and so on.

  The field 'aggr_level' is to contain the nest level of the subquery
  where the set function is aggregated.

  The field 'max_arg_level' is for the maximum of the nest levels of the
  unbound column references occurred in the set function. A column reference
  is unbound  within a set function if it is not bound by any subquery
  used as a subexpression in this function. A column reference is bound by
  a subquery if it is a reference to the column by which the aggregation
  of some set function that is used in the subquery is calculated.
  For the set function used in the query
    SELECT t1.a FROM t1 GROUP BY t1.a
      HAVING t1.a > ALL(SELECT t2.b FROM t2 GROUP BY t2.b
                          HAVING t2.b > ALL(SELECT t3.c FROM t3 GROUP BY t3.c
                                              HAVING SUM(t1.a+t2.b) < t3.c))
  the value of max_arg_level is equal to 1 since t1.a is bound in the main
  query, and t2.b is bound by the first subquery whose nest level is 1.
  Obviously a set function cannot be aggregated in the subquery whose
  nest level is less than max_arg_level. (Yet it can be aggregated in the
  subqueries whose nest level is greater than max_arg_level.)
  In the query
    SELECT t.a FROM t1 HAVING AVG(t1.a+(SELECT MIN(t2.c) FROM t2))
  the value of the max_arg_level for the AVG set function is 0 since
  the reference t2.c is bound in the subquery.

  The field 'max_sum_func_level' is to contain the maximum of the
  nest levels of the set functions that are used as subexpressions of
  the arguments of the given set function, but not aggregated in any
  subquery within this set function. A nested set function s1 can be
  used within set function s0 only if s1.max_sum_func_level <
  s0.max_sum_func_level. Set function s1 is considered as nested
  for set function s0 if s1 is not calculated in any subquery
  within s0.

  A set function that is used as a subexpression in an argument of another
  set function refers to the latter via the field 'in_sum_func'.

  The condition imposed on the usage of set functions are checked when
  we traverse query subexpressions with the help of the recursive method
  fix_fields. When we apply this method to an object of the class
  Item_sum, first, on the descent, we call the method init_sum_func_check
  that initialize members used at checking. Then, on the ascent, we
  call the method check_sum_func that validates the set function usage
  and reports an error if it is illegal.
  The method register_sum_func serves to link the items for the set functions
  that are aggregated in the embedding (sub)queries. Circular chains of such
  functions are attached to the corresponding st_select_lex structures
  through the field inner_sum_func_list.

  Exploiting the fact that the members mentioned above are used in one
  recursive function we could have allocated them on the thread stack.
  Yet we don't do it now.
  
  We assume that the nesting level of subquries does not exceed 127.
  TODO: to catch queries where the limit is exceeded to make the
  code clean here.  

  @note
  The implementation takes into account the used strategy:
  - Items resolved at optimization phase return 0 from Item_sum::used_tables().
  - Items that depend on the number of join output records, but not columns of
  any particular table (like COUNT(*)), returm 0 from Item_sum::used_tables(),
  but still return false from Item_sum::const_item().
*/

class Item_sum :public Item_func_or_sum
{
  friend class Aggregator_distinct;
  friend class Aggregator_simple;

protected:
  /**
    Aggregator class instance. Not set initially. Allocated only after
    it is determined if the incoming data are already distinct.
  */
  Aggregator *aggr;

private:
  /**
    Used in making ROLLUP. Set for the ROLLUP copies of the original
    Item_sum and passed to create_tmp_field() to cause it to work
    over the temp table buffer that is referenced by
    Item_result_field::result_field.
  */
  bool force_copy_fields;

  /**
    Indicates how the aggregate function was specified by the parser :
    1 if it was written as AGGREGATE(DISTINCT),
    0 if it was AGGREGATE()
  */
  bool with_distinct;

  /* TRUE if this is aggregate function of a window function */
  bool window_func_sum_expr_flag;

public:

  bool has_force_copy_fields() const { return force_copy_fields; }
  bool has_with_distinct()     const { return with_distinct; }

  enum Sumfunctype
  { COUNT_FUNC, COUNT_DISTINCT_FUNC, SUM_FUNC, SUM_DISTINCT_FUNC, AVG_FUNC,
    AVG_DISTINCT_FUNC, MIN_FUNC, MAX_FUNC, STD_FUNC,
    VARIANCE_FUNC, SUM_BIT_FUNC, UDF_SUM_FUNC, GROUP_CONCAT_FUNC,
    ROW_NUMBER_FUNC, RANK_FUNC, DENSE_RANK_FUNC, PERCENT_RANK_FUNC,
    CUME_DIST_FUNC, NTILE_FUNC, FIRST_VALUE_FUNC, LAST_VALUE_FUNC,
    NTH_VALUE_FUNC, LEAD_FUNC, LAG_FUNC, PERCENTILE_CONT_FUNC,
    PERCENTILE_DISC_FUNC, SP_AGGREGATE_FUNC, JSON_ARRAYAGG_FUNC,
    JSON_OBJECTAGG_FUNC
  };

  Item **ref_by; /* pointer to a ref to the object used to register it */
  Item_sum *next; /* next in the circular chain of registered objects  */
  Item_sum *in_sum_func;  /* embedding set function if any */ 
  st_select_lex * aggr_sel; /* select where the function is aggregated       */ 
  int8 nest_level;        /* number of the nesting level of the set function */
  int8 aggr_level;        /* nesting level of the aggregating subquery       */
  int8 max_arg_level;     /* max level of unbound column references          */
  int8 max_sum_func_level;/* max level of aggregation for embedded functions */

  /*
    true  (the default value) means this aggregate function can be computed
          with TemporaryTableWithPartialSums algorithm (see end_update()).
    false means this aggregate function needs OrderedGroupBy algorithm (see
          end_write_group()).
  */
  bool quick_group;
  /*
    This list is used by the check for mixing non aggregated fields and
    sum functions in the ONLY_FULL_GROUP_BY_MODE. We save all outer fields
    directly or indirectly used under this function it as it's unclear
    at the moment of fixing outer field whether it's aggregated or not.
  */
  List<Item_field> outer_fields;

protected:  
  /* 
    Copy of the arguments list to hold the original set of arguments.
    Used in EXPLAIN EXTENDED instead of the current argument list because 
    the current argument list can be altered by usage of temporary tables.
  */
  Item **orig_args, *tmp_orig_args[2];
  
  static size_t ram_limitation(THD *thd);
public:
  // Methods used by ColumnStore
  Item **get_orig_args() const { return orig_args; }
public:  

  void mark_as_sum_func();
  Item_sum(THD *thd): Item_func_or_sum(thd), quick_group(1)
  {
    mark_as_sum_func();
    init_aggregator();
  }
  Item_sum(THD *thd, Item *a): Item_func_or_sum(thd, a), quick_group(1),
    orig_args(tmp_orig_args)
  {
    mark_as_sum_func();
    init_aggregator();
  }
  Item_sum(THD *thd, Item *a, Item *b): Item_func_or_sum(thd, a, b),
    quick_group(1), orig_args(tmp_orig_args)
  {
    mark_as_sum_func();
    init_aggregator();
  }
  Item_sum(THD *thd, List<Item> &list);
  //Copy constructor, need to perform subselects with temporary tables
  Item_sum(THD *thd, Item_sum *item);
  enum Type type() const override { return SUM_FUNC_ITEM; }
  virtual enum Sumfunctype sum_func () const=0;
  bool is_aggr_sum_func()
  {
    switch (sum_func()) {
    case COUNT_FUNC:
    case COUNT_DISTINCT_FUNC:
    case SUM_FUNC:
    case SUM_DISTINCT_FUNC:
    case AVG_FUNC:
    case AVG_DISTINCT_FUNC:
    case MIN_FUNC:
    case MAX_FUNC:
    case STD_FUNC:
    case VARIANCE_FUNC:
    case SUM_BIT_FUNC:
    case UDF_SUM_FUNC:
    case GROUP_CONCAT_FUNC:
    case JSON_ARRAYAGG_FUNC:
      return true;
    default:
      return false;
    }
  }
  /**
    Resets the aggregate value to its default and aggregates the current
    value of its attribute(s).
  */
  inline bool reset_and_add() 
  { 
    aggregator_clear();
    return aggregator_add();
  };

  /*
    Called when new group is started and results are being saved in
    a temporary table. Similarly to reset_and_add() it resets the 
    value to its default and aggregates the value of its 
    attribute(s), but must also store it in result_field. 
    This set of methods (result_item(), reset_field, update_field()) of
    Item_sum is used only if quick_group is not null. Otherwise
    copy_or_same() is used to obtain a copy of this item.
  */
  virtual void reset_field()=0;
  /*
    Called for each new value in the group, when temporary table is in use.
    Similar to add(), but uses temporary table field to obtain current value,
    Updated value is then saved in the field.
  */
  virtual void update_field()=0;
  bool fix_length_and_dec() override
  {
    set_maybe_null();
    null_value=1;
    return FALSE;
  }
  virtual Item *result_item(THD *thd, Field *field);

  void update_used_tables() override;
  COND *build_equal_items(THD *thd, COND_EQUAL *inherited,
                          bool link_item_fields,
                          COND_EQUAL **cond_equal_ref) override
  {
    /*
      Item_sum (and derivants) of the original WHERE/HAVING clauses
      should already be replaced to Item_aggregate_ref by the time when
      build_equal_items() is called. See Item::split_sum_func2().
    */
    DBUG_ASSERT(0);
    return Item::build_equal_items(thd, inherited, link_item_fields,
                                   cond_equal_ref);
  }
  bool is_null() override { return null_value; }
  /**
    make_const()
    Called if we've managed to calculate the value of this Item in
    opt_sum_query(), hence it can be considered constant at all subsequent
    steps.
  */
  void make_const () 
  { 
    used_tables_cache= 0;
    const_item_cache= true;
  }
  void reset_forced_const() { const_item_cache= false; }
  bool const_during_execution() const override { return false; }
  void print(String *str, enum_query_type query_type) override;
  void fix_num_length_and_dec();

  /**
    Mark an aggregate as having no rows.

    This function is called by the execution engine to assign 'NO ROWS
    FOUND' value to an aggregate item, when the underlying result set
    has no rows. Such value, in a general case, may be different from
    the default value of the item after 'clear()': e.g. a numeric item
    may be initialized to 0 by clear() and to NULL by
    no_rows_in_result().
  */
  void no_rows_in_result() override
  {
    set_aggregator(current_thd, with_distinct ?
                   Aggregator::DISTINCT_AGGREGATOR :
                   Aggregator::SIMPLE_AGGREGATOR);
    aggregator_clear();
  }
  virtual void make_unique() { force_copy_fields= TRUE; }
  Item *get_tmp_table_item(THD *thd) override;
  virtual Field *create_tmp_field(MEM_ROOT *root, bool group, TABLE *table);
  Field *create_tmp_field_ex(MEM_ROOT *root, TABLE *table, Tmp_field_src *src,
                             const Tmp_field_param *param) override
  {
    return create_tmp_field(root, param->group(), table);
  }
  bool collect_outer_ref_processor(void *param) override;
  bool init_sum_func_check(THD *thd);
  bool check_sum_func(THD *thd, Item **ref);
  bool register_sum_func(THD *thd, Item **ref);
  st_select_lex *depended_from() 
    { return (nest_level == aggr_level ? 0 : aggr_sel); }

  Item *get_arg(uint i) const { return args[i]; }
  Item *set_arg(uint i, THD *thd, Item *new_val);
  uint get_arg_count() const { return arg_count; }
  virtual Item **get_args() { return fixed() ? orig_args : args; }

  /* Initialization of distinct related members */
  void init_aggregator()
  {
    aggr= NULL;
    with_distinct= FALSE;
    force_copy_fields= FALSE;
  }

  /**
    Called to initialize the aggregator.
  */

  inline bool aggregator_setup(THD *thd) { return aggr->setup(thd); };

  /**
    Called to cleanup the aggregator.
  */

  inline void aggregator_clear() { aggr->clear(); }

  /**
    Called to add value to the aggregator.
  */

  inline bool aggregator_add() { return aggr->add(); };

  /* stores the declared DISTINCT flag (from the parser) */
  void set_distinct(bool distinct)
  {
    with_distinct= distinct;
    quick_group= with_distinct ? 0 : 1;
  }

  /*
    Set the type of aggregation : DISTINCT or not.

    May be called multiple times.
  */

  int set_aggregator(THD *thd, Aggregator::Aggregator_type aggregator);

  virtual void clear()= 0;
  virtual bool add()= 0;
  virtual bool setup(THD *thd) { return false; }

  virtual bool supports_removal() const { return false; }
  virtual void remove() { DBUG_ASSERT(0); }

  void cleanup() override;
  bool check_vcol_func_processor(void *arg) override;
  virtual void setup_window_func(THD *thd, Window_spec *window_spec) {}
  void mark_as_window_func_sum_expr() { window_func_sum_expr_flag= true; }
  bool is_window_func_sum_expr() { return window_func_sum_expr_flag; }
  virtual void setup_caches(THD *thd) {};
  virtual void set_partition_row_count(ulonglong count) { DBUG_ASSERT(0); }

  /*
    While most Item_sum descendants employ standard aggregators configured
    through Item_sum::set_aggregator() call, there are exceptions like
    Item_func_group_concat, which implements its own custom aggregators for
    deduplication values.
    This function distinguishes between the use of standard and custom
    aggregators by the object
  */
  virtual bool uses_non_standard_aggregator_for_distinct() const
  { return false; }
};


class Unique;


/**
 The distinct aggregator. 
 Implements AGGFN (DISTINCT ..)
 Collects all the data into an Unique (similarly to what Item_sum
 does currently when with_distinct=true) and then (if applicable) iterates over
 the list of unique values and pumps them back into its object
*/

class Aggregator_distinct : public Aggregator
{
  friend class Item_sum_sum;

  /* 
    flag to prevent consecutive runs of endup(). Normally in endup there are 
    expensive calculations (like walking the distinct tree for example) 
    which we must do only once if there are no data changes.
    We can re-use the data for the second and subsequent val_xxx() calls.
    endup_done set to TRUE also means that the calculated values for
    the aggregate functions are correct and don't need recalculation.
  */
  bool endup_done;

  /*
    Used depending on the type of the aggregate function and the presence of
    blob columns in it:
    - For COUNT(DISTINCT) and no blob fields this points to a real temporary
      table. It's used as a hash table.
    - For AVG/SUM(DISTINCT) or COUNT(DISTINCT) with blob fields only the
      in-memory data structure of a temporary table is constructed.
      It's used by the Field classes to transform data into row format.
  */
  TABLE *table;
  
  /*
    An array of field lengths on row allocated and used only for 
    COUNT(DISTINCT) with multiple columns and no blobs. Used in 
    Aggregator_distinct::composite_key_cmp (called from Unique to compare 
    nodes
  */
  uint32 *field_lengths;

  /*
    Used in conjunction with 'table' to support the access to Field classes 
    for COUNT(DISTINCT). Needed by copy_fields()/copy_funcs().
  */
  TMP_TABLE_PARAM *tmp_table_param;
  
  /*
    If there are no blobs in the COUNT(DISTINCT) arguments, we can use a tree,
    which is faster than heap table. In that case, we still use the table
    to help get things set up, but we insert nothing in it. 
    For AVG/SUM(DISTINCT) we always use this tree (as it takes a single 
    argument) to get the distinct rows.
  */
  Unique *tree;

  /* 
    The length of the temp table row. Must be a member of the class as it
    gets passed down to simple_raw_key_cmp () as a compare function argument
    to Unique. simple_raw_key_cmp () is used as a fast comparison function 
    when the entire row can be binary compared.
  */  
  uint tree_key_length;

  /* 
    Set to true if the result is known to be always NULL.
    If set deactivates creation and usage of the temporary table (in the 
    'table' member) and the Unique instance (in the 'tree' member) as well as 
    the calculation of the final value on the first call to 
    Item_[sum|avg|count]::val_xxx(). 
  */
  bool always_null;

  /**
    When feeding back the data in endup() from Unique/temp table back to
    Item_sum::add() methods we must read the data from Unique (and not
    recalculate the functions that are given as arguments to the aggregate
    function.
    This flag is to tell the arg_*() methods to take the data from the Unique
    instead of calling the relevant val_..() method.
  */
  bool use_distinct_values;

public:
  Aggregator_distinct (Item_sum *sum) :
    Aggregator(sum), table(NULL), tmp_table_param(NULL), tree(NULL),
    always_null(false), use_distinct_values(false) {}
  virtual ~Aggregator_distinct ();
  Aggregator_type Aggrtype() override { return DISTINCT_AGGREGATOR; }

  bool setup(THD *) override;
  void clear() override; 
  bool add() override;
  void endup() override;
  my_decimal *arg_val_decimal(my_decimal * value) override;
  double arg_val_real() override;
  bool arg_is_null(bool use_null_value) override;

  bool unique_walk_function(void *element);
  bool unique_walk_function_for_count(void *element);
  static int composite_key_cmp(void* arg, uchar* key1, uchar* key2);
};


/**
  The pass-through aggregator. 
  Implements AGGFN (DISTINCT ..) by knowing it gets distinct data on input. 
  So it just pumps them back to the Item_sum descendant class.
*/
class Aggregator_simple : public Aggregator
{
public:

  Aggregator_simple (Item_sum *sum) :
    Aggregator(sum) {}
  Aggregator_type Aggrtype() override { return Aggregator::SIMPLE_AGGREGATOR; }

  bool setup(THD * thd) override { return item_sum->setup(thd); }
  void clear() override { item_sum->clear(); }
  bool add() override { return item_sum->add(); }
  void endup() override {};
  my_decimal *arg_val_decimal(my_decimal * value) override;
  double arg_val_real() override;
  bool arg_is_null(bool use_null_value) override;
};


class Item_sum_num :public Item_sum
{
public:
  Item_sum_num(THD *thd): Item_sum(thd) {}
  Item_sum_num(THD *thd, Item *item_par):
    Item_sum(thd, item_par) {}
  Item_sum_num(THD *thd, Item *a, Item* b):
    Item_sum(thd, a, b) {}
  Item_sum_num(THD *thd, List<Item> &list):
    Item_sum(thd, list) {}
  Item_sum_num(THD *thd, Item_sum_num *item):
    Item_sum(thd, item) {}
  bool fix_fields(THD *, Item **) override;
};


class Item_sum_double :public Item_sum_num
{
public:
  Item_sum_double(THD *thd): Item_sum_num(thd) {}
  Item_sum_double(THD *thd, Item *item_par): Item_sum_num(thd, item_par) {}
  Item_sum_double(THD *thd, List<Item> &list): Item_sum_num(thd, list) {}
  Item_sum_double(THD *thd, Item_sum_double *item) :Item_sum_num(thd, item) {}
  longlong val_int() override
  {
    return val_int_from_real();
  }
  String *val_str(String*str) override
  {
    return val_string_from_real(str);
  }
  my_decimal *val_decimal(my_decimal *to) override
  {
    return val_decimal_from_real(to);
  }
  bool get_date(THD *thd, MYSQL_TIME *ltime, date_mode_t fuzzydate) override
  {
    return get_date_from_real(thd, ltime, fuzzydate);
  }
  const Type_handler *type_handler() const override
  { return &type_handler_double; }
};


class Item_sum_int :public Item_sum_num
{
public:
  Item_sum_int(THD *thd): Item_sum_num(thd) {}
  Item_sum_int(THD *thd, Item *item_par): Item_sum_num(thd, item_par) {}
  Item_sum_int(THD *thd, List<Item> &list): Item_sum_num(thd, list) {}
  Item_sum_int(THD *thd, Item_sum_int *item) :Item_sum_num(thd, item) {}
  double val_real() override { DBUG_ASSERT(fixed()); return (double) val_int(); }
  String *val_str(String*str) override;
  my_decimal *val_decimal(my_decimal *) override;
  bool get_date(THD *thd, MYSQL_TIME *ltime, date_mode_t fuzzydate) override
  {
    return get_date_from_int(thd, ltime, fuzzydate);
  }
  bool fix_length_and_dec() override
  {
    decimals=0;
    max_length=21;
    base_flags&= ~item_base_t::MAYBE_NULL;
    null_value=0;
    return false;
  }
};


class Item_sum_sum :public Item_sum_num,
                   public Type_handler_hybrid_field_type 
{
protected:
  bool direct_added;
  bool direct_reseted_field;
  bool direct_sum_is_null;
  double direct_sum_real;
  double sum;
  my_decimal direct_sum_decimal;
  my_decimal dec_buffs[2];
  uint curr_dec_buff;
  bool fix_length_and_dec() override;

public:
  Item_sum_sum(THD *thd, Item *item_par, bool distinct):
    Item_sum_num(thd, item_par), direct_added(FALSE),
    direct_reseted_field(FALSE)
  {
    set_distinct(distinct);
  }
  Item_sum_sum(THD *thd, Item_sum_sum *item);
  enum Sumfunctype sum_func() const override
  {
    return has_with_distinct() ? SUM_DISTINCT_FUNC : SUM_FUNC;
  }
  void cleanup() override;
  void direct_add(my_decimal *add_sum_decimal);
  void direct_add(double add_sum_real, bool add_sum_is_null);
  void clear() override;
  bool add() override;
  double val_real() override;
  longlong val_int() override;
  String *val_str(String*str) override;
  my_decimal *val_decimal(my_decimal *) override;
  bool get_date(THD *thd, MYSQL_TIME *ltime, date_mode_t fuzzydate) override
  {
    return type_handler()->Item_get_date_with_warn(thd, this, ltime, fuzzydate);
  }
  const Type_handler *type_handler() const override
  { return Type_handler_hybrid_field_type::type_handler(); }
  void fix_length_and_dec_double();
  void fix_length_and_dec_decimal();
  void reset_field() override;
  void update_field() override;
  void no_rows_in_result() override {}
  LEX_CSTRING func_name_cstring() const override
  { 
    static LEX_CSTRING name_distinct= { STRING_WITH_LEN("sum(distinct ")};
    static LEX_CSTRING name_normal=   { STRING_WITH_LEN("sum(") };
    return has_with_distinct() ? name_distinct : name_normal;
  }
  Item *copy_or_same(THD* thd) override;
  void remove() override;
  Item *do_get_copy(THD *thd) const override
  { return get_item_copy<Item_sum_sum>(thd, this); }

  bool supports_removal() const override
  {
    return true;
  }

private:
  void add_helper(bool perform_removal);
  ulonglong count;
};


class Item_sum_count :public Item_sum_int
{
  bool direct_counted;
  bool direct_reseted_field;
  longlong direct_count;
  longlong count;

  friend class Aggregator_distinct;

  void clear() override;
  bool add() override;
  void cleanup() override;
  void remove() override;

public:
  Item_sum_count(THD *thd, Item *item_par):
    Item_sum_int(thd, item_par), direct_counted(FALSE),
    direct_reseted_field(FALSE), count(0)
  {}

  /**
    Constructs an instance for COUNT(DISTINCT)

    @param list  a list of the arguments to the aggregate function

    This constructor is called by the parser only for COUNT (DISTINCT).
  */

  Item_sum_count(THD *thd, List<Item> &list):
    Item_sum_int(thd, list), direct_counted(FALSE),
    direct_reseted_field(FALSE), count(0)
  {
    set_distinct(TRUE);
  }
  Item_sum_count(THD *thd, Item_sum_count *item):
    Item_sum_int(thd, item), direct_counted(FALSE),
    direct_reseted_field(FALSE), count(item->count)
  {}
  enum Sumfunctype sum_func () const override
  { 
    return has_with_distinct() ? COUNT_DISTINCT_FUNC : COUNT_FUNC; 
  }
  void no_rows_in_result() override { count=0; }
  void make_const(longlong count_arg) 
  { 
    count=count_arg;
    Item_sum::make_const();
  }
  const Type_handler *type_handler() const override
  { return &type_handler_slonglong; }
  longlong val_int() override;
  void reset_field() override;
  void update_field() override;
  void direct_add(longlong add_count);
  LEX_CSTRING func_name_cstring() const override
  { 
    static LEX_CSTRING name_distinct= { STRING_WITH_LEN("count(distinct ")};
    static LEX_CSTRING name_normal=   { STRING_WITH_LEN("count(") };
    return has_with_distinct() ? name_distinct : name_normal;
  }
  Item *copy_or_same(THD* thd) override;
  Item *do_get_copy(THD *thd) const override
  { return get_item_copy<Item_sum_count>(thd, this); }

  bool supports_removal() const override
  {
    return true;
  }
};


class Item_sum_avg :public Item_sum_sum
{
public:
  // TODO-cvicentiu given that Item_sum_sum now uses a counter of its own, in
  // order to implement remove(), it is possible to remove this member.
  ulonglong count;
  uint prec_increment;
  uint f_precision, f_scale, dec_bin_size;

  Item_sum_avg(THD *thd, Item *item_par, bool distinct):
    Item_sum_sum(thd, item_par, distinct), count(0)
  {}
  Item_sum_avg(THD *thd, Item_sum_avg *item)
    :Item_sum_sum(thd, item), count(item->count),
    prec_increment(item->prec_increment) {}

  void fix_length_and_dec_double();
  void fix_length_and_dec_decimal();
  bool fix_length_and_dec() override;
  enum Sumfunctype sum_func () const override
  {
    return has_with_distinct() ? AVG_DISTINCT_FUNC : AVG_FUNC;
  }
  void clear() override;
  bool add() override;
  void remove() override;
  double val_real() override;
  // In SPs we might force the "wrong" type with select into a declare variable
  longlong val_int() override { return val_int_from_real(); }
  my_decimal *val_decimal(my_decimal *) override;
  String *val_str(String *str) override;
  void reset_field() override;
  void update_field() override;
  Item *result_item(THD *thd, Field *field) override;
  void no_rows_in_result() override {}
  LEX_CSTRING func_name_cstring() const override
  { 
    static LEX_CSTRING name_distinct= { STRING_WITH_LEN("avg(distinct ")};
    static LEX_CSTRING name_normal=   { STRING_WITH_LEN("avg(") };
    return has_with_distinct() ? name_distinct : name_normal;
  }
  Item *copy_or_same(THD* thd) override;
  Field *create_tmp_field(MEM_ROOT *root, bool group, TABLE *table) override;
  void cleanup() override
  {
    count= 0;
    Item_sum_sum::cleanup();
  }
  Item *do_get_copy(THD *thd) const override
  { return get_item_copy<Item_sum_avg>(thd, this); }

  bool supports_removal() const override
  {
    return true;
  }
};


/*
  variance(a) =

  =  sum (ai - avg(a))^2 / count(a) )
  =  sum (ai^2 - 2*ai*avg(a) + avg(a)^2) / count(a)
  =  (sum(ai^2) - sum(2*ai*avg(a)) + sum(avg(a)^2))/count(a) = 
  =  (sum(ai^2) - 2*avg(a)*sum(a) + count(a)*avg(a)^2)/count(a) = 
  =  (sum(ai^2) - 2*sum(a)*sum(a)/count(a) + count(a)*sum(a)^2/count(a)^2 )/count(a) = 
  =  (sum(ai^2) - 2*sum(a)^2/count(a) + sum(a)^2/count(a) )/count(a) = 
  =  (sum(ai^2) - sum(a)^2/count(a))/count(a)

But, this falls prey to catastrophic cancellation.  Instead, use the recurrence formulas

  M_{1} = x_{1}, ~ M_{k} = M_{k-1} + (x_{k} - M_{k-1}) / k newline 
  S_{1} = 0, ~ S_{k} = S_{k-1} + (x_{k} - M_{k-1}) times (x_{k} - M_{k}) newline
  for 2 <= k <= n newline
  ital variance = S_{n} / (n-1)

*/

class Stddev
{
  double m_m;
  double m_s;
  ulonglong m_count;
public:
  Stddev() :m_m(0), m_s(0), m_count(0) { }
  Stddev(double nr) :m_m(nr), m_s(0.0), m_count(1) { }
  Stddev(const uchar *);
  void to_binary(uchar *) const;
  void recurrence_next(double nr);
  double result(bool is_simple_variance);
  ulonglong count() const { return m_count; }
  static uint32 binary_size()
  {
    return (uint32) (sizeof(double) * 2 + sizeof(ulonglong));
  };
};



class Item_sum_variance :public Item_sum_double
{
  Stddev m_stddev;
  bool fix_length_and_dec() override;

public:
  uint sample;
  uint prec_increment;

  Item_sum_variance(THD *thd, Item *item_par, uint sample_arg):
    Item_sum_double(thd, item_par),
    sample(sample_arg)
    {}
  Item_sum_variance(THD *thd, Item_sum_variance *item);
  Sumfunctype sum_func () const override { return VARIANCE_FUNC; }
  void fix_length_and_dec_double();
  void fix_length_and_dec_decimal();
  void clear() override final;
  bool add() override final;
  double val_real() override;
  void reset_field() override final;
  void update_field() override final;
  Item *result_item(THD *thd, Field *field) override;
  void no_rows_in_result() override final {}
  LEX_CSTRING func_name_cstring() const override
  {
    static LEX_CSTRING name_sample= { STRING_WITH_LEN("var_samp(")};
    static LEX_CSTRING name_normal=   { STRING_WITH_LEN("variance(") };
    return sample ? name_sample : name_normal;
  }
  Item *copy_or_same(THD* thd) override;
  Field *create_tmp_field(MEM_ROOT *root, bool group, TABLE *table) override
    final;
  void cleanup() override final
  {
    m_stddev= Stddev();
    Item_sum_double::cleanup();
  }
  Item *do_get_copy(THD *thd) const override
  { return get_item_copy<Item_sum_variance>(thd, this); }
};

/*
   standard_deviation(a) = sqrt(variance(a))
*/

class Item_sum_std final :public Item_sum_variance
{
  public:
  Item_sum_std(THD *thd, Item *item_par, uint sample_arg):
    Item_sum_variance(thd, item_par, sample_arg) {}
  Item_sum_std(THD *thd, Item_sum_std *item)
    :Item_sum_variance(thd, item)
    {}
  enum Sumfunctype sum_func () const override final { return STD_FUNC; }
  double val_real() override final;
  Item *result_item(THD *thd, Field *field) override final;
  LEX_CSTRING func_name_cstring() const override
  {
    static LEX_CSTRING std_name= {STRING_WITH_LEN("std(") };
    static LEX_CSTRING stddev_samp_name= {STRING_WITH_LEN("stddev_samp(") };
    return sample ? stddev_samp_name : std_name;
  }
  Item *copy_or_same(THD* thd) override final;
  Item *do_get_copy(THD *thd) const override final
  { return get_item_copy<Item_sum_std>(thd, this); }
};


class Item_sum_hybrid : public Item_sum,
                       public Type_handler_hybrid_field_type
{
public:
  Item_sum_hybrid(THD *thd, Item *item_par):
    Item_sum(thd, item_par),
    Type_handler_hybrid_field_type(&type_handler_slonglong)
  { collation.set(&my_charset_bin); }
  Item_sum_hybrid(THD *thd, Item *a, Item *b):
    Item_sum(thd, a, b),
    Type_handler_hybrid_field_type(&type_handler_slonglong)
  { collation.set(&my_charset_bin); }
  Item_sum_hybrid(THD *thd, Item_sum_hybrid *item)
    :Item_sum(thd, item),
    Type_handler_hybrid_field_type(item)
  { }
  const Type_handler *type_handler() const override
  { return Type_handler_hybrid_field_type::type_handler(); }
  bool fix_length_and_dec_generic();
  bool fix_length_and_dec_numeric(const Type_handler *h);
  bool fix_length_and_dec_sint_ge0();
  bool fix_length_and_dec_string();
};


// This class is a string or number function depending on num_func
class Arg_comparator;
class Item_cache;
class Item_sum_min_max :public Item_sum_hybrid
{
protected:
  bool direct_added;
  Item *direct_item;
  Item_cache *value, *arg_cache;
  Arg_comparator *cmp;
  int cmp_sign;
  bool was_values;  // Set if we have found at least one row (for max/min only)
  bool was_null_value;

public:
  Item_sum_min_max(THD *thd, Item *item_par,int sign):
    Item_sum_hybrid(thd, item_par),
    direct_added(FALSE), value(0), arg_cache(0), cmp(0),
    cmp_sign(sign), was_values(TRUE)
  { collation.set(&my_charset_bin); }
  Item_sum_min_max(THD *thd, Item_sum_min_max *item)
    :Item_sum_hybrid(thd, item),
    direct_added(FALSE), value(item->value), arg_cache(0),
    cmp_sign(item->cmp_sign), was_values(item->was_values)
  { }
  bool fix_fields(THD *, Item **) override;
  bool fix_length_and_dec() override;
  void setup_hybrid(THD *thd, Item *item, Item *value_arg);
  void clear() override;
  void direct_add(Item *item);
  double val_real() override;
  longlong val_int() override;
  my_decimal *val_decimal(my_decimal *) override;
  bool get_date(THD *thd, MYSQL_TIME *ltime, date_mode_t fuzzydate) override;
  void reset_field() override;
  String *val_str(String *) override;
  bool val_native(THD *thd, Native *) override;
  const Type_handler *real_type_handler() const override
  {
    return get_arg(0)->real_type_handler();
  }
  const TYPELIB *get_typelib() const override
  { return args[0]->get_typelib(); }
  void update_field() override;
  void min_max_update_str_field();
  void min_max_update_real_field();
  void min_max_update_int_field();
  void min_max_update_decimal_field();
  void min_max_update_native_field();
  void cleanup() override;
  bool any_value() { return was_values; }
  void no_rows_in_result() override;
  void restore_to_before_no_rows_in_result() override;
  Field *create_tmp_field(MEM_ROOT *root, bool group, TABLE *table) override;
  void setup_caches(THD *thd) override
  { setup_hybrid(thd, arguments()[0], NULL); }
};


class Item_sum_min final :public Item_sum_min_max
{
public:
  Item_sum_min(THD *thd, Item *item_par): Item_sum_min_max(thd, item_par, 1) {}
  Item_sum_min(THD *thd, Item_sum_min *item) :Item_sum_min_max(thd, item) {}
  enum Sumfunctype sum_func () const override {return MIN_FUNC;}

  bool add() override;
  LEX_CSTRING func_name_cstring() const override
  {
    static LEX_CSTRING sum_name= {STRING_WITH_LEN("min(") };
    return sum_name;
  }
  Item *copy_or_same(THD* thd) override;
  Item *do_get_copy(THD *thd) const override
  { return get_item_copy<Item_sum_min>(thd, this); }
};


class Item_sum_max final :public Item_sum_min_max
{
public:
  Item_sum_max(THD *thd, Item *item_par): Item_sum_min_max(thd, item_par, -1) {}
  Item_sum_max(THD *thd, Item_sum_max *item) :Item_sum_min_max(thd, item) {}
  enum Sumfunctype sum_func() const override {return MAX_FUNC;}

  bool add() override;
  LEX_CSTRING func_name_cstring() const override
  {
    static LEX_CSTRING sum_name= {STRING_WITH_LEN("max(") };
    return sum_name;
  }
  Item *copy_or_same(THD* thd) override;
  Item *do_get_copy(THD *thd) const override
  { return get_item_copy<Item_sum_max>(thd, this); }
};


class Item_sum_bit :public Item_sum_int
{
public:
  Item_sum_bit(THD *thd, Item *item_par, ulonglong reset_arg):
    Item_sum_int(thd, item_par), reset_bits(reset_arg), bits(reset_arg),
    as_window_function(FALSE), num_values_added(0) {}
  Item_sum_bit(THD *thd, Item_sum_bit *item):
    Item_sum_int(thd, item), reset_bits(item->reset_bits), bits(item->bits),
    as_window_function(item->as_window_function),
    num_values_added(item->num_values_added)
  {
    if (as_window_function)
      memcpy(bit_counters, item->bit_counters, sizeof(bit_counters));
  }
  enum Sumfunctype sum_func () const override { return SUM_BIT_FUNC;}
  void clear() override;
  longlong val_int() override;
  void reset_field() override;
  void update_field() override;
  const Type_handler *type_handler() const override
  { return &type_handler_ulonglong; }
  bool fix_length_and_dec() override
  {
    if (args[0]->check_type_can_return_int(func_name_cstring()))
      return true;
    decimals= 0; max_length=21; unsigned_flag= 1;
    base_flags&= ~item_base_t::MAYBE_NULL;
    null_value= 0;
    return FALSE;
  }
  void cleanup() override
  {
    bits= reset_bits;
    if (as_window_function)
      clear_as_window();
    Item_sum_int::cleanup();
  }
  void setup_window_func(THD *, Window_spec *) override
  {
    as_window_function= TRUE;
    clear_as_window();
  }
  void remove() override
  {
    if (as_window_function)
    {
      remove_as_window(args[0]->val_int());
      return;
    }
    // Unless we're counting bits, we can not remove anything.
    DBUG_ASSERT(0);
  }

  bool supports_removal() const override
  {
    return true;
  }

protected:
  enum bit_counters { NUM_BIT_COUNTERS= 64 };
  ulonglong reset_bits,bits;
  /*
    Marks whether the function is to be computed as a window function.
  */
  bool as_window_function;
  // When used as an aggregate window function, we need to store
  // this additional information.
  ulonglong num_values_added;
  ulonglong bit_counters[NUM_BIT_COUNTERS];
  bool add_as_window(ulonglong value);
  bool remove_as_window(ulonglong value);
  bool clear_as_window();
  virtual void set_bits_from_counters()= 0;
};


class Item_sum_or final :public Item_sum_bit
{
public:
  Item_sum_or(THD *thd, Item *item_par): Item_sum_bit(thd, item_par, 0) {}
  Item_sum_or(THD *thd, Item_sum_or *item) :Item_sum_bit(thd, item) {}
  bool add() override;
  LEX_CSTRING func_name_cstring() const override
  {
    static LEX_CSTRING sum_name= {STRING_WITH_LEN("bit_or(") };
    return sum_name;
  }
  Item *copy_or_same(THD* thd) override;
  Item *do_get_copy(THD *thd) const override
  { return get_item_copy<Item_sum_or>(thd, this); }

private:
  void set_bits_from_counters() override;
};


class Item_sum_and final :public Item_sum_bit
{
public:
  Item_sum_and(THD *thd, Item *item_par):
    Item_sum_bit(thd, item_par, ULONGLONG_MAX) {}
  Item_sum_and(THD *thd, Item_sum_and *item) :Item_sum_bit(thd, item) {}
  bool add() override;
  LEX_CSTRING func_name_cstring() const override
  {
    static LEX_CSTRING sum_min_name= {STRING_WITH_LEN("bit_and(") };
    return sum_min_name;
  }
  Item *copy_or_same(THD* thd) override;
  Item *do_get_copy(THD *thd) const override
  { return get_item_copy<Item_sum_and>(thd, this); }

private:
  void set_bits_from_counters() override;
};

class Item_sum_xor final :public Item_sum_bit
{
public:
  Item_sum_xor(THD *thd, Item *item_par): Item_sum_bit(thd, item_par, 0) {}
  Item_sum_xor(THD *thd, Item_sum_xor *item) :Item_sum_bit(thd, item) {}
  bool add() override;
  LEX_CSTRING func_name_cstring() const override
  {
    static LEX_CSTRING sum_min_name= {STRING_WITH_LEN("bit_xor(") };
    return sum_min_name;
  }
  Item *copy_or_same(THD* thd) override;
  Item *do_get_copy(THD *thd) const override
  { return get_item_copy<Item_sum_xor>(thd, this); }

private:
  void set_bits_from_counters() override;
};

class sp_head;
class sp_name;
class Query_arena;
struct st_sp_security_context;

/*
  Item_sum_sp handles STORED AGGREGATE FUNCTIONS

  Each Item_sum_sp represents a custom aggregate function. Inside the
  function's body, we require at least one occurrence of FETCH GROUP NEXT ROW
  instruction. This cursor is what makes custom stored aggregates possible.

  During computation the function's add method is called. This in turn performs
  an execution of the function. The function will execute from the current
  function context (and instruction), if one exists, or from the start if not.
  See Item_sp for more details.

  Upon encounter of FETCH GROUP NEXT ROW instruction, the function will pause
  execution. We assume that the user has performed the necessary additions for
  a row, between two encounters of FETCH GROUP NEXT ROW.

  Example:
  create aggregate function f1(x INT) returns int
  begin
    declare continue handler for not found return s;
    declare s int default 0
    loop
      fetch group next row;
      set s = s + x;
    end loop;
  end

  The function will always stop after an encounter of FETCH GROUP NEXT ROW,
  except (!) on first encounter, as the value for the first row in the
  group is already set in the argument x. This behaviour is done so when
  a user writes a function, he should "logically" include FETCH GROUP NEXT ROW
  before any "add" instructions in the stored function. This means however that
  internally, the first occurrence doesn't stop the function. See the
  implementation of FETCH GROUP NEXT ROW for details as to how it happens.

  Either way, one should assume that after calling "Item_sum_sp::add()" that
  the values for that particular row have been added to the aggregation.

  To produce values for val_xxx methods we need an extra syntactic construct.
  We require a continue handler when "no more rows are available". val_xxx
  methods force a function return by executing the function again, while
  setting a server flag that no more rows have been found. This implies
  that val_xxx methods should only be called once per group however.

  Example:
  DECLARE CONTINUE HANDLER FOR NOT FOUND RETURN ret_val;
*/
class Item_sum_sp :public Item_sum,
                   public Item_sp
{
 private:
  bool execute();

public:
  Item_sum_sp(THD *thd, Name_resolution_context *context_arg, sp_name *name,
              sp_head *sp);

  Item_sum_sp(THD *thd, Name_resolution_context *context_arg, sp_name *name,
              sp_head *sp, List<Item> &list);
  Item_sum_sp(THD *thd, Item_sum_sp *item);

  enum Sumfunctype sum_func () const override
  {
    return SP_AGGREGATE_FUNC;
  }
  Field *create_field_for_create_select(MEM_ROOT *root, TABLE *table) override
  {
    return create_table_field_from_handler(root, table);
  }
  bool fix_length_and_dec() override;
  bool fix_fields(THD *thd, Item **ref) override;
  LEX_CSTRING func_name_cstring() const override;
  const Type_handler *type_handler() const override;
  bool add() override;

  /* val_xx functions */
  longlong val_int() override
  {
    if(execute())
      return 0;
    return sp_result_field->val_int();
  }

  double val_real() override
  {
    if(execute())
      return 0.0;
    return sp_result_field->val_real();
  }

  my_decimal *val_decimal(my_decimal *dec_buf) override
  {
    if(execute())
      return NULL;
    return sp_result_field->val_decimal(dec_buf);
  }

  bool val_native(THD *thd, Native *to) override
  {
    return (null_value= execute()) || sp_result_field->val_native(to);
  }

  String *val_str(String *str) override
  {
    String buf;
    char buff[20];
    buf.set(buff, 20, str->charset());
    buf.length(0);
    if (execute())
      return NULL;
    /*
      result_field will set buf pointing to internal buffer
      of the resul_field. Due to this it will change any time
      when SP is executed. In order to prevent occasional
      corruption of returned value, we make here a copy.
    */
    sp_result_field->val_str(&buf);
    str->copy(buf);
    return str;
  }
  void reset_field() override{DBUG_ASSERT(0);}
  void update_field() override{DBUG_ASSERT(0);}
  void clear() override;
  void cleanup() override;
  bool get_date(THD *thd, MYSQL_TIME *ltime, date_mode_t fuzzydate) override
  {
    return execute() || sp_result_field->get_date(ltime, fuzzydate);
  }
  inline Field *get_sp_result_field()
  {
    return sp_result_field;
  }
  Item *do_get_copy(THD *thd) const override
  { return get_item_copy<Item_sum_sp>(thd, this); }
  Item *copy_or_same(THD *thd) override;
};

/* Items to get the value of a stored sum function */

class Item_sum_field :public Item
{
protected:
  Field *field;
public:
  Item_sum_field(THD *thd, Item_sum *item)
    :Item(thd), field(item->result_field)
  {
    name= item->name;
    set_maybe_null();
    decimals= item->decimals;
    max_length= item->max_length;
    unsigned_flag= item->unsigned_flag;
  }
  table_map used_tables() const override { return (table_map) 1L; }
  Field *create_tmp_field_ex(MEM_ROOT *root, TABLE *table, Tmp_field_src *src,
                             const Tmp_field_param *param) override
  {
    return create_tmp_field_ex_simple(root, table, src, param);
  }
  void save_in_result_field(bool no_conversions) override { DBUG_ASSERT(0); }
  bool check_vcol_func_processor(void *arg) override
  {
    return mark_unsupported_function(name.str, arg, VCOL_IMPOSSIBLE);
  }
  bool get_date(THD *thd, MYSQL_TIME *ltime, date_mode_t fuzzydate) override
  {
    return type_handler()->Item_get_date_with_warn(thd, this, ltime, fuzzydate);
  }
};


class Item_avg_field :public Item_sum_field
{
protected:
  uint prec_increment;
public:
  Item_avg_field(THD *thd, Item_sum_avg *item)
   :Item_sum_field(thd, item), prec_increment(item->prec_increment)
  { }
  enum Type type() const override { return FIELD_AVG_ITEM; }
  bool is_null() override { update_null_value(); return null_value; }
};


class Item_avg_field_double :public Item_avg_field
{
public:
  Item_avg_field_double(THD *thd, Item_sum_avg *item)
   :Item_avg_field(thd, item)
  { }
  const Type_handler *type_handler() const override
  { return &type_handler_double; }
  longlong val_int() override { return val_int_from_real(); }
  my_decimal *val_decimal(my_decimal *dec) override
  { return val_decimal_from_real(dec); }
  String *val_str(String *str) override
  { return val_string_from_real(str); }
  double val_real() override;
  Item *do_get_copy(THD *thd) const override
  { return get_item_copy<Item_avg_field_double>(thd, this); }
  Item *do_build_clone(THD *thd) const override { return get_copy(thd); }
};


class Item_avg_field_decimal :public Item_avg_field
{
  uint f_precision, f_scale, dec_bin_size;
public:
  Item_avg_field_decimal(THD *thd, Item_sum_avg *item)
   :Item_avg_field(thd, item),
    f_precision(item->f_precision),
    f_scale(item->f_scale),
    dec_bin_size(item->dec_bin_size)
  { }
  const Type_handler *type_handler() const override
  { return &type_handler_newdecimal; }
  double val_real() override
  {
    return VDec(this).to_double();
  }
  longlong val_int() override
  {
    return VDec(this).to_longlong(unsigned_flag);
  }
  String *val_str(String *str) override
  {
    return VDec(this).to_string_round(str, decimals);
  }
  my_decimal *val_decimal(my_decimal *) override;
  Item *do_get_copy(THD *thd) const override
  { return get_item_copy<Item_avg_field_decimal>(thd, this); }
  Item *do_build_clone(THD *thd) const override { return get_copy(thd); }
};


class Item_variance_field :public Item_sum_field
{
  uint sample;
public:
  Item_variance_field(THD *thd, Item_sum_variance *item)
   :Item_sum_field(thd, item), sample(item->sample)
  { }
  enum Type type() const override {return FIELD_VARIANCE_ITEM; }
  double val_real() override;
  longlong val_int() override { return val_int_from_real(); }
  String *val_str(String *str) override
  { return val_string_from_real(str); }
  my_decimal *val_decimal(my_decimal *dec_buf) override
  { return val_decimal_from_real(dec_buf); }
  bool is_null() override { update_null_value(); return null_value; }
<<<<<<< HEAD
  const Type_handler *type_handler() const override
  { return &type_handler_double; }
  Item *get_copy(THD *thd) override
=======
  const Type_handler *type_handler() const override { return &type_handler_double; }
  Item *do_get_copy(THD *thd) const override
>>>>>>> cf1c381b
  { return get_item_copy<Item_variance_field>(thd, this); }
  Item *do_build_clone(THD *thd) const override { return get_copy(thd); }
};


class Item_std_field :public Item_variance_field
{
public:
  Item_std_field(THD *thd, Item_sum_std *item)
   :Item_variance_field(thd, item)
  { }
  enum Type type() const override { return FIELD_STD_ITEM; }
  double val_real() override;
  Item *do_get_copy(THD *thd) const override
  { return get_item_copy<Item_std_field>(thd, this); }
  Item *do_build_clone(THD *thd) const override { return get_copy(thd); }
};


/*
  User defined aggregates
*/

#ifdef HAVE_DLOPEN

class Item_udf_sum : public Item_sum
{
protected:
  udf_handler udf;

public:
  Item_udf_sum(THD *thd, udf_func *udf_arg):
    Item_sum(thd), udf(udf_arg)
  { quick_group=0; }
  Item_udf_sum(THD *thd, udf_func *udf_arg, List<Item> &list):
    Item_sum(thd, list), udf(udf_arg)
  { quick_group=0;}
  Item_udf_sum(THD *thd, Item_udf_sum *item)
    :Item_sum(thd, item), udf(item->udf)
  { udf.not_original= TRUE; }
  LEX_CSTRING func_name_cstring() const override
  {
    const char *tmp= udf.name();
    return {tmp, strlen(tmp) };
  }
  bool fix_fields(THD *thd, Item **ref) override
  {
    DBUG_ASSERT(fixed() == 0);

    if (init_sum_func_check(thd))
      return TRUE;

    base_flags|= item_base_t::FIXED;
    /*
      We set const_item_cache to false in constructors.
      It can be later changed to "true", in a Item_sum::make_const() call.
      No make_const() calls should have happened so far.
    */
    DBUG_ASSERT(!const_item_cache);
    if (udf.fix_fields(thd, this, this->arg_count, this->args))
      return TRUE;
    /**
      The above call for udf.fix_fields() updates
      the Used_tables_and_const_cache part of "this" as if it was a regular
      non-aggregate UDF function and can change both const_item_cache and
      used_tables_cache members.
      - The used_tables_cache will be re-calculated in update_used_tables()
        which is called from check_sum_func() below. So we don't care about
        its current value.
      - The const_item_cache must stay "false" until a Item_sum::make_const()
        call happens, if ever. So we need to reset const_item_cache back to
        "false" here.
    */
    const_item_cache= false;
    memcpy (orig_args, args, sizeof (Item *) * arg_count);
    return check_sum_func(thd, ref);
  }
  enum Sumfunctype sum_func () const override { return UDF_SUM_FUNC; }
  virtual bool have_field_update(void) const { return 0; }

  void clear() override;
  bool add() override;
  bool supports_removal() const override;
  void remove() override;
  void reset_field() override {};
  void update_field() override {}
  void cleanup() override;
  void print(String *str, enum_query_type query_type) override;
  bool get_date(THD *thd, MYSQL_TIME *ltime, date_mode_t fuzzydate) override
  {
    return type_handler()->Item_get_date_with_warn(thd, this, ltime, fuzzydate);
  }
};


class Item_sum_udf_float :public Item_udf_sum
{
 public:
  Item_sum_udf_float(THD *thd, udf_func *udf_arg):
    Item_udf_sum(thd, udf_arg) {}
  Item_sum_udf_float(THD *thd, udf_func *udf_arg, List<Item> &list):
    Item_udf_sum(thd, udf_arg, list) {}
  Item_sum_udf_float(THD *thd, Item_sum_udf_float *item)
    :Item_udf_sum(thd, item) {}
  longlong val_int() override { return val_int_from_real(); }
  double val_real() override;
  String *val_str(String*str) override;
  my_decimal *val_decimal(my_decimal *) override;
  const Type_handler *type_handler() const override
  { return &type_handler_double; }
  bool fix_length_and_dec() override
  { fix_num_length_and_dec(); return FALSE; }
  Item *copy_or_same(THD* thd) override;
  Item *do_get_copy(THD *thd) const override
  { return get_item_copy<Item_sum_udf_float>(thd, this); }
};


class Item_sum_udf_int :public Item_udf_sum
{
public:
  Item_sum_udf_int(THD *thd, udf_func *udf_arg):
    Item_udf_sum(thd, udf_arg) {}
  Item_sum_udf_int(THD *thd, udf_func *udf_arg, List<Item> &list):
    Item_udf_sum(thd, udf_arg, list) {}
  Item_sum_udf_int(THD *thd, Item_sum_udf_int *item)
    :Item_udf_sum(thd, item) {}
  longlong val_int() override;
  double val_real() override
  { DBUG_ASSERT(fixed()); return (double) Item_sum_udf_int::val_int(); }
  String *val_str(String*str) override;
  my_decimal *val_decimal(my_decimal *) override;
  const Type_handler *type_handler() const override
  {
    if (unsigned_flag)
      return &type_handler_ulonglong;
    return &type_handler_slonglong;
  }
  bool fix_length_and_dec() override { decimals=0; max_length=21; return FALSE; }
  Item *copy_or_same(THD* thd) override;
  Item *do_get_copy(THD *thd) const override
  { return get_item_copy<Item_sum_udf_int>(thd, this); }
};


class Item_sum_udf_str :public Item_udf_sum
{
public:
  Item_sum_udf_str(THD *thd, udf_func *udf_arg):
    Item_udf_sum(thd, udf_arg) {}
  Item_sum_udf_str(THD *thd, udf_func *udf_arg, List<Item> &list):
    Item_udf_sum(thd, udf_arg, list) {}
  Item_sum_udf_str(THD *thd, Item_sum_udf_str *item)
    :Item_udf_sum(thd, item) {}
  String *val_str(String *) override;
  double val_real() override
  {
    int err_not_used;
    char *end_not_used;
    String *res;
    res=val_str(&str_value);
    return res ? res->charset()->strntod((char*) res->ptr(),res->length(),
			                 &end_not_used, &err_not_used) : 0.0;
  }
  longlong val_int() override
  {
    int err_not_used;
    char *end;
    String *res;
    CHARSET_INFO *cs;

    if (!(res= val_str(&str_value)))
      return 0;                                 /* Null value */
    cs= res->charset();
    end= (char*) res->ptr()+res->length();
    return cs->strtoll10(res->ptr(), &end, &err_not_used);
  }
  my_decimal *val_decimal(my_decimal *dec) override;
  const Type_handler *type_handler() const override
  { return string_type_handler(); }
  bool fix_length_and_dec() override;
  Item *copy_or_same(THD* thd) override;
  Item *do_get_copy(THD *thd) const override
  { return get_item_copy<Item_sum_udf_str>(thd, this); }
};


class Item_sum_udf_decimal :public Item_udf_sum
{
public:
  Item_sum_udf_decimal(THD *thd, udf_func *udf_arg):
    Item_udf_sum(thd, udf_arg) {}
  Item_sum_udf_decimal(THD *thd, udf_func *udf_arg, List<Item> &list):
    Item_udf_sum(thd, udf_arg, list) {}
  Item_sum_udf_decimal(THD *thd, Item_sum_udf_decimal *item)
    :Item_udf_sum(thd, item) {}
  String *val_str(String *str) override
  {
    return VDec(this).to_string_round(str, decimals);
  }
  double val_real() override
  {
    return VDec(this).to_double();
  }
  longlong val_int() override
  {
    return VDec(this).to_longlong(unsigned_flag);
  }
  my_decimal *val_decimal(my_decimal *) override;
  const Type_handler *type_handler() const override
  { return &type_handler_newdecimal; }
  bool fix_length_and_dec() override
  { fix_num_length_and_dec(); return FALSE; }
  Item *copy_or_same(THD* thd) override;
  Item *do_get_copy(THD *thd) const override
  { return get_item_copy<Item_sum_udf_decimal>(thd, this); }
};

#else /* Dummy functions to get yy_*.cc files compiled */

class Item_sum_udf_float :public Item_sum_double
{
 public:
  Item_sum_udf_float(THD *thd, udf_func *udf_arg):
    Item_sum_double(thd) {}
  Item_sum_udf_float(THD *thd, udf_func *udf_arg, List<Item> &list):
    Item_sum_double(thd) {}
  Item_sum_udf_float(THD *thd, Item_sum_udf_float *item)
    :Item_sum_double(thd, item) {}
  enum Sumfunctype sum_func () const { return UDF_SUM_FUNC; }
  double val_real() { DBUG_ASSERT(fixed()); return 0.0; }
  void clear() {}
  bool add() { return 0; }  
  void reset_field() { DBUG_ASSERT(0); };
  void update_field() {}
};


class Item_sum_udf_int :public Item_sum_double
{
public:
  Item_sum_udf_int(THD *thd, udf_func *udf_arg):
    Item_sum_double(thd) {}
  Item_sum_udf_int(THD *thd, udf_func *udf_arg, List<Item> &list):
    Item_sum_double(thd) {}
  Item_sum_udf_int(THD *thd, Item_sum_udf_int *item)
    :Item_sum_double(thd, item) {}
  enum Sumfunctype sum_func () const { return UDF_SUM_FUNC; }
  longlong val_int() { DBUG_ASSERT(fixed()); return 0; }
  double val_real() { DBUG_ASSERT(fixed()); return 0; }
  void clear() {}
  bool add() { return 0; }  
  void reset_field() { DBUG_ASSERT(0); };
  void update_field() {}
};


class Item_sum_udf_decimal :public Item_sum_double
{
 public:
  Item_sum_udf_decimal(THD *thd, udf_func *udf_arg):
    Item_sum_double(thd) {}
  Item_sum_udf_decimal(THD *thd, udf_func *udf_arg, List<Item> &list):
    Item_sum_double(thd) {}
  Item_sum_udf_decimal(THD *thd, Item_sum_udf_float *item)
    :Item_sum_double(thd, item) {}
  enum Sumfunctype sum_func () const { return UDF_SUM_FUNC; }
  double val_real() { DBUG_ASSERT(fixed()); return 0.0; }
  my_decimal *val_decimal(my_decimal *) { DBUG_ASSERT(fixed()); return 0; }
  void clear() {}
  bool add() { return 0; }
  void reset_field() { DBUG_ASSERT(0); };
  void update_field() {}
};


class Item_sum_udf_str :public Item_sum_double
{
public:
  Item_sum_udf_str(THD *thd, udf_func *udf_arg):
    Item_sum_double(thd) {}
  Item_sum_udf_str(THD *thd, udf_func *udf_arg, List<Item> &list):
    Item_sum_double(thd) {}
  Item_sum_udf_str(THD *thd, Item_sum_udf_str *item)
    :Item_sum_double(thd, item) {}
  String *val_str(String *)
    { DBUG_ASSERT(fixed()); null_value=1; return 0; }
  double val_real() { DBUG_ASSERT(fixed()); null_value=1; return 0.0; }
  longlong val_int() { DBUG_ASSERT(fixed()); null_value=1; return 0; }
  bool fix_length_and_dec() override
  { base_flags|= item_base_t::MAYBE_NULL; max_length=0; return FALSE; }
  enum Sumfunctype sum_func () const { return UDF_SUM_FUNC; }
  void clear() {}
  bool add() { return 0; }  
  void reset_field() { DBUG_ASSERT(0); };
  void update_field() {}
};

#endif /* HAVE_DLOPEN */

C_MODE_START
int group_concat_key_cmp_with_distinct(void* arg, const void* key1,
                                       const void* key2);
int group_concat_key_cmp_with_distinct_with_nulls(void* arg, const void* key1,
                                                  const void* key2);
int group_concat_key_cmp_with_order(void* arg, const void* key1,
                                    const void* key2);
int group_concat_key_cmp_with_order_with_nulls(void *arg, const void *key1,
                                               const void *key2);
int dump_leaf_key(void* key_arg,
                  element_count count __attribute__((unused)),
                  void* item_arg);
C_MODE_END

class Item_func_group_concat : public Item_sum
{
protected:
  TMP_TABLE_PARAM *tmp_table_param;
  String result;
  String *separator;
  TREE tree_base;
  TREE *tree;
  size_t tree_len;
  Item **ref_pointer_array;

  /**
     If DISTINCT is used with this GROUP_CONCAT, this member is used to filter
     out duplicates. 
     @see Item_func_group_concat::setup
     @see Item_func_group_concat::add
     @see Item_func_group_concat::clear
   */
  Unique *unique_filter;
  TABLE *table;
  ORDER **order;
  Name_resolution_context *context;
  /** The number of ORDER BY items. */
  uint arg_count_order;
  /** The number of selected items, aka the expr list. */
  uint arg_count_field;
  uint row_count;
  bool distinct;
  bool warning_for_row;
  bool always_null;
  bool force_copy_fields;
  /** True if entire result of GROUP_CONCAT has been written to output buffer. */
  bool result_finalized;
  /** Limits the rows in the result */
  Item *row_limit;
  /** Skips a particular number of rows in from the result*/
  Item *offset_limit;
  bool limit_clause;
  /* copy of the offset limit */
  ulonglong copy_offset_limit;
  /*copy of the row limit */
  ulonglong copy_row_limit;

  /*
    Following is 0 normal object and pointer to original one for copy
    (to correctly free resources)
  */
  Item_func_group_concat *original;

  /*
    Used by Item_func_group_concat and Item_func_json_arrayagg. The latter
    needs null values but the former doesn't.
  */
  bool add(bool exclude_nulls);

  friend int group_concat_key_cmp_with_distinct(void* arg, const void* key1,
                                                const void* key2);
  friend int group_concat_key_cmp_with_distinct_with_nulls(void* arg,
                                                           const void* key1,
                                                           const void* key2);
  friend int group_concat_key_cmp_with_order(void* arg, const void* key1,
					     const void* key2);
  friend int group_concat_key_cmp_with_order_with_nulls(void *arg,
                                       const void *key1, const void *key2);
  friend int dump_leaf_key(void* key_arg,
                           element_count count __attribute__((unused)),
			   void* item_arg);

  bool repack_tree(THD *thd);

  /*
    Says whether the function should skip NULL arguments
    or add them to the result.
    Redefined in JSON_ARRAYAGG.
  */
  virtual bool skip_nulls() const { return true; }
  virtual String *get_str_from_item(Item *i, String *tmp)
    { return i->val_str(tmp); }
  virtual String *get_str_from_field(Item *i, Field *f, String *tmp,
                                     const uchar *key, size_t offset)
    { return f->val_str(tmp, key + offset); }
  virtual void cut_max_length(String *result,
                              uint old_length, uint max_length) const;
  bool uses_non_standard_aggregator_for_distinct() const override
    { return distinct; }

public:
  // Methods used by ColumnStore
  bool get_distinct() const { return distinct; }
  uint get_count_field() const { return arg_count_field; }
  uint get_order_field() const { return arg_count_order; }
  const String* get_separator() const { return separator; }
  ORDER** get_order() const { return order; }

public:
  Item_func_group_concat(THD *thd, Name_resolution_context *context_arg,
                         bool is_distinct, List<Item> *is_select,
                         const SQL_I_List<ORDER> &is_order, String *is_separator,
                         bool limit_clause, Item *row_limit, Item *offset_limit);

  Item_func_group_concat(THD *thd, Item_func_group_concat *item);
  ~Item_func_group_concat();
  void cleanup() override;

  enum Sumfunctype sum_func () const override {return GROUP_CONCAT_FUNC;}
  LEX_CSTRING func_name_cstring() const override
  {
    static LEX_CSTRING sum_name= {STRING_WITH_LEN("group_concat(") };
    return sum_name;
  }
  const Type_handler *type_handler() const override
  {
    if (too_big_for_varchar())
      return &type_handler_blob;
    return &type_handler_varchar;
  }
  void clear() override;
  bool add() override
  {
    return add(skip_nulls());
  }
  void reset_field() override { DBUG_ASSERT(0); }        // not used
  void update_field() override { DBUG_ASSERT(0); }       // not used
  bool fix_fields(THD *,Item **) override;
  bool setup(THD *thd) override;
  void make_unique() override;
  double val_real() override
  {
    int error;
    const char *end;
    String *res;
    if (!(res= val_str(&str_value)))
      return 0.0;
    end= res->ptr() + res->length();
    return (my_strtod(res->ptr(), (char**) &end, &error));
  }
  longlong val_int() override
  {
    String *res;
    char *end_ptr;
    int error;
    if (!(res= val_str(&str_value)))
      return (longlong) 0;
    end_ptr= (char*) res->ptr()+ res->length();
    return my_strtoll10(res->ptr(), &end_ptr, &error);
  }
  my_decimal *val_decimal(my_decimal *decimal_value) override
  {
    return val_decimal_from_string(decimal_value);
  }
  bool get_date(THD *thd, MYSQL_TIME *ltime, date_mode_t fuzzydate) override
  {
    return get_date_from_string(thd, ltime, fuzzydate);
  }
  String *val_str(String *str) override;
  Item *copy_or_same(THD* thd) override;
  void no_rows_in_result() override {}
  void print(String *str, enum_query_type query_type) override;
  bool change_context_processor(void *cntx) override
    { context= (Name_resolution_context *)cntx; return FALSE; }
  Item *do_get_copy(THD *thd) const override
  { return get_item_copy<Item_func_group_concat>(thd, this); }
  qsort_cmp2 get_comparator_function_for_distinct();
  qsort_cmp2 get_comparator_function_for_order_by();
  uchar* get_record_pointer();
  uint get_null_bytes();

};

#endif /* ITEM_SUM_INCLUDED */<|MERGE_RESOLUTION|>--- conflicted
+++ resolved
@@ -1631,14 +1631,9 @@
   my_decimal *val_decimal(my_decimal *dec_buf) override
   { return val_decimal_from_real(dec_buf); }
   bool is_null() override { update_null_value(); return null_value; }
-<<<<<<< HEAD
   const Type_handler *type_handler() const override
   { return &type_handler_double; }
-  Item *get_copy(THD *thd) override
-=======
-  const Type_handler *type_handler() const override { return &type_handler_double; }
   Item *do_get_copy(THD *thd) const override
->>>>>>> cf1c381b
   { return get_item_copy<Item_variance_field>(thd, this); }
   Item *do_build_clone(THD *thd) const override { return get_copy(thd); }
 };
