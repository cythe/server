--- conflicted
+++ resolved
@@ -156,17 +156,10 @@
 /* Used to store XID entry that was written to binary log */
 static constexpr unsigned DDL_LOG_XID_POS= 10;
 /* Used to store unique uuid from the .frm file */
-<<<<<<< HEAD
-#define DDL_LOG_UUID_POS 18
-/* ID_POS can be used to store something unique, like file size (8 bytes) */
-#define DDL_LOG_ID_POS DDL_LOG_UUID_POS + MY_UUID_SIZE
-#define DDL_LOG_END_POS DDL_LOG_ID_POS + 8
-=======
 static constexpr unsigned DDL_LOG_UUID_POS= 18;
 /* ID_POS can be used to store something unique, like file size (4 bytes) */
 static constexpr unsigned DDL_LOG_ID_POS= DDL_LOG_UUID_POS + MY_UUID_SIZE;
 static constexpr unsigned DDL_LOG_END_POS= DDL_LOG_ID_POS + 8;
->>>>>>> b102872a
 
 /*
   Position to where names are stored in the ddl log blocks. The current
