/* Copyright (C) 2000-2003 MySQL AB

   This program is free software; you can redistribute it and/or modify
   it under the terms of the GNU General Public License as published by
   the Free Software Foundation; either version 2 of the License, or
   (at your option) any later version.

   This program is distributed in the hope that it will be useful,
   but WITHOUT ANY WARRANTY; without even the implied warranty of
   MERCHANTABILITY or FITNESS FOR A PARTICULAR PURPOSE.  See the
   GNU General Public License for more details.

   You should have received a copy of the GNU General Public License
   along with this program; if not, write to the Free Software
   Foundation, Inc., 59 Temple Place, Suite 330, Boston, MA  02111-1307  USA */

/* sql_yacc.yy */

%{
/* thd is passed as an arg to yyparse(), and subsequently to yylex().
** The type will be void*, so it must be  cast to (THD*) when used.
** Use the YYTHD macro for this.
*/
#define YYPARSE_PARAM yythd
#define YYLEX_PARAM yythd
#define YYTHD ((THD *)yythd)

#define MYSQL_YACC
#define YYINITDEPTH 100
#define YYMAXDEPTH 3200				/* Because of 64K stack */
#define Lex (YYTHD->lex)
#define Select Lex->current_select
#include "mysql_priv.h"
#include "slave.h"
#include "lex_symbol.h"
#include "item_create.h"
#include "sp_head.h"
#include "sp_pcontext.h"
#include "sp_rcontext.h"
#include "sp.h"
#include "event.h"
#include <myisam.h>
#include <myisammrg.h>

typedef struct p_elem_val
{ 
  longlong value;
  bool null_value;
} part_elem_value;

int yylex(void *yylval, void *yythd);

const LEX_STRING null_lex_str={0,0};

#define yyoverflow(A,B,C,D,E,F) {ulong val= *(F); if (my_yyoverflow((B), (D), &val)) { yyerror((char*) (A)); return 2; } else { *(F)= (YYSIZE_T)val; }}

#define YYERROR_UNLESS(A)               \
  if (!(A))                             \
  {					\
    yyerror(ER(ER_SYNTAX_ERROR));	\
    YYABORT;				\
  }

/* Helper for parsing "IS [NOT] truth_value" */
inline Item *is_truth_value(Item *A, bool v1, bool v2)
{
  return new Item_func_if(create_func_ifnull(A,
	new Item_int((char *) (v2 ? "TRUE" : "FALSE"), v2, 1)),
	new Item_int((char *) (v1 ? "TRUE" : "FALSE"), v1, 1),
	new Item_int((char *) (v1 ? "FALSE" : "TRUE"),!v1, 1));
}

%}
%union {
  int  num;
  ulong ulong_num;
  ulonglong ulonglong_number;
  longlong longlong_number;
  LEX_STRING lex_str;
  LEX_STRING *lex_str_ptr;
  LEX_SYMBOL symbol;
  Table_ident *table;
  char *simple_string;
  Item *item;
  Item_num *item_num;
  List<Item> *item_list;
  List<String> *string_list;
  String *string;
  key_part_spec *key_part;
  TABLE_LIST *table_list;
  udf_func *udf;
  LEX_USER *lex_user;
  struct sys_var_with_base variable;
  enum enum_var_type var_type;
  Key::Keytype key_type;
  enum ha_key_alg key_alg;
  handlerton *db_type;
  enum row_type row_type;
  enum ha_rkey_function ha_rkey_mode;
  enum enum_tx_isolation tx_isolation;
  enum Cast_target cast_type;
  enum Item_udftype udf_type;
  CHARSET_INFO *charset;
  thr_lock_type lock_type;
  interval_type interval, interval_time_st;
  timestamp_type date_time_type;
  st_select_lex *select_lex;
  chooser_compare_func_creator boolfunc2creator;
  struct sp_cond_type *spcondtype;
  struct { int vars, conds, hndlrs, curs; } spblock;
  sp_name *spname;
  struct st_lex *lex;
  sp_head *sphead;
  struct p_elem_val *p_elem_value;
}

%{
bool my_yyoverflow(short **a, YYSTYPE **b, ulong *yystacksize);
%}

%pure_parser					/* We have threads */

%token  END_OF_INPUT

%token  ABORT_SYM
%token  ACCESSIBLE_SYM
%token  ACTION
%token  ADD
%token  ADDDATE_SYM
%token  AFTER_SYM
%token  AGAINST
%token  AGGREGATE_SYM
%token  ALGORITHM_SYM
%token  ALL
%token  ALTER
%token  ANALYZE_SYM
%token  AND_AND_SYM
%token  AND_SYM
%token  ANY_SYM
%token  AS
%token  ASC
%token  ASCII_SYM
%token  ASENSITIVE_SYM
%token  AT_SYM
%token  ATAN
%token  AUTHORS_SYM
%token  AUTO_INC
%token  AUTOEXTEND_SIZE_SYM
%token  AVG_ROW_LENGTH
%token  AVG_SYM
%token  BACKUP_SYM
%token  BEFORE_SYM
%token  BEGIN_SYM
%token  BENCHMARK_SYM
%token  BERKELEY_DB_SYM
%token  BIGINT
%token  BINARY
%token  BINLOG_SYM
%token  BIN_NUM
%token  BIT_AND
%token  BIT_OR
%token  BIT_SYM
%token  BIT_XOR
%token  BLOB_SYM
%token  BOOLEAN_SYM
%token  BOOL_SYM
%token  BOTH
%token  BTREE_SYM
%token  BY
%token  BYTE_SYM
%token  CACHE_SYM
%token  CALL_SYM
%token  CASCADE
%token  CASCADED
%token  CAST_SYM
%token  CHAIN_SYM
%token  CHANGE
%token  CHANGED
%token  CHARSET
%token  CHAR_SYM
%token  CHECKSUM_SYM
%token  CHECK_SYM
%token  CIPHER_SYM
%token  CLIENT_SYM
%token  CLOSE_SYM
%token  COALESCE
%token  CODE_SYM
%token  COLLATE_SYM
%token  COLLATION_SYM
%token  COLUMNS
%token  COLUMN_SYM
%token  COMMENT_SYM
%token  COMMITTED_SYM
%token  COMMIT_SYM
%token  COMPACT_SYM
%token  COMPLETION_SYM
%token  COMPRESSED_SYM
%token  CONCAT
%token  CONCAT_WS
%token  CONCURRENT
%token  CONDITION_SYM
%token  CONNECTION_SYM
%token  CONSISTENT_SYM
%token  CONSTRAINT
%token  CONTAINS_SYM
%token  CONTINUE_SYM
%token  CONVERT_SYM
%token  CONVERT_TZ_SYM
%token  COUNT_SYM
%token  CREATE
%token  CROSS
%token  CUBE_SYM
%token  CURDATE
%token  CURRENT_USER
%token  CURSOR_SYM
%token  CURTIME
%token  DATABASE
%token  DATABASES
%token  DATAFILE_SYM
%token  DATA_SYM
%token  DATETIME
%token  DATE_ADD_INTERVAL
%token  DATE_SUB_INTERVAL
%token  DATE_SYM
%token  DAY_HOUR_SYM
%token  DAY_MICROSECOND_SYM
%token  DAY_MINUTE_SYM
%token  DAY_SECOND_SYM
%token  DAY_SYM
%token  DEALLOCATE_SYM
%token  DECIMAL_NUM
%token  DECIMAL_SYM
%token  DECLARE_SYM
%token  DECODE_SYM
%token  DEFAULT
%token  DEFINER_SYM
%token  DELAYED_SYM
%token  DELAY_KEY_WRITE_SYM
%token  DELETE_SYM
%token  DESC
%token  DESCRIBE
%token  DES_DECRYPT_SYM
%token  DES_ENCRYPT_SYM
%token  DES_KEY_FILE
%token  DETERMINISTIC_SYM
%token  DIRECTORY_SYM
%token  DISABLE_SYM
%token  DISCARD
%token  DISK_SYM
%token  DISTINCT
%token  DIV_SYM
%token  DOUBLE_SYM
%token  DO_SYM
%token  DROP
%token  DUAL_SYM
%token  DUMPFILE
%token  DUPLICATE_SYM
%token  DYNAMIC_SYM
%token  EACH_SYM
%token  ELSEIF_SYM
%token  ELT_FUNC
%token  ENABLE_SYM
%token  ENCLOSED
%token  ENCODE_SYM
%token  ENCRYPT
%token  END
%token  ENDS_SYM
%token  ENGINES_SYM
%token  ENGINE_SYM
%token  ENUM
%token  EQ
%token  EQUAL_SYM
%token  ERRORS
%token  ESCAPED
%token  ESCAPE_SYM
%token  EVENT_SYM
%token  EVENTS_SYM
%token  EVERY_SYM
%token  EXECUTE_SYM
%token  EXISTS
%token  EXIT_SYM
%token  EXPANSION_SYM
%token  EXPORT_SET
%token  EXTENDED_SYM
%token  EXTENT_SIZE_SYM
%token  EXTRACT_SYM
%token  FALSE_SYM
%token  FAST_SYM
%token  FETCH_SYM
%token  FIELD_FUNC
%token  FILE_SYM
%token  FIRST_SYM
%token  FIXED_SYM
%token  FLOAT_NUM
%token  FLOAT_SYM
%token  FLUSH_SYM
%token  FORCE_SYM
%token  FOREIGN
%token  FORMAT_SYM
%token  FOR_SYM
%token  FOUND_SYM
%token  FRAC_SECOND_SYM
%token  FROM
%token  FROM_UNIXTIME
%token  FULL
%token  FULLTEXT_SYM
%token  FUNCTION_SYM
%token  FUNC_ARG0
%token  FUNC_ARG1
%token  FUNC_ARG2
%token  FUNC_ARG3
%token  GE
%token  GEOMCOLLFROMTEXT
%token  GEOMETRYCOLLECTION
%token  GEOMETRY_SYM
%token  GEOMFROMTEXT
%token  GEOMFROMWKB
%token  GET_FORMAT
%token  GLOBAL_SYM
%token  GOTO_SYM
%token  GRANT
%token  GRANTS
%token  GREATEST_SYM
%token  GROUP
%token  GROUP_CONCAT_SYM
%token  GROUP_UNIQUE_USERS
%token  GT_SYM
%token  HANDLER_SYM
%token  HASH_SYM
%token  HAVING
%token  HELP_SYM
%token  HEX_NUM
%token  HIGH_PRIORITY
%token  HOSTS_SYM
%token  HOUR_MICROSECOND_SYM
%token  HOUR_MINUTE_SYM
%token  HOUR_SECOND_SYM
%token  HOUR_SYM
%token  IDENT
%token  IDENTIFIED_SYM
%token  IDENT_QUOTED
%token  IF
%token  IGNORE_SYM
%token  IMPORT
%token  INDEXES
%token  INDEX_SYM
%token  INFILE
%token  INITIAL_SIZE_SYM
%token  INNER_SYM
%token  INNOBASE_SYM
%token  INOUT_SYM
%token  INSENSITIVE_SYM
%token  INSERT
%token  INSERT_METHOD
%token  INSTALL_SYM
%token  INTERVAL_SYM
%token  INTO
%token  INT_SYM
%token  INVOKER_SYM
%token  IN_SYM
%token  IS
%token  ISOLATION
%token  ISSUER_SYM
%token  ITERATE_SYM
%token  JOIN_SYM
%token  KEYS
%token  KEY_SYM
%token  KILL_SYM
%token  LABEL_SYM
%token  LANGUAGE_SYM
%token  LAST_INSERT_ID
%token  LAST_SYM
%token  LE
%token  LEADING
%token  LEAST_SYM
%token  LEAVES
%token  LEAVE_SYM
%token  LEFT
%token  LESS_SYM
%token  LEVEL_SYM
%token  LEX_HOSTNAME
%token  LIKE
%token  LIMIT
%token  LINEAR_SYM
%token  LINEFROMTEXT
%token  LINES
%token  LINESTRING
%token  LIST_SYM
%token  LOAD
%token  LOCAL_SYM
%token  LOCATE
%token  LOCATOR_SYM
%token  LOCKS_SYM
%token  LOCK_SYM
%token  LOGFILE_SYM
%token  LOGS_SYM
%token  LOG_SYM
%token  LONGBLOB
%token  LONGTEXT
%token  LONG_NUM
%token  LONG_SYM
%token  LOOP_SYM
%token  LOW_PRIORITY
%token  LT
%token  MAKE_SET_SYM
%token  MASTER_CONNECT_RETRY_SYM
%token  MASTER_HOST_SYM
%token  MASTER_LOG_FILE_SYM
%token  MASTER_LOG_POS_SYM
%token  MASTER_PASSWORD_SYM
%token  MASTER_PORT_SYM
%token  MASTER_POS_WAIT
%token  MASTER_SERVER_ID_SYM
%token  MASTER_SSL_CAPATH_SYM
%token  MASTER_SSL_CA_SYM
%token  MASTER_SSL_CERT_SYM
%token  MASTER_SSL_CIPHER_SYM
%token  MASTER_SSL_KEY_SYM
%token  MASTER_SSL_SYM
%token  MASTER_SYM
%token  MASTER_USER_SYM
%token  MATCH
%token  MAX_CONNECTIONS_PER_HOUR
%token  MAX_QUERIES_PER_HOUR
%token  MAX_ROWS
%token  MAX_SIZE_SYM
%token  MAX_SYM
%token  MAX_UPDATES_PER_HOUR
%token  MAX_USER_CONNECTIONS_SYM
%token  MAX_VALUE_SYM
%token  MEDIUMBLOB
%token  MEDIUMINT
%token  MEDIUMTEXT
%token  MEDIUM_SYM
%token  MEMORY_SYM
%token  MERGE_SYM
%token  MICROSECOND_SYM
%token  MIGRATE_SYM
%token  MINUTE_MICROSECOND_SYM
%token  MINUTE_SECOND_SYM
%token  MINUTE_SYM
%token  MIN_ROWS
%token  MIN_SYM
%token  MLINEFROMTEXT
%token  MODE_SYM
%token  MODIFIES_SYM
%token  MODIFY_SYM
%token  MOD_SYM
%token  MONTH_SYM
%token  MPOINTFROMTEXT
%token  MPOLYFROMTEXT
%token  MULTILINESTRING
%token  MULTIPOINT
%token  MULTIPOLYGON
%token  MUTEX_SYM
%token  NAMES_SYM
%token  NAME_SYM
%token  NATIONAL_SYM
%token  NATURAL
%token  NCHAR_STRING
%token  NCHAR_SYM
%token  NDBCLUSTER_SYM
%token  NE
%token  NEW_SYM
%token  NEXT_SYM
%token  NODEGROUP_SYM
%token  NONE_SYM
%token  NOT2_SYM
%token  NOT_SYM
%token  NOW_SYM
%token  NO_SYM
%token  NO_WAIT_SYM
%token  NO_WRITE_TO_BINLOG
%token  NULL_SYM
%token  NUM
%token  NUMERIC_SYM
%token  NVARCHAR_SYM
%token  OFFSET_SYM
%token  OLD_PASSWORD
%token  ON
%token  ONE_SHOT_SYM
%token  ONE_SYM
%token  OPEN_SYM
%token  OPTIMIZE
%token  OPTION
%token  OPTIONALLY
%token  OR2_SYM
%token  ORDER_SYM
%token  OR_OR_SYM
%token  OR_SYM
%token  OUTER
%token  OUTFILE
%token  OUT_SYM
%token  PACK_KEYS_SYM
%token  PARSER_SYM
%token  PARTIAL
%token  PARTITION_SYM
%token  PARTITIONING_SYM
%token  PARTITIONS_SYM
%token  PASSWORD
%token  PARAM_MARKER
%token  PHASE_SYM
%token  PLUGIN_SYM
%token  PLUGINS_SYM
%token  POINTFROMTEXT
%token  POINT_SYM
%token  POLYFROMTEXT
%token  POLYGON
%token  POSITION_SYM
%token  PRECISION
%token  PREPARE_SYM
%token  PRESERVE_SYM
%token  PREV_SYM
%token  PRIMARY_SYM
%token  PRIVILEGES
%token  PROCEDURE
%token  PROCESS
%token  PROCESSLIST_SYM
%token  PURGE
%token  QUARTER_SYM
%token  QUERY_SYM
%token  QUICK
%token  RAND
%token  RANGE_SYM
%token  READS_SYM
%token  READ_ONLY_SYM
%token  READ_SYM
%token  READ_WRITE_SYM
%token  REAL
%token  REBUILD_SYM
%token  RECOVER_SYM
%token  REDO_BUFFER_SIZE_SYM
%token  REDOFILE_SYM
%token  REDUNDANT_SYM
%token  REFERENCES
%token  REGEXP
%token  RELAY_LOG_FILE_SYM
%token  RELAY_LOG_POS_SYM
%token  RELAY_THREAD
%token  RELEASE_SYM
%token  RELOAD
%token  REMOVE_SYM
%token  RENAME
%token  REORGANIZE_SYM
%token  REPAIR
%token  REPEATABLE_SYM
%token  REPEAT_SYM
%token  REPLACE
%token  REPLICATION
%token  REQUIRE_SYM
%token  RESET_SYM
%token  RESOURCES
%token  RESTORE_SYM
%token  RESTRICT
%token  RESUME_SYM
%token  RETURNS_SYM
%token  RETURN_SYM
%token  REVOKE
%token  RIGHT
%token  ROLLBACK_SYM
%token  ROLLUP_SYM
%token  ROUND
%token  ROUTINE_SYM
%token  ROWS_SYM
%token  ROW_COUNT_SYM
%token  ROW_FORMAT_SYM
%token  ROW_SYM
%token  RTREE_SYM
%token  SAVEPOINT_SYM
%token  SCHEDULE_SYM
%token  SECOND_MICROSECOND_SYM
%token  SECOND_SYM
%token  SECURITY_SYM
%token  SELECT_SYM
%token  SENSITIVE_SYM
%token  SEPARATOR_SYM
%token  SERIALIZABLE_SYM
%token  SERIAL_SYM
%token  SESSION_SYM
%token  SET
%token  SET_VAR
%token  SHARE_SYM
%token  SHIFT_LEFT
%token  SHIFT_RIGHT
%token  SHOW
%token  SHUTDOWN
%token  SIGNED_SYM
%token  SIMPLE_SYM
%token  SLAVE
%token  SMALLINT
%token  SNAPSHOT_SYM
%token  SONAME_SYM
%token  SOUNDS_SYM
%token  SPATIAL_SYM
%token  SPECIFIC_SYM
%token  SQLEXCEPTION_SYM
%token  SQLSTATE_SYM
%token  SQLWARNING_SYM
%token  SQL_BIG_RESULT
%token  SQL_BUFFER_RESULT
%token  SQL_CACHE_SYM
%token  SQL_CALC_FOUND_ROWS
%token  SQL_NO_CACHE_SYM
%token  SQL_SMALL_RESULT
%token  SQL_SYM
%token  SQL_THREAD
%token  SSL_SYM
%token  STARTING
%token  START_SYM
%token  STARTS_SYM
%token  STATUS_SYM
%token  STD_SYM
%token  STDDEV_SAMP_SYM
%token  STOP_SYM
%token  STORAGE_SYM
%token  STRAIGHT_JOIN
%token  STRING_SYM
%token  SUBDATE_SYM
%token  SUBJECT_SYM
%token  SUBPARTITION_SYM
%token  SUBPARTITIONS_SYM
%token  SUBSTRING
%token  SUBSTRING_INDEX
%token  SUM_SYM
%token  SUPER_SYM
%token  SUSPEND_SYM
%token  SYSDATE
%token  TABLES
%token  TABLESPACE
%token  TABLE_SYM
%token  TEMPORARY
%token  TEMPTABLE_SYM
%token  TERMINATED
%token  TEXT_STRING
%token  TEXT_SYM
%token  TIMESTAMP
%token  TIMESTAMP_ADD
%token  TIMESTAMP_DIFF
%token  TIME_SYM
%token  TINYBLOB
%token  TINYINT
%token  TINYTEXT
%token  THAN_SYM
%token  TO_SYM
%token  TRAILING
%token  TRANSACTION_SYM
%token  TRIGGER_SYM
%token  TRIGGERS_SYM
%token  TRIM
%token  TRUE_SYM
%token  TRUNCATE_SYM
%token  TYPES_SYM
%token  TYPE_SYM
%token  UDF_RETURNS_SYM
%token  ULONGLONG_NUM
%token  UNCOMMITTED_SYM
%token  UNDEFINED_SYM
%token  UNDO_BUFFER_SIZE_SYM
%token  UNDOFILE_SYM
%token  UNDERSCORE_CHARSET
%token  UNDO_SYM
%token  UNICODE_SYM
%token  UNINSTALL_SYM
%token  UNION_SYM
%token  UNIQUE_SYM
%token  UNIQUE_USERS
%token  UNIX_TIMESTAMP
%token  UNKNOWN_SYM
%token  UNLOCK_SYM
%token  UNSIGNED
%token  UNTIL_SYM
%token  UPDATE_SYM
%token  UPGRADE_SYM
%token  USAGE
%token  USER
%token  USE_FRM
%token  USE_SYM
%token  USING
%token  UTC_DATE_SYM
%token  UTC_TIMESTAMP_SYM
%token  UTC_TIME_SYM
%token  VAR_SAMP_SYM
%token  VALUES
%token  VALUE_SYM
%token  VARBINARY
%token  VARCHAR
%token  VARIABLES
%token  VARIANCE_SYM
%token  VARYING
%token  VIEW_SYM
%token  WAIT_SYM
%token  WARNINGS
%token  WEEK_SYM
%token  WHEN_SYM
%token  WHERE
%token  WHILE_SYM
%token  WITH
%token  WORK_SYM
%token  WRITE_SYM
%token  X509_SYM
%token  XA_SYM
%token  XOR
%token  YEARWEEK
%token  YEAR_MONTH_SYM
%token  YEAR_SYM
%token  ZEROFILL


%left   JOIN_SYM INNER_SYM STRAIGHT_JOIN CROSS LEFT RIGHT
/* A dummy token to force the priority of table_ref production in a join. */
%left   TABLE_REF_PRIORITY
%left   SET_VAR
%left	OR_OR_SYM OR_SYM OR2_SYM XOR
%left	AND_SYM AND_AND_SYM
%left	BETWEEN_SYM CASE_SYM WHEN_SYM THEN_SYM ELSE
%left	EQ EQUAL_SYM GE GT_SYM LE LT NE IS LIKE REGEXP IN_SYM
%left	'|'
%left	'&'
%left	SHIFT_LEFT SHIFT_RIGHT
%left	'-' '+'
%left	'*' '/' '%' DIV_SYM MOD_SYM
%left   '^'
%left	NEG '~'
%right	NOT_SYM NOT2_SYM
%right	BINARY COLLATE_SYM

%type <lex_str>
        IDENT IDENT_QUOTED TEXT_STRING DECIMAL_NUM FLOAT_NUM NUM LONG_NUM HEX_NUM
	LEX_HOSTNAME ULONGLONG_NUM field_ident select_alias ident ident_or_text
        UNDERSCORE_CHARSET IDENT_sys TEXT_STRING_sys TEXT_STRING_literal
	NCHAR_STRING opt_component key_cache_name
        sp_opt_label BIN_NUM label_ident TEXT_STRING_filesystem

%type <lex_str_ptr>
	opt_table_alias opt_fulltext_parser

%type <table>
	table_ident table_ident_nodb references xid

%type <simple_string>
	remember_name remember_end opt_ident opt_db text_or_password
	opt_constraint constraint ident_or_empty

%type <string>
	text_string opt_gconcat_separator

%type <num>
	type int_type real_type order_dir lock_option
	udf_type if_exists opt_local opt_table_options table_options
        table_option opt_if_not_exists opt_no_write_to_binlog
        delete_option opt_temporary all_or_any opt_distinct
        opt_ignore_leaves fulltext_options spatial_type union_option
        start_transaction_opts opt_chain opt_release
        union_opt select_derived_init option_type2
        opt_natural_language_mode opt_query_expansion
        opt_ev_status opt_ev_on_completion ev_on_completion opt_ev_comment
        ev_alter_on_schedule_completion opt_ev_rename_to opt_ev_sql_stmt

%type <ulong_num>
	ulong_num merge_insert_types

%type <ulonglong_number>
	ulonglong_num size_number

%type <p_elem_value>
        part_bit_expr

%type <lock_type>
	replace_lock_option opt_low_priority insert_lock_option load_data_lock

%type <item>
	literal text_literal insert_ident order_ident
	simple_ident select_item2 expr opt_expr opt_else sum_expr in_sum_expr
	bool_term bool_factor bool_test bool_pri 
	predicate bit_expr bit_term bit_factor value_expr term factor
	table_wild simple_expr udf_expr
	expr_or_default set_expr_or_default interval_expr
	param_marker singlerow_subselect singlerow_subselect_init
	exists_subselect exists_subselect_init geometry_function
	signed_literal now_or_signed_literal opt_escape
	sp_opt_default
	simple_ident_nospvar simple_ident_q
        field_or_var limit_option
        part_func_expr

%type <item_num>
	NUM_literal

%type <item_list>
	expr_list udf_expr_list udf_expr_list2 when_list
	ident_list ident_list_arg

%type <var_type>
        option_type opt_var_type opt_var_ident_type

%type <key_type>
	key_type opt_unique_or_fulltext constraint_key_type

%type <key_alg>
	key_alg opt_btree_or_rtree

%type <string_list>
	key_usage_list using_list

%type <key_part>
	key_part

%type <table_list>
	join_table_list  join_table
        table_factor table_ref
        select_derived derived_table_list

%type <date_time_type> date_time_type;
%type <interval> interval

%type <interval_time_st> interval_time_st

%type <db_type> storage_engines

%type <row_type> row_types

%type <tx_isolation> isolation_types

%type <ha_rkey_mode> handler_rkey_mode

%type <cast_type> cast_type

%type <udf_type> udf_func_type

%type <symbol> FUNC_ARG0 FUNC_ARG1 FUNC_ARG2 FUNC_ARG3 keyword keyword_sp

%type <lex_user> user grant_user

%type <charset>
	opt_collate
	charset_name
	charset_name_or_default
	old_or_new_charset_name
	old_or_new_charset_name_or_default
	collation_name
	collation_name_or_default

%type <variable> internal_variable_name

%type <select_lex> in_subselect in_subselect_init
	get_select_lex

%type <boolfunc2creator> comp_op

%type <NONE>
	query verb_clause create change select do drop insert replace insert2
	insert_values update delete truncate rename
	show describe load alter optimize keycache preload flush
	reset purge begin commit rollback savepoint release
	slave master_def master_defs master_file_def slave_until_opts
	repair restore backup analyze check start checksum
	field_list field_list_item field_spec kill column_def key_def
	keycache_list assign_to_keycache preload_list preload_keys
	select_item_list select_item values_list no_braces
	opt_limit_clause delete_limit_clause fields opt_values values
	procedure_list procedure_list2 procedure_item
	when_list2 expr_list2 udf_expr_list3 handler
	opt_precision opt_ignore opt_column opt_restrict
	grant revoke set lock unlock string_list field_options field_option
	field_opt_list opt_binary table_lock_list table_lock
	ref_list opt_on_delete opt_on_delete_list opt_on_delete_item use
	opt_delete_options opt_delete_option varchar nchar nvarchar
	opt_outer table_list table_name opt_option opt_place
	opt_attribute opt_attribute_list attribute column_list column_list_id
	opt_column_list grant_privileges grant_ident grant_list grant_option
	object_privilege object_privilege_list user_list rename_list
	clear_privileges flush_options flush_option
	equal optional_braces opt_key_definition key_usage_list2
	opt_mi_check_type opt_to mi_check_types normal_join
	db_to_db table_to_table_list table_to_table opt_table_list opt_as
	handler_rkey_function handler_read_or_scan
	single_multi table_wild_list table_wild_one opt_wild
	union_clause union_list
	precision subselect_start opt_and charset
	subselect_end select_var_list select_var_list_init help opt_len
	opt_extended_describe
        prepare prepare_src execute deallocate
	statement sp_suid
	sp_c_chistics sp_a_chistics sp_chistic sp_c_chistic xa
        load_data opt_field_or_var_spec fields_or_vars opt_load_data_set_spec
        definer view_replace_or_algorithm view_replace view_algorithm_opt
        view_algorithm view_or_trigger_or_sp view_or_trigger_or_sp_tail
        view_suid view_tail view_list_opt view_list view_select
        view_check_option trigger_tail sp_tail
        install uninstall partition_entry binlog_base64_event
END_OF_INPUT

%type <NONE> call sp_proc_stmts sp_proc_stmts1 sp_proc_stmt
%type <NONE> sp_proc_stmt_statement sp_proc_stmt_return
%type <NONE> sp_proc_stmt_if sp_proc_stmt_case_simple sp_proc_stmt_case
%type <NONE> sp_labeled_control sp_proc_stmt_unlabeled sp_proc_stmt_leave
%type <NONE> sp_proc_stmt_iterate sp_proc_stmt_label sp_proc_stmt_goto
%type <NONE> sp_proc_stmt_open sp_proc_stmt_fetch sp_proc_stmt_close

%type <num>  sp_decl_idents sp_opt_inout sp_handler_type sp_hcond_list
%type <spcondtype> sp_cond sp_hcond
%type <spblock> sp_decls sp_decl
%type <lex> sp_cursor_stmt
%type <spname> sp_name

%type <NONE>
	'-' '+' '*' '/' '%' '(' ')'
	',' '!' '{' '}' '&' '|' AND_SYM OR_SYM OR_OR_SYM BETWEEN_SYM CASE_SYM
	THEN_SYM WHEN_SYM DIV_SYM MOD_SYM OR2_SYM AND_AND_SYM
%%


query:
	END_OF_INPUT
	{
	   THD *thd= YYTHD;
	   if (!thd->bootstrap &&
	      (!(thd->lex->select_lex.options & OPTION_FOUND_COMMENT)))
	   {
	     my_message(ER_EMPTY_QUERY, ER(ER_EMPTY_QUERY), MYF(0));
	     YYABORT;
	   }
	   else
	   {
	     thd->lex->sql_command= SQLCOM_EMPTY_QUERY;
	   }
	}
	| verb_clause END_OF_INPUT {};

verb_clause:
	  statement
	| begin
	;

/* Verb clauses, except begin */
statement:
	  alter
	| analyze
	| backup
	| binlog_base64_event
	| call
	| change
	| check
	| checksum
	| commit
	| create
        | deallocate
	| delete
	| describe
	| do
	| drop
        | execute
	| flush
	| grant
	| handler
	| help
	| insert
        | install
	| kill
	| load
	| lock
	| optimize
        | keycache
        | partition_entry
	| preload
        | prepare
	| purge
	| release
	| rename
	| repair
	| replace
	| reset
	| restore
	| revoke
	| rollback
	| savepoint
	| select
	| set
	| show
	| slave
	| start
	| truncate
        | uninstall
	| unlock
	| update
	| use
	| xa
        ;

deallocate:
        deallocate_or_drop PREPARE_SYM ident
        {
          THD *thd=YYTHD;
          LEX *lex= thd->lex;
          if (lex->stmt_prepare_mode)
          {
            yyerror(ER(ER_SYNTAX_ERROR));
            YYABORT;
          }
          lex->sql_command= SQLCOM_DEALLOCATE_PREPARE;
          lex->prepared_stmt_name= $3;
        };

deallocate_or_drop:
	DEALLOCATE_SYM |
	DROP
	;


prepare:
        PREPARE_SYM ident FROM prepare_src
        {
          THD *thd=YYTHD;
          LEX *lex= thd->lex;
          if (lex->stmt_prepare_mode)
          {
            yyerror(ER(ER_SYNTAX_ERROR));
            YYABORT;
          }
          lex->sql_command= SQLCOM_PREPARE;
          lex->prepared_stmt_name= $2;
        };

prepare_src:
        TEXT_STRING_sys
        {
          THD *thd=YYTHD;
          LEX *lex= thd->lex;
          lex->prepared_stmt_code= $1;
          lex->prepared_stmt_code_is_varref= FALSE;
        }
        | '@' ident_or_text
        {
          THD *thd=YYTHD;
          LEX *lex= thd->lex;
          lex->prepared_stmt_code= $2;
          lex->prepared_stmt_code_is_varref= TRUE;
        };

execute:
        EXECUTE_SYM ident
        {
          THD *thd=YYTHD;
          LEX *lex= thd->lex;
          if (lex->stmt_prepare_mode)
          {
            yyerror(ER(ER_SYNTAX_ERROR));
            YYABORT;
          }
          lex->sql_command= SQLCOM_EXECUTE;
          lex->prepared_stmt_name= $2;
        }
        execute_using
        {}
        ;

execute_using:
        /* nothing */
        | USING execute_var_list
        ;

execute_var_list:
        execute_var_list ',' execute_var_ident
        | execute_var_ident
        ;

execute_var_ident: '@' ident_or_text
        {
          LEX *lex=Lex;
          LEX_STRING *lexstr= (LEX_STRING*)sql_memdup(&$2, sizeof(LEX_STRING));
          if (!lexstr || lex->prepared_stmt_params.push_back(lexstr))
              YYABORT;
        }
        ;

/* help */

help:
       HELP_SYM
       {
         if (Lex->sphead)
         {
           my_error(ER_SP_BADSTATEMENT, MYF(0), "HELP");
           YYABORT;
         }
       }
       ident_or_text
       {
	  LEX *lex= Lex;
	  lex->sql_command= SQLCOM_HELP;
	  lex->help_arg= $3.str;
       };

/* change master */

change:
       CHANGE MASTER_SYM TO_SYM
        {
	  LEX *lex = Lex;
	  lex->sql_command = SQLCOM_CHANGE_MASTER;
	  bzero((char*) &lex->mi, sizeof(lex->mi));
        }
       master_defs
	{}
       ;

master_defs:
       master_def
       | master_defs ',' master_def;

master_def:
       MASTER_HOST_SYM EQ TEXT_STRING_sys
       {
	 Lex->mi.host = $3.str;
       }
       |
       MASTER_USER_SYM EQ TEXT_STRING_sys
       {
	 Lex->mi.user = $3.str;
       }
       |
       MASTER_PASSWORD_SYM EQ TEXT_STRING_sys
       {
	 Lex->mi.password = $3.str;
       }
       |
       MASTER_PORT_SYM EQ ulong_num
       {
	 Lex->mi.port = $3;
       }
       |
       MASTER_CONNECT_RETRY_SYM EQ ulong_num
       {
	 Lex->mi.connect_retry = $3;
       }
       | MASTER_SSL_SYM EQ ulong_num
         {
           Lex->mi.ssl= $3 ? 
               LEX_MASTER_INFO::SSL_ENABLE : LEX_MASTER_INFO::SSL_DISABLE;
         }
       | MASTER_SSL_CA_SYM EQ TEXT_STRING_sys
         {
           Lex->mi.ssl_ca= $3.str;
         }
       | MASTER_SSL_CAPATH_SYM EQ TEXT_STRING_sys
         {
           Lex->mi.ssl_capath= $3.str;
         }
       | MASTER_SSL_CERT_SYM EQ TEXT_STRING_sys
         {
           Lex->mi.ssl_cert= $3.str;
         }
       | MASTER_SSL_CIPHER_SYM EQ TEXT_STRING_sys
         {
           Lex->mi.ssl_cipher= $3.str;
         }
       | MASTER_SSL_KEY_SYM EQ TEXT_STRING_sys
         {
           Lex->mi.ssl_key= $3.str;
	 }
       |
         master_file_def
       ;

master_file_def:
       MASTER_LOG_FILE_SYM EQ TEXT_STRING_sys
       {
	 Lex->mi.log_file_name = $3.str;
       }
       | MASTER_LOG_POS_SYM EQ ulonglong_num
         {
           Lex->mi.pos = $3;
           /* 
              If the user specified a value < BIN_LOG_HEADER_SIZE, adjust it
              instead of causing subsequent errors. 
              We need to do it in this file, because only there we know that 
              MASTER_LOG_POS has been explicitely specified. On the contrary
              in change_master() (sql_repl.cc) we cannot distinguish between 0
              (MASTER_LOG_POS explicitely specified as 0) and 0 (unspecified),
              whereas we want to distinguish (specified 0 means "read the binlog
              from 0" (4 in fact), unspecified means "don't change the position
              (keep the preceding value)").
           */
           Lex->mi.pos = max(BIN_LOG_HEADER_SIZE, Lex->mi.pos);
         }
       | RELAY_LOG_FILE_SYM EQ TEXT_STRING_sys
         {
           Lex->mi.relay_log_name = $3.str;
         }
       | RELAY_LOG_POS_SYM EQ ulong_num
         {
           Lex->mi.relay_log_pos = $3;
           /* Adjust if < BIN_LOG_HEADER_SIZE (same comment as Lex->mi.pos) */
           Lex->mi.relay_log_pos = max(BIN_LOG_HEADER_SIZE, Lex->mi.relay_log_pos);
         }
       ;

/* create a table */

create:
	CREATE opt_table_options TABLE_SYM opt_if_not_exists table_ident
	{
	  THD *thd= YYTHD;
	  LEX *lex=Lex;
	  lex->sql_command= SQLCOM_CREATE_TABLE;
	  if (!lex->select_lex.add_table_to_list(thd, $5, NULL,
						 TL_OPTION_UPDATING,
						 (using_update_log ?
						  TL_READ_NO_INSERT:
						  TL_READ)))
	    YYABORT;
	  lex->create_list.empty();
	  lex->key_list.empty();
	  lex->col_list.empty();
	  lex->change=NullS;
	  bzero((char*) &lex->create_info,sizeof(lex->create_info));
	  lex->create_info.options=$2 | $4;
	  lex->create_info.db_type= lex->thd->variables.table_type;
	  lex->create_info.default_table_charset= NULL;
	  lex->name= 0;
         lex->like_name= 0;
	}
	create2
	  { Lex->current_select= &Lex->select_lex; }
	| CREATE opt_unique_or_fulltext INDEX_SYM ident key_alg ON table_ident
	  {
	    LEX *lex=Lex;
	    lex->sql_command= SQLCOM_CREATE_INDEX;
	    if (!lex->current_select->add_table_to_list(lex->thd, $7, NULL,
							TL_OPTION_UPDATING))
	      YYABORT;
	    lex->create_list.empty();
	    lex->key_list.empty();
	    lex->col_list.empty();
	    lex->change=NullS;
	  }
	   '(' key_list ')' opt_fulltext_parser
	  {
	    LEX *lex=Lex;
	    if ($2 != Key::FULLTEXT && $12)
	    {
	      yyerror(ER(ER_SYNTAX_ERROR));
	      YYABORT;
	    }
	    lex->key_list.push_back(new Key($2,$4.str,$5,0,lex->col_list,$12));
	    lex->col_list.empty();
	  }
	| CREATE DATABASE opt_if_not_exists ident
	  {
             Lex->create_info.default_table_charset= NULL;
             Lex->create_info.used_fields= 0;
          }
	  opt_create_database_options
	  {
	    LEX *lex=Lex;
	    lex->sql_command=SQLCOM_CREATE_DB;
	    lex->name=$4.str;
            lex->create_info.options=$3;
	  }
	| CREATE EVENT_SYM opt_if_not_exists sp_name
          /*
             BE CAREFUL when you add a new rule to update the block where
             YYTHD->client_capabilities is set back to original value
          */
          {
            LEX *lex=Lex;

            if (lex->et)
            {
              /*
                Recursive events are not possible because recursive SPs
                are not also possible. lex->sp_head is not stacked.
              */
              // ToDo Andrey : Change the error message
              my_error(ER_SP_NO_RECURSIVE_CREATE, MYF(0), "EVENT");
              YYABORT;
            }

            lex->create_info.options= $3;

            if (!(lex->et= new(YYTHD->mem_root) Event_timed())) // implicitly calls Event_timed::init()
              YYABORT;

            /*
              We have to turn of CLIENT_MULTI_QUERIES while parsing a
              stored procedure, otherwise yylex will chop it into pieces
              at each ';'.
            */
            $<ulong_num>$= YYTHD->client_capabilities & CLIENT_MULTI_QUERIES;
            YYTHD->client_capabilities &= (~CLIENT_MULTI_QUERIES);

            if (!lex->et_compile_phase)
            {
              lex->et->init_name(YYTHD, $4);
              lex->et->init_definer(YYTHD);
            }
          }
          ON SCHEDULE_SYM ev_schedule_time
          opt_ev_on_completion
          opt_ev_status
          opt_ev_comment
          DO_SYM ev_sql_stmt
          {
            /*
              Restore flag if it was cleared above
              $1 - CREATE
              $2 - EVENT_SYM
              $3 - opt_if_not_exists
              $4 - sp_name
              $5 - the block above
            */
            YYTHD->client_capabilities |= $<ulong_num>5;

            /*
              sql_command is set here because some rules in ev_sql_stmt
              can overwrite it
            */
            Lex->sql_command= SQLCOM_CREATE_EVENT;
          }
	| CREATE
	  {
            Lex->create_view_mode= VIEW_CREATE_NEW;
            Lex->create_view_algorithm= VIEW_ALGORITHM_UNDEFINED;
            Lex->create_view_suid= TRUE;
	  }
	  view_or_trigger_or_sp
	  {}
	| CREATE USER clear_privileges grant_list
	  {
	    Lex->sql_command = SQLCOM_CREATE_USER;
          }
	| CREATE LOGFILE_SYM GROUP logfile_group_info 
          {
            LEX *lex= Lex;
            lex->alter_tablespace_info->ts_cmd_type= CREATE_LOGFILE_GROUP;
          }
        | CREATE TABLESPACE tablespace_info
          {
            LEX *lex= Lex;
            lex->alter_tablespace_info->ts_cmd_type= CREATE_TABLESPACE;
          }
	;


ev_schedule_time: EVERY_SYM expr interval
	  {
            LEX *lex=Lex;
            if (!lex->et_compile_phase)
            {
              switch (lex->et->init_interval(YYTHD , $2, $3)) {
              case EVEX_PARSE_ERROR:
                yyerror(ER(ER_SYNTAX_ERROR));
                YYABORT;
                break;
              case EVEX_BAD_PARAMS:
                my_error(ER_EVENT_INTERVAL_NOT_POSITIVE_OR_TOO_BIG, MYF(0));
              case EVEX_MICROSECOND_UNSUP:
                my_error(ER_NOT_SUPPORTED_YET, MYF(0), "MICROSECOND");
                YYABORT;
                break;
              }
            }
          }
          ev_starts
          ev_ends
        | AT_SYM expr
          {
            LEX *lex=Lex;
            if (!lex->et_compile_phase)
            {
              switch (lex->et->init_execute_at(YYTHD, $2)) {
              case EVEX_PARSE_ERROR:
                yyerror(ER(ER_SYNTAX_ERROR));
                YYABORT;  
                break;
              case ER_WRONG_VALUE:
                {
                  char buff[120];
                  String str(buff,(uint32) sizeof(buff), system_charset_info);
                  String *str2= $2->val_str(&str);
                  my_error(ER_WRONG_VALUE, MYF(0), "AT",
                           str2? str2->c_ptr():"NULL");
                  YYABORT;
                  break;
                }
              case EVEX_BAD_PARAMS:
                my_error(ER_EVENT_EXEC_TIME_IN_THE_PAST, MYF(0));
                YYABORT;
                break;
              }
            }
          }
      ;

opt_ev_status: /* empty */ { $$= 0; }
        | ENABLE_SYM
          {
            LEX *lex=Lex;
            if (!lex->et_compile_phase)
              lex->et->status= MYSQL_EVENT_ENABLED;
            $$= 1;
          }
        | DISABLE_SYM
          {
            LEX *lex=Lex;

            if (!lex->et_compile_phase)
              lex->et->status= MYSQL_EVENT_DISABLED;
            $$= 1;
          }
      ;

ev_starts: /* empty */
          {
            Lex->et->init_starts(YYTHD, new Item_func_now_local());
          }
        | STARTS_SYM expr
          {
            LEX *lex= Lex;
            if (!lex->et_compile_phase)
            {

              switch (lex->et->init_starts(YYTHD, $2)) {
              case EVEX_PARSE_ERROR:
                yyerror(ER(ER_SYNTAX_ERROR));
                YYABORT;
                break;
              case EVEX_BAD_PARAMS:
                {
                  char buff[20];
                  String str(buff,(uint32) sizeof(buff), system_charset_info);
                  String *str2= $2->val_str(&str);
                  my_error(ER_WRONG_VALUE, MYF(0), "STARTS", str2? str2->c_ptr():
                                                                   NULL);
                  YYABORT;
                  break;
                }
              }
            }
          }
      ;

ev_ends: /* empty */
        | ENDS_SYM expr
          {
            LEX *lex= Lex;
            if (!lex->et_compile_phase)
            {
              switch (lex->et->init_ends(YYTHD, $2)) {
              case EVEX_PARSE_ERROR:
                yyerror(ER(ER_SYNTAX_ERROR));
                YYABORT;
                break;
              case EVEX_BAD_PARAMS:
                my_error(ER_EVENT_ENDS_BEFORE_STARTS, MYF(0));
                YYABORT;
                break;
              }
            }
          }
      ;

opt_ev_on_completion: /* empty */ { $$= 0; }
        | ev_on_completion
      ;

ev_on_completion:
          ON COMPLETION_SYM PRESERVE_SYM
          {
            LEX *lex=Lex;
            if (!lex->et_compile_phase)
              lex->et->on_completion= MYSQL_EVENT_ON_COMPLETION_PRESERVE;
            $$= 1;
          }
        | ON COMPLETION_SYM NOT_SYM PRESERVE_SYM
          {
            LEX *lex=Lex;
            if (!lex->et_compile_phase)
              lex->et->on_completion= MYSQL_EVENT_ON_COMPLETION_DROP;
            $$= 1;
          }
      ;

opt_ev_comment: /* empty */ { $$= 0; }
        | COMMENT_SYM TEXT_STRING_sys
          {
            LEX *lex= Lex;
            if (!lex->et_compile_phase)
            {
              lex->comment= $2;
              lex->et->init_comment(YYTHD, &$2);
            }
            $$= 1;
          }
      ;

ev_sql_stmt:
          {
            LEX *lex= Lex;
            sp_head *sp;

            $<sphead>$= lex->sphead;

            if (!lex->sphead)
            {
              if (!(sp= new sp_head()))
                YYABORT;

              sp->reset_thd_mem_root(YYTHD);
              sp->init(lex);

              sp->m_type= TYPE_ENUM_PROCEDURE;

              lex->sphead= sp;

              bzero((char *)&lex->sp_chistics, sizeof(st_sp_chistics));
              lex->sphead->m_chistics= &lex->sp_chistics;

              lex->sphead->m_body_begin= lex->ptr;
            }

            if (!lex->et_compile_phase)
              lex->et->body_begin= lex->ptr;
          }
          ev_sql_stmt_inner
          {
            LEX *lex=Lex;

            if (!$<sphead>1)
            {
              sp_head *sp= lex->sphead;
              // return back to the original memory root ASAP
              sp->init_strings(YYTHD, lex, NULL);
              sp->restore_thd_mem_root(YYTHD);

              lex->sp_chistics.suid= SP_IS_SUID;//always the definer!

              lex->et->sphead= lex->sphead;
              lex->sphead= NULL;
            }
            if (!lex->et_compile_phase)
            {
              lex->et->init_body(YYTHD);
            }
          }
      ;

ev_sql_stmt_inner:
          sp_proc_stmt_statement
        | sp_proc_stmt_return
        | sp_proc_stmt_if
        | sp_proc_stmt_case_simple
        | sp_proc_stmt_case
        | sp_labeled_control
        | sp_proc_stmt_unlabeled
        | sp_proc_stmt_leave
        | sp_proc_stmt_iterate
        | sp_proc_stmt_label
        | sp_proc_stmt_goto
        | sp_proc_stmt_open
        | sp_proc_stmt_fetch
        | sp_proc_stmt_close
      ;


clear_privileges:
        /* Nothing */
        {
          LEX *lex=Lex;
          lex->users_list.empty();
          lex->columns.empty();
          lex->grant= lex->grant_tot_col= 0;
	  lex->all_privileges= 0;
          lex->select_lex.db= 0;
          lex->ssl_type= SSL_TYPE_NOT_SPECIFIED;
          lex->ssl_cipher= lex->x509_subject= lex->x509_issuer= 0;
          bzero((char *)&(lex->mqh),sizeof(lex->mqh));
        }
        ;

sp_name:
	  ident '.' ident
	  {
            if (!$1.str || check_db_name($1.str))
            {
	      my_error(ER_WRONG_DB_NAME, MYF(0), $1.str);
	      YYABORT;
	    }
	    if (check_routine_name($3))
            {
	      my_error(ER_SP_WRONG_NAME, MYF(0), $3.str);
	      YYABORT;
	    }
	    $$= new sp_name($1, $3);
	    $$->init_qname(YYTHD);
	  }
	| ident
	  {
	    if (check_routine_name($1))
            {
	      my_error(ER_SP_WRONG_NAME, MYF(0), $1.str);
	      YYABORT;
	    }
	    $$= sp_name_current_db_new(YYTHD, $1);
	  }
	;

create_function_tail:
	  RETURNS_SYM udf_type SONAME_SYM TEXT_STRING_sys
	  {
	    LEX *lex=Lex;
	    lex->sql_command = SQLCOM_CREATE_FUNCTION;
	    lex->udf.name = lex->spname->m_name;
	    lex->udf.returns=(Item_result) $2;
	    lex->udf.dl=$4.str;
	  }
	| '('
	  {
	    LEX *lex= Lex;
	    sp_head *sp;

            /* 
              First check if AGGREGATE was used, in that case it's a
              syntax error.
            */
            if (lex->udf.type == UDFTYPE_AGGREGATE)
            {
              my_error(ER_SP_NO_AGGREGATE, MYF(0));
              YYABORT;
            }

	    if (lex->sphead)
	    {
	      my_error(ER_SP_NO_RECURSIVE_CREATE, MYF(0), "FUNCTION");
	      YYABORT;
	    }
	    /* Order is important here: new - reset - init */
	    sp= new sp_head();
	    sp->reset_thd_mem_root(YYTHD);
	    sp->init(lex);

	    sp->m_type= TYPE_ENUM_FUNCTION;
	    lex->sphead= sp;
	    /*
	     * We have to turn of CLIENT_MULTI_QUERIES while parsing a
	     * stored procedure, otherwise yylex will chop it into pieces
	     * at each ';'.
	     */
            $<ulong_num>$= YYTHD->client_capabilities & CLIENT_MULTI_QUERIES;
	    YYTHD->client_capabilities &= ~CLIENT_MULTI_QUERIES;
	    lex->sphead->m_param_begin= lex->tok_start+1;
	  }
          sp_fdparam_list ')'
	  {
	    LEX *lex= Lex;

	    lex->sphead->m_param_end= lex->tok_start;
	  }
	  RETURNS_SYM
	  {
	    LEX *lex= Lex;
	    lex->charset= NULL;
	    lex->length= lex->dec= NULL;
	    lex->interval_list.empty();
	    lex->type= 0;
	  }
	  type
	  {
	    LEX *lex= Lex;
	    sp_head *sp= lex->sphead;

            if (sp->fill_field_definition(YYTHD, lex,
                                          (enum enum_field_types) $8,
                                          &sp->m_return_field_def))
              YYABORT;

	    bzero((char *)&lex->sp_chistics, sizeof(st_sp_chistics));
	  }
	  sp_c_chistics
	  {
	    LEX *lex= Lex;

	    lex->sphead->m_chistics= &lex->sp_chistics;
	    lex->sphead->m_body_begin= lex->tok_start;
	  }
	  sp_proc_stmt
	  {
	    LEX *lex= Lex;
	    sp_head *sp= lex->sphead;

            if (sp->is_not_allowed_in_function("function"))
              YYABORT;

	    if (sp->check_backpatch(YYTHD))
	      YYABORT;
	    lex->sql_command= SQLCOM_CREATE_SPFUNCTION;
	    sp->init_strings(YYTHD, lex, lex->spname);
            if (!(sp->m_flags & sp_head::HAS_RETURN))
            {
              my_error(ER_SP_NORETURN, MYF(0), sp->m_qname.str);
              YYABORT;
            }
	    /* Restore flag if it was cleared above */
	    YYTHD->client_capabilities |= $<ulong_num>2;
	    sp->restore_thd_mem_root(YYTHD);
	  }
	;

sp_a_chistics:
	  /* Empty */ {}
	| sp_a_chistics sp_chistic {}
	;

sp_c_chistics:
	  /* Empty */ {}
	| sp_c_chistics sp_c_chistic {}
	;

/* Characteristics for both create and alter */
sp_chistic:
	  COMMENT_SYM TEXT_STRING_sys
	  { Lex->sp_chistics.comment= $2; }
	| LANGUAGE_SYM SQL_SYM
	  { /* Just parse it, we only have one language for now. */ }
	| NO_SYM SQL_SYM
	  { Lex->sp_chistics.daccess= SP_NO_SQL; }
	| CONTAINS_SYM SQL_SYM
	  { Lex->sp_chistics.daccess= SP_CONTAINS_SQL; }
	| READS_SYM SQL_SYM DATA_SYM
	  { Lex->sp_chistics.daccess= SP_READS_SQL_DATA; }
	| MODIFIES_SYM SQL_SYM DATA_SYM
	  { Lex->sp_chistics.daccess= SP_MODIFIES_SQL_DATA; }
	| sp_suid
	  { }
	;

/* Create characteristics */
sp_c_chistic:
	  sp_chistic            { }
	| DETERMINISTIC_SYM     { Lex->sp_chistics.detistic= TRUE; }
	| not DETERMINISTIC_SYM { Lex->sp_chistics.detistic= FALSE; }
	;

sp_suid:
	  SQL_SYM SECURITY_SYM DEFINER_SYM
	  {
	    Lex->sp_chistics.suid= SP_IS_SUID;
	  }
	| SQL_SYM SECURITY_SYM INVOKER_SYM
	  {
	    Lex->sp_chistics.suid= SP_IS_NOT_SUID;
	  }
	;

call:
	  CALL_SYM sp_name
	  {
	    LEX *lex = Lex;

	    lex->sql_command= SQLCOM_CALL;
	    lex->spname= $2;
	    lex->value_list.empty();
	    sp_add_used_routine(lex, YYTHD, $2, TYPE_ENUM_PROCEDURE);
	  }
          '(' sp_cparam_list ')' {}
	;

/* CALL parameters */
sp_cparam_list:
	  /* Empty */
	| sp_cparams
	;

sp_cparams:
	  sp_cparams ',' expr
	  {
	    Lex->value_list.push_back($3);
	  }
	| expr
	  {
	    Lex->value_list.push_back($1);
	  }
	;

/* Stored FUNCTION parameter declaration list */
sp_fdparam_list:
	  /* Empty */
	| sp_fdparams
	;

sp_fdparams:
	  sp_fdparams ',' sp_fdparam
	| sp_fdparam
	;

sp_init_param:
	  /* Empty */
	  {
	    LEX *lex= Lex;

	    lex->length= 0;
	    lex->dec= 0;
	    lex->type= 0;
	  
	    lex->default_value= 0;
	    lex->on_update_value= 0;
	  
	    lex->comment= null_lex_str;
	    lex->charset= NULL;
	  
	    lex->interval_list.empty();
	    lex->uint_geom_type= 0;
	  }
	;

sp_fdparam:
	  ident sp_init_param type
	  {
	    LEX *lex= Lex;
	    sp_pcontext *spc= lex->spcont;

	    if (spc->find_pvar(&$1, TRUE))
	    {
	      my_error(ER_SP_DUP_PARAM, MYF(0), $1.str);
	      YYABORT;
	    }
	    sp_pvar_t *pvar= spc->push_pvar(&$1, (enum enum_field_types)$3,
                                            sp_param_in);

            if (lex->sphead->fill_field_definition(YYTHD, lex,
                                                   (enum enum_field_types) $3,
                                                   &pvar->field_def))
            {
              YYABORT;
            }
            pvar->field_def.field_name= pvar->name.str;
            pvar->field_def.pack_flag |= FIELDFLAG_MAYBE_NULL;
	  }
	;

/* Stored PROCEDURE parameter declaration list */
sp_pdparam_list:
	  /* Empty */
	| sp_pdparams
	;

sp_pdparams:
	  sp_pdparams ',' sp_pdparam
	| sp_pdparam
	;

sp_pdparam:
	  sp_opt_inout sp_init_param ident type
	  {
	    LEX *lex= Lex;
	    sp_pcontext *spc= lex->spcont;

	    if (spc->find_pvar(&$3, TRUE))
	    {
	      my_error(ER_SP_DUP_PARAM, MYF(0), $3.str);
	      YYABORT;
	    }
	    sp_pvar_t *pvar= spc->push_pvar(&$3, (enum enum_field_types)$4,
			                    (sp_param_mode_t)$1);

            if (lex->sphead->fill_field_definition(YYTHD, lex,
                                                   (enum enum_field_types) $4,
                                                   &pvar->field_def))
            {
              YYABORT;
            }
            pvar->field_def.field_name= pvar->name.str;
            pvar->field_def.pack_flag |= FIELDFLAG_MAYBE_NULL;
	  }
	;

sp_opt_inout:
	  /* Empty */ { $$= sp_param_in; }
	| IN_SYM      { $$= sp_param_in; }
	| OUT_SYM     { $$= sp_param_out; }
	| INOUT_SYM   { $$= sp_param_inout; }
	;

sp_proc_stmts:
	  /* Empty */ {}
	| sp_proc_stmts  sp_proc_stmt ';'
	;

sp_proc_stmts1:
	  sp_proc_stmt ';' {}
	| sp_proc_stmts1  sp_proc_stmt ';'
	;

sp_decls:
	  /* Empty */
	  {
	    $$.vars= $$.conds= $$.hndlrs= $$.curs= 0;
	  }
	| sp_decls sp_decl ';'
	  {
	    /* We check for declarations out of (standard) order this way
	       because letting the grammar rules reflect it caused tricky
	       shift/reduce conflicts with the wrong result. (And we get
	       better error handling this way.) */
	    if (($2.vars || $2.conds) && ($1.curs || $1.hndlrs))
	    { /* Variable or condition following cursor or handler */
	      my_message(ER_SP_VARCOND_AFTER_CURSHNDLR,
                         ER(ER_SP_VARCOND_AFTER_CURSHNDLR), MYF(0));
	      YYABORT;
	    }
	    if ($2.curs && $1.hndlrs)
	    { /* Cursor following handler */
	      my_message(ER_SP_CURSOR_AFTER_HANDLER,
                         ER(ER_SP_CURSOR_AFTER_HANDLER), MYF(0));
	      YYABORT;
	    }
	    $$.vars= $1.vars + $2.vars;
	    $$.conds= $1.conds + $2.conds;
	    $$.hndlrs= $1.hndlrs + $2.hndlrs;
	    $$.curs= $1.curs + $2.curs;
	  }
	;

sp_decl:
          DECLARE_SYM sp_decl_idents
          {
            LEX *lex= Lex;

            lex->sphead->reset_lex(YYTHD);
            lex->spcont->declare_var_boundary($2);
          }
          type
          sp_opt_default
          {
            LEX *lex= Lex;
            sp_pcontext *pctx= lex->spcont;
            uint num_vars= pctx->context_pvars();
            enum enum_field_types var_type= (enum enum_field_types) $4;
            Item *dflt_value_item= $5;
            create_field *create_field_op;
            
            if (!dflt_value_item)
            {
              dflt_value_item= new Item_null();
              /* QQ Set to the var_type with null_value? */
            }
            
            for (uint i = num_vars-$2 ; i < num_vars ; i++)
            {
              uint var_idx= pctx->pvar_context2index(i);
              sp_pvar_t *pvar= pctx->find_pvar(var_idx);
            
              if (!pvar)
                YYABORT;
            
              pvar->type= var_type;
              pvar->dflt= dflt_value_item;
            
              if (lex->sphead->fill_field_definition(YYTHD, lex, var_type,
                                                     &pvar->field_def))
              {
                YYABORT;
              }
            
              pvar->field_def.field_name= pvar->name.str;
              pvar->field_def.pack_flag |= FIELDFLAG_MAYBE_NULL;
            
              /* The last instruction is responsible for freeing LEX. */

              lex->sphead->add_instr(
                new sp_instr_set(lex->sphead->instructions(), pctx, var_idx,
                                 dflt_value_item, var_type, lex,
                                 (i == num_vars - 1)));
            }

            pctx->declare_var_boundary(0);
            lex->sphead->restore_lex(YYTHD);

            $$.vars= $2;
            $$.conds= $$.hndlrs= $$.curs= 0;
          }
	| DECLARE_SYM ident CONDITION_SYM FOR_SYM sp_cond
	  {
	    LEX *lex= Lex;
	    sp_pcontext *spc= lex->spcont;

	    if (spc->find_cond(&$2, TRUE))
	    {
	      my_error(ER_SP_DUP_COND, MYF(0), $2.str);
	      YYABORT;
	    }
	    YYTHD->lex->spcont->push_cond(&$2, $5);
	    $$.vars= $$.hndlrs= $$.curs= 0;
	    $$.conds= 1;
	  }
	| DECLARE_SYM sp_handler_type HANDLER_SYM FOR_SYM
	  {
	    LEX *lex= Lex;
	    sp_head *sp= lex->sphead;
	    sp_pcontext *ctx= lex->spcont;
	    sp_instr_hpush_jump *i=
              new sp_instr_hpush_jump(sp->instructions(), ctx, $2,
	                              ctx->current_pvars());

	    sp->add_instr(i);
	    sp->push_backpatch(i, ctx->push_label((char *)"", 0));
	    sp->m_flags|= sp_head::IN_HANDLER;
	  }
	  sp_hcond_list sp_proc_stmt
	  {
	    LEX *lex= Lex;
	    sp_head *sp= lex->sphead;
	    sp_pcontext *ctx= lex->spcont;
	    sp_label_t *hlab= lex->spcont->pop_label(); /* After this hdlr */
	    sp_instr_hreturn *i;

	    if ($2 == SP_HANDLER_CONTINUE)
	    {
	      i= new sp_instr_hreturn(sp->instructions(), ctx,
	                              ctx->current_pvars());
	      sp->add_instr(i);
	    }
	    else
	    {  /* EXIT or UNDO handler, just jump to the end of the block */
	      i= new sp_instr_hreturn(sp->instructions(), ctx, 0);

	      sp->add_instr(i);
	      sp->push_backpatch(i, lex->spcont->last_label()); /* Block end */
	    }
	    lex->sphead->backpatch(hlab);
	    sp->m_flags&= ~sp_head::IN_HANDLER;
	    $$.vars= $$.conds= $$.curs= 0;
	    $$.hndlrs= $6;
	    ctx->add_handlers($6);
	  }
	| DECLARE_SYM ident CURSOR_SYM FOR_SYM sp_cursor_stmt
	  {
	    LEX *lex= Lex;
	    sp_head *sp= lex->sphead;
	    sp_pcontext *ctx= lex->spcont;
	    uint offp;
	    sp_instr_cpush *i;

	    if (ctx->find_cursor(&$2, &offp, TRUE))
	    {
	      my_error(ER_SP_DUP_CURS, MYF(0), $2.str);
	      delete $5;
	      YYABORT;
	    }
            i= new sp_instr_cpush(sp->instructions(), ctx, $5,
                                  ctx->current_cursors());
	    sp->add_instr(i);
	    ctx->push_cursor(&$2);
	    $$.vars= $$.conds= $$.hndlrs= 0;
	    $$.curs= 1;
	  }
	;

sp_cursor_stmt:
	  {
	    Lex->sphead->reset_lex(YYTHD);

	    /* We use statement here just be able to get a better
	       error message. Using 'select' works too, but will then
	       result in a generic "syntax error" if a non-select
	       statement is given. */
	  }
	  statement
	  {
	    LEX *lex= Lex;

	    if (lex->sql_command != SQLCOM_SELECT)
	    {
	      my_message(ER_SP_BAD_CURSOR_QUERY, ER(ER_SP_BAD_CURSOR_QUERY),
                         MYF(0));
	      YYABORT;
	    }
	    if (lex->result)
	    {
	      my_message(ER_SP_BAD_CURSOR_SELECT, ER(ER_SP_BAD_CURSOR_SELECT),
                         MYF(0));
	      YYABORT;
	    }
	    lex->sp_lex_in_use= TRUE;
	    $$= lex;
	    lex->sphead->restore_lex(YYTHD);
	  }
	;

sp_handler_type:
	  EXIT_SYM      { $$= SP_HANDLER_EXIT; }
	| CONTINUE_SYM  { $$= SP_HANDLER_CONTINUE; }
/*	| UNDO_SYM      { QQ No yet } */
	;

sp_hcond_list:
	  sp_hcond
	  {
	    LEX *lex= Lex;
	    sp_head *sp= lex->sphead;
	    sp_pcontext *ctx= lex->spcont;

	    if (ctx->find_handler($1))
	    {
	      my_message(ER_SP_DUP_HANDLER, ER(ER_SP_DUP_HANDLER), MYF(0));
	      YYABORT;
	    }
	    else
	    {
	      sp_instr_hpush_jump *i=
                (sp_instr_hpush_jump *)sp->last_instruction();

	      i->add_condition($1);
	      ctx->push_handler($1);
	      $$= 1;
	    }
	  }
	| sp_hcond_list ',' sp_hcond
	  {
	    LEX *lex= Lex;
	    sp_head *sp= lex->sphead;
	    sp_pcontext *ctx= lex->spcont;

	    if (ctx->find_handler($3))
	    {
	      my_message(ER_SP_DUP_HANDLER, ER(ER_SP_DUP_HANDLER), MYF(0));
	      YYABORT;
	    }
	    else
	    {
	      sp_instr_hpush_jump *i=
	        (sp_instr_hpush_jump *)sp->last_instruction();

	      i->add_condition($3);
	      ctx->push_handler($3);
	      $$= $1 + 1;
	    }
	  }
	;

sp_cond:
	  ulong_num
	  {			/* mysql errno */
	    $$= (sp_cond_type_t *)YYTHD->alloc(sizeof(sp_cond_type_t));
	    $$->type= sp_cond_type_t::number;
	    $$->mysqlerr= $1;
	  }
	| SQLSTATE_SYM opt_value TEXT_STRING_literal
	  {		/* SQLSTATE */
	    if (!sp_cond_check(&$3))
	    {
	      my_error(ER_SP_BAD_SQLSTATE, MYF(0), $3.str);
	      YYABORT;
	    }
	    $$= (sp_cond_type_t *)YYTHD->alloc(sizeof(sp_cond_type_t));
	    $$->type= sp_cond_type_t::state;
	    memcpy($$->sqlstate, $3.str, 5);
	    $$->sqlstate[5]= '\0';
	  }
	;

opt_value:
	  /* Empty */  {}
	| VALUE_SYM    {}
	;

sp_hcond:
	  sp_cond
	  {
	    $$= $1;
	  }
	| ident			/* CONDITION name */
	  {
	    $$= Lex->spcont->find_cond(&$1);
	    if ($$ == NULL)
	    {
	      my_error(ER_SP_COND_MISMATCH, MYF(0), $1.str);
	      YYABORT;
	    }
	  }
	| SQLWARNING_SYM	/* SQLSTATEs 01??? */
	  {
	    $$= (sp_cond_type_t *)YYTHD->alloc(sizeof(sp_cond_type_t));
	    $$->type= sp_cond_type_t::warning;
	  }
	| not FOUND_SYM		/* SQLSTATEs 02??? */
	  {
	    $$= (sp_cond_type_t *)YYTHD->alloc(sizeof(sp_cond_type_t));
	    $$->type= sp_cond_type_t::notfound;
	  }
	| SQLEXCEPTION_SYM	/* All other SQLSTATEs */
	  {
	    $$= (sp_cond_type_t *)YYTHD->alloc(sizeof(sp_cond_type_t));
	    $$->type= sp_cond_type_t::exception;
	  }
	;

sp_decl_idents:
	  ident
	  {
            /* NOTE: field definition is filled in sp_decl section. */

	    LEX *lex= Lex;
	    sp_pcontext *spc= lex->spcont;

	    if (spc->find_pvar(&$1, TRUE))
	    {
	      my_error(ER_SP_DUP_VAR, MYF(0), $1.str);
	      YYABORT;
	    }
	    spc->push_pvar(&$1, (enum_field_types)0, sp_param_in);
	    $$= 1;
	  }
	| sp_decl_idents ',' ident
	  {
            /* NOTE: field definition is filled in sp_decl section. */

	    LEX *lex= Lex;
	    sp_pcontext *spc= lex->spcont;

	    if (spc->find_pvar(&$3, TRUE))
	    {
	      my_error(ER_SP_DUP_VAR, MYF(0), $3.str);
	      YYABORT;
	    }
	    spc->push_pvar(&$3, (enum_field_types)0, sp_param_in);
	    $$= $1 + 1;
	  }
	;

sp_opt_default:
	  /* Empty */ { $$ = NULL; }
        | DEFAULT expr { $$ = $2; }
	;

sp_proc_stmt:
	  sp_proc_stmt_statement
        | sp_proc_stmt_return
	| sp_proc_stmt_if
	| sp_proc_stmt_case_simple
        | sp_proc_stmt_case
	| sp_labeled_control
	| sp_proc_stmt_unlabeled
	| sp_proc_stmt_leave
	| sp_proc_stmt_iterate
	| sp_proc_stmt_label
	| sp_proc_stmt_goto
	| sp_proc_stmt_open
	| sp_proc_stmt_fetch
        | sp_proc_stmt_close
        ;

sp_proc_stmt_if:
        IF { Lex->sphead->new_cont_backpatch(NULL); }
        sp_if END IF
        { Lex->sphead->do_cont_backpatch(); }
        ;
        
sp_proc_stmt_statement:
	  {
	    LEX *lex= Lex;

	    lex->sphead->reset_lex(YYTHD);
	    lex->sphead->m_tmp_query= lex->tok_start;
	  }
	  statement
	  {
	    LEX *lex= Lex;
	    sp_head *sp= lex->sphead;

            sp->m_flags|= sp_get_flags_for_command(lex);
	    if (lex->sql_command == SQLCOM_CHANGE_DB)
	    { /* "USE db" doesn't work in a procedure */
	      my_error(ER_SP_BADSTATEMENT, MYF(0), "USE");
	      YYABORT;
	    }
	    /*
              Don't add an instruction for SET statements, since all
              instructions for them were already added during processing
              of "set" rule.
	    */
            DBUG_ASSERT(lex->sql_command != SQLCOM_SET_OPTION ||
                        lex->var_list.is_empty());
            if (lex->sql_command != SQLCOM_SET_OPTION)
	    {
              sp_instr_stmt *i=new sp_instr_stmt(sp->instructions(),
                                                 lex->spcont, lex);

              /* Extract the query statement from the tokenizer:
                 The end is either lex->tok_end or tok->ptr. */
              if (lex->ptr - lex->tok_end > 1)
                i->m_query.length= lex->ptr - sp->m_tmp_query;
              else
                i->m_query.length= lex->tok_end - sp->m_tmp_query;
              i->m_query.str= strmake_root(YYTHD->mem_root,
                                           (char *)sp->m_tmp_query,
                                           i->m_query.length);
              sp->add_instr(i);
            }
	    sp->restore_lex(YYTHD);
          }
        ;

sp_proc_stmt_return:
        RETURN_SYM 
          { Lex->sphead->reset_lex(YYTHD); }
          expr
	  {
	    LEX *lex= Lex;
	    sp_head *sp= lex->sphead;

	    if (sp->m_type != TYPE_ENUM_FUNCTION)
	    {
	      my_message(ER_SP_BADRETURN, ER(ER_SP_BADRETURN), MYF(0));
	      YYABORT;
	    }
	    else
	    {
	      sp_instr_freturn *i;

	      i= new sp_instr_freturn(sp->instructions(), lex->spcont, $3,
                                      sp->m_return_field_def.sql_type, lex);
	      sp->add_instr(i);
	      sp->m_flags|= sp_head::HAS_RETURN;
	    }
	    sp->restore_lex(YYTHD);
	  }
        ;

sp_proc_stmt_case_simple:
	CASE_SYM WHEN_SYM
	  {
	    Lex->sphead->m_flags&= ~sp_head::IN_SIMPLE_CASE;
            Lex->sphead->new_cont_backpatch(NULL);
	  }
          sp_case END CASE_SYM { Lex->sphead->do_cont_backpatch(); }
        ;
        
sp_proc_stmt_case:
          CASE_SYM
          {
            Lex->sphead->reset_lex(YYTHD);
            Lex->sphead->new_cont_backpatch(NULL);
          }
          expr WHEN_SYM
	  {
	    LEX *lex= Lex;
	    sp_head *sp= lex->sphead;
	    sp_pcontext *parsing_ctx= lex->spcont;
	    int case_expr_id= parsing_ctx->register_case_expr();
            sp_instr_set_case_expr *i;
	    
	    if (parsing_ctx->push_case_expr_id(case_expr_id))
              YYABORT;

            i= new sp_instr_set_case_expr(sp->instructions(),
                                          parsing_ctx,
                                          case_expr_id,
                                          $3,
                                          lex);
            sp->add_cont_backpatch(i);
            sp->add_instr(i);
	    sp->m_flags|= sp_head::IN_SIMPLE_CASE;
	    sp->restore_lex(YYTHD);
	  }
	  sp_case END CASE_SYM
	  {
	    Lex->spcont->pop_case_expr_id();
            Lex->sphead->do_cont_backpatch();
	  }
        ;

sp_proc_stmt_unlabeled:
	  { /* Unlabeled controls get a secret label. */
	    LEX *lex= Lex;

	    lex->spcont->push_label((char *)"", lex->sphead->instructions());
	  }
	  sp_unlabeled_control
	  {
	    LEX *lex= Lex;

	    lex->sphead->backpatch(lex->spcont->pop_label());
	  }
        ;

sp_proc_stmt_leave:
	  LEAVE_SYM label_ident
	  {
	    LEX *lex= Lex;
	    sp_head *sp = lex->sphead;
	    sp_pcontext *ctx= lex->spcont;
	    sp_label_t *lab= ctx->find_label($2.str);

	    if (! lab)
	    {
	      my_error(ER_SP_LILABEL_MISMATCH, MYF(0), "LEAVE", $2.str);
	      YYABORT;
	    }
	    else
	    {
	      sp_instr_jump *i;
	      uint ip= sp->instructions();
	      uint n;

	      n= ctx->diff_handlers(lab->ctx, TRUE);  /* Exclusive the dest. */
	      if (n)
	        sp->add_instr(new sp_instr_hpop(ip++, ctx, n));
	      n= ctx->diff_cursors(lab->ctx, TRUE);  /* Exclusive the dest. */
	      if (n)
	        sp->add_instr(new sp_instr_cpop(ip++, ctx, n));
	      i= new sp_instr_jump(ip, ctx);
	      sp->push_backpatch(i, lab);  /* Jumping forward */
              sp->add_instr(i);
	    }
	  }
        ;

sp_proc_stmt_iterate:
	  ITERATE_SYM label_ident
	  {
	    LEX *lex= Lex;
	    sp_head *sp= lex->sphead;
	    sp_pcontext *ctx= lex->spcont;
	    sp_label_t *lab= ctx->find_label($2.str);

	    if (! lab || lab->type != SP_LAB_ITER)
	    {
	      my_error(ER_SP_LILABEL_MISMATCH, MYF(0), "ITERATE", $2.str);
	      YYABORT;
	    }
	    else
	    {
	      sp_instr_jump *i;
	      uint ip= sp->instructions();
	      uint n;

	      n= ctx->diff_handlers(lab->ctx, FALSE);  /* Inclusive the dest. */
	      if (n)
	        sp->add_instr(new sp_instr_hpop(ip++, ctx, n));
	      n= ctx->diff_cursors(lab->ctx, FALSE);  /* Inclusive the dest. */
	      if (n)
	        sp->add_instr(new sp_instr_cpop(ip++, ctx, n));
	      i= new sp_instr_jump(ip, ctx, lab->ip); /* Jump back */
              sp->add_instr(i);
	    }
	  }
        ;

sp_proc_stmt_label:
	  LABEL_SYM IDENT
	  {
#ifdef SP_GOTO
	    LEX *lex= Lex;
	    sp_head *sp= lex->sphead;
	    sp_pcontext *ctx= lex->spcont;
	    sp_label_t *lab= ctx->find_label($2.str);

	    if (lab)
	    {
	      my_error(ER_SP_LABEL_REDEFINE, MYF(0), $2.str);
	      YYABORT;
	    }
	    else
	    {
	      lab= ctx->push_label($2.str, sp->instructions());
	      lab->type= SP_LAB_GOTO;
	      lab->ctx= ctx;
              sp->backpatch(lab);
	    }
#else
	    yyerror(ER(ER_SYNTAX_ERROR));
	    YYABORT;
#endif
	  }
        ;

sp_proc_stmt_goto:
	  GOTO_SYM IDENT
	  {
#ifdef SP_GOTO
	    LEX *lex= Lex;
	    sp_head *sp= lex->sphead;
	    sp_pcontext *ctx= lex->spcont;
	    uint ip= lex->sphead->instructions();
	    sp_label_t *lab;
	    sp_instr_jump *i;
	    sp_instr_hpop *ih;
	    sp_instr_cpop *ic;

	    if (sp->m_in_handler)
	    {
	      my_message(ER_SP_GOTO_IN_HNDLR, ER(ER_SP_GOTO_IN_HNDLR), MYF(0));
	      YYABORT;
	    }
	    lab= ctx->find_label($2.str);
	    if (! lab)
	    {
	      lab= (sp_label_t *)YYTHD->alloc(sizeof(sp_label_t));
	      lab->name= $2.str;
	      lab->ip= 0;
	      lab->type= SP_LAB_REF;
	      lab->ctx= ctx;

	      ih= new sp_instr_hpop(ip++, ctx, 0);
	      sp->push_backpatch(ih, lab);
	      sp->add_instr(ih);
	      ic= new sp_instr_cpop(ip++, ctx, 0);
	      sp->add_instr(ic);
	      sp->push_backpatch(ic, lab);
	      i= new sp_instr_jump(ip, ctx);
	      sp->push_backpatch(i, lab);  /* Jumping forward */
	      sp->add_instr(i);
	    }
	    else
	    {
	      uint n;

	      n= ctx->diff_handlers(lab->ctx);
	      if (n)
	      {
	        ih= new sp_instr_hpop(ip++, ctx, n);
	        sp->add_instr(ih);
	      }
	      n= ctx->diff_cursors(lab->ctx);
	      if (n)
	      {
	        ic= new sp_instr_cpop(ip++, ctx, n);
	        sp->add_instr(ic);
	      }
	      i= new sp_instr_jump(ip, ctx, lab->ip); /* Jump back */
	      sp->add_instr(i);
	    }
#else
	    yyerror(ER(ER_SYNTAX_ERROR));
	    YYABORT;
#endif
	  }
        ;

sp_proc_stmt_open:
	  OPEN_SYM ident
	  {
	    LEX *lex= Lex;
	    sp_head *sp= lex->sphead;
	    uint offset;
	    sp_instr_copen *i;

	    if (! lex->spcont->find_cursor(&$2, &offset))
	    {
	      my_error(ER_SP_CURSOR_MISMATCH, MYF(0), $2.str);
	      YYABORT;
	    }
	    i= new sp_instr_copen(sp->instructions(), lex->spcont, offset);
	    sp->add_instr(i);
	  }
        ;

sp_proc_stmt_fetch:
	  FETCH_SYM sp_opt_fetch_noise ident INTO
	  {
	    LEX *lex= Lex;
	    sp_head *sp= lex->sphead;
	    uint offset;
	    sp_instr_cfetch *i;

	    if (! lex->spcont->find_cursor(&$3, &offset))
	    {
	      my_error(ER_SP_CURSOR_MISMATCH, MYF(0), $3.str);
	      YYABORT;
	    }
	    i= new sp_instr_cfetch(sp->instructions(), lex->spcont, offset);
	    sp->add_instr(i);
	  }
	  sp_fetch_list
	  { }
        ;

sp_proc_stmt_close:
	  CLOSE_SYM ident
	  {
	    LEX *lex= Lex;
	    sp_head *sp= lex->sphead;
	    uint offset;
	    sp_instr_cclose *i;

	    if (! lex->spcont->find_cursor(&$2, &offset))
	    {
	      my_error(ER_SP_CURSOR_MISMATCH, MYF(0), $2.str);
	      YYABORT;
	    }
	    i= new sp_instr_cclose(sp->instructions(), lex->spcont,  offset);
	    sp->add_instr(i);
	  }
	;

sp_opt_fetch_noise:
	  /* Empty */
	| NEXT_SYM FROM
	| FROM
	;

sp_fetch_list:
	  ident
	  {
	    LEX *lex= Lex;
	    sp_head *sp= lex->sphead;
	    sp_pcontext *spc= lex->spcont;
	    sp_pvar_t *spv;

	    if (!spc || !(spv = spc->find_pvar(&$1)))
	    {
	      my_error(ER_SP_UNDECLARED_VAR, MYF(0), $1.str);
	      YYABORT;
	    }
	    else
	    {
	      /* An SP local variable */
	      sp_instr_cfetch *i= (sp_instr_cfetch *)sp->last_instruction();

	      i->add_to_varlist(spv);
	    }
	  }
	|
	  sp_fetch_list ',' ident
	  {
	    LEX *lex= Lex;
	    sp_head *sp= lex->sphead;
	    sp_pcontext *spc= lex->spcont;
	    sp_pvar_t *spv;

	    if (!spc || !(spv = spc->find_pvar(&$3)))
	    {
	      my_error(ER_SP_UNDECLARED_VAR, MYF(0), $3.str);
	      YYABORT;
	    }
	    else
	    {
	      /* An SP local variable */
	      sp_instr_cfetch *i= (sp_instr_cfetch *)sp->last_instruction();

	      i->add_to_varlist(spv);
	    }
	  }
	;

sp_if:
          { Lex->sphead->reset_lex(YYTHD); }
          expr THEN_SYM
	  {
	    LEX *lex= Lex;
	    sp_head *sp= lex->sphead;
	    sp_pcontext *ctx= lex->spcont;
	    uint ip= sp->instructions();
	    sp_instr_jump_if_not *i = new sp_instr_jump_if_not(ip, ctx,
                                                               $2, lex);

	    sp->push_backpatch(i, ctx->push_label((char *)"", 0));
            sp->add_cont_backpatch(i);
            sp->add_instr(i);
            sp->restore_lex(YYTHD);
	  }
	  sp_proc_stmts1
	  {
	    sp_head *sp= Lex->sphead;
	    sp_pcontext *ctx= Lex->spcont;
	    uint ip= sp->instructions();
	    sp_instr_jump *i = new sp_instr_jump(ip, ctx);

	    sp->add_instr(i);
	    sp->backpatch(ctx->pop_label());
	    sp->push_backpatch(i, ctx->push_label((char *)"", 0));
	  }
	  sp_elseifs
	  {
	    LEX *lex= Lex;

	    lex->sphead->backpatch(lex->spcont->pop_label());
	  }
	;

sp_elseifs:
	  /* Empty */
	| ELSEIF_SYM sp_if
	| ELSE sp_proc_stmts1
	;

sp_case:
	  { Lex->sphead->reset_lex(YYTHD); }
          expr THEN_SYM
	  {
            LEX *lex= Lex;
	    sp_head *sp= lex->sphead;
	    sp_pcontext *ctx= Lex->spcont;
	    uint ip= sp->instructions();
	    sp_instr_jump_if_not *i;

	    if (! (sp->m_flags & sp_head::IN_SIMPLE_CASE))
	      i= new sp_instr_jump_if_not(ip, ctx, $2, lex);
	    else
	    { /* Simple case: <caseval> = <whenval> */

	      Item_case_expr *var;
              Item *expr;

              var= new Item_case_expr(ctx->get_current_case_expr_id());

#ifndef DBUG_OFF
              if (var)
                var->m_sp= sp;
#endif

	      expr= new Item_func_eq(var, $2);

	      i= new sp_instr_jump_if_not(ip, ctx, expr, lex);
	    }
	    sp->push_backpatch(i, ctx->push_label((char *)"", 0));
            sp->add_cont_backpatch(i);
            sp->add_instr(i);
            sp->restore_lex(YYTHD);
	  }
	  sp_proc_stmts1
	  {
	    sp_head *sp= Lex->sphead;
	    sp_pcontext *ctx= Lex->spcont;
	    uint ip= sp->instructions();
	    sp_instr_jump *i = new sp_instr_jump(ip, ctx);

	    sp->add_instr(i);
	    sp->backpatch(ctx->pop_label());
	    sp->push_backpatch(i, ctx->push_label((char *)"", 0));
	  }
	  sp_whens
	  {
	    LEX *lex= Lex;

	    lex->sphead->backpatch(lex->spcont->pop_label());
	  }
	;

sp_whens:
	  /* Empty */
	  {
	    sp_head *sp= Lex->sphead;
	    uint ip= sp->instructions();
	    sp_instr_error *i= new sp_instr_error(ip, Lex->spcont,
						  ER_SP_CASE_NOT_FOUND);

	    sp->add_instr(i);
	  }
	| ELSE sp_proc_stmts1 {}
	| WHEN_SYM sp_case {}
	;

sp_labeled_control:
	  label_ident ':'
	  {
	    LEX *lex= Lex;
	    sp_pcontext *ctx= lex->spcont;
	    sp_label_t *lab= ctx->find_label($1.str);

	    if (lab)
	    {
	      my_error(ER_SP_LABEL_REDEFINE, MYF(0), $1.str);
	      YYABORT;
	    }
	    else
	    {
	      lab= lex->spcont->push_label($1.str,
	                                   lex->sphead->instructions());
	      lab->type= SP_LAB_ITER;
	    }
	  }
	  sp_unlabeled_control sp_opt_label
	  {
	    LEX *lex= Lex;

	    if ($5.str)
	    {
	      sp_label_t *lab= lex->spcont->find_label($5.str);

	      if (!lab ||
	          my_strcasecmp(system_charset_info, $5.str, lab->name) != 0)
	      {
	        my_error(ER_SP_LABEL_MISMATCH, MYF(0), $5.str);
	        YYABORT;
	      }
	    }
	    lex->sphead->backpatch(lex->spcont->pop_label());
	  }
	;

sp_opt_label:
        /* Empty  */    { $$= null_lex_str; }
        | label_ident   { $$= $1; }
	;

sp_unlabeled_control:
	  BEGIN_SYM
	  { /* QQ This is just a dummy for grouping declarations and statements
	       together. No [[NOT] ATOMIC] yet, and we need to figure out how
	       make it coexist with the existing BEGIN COMMIT/ROLLBACK. */
	    LEX *lex= Lex;
	    sp_label_t *lab= lex->spcont->last_label();

	    lab->type= SP_LAB_BEGIN;
	    lex->spcont= lex->spcont->push_context();
	  }
	  sp_decls
	  sp_proc_stmts
	  END
	  {
	    LEX *lex= Lex;
	    sp_head *sp= lex->sphead;
	    sp_pcontext *ctx= lex->spcont;

  	    sp->backpatch(ctx->last_label());	/* We always have a label */
	    if ($3.hndlrs)
	      sp->add_instr(new sp_instr_hpop(sp->instructions(), ctx,
					      $3.hndlrs));
	    if ($3.curs)
	      sp->add_instr(new sp_instr_cpop(sp->instructions(), ctx,
					      $3.curs));
	    lex->spcont= ctx->pop_context();
	  }
	| LOOP_SYM
	  sp_proc_stmts1 END LOOP_SYM
	  {
	    LEX *lex= Lex;
	    uint ip= lex->sphead->instructions();
	    sp_label_t *lab= lex->spcont->last_label();  /* Jumping back */
	    sp_instr_jump *i = new sp_instr_jump(ip, lex->spcont, lab->ip);

	    lex->sphead->add_instr(i);
	  }
        | WHILE_SYM 
          { Lex->sphead->reset_lex(YYTHD); }
          expr DO_SYM
	  {
	    LEX *lex= Lex;
	    sp_head *sp= lex->sphead;
	    uint ip= sp->instructions();
	    sp_instr_jump_if_not *i = new sp_instr_jump_if_not(ip, lex->spcont,
							       $3, lex);

	    /* Jumping forward */
	    sp->push_backpatch(i, lex->spcont->last_label());
            sp->new_cont_backpatch(i);
            sp->add_instr(i);
            sp->restore_lex(YYTHD);
	  }
	  sp_proc_stmts1 END WHILE_SYM
	  {
	    LEX *lex= Lex;
	    uint ip= lex->sphead->instructions();
	    sp_label_t *lab= lex->spcont->last_label();  /* Jumping back */
	    sp_instr_jump *i = new sp_instr_jump(ip, lex->spcont, lab->ip);

	    lex->sphead->add_instr(i);
            lex->sphead->do_cont_backpatch();
	  }
        | REPEAT_SYM sp_proc_stmts1 UNTIL_SYM 
          { Lex->sphead->reset_lex(YYTHD); }
          expr END REPEAT_SYM
	  {
	    LEX *lex= Lex;
	    uint ip= lex->sphead->instructions();
	    sp_label_t *lab= lex->spcont->last_label();  /* Jumping back */
	    sp_instr_jump_if_not *i = new sp_instr_jump_if_not(ip, lex->spcont,
                                                               $5, lab->ip,
                                                               lex);
            lex->sphead->add_instr(i);
            lex->sphead->restore_lex(YYTHD);
            /* We can shortcut the cont_backpatch here */
            i->m_cont_dest= ip+1;
	  }
	;

trg_action_time:
            BEFORE_SYM 
            { Lex->trg_chistics.action_time= TRG_ACTION_BEFORE; }
          | AFTER_SYM 
            { Lex->trg_chistics.action_time= TRG_ACTION_AFTER; }
          ;

trg_event:
            INSERT 
            { Lex->trg_chistics.event= TRG_EVENT_INSERT; }
          | UPDATE_SYM
            { Lex->trg_chistics.event= TRG_EVENT_UPDATE; }
          | DELETE_SYM
            { Lex->trg_chistics.event= TRG_EVENT_DELETE; }
          ;
/*
  This part of the parser contains common code for all TABLESPACE
  commands.
  CREATE TABLESPACE name ...
  ALTER TABLESPACE name CHANGE DATAFILE ...
  ALTER TABLESPACE name ADD DATAFILE ...
  ALTER TABLESPACE name access_mode
  CREATE LOGFILE GROUP name ...
  ALTER LOGFILE GROUP name ADD UNDOFILE ..
  ALTER LOGFILE GROUP name ADD REDOFILE ..
  DROP TABLESPACE name
  DROP LOGFILE GROUP name
*/
change_tablespace_access:
          tablespace_name
          ts_access_mode
          ;

change_tablespace_info:
          tablespace_name
          CHANGE ts_datafile
          change_ts_option_list
          ;

tablespace_info:
          tablespace_name
          ADD ts_datafile
          opt_logfile_group_name
          tablespace_option_list
          ;

opt_logfile_group_name:
          /* empty */ {}
          | USE_SYM LOGFILE_SYM GROUP ident
          {
            LEX *lex= Lex;
            lex->alter_tablespace_info->logfile_group_name= $4.str;
          };

alter_tablespace_info:
          tablespace_name
          ADD ts_datafile
          alter_tablespace_option_list 
	  { 
	    Lex->alter_tablespace_info->ts_alter_tablespace_type= ALTER_TABLESPACE_ADD_FILE; 
          }
          |
          tablespace_name
          DROP ts_datafile
          alter_tablespace_option_list 
	  { 
	    Lex->alter_tablespace_info->ts_alter_tablespace_type= ALTER_TABLESPACE_DROP_FILE; 
          };

logfile_group_info:
          logfile_group_name
          add_log_file
          logfile_group_option_list
          ;

alter_logfile_group_info:
          logfile_group_name
          add_log_file
          alter_logfile_group_option_list
          ;

add_log_file:
          ADD lg_undofile
          | ADD lg_redofile
          ;

change_ts_option_list:
          /* empty */ {}
          change_ts_options
          ;

change_ts_options:
          change_ts_option
          | change_ts_options change_ts_option
          | change_ts_options ',' change_ts_option
          ;

change_ts_option:
          opt_ts_initial_size
          | opt_ts_autoextend_size
          | opt_ts_max_size
          ;

tablespace_option_list:
          /* empty */ {}
          tablespace_options
          ;

tablespace_options:
          tablespace_option
          | tablespace_options tablespace_option
          | tablespace_options ',' tablespace_option
          ;

tablespace_option:
          opt_ts_initial_size
          | opt_ts_autoextend_size
          | opt_ts_max_size
          | opt_ts_extent_size
          | opt_ts_nodegroup
          | opt_ts_engine
          | ts_wait
          | opt_ts_comment
          ;

alter_tablespace_option_list:
          /* empty */ {}
          alter_tablespace_options
          ;

alter_tablespace_options:
          alter_tablespace_option
          | alter_tablespace_options alter_tablespace_option
          | alter_tablespace_options ',' alter_tablespace_option
          ;

alter_tablespace_option:
          opt_ts_initial_size
          | opt_ts_autoextend_size
          | opt_ts_max_size
          | opt_ts_engine
          | ts_wait
          ;

logfile_group_option_list:
          /* empty */ {}
          logfile_group_options
          ;

logfile_group_options:
          logfile_group_option
          | logfile_group_options logfile_group_option
          | logfile_group_options ',' logfile_group_option
          ;

logfile_group_option:
          opt_ts_initial_size
          | opt_ts_undo_buffer_size
          | opt_ts_redo_buffer_size
          | opt_ts_nodegroup
          | opt_ts_engine
          | ts_wait
          | opt_ts_comment
          ;

alter_logfile_group_option_list:
          /* empty */ {}
          alter_logfile_group_options
          ;

alter_logfile_group_options:
          alter_logfile_group_option
          | alter_logfile_group_options alter_logfile_group_option
          | alter_logfile_group_options ',' alter_logfile_group_option
          ;

alter_logfile_group_option:
          opt_ts_initial_size
          | opt_ts_engine
          | ts_wait
          ;


ts_datafile:
          DATAFILE_SYM TEXT_STRING_sys
          {
            LEX *lex= Lex;
            lex->alter_tablespace_info->data_file_name= $2.str;
          };

lg_undofile:
          UNDOFILE_SYM TEXT_STRING_sys
          {
            LEX *lex= Lex;
            lex->alter_tablespace_info->undo_file_name= $2.str;
          };

lg_redofile:
          REDOFILE_SYM TEXT_STRING_sys
          {
            LEX *lex= Lex;
            lex->alter_tablespace_info->redo_file_name= $2.str;
          };

tablespace_name:
          ident
          {
            LEX *lex= Lex;
            lex->alter_tablespace_info= new st_alter_tablespace();
            lex->alter_tablespace_info->tablespace_name= $1.str;
            lex->sql_command= SQLCOM_ALTER_TABLESPACE;
          };

logfile_group_name:
          ident
          {
            LEX *lex= Lex;
            lex->alter_tablespace_info= new st_alter_tablespace();
            lex->alter_tablespace_info->logfile_group_name= $1.str;
            lex->sql_command= SQLCOM_ALTER_TABLESPACE;
          };

ts_access_mode:
          READ_ONLY_SYM
          {
            LEX *lex= Lex;
            lex->alter_tablespace_info->ts_access_mode= TS_READ_ONLY;
          }
          | READ_WRITE_SYM
          {
            LEX *lex= Lex;
            lex->alter_tablespace_info->ts_access_mode= TS_READ_WRITE;
          }
          | NOT_SYM ACCESSIBLE_SYM
          {
            LEX *lex= Lex;
            lex->alter_tablespace_info->ts_access_mode= TS_NOT_ACCESSIBLE;
          };

opt_ts_initial_size:
          INITIAL_SIZE_SYM opt_equal size_number
          {
            LEX *lex= Lex;
            lex->alter_tablespace_info->initial_size= $3;
          };

opt_ts_autoextend_size:
          AUTOEXTEND_SIZE_SYM opt_equal size_number
          {
            LEX *lex= Lex;
            lex->alter_tablespace_info->autoextend_size= $3;
          };

opt_ts_max_size:
          MAX_SIZE_SYM opt_equal size_number
          {
            LEX *lex= Lex;
            lex->alter_tablespace_info->max_size= $3;
          };

opt_ts_extent_size:
          EXTENT_SIZE_SYM opt_equal size_number
          {
            LEX *lex= Lex;
            lex->alter_tablespace_info->extent_size= $3;
          };

opt_ts_undo_buffer_size:
          UNDO_BUFFER_SIZE_SYM opt_equal size_number
          {
            LEX *lex= Lex;
            lex->alter_tablespace_info->undo_buffer_size= $3;
          };

opt_ts_redo_buffer_size:
          REDO_BUFFER_SIZE_SYM opt_equal size_number
          {
            LEX *lex= Lex;
            lex->alter_tablespace_info->redo_buffer_size= $3;
          };

opt_ts_nodegroup:
          NODEGROUP_SYM opt_equal ulong_num
          {
            LEX *lex= Lex;
            if (lex->alter_tablespace_info->nodegroup_id != UNDEF_NODEGROUP)
            {
              my_error(ER_FILEGROUP_OPTION_ONLY_ONCE,MYF(0),"NODEGROUP");
              YYABORT;
            }
            lex->alter_tablespace_info->nodegroup_id= $3;
          };

opt_ts_comment:
          COMMENT_SYM opt_equal TEXT_STRING_sys
          {
            LEX *lex= Lex;
            if (lex->alter_tablespace_info->ts_comment != NULL)
            {
              my_error(ER_FILEGROUP_OPTION_ONLY_ONCE,MYF(0),"COMMENT");
              YYABORT;
            }
            lex->alter_tablespace_info->ts_comment= $3.str;
          };

opt_ts_engine:
          opt_storage ENGINE_SYM opt_equal storage_engines
          {
            LEX *lex= Lex;
            if (lex->alter_tablespace_info->storage_engine != DB_TYPE_UNKNOWN)
            {
              my_error(ER_FILEGROUP_OPTION_ONLY_ONCE,MYF(0),
                       "STORAGE ENGINE");
              YYABORT;
            }
            lex->alter_tablespace_info->storage_engine= $4->db_type;
          };

opt_ts_wait:
          /* empty */ 
          | ts_wait
          ;

ts_wait:
          WAIT_SYM
          {
            LEX *lex= Lex;
            lex->alter_tablespace_info->wait_until_completed= TRUE;
          }
          | NO_WAIT_SYM
          {
            LEX *lex= Lex;
            if (!(lex->alter_tablespace_info->wait_until_completed))
            {
              my_error(ER_FILEGROUP_OPTION_ONLY_ONCE,MYF(0),"NO_WAIT");
              YYABORT;
            }
            lex->alter_tablespace_info->wait_until_completed= FALSE;
          };

size_number:
          ulong_num { $$= $1;}
          | IDENT
          {
            ulonglong number, test_number;
            uint text_shift_number= 0;
            longlong prefix_number;
            char *start_ptr= $1.str;
            uint str_len= strlen(start_ptr);
            char *end_ptr= start_ptr + str_len;
            int error;
            prefix_number= my_strtoll10(start_ptr, &end_ptr, &error);
            if ((start_ptr + str_len - 1) == end_ptr)
            {
              switch (end_ptr[0])
              {
                case 'g':
                case 'G':
                  text_shift_number+=10;
                case 'm':
                case 'M':
                  text_shift_number+=10;
                case 'k':
                case 'K':
                  text_shift_number+=10;
                  break;
                default:
                {
                  my_error(ER_WRONG_SIZE_NUMBER, MYF(0));
                  YYABORT;
                }
              }
              if (prefix_number >> 31)
              {
                my_error(ER_SIZE_OVERFLOW_ERROR, MYF(0));
                YYABORT;
              }
              number= prefix_number << text_shift_number;
            }
            else
            {
              my_error(ER_WRONG_SIZE_NUMBER, MYF(0));
              YYABORT;
            }
            $$= number;
          }
          ;

/*
  End tablespace part
*/

create2:
        '(' create2a {}
        | opt_create_table_options
          opt_partitioning {} 
          create3 {}
        | LIKE table_ident
          {
            LEX *lex=Lex;
            if (!(lex->like_name= $2))
              YYABORT;
          }
        | '(' LIKE table_ident ')'
          {
            LEX *lex=Lex;
            if (!(lex->like_name= $3))
              YYABORT;
          }
        ;

create2a:
        field_list ')' opt_create_table_options
          opt_partitioning {}
          create3 {}
        |  opt_partitioning {}
           create_select ')'
           { Select->set_braces(1);} union_opt {}
        ;

create3:
	/* empty */ {}
	| opt_duplicate opt_as     create_select
          { Select->set_braces(0);} union_clause {}
	| opt_duplicate opt_as '(' create_select ')'
          { Select->set_braces(1);} union_opt {}
        ;

/*
 This part of the parser is about handling of the partition information.

 It's first version was written by Mikael Ronström with lots of answers to
 questions provided by Antony Curtis.

 The partition grammar can be called from three places.
 1) CREATE TABLE ... PARTITION ..
 2) ALTER TABLE table_name PARTITION ...
 3) PARTITION ...

 The first place is called when a new table is created from a MySQL client.
 The second place is called when a table is altered with the ALTER TABLE
 command from a MySQL client.
 The third place is called when opening an frm file and finding partition
 info in the .frm file. It is necessary to avoid allowing PARTITION to be
 an allowed entry point for SQL client queries. This is arranged by setting
 some state variables before arriving here.

 To be able to handle errors we will only set error code in this code
 and handle the error condition in the function calling the parser. This
 is necessary to ensure we can also handle errors when calling the parser
 from the openfrm function.
*/
opt_partitioning:
        /* empty */ {}
        | partitioning
        ;

partitioning:
        PARTITION_SYM
        {
          LEX *lex= Lex;
          lex->part_info= new partition_info();
          if (!lex->part_info)
          {
            mem_alloc_error(sizeof(partition_info));
            YYABORT;
          }
          if (lex->sql_command == SQLCOM_ALTER_TABLE)
          {
            lex->alter_info.flags|= ALTER_PARTITION;
          }
        }
        partition
        ;

partition_entry:
        PARTITION_SYM
        {
          LEX *lex= Lex;
          if (!lex->part_info)
          {
            yyerror(ER(ER_PARTITION_ENTRY_ERROR));
            YYABORT;
          }
          /*
            We enter here when opening the frm file to translate
            partition info string into part_info data structure.
          */
        }
        partition {}
        ;

partition:
        BY part_type_def opt_no_parts {} opt_sub_part {} part_defs
        ;

part_type_def:
        opt_linear KEY_SYM '(' part_field_list ')'
        {
          LEX *lex= Lex;
          lex->part_info->list_of_part_fields= TRUE;
          lex->part_info->part_type= HASH_PARTITION;
        }
        | opt_linear HASH_SYM
        { Lex->part_info->part_type= HASH_PARTITION; }
        part_func {}
        | RANGE_SYM
        { Lex->part_info->part_type= RANGE_PARTITION; }
        part_func {}
        | LIST_SYM
        { Lex->part_info->part_type= LIST_PARTITION; }
        part_func {}
        ;

opt_linear:
        /* empty */ {}
        | LINEAR_SYM
        { Lex->part_info->linear_hash_ind= TRUE;}
        ;

part_field_list:
        /* empty */ {}
        | part_field_item_list {}
        ;

part_field_item_list:
        part_field_item {}
        | part_field_item_list ',' part_field_item {}
        ;

part_field_item:
        ident
        {
          if (Lex->part_info->part_field_list.push_back($1.str))
          {
            mem_alloc_error(1);
            YYABORT;
          }
        }
        ;

part_func:
        '(' remember_name part_func_expr remember_end ')'
        {
          LEX *lex= Lex;
          uint expr_len= (uint)($4 - $2) - 1;
          lex->part_info->list_of_part_fields= FALSE;
          lex->part_info->part_expr= $3;
          lex->part_info->part_func_string= (char* ) sql_memdup($2+1, expr_len);
          lex->part_info->part_func_len= expr_len;
        }
        ;

sub_part_func:
        '(' remember_name part_func_expr remember_end ')'
        {
          LEX *lex= Lex;
          uint expr_len= (uint)($4 - $2) - 1;
          lex->part_info->list_of_subpart_fields= FALSE;
          lex->part_info->subpart_expr= $3;
          lex->part_info->subpart_func_string= (char* ) sql_memdup($2+1, expr_len);        
          lex->part_info->subpart_func_len= expr_len;
        }
        ;


opt_no_parts:
        /* empty */ {}
        | PARTITIONS_SYM ulong_num 
        { 
          uint no_parts= $2;
          LEX *lex= Lex;
          if (no_parts == 0)
          {
            my_error(ER_NO_PARTS_ERROR, MYF(0), "partitions");
            YYABORT;
          }

          lex->part_info->no_parts= no_parts;
          lex->part_info->use_default_no_partitions= FALSE;
        }
        ;

opt_sub_part:
        /* empty */ {}
        | SUBPARTITION_SYM BY opt_linear HASH_SYM sub_part_func
        { Lex->part_info->subpart_type= HASH_PARTITION; }
        opt_no_subparts {}
        | SUBPARTITION_SYM BY opt_linear KEY_SYM
          '(' sub_part_field_list ')'
        {
          LEX *lex= Lex;
          lex->part_info->subpart_type= HASH_PARTITION;
          lex->part_info->list_of_subpart_fields= TRUE;
        }
        opt_no_subparts {}
        ;

sub_part_field_list:
        sub_part_field_item {}
        | sub_part_field_list ',' sub_part_field_item {}
        ;

sub_part_field_item:
        ident
        {
          if (Lex->part_info->subpart_field_list.push_back($1.str))
          {
            mem_alloc_error(1);
            YYABORT;
          }
        }
        ;

part_func_expr:
        bit_expr
        {
          LEX *lex= Lex;
          bool not_corr_func;
          not_corr_func= !lex->safe_to_cache_query;
          lex->safe_to_cache_query= 1;
          if (not_corr_func)
          {
            yyerror(ER(ER_CONST_EXPR_IN_PARTITION_FUNC_ERROR));
            YYABORT;
          }
          $$=$1;
        }
        ;

opt_no_subparts:
        /* empty */ {}
        | SUBPARTITIONS_SYM ulong_num
        {
          uint no_parts= $2;
          LEX *lex= Lex;
          if (no_parts == 0)
          {
            my_error(ER_NO_PARTS_ERROR, MYF(0), "subpartitions");
            YYABORT;
          }
          lex->part_info->no_subparts= no_parts;
          lex->part_info->use_default_no_subpartitions= FALSE;
        }
        ;

part_defs:
        /* empty */
        {}
        | '(' part_def_list ')'
        {
          LEX *lex= Lex;
          partition_info *part_info= lex->part_info;
          uint count_curr_parts= part_info->partitions.elements;
          if (part_info->no_parts != 0)
          {
            if (part_info->no_parts !=
                count_curr_parts)
            {
              yyerror(ER(ER_PARTITION_WRONG_NO_PART_ERROR));
              YYABORT;
            }
          }
          else if (count_curr_parts > 0)
          {
            part_info->no_parts= count_curr_parts;
          }
          part_info->count_curr_subparts= 0;
        }
        ;

part_def_list:
        part_definition {}
        | part_def_list ',' part_definition {}
        ;

part_definition:
        PARTITION_SYM
        {
          LEX *lex= Lex;
          partition_info *part_info= lex->part_info;
          partition_element *p_elem= new partition_element();
          uint part_id= part_info->partitions.elements;

          if (!p_elem || part_info->partitions.push_back(p_elem))
          {
            mem_alloc_error(sizeof(partition_element));
            YYABORT;
          }
          p_elem->part_state= PART_NORMAL;
          part_info->curr_part_elem= p_elem;
          part_info->current_partition= p_elem;
          part_info->use_default_partitions= FALSE;
          part_info->use_default_no_partitions= FALSE;
        }
        part_name {}
        opt_part_values {}
        opt_part_options {}
        opt_sub_partition {}
        ;

part_name:
        ident
        {
          LEX *lex= Lex;
          partition_info *part_info= lex->part_info;
          partition_element *p_elem= part_info->curr_part_elem;
          p_elem->partition_name= $1.str;
        }
        ;

opt_part_values:
        /* empty */
        {
          LEX *lex= Lex;
          if (!is_partition_management(lex))
          {
            if (lex->part_info->part_type == RANGE_PARTITION)
            {
              my_error(ER_PARTITION_REQUIRES_VALUES_ERROR, MYF(0),
              "RANGE", "LESS THAN");
              YYABORT;
            }
            if (lex->part_info->part_type == LIST_PARTITION)
            {
              my_error(ER_PARTITION_REQUIRES_VALUES_ERROR, MYF(0),
              "LIST", "IN");
              YYABORT;
            }
          }
          else
            lex->part_info->part_type= HASH_PARTITION;
        }
        | VALUES LESS_SYM THAN_SYM part_func_max
        {
          LEX *lex= Lex;
          if (!is_partition_management(lex))
          {
            if (Lex->part_info->part_type != RANGE_PARTITION)
            {
              my_error(ER_PARTITION_WRONG_VALUES_ERROR, MYF(0),
              "RANGE", "LESS THAN");
              YYABORT;
            }
          }
          else
            lex->part_info->part_type= RANGE_PARTITION;
        }
        | VALUES IN_SYM '(' part_list_func ')'
        {
          LEX *lex= Lex;
          if (!is_partition_management(lex))
          {
            if (Lex->part_info->part_type != LIST_PARTITION)
            {
              my_error(ER_PARTITION_WRONG_VALUES_ERROR, MYF(0),
              "LIST", "IN");
              YYABORT;
            }
          }
          else
            lex->part_info->part_type= LIST_PARTITION;
        }
        ;

part_func_max:
        MAX_VALUE_SYM
        {
          LEX *lex= Lex;
          if (lex->part_info->defined_max_value)
          {
            yyerror(ER(ER_PARTITION_MAXVALUE_ERROR));
            YYABORT;
          }
          lex->part_info->defined_max_value= TRUE;
          lex->part_info->curr_part_elem->range_value= LONGLONG_MAX;
        }
        | part_range_func
        {
          if (Lex->part_info->defined_max_value)
          {
            yyerror(ER(ER_PARTITION_MAXVALUE_ERROR));
            YYABORT;
          }
          if (Lex->part_info->curr_part_elem->has_null_value)
          {
            yyerror(ER(ER_NULL_IN_VALUES_LESS_THAN));
            YYABORT;
          }
        }
        ;

part_range_func:
        '(' part_bit_expr ')' 
        {
          Lex->part_info->curr_part_elem->range_value= $2->value;
        }
        ;

part_list_func:
        part_list_item {}
        | part_list_func ',' part_list_item {}
        ;

part_list_item:
        part_bit_expr
        {
          part_elem_value *value_ptr= $1;
          if (!value_ptr->null_value &&
             Lex->part_info->curr_part_elem->
              list_val_list.push_back((longlong*) &value_ptr->value))
          {
            mem_alloc_error(sizeof(part_elem_value));
            YYABORT;
          }
        }
        ;

part_bit_expr:
        bit_expr
        {
          Item *part_expr= $1;
          bool not_corr_func;
          LEX *lex= Lex;
          THD *thd= YYTHD;
          longlong item_value;
          Name_resolution_context *context= &lex->current_select->context;
          TABLE_LIST *save_list= context->table_list;
          const char *save_where= thd->where;

          context->table_list= 0;
          thd->where= "partition function";

          part_elem_value *value_ptr= 
            (part_elem_value*)sql_alloc(sizeof(part_elem_value));
          if (!value_ptr)
          {
            mem_alloc_error(sizeof(part_elem_value));
            YYABORT;
          }

          if (part_expr->fix_fields(YYTHD, (Item**)0) ||
              ((context->table_list= save_list), FALSE) ||
              (!part_expr->const_item()) ||
              (!lex->safe_to_cache_query))
          {
            yyerror(ER(ER_NO_CONST_EXPR_IN_RANGE_OR_LIST_ERROR));
            YYABORT;
          }
          thd->where= save_where;
          value_ptr->value= part_expr->val_int();
          if ((value_ptr->null_value= part_expr->null_value))
          {
            if (Lex->part_info->curr_part_elem->has_null_value)
            {
              my_error(ER_MULTIPLE_DEF_CONST_IN_LIST_PART_ERROR, MYF(0));
              YYABORT;
            }
            Lex->part_info->curr_part_elem->has_null_value= TRUE;
          }
          else if (part_expr->result_type() != INT_RESULT &&
                   !part_expr->null_value)
          {
            yyerror(ER(ER_INCONSISTENT_TYPE_OF_FUNCTIONS_ERROR));
            YYABORT;
          }
          $$= value_ptr; 
        }
        ;

opt_sub_partition:
        /* empty */
        {
          if (Lex->part_info->no_subparts != 0 &&
              !Lex->part_info->use_default_subpartitions)
          {
            yyerror(ER(ER_PARTITION_WRONG_NO_SUBPART_ERROR));
            YYABORT;
          }
        }
        | '(' sub_part_list ')'
        {
          LEX *lex= Lex;
          partition_info *part_info= lex->part_info;
          if (part_info->no_subparts != 0)
          {
            if (part_info->no_subparts !=
                part_info->count_curr_subparts)
            {
              yyerror(ER(ER_PARTITION_WRONG_NO_SUBPART_ERROR));
              YYABORT;
            }
          }
          else if (part_info->count_curr_subparts > 0)
          {
            if (part_info->partitions.elements > 1)
            {
              yyerror(ER(ER_PARTITION_WRONG_NO_SUBPART_ERROR));
              YYABORT;
            }
            part_info->no_subparts= part_info->count_curr_subparts;
          }
          part_info->count_curr_subparts= 0;
        }
        ;

sub_part_list:
        sub_part_definition {}
        | sub_part_list ',' sub_part_definition {}
        ;

sub_part_definition:
        SUBPARTITION_SYM
        {
          LEX *lex= Lex;
          partition_info *part_info= lex->part_info;
          partition_element *p_elem= new partition_element();
          if (!p_elem ||
           part_info->current_partition->subpartitions.push_back(p_elem))
          {
            mem_alloc_error(sizeof(partition_element));
            YYABORT;
          }
          part_info->curr_part_elem= p_elem;
          part_info->use_default_subpartitions= FALSE;
          part_info->use_default_no_subpartitions= FALSE;
          part_info->count_curr_subparts++;
        }
        sub_name opt_part_options {}
        ;

sub_name:
        ident_or_text
        { Lex->part_info->curr_part_elem->partition_name= $1.str; }
        ;

opt_part_options:
       /* empty */ {}
       | opt_part_option_list {}
       ;

opt_part_option_list:
       opt_part_option_list opt_part_option {}
       | opt_part_option {}
       ;

opt_part_option:
        TABLESPACE opt_equal ident_or_text
        { Lex->part_info->curr_part_elem->tablespace_name= $3.str; }
        | opt_storage ENGINE_SYM opt_equal storage_engines
        {
          LEX *lex= Lex;
          lex->part_info->curr_part_elem->engine_type= $4;
          lex->part_info->default_engine_type= $4;
        }
        | NODEGROUP_SYM opt_equal ulong_num
        { Lex->part_info->curr_part_elem->nodegroup_id= $3; }
        | MAX_ROWS opt_equal ulonglong_num
        { Lex->part_info->curr_part_elem->part_max_rows= $3; }
        | MIN_ROWS opt_equal ulonglong_num
        { Lex->part_info->curr_part_elem->part_min_rows= $3; }
        | DATA_SYM DIRECTORY_SYM opt_equal TEXT_STRING_sys
        { Lex->part_info->curr_part_elem->data_file_name= $4.str; }
        | INDEX_SYM DIRECTORY_SYM opt_equal TEXT_STRING_sys
        { Lex->part_info->curr_part_elem->index_file_name= $4.str; }
        | COMMENT_SYM opt_equal TEXT_STRING_sys
        { Lex->part_info->curr_part_elem->part_comment= $3.str; }
        ;

/*
 End of partition parser part
*/

create_select:
          SELECT_SYM
          {
	    LEX *lex=Lex;
	    lex->lock_option= using_update_log ? TL_READ_NO_INSERT : TL_READ;
	    if (lex->sql_command == SQLCOM_INSERT)
	      lex->sql_command= SQLCOM_INSERT_SELECT;
	    else if (lex->sql_command == SQLCOM_REPLACE)
	      lex->sql_command= SQLCOM_REPLACE_SELECT;
	    /*
              The following work only with the local list, the global list
              is created correctly in this case
	    */
	    lex->current_select->table_list.save_and_clear(&lex->save_list);
	    mysql_init_select(lex);
	    lex->current_select->parsing_place= SELECT_LIST;
          }
          select_options select_item_list
	  {
	    Select->parsing_place= NO_MATTER;
	  }
	  opt_select_from
	  {
	    /*
              The following work only with the local list, the global list
              is created correctly in this case
	    */
	    Lex->current_select->table_list.push_front(&Lex->save_list);
	  }
        ;

opt_as:
	/* empty */ {}
	| AS	    {};

opt_create_database_options:
	/* empty */			{}
	| create_database_options	{};

create_database_options:
	create_database_option					{}
	| create_database_options create_database_option	{};

create_database_option:
	default_collation   {}
	| default_charset   {};

opt_table_options:
	/* empty */	 { $$= 0; }
	| table_options  { $$= $1;};

table_options:
	table_option	{ $$=$1; }
	| table_option table_options { $$= $1 | $2; };

table_option:
	TEMPORARY	{ $$=HA_LEX_CREATE_TMP_TABLE; };

opt_if_not_exists:
	/* empty */	 { $$= 0; }
	| IF not EXISTS	 { $$=HA_LEX_CREATE_IF_NOT_EXISTS; };

opt_create_table_options:
	/* empty */
	| create_table_options;

create_table_options_space_separated:
	create_table_option
	| create_table_option create_table_options_space_separated;

create_table_options:
	create_table_option
	| create_table_option     create_table_options
	| create_table_option ',' create_table_options;

create_table_option:
	ENGINE_SYM opt_equal storage_engines    { Lex->create_info.db_type= $3; Lex->create_info.used_fields|= HA_CREATE_USED_ENGINE; }
	| TYPE_SYM opt_equal storage_engines
          {
            Lex->create_info.db_type= $3;
            WARN_DEPRECATED(yythd, "5.2", "TYPE=storage_engine",
                            "'ENGINE=storage_engine'");
            Lex->create_info.used_fields|= HA_CREATE_USED_ENGINE;
          }
	| MAX_ROWS opt_equal ulonglong_num	{ Lex->create_info.max_rows= $3; Lex->create_info.used_fields|= HA_CREATE_USED_MAX_ROWS;}
	| MIN_ROWS opt_equal ulonglong_num	{ Lex->create_info.min_rows= $3; Lex->create_info.used_fields|= HA_CREATE_USED_MIN_ROWS;}
	| AVG_ROW_LENGTH opt_equal ulong_num	{ Lex->create_info.avg_row_length=$3; Lex->create_info.used_fields|= HA_CREATE_USED_AVG_ROW_LENGTH;}
	| PASSWORD opt_equal TEXT_STRING_sys	{ Lex->create_info.password=$3.str; Lex->create_info.used_fields|= HA_CREATE_USED_PASSWORD; }
	| COMMENT_SYM opt_equal TEXT_STRING_sys	{ Lex->create_info.comment=$3.str; Lex->create_info.used_fields|= HA_CREATE_USED_COMMENT; }
	| AUTO_INC opt_equal ulonglong_num	{ Lex->create_info.auto_increment_value=$3; Lex->create_info.used_fields|= HA_CREATE_USED_AUTO;}
        | PACK_KEYS_SYM opt_equal ulong_num
          {
            switch($3) {
            case 0:
                Lex->create_info.table_options|= HA_OPTION_NO_PACK_KEYS;
                break;
            case 1:
                Lex->create_info.table_options|= HA_OPTION_PACK_KEYS;
                break;
            default:
                yyerror(ER(ER_SYNTAX_ERROR));
                YYABORT;
            }
            Lex->create_info.used_fields|= HA_CREATE_USED_PACK_KEYS;
          }
        | PACK_KEYS_SYM opt_equal DEFAULT
          {
            Lex->create_info.table_options&=
              ~(HA_OPTION_PACK_KEYS | HA_OPTION_NO_PACK_KEYS);
            Lex->create_info.used_fields|= HA_CREATE_USED_PACK_KEYS;
          }
	| CHECKSUM_SYM opt_equal ulong_num	{ Lex->create_info.table_options|= $3 ? HA_OPTION_CHECKSUM : HA_OPTION_NO_CHECKSUM; Lex->create_info.used_fields|= HA_CREATE_USED_CHECKSUM; }
	| DELAY_KEY_WRITE_SYM opt_equal ulong_num { Lex->create_info.table_options|= $3 ? HA_OPTION_DELAY_KEY_WRITE : HA_OPTION_NO_DELAY_KEY_WRITE;  Lex->create_info.used_fields|= HA_CREATE_USED_DELAY_KEY_WRITE; }
	| ROW_FORMAT_SYM opt_equal row_types	{ Lex->create_info.row_type= $3;  Lex->create_info.used_fields|= HA_CREATE_USED_ROW_FORMAT; }
	| UNION_SYM opt_equal '(' table_list ')'
	  {
	    /* Move the union list to the merge_list */
	    LEX *lex=Lex;
	    TABLE_LIST *table_list= lex->select_lex.get_table_list();
	    lex->create_info.merge_list= lex->select_lex.table_list;
	    lex->create_info.merge_list.elements--;
	    lex->create_info.merge_list.first=
	      (byte*) (table_list->next_local);
	    lex->select_lex.table_list.elements=1;
	    lex->select_lex.table_list.next=
	      (byte**) &(table_list->next_local);
	    table_list->next_local= 0;
	    lex->create_info.used_fields|= HA_CREATE_USED_UNION;
	  }
	| default_charset
	| default_collation
	| INSERT_METHOD opt_equal merge_insert_types   { Lex->create_info.merge_insert_method= $3; Lex->create_info.used_fields|= HA_CREATE_USED_INSERT_METHOD;}
	| DATA_SYM DIRECTORY_SYM opt_equal TEXT_STRING_sys { Lex->create_info.data_file_name= $4.str; Lex->create_info.used_fields|= HA_CREATE_USED_DATADIR; }
	| INDEX_SYM DIRECTORY_SYM opt_equal TEXT_STRING_sys { Lex->create_info.index_file_name= $4.str;  Lex->create_info.used_fields|= HA_CREATE_USED_INDEXDIR; }
        | TABLESPACE ident {Lex->create_info.tablespace= $2.str;}
        | STORAGE_SYM DISK_SYM {Lex->create_info.store_on_disk= TRUE;}
        | STORAGE_SYM MEMORY_SYM {Lex->create_info.store_on_disk= FALSE;}
	| CONNECTION_SYM opt_equal TEXT_STRING_sys { Lex->create_info.connect_string.str= $3.str; Lex->create_info.connect_string.length= $3.length;  Lex->create_info.used_fields|= HA_CREATE_USED_CONNECTION; }
        ;

default_charset:
        opt_default charset opt_equal charset_name_or_default
        {
          HA_CREATE_INFO *cinfo= &Lex->create_info;
          if ((cinfo->used_fields & HA_CREATE_USED_DEFAULT_CHARSET) &&
               cinfo->default_table_charset && $4 &&
               !my_charset_same(cinfo->default_table_charset,$4))
          {
            my_error(ER_CONFLICTING_DECLARATIONS, MYF(0),
                     "CHARACTER SET ", cinfo->default_table_charset->csname,
                     "CHARACTER SET ", $4->csname);
            YYABORT;
          }
	  Lex->create_info.default_table_charset= $4;
          Lex->create_info.used_fields|= HA_CREATE_USED_DEFAULT_CHARSET;
        };

default_collation:
        opt_default COLLATE_SYM opt_equal collation_name_or_default
        {
          HA_CREATE_INFO *cinfo= &Lex->create_info;
          if ((cinfo->used_fields & HA_CREATE_USED_DEFAULT_CHARSET) &&
               cinfo->default_table_charset && $4 &&
               !my_charset_same(cinfo->default_table_charset,$4))
            {
              my_error(ER_COLLATION_CHARSET_MISMATCH, MYF(0),
                       $4->name, cinfo->default_table_charset->csname);
              YYABORT;
            }
            Lex->create_info.default_table_charset= $4;
            Lex->create_info.used_fields|= HA_CREATE_USED_DEFAULT_CHARSET;
        };

storage_engines:
	ident_or_text
	{
	  $$ = ha_resolve_by_name(YYTHD, &$1);
	  if ($$ == NULL &&
	      test(YYTHD->variables.sql_mode & MODE_NO_ENGINE_SUBSTITUTION))
	  {
	    my_error(ER_UNKNOWN_STORAGE_ENGINE, MYF(0), $1.str);
	    YYABORT;
	  }
	};

row_types:
	DEFAULT		{ $$= ROW_TYPE_DEFAULT; }
	| FIXED_SYM	{ $$= ROW_TYPE_FIXED; }
	| DYNAMIC_SYM	{ $$= ROW_TYPE_DYNAMIC; }
	| COMPRESSED_SYM { $$= ROW_TYPE_COMPRESSED; }
	| REDUNDANT_SYM	{ $$= ROW_TYPE_REDUNDANT; }
	| COMPACT_SYM	{ $$= ROW_TYPE_COMPACT; };

merge_insert_types:
       NO_SYM            { $$= MERGE_INSERT_DISABLED; }
       | FIRST_SYM       { $$= MERGE_INSERT_TO_FIRST; }
       | LAST_SYM        { $$= MERGE_INSERT_TO_LAST; };

opt_select_from:
	opt_limit_clause {}
	| select_from select_lock_type;

udf_func_type:
	/* empty */	{ $$ = UDFTYPE_FUNCTION; }
	| AGGREGATE_SYM { $$ = UDFTYPE_AGGREGATE; };

udf_type:
	STRING_SYM {$$ = (int) STRING_RESULT; }
	| REAL {$$ = (int) REAL_RESULT; }
        | DECIMAL_SYM {$$ = (int) DECIMAL_RESULT; }
	| INT_SYM {$$ = (int) INT_RESULT; };

field_list:
	  field_list_item
	| field_list ',' field_list_item;


field_list_item:
	   column_def
         | key_def
         ;

column_def:
	  field_spec opt_check_constraint
	| field_spec references
	  {
	    Lex->col_list.empty();		/* Alloced by sql_alloc */
	  }
	;

key_def:
	key_type opt_ident key_alg '(' key_list ')' opt_fulltext_parser
	  {
	    LEX *lex=Lex;
	    if ($1 != Key::FULLTEXT && $7)
	    {
	      yyerror(ER(ER_SYNTAX_ERROR));
	      YYABORT;
	    }
	    lex->key_list.push_back(new Key($1,$2, $3, 0, lex->col_list, $7));
	    lex->col_list.empty();		/* Alloced by sql_alloc */
	  }
	| opt_constraint constraint_key_type opt_ident key_alg '(' key_list ')'
	  {
	    LEX *lex=Lex;
	    const char *key_name= $3 ? $3:$1;
	    lex->key_list.push_back(new Key($2, key_name, $4, 0,
				    lex->col_list));
	    lex->col_list.empty();		/* Alloced by sql_alloc */
	  }
	| opt_constraint FOREIGN KEY_SYM opt_ident '(' key_list ')' references
	  {
	    LEX *lex=Lex;
	    lex->key_list.push_back(new foreign_key($4 ? $4:$1, lex->col_list,
				    $8,
				    lex->ref_list,
				    lex->fk_delete_opt,
				    lex->fk_update_opt,
				    lex->fk_match_option));
	    lex->key_list.push_back(new Key(Key::MULTIPLE, $4 ? $4 : $1,
					    HA_KEY_ALG_UNDEF, 1,
					    lex->col_list));
	    lex->col_list.empty();		/* Alloced by sql_alloc */

            /* Only used for ALTER TABLE. Ignored otherwise. */
            lex->alter_info.flags|= ALTER_FOREIGN_KEY;
	  }
	| constraint opt_check_constraint
	  {
	    Lex->col_list.empty();		/* Alloced by sql_alloc */
	  }
	| opt_constraint check_constraint
	  {
	    Lex->col_list.empty();		/* Alloced by sql_alloc */
	  }
	;

opt_fulltext_parser:
        /* empty */               { $$= (LEX_STRING *)0; }
	| WITH PARSER_SYM IDENT_sys
          {
            if (plugin_is_ready(&$3, MYSQL_FTPARSER_PLUGIN))
              $$= (LEX_STRING *)sql_memdup(&$3, sizeof(LEX_STRING));
            else
            {
              my_error(ER_FUNCTION_NOT_DEFINED, MYF(0), $3.str);
              YYABORT;
            }
          }
        ;

opt_check_constraint:
	/* empty */
	| check_constraint
	;

check_constraint:
	CHECK_SYM expr
	;

opt_constraint:
	/* empty */		{ $$=(char*) 0; }
	| constraint		{ $$= $1; }
	;

constraint:
	CONSTRAINT opt_ident	{ $$=$2; }
	;

field_spec:
	field_ident
	 {
	   LEX *lex=Lex;
	   lex->length=lex->dec=0; lex->type=0;
	   lex->default_value= lex->on_update_value= 0;
           lex->comment=null_lex_str;
	   lex->charset=NULL;
	 }
	type opt_attribute
	{
	  LEX *lex=Lex;
	  if (add_field_to_list(lex->thd, $1.str,
				(enum enum_field_types) $3,
				lex->length,lex->dec,lex->type,
				lex->default_value, lex->on_update_value, 
                                &lex->comment,
				lex->change,&lex->interval_list,lex->charset,
				lex->uint_geom_type))
	    YYABORT;
	};

type:
	int_type opt_len field_options	{ $$=$1; }
	| real_type opt_precision field_options { $$=$1; }
	| FLOAT_SYM float_options field_options { $$=FIELD_TYPE_FLOAT; }
	| BIT_SYM			{ Lex->length= (char*) "1";
					  $$=FIELD_TYPE_BIT; }
	| BIT_SYM '(' NUM ')'		{ Lex->length= $3.str;
					  $$=FIELD_TYPE_BIT; }
	| BOOL_SYM			{ Lex->length=(char*) "1";
					  $$=FIELD_TYPE_TINY; }
	| BOOLEAN_SYM			{ Lex->length=(char*) "1";
					  $$=FIELD_TYPE_TINY; }
	| char '(' NUM ')' opt_binary	{ Lex->length=$3.str;
					  $$=FIELD_TYPE_STRING; }
	| char opt_binary		{ Lex->length=(char*) "1";
					  $$=FIELD_TYPE_STRING; }
	| nchar '(' NUM ')' opt_bin_mod	{ Lex->length=$3.str;
					  $$=FIELD_TYPE_STRING;
					  Lex->charset=national_charset_info; }
	| nchar opt_bin_mod		{ Lex->length=(char*) "1";
					  $$=FIELD_TYPE_STRING;
					  Lex->charset=national_charset_info; }
	| BINARY '(' NUM ')'		{ Lex->length=$3.str;
					  Lex->charset=&my_charset_bin;
					  $$=FIELD_TYPE_STRING; }
	| BINARY			{ Lex->length= (char*) "1";
					  Lex->charset=&my_charset_bin;
					  $$=FIELD_TYPE_STRING; }
	| varchar '(' NUM ')' opt_binary { Lex->length=$3.str;
					  $$= MYSQL_TYPE_VARCHAR; }
	| nvarchar '(' NUM ')' opt_bin_mod { Lex->length=$3.str;
					  $$= MYSQL_TYPE_VARCHAR;
					  Lex->charset=national_charset_info; }
	| VARBINARY '(' NUM ')' 	{ Lex->length=$3.str;
					  Lex->charset=&my_charset_bin;
					  $$= MYSQL_TYPE_VARCHAR; }
	| YEAR_SYM opt_len field_options { $$=FIELD_TYPE_YEAR; }
	| DATE_SYM			{ $$=FIELD_TYPE_DATE; }
	| TIME_SYM			{ $$=FIELD_TYPE_TIME; }
	| TIMESTAMP opt_len
	  {
	    if (YYTHD->variables.sql_mode & MODE_MAXDB)
	      $$=FIELD_TYPE_DATETIME;
	    else
            {
              /* 
                Unlike other types TIMESTAMP fields are NOT NULL by default.
              */
              Lex->type|= NOT_NULL_FLAG;
	      $$=FIELD_TYPE_TIMESTAMP;
            }
	   }
	| DATETIME			{ $$=FIELD_TYPE_DATETIME; }
	| TINYBLOB			{ Lex->charset=&my_charset_bin;
					  $$=FIELD_TYPE_TINY_BLOB; }
	| BLOB_SYM opt_len		{ Lex->charset=&my_charset_bin;
					  $$=FIELD_TYPE_BLOB; }
	| spatial_type
          {
#ifdef HAVE_SPATIAL
            Lex->charset=&my_charset_bin;
            Lex->uint_geom_type= (uint)$1;
            $$=FIELD_TYPE_GEOMETRY;
#else
            my_error(ER_FEATURE_DISABLED, MYF(0),
                     sym_group_geom.name, sym_group_geom.needed_define);
            YYABORT;
#endif
          }
	| MEDIUMBLOB			{ Lex->charset=&my_charset_bin;
					  $$=FIELD_TYPE_MEDIUM_BLOB; }
	| LONGBLOB			{ Lex->charset=&my_charset_bin;
					  $$=FIELD_TYPE_LONG_BLOB; }
	| LONG_SYM VARBINARY		{ Lex->charset=&my_charset_bin;
					  $$=FIELD_TYPE_MEDIUM_BLOB; }
	| LONG_SYM varchar opt_binary	{ $$=FIELD_TYPE_MEDIUM_BLOB; }
	| TINYTEXT opt_binary		{ $$=FIELD_TYPE_TINY_BLOB; }
	| TEXT_SYM opt_len opt_binary	{ $$=FIELD_TYPE_BLOB; }
	| MEDIUMTEXT opt_binary		{ $$=FIELD_TYPE_MEDIUM_BLOB; }
	| LONGTEXT opt_binary		{ $$=FIELD_TYPE_LONG_BLOB; }
	| DECIMAL_SYM float_options field_options
                                        { $$=FIELD_TYPE_NEWDECIMAL;}
	| NUMERIC_SYM float_options field_options
                                        { $$=FIELD_TYPE_NEWDECIMAL;}
	| FIXED_SYM float_options field_options
                                        { $$=FIELD_TYPE_NEWDECIMAL;}
	| ENUM {Lex->interval_list.empty();} '(' string_list ')' opt_binary
	  { $$=FIELD_TYPE_ENUM; }
	| SET { Lex->interval_list.empty();} '(' string_list ')' opt_binary
	  { $$=FIELD_TYPE_SET; }
	| LONG_SYM opt_binary		{ $$=FIELD_TYPE_MEDIUM_BLOB; }
	| SERIAL_SYM
	  {
	    $$=FIELD_TYPE_LONGLONG;
	    Lex->type|= (AUTO_INCREMENT_FLAG | NOT_NULL_FLAG | UNSIGNED_FLAG |
		         UNIQUE_FLAG);
	  }
	;

spatial_type:
	GEOMETRY_SYM	      { $$= Field::GEOM_GEOMETRY; }
	| GEOMETRYCOLLECTION  { $$= Field::GEOM_GEOMETRYCOLLECTION; }
	| POINT_SYM           { Lex->length= (char*)"21";
                                $$= Field::GEOM_POINT;
                              }
	| MULTIPOINT          { $$= Field::GEOM_MULTIPOINT; }
	| LINESTRING          { $$= Field::GEOM_LINESTRING; }
	| MULTILINESTRING     { $$= Field::GEOM_MULTILINESTRING; }
	| POLYGON             { $$= Field::GEOM_POLYGON; }
	| MULTIPOLYGON        { $$= Field::GEOM_MULTIPOLYGON; }
	;

char:
	CHAR_SYM {}
	;

nchar:
	NCHAR_SYM {}
	| NATIONAL_SYM CHAR_SYM {}
	;

varchar:
	char VARYING {}
	| VARCHAR {}
	;

nvarchar:
	NATIONAL_SYM VARCHAR {}
	| NVARCHAR_SYM {}
	| NCHAR_SYM VARCHAR {}
	| NATIONAL_SYM CHAR_SYM VARYING {}
	| NCHAR_SYM VARYING {}
	;

int_type:
	INT_SYM		{ $$=FIELD_TYPE_LONG; }
	| TINYINT	{ $$=FIELD_TYPE_TINY; }
	| SMALLINT	{ $$=FIELD_TYPE_SHORT; }
	| MEDIUMINT	{ $$=FIELD_TYPE_INT24; }
	| BIGINT	{ $$=FIELD_TYPE_LONGLONG; };

real_type:
	REAL		{ $$= YYTHD->variables.sql_mode & MODE_REAL_AS_FLOAT ?
			      FIELD_TYPE_FLOAT : FIELD_TYPE_DOUBLE; }
	| DOUBLE_SYM	{ $$=FIELD_TYPE_DOUBLE; }
	| DOUBLE_SYM PRECISION { $$=FIELD_TYPE_DOUBLE; };


float_options:
        /* empty */		{ Lex->dec=Lex->length= (char*)0; }
        | '(' NUM ')'		{ Lex->length=$2.str; Lex->dec= (char*)0; }
	| precision		{};

precision:
	'(' NUM ',' NUM ')'
	{
	  LEX *lex=Lex;
	  lex->length=$2.str; lex->dec=$4.str;
	};

field_options:
	/* empty */		{}
	| field_opt_list	{};

field_opt_list:
	field_opt_list field_option {}
	| field_option {};

field_option:
	SIGNED_SYM	{}
	| UNSIGNED	{ Lex->type|= UNSIGNED_FLAG;}
	| ZEROFILL	{ Lex->type|= UNSIGNED_FLAG | ZEROFILL_FLAG; };

opt_len:
	/* empty */	{ Lex->length=(char*) 0; } /* use default length */
	| '(' NUM ')'	{ Lex->length= $2.str; };

opt_precision:
	/* empty */	{}
	| precision	{};

opt_attribute:
	/* empty */ {}
	| opt_attribute_list {};

opt_attribute_list:
	opt_attribute_list attribute {}
	| attribute;

attribute:
	NULL_SYM	  { Lex->type&= ~ NOT_NULL_FLAG; }
	| not NULL_SYM	  { Lex->type|= NOT_NULL_FLAG; }
	| DEFAULT now_or_signed_literal { Lex->default_value=$2; }
	| ON UPDATE_SYM NOW_SYM optional_braces 
          { Lex->on_update_value= new Item_func_now_local(); }
	| AUTO_INC	  { Lex->type|= AUTO_INCREMENT_FLAG | NOT_NULL_FLAG; }
	| SERIAL_SYM DEFAULT VALUE_SYM
	  { 
	    LEX *lex=Lex;
	    lex->type|= AUTO_INCREMENT_FLAG | NOT_NULL_FLAG | UNIQUE_FLAG; 
	    lex->alter_info.flags|= ALTER_ADD_INDEX; 
	  }
	| opt_primary KEY_SYM 
	  {
	    LEX *lex=Lex;
	    lex->type|= PRI_KEY_FLAG | NOT_NULL_FLAG; 
	    lex->alter_info.flags|= ALTER_ADD_INDEX; 
	  }
	| UNIQUE_SYM	  
	  {
	    LEX *lex=Lex;
	    lex->type|= UNIQUE_FLAG; 
	    lex->alter_info.flags|= ALTER_ADD_INDEX; 
	  }
	| UNIQUE_SYM KEY_SYM 
	  {
	    LEX *lex=Lex;
	    lex->type|= UNIQUE_KEY_FLAG; 
	    lex->alter_info.flags|= ALTER_ADD_INDEX; 
	  }
	| COMMENT_SYM TEXT_STRING_sys { Lex->comment= $2; }
	| COLLATE_SYM collation_name
	  {
	    if (Lex->charset && !my_charset_same(Lex->charset,$2))
	    {
	      my_error(ER_COLLATION_CHARSET_MISMATCH, MYF(0),
                       $2->name,Lex->charset->csname);
	      YYABORT;
	    }
	    else
	    {
	      Lex->charset=$2;
	    }
	  }
	;

now_or_signed_literal:
        NOW_SYM optional_braces { $$= new Item_func_now_local(); }
        | signed_literal { $$=$1; }
        ;

charset:
	CHAR_SYM SET	{}
	| CHARSET	{}
	;

charset_name:
	ident_or_text
	{
	  if (!($$=get_charset_by_csname($1.str,MY_CS_PRIMARY,MYF(0))))
	  {
	    my_error(ER_UNKNOWN_CHARACTER_SET, MYF(0), $1.str);
	    YYABORT;
	  }
	}
	| BINARY { $$= &my_charset_bin; }
	;

charset_name_or_default:
	charset_name { $$=$1;   }
	| DEFAULT    { $$=NULL; } ;


old_or_new_charset_name:
	ident_or_text
	{
	  if (!($$=get_charset_by_csname($1.str,MY_CS_PRIMARY,MYF(0))) &&
	      !($$=get_old_charset_by_name($1.str)))
	  {
	    my_error(ER_UNKNOWN_CHARACTER_SET, MYF(0), $1.str);
	    YYABORT;
	  }
	}
	| BINARY { $$= &my_charset_bin; }
	;

old_or_new_charset_name_or_default:
	old_or_new_charset_name { $$=$1;   }
	| DEFAULT    { $$=NULL; } ;

collation_name:
	ident_or_text
	{
	  if (!($$=get_charset_by_name($1.str,MYF(0))))
	  {
	    my_error(ER_UNKNOWN_COLLATION, MYF(0), $1.str);
	    YYABORT;
	  }
	};

opt_collate:
	/* empty */	{ $$=NULL; }
	| COLLATE_SYM collation_name_or_default { $$=$2; }
	;

collation_name_or_default:
	collation_name { $$=$1;   }
	| DEFAULT    { $$=NULL; } ;

opt_default:
	/* empty */	{}
	| DEFAULT	{};

opt_binary:
	/* empty */			{ Lex->charset=NULL; }
	| ASCII_SYM opt_bin_mod		{ Lex->charset=&my_charset_latin1; }
	| BYTE_SYM			{ Lex->charset=&my_charset_bin; }
	| UNICODE_SYM opt_bin_mod
	{
	  if (!(Lex->charset=get_charset_by_csname("ucs2",
                                                   MY_CS_PRIMARY,MYF(0))))
	  {
	    my_error(ER_UNKNOWN_CHARACTER_SET, MYF(0), "ucs2");
	    YYABORT;
	  }
	}
	| charset charset_name opt_bin_mod	{ Lex->charset=$2; }
        | BINARY opt_bin_charset { Lex->type|= BINCMP_FLAG; };

opt_bin_mod:
	/* empty */ { }
	| BINARY { Lex->type|= BINCMP_FLAG; };

opt_bin_charset:
	/* empty */ { }
	| ASCII_SYM	{ Lex->charset=&my_charset_latin1; }
	| UNICODE_SYM
	{
	  if (!(Lex->charset=get_charset_by_csname("ucs2",
                                                   MY_CS_PRIMARY,MYF(0))))
	  {
	    my_error(ER_UNKNOWN_CHARACTER_SET, MYF(0), "ucs2");
	    YYABORT;
	  }
	}
	| charset charset_name	{ Lex->charset=$2; } ;

opt_primary:
	/* empty */
	| PRIMARY_SYM
	;

references:
	REFERENCES table_ident
	{
	  LEX *lex=Lex;
	  lex->fk_delete_opt= lex->fk_update_opt= lex->fk_match_option= 0;
	  lex->ref_list.empty();
	}
	opt_ref_list
	{
	  $$=$2;
	};

opt_ref_list:
	/* empty */ opt_on_delete {}
	| '(' ref_list ')' opt_on_delete {};

ref_list:
	ref_list ',' ident	{ Lex->ref_list.push_back(new key_part_spec($3.str)); }
	| ident			{ Lex->ref_list.push_back(new key_part_spec($1.str)); };


opt_on_delete:
	/* empty */ {}
	| opt_on_delete_list {};

opt_on_delete_list:
	opt_on_delete_list opt_on_delete_item {}
	| opt_on_delete_item {};

opt_on_delete_item:
	ON DELETE_SYM delete_option   { Lex->fk_delete_opt= $3; }
	| ON UPDATE_SYM delete_option { Lex->fk_update_opt= $3; }
	| MATCH FULL	{ Lex->fk_match_option= foreign_key::FK_MATCH_FULL; }
	| MATCH PARTIAL { Lex->fk_match_option= foreign_key::FK_MATCH_PARTIAL; }
	| MATCH SIMPLE_SYM { Lex->fk_match_option= foreign_key::FK_MATCH_SIMPLE; };

delete_option:
	RESTRICT	 { $$= (int) foreign_key::FK_OPTION_RESTRICT; }
	| CASCADE	 { $$= (int) foreign_key::FK_OPTION_CASCADE; }
	| SET NULL_SYM   { $$= (int) foreign_key::FK_OPTION_SET_NULL; }
	| NO_SYM ACTION  { $$= (int) foreign_key::FK_OPTION_NO_ACTION; }
	| SET DEFAULT    { $$= (int) foreign_key::FK_OPTION_DEFAULT;  };

key_type:
	key_or_index			    { $$= Key::MULTIPLE; }
	| FULLTEXT_SYM opt_key_or_index	    { $$= Key::FULLTEXT; }
	| SPATIAL_SYM opt_key_or_index
	  {
#ifdef HAVE_SPATIAL
	    $$= Key::SPATIAL;
#else
	    my_error(ER_FEATURE_DISABLED, MYF(0),
                     sym_group_geom.name, sym_group_geom.needed_define);
	    YYABORT;
#endif
	  };

constraint_key_type:
	PRIMARY_SYM KEY_SYM  { $$= Key::PRIMARY; }
	| UNIQUE_SYM opt_key_or_index { $$= Key::UNIQUE; };

key_or_index:
	KEY_SYM {}
	| INDEX_SYM {};

opt_key_or_index:
	/* empty */ {}
	| key_or_index
	;

keys_or_index:
	KEYS {}
	| INDEX_SYM {}
	| INDEXES {};

opt_unique_or_fulltext:
	/* empty */	{ $$= Key::MULTIPLE; }
	| UNIQUE_SYM	{ $$= Key::UNIQUE; }
	| FULLTEXT_SYM	{ $$= Key::FULLTEXT;}
	| SPATIAL_SYM
	  {
#ifdef HAVE_SPATIAL
	    $$= Key::SPATIAL;
#else
            my_error(ER_FEATURE_DISABLED, MYF(0),
                     sym_group_geom.name, sym_group_geom.needed_define);
	    YYABORT;
#endif
	  }
        ;

key_alg:
	/* empty */		   { $$= HA_KEY_ALG_UNDEF; }
	| USING opt_btree_or_rtree { $$= $2; }
	| TYPE_SYM opt_btree_or_rtree  { $$= $2; };

opt_btree_or_rtree:
	BTREE_SYM	{ $$= HA_KEY_ALG_BTREE; }
	| RTREE_SYM
	  {
	    $$= HA_KEY_ALG_RTREE;
	  }
	| HASH_SYM	{ $$= HA_KEY_ALG_HASH; };

key_list:
	key_list ',' key_part order_dir { Lex->col_list.push_back($3); }
	| key_part order_dir		{ Lex->col_list.push_back($1); };

key_part:
	ident			{ $$=new key_part_spec($1.str); }
	| ident '(' NUM ')'	
        {
          int key_part_len= atoi($3.str);
          if (!key_part_len)
          {
            my_error(ER_KEY_PART_0, MYF(0), $1.str);
          }
          $$=new key_part_spec($1.str,(uint) key_part_len);
        };

opt_ident:
	/* empty */	{ $$=(char*) 0; }	/* Defaultlength */
	| field_ident	{ $$=$1.str; };

opt_component:
        /* empty */      { $$= null_lex_str; }
        | '.' ident      { $$= $2; };

string_list:
	text_string			{ Lex->interval_list.push_back($1); }
	| string_list ',' text_string	{ Lex->interval_list.push_back($3); };

/*
** Alter table
*/

alter:
	ALTER opt_ignore TABLE_SYM table_ident
	{
	  THD *thd= YYTHD;
	  LEX *lex= thd->lex;
         lex->name= 0;
	  lex->sql_command= SQLCOM_ALTER_TABLE;
	  lex->duplicates= DUP_ERROR; 
	  if (!lex->select_lex.add_table_to_list(thd, $4, NULL,
						 TL_OPTION_UPDATING))
	    YYABORT;
	  lex->create_list.empty();
	  lex->key_list.empty();
	  lex->col_list.empty();
          lex->select_lex.init_order();
	  lex->select_lex.db=lex->name= 0;
	  lex->like_name= 0;
	  bzero((char*) &lex->create_info,sizeof(lex->create_info));
	  lex->create_info.db_type= (handlerton*) &default_hton;
	  lex->create_info.default_table_charset= NULL;
	  lex->create_info.row_type= ROW_TYPE_NOT_USED;
	  lex->alter_info.reset();
	  lex->alter_info.flags= 0;
          lex->no_write_to_binlog= 0;
	}
	alter_commands
	{}
	| ALTER DATABASE ident_or_empty
          {
            Lex->create_info.default_table_charset= NULL;
            Lex->create_info.used_fields= 0;
          }
          opt_create_database_options
	  {
	    LEX *lex=Lex;
	    lex->sql_command=SQLCOM_ALTER_DB;
	    lex->name= $3;
	  }
	| ALTER PROCEDURE sp_name
	  {
	    LEX *lex= Lex;

	    if (lex->sphead)
	    {
	      my_error(ER_SP_NO_DROP_SP, MYF(0), "PROCEDURE");
	      YYABORT;
	    }
	    bzero((char *)&lex->sp_chistics, sizeof(st_sp_chistics));
          }
	  sp_a_chistics
	  {
	    LEX *lex=Lex;

	    lex->sql_command= SQLCOM_ALTER_PROCEDURE;
	    lex->spname= $3;
	  }
	| ALTER FUNCTION_SYM sp_name
	  {
	    LEX *lex= Lex;

	    if (lex->sphead)
	    {
	      my_error(ER_SP_NO_DROP_SP, MYF(0), "FUNCTION");
	      YYABORT;
	    }
	    bzero((char *)&lex->sp_chistics, sizeof(st_sp_chistics));
          }
	  sp_a_chistics
	  {
	    LEX *lex=Lex;

	    lex->sql_command= SQLCOM_ALTER_FUNCTION;
	    lex->spname= $3;
	  }
        | ALTER view_algorithm_opt definer view_suid
          VIEW_SYM table_ident
	  {
	    THD *thd= YYTHD;
	    LEX *lex= thd->lex;
	    lex->sql_command= SQLCOM_CREATE_VIEW;
	    lex->create_view_mode= VIEW_ALTER;
	    /* first table in list is target VIEW name */
	    lex->select_lex.add_table_to_list(thd, $6, NULL, 0);
	  }
	  view_list_opt AS view_select view_check_option
	  {}
	| ALTER EVENT_SYM sp_name
          /*
             BE CAREFUL when you add a new rule to update the block where
             YYTHD->client_capabilities is set back to original value
          */
          {
            LEX *lex=Lex;
            Event_timed *et;

            if (lex->et)
            {
              /*
                Recursive events are not possible because recursive SPs
                are not also possible. lex->sp_head is not stacked.
              */
              my_error(ER_SP_NO_RECURSIVE_CREATE, MYF(0), "EVENT");
              YYABORT;
            }
            lex->spname= 0;//defensive programming

            if (!(et= new (YYTHD->mem_root) Event_timed()))// implicitly calls Event_timed::init()
              YYABORT;
            lex->et = et;

            if (!lex->et_compile_phase)
            {
              et->init_definer(YYTHD);
              et->init_name(YYTHD, $3);
            }

            /*
                We have to turn of CLIENT_MULTI_QUERIES while parsing a
                stored procedure, otherwise yylex will chop it into pieces
                at each ';'.
            */
            $<ulong_num>$= YYTHD->client_capabilities & CLIENT_MULTI_QUERIES;
            YYTHD->client_capabilities &= ~CLIENT_MULTI_QUERIES;
          }
          ev_alter_on_schedule_completion
          opt_ev_rename_to
          opt_ev_status
          opt_ev_comment
          opt_ev_sql_stmt
          {
            /*
              $1 - ALTER
              $2 - EVENT_SYM
              $3 - sp_name
              $4 - the block above
            */
            YYTHD->client_capabilities |= $<ulong_num>4;

            /*
              sql_command is set here because some rules in ev_sql_stmt
              can overwrite it
            */
            if (!($5 || $6 || $7 || $8 || $9))
            {
	      yyerror(ER(ER_SYNTAX_ERROR));
              YYABORT;
            }
            Lex->sql_command= SQLCOM_ALTER_EVENT;
          }
        | ALTER TABLESPACE alter_tablespace_info
          {
            LEX *lex= Lex;
            lex->alter_tablespace_info->ts_cmd_type= ALTER_TABLESPACE;
          }
        | ALTER LOGFILE_SYM GROUP alter_logfile_group_info
          {
            LEX *lex= Lex;
            lex->alter_tablespace_info->ts_cmd_type= ALTER_LOGFILE_GROUP;
          }
        | ALTER TABLESPACE change_tablespace_info
          {
            LEX *lex= Lex;
            lex->alter_tablespace_info->ts_cmd_type= CHANGE_FILE_TABLESPACE;
          }
        | ALTER TABLESPACE change_tablespace_access
          {
            LEX *lex= Lex;
            lex->alter_tablespace_info->ts_cmd_type= ALTER_ACCESS_MODE_TABLESPACE;
          }
	;

ev_alter_on_schedule_completion: /* empty */ { $$= 0;}
        | ON SCHEDULE_SYM ev_schedule_time { $$= 1; }
        | ev_on_completion { $$= 1; }
        | ON SCHEDULE_SYM ev_schedule_time ev_on_completion { $$= 1; }
      ;

opt_ev_rename_to: /* empty */ { $$= 0;}
        | RENAME TO_SYM sp_name
          {
            LEX *lex=Lex;
            lex->spname= $3; //use lex's spname to hold the new name
	                     //the original name is in the Event_timed object
            $$= 1;
          }
      ;

opt_ev_sql_stmt: /* empty*/ { $$= 0;}
        | DO_SYM ev_sql_stmt { $$= 1; }
        ;

<<<<<<< HEAD
=======
	    lex->sql_command= SQLCOM_ALTER_FUNCTION;
	    lex->spname= $3;
	  }
        | ALTER view_algorithm_opt definer view_suid
          VIEW_SYM table_ident
	  {
	    THD *thd= YYTHD;
	    LEX *lex= thd->lex;
	    lex->sql_command= SQLCOM_CREATE_VIEW;
	    lex->create_view_mode= VIEW_ALTER;
	    /* first table in list is target VIEW name */
	    lex->select_lex.add_table_to_list(thd, $6, NULL, TL_OPTION_UPDATING);
	  }
	  view_list_opt AS view_select view_check_option
	  {}
	;
>>>>>>> b6992dd4

ident_or_empty:
	/* empty */  { $$= 0; }
	| ident      { $$= $1.str; };

alter_commands:
	| DISCARD TABLESPACE { Lex->alter_info.tablespace_op= DISCARD_TABLESPACE; }
	| IMPORT TABLESPACE { Lex->alter_info.tablespace_op= IMPORT_TABLESPACE; }
        | alter_list
          opt_partitioning
        | alter_list
          remove_partitioning
        | remove_partitioning
        | partitioning
/*
  This part was added for release 5.1 by Mikael Ronström.
  From here we insert a number of commands to manage the partitions of a
  partitioned table such as adding partitions, dropping partitions,
  reorganising partitions in various manners. In future releases the list
  will be longer and also include moving partitions to a
  new table and so forth.
*/
        | add_partition_rule
        | DROP PARTITION_SYM alt_part_name_list
          {
	    Lex->alter_info.flags|= ALTER_DROP_PARTITION;
          }
        | REBUILD_SYM PARTITION_SYM opt_no_write_to_binlog
          all_or_alt_part_name_list
          {
            LEX *lex= Lex;
	    lex->alter_info.flags|= ALTER_REBUILD_PARTITION;
            lex->no_write_to_binlog= $3;
          }
        | OPTIMIZE PARTITION_SYM opt_no_write_to_binlog
          all_or_alt_part_name_list
          {
            LEX *lex= Lex;
	    lex->alter_info.flags|= ALTER_OPTIMIZE_PARTITION;
            lex->no_write_to_binlog= $3;
            lex->check_opt.init();
          }
          opt_no_write_to_binlog opt_mi_check_type
        | ANALYZE_SYM PARTITION_SYM opt_no_write_to_binlog
          all_or_alt_part_name_list
          {
            LEX *lex= Lex;
	    lex->alter_info.flags|= ALTER_ANALYZE_PARTITION;
            lex->no_write_to_binlog= $3;
            lex->check_opt.init();
          }
          opt_mi_check_type
        | CHECK_SYM PARTITION_SYM all_or_alt_part_name_list
          {
            LEX *lex= Lex;
	    lex->alter_info.flags|= ALTER_CHECK_PARTITION;
            lex->check_opt.init();
          }
          opt_mi_check_type
        | REPAIR PARTITION_SYM opt_no_write_to_binlog
          all_or_alt_part_name_list
          {
            LEX *lex= Lex;
	    lex->alter_info.flags|= ALTER_REPAIR_PARTITION;
            lex->no_write_to_binlog= $3;
            lex->check_opt.init();
          }
          opt_mi_repair_type
        | COALESCE PARTITION_SYM opt_no_write_to_binlog ulong_num
          {
            LEX *lex= Lex;
	    lex->alter_info.flags|= ALTER_COALESCE_PARTITION;
            lex->no_write_to_binlog= $3;
	    lex->alter_info.no_parts= $4;
          }
        | reorg_partition_rule
        ;

remove_partitioning:
        REMOVE_SYM PARTITIONING_SYM
        {
          Lex->alter_info.flags|= ALTER_REMOVE_PARTITIONING;
        }
        ;

all_or_alt_part_name_list:
        ALL
        {
	  Lex->alter_info.flags|= ALTER_ALL_PARTITION;
        }
        | alt_part_name_list
        ;

add_partition_rule:
        ADD PARTITION_SYM opt_no_write_to_binlog
        {
          LEX *lex= Lex;
          lex->part_info= new partition_info();
          if (!lex->part_info)
          {
            mem_alloc_error(sizeof(partition_info));
            YYABORT;
          }
	  lex->alter_info.flags|= ALTER_ADD_PARTITION;
          lex->no_write_to_binlog= $3;
        }
        add_part_extra
        {}
        ;

add_part_extra:
        | '(' part_def_list ')'
        {
          LEX *lex= Lex;
          lex->part_info->no_parts= lex->part_info->partitions.elements;
        }
        | PARTITIONS_SYM ulong_num
        {
          LEX *lex= Lex;
          lex->part_info->no_parts= $2;
        }
        ;

reorg_partition_rule:
        REORGANIZE_SYM PARTITION_SYM opt_no_write_to_binlog
        {
          LEX *lex= Lex;
          lex->part_info= new partition_info();
          if (!lex->part_info)
          {
            mem_alloc_error(sizeof(partition_info));
            YYABORT;
          }
          lex->no_write_to_binlog= $3;
        }
        reorg_parts_rule
        ;

reorg_parts_rule:
        /* empty */
        {
	  Lex->alter_info.flags|= ALTER_TABLE_REORG;
        }
        |
        alt_part_name_list
        {
	  Lex->alter_info.flags|= ALTER_REORGANIZE_PARTITION;
        }
        INTO '(' part_def_list ')'
        {
          LEX *lex= Lex;
          lex->part_info->no_parts= lex->part_info->partitions.elements;
        }
        ;

alt_part_name_list:
        alt_part_name_item {}
        | alt_part_name_list ',' alt_part_name_item {}
        ;

alt_part_name_item:
        ident
        {
          if (Lex->alter_info.partition_names.push_back($1.str))
          {
            mem_alloc_error(1);
            YYABORT;
          }
        }
        ;

/*
  End of management of partition commands
*/

alter_list:
        alter_list_item
	| alter_list ',' alter_list_item
        ;

add_column:
	ADD opt_column
	{
	  LEX *lex=Lex;
	  lex->change=0;
	  lex->alter_info.flags|= ALTER_ADD_COLUMN;
	};

alter_list_item:
	add_column column_def opt_place { }
	| ADD key_def
	  {
	    Lex->alter_info.flags|= ALTER_ADD_INDEX;
	  }
	| add_column '(' field_list ')'
          {
	    Lex->alter_info.flags|= ALTER_ADD_COLUMN | ALTER_ADD_INDEX;
          }
	| CHANGE opt_column field_ident
	  {
	     LEX *lex=Lex;
	     lex->change= $3.str;
	     lex->alter_info.flags|= ALTER_CHANGE_COLUMN;
	  }
          field_spec opt_place
        | MODIFY_SYM opt_column field_ident
          {
            LEX *lex=Lex;
            lex->length=lex->dec=0; lex->type=0;
            lex->default_value= lex->on_update_value= 0;
            lex->comment=null_lex_str;
	    lex->charset= NULL;
	    lex->alter_info.flags|= ALTER_CHANGE_COLUMN;
          }
          type opt_attribute
          {
            LEX *lex=Lex;
            if (add_field_to_list(lex->thd,$3.str,
                                  (enum enum_field_types) $5,
                                  lex->length,lex->dec,lex->type,
                                  lex->default_value, lex->on_update_value,
                                  &lex->comment,
				  $3.str, &lex->interval_list, lex->charset,
				  lex->uint_geom_type))
	       YYABORT;
          }
          opt_place
	| DROP opt_column field_ident opt_restrict
	  {
	    LEX *lex=Lex;
	    lex->alter_info.drop_list.push_back(new Alter_drop(Alter_drop::COLUMN,
                                                               $3.str));
	    lex->alter_info.flags|= ALTER_DROP_COLUMN;
	  }
	| DROP FOREIGN KEY_SYM opt_ident
          {
	    Lex->alter_info.flags|= ALTER_DROP_INDEX | ALTER_FOREIGN_KEY;
          }
	| DROP PRIMARY_SYM KEY_SYM
	  {
	    LEX *lex=Lex;
	    lex->alter_info.drop_list.push_back(new Alter_drop(Alter_drop::KEY,
				               primary_key_name));
	    lex->alter_info.flags|= ALTER_DROP_INDEX;
	  }
	| DROP key_or_index field_ident
	  {
	    LEX *lex=Lex;
	    lex->alter_info.drop_list.push_back(new Alter_drop(Alter_drop::KEY,
					                       $3.str));
	    lex->alter_info.flags|= ALTER_DROP_INDEX;
	  }
	| DISABLE_SYM KEYS
          {
	    LEX *lex=Lex;
            lex->alter_info.keys_onoff= DISABLE;
	    lex->alter_info.flags|= ALTER_KEYS_ONOFF;
          }
	| ENABLE_SYM KEYS
          {
	    LEX *lex=Lex;
            lex->alter_info.keys_onoff= ENABLE;
	    lex->alter_info.flags|= ALTER_KEYS_ONOFF;
          }
	| ALTER opt_column field_ident SET DEFAULT signed_literal
	  {
	    LEX *lex=Lex;
	    lex->alter_info.alter_list.push_back(new Alter_column($3.str,$6));
	    lex->alter_info.flags|= ALTER_CHANGE_COLUMN_DEFAULT;
	  }
	| ALTER opt_column field_ident DROP DEFAULT
	  {
	    LEX *lex=Lex;
	    lex->alter_info.alter_list.push_back(new Alter_column($3.str,
                                                                  (Item*) 0));
	    lex->alter_info.flags|= ALTER_CHANGE_COLUMN_DEFAULT;
	  }
	| RENAME opt_to table_ident
	  {
	    LEX *lex=Lex;
	    lex->select_lex.db=$3->db.str;
	    lex->name= $3->table.str;
            if (check_table_name($3->table.str,$3->table.length) ||
                $3->db.str && check_db_name($3->db.str))
            {
              my_error(ER_WRONG_TABLE_NAME, MYF(0), $3->table.str);
              YYABORT;
            }
	    lex->alter_info.flags|= ALTER_RENAME;
	  }
	| CONVERT_SYM TO_SYM charset charset_name_or_default opt_collate
	  {
	    if (!$4)
	    {
	      THD *thd= YYTHD;
	      $4= thd->variables.collation_database;
	    }
	    $5= $5 ? $5 : $4;
	    if (!my_charset_same($4,$5))
	    {
	      my_error(ER_COLLATION_CHARSET_MISMATCH, MYF(0),
                       $5->name, $4->csname);
	      YYABORT;
	    }
	    LEX *lex= Lex;
	    lex->create_info.table_charset=
	      lex->create_info.default_table_charset= $5;
	    lex->create_info.used_fields|= (HA_CREATE_USED_CHARSET |
					    HA_CREATE_USED_DEFAULT_CHARSET);
	    lex->alter_info.flags|= ALTER_CONVERT;
	  }
        | create_table_options_space_separated
	  {
	    LEX *lex=Lex;
	    lex->alter_info.flags|= ALTER_OPTIONS;
	  }
	| FORCE_SYM
	  {
	    Lex->alter_info.flags|= ALTER_FORCE;
	   }
	| order_clause
	  {
	    LEX *lex=Lex;
	    lex->alter_info.flags|= ALTER_ORDER;
	  };

opt_column:
	/* empty */	{}
	| COLUMN_SYM	{};

opt_ignore:
	/* empty */	{ Lex->ignore= 0;}
	| IGNORE_SYM	{ Lex->ignore= 1;}
	;

opt_restrict:
	/* empty */	{ Lex->drop_mode= DROP_DEFAULT; }
	| RESTRICT	{ Lex->drop_mode= DROP_RESTRICT; }
	| CASCADE	{ Lex->drop_mode= DROP_CASCADE; }
	;

opt_place:
	/* empty */	{}
	| AFTER_SYM ident { store_position_for_column($2.str); }
	| FIRST_SYM	  { store_position_for_column(first_keyword); };

opt_to:
	/* empty */	{}
	| TO_SYM	{}
	| EQ		{}
	| AS		{};

/*
  SLAVE START and SLAVE STOP are deprecated. We keep them for compatibility.
*/

slave:
	  START_SYM SLAVE slave_thread_opts
          {
	    LEX *lex=Lex;
            lex->sql_command = SQLCOM_SLAVE_START;
	    lex->type = 0;
	    /* We'll use mi structure for UNTIL options */
	    bzero((char*) &lex->mi, sizeof(lex->mi));
            /* If you change this code don't forget to update SLAVE START too */
          }
          slave_until
          {}
        | STOP_SYM SLAVE slave_thread_opts
          {
	    LEX *lex=Lex;
            lex->sql_command = SQLCOM_SLAVE_STOP;
	    lex->type = 0;
            /* If you change this code don't forget to update SLAVE STOP too */
          }
	| SLAVE START_SYM slave_thread_opts
         {
	   LEX *lex=Lex;
           lex->sql_command = SQLCOM_SLAVE_START;
	   lex->type = 0;
	    /* We'll use mi structure for UNTIL options */
	    bzero((char*) &lex->mi, sizeof(lex->mi));
          }
          slave_until
          {}
	| SLAVE STOP_SYM slave_thread_opts
         {
	   LEX *lex=Lex;
           lex->sql_command = SQLCOM_SLAVE_STOP;
	   lex->type = 0;
         }
        ;


start:
	START_SYM TRANSACTION_SYM start_transaction_opts
        {
          LEX *lex= Lex;
          lex->sql_command= SQLCOM_BEGIN;
          lex->start_transaction_opt= $3;
        }
	;

start_transaction_opts:
        /*empty*/ { $$ = 0; }
        | WITH CONSISTENT_SYM SNAPSHOT_SYM
        {
           $$= MYSQL_START_TRANS_OPT_WITH_CONS_SNAPSHOT;
        }
        ;

slave_thread_opts:
	{ Lex->slave_thd_opt= 0; }
	slave_thread_opt_list
        {}
	;

slave_thread_opt_list:
	slave_thread_opt
	| slave_thread_opt_list ',' slave_thread_opt
	;

slave_thread_opt:
	/*empty*/	{}
	| SQL_THREAD	{ Lex->slave_thd_opt|=SLAVE_SQL; }
	| RELAY_THREAD 	{ Lex->slave_thd_opt|=SLAVE_IO; }
	;

slave_until:
	/*empty*/	{}
	| UNTIL_SYM slave_until_opts
          {
            LEX *lex=Lex;
            if ((lex->mi.log_file_name || lex->mi.pos) &&
                (lex->mi.relay_log_name || lex->mi.relay_log_pos) ||
                !((lex->mi.log_file_name && lex->mi.pos) ||
                  (lex->mi.relay_log_name && lex->mi.relay_log_pos)))
            {
               my_message(ER_BAD_SLAVE_UNTIL_COND,
                          ER(ER_BAD_SLAVE_UNTIL_COND), MYF(0));
               YYABORT;
            }

          }
	;

slave_until_opts:
       master_file_def
       | slave_until_opts ',' master_file_def ;


restore:
	RESTORE_SYM table_or_tables
	{
	   Lex->sql_command = SQLCOM_RESTORE_TABLE;
           WARN_DEPRECATED(yythd, "5.2", "RESTORE TABLE",
                           "MySQL Administrator (mysqldump, mysql)");
	}
	table_list FROM TEXT_STRING_sys
        {
	  Lex->backup_dir = $6.str;
        };

backup:
	BACKUP_SYM table_or_tables
	{
	   Lex->sql_command = SQLCOM_BACKUP_TABLE;
           WARN_DEPRECATED(yythd, "5.2", "BACKUP TABLE",
                           "MySQL Administrator (mysqldump, mysql)");
	}
	table_list TO_SYM TEXT_STRING_sys
        {
	  Lex->backup_dir = $6.str;
        };

checksum:
        CHECKSUM_SYM table_or_tables
	{
	   LEX *lex=Lex;
	   lex->sql_command = SQLCOM_CHECKSUM;
	}
	table_list opt_checksum_type
        {}
	;

opt_checksum_type:
        /* nothing */  { Lex->check_opt.flags= 0; }
	| QUICK        { Lex->check_opt.flags= T_QUICK; }
	| EXTENDED_SYM { Lex->check_opt.flags= T_EXTEND; }
        ;

repair:
	REPAIR opt_no_write_to_binlog table_or_tables
	{
	   LEX *lex=Lex;
	   lex->sql_command = SQLCOM_REPAIR;
           lex->no_write_to_binlog= $2;
	   lex->check_opt.init();
	}
	table_list opt_mi_repair_type
	{}
	;

opt_mi_repair_type:
	/* empty */ { Lex->check_opt.flags = T_MEDIUM; }
	| mi_repair_types {};

mi_repair_types:
	mi_repair_type {}
	| mi_repair_type mi_repair_types {};

mi_repair_type:
	QUICK          { Lex->check_opt.flags|= T_QUICK; }
	| EXTENDED_SYM { Lex->check_opt.flags|= T_EXTEND; }
        | USE_FRM      { Lex->check_opt.sql_flags|= TT_USEFRM; };

analyze:
	ANALYZE_SYM opt_no_write_to_binlog table_or_tables
	{
	   LEX *lex=Lex;
	   lex->sql_command = SQLCOM_ANALYZE;
           lex->no_write_to_binlog= $2;
	   lex->check_opt.init();
	}
	table_list opt_mi_check_type
	{}
	;

binlog_base64_event:
        BINLOG_SYM TEXT_STRING_sys
        {
           Lex->sql_command = SQLCOM_BINLOG_BASE64_EVENT;
           Lex->comment= $2;
        }
        ;

check:
	CHECK_SYM table_or_tables
	{
	  LEX *lex=Lex;

	  if (lex->sphead)
	  {
	    my_error(ER_SP_BADSTATEMENT, MYF(0), "CHECK");
	    YYABORT;
	  }
	  lex->sql_command = SQLCOM_CHECK;
	  lex->check_opt.init();
	}
	table_list opt_mi_check_type
	{}
	;

opt_mi_check_type:
	/* empty */ { Lex->check_opt.flags = T_MEDIUM; }
	| mi_check_types {};

mi_check_types:
	mi_check_type {}
	| mi_check_type mi_check_types {};

mi_check_type:
	QUICK      { Lex->check_opt.flags|= T_QUICK; }
	| FAST_SYM { Lex->check_opt.flags|= T_FAST; }
	| MEDIUM_SYM { Lex->check_opt.flags|= T_MEDIUM; }
	| EXTENDED_SYM { Lex->check_opt.flags|= T_EXTEND; }
	| CHANGED  { Lex->check_opt.flags|= T_CHECK_ONLY_CHANGED; }
        | FOR_SYM UPGRADE_SYM { Lex->check_opt.sql_flags|= TT_FOR_UPGRADE; };

optimize:
	OPTIMIZE opt_no_write_to_binlog table_or_tables
	{
	   LEX *lex=Lex;
	   lex->sql_command = SQLCOM_OPTIMIZE;
           lex->no_write_to_binlog= $2;
	   lex->check_opt.init();
	}
	table_list opt_mi_check_type
	{}
	;

opt_no_write_to_binlog:
	/* empty */        { $$= 0; }
	| NO_WRITE_TO_BINLOG  { $$= 1; }
	| LOCAL_SYM  { $$= 1; }
	;

rename:
	RENAME table_or_tables
	{
          Lex->sql_command= SQLCOM_RENAME_TABLE;
	}
	table_to_table_list
	{}
	| RENAME DATABASE
          {
            Lex->db_list.empty();
            Lex->sql_command= SQLCOM_RENAME_DB;
          }
          db_to_db
          {}
	| RENAME USER clear_privileges rename_list
          {
	    Lex->sql_command = SQLCOM_RENAME_USER;
          }
	;

rename_list:
        user TO_SYM user
        {
          if (Lex->users_list.push_back($1) || Lex->users_list.push_back($3))
            YYABORT;
        }
        | rename_list ',' user TO_SYM user
          {
            if (Lex->users_list.push_back($3) || Lex->users_list.push_back($5))
              YYABORT;
          }
        ;

table_to_table_list:
	table_to_table
	| table_to_table_list ',' table_to_table;

table_to_table:
	table_ident TO_SYM table_ident
	{
	  LEX *lex=Lex;
	  SELECT_LEX *sl= lex->current_select;
	  if (!sl->add_table_to_list(lex->thd, $1,NULL,TL_OPTION_UPDATING,
				     TL_IGNORE) ||
	      !sl->add_table_to_list(lex->thd, $3,NULL,TL_OPTION_UPDATING,
				     TL_IGNORE))
	    YYABORT;
	};

db_to_db:
	ident TO_SYM ident
	{
	  LEX *lex=Lex;
          if (Lex->db_list.push_back((LEX_STRING*)
                                     sql_memdup(&$1, sizeof(LEX_STRING))) ||
              Lex->db_list.push_back((LEX_STRING*)
                                     sql_memdup(&$3, sizeof(LEX_STRING))))
              YYABORT;
	};

keycache:
        CACHE_SYM INDEX_SYM keycache_list IN_SYM key_cache_name
        {
          LEX *lex=Lex;
          lex->sql_command= SQLCOM_ASSIGN_TO_KEYCACHE;
	  lex->ident= $5;
        }
        ;

keycache_list:
        assign_to_keycache
        | keycache_list ',' assign_to_keycache;

assign_to_keycache:
        table_ident cache_keys_spec
        {
          LEX *lex=Lex;
          SELECT_LEX *sel= &lex->select_lex;
          if (!sel->add_table_to_list(lex->thd, $1, NULL, 0,
                                      TL_READ,
                                      sel->get_use_index(),
                                      (List<String> *)0))
            YYABORT;
        }
        ;

key_cache_name:
	ident	   { $$= $1; }
	| DEFAULT  { $$ = default_key_cache_base; }
	;

preload:
	LOAD INDEX_SYM INTO CACHE_SYM
	{
	  LEX *lex=Lex;
	  lex->sql_command=SQLCOM_PRELOAD_KEYS;
	}
	preload_list
	{}
	;

preload_list:
	preload_keys
	| preload_list ',' preload_keys;

preload_keys:
	table_ident cache_keys_spec opt_ignore_leaves
	{
	  LEX *lex=Lex;
	  SELECT_LEX *sel= &lex->select_lex;
	  if (!sel->add_table_to_list(lex->thd, $1, NULL, $3,
                                      TL_READ,
                                      sel->get_use_index(),
                                      (List<String> *)0))
            YYABORT;
	}
	;

cache_keys_spec:
        { Select->interval_list.empty(); }
        cache_key_list_or_empty
        {
          LEX *lex=Lex;
          SELECT_LEX *sel= &lex->select_lex;
          sel->use_index= sel->interval_list;
        }
        ;

cache_key_list_or_empty:
	/* empty */	{ Lex->select_lex.use_index_ptr= 0; }
	| opt_key_or_index '(' key_usage_list2 ')'
	  {
            SELECT_LEX *sel= &Lex->select_lex;
	    sel->use_index_ptr= &sel->use_index;
	  }
	;

opt_ignore_leaves:
	/* empty */
	{ $$= 0; }
	| IGNORE_SYM LEAVES { $$= TL_OPTION_IGNORE_LEAVES; }
	;

/*
  Select : retrieve data from table
*/


select:
	select_init
	{
	  LEX *lex= Lex;
	  lex->sql_command= SQLCOM_SELECT;
	}
	;

/* Need select_init2 for subselects. */
select_init:
	SELECT_SYM select_init2
	|
	'(' select_paren ')' union_opt;

select_paren:
	SELECT_SYM select_part2
	  {
	    LEX *lex= Lex;
            SELECT_LEX * sel= lex->current_select;
	    if (sel->set_braces(1))
	    {
	      yyerror(ER(ER_SYNTAX_ERROR));
	      YYABORT;
	    }
	  if (sel->linkage == UNION_TYPE &&
	      !sel->master_unit()->first_select()->braces)
	  {
	    yyerror(ER(ER_SYNTAX_ERROR));
	    YYABORT;
	  }
            /* select in braces, can't contain global parameters */
	    if (sel->master_unit()->fake_select_lex)
              sel->master_unit()->global_parameters=
                 sel->master_unit()->fake_select_lex;
          }
	| '(' select_paren ')';

select_init2:
	select_part2
        {
	  LEX *lex= Lex;
          SELECT_LEX * sel= lex->current_select;
          if (lex->current_select->set_braces(0))
	  {
	    yyerror(ER(ER_SYNTAX_ERROR));
	    YYABORT;
	  }
	  if (sel->linkage == UNION_TYPE &&
	      sel->master_unit()->first_select()->braces)
	  {
	    yyerror(ER(ER_SYNTAX_ERROR));
	    YYABORT;
	  }
	}
	union_clause
	;

select_part2:
	{
	  LEX *lex= Lex;
	  SELECT_LEX *sel= lex->current_select;
	  if (sel->linkage != UNION_TYPE)
	    mysql_init_select(lex);
	  lex->current_select->parsing_place= SELECT_LIST;
	}
	select_options select_item_list
	{
	  Select->parsing_place= NO_MATTER;
	}
	select_into select_lock_type;

select_into:
	opt_order_clause opt_limit_clause {}
        | into
	| select_from
	| into select_from
	| select_from into;

select_from:
	  FROM join_table_list where_clause group_clause having_clause
	       opt_order_clause opt_limit_clause procedure_clause
        | FROM DUAL_SYM where_clause opt_limit_clause
          /* oracle compatibility: oracle always requires FROM clause,
             and DUAL is system table without fields.
             Is "SELECT 1 FROM DUAL" any better than "SELECT 1" ?
          Hmmm :) */
	;

select_options:
	/* empty*/
	| select_option_list
	  {
	    if (Select->options & SELECT_DISTINCT && Select->options & SELECT_ALL)
	    {
	      my_error(ER_WRONG_USAGE, MYF(0), "ALL", "DISTINCT");
              YYABORT;
	    }
          }
	  ;

select_option_list:
	select_option_list select_option
	| select_option;

select_option:
	STRAIGHT_JOIN { Select->options|= SELECT_STRAIGHT_JOIN; }
	| HIGH_PRIORITY
	  {
	    if (check_simple_select())
	      YYABORT;
	    Lex->lock_option= TL_READ_HIGH_PRIORITY;
	  }
	| DISTINCT         { Select->options|= SELECT_DISTINCT; }
	| SQL_SMALL_RESULT { Select->options|= SELECT_SMALL_RESULT; }
	| SQL_BIG_RESULT { Select->options|= SELECT_BIG_RESULT; }
	| SQL_BUFFER_RESULT
	  {
	    if (check_simple_select())
	      YYABORT;
	    Select->options|= OPTION_BUFFER_RESULT;
	  }
	| SQL_CALC_FOUND_ROWS
	  {
	    if (check_simple_select())
	      YYABORT;
	    Select->options|= OPTION_FOUND_ROWS;
	  }
	| SQL_NO_CACHE_SYM { Lex->safe_to_cache_query=0; }
	| SQL_CACHE_SYM
	  {
	    Lex->select_lex.options|= OPTION_TO_QUERY_CACHE;
	  }
	| ALL		    { Select->options|= SELECT_ALL; }
	;

select_lock_type:
	/* empty */
	| FOR_SYM UPDATE_SYM
	  {
	    LEX *lex=Lex;
	    lex->current_select->set_lock_for_tables(TL_WRITE);
	    lex->safe_to_cache_query=0;
	  }
	| LOCK_SYM IN_SYM SHARE_SYM MODE_SYM
	  {
	    LEX *lex=Lex;
	    lex->current_select->
	      set_lock_for_tables(TL_READ_WITH_SHARED_LOCKS);
	    lex->safe_to_cache_query=0;
	  }
	;

select_item_list:
	  select_item_list ',' select_item
	| select_item
	| '*'
	  {
	    THD *thd= YYTHD;
	    if (add_item_to_list(thd,
                                 new Item_field(&thd->lex->current_select->
                                                context,
                                                NULL, NULL, "*")))
	      YYABORT;
	    (thd->lex->current_select->with_wild)++;
	  };


select_item:
	  remember_name select_item2 remember_end select_alias
	  {
	    if (add_item_to_list(YYTHD, $2))
	      YYABORT;
	    if ($4.str)
            {
	      $2->set_name($4.str, $4.length, system_charset_info);
              $2->is_autogenerated_name= FALSE;
            }
	    else if (!$2->name) {
	      char *str = $1;
	      if (str[-1] == '`')
	        str--;
	      $2->set_name(str,(uint) ($3 - str), YYTHD->charset());
	    }
	  };

remember_name:
	{ $$=(char*) Lex->tok_start; };

remember_end:
	{ $$=(char*) Lex->tok_end; };

select_item2:
	table_wild	{ $$=$1; } /* table.* */
	| expr		{ $$=$1; };

select_alias:
	/* empty */		{ $$=null_lex_str;}
	| AS ident		{ $$=$2; }
	| AS TEXT_STRING_sys	{ $$=$2; }
	| ident			{ $$=$1; }
	| TEXT_STRING_sys	{ $$=$1; }
	;

optional_braces:
	/* empty */ {}
	| '(' ')' {};

/* all possible expressions */
expr:	
	  bool_term { Select->expr_list.push_front(new List<Item>); }
          bool_or_expr
          {
            List<Item> *list= Select->expr_list.pop();
            if (list->elements)
            {
              list->push_front($1);
              $$= new Item_cond_or(*list);
              /* optimize construction of logical OR to reduce
                 amount of objects for complex expressions */
            }
            else
              $$= $1;
            delete list;
          }
	;

bool_or_expr:
	/* empty */
        | bool_or_expr or bool_term
          { Select->expr_list.head()->push_back($3); }
        ;

bool_term:
	bool_term XOR bool_term { $$= new Item_cond_xor($1,$3); }
	| bool_factor { Select->expr_list.push_front(new List<Item>); }
          bool_and_expr
          {
            List<Item> *list= Select->expr_list.pop();
            if (list->elements)
            {
              list->push_front($1);
              $$= new Item_cond_and(*list);
              /* optimize construction of logical AND to reduce
                 amount of objects for complex expressions */
            }
            else
              $$= $1;
            delete list;
          }
	;

bool_and_expr:
	/* empty */
        | bool_and_expr and bool_factor
          { Select->expr_list.head()->push_back($3); }
        ;

bool_factor:
	NOT_SYM bool_factor	{ $$= negate_expression(YYTHD, $2); }
	| bool_test ;

bool_test:
	bool_pri IS TRUE_SYM	{ $$= is_truth_value($1,1,0); }
	| bool_pri IS not TRUE_SYM { $$= is_truth_value($1,0,0); }
	| bool_pri IS FALSE_SYM	{ $$= is_truth_value($1,0,1); }
	| bool_pri IS not FALSE_SYM { $$= is_truth_value($1,1,1); }
	| bool_pri IS UNKNOWN_SYM { $$= new Item_func_isnull($1); }
	| bool_pri IS not UNKNOWN_SYM { $$= new Item_func_isnotnull($1); }
	| bool_pri ;

bool_pri:
	bool_pri IS NULL_SYM	{ $$= new Item_func_isnull($1); }
	| bool_pri IS not NULL_SYM { $$= new Item_func_isnotnull($1); }
	| bool_pri EQUAL_SYM predicate	{ $$= new Item_func_equal($1,$3); }
	| bool_pri comp_op predicate %prec EQ
	  { $$= (*$2)(0)->create($1,$3); }
	| bool_pri comp_op all_or_any in_subselect %prec EQ
	  { $$= all_any_subquery_creator($1, $2, $3, $4); }
	| predicate ;

predicate:
	 bit_expr IN_SYM '(' expr_list ')'
	  { 
            if ($4->elements == 1)
              $$= new Item_func_eq($1, $4->head());
            else
            {
              $4->push_front($1);
              $$= new Item_func_in(*$4);
            }
          }
	| bit_expr not IN_SYM '(' expr_list ')'
          {
            if ($5->elements == 1)
              $$= new Item_func_ne($1, $5->head());
            else
            {
              $5->push_front($1);
              Item_func_in *item = new Item_func_in(*$5);
              item->negate();
              $$= item;
            }            
          }
        | bit_expr IN_SYM in_subselect
	  { $$= new Item_in_subselect($1, $3); }
	| bit_expr not IN_SYM in_subselect
          { $$= negate_expression(YYTHD, new Item_in_subselect($1, $4)); }
	| bit_expr BETWEEN_SYM bit_expr AND_SYM predicate
	  { $$= new Item_func_between($1,$3,$5); }
	| bit_expr not BETWEEN_SYM bit_expr AND_SYM predicate
    {
      Item_func_between *item= new Item_func_between($1,$4,$6);
      item->negate();
      $$= item;
    }
	| bit_expr SOUNDS_SYM LIKE bit_expr
	  { $$= new Item_func_eq(new Item_func_soundex($1),
				 new Item_func_soundex($4)); }
	| bit_expr LIKE simple_expr opt_escape
          { $$= new Item_func_like($1,$3,$4,Lex->escape_used); }
	| bit_expr not LIKE simple_expr opt_escape
          { $$= new Item_func_not(new Item_func_like($1,$4,$5, Lex->escape_used)); }
	| bit_expr REGEXP bit_expr	{ $$= new Item_func_regex($1,$3); }
	| bit_expr not REGEXP bit_expr
          { $$= negate_expression(YYTHD, new Item_func_regex($1,$4)); }
	| bit_expr ;

bit_expr:
	bit_expr '|' bit_term	{ $$= new Item_func_bit_or($1,$3); }
	| bit_term ;

bit_term:
	bit_term '&' bit_factor	{ $$= new Item_func_bit_and($1,$3); }
	| bit_factor ;

bit_factor:
	bit_factor SHIFT_LEFT value_expr
	  { $$= new Item_func_shift_left($1,$3); }
	| bit_factor SHIFT_RIGHT value_expr 
	  { $$= new Item_func_shift_right($1,$3); }
	| value_expr ;

value_expr:
	value_expr '+' term	{ $$= new Item_func_plus($1,$3); }
	| value_expr '-' term	{ $$= new Item_func_minus($1,$3); }
	| value_expr '+' interval_expr interval
	  { $$= new Item_date_add_interval($1,$3,$4,0); }
	| value_expr '-' interval_expr interval
	  { $$= new Item_date_add_interval($1,$3,$4,1); }
	| term ;

term:
	term '*' factor		{ $$= new Item_func_mul($1,$3); }
	| term '/' factor	{ $$= new Item_func_div($1,$3); }
	| term '%' factor	{ $$= new Item_func_mod($1,$3); }
	| term DIV_SYM factor	{ $$= new Item_func_int_div($1,$3); }
	| term MOD_SYM factor	{ $$= new Item_func_mod($1,$3); }
	| factor ;

factor:
        factor '^' simple_expr	{ $$= new Item_func_bit_xor($1,$3); }
	| simple_expr ;

or:	OR_SYM | OR2_SYM;
and:	AND_SYM | AND_AND_SYM;
not:	NOT_SYM | NOT2_SYM;
not2:	'!' | NOT2_SYM;

comp_op:  EQ		{ $$ = &comp_eq_creator; }
	| GE		{ $$ = &comp_ge_creator; }
	| GT_SYM	{ $$ = &comp_gt_creator; }
	| LE		{ $$ = &comp_le_creator; }
	| LT		{ $$ = &comp_lt_creator; }
	| NE		{ $$ = &comp_ne_creator; }
	;

all_or_any: ALL     { $$ = 1; }
        |   ANY_SYM { $$ = 0; }
        ;

interval_expr:
         INTERVAL_SYM expr { $$=$2; }
        ;

simple_expr:
	simple_ident
 	| simple_expr COLLATE_SYM ident_or_text %prec NEG
	  {
	    $$= new Item_func_set_collation($1,
					    new Item_string($3.str,
							    $3.length,
                                                            YYTHD->charset()));
	  }
	| literal
	| param_marker
	| '@' ident_or_text SET_VAR expr
	  {
	    $$= new Item_func_set_user_var($2,$4);
	    LEX *lex= Lex;
	    lex->uncacheable(UNCACHEABLE_RAND);
	    lex->variables_used= 1;
	  }
	| '@' ident_or_text
	  {
	    $$= new Item_func_get_user_var($2);
	    LEX *lex= Lex;
	    lex->uncacheable(UNCACHEABLE_RAND);
	    lex->variables_used= 1;
	  }
	| '@' '@' opt_var_ident_type ident_or_text opt_component
	  {

            if ($4.str && $5.str && check_reserved_words(&$4))
            {
              yyerror(ER(ER_SYNTAX_ERROR));
              YYABORT;
            }
	    if (!($$= get_system_var(YYTHD, $3, $4, $5)))
	      YYABORT;
	    Lex->variables_used= 1;
	  }
	| sum_expr
	| simple_expr OR_OR_SYM simple_expr
	  { $$= new Item_func_concat($1, $3); }
	| '+' simple_expr %prec NEG	{ $$= $2; }
	| '-' simple_expr %prec NEG	{ $$= new Item_func_neg($2); }
	| '~' simple_expr %prec NEG	{ $$= new Item_func_bit_neg($2); }
	| not2 simple_expr %prec NEG	{ $$= negate_expression(YYTHD, $2); }
	| '(' expr ')'		{ $$= $2; }
	| '(' expr ',' expr_list ')'
	  {
	    $4->push_front($2);
	    $$= new Item_row(*$4);
	  }
	| ROW_SYM '(' expr ',' expr_list ')'
	  {
	    $5->push_front($3);
	    $$= new Item_row(*$5);
	  }
	| EXISTS exists_subselect { $$= $2; }
	| singlerow_subselect   { $$= $1; }
	| '{' ident expr '}'	{ $$= $3; }
        | MATCH ident_list_arg AGAINST '(' bit_expr fulltext_options ')'
          { $2->push_front($5);
            Select->add_ftfunc_to_list((Item_func_match*)
                                        ($$=new Item_func_match(*$2,$6))); }
	| ASCII_SYM '(' expr ')' { $$= new Item_func_ascii($3); }
	| BINARY simple_expr %prec NEG
	  {
            $$= create_func_cast($2, ITEM_CAST_CHAR, -1, 0, &my_charset_bin);
	  }
	| CAST_SYM '(' expr AS cast_type ')'
	  {
            LEX *lex= Lex;
	    $$= create_func_cast($3, $5,
                                 lex->length ? atoi(lex->length) : -1,
                                 lex->dec ? atoi(lex->dec) : 0,
                                 lex->charset);
	  }
	| CASE_SYM opt_expr WHEN_SYM when_list opt_else END
	  { $$= new Item_func_case(* $4, $2, $5 ); }
	| CONVERT_SYM '(' expr ',' cast_type ')'
	  {
	    $$= create_func_cast($3, $5,
				 Lex->length ? atoi(Lex->length) : -1,
                                 Lex->dec ? atoi(Lex->dec) : 0,
				 Lex->charset);
	  }
	| CONVERT_SYM '(' expr USING charset_name ')'
	  { $$= new Item_func_conv_charset($3,$5); }
	| DEFAULT '(' simple_ident ')'
	  {
	    if ($3->is_splocal())
	    {
	      Item_splocal *il= static_cast<Item_splocal *>($3);

	      my_error(ER_WRONG_COLUMN_NAME, MYF(0), il->my_name()->str);
	      YYABORT;
	    }
	    $$= new Item_default_value(Lex->current_context(), $3);
	  }
	| VALUES '(' simple_ident_nospvar ')'
	  { $$= new Item_insert_value(Lex->current_context(), $3); }
	| FUNC_ARG0 '(' ')'
	  {
	    if (!$1.symbol->create_func)
	    {
              my_error(ER_FEATURE_DISABLED, MYF(0),
                       $1.symbol->group->name,
                       $1.symbol->group->needed_define);
	      YYABORT;
	    }
	    $$= ((Item*(*)(void))($1.symbol->create_func))();
	  }
	| FUNC_ARG1 '(' expr ')'
	  {
	    if (!$1.symbol->create_func)
	    {
              my_error(ER_FEATURE_DISABLED, MYF(0),
                       $1.symbol->group->name,
                       $1.symbol->group->needed_define);
	      YYABORT;
	    }
	    $$= ((Item*(*)(Item*))($1.symbol->create_func))($3);
	  }
	| FUNC_ARG2 '(' expr ',' expr ')'
	  {
	    if (!$1.symbol->create_func)
	    {
	      my_error(ER_FEATURE_DISABLED, MYF(0),
                       $1.symbol->group->name,
                       $1.symbol->group->needed_define);
	      YYABORT;
	    }
	    $$= ((Item*(*)(Item*,Item*))($1.symbol->create_func))($3,$5);
	  }
	| FUNC_ARG3 '(' expr ',' expr ',' expr ')'
	  {
	    if (!$1.symbol->create_func)
	    {
              my_error(ER_FEATURE_DISABLED, MYF(0),
                       $1.symbol->group->name,
                       $1.symbol->group->needed_define);
	      YYABORT;
	    }
	    $$= ((Item*(*)(Item*,Item*,Item*))($1.symbol->create_func))($3,$5,$7);
	  }
	| ADDDATE_SYM '(' expr ',' expr ')'
	  { $$= new Item_date_add_interval($3, $5, INTERVAL_DAY, 0);}
	| ADDDATE_SYM '(' expr ',' INTERVAL_SYM expr interval ')'
	  { $$= new Item_date_add_interval($3, $6, $7, 0); }
	| REPEAT_SYM '(' expr ',' expr ')'
	  { $$= new Item_func_repeat($3,$5); }
	| ATAN	'(' expr ')'
	  { $$= new Item_func_atan($3); }
	| ATAN	'(' expr ',' expr ')'
	  { $$= new Item_func_atan($3,$5); }
	| CHAR_SYM '(' expr_list ')'
	  { $$= new Item_func_char(*$3); }
	| CHAR_SYM '(' expr_list USING charset_name ')'
	  { $$= new Item_func_char(*$3, $5); }
	| CHARSET '(' expr ')'
	  { $$= new Item_func_charset($3); }
	| COALESCE '(' expr_list ')'
	  { $$= new Item_func_coalesce(* $3); }
	| COLLATION_SYM '(' expr ')'
	  { $$= new Item_func_collation($3); }
	| CONCAT '(' expr_list ')'
	  { $$= new Item_func_concat(* $3); }
	| CONCAT_WS '(' expr ',' expr_list ')'
	  { $5->push_front($3); $$= new Item_func_concat_ws(*$5); }
	| CONVERT_TZ_SYM '(' expr ',' expr ',' expr ')'
	  {
            if (Lex->add_time_zone_tables_to_query_tables(YYTHD))
              YYABORT;
	    $$= new Item_func_convert_tz($3, $5, $7);
	  }
	| CURDATE optional_braces
	  { $$= new Item_func_curdate_local(); Lex->safe_to_cache_query=0; }
	| CURTIME optional_braces
	  { $$= new Item_func_curtime_local(); Lex->safe_to_cache_query=0; }
	| CURTIME '(' expr ')'
	  {
	    $$= new Item_func_curtime_local($3);
	    Lex->safe_to_cache_query=0;
	  }
	| CURRENT_USER optional_braces
          { $$= create_func_current_user(); }
	| DATE_ADD_INTERVAL '(' expr ',' interval_expr interval ')'
	  { $$= new Item_date_add_interval($3,$5,$6,0); }
	| DATE_SUB_INTERVAL '(' expr ',' interval_expr interval ')'
	  { $$= new Item_date_add_interval($3,$5,$6,1); }
	| DATABASE '(' ')'
	  {
	    $$= new Item_func_database();
            Lex->safe_to_cache_query=0;
	  }
	| DATE_SYM '(' expr ')'
	  { $$= new Item_date_typecast($3); }
	| DAY_SYM '(' expr ')'
	  { $$= new Item_func_dayofmonth($3); }
	| ELT_FUNC '(' expr ',' expr_list ')'
	  { $5->push_front($3); $$= new Item_func_elt(*$5); }
	| MAKE_SET_SYM '(' expr ',' expr_list ')'
	  { $$= new Item_func_make_set($3, *$5); }
	| ENCRYPT '(' expr ')'
	  {
	    $$= new Item_func_encrypt($3);
	    Lex->uncacheable(UNCACHEABLE_RAND);
	  }
	| ENCRYPT '(' expr ',' expr ')'   { $$= new Item_func_encrypt($3,$5); }
	| DECODE_SYM '(' expr ',' TEXT_STRING_literal ')'
	  { $$= new Item_func_decode($3,$5.str); }
	| ENCODE_SYM '(' expr ',' TEXT_STRING_literal ')'
	 { $$= new Item_func_encode($3,$5.str); }
	| DES_DECRYPT_SYM '(' expr ')'
        { $$= new Item_func_des_decrypt($3); }
	| DES_DECRYPT_SYM '(' expr ',' expr ')'
        { $$= new Item_func_des_decrypt($3,$5); }
	| DES_ENCRYPT_SYM '(' expr ')'
        { $$= new Item_func_des_encrypt($3); }
	| DES_ENCRYPT_SYM '(' expr ',' expr ')'
        { $$= new Item_func_des_encrypt($3,$5); }
	| EXPORT_SET '(' expr ',' expr ',' expr ')'
		{ $$= new Item_func_export_set($3, $5, $7); }
	| EXPORT_SET '(' expr ',' expr ',' expr ',' expr ')'
		{ $$= new Item_func_export_set($3, $5, $7, $9); }
	| EXPORT_SET '(' expr ',' expr ',' expr ',' expr ',' expr ')'
		{ $$= new Item_func_export_set($3, $5, $7, $9, $11); }
	| FORMAT_SYM '(' expr ',' NUM ')'
	  { $$= new Item_func_format($3,atoi($5.str)); }
	| FROM_UNIXTIME '(' expr ')'
	  { $$= new Item_func_from_unixtime($3); }
	| FROM_UNIXTIME '(' expr ',' expr ')'
	  {
	    $$= new Item_func_date_format (new Item_func_from_unixtime($3),$5,0);
	  }
	| FIELD_FUNC '(' expr ',' expr_list ')'
	  { $5->push_front($3); $$= new Item_func_field(*$5); }
	| geometry_function
	  {
#ifdef HAVE_SPATIAL
	    $$= $1;
#else
	    my_error(ER_FEATURE_DISABLED, MYF(0),
                     sym_group_geom.name, sym_group_geom.needed_define);
	    YYABORT;
#endif
	  }
	| GET_FORMAT '(' date_time_type  ',' expr ')'
	  { $$= new Item_func_get_format($3, $5); }
	| HOUR_SYM '(' expr ')'
	  { $$= new Item_func_hour($3); }
	| IF '(' expr ',' expr ',' expr ')'
	  { $$= new Item_func_if($3,$5,$7); }
	| INSERT '(' expr ',' expr ',' expr ',' expr ')'
	  { $$= new Item_func_insert($3,$5,$7,$9); }
	| interval_expr interval '+' expr
	  /* we cannot put interval before - */
	  { $$= new Item_date_add_interval($4,$1,$2,0); }
	| interval_expr
	  {
            if ($1->type() != Item::ROW_ITEM)
            {
              yyerror(ER(ER_SYNTAX_ERROR));
              YYABORT;
            }
            $$= new Item_func_interval((Item_row *)$1);
          }
	| LAST_INSERT_ID '(' ')'
	  {
	    $$= new Item_func_last_insert_id();
	    Lex->safe_to_cache_query= 0;
	  }
	| LAST_INSERT_ID '(' expr ')'
	  {
	    $$= new Item_func_last_insert_id($3);
	    Lex->safe_to_cache_query= 0;
	  }
	| LEFT '(' expr ',' expr ')'
	  { $$= new Item_func_left($3,$5); }
	| LOCATE '(' expr ',' expr ')'
	  { $$= new Item_func_locate($5,$3); }
	| LOCATE '(' expr ',' expr ',' expr ')'
	  { $$= new Item_func_locate($5,$3,$7); }
	| GREATEST_SYM '(' expr ',' expr_list ')'
	  { $5->push_front($3); $$= new Item_func_max(*$5); }
	| LEAST_SYM '(' expr ',' expr_list ')'
	  { $5->push_front($3); $$= new Item_func_min(*$5); }
	| LOG_SYM '(' expr ')'
	  { $$= new Item_func_log($3); }
	| LOG_SYM '(' expr ',' expr ')'
	  { $$= new Item_func_log($3, $5); }
	| MASTER_POS_WAIT '(' expr ',' expr ')'
	  {
	    $$= new Item_master_pos_wait($3, $5);
	    Lex->safe_to_cache_query=0;
		  }
	| MASTER_POS_WAIT '(' expr ',' expr ',' expr ')'
	  {
	    $$= new Item_master_pos_wait($3, $5, $7);
	    Lex->safe_to_cache_query=0;
	  }
	| MICROSECOND_SYM '(' expr ')'
	  { $$= new Item_func_microsecond($3); }
	| MINUTE_SYM '(' expr ')'
	  { $$= new Item_func_minute($3); }
	| MOD_SYM '(' expr ',' expr ')'
	  { $$ = new Item_func_mod( $3, $5); }
	| MONTH_SYM '(' expr ')'
	  { $$= new Item_func_month($3); }
	| NOW_SYM optional_braces
	  { $$= new Item_func_now_local(); Lex->safe_to_cache_query=0;}
	| NOW_SYM '(' expr ')'
	  { $$= new Item_func_now_local($3); Lex->safe_to_cache_query=0;}
	| PASSWORD '(' expr ')'
	  {
	    $$= YYTHD->variables.old_passwords ?
              (Item *) new Item_func_old_password($3) :
	      (Item *) new Item_func_password($3);
	  }
	| OLD_PASSWORD '(' expr ')'
	  { $$=  new Item_func_old_password($3); }
	| POSITION_SYM '(' bit_expr IN_SYM expr ')'
	  { $$ = new Item_func_locate($5,$3); }
	| QUARTER_SYM '(' expr ')'
	  { $$ = new Item_func_quarter($3); }
	| RAND '(' expr ')'
	  { $$= new Item_func_rand($3); Lex->uncacheable(UNCACHEABLE_RAND);}
	| RAND '(' ')'
	  { $$= new Item_func_rand(); Lex->uncacheable(UNCACHEABLE_RAND);}
	| REPLACE '(' expr ',' expr ',' expr ')'
	  { $$= new Item_func_replace($3,$5,$7); }
	| RIGHT '(' expr ',' expr ')'
	  { $$= new Item_func_right($3,$5); }
	| ROUND '(' expr ')'
	  { $$= new Item_func_round($3, new Item_int((char*)"0",0,1),0); }
	| ROUND '(' expr ',' expr ')' { $$= new Item_func_round($3,$5,0); }
	| ROW_COUNT_SYM '(' ')'
	  {
	    $$= new Item_func_row_count();
	    Lex->safe_to_cache_query= 0;
	  }
	| SUBDATE_SYM '(' expr ',' expr ')'
	  { $$= new Item_date_add_interval($3, $5, INTERVAL_DAY, 1);}
	| SUBDATE_SYM '(' expr ',' INTERVAL_SYM expr interval ')'
	  { $$= new Item_date_add_interval($3, $6, $7, 1); }
	| SECOND_SYM '(' expr ')'
	  { $$= new Item_func_second($3); }
	| SUBSTRING '(' expr ',' expr ',' expr ')'
	  { $$= new Item_func_substr($3,$5,$7); }
	| SUBSTRING '(' expr ',' expr ')'
	  { $$= new Item_func_substr($3,$5); }
	| SUBSTRING '(' expr FROM expr FOR_SYM expr ')'
	  { $$= new Item_func_substr($3,$5,$7); }
	| SUBSTRING '(' expr FROM expr ')'
	  { $$= new Item_func_substr($3,$5); }
	| SUBSTRING_INDEX '(' expr ',' expr ',' expr ')'
	  { $$= new Item_func_substr_index($3,$5,$7); }
	| SYSDATE optional_braces
          {
            if (global_system_variables.sysdate_is_now == 0)
              $$= new Item_func_sysdate_local();
            else $$= new Item_func_now_local();
            Lex->safe_to_cache_query=0;
          }
	| SYSDATE '(' expr ')'
          {
            if (global_system_variables.sysdate_is_now == 0)
              $$= new Item_func_sysdate_local($3);
            else $$= new Item_func_now_local($3);
            Lex->safe_to_cache_query=0;
          }
	| TIME_SYM '(' expr ')'
	  { $$= new Item_time_typecast($3); }
	| TIMESTAMP '(' expr ')'
	  { $$= new Item_datetime_typecast($3); }
	| TIMESTAMP '(' expr ',' expr ')'
	  { $$= new Item_func_add_time($3, $5, 1, 0); }
	| TIMESTAMP_ADD '(' interval_time_st ',' expr ',' expr ')'
	  { $$= new Item_date_add_interval($7,$5,$3,0); }
	| TIMESTAMP_DIFF '(' interval_time_st ',' expr ',' expr ')'
	  { $$= new Item_func_timestamp_diff($5,$7,$3); }
	| TRIM '(' expr ')'
	  { $$= new Item_func_trim($3); }
	| TRIM '(' LEADING expr FROM expr ')'
	  { $$= new Item_func_ltrim($6,$4); }
	| TRIM '(' TRAILING expr FROM expr ')'
	  { $$= new Item_func_rtrim($6,$4); }
	| TRIM '(' BOTH expr FROM expr ')'
	  { $$= new Item_func_trim($6,$4); }
	| TRIM '(' LEADING FROM expr ')'
	 { $$= new Item_func_ltrim($5); }
	| TRIM '(' TRAILING FROM expr ')'
	  { $$= new Item_func_rtrim($5); }
	| TRIM '(' BOTH FROM expr ')'
	  { $$= new Item_func_trim($5); }
	| TRIM '(' expr FROM expr ')'
	  { $$= new Item_func_trim($5,$3); }
	| TRUNCATE_SYM '(' expr ',' expr ')'
	  { $$= new Item_func_round($3,$5,1); }
	| ident '.' ident '(' udf_expr_list ')'
	  {
	    LEX *lex= Lex;
	    sp_name *name= new sp_name($1, $3);

	    name->init_qname(YYTHD);
	    sp_add_used_routine(lex, YYTHD, name, TYPE_ENUM_FUNCTION);
	    if ($5)
	      $$= new Item_func_sp(Lex->current_context(), name, *$5);
	    else
	      $$= new Item_func_sp(Lex->current_context(), name);
	    lex->safe_to_cache_query=0;
	  }
	| IDENT_sys '(' 
          {
#ifdef HAVE_DLOPEN
            udf_func *udf= 0;
            if (using_udf_functions &&
                (udf= find_udf($1.str, $1.length)) &&
                udf->type == UDFTYPE_AGGREGATE)
            {
              LEX *lex= Lex;
              if (lex->current_select->inc_in_sum_expr())
              {
                yyerror(ER(ER_SYNTAX_ERROR));
                YYABORT;
              }
            }
            $<udf>$= udf;
#endif
          }
          udf_expr_list ')'
          {
#ifdef HAVE_DLOPEN
            udf_func *udf= $<udf>3;
            SELECT_LEX *sel= Select;

            if (udf)
            {
              if (udf->type == UDFTYPE_AGGREGATE)
                Select->in_sum_expr--;

              Lex->binlog_row_based_if_mixed= 1;

              switch (udf->returns) {
              case STRING_RESULT:
                if (udf->type == UDFTYPE_FUNCTION)
                {
                  if ($4 != NULL)
                    $$ = new Item_func_udf_str(udf, *$4);
                  else
                    $$ = new Item_func_udf_str(udf);
                }
                else
                {
                  if ($4 != NULL)
                    $$ = new Item_sum_udf_str(udf, *$4);
                  else
                    $$ = new Item_sum_udf_str(udf);
                }
                break;
              case REAL_RESULT:
                if (udf->type == UDFTYPE_FUNCTION)
                {
                  if ($4 != NULL)
                    $$ = new Item_func_udf_float(udf, *$4);
                  else
                    $$ = new Item_func_udf_float(udf);
                }
                else
                {
                  if ($4 != NULL)
                    $$ = new Item_sum_udf_float(udf, *$4);
                  else
                    $$ = new Item_sum_udf_float(udf);
                }
                break;
              case INT_RESULT:
                if (udf->type == UDFTYPE_FUNCTION)
                {
                  if ($4 != NULL)
                    $$ = new Item_func_udf_int(udf, *$4);
                  else
                    $$ = new Item_func_udf_int(udf);
                }
                else
                {
                  if ($4 != NULL)
                    $$ = new Item_sum_udf_int(udf, *$4);
                  else
                    $$ = new Item_sum_udf_int(udf);
                }
                break;
              case DECIMAL_RESULT:
                if (udf->type == UDFTYPE_FUNCTION)
                {
                  if ($4 != NULL)
                    $$ = new Item_func_udf_decimal(udf, *$4);
                  else
                    $$ = new Item_func_udf_decimal(udf);
                }
                else
                {
                  if ($4 != NULL)
                    $$ = new Item_sum_udf_decimal(udf, *$4);
                  else
                    $$ = new Item_sum_udf_decimal(udf);
                }
                break;
              default:
                YYABORT;
              }
            }
            else
#endif /* HAVE_DLOPEN */
            {
	      LEX *lex= Lex;
              sp_name *name= sp_name_current_db_new(YYTHD, $1);

              sp_add_used_routine(lex, YYTHD, name, TYPE_ENUM_FUNCTION);
              if ($4)
                $$= new Item_func_sp(Lex->current_context(), name, *$4);
              else
                $$= new Item_func_sp(Lex->current_context(), name);
	      lex->safe_to_cache_query=0;
	    }
          }
	| UNIQUE_USERS '(' text_literal ',' NUM ',' NUM ',' expr_list ')'
	  {
            $$= new Item_func_unique_users($3,atoi($5.str),atoi($7.str), * $9);
	  }
	| UNIX_TIMESTAMP '(' ')'
	  {
	    $$= new Item_func_unix_timestamp();
	    Lex->safe_to_cache_query=0;
	  }
	| UNIX_TIMESTAMP '(' expr ')'
	  { $$= new Item_func_unix_timestamp($3); }
	| USER '(' ')'
	  { $$= new Item_func_user(FALSE); Lex->safe_to_cache_query=0; }
	| UTC_DATE_SYM optional_braces
	  { $$= new Item_func_curdate_utc(); Lex->safe_to_cache_query=0;}
	| UTC_TIME_SYM optional_braces
	  { $$= new Item_func_curtime_utc(); Lex->safe_to_cache_query=0;}
	| UTC_TIMESTAMP_SYM optional_braces
	  { $$= new Item_func_now_utc(); Lex->safe_to_cache_query=0;}
	| WEEK_SYM '(' expr ')'
	  {
            $$= new Item_func_week($3,new Item_int((char*) "0",
				   YYTHD->variables.default_week_format,1));
          }
	| WEEK_SYM '(' expr ',' expr ')'
	  { $$= new Item_func_week($3,$5); }
	| YEAR_SYM '(' expr ')'
	  { $$= new Item_func_year($3); }
	| YEARWEEK '(' expr ')'
	  { $$= new Item_func_yearweek($3,new Item_int((char*) "0",0,1)); }
	| YEARWEEK '(' expr ',' expr ')'
	  { $$= new Item_func_yearweek($3, $5); }
	| BENCHMARK_SYM '(' ulong_num ',' expr ')'
	  {
	    $$=new Item_func_benchmark($3,$5);
	    Lex->uncacheable(UNCACHEABLE_SIDEEFFECT);
	  }
	| EXTRACT_SYM '(' interval FROM expr ')'
	{ $$=new Item_extract( $3, $5); };

geometry_function:
	  CONTAINS_SYM '(' expr ',' expr ')'
	  { $$= GEOM_NEW(Item_func_spatial_rel($3, $5, Item_func::SP_CONTAINS_FUNC)); }
	| GEOMFROMTEXT '(' expr ')'
	  { $$= GEOM_NEW(Item_func_geometry_from_text($3)); }
	| GEOMFROMTEXT '(' expr ',' expr ')'
	  { $$= GEOM_NEW(Item_func_geometry_from_text($3, $5)); }
	| GEOMFROMWKB '(' expr ')'
	  { $$= GEOM_NEW(Item_func_geometry_from_wkb($3)); }
	| GEOMFROMWKB '(' expr ',' expr ')'
	  { $$= GEOM_NEW(Item_func_geometry_from_wkb($3, $5)); }
	| GEOMETRYCOLLECTION '(' expr_list ')'
	  { $$= GEOM_NEW(Item_func_spatial_collection(* $3,
                           Geometry::wkb_geometrycollection,
                           Geometry::wkb_point)); }
	| LINESTRING '(' expr_list ')'
	  { $$= GEOM_NEW(Item_func_spatial_collection(* $3,
                  Geometry::wkb_linestring, Geometry::wkb_point)); }
 	| MULTILINESTRING '(' expr_list ')'
	  { $$= GEOM_NEW( Item_func_spatial_collection(* $3,
                   Geometry::wkb_multilinestring, Geometry::wkb_linestring)); }
 	| MLINEFROMTEXT '(' expr ')'
	  { $$= GEOM_NEW(Item_func_geometry_from_text($3)); }
	| MLINEFROMTEXT '(' expr ',' expr ')'
	  { $$= GEOM_NEW(Item_func_geometry_from_text($3, $5)); }
	| MPOINTFROMTEXT '(' expr ')'
	  { $$= GEOM_NEW(Item_func_geometry_from_text($3)); }
	| MPOINTFROMTEXT '(' expr ',' expr ')'
	  { $$= GEOM_NEW(Item_func_geometry_from_text($3, $5)); }
	| MPOLYFROMTEXT '(' expr ')'
	  { $$= GEOM_NEW(Item_func_geometry_from_text($3)); }
	| MPOLYFROMTEXT '(' expr ',' expr ')'
	  { $$= GEOM_NEW(Item_func_geometry_from_text($3, $5)); }
	| MULTIPOINT '(' expr_list ')'
	  { $$= GEOM_NEW(Item_func_spatial_collection(* $3,
                  Geometry::wkb_multipoint, Geometry::wkb_point)); }
 	| MULTIPOLYGON '(' expr_list ')'
	  { $$= GEOM_NEW(Item_func_spatial_collection(* $3,
                  Geometry::wkb_multipolygon, Geometry::wkb_polygon)); }
	| POINT_SYM '(' expr ',' expr ')'
	  { $$= GEOM_NEW(Item_func_point($3,$5)); }
 	| POINTFROMTEXT '(' expr ')'
	  { $$= GEOM_NEW(Item_func_geometry_from_text($3)); }
	| POINTFROMTEXT '(' expr ',' expr ')'
	  { $$= GEOM_NEW(Item_func_geometry_from_text($3, $5)); }
	| POLYFROMTEXT '(' expr ')'
	  { $$= GEOM_NEW(Item_func_geometry_from_text($3)); }
	| POLYFROMTEXT '(' expr ',' expr ')'
	  { $$= GEOM_NEW(Item_func_geometry_from_text($3, $5)); }
	| POLYGON '(' expr_list ')'
	  { $$= GEOM_NEW(Item_func_spatial_collection(* $3,
	          Geometry::wkb_polygon, Geometry::wkb_linestring)); }
 	| GEOMCOLLFROMTEXT '(' expr ')'
	  { $$= GEOM_NEW(Item_func_geometry_from_text($3)); }
	| GEOMCOLLFROMTEXT '(' expr ',' expr ')'
	  { $$= GEOM_NEW(Item_func_geometry_from_text($3, $5)); }
 	| LINEFROMTEXT '(' expr ')'
	  { $$= GEOM_NEW(Item_func_geometry_from_text($3)); }
	| LINEFROMTEXT '(' expr ',' expr ')'
	  { $$= GEOM_NEW(Item_func_geometry_from_text($3, $5)); }
	;

fulltext_options:
          opt_natural_language_mode opt_query_expansion
          { $$= $1 | $2; }
        | IN_SYM BOOLEAN_SYM MODE_SYM
          { $$= FT_BOOL; }
        ;

opt_natural_language_mode:
        /* nothing */                           { $$= FT_NL;  }
        | IN_SYM NATURAL LANGUAGE_SYM MODE_SYM  { $$= FT_NL; }
        ;

opt_query_expansion:
        /* nothing */                           { $$= 0;         }
        | WITH QUERY_SYM EXPANSION_SYM          { $$= FT_EXPAND; }
        ;

udf_expr_list:
	/* empty */	 { $$= NULL; }
	| udf_expr_list2 { $$= $1;}
	;

udf_expr_list2:
	{ Select->expr_list.push_front(new List<Item>); }
	udf_expr_list3
	{ $$= Select->expr_list.pop(); }
	;

udf_expr_list3:
	udf_expr 
	  {
	    Select->expr_list.head()->push_back($1);
	  }
	| udf_expr_list3 ',' udf_expr 
	  {
	    Select->expr_list.head()->push_back($3);
	  }
	;

udf_expr:
	remember_name expr remember_end select_alias
	{
	  if ($4.str)
          {
	    $2->set_name($4.str, $4.length, system_charset_info);
            $2->is_autogenerated_name= FALSE;
          }
	  else
	    $2->set_name($1, (uint) ($3 - $1), YYTHD->charset());
	  $$= $2;
	}
	;

sum_expr:
	AVG_SYM '(' in_sum_expr ')'
	  { $$=new Item_sum_avg($3); }
	| AVG_SYM '(' DISTINCT in_sum_expr ')'
	  { $$=new Item_sum_avg_distinct($4); }
	| BIT_AND  '(' in_sum_expr ')'
	  { $$=new Item_sum_and($3); }
	| BIT_OR  '(' in_sum_expr ')'
	  { $$=new Item_sum_or($3); }
	| BIT_XOR  '(' in_sum_expr ')'
	  { $$=new Item_sum_xor($3); }
	| COUNT_SYM '(' opt_all '*' ')'
	  { $$=new Item_sum_count(new Item_int((int32) 0L,1)); }
	| COUNT_SYM '(' in_sum_expr ')'
	  { $$=new Item_sum_count($3); }
	| COUNT_SYM '(' DISTINCT
	  { Select->in_sum_expr++; }
	   expr_list
	  { Select->in_sum_expr--; }
	  ')'
	  { $$=new Item_sum_count_distinct(* $5); }
	| GROUP_UNIQUE_USERS '(' text_literal ',' NUM ',' NUM ',' in_sum_expr ')'
	  { $$= new Item_sum_unique_users($3,atoi($5.str),atoi($7.str),$9); }
	| MIN_SYM '(' in_sum_expr ')'
	  { $$=new Item_sum_min($3); }
/*
   According to ANSI SQL, DISTINCT is allowed and has
   no sence inside MIN and MAX grouping functions; so MIN|MAX(DISTINCT ...)
   is processed like an ordinary MIN | MAX()
 */
	| MIN_SYM '(' DISTINCT in_sum_expr ')'
	  { $$=new Item_sum_min($4); }
	| MAX_SYM '(' in_sum_expr ')'
	  { $$=new Item_sum_max($3); }
	| MAX_SYM '(' DISTINCT in_sum_expr ')'
	  { $$=new Item_sum_max($4); }
	| STD_SYM '(' in_sum_expr ')'
	  { $$=new Item_sum_std($3, 0); }
	| VARIANCE_SYM '(' in_sum_expr ')'
	  { $$=new Item_sum_variance($3, 0); }
	| STDDEV_SAMP_SYM '(' in_sum_expr ')'
	  { $$=new Item_sum_std($3, 1); }
	| VAR_SAMP_SYM '(' in_sum_expr ')'
	  { $$=new Item_sum_variance($3, 1); }
	| SUM_SYM '(' in_sum_expr ')'
	  { $$=new Item_sum_sum($3); }
	| SUM_SYM '(' DISTINCT in_sum_expr ')'
	  { $$=new Item_sum_sum_distinct($4); }
	| GROUP_CONCAT_SYM '(' opt_distinct
	  { Select->in_sum_expr++; }
	  expr_list opt_gorder_clause
	  opt_gconcat_separator
	 ')'
	  {
            SELECT_LEX *sel= Select;
	    sel->in_sum_expr--;
	    $$=new Item_func_group_concat(Lex->current_context(), $3, $5,
                                          sel->gorder_list, $7);
	    $5->empty();
	  };

opt_distinct:
    /* empty */ { $$ = 0; }
    |DISTINCT   { $$ = 1; };

opt_gconcat_separator:
    /* empty */        { $$ = new (YYTHD->mem_root) String(",",1,default_charset_info); }
    |SEPARATOR_SYM text_string  { $$ = $2; };


opt_gorder_clause:
	  /* empty */
	  {
            Select->gorder_list = NULL;
	  }
	| order_clause
          {
            SELECT_LEX *select= Select;
            select->gorder_list=
	      (SQL_LIST*) sql_memdup((char*) &select->order_list,
				     sizeof(st_sql_list));
	    select->order_list.empty();
	  };


in_sum_expr:
	opt_all
	{
	  LEX *lex= Lex;
	  if (lex->current_select->inc_in_sum_expr())
	  {
	    yyerror(ER(ER_SYNTAX_ERROR));
	    YYABORT;
	  }
	}
	expr
	{
	  Select->in_sum_expr--;
	  $$= $3;
	};

cast_type:
        BINARY opt_len		{ $$=ITEM_CAST_CHAR; Lex->charset= &my_charset_bin; Lex->dec= 0; }
        | CHAR_SYM opt_len opt_binary	{ $$=ITEM_CAST_CHAR; Lex->dec= 0; }
	| NCHAR_SYM opt_len	{ $$=ITEM_CAST_CHAR; Lex->charset= national_charset_info; Lex->dec=0; }
        | SIGNED_SYM		{ $$=ITEM_CAST_SIGNED_INT; Lex->charset= NULL; Lex->dec=Lex->length= (char*)0; }
        | SIGNED_SYM INT_SYM	{ $$=ITEM_CAST_SIGNED_INT; Lex->charset= NULL; Lex->dec=Lex->length= (char*)0; }
        | UNSIGNED		{ $$=ITEM_CAST_UNSIGNED_INT; Lex->charset= NULL; Lex->dec=Lex->length= (char*)0; }
        | UNSIGNED INT_SYM	{ $$=ITEM_CAST_UNSIGNED_INT; Lex->charset= NULL; Lex->dec=Lex->length= (char*)0; }
        | DATE_SYM		{ $$=ITEM_CAST_DATE; Lex->charset= NULL; Lex->dec=Lex->length= (char*)0; }
        | TIME_SYM		{ $$=ITEM_CAST_TIME; Lex->charset= NULL; Lex->dec=Lex->length= (char*)0; }
        | DATETIME		{ $$=ITEM_CAST_DATETIME; Lex->charset= NULL; Lex->dec=Lex->length= (char*)0; }
        | DECIMAL_SYM float_options { $$=ITEM_CAST_DECIMAL; Lex->charset= NULL; }
	;

expr_list:
	{ Select->expr_list.push_front(new List<Item>); }
	expr_list2
	{ $$= Select->expr_list.pop(); };

expr_list2:
	expr { Select->expr_list.head()->push_back($1); }
	| expr_list2 ',' expr { Select->expr_list.head()->push_back($3); };

ident_list_arg:
          ident_list          { $$= $1; }
        | '(' ident_list ')'  { $$= $2; };

ident_list:
        { Select->expr_list.push_front(new List<Item>); }
        ident_list2
        { $$= Select->expr_list.pop(); };

ident_list2:
        simple_ident { Select->expr_list.head()->push_back($1); }
        | ident_list2 ',' simple_ident { Select->expr_list.head()->push_back($3); };

opt_expr:
	/* empty */      { $$= NULL; }
	| expr           { $$= $1; };

opt_else:
	/* empty */    { $$= NULL; }
	| ELSE expr    { $$= $2; };

when_list:
        { Select->when_list.push_front(new List<Item>); }
	when_list2
	{ $$= Select->when_list.pop(); };

when_list2:
	expr THEN_SYM expr
	  {
	    SELECT_LEX *sel=Select;
	    sel->when_list.head()->push_back($1);
	    sel->when_list.head()->push_back($3);
	}
	| when_list2 WHEN_SYM expr THEN_SYM expr
	  {
	    SELECT_LEX *sel=Select;
	    sel->when_list.head()->push_back($3);
	    sel->when_list.head()->push_back($5);
	  };

/* Warning - may return NULL in case of incomplete SELECT */
table_ref:
        table_factor            { $$=$1; }
        | join_table            { $$=$1; }
          {
	    LEX *lex= Lex;
            if (!($$= lex->current_select->nest_last_join(lex->thd)))
              YYABORT;
          }
        ;

join_table_list:
	derived_table_list		{ YYERROR_UNLESS($$=$1); }
	;

/* Warning - may return NULL in case of incomplete SELECT */
derived_table_list:
        table_ref { $$=$1; }
        | derived_table_list ',' table_ref
          {
            YYERROR_UNLESS($1 && ($$=$3));
          }
        ;

/*
  Notice that JOIN is a left-associative operation, and it must be parsed
  as such, that is, the parser must process first the left join operand
  then the right one. Such order of processing ensures that the parser
  produces correct join trees which is essential for semantic analysis
  and subsequent optimization phases.
*/
join_table:
/* INNER JOIN variants */
        /*
          Use %prec to evaluate production 'table_ref' before 'normal_join'
          so that [INNER | CROSS] JOIN is properly nested as other
          left-associative joins.
        */
        table_ref %prec TABLE_REF_PRIORITY normal_join table_ref
          { YYERROR_UNLESS($1 && ($$=$3)); }
	| table_ref STRAIGHT_JOIN table_factor
	  { YYERROR_UNLESS($1 && ($$=$3)); $3->straight=1; }
	| table_ref normal_join table_ref
          ON
          {
            YYERROR_UNLESS($1 && ($$=$3));
            /* Change the current name resolution context to a local context. */
            if (push_new_name_resolution_context(YYTHD, $1, $3))
              YYABORT;
          }
          expr
	  {
            add_join_on($3,$6);
            Lex->pop_context();
          }
        | table_ref STRAIGHT_JOIN table_factor
          ON
          {
            YYERROR_UNLESS($1 && ($$=$3));
            /* Change the current name resolution context to a local context. */
            if (push_new_name_resolution_context(YYTHD, $1, $3))
              YYABORT;
          }
          expr
          {
            $3->straight=1;
            add_join_on($3,$6);
            Lex->pop_context();
          }
	| table_ref normal_join table_ref
	  USING
	  {
	    SELECT_LEX *sel= Select;
            YYERROR_UNLESS($1 && $3);
	  }
	  '(' using_list ')'
          { add_join_natural($1,$3,$7); $$=$3; }
	| table_ref NATURAL JOIN_SYM table_factor
	  {
            YYERROR_UNLESS($1 && ($$=$4));
            add_join_natural($1,$4,NULL);
          }

/* LEFT JOIN variants */
	| table_ref LEFT opt_outer JOIN_SYM table_ref
          ON
          {
            YYERROR_UNLESS($1 && $5);
            /* Change the current name resolution context to a local context. */
            if (push_new_name_resolution_context(YYTHD, $1, $5))
              YYABORT;
          }
          expr
	  {
            add_join_on($5,$8);
            Lex->pop_context();
            $5->outer_join|=JOIN_TYPE_LEFT;
            $$=$5;
          }
	| table_ref LEFT opt_outer JOIN_SYM table_factor
	  {
	    SELECT_LEX *sel= Select;
            YYERROR_UNLESS($1 && $5);
	  }
	  USING '(' using_list ')'
          { add_join_natural($1,$5,$9); $5->outer_join|=JOIN_TYPE_LEFT; $$=$5; }
	| table_ref NATURAL LEFT opt_outer JOIN_SYM table_factor
	  {
            YYERROR_UNLESS($1 && $6);
 	    add_join_natural($1,$6,NULL);
	    $6->outer_join|=JOIN_TYPE_LEFT;
	    $$=$6;
	  }

/* RIGHT JOIN variants */
	| table_ref RIGHT opt_outer JOIN_SYM table_ref
          ON
          {
            YYERROR_UNLESS($1 && $5);
            /* Change the current name resolution context to a local context. */
            if (push_new_name_resolution_context(YYTHD, $1, $5))
              YYABORT;
          }
          expr
          {
	    LEX *lex= Lex;
            if (!($$= lex->current_select->convert_right_join()))
              YYABORT;
            add_join_on($$, $8);
            Lex->pop_context();
          }
	| table_ref RIGHT opt_outer JOIN_SYM table_factor
	  {
	    SELECT_LEX *sel= Select;
            YYERROR_UNLESS($1 && $5);
	  }
	  USING '(' using_list ')'
          {
	    LEX *lex= Lex;
            if (!($$= lex->current_select->convert_right_join()))
              YYABORT;
            add_join_natural($$,$5,$9);
          }
	| table_ref NATURAL RIGHT opt_outer JOIN_SYM table_factor
	  {
            YYERROR_UNLESS($1 && $6);
	    add_join_natural($6,$1,NULL);
	    LEX *lex= Lex;
            if (!($$= lex->current_select->convert_right_join()))
              YYABORT;
	  };

normal_join:
	JOIN_SYM		{}
	| INNER_SYM JOIN_SYM	{}
	| CROSS JOIN_SYM	{}
	;

/* Warning - may return NULL in case of incomplete SELECT */
table_factor:
	{
	  SELECT_LEX *sel= Select;
	  sel->use_index_ptr=sel->ignore_index_ptr=0;
	  sel->table_join_options= 0;
	}
        table_ident opt_table_alias opt_key_definition
	{
	  LEX *lex= Lex;
	  SELECT_LEX *sel= lex->current_select;
	  if (!($$= sel->add_table_to_list(lex->thd, $2, $3,
					   sel->get_table_join_options(),
					   lex->lock_option,
					   sel->get_use_index(),
					   sel->get_ignore_index())))
	    YYABORT;
          sel->add_joined_table($$);
	}
	| '{' ident table_ref LEFT OUTER JOIN_SYM table_ref
          ON
          {
            /* Change the current name resolution context to a local context. */
            if (push_new_name_resolution_context(YYTHD, $3, $7))
              YYABORT;

          }
          expr '}'
	  {
            YYERROR_UNLESS($3 && $7);
            add_join_on($7,$10);
            Lex->pop_context();
            $7->outer_join|=JOIN_TYPE_LEFT;
            $$=$7;
          }
	| select_derived_init get_select_lex select_derived2
          {
            LEX *lex= Lex;
            SELECT_LEX *sel= lex->current_select;
            if ($1)
            {
	      if (sel->set_braces(1))
	      {
	        yyerror(ER(ER_SYNTAX_ERROR));
	        YYABORT;
	      }
              /* select in braces, can't contain global parameters */
	      if (sel->master_unit()->fake_select_lex)
                sel->master_unit()->global_parameters=
                   sel->master_unit()->fake_select_lex;
            }
            if ($2->init_nested_join(lex->thd))
              YYABORT;
            $$= 0;
            /* incomplete derived tables return NULL, we must be
               nested in select_derived rule to be here. */
          }
	| '(' get_select_lex select_derived union_opt ')' opt_table_alias
	{
          /* Use $2 instead of Lex->current_select as derived table will
             alter value of Lex->current_select. */

          if (!($3 || $6) && $2->embedding &&
              !$2->embedding->nested_join->join_list.elements)
          {
            /* we have a derived table ($3 == NULL) but no alias,
               Since we are nested in further parentheses so we
               can pass NULL to the outer level parentheses
               Permits parsing of "((((select ...))) as xyz)" */
            $$= 0;
          }
          else
          if (!$3)
          {
            /* Handle case of derived table, alias may be NULL if there
               are no outer parentheses, add_table_to_list() will throw
               error in this case */
	    LEX *lex=Lex;
            SELECT_LEX *sel= lex->current_select;
	    SELECT_LEX_UNIT *unit= sel->master_unit();
	    lex->current_select= sel= unit->outer_select();
	    if (!($$= sel->
                  add_table_to_list(lex->thd, new Table_ident(unit), $6, 0,
				    TL_READ,(List<String> *)0,
	                            (List<String> *)0)))

	      YYABORT;
            sel->add_joined_table($$);
            lex->pop_context();
          }
	  else
          if ($4 || $6)
	  {
            /* simple nested joins cannot have aliases or unions */
            yyerror(ER(ER_SYNTAX_ERROR));
	    YYABORT;
	  }
          else
            $$= $3;
	}
        ;

/* handle contents of parentheses in join expression */
select_derived:
	  get_select_lex
	  {
            LEX *lex= Lex;
            if ($1->init_nested_join(lex->thd))
              YYABORT;
          }
          derived_table_list
          {
            LEX *lex= Lex;
            /* for normal joins, $3 != NULL and end_nested_join() != NULL,
               for derived tables, both must equal NULL */

            if (!($$= $1->end_nested_join(lex->thd)) && $3)
              YYABORT;
            if (!$3 && $$)
            {
	      yyerror(ER(ER_SYNTAX_ERROR));
	      YYABORT;
            }
          }
 	;

select_derived2:
        {
	  LEX *lex= Lex;
	  lex->derived_tables|= DERIVED_SUBQUERY;
          if (lex->sql_command == (int)SQLCOM_HA_READ ||
              lex->sql_command == (int)SQLCOM_KILL)
	  {
	    yyerror(ER(ER_SYNTAX_ERROR));
	    YYABORT;
	  }
	  if (lex->current_select->linkage == GLOBAL_OPTIONS_TYPE ||
              mysql_new_select(lex, 1))
	    YYABORT;
	  mysql_init_select(lex);
	  lex->current_select->linkage= DERIVED_TABLE_TYPE;
	  lex->current_select->parsing_place= SELECT_LIST;
	}
        select_options select_item_list
	{
	  Select->parsing_place= NO_MATTER;
	}
	opt_select_from
        ;

get_select_lex:
	/* Empty */ { $$= Select; }
        ;

select_derived_init:
          SELECT_SYM
          {
            LEX *lex= Lex;
            SELECT_LEX *sel= lex->current_select;
            TABLE_LIST *embedding;
            if (!sel->embedding || sel->end_nested_join(lex->thd))
	    {
              /* we are not in parentheses */
              yyerror(ER(ER_SYNTAX_ERROR));
	      YYABORT;
	    }
            embedding= Select->embedding;
            $$= embedding &&
                !embedding->nested_join->join_list.elements;
            /* return true if we are deeply nested */
          }
        ;

opt_outer:
	/* empty */	{}
	| OUTER		{};

opt_key_definition:
	/* empty */	{}
	| USE_SYM    key_usage_list
          {
	    SELECT_LEX *sel= Select;
	    sel->use_index= *$2;
	    sel->use_index_ptr= &sel->use_index;
	  }
	| FORCE_SYM key_usage_list
          {
	    SELECT_LEX *sel= Select;
	    sel->use_index= *$2;
	    sel->use_index_ptr= &sel->use_index;
	    sel->table_join_options|= TL_OPTION_FORCE_INDEX;
	  }
	| IGNORE_SYM key_usage_list
	  {
	    SELECT_LEX *sel= Select;
	    sel->ignore_index= *$2;
	    sel->ignore_index_ptr= &sel->ignore_index;
	  };

key_usage_list:
	key_or_index { Select->interval_list.empty(); }
        '(' key_list_or_empty ')'
        { $$= &Select->interval_list; }
	;

key_list_or_empty:
	/* empty */ 		{}
	| key_usage_list2	{}
	;

key_usage_list2:
	key_usage_list2 ',' ident
        { Select->
	    interval_list.push_back(new (YYTHD->mem_root) String((const char*) $3.str, $3.length,
				    system_charset_info)); }
	| ident
        { Select->
	    interval_list.push_back(new (YYTHD->mem_root) String((const char*) $1.str, $1.length,
				    system_charset_info)); }
	| PRIMARY_SYM
        { Select->
	    interval_list.push_back(new (YYTHD->mem_root) String("PRIMARY", 7,
				    system_charset_info)); };

using_list:
	ident
	  {
            if (!($$= new List<String>))
	      YYABORT;
            $$->push_back(new (YYTHD->mem_root)
                              String((const char *) $1.str, $1.length,
                                      system_charset_info));
	  }
	| using_list ',' ident
	  {
            $1->push_back(new (YYTHD->mem_root)
                              String((const char *) $3.str, $3.length,
                                      system_charset_info));
            $$= $1;
	  };

interval:
	interval_time_st	{}
	| DAY_HOUR_SYM		{ $$=INTERVAL_DAY_HOUR; }
	| DAY_MICROSECOND_SYM	{ $$=INTERVAL_DAY_MICROSECOND; }
	| DAY_MINUTE_SYM	{ $$=INTERVAL_DAY_MINUTE; }
	| DAY_SECOND_SYM	{ $$=INTERVAL_DAY_SECOND; }
	| HOUR_MICROSECOND_SYM	{ $$=INTERVAL_HOUR_MICROSECOND; }
	| HOUR_MINUTE_SYM	{ $$=INTERVAL_HOUR_MINUTE; }
	| HOUR_SECOND_SYM	{ $$=INTERVAL_HOUR_SECOND; }
	| MICROSECOND_SYM	{ $$=INTERVAL_MICROSECOND; }
	| MINUTE_MICROSECOND_SYM	{ $$=INTERVAL_MINUTE_MICROSECOND; }
	| MINUTE_SECOND_SYM	{ $$=INTERVAL_MINUTE_SECOND; }
	| SECOND_MICROSECOND_SYM	{ $$=INTERVAL_SECOND_MICROSECOND; }
	| YEAR_MONTH_SYM	{ $$=INTERVAL_YEAR_MONTH; };

interval_time_st:
	DAY_SYM			{ $$=INTERVAL_DAY; }
	| WEEK_SYM		{ $$=INTERVAL_WEEK; }
	| HOUR_SYM		{ $$=INTERVAL_HOUR; }
	| FRAC_SECOND_SYM	{ $$=INTERVAL_MICROSECOND; }
	| MINUTE_SYM		{ $$=INTERVAL_MINUTE; }
	| MONTH_SYM		{ $$=INTERVAL_MONTH; }
	| QUARTER_SYM		{ $$=INTERVAL_QUARTER; }
	| SECOND_SYM		{ $$=INTERVAL_SECOND; }
	| YEAR_SYM		{ $$=INTERVAL_YEAR; }
        ;

date_time_type:
          DATE_SYM              {$$=MYSQL_TIMESTAMP_DATE;}
        | TIME_SYM              {$$=MYSQL_TIMESTAMP_TIME;}
        | DATETIME              {$$=MYSQL_TIMESTAMP_DATETIME;}
        | TIMESTAMP             {$$=MYSQL_TIMESTAMP_DATETIME;}
        ;

table_alias:
	/* empty */
	| AS
	| EQ;

opt_table_alias:
	/* empty */		{ $$=0; }
	| table_alias ident
	  { $$= (LEX_STRING*) sql_memdup(&$2,sizeof(LEX_STRING)); };

opt_all:
	/* empty */
	| ALL
	;

where_clause:
	/* empty */  { Select->where= 0; }
	| WHERE
          {
            Select->parsing_place= IN_WHERE;
          }
          expr
	  {
            SELECT_LEX *select= Select;
	    select->where= $3;
            select->parsing_place= NO_MATTER;
	    if ($3)
	      $3->top_level_item();
	  }
 	;

having_clause:
	/* empty */
	| HAVING
	  {
	    Select->parsing_place= IN_HAVING;
          }
	  expr
	  {
	    SELECT_LEX *sel= Select;
	    sel->having= $3;
	    sel->parsing_place= NO_MATTER;
	    if ($3)
	      $3->top_level_item();
	  }
	;

opt_escape:
	ESCAPE_SYM simple_expr 
          {
            Lex->escape_used= TRUE;
            $$= $2;
          }
	| /* empty */
          {
            Lex->escape_used= FALSE;
            $$= ((YYTHD->variables.sql_mode & MODE_NO_BACKSLASH_ESCAPES) ?
		 new Item_string("", 0, &my_charset_latin1) :
                 new Item_string("\\", 1, &my_charset_latin1));
          }
        ;


/*
   group by statement in select
*/

group_clause:
	/* empty */
	| GROUP BY group_list olap_opt;

group_list:
	group_list ',' order_ident order_dir
	  { if (add_group_to_list(YYTHD, $3,(bool) $4)) YYABORT; }
	| order_ident order_dir
	  { if (add_group_to_list(YYTHD, $1,(bool) $2)) YYABORT; };

olap_opt:
	/* empty */ {}
	| WITH CUBE_SYM
          {
	    LEX *lex=Lex;
	    if (lex->current_select->linkage == GLOBAL_OPTIONS_TYPE)
	    {
	      my_error(ER_WRONG_USAGE, MYF(0), "WITH CUBE",
		       "global union parameters");
	      YYABORT;
	    }
	    lex->current_select->olap= CUBE_TYPE;
	    my_error(ER_NOT_SUPPORTED_YET, MYF(0), "CUBE");
	    YYABORT;	/* To be deleted in 5.1 */
	  }
	| WITH ROLLUP_SYM
          {
	    LEX *lex= Lex;
	    if (lex->current_select->linkage == GLOBAL_OPTIONS_TYPE)
	    {
	      my_error(ER_WRONG_USAGE, MYF(0), "WITH ROLLUP",
		       "global union parameters");
	      YYABORT;
	    }
	    lex->current_select->olap= ROLLUP_TYPE;
	  }
	;

/*
   Order by statement in select
*/

opt_order_clause:
	/* empty */
	| order_clause;

order_clause:
	ORDER_SYM BY
        {
	  LEX *lex=Lex;
	  if (lex->current_select->linkage != GLOBAL_OPTIONS_TYPE &&
	      lex->current_select->olap !=
	      UNSPECIFIED_OLAP_TYPE)
	  {
	    my_error(ER_WRONG_USAGE, MYF(0),
                     "CUBE/ROLLUP", "ORDER BY");
	    YYABORT;
	  }
	} order_list;

order_list:
	order_list ',' order_ident order_dir
	  { if (add_order_to_list(YYTHD, $3,(bool) $4)) YYABORT; }
	| order_ident order_dir
	  { if (add_order_to_list(YYTHD, $1,(bool) $2)) YYABORT; };

order_dir:
	/* empty */ { $$ =  1; }
	| ASC  { $$ =1; }
	| DESC { $$ =0; };


opt_limit_clause_init:
	/* empty */
	{
	  LEX *lex= Lex;
	  SELECT_LEX *sel= lex->current_select;
          sel->offset_limit= 0;
          sel->select_limit= 0;
	}
	| limit_clause {}
	;

opt_limit_clause:
	/* empty */	{}
	| limit_clause	{}
	;

limit_clause:
	LIMIT limit_options {}
	;

limit_options:
	limit_option
	  {
            SELECT_LEX *sel= Select;
            sel->select_limit= $1;
            sel->offset_limit= 0;
	    sel->explicit_limit= 1;
	  }
	| limit_option ',' limit_option
	  {
	    SELECT_LEX *sel= Select;
	    sel->select_limit= $3;
	    sel->offset_limit= $1;
	    sel->explicit_limit= 1;
	  }
	| limit_option OFFSET_SYM limit_option
	  {
	    SELECT_LEX *sel= Select;
	    sel->select_limit= $1;
	    sel->offset_limit= $3;
	    sel->explicit_limit= 1;
	  }
	;
limit_option:
        param_marker
        | ULONGLONG_NUM { $$= new Item_uint($1.str, $1.length); }
        | LONG_NUM     { $$= new Item_uint($1.str, $1.length); }
        | NUM           { $$= new Item_uint($1.str, $1.length); }
        ;

delete_limit_clause:
	/* empty */
	{
	  LEX *lex=Lex;
	  lex->current_select->select_limit= 0;
	}
	| LIMIT limit_option
	{
	  SELECT_LEX *sel= Select;
	  sel->select_limit= $2;
	  sel->explicit_limit= 1;
	};

ulong_num:
          NUM           { int error; $$= (ulong) my_strtoll10($1.str, (char**) 0, &error); }
	| HEX_NUM       { $$= (ulong) strtol($1.str, (char**) 0, 16); }
	| LONG_NUM      { int error; $$= (ulong) my_strtoll10($1.str, (char**) 0, &error); }
	| ULONGLONG_NUM { int error; $$= (ulong) my_strtoll10($1.str, (char**) 0, &error); }
        | DECIMAL_NUM   { int error; $$= (ulong) my_strtoll10($1.str, (char**) 0, &error); }
	| FLOAT_NUM	{ int error; $$= (ulong) my_strtoll10($1.str, (char**) 0, &error); }
	;

ulonglong_num:
	NUM	    { int error; $$= (ulonglong) my_strtoll10($1.str, (char**) 0, &error); }
	| ULONGLONG_NUM { int error; $$= (ulonglong) my_strtoll10($1.str, (char**) 0, &error); }
	| LONG_NUM  { int error; $$= (ulonglong) my_strtoll10($1.str, (char**) 0, &error); }
        | DECIMAL_NUM  { int error; $$= (ulonglong) my_strtoll10($1.str, (char**) 0, &error); }
	| FLOAT_NUM { int error; $$= (ulonglong) my_strtoll10($1.str, (char**) 0, &error); }
	;

procedure_clause:
	/* empty */
	| PROCEDURE ident			/* Procedure name */
	  {
	    LEX *lex=Lex;
	    if (&lex->select_lex != lex->current_select)
	    {
	      my_error(ER_WRONG_USAGE, MYF(0), "PROCEDURE", "subquery");
	      YYABORT;
	    }
	    lex->proc_list.elements=0;
	    lex->proc_list.first=0;
	    lex->proc_list.next= (byte**) &lex->proc_list.first;
	    if (add_proc_to_list(lex->thd, new Item_field(&lex->
                                                          current_select->
                                                          context,
                                                          NULL,NULL,$2.str)))
	      YYABORT;
	    Lex->uncacheable(UNCACHEABLE_SIDEEFFECT);
	  }
	  '(' procedure_list ')';


procedure_list:
	/* empty */ {}
	| procedure_list2 {};

procedure_list2:
	procedure_list2 ',' procedure_item
	| procedure_item;

procedure_item:
	  remember_name expr
	  {
	    LEX *lex= Lex;
	    if (add_proc_to_list(lex->thd, $2))
	      YYABORT;
	    if (!$2->name)
	      $2->set_name($1,(uint) ((char*) lex->tok_end - $1),
                           YYTHD->charset());
	  }
          ;


select_var_list_init:
	   {
             LEX *lex=Lex;
	     if (!lex->describe && (!(lex->result= new select_dumpvar())))
	        YYABORT;
	   }
	   select_var_list
	   {}
           ;

select_var_list:
	   select_var_list ',' select_var_ident
	   | select_var_ident {}
           ;

select_var_ident:  
	   '@' ident_or_text
           {
             LEX *lex=Lex;
	     if (lex->result) 
	       ((select_dumpvar *)lex->result)->var_list.push_back( new my_var($2,0,0,(enum_field_types)0));
	     else
	       YYABORT;
	   }
           | ident_or_text
           {
             LEX *lex=Lex;
	     sp_pvar_t *t;

	     if (!lex->spcont || !(t=lex->spcont->find_pvar(&$1)))
	     {
	       my_error(ER_SP_UNDECLARED_VAR, MYF(0), $1.str);
	       YYABORT;
	     }
	     if (! lex->result)
	       YYABORT;
	     else
	     {
               my_var *var;
	       ((select_dumpvar *)lex->result)->
                 var_list.push_back(var= new my_var($1,1,t->offset,t->type));
#ifndef DBUG_OFF
	       if (var)
		 var->sp= lex->sphead;
#endif
	     }
	   }
           ;

into:
        INTO OUTFILE TEXT_STRING_filesystem
	{
          LEX *lex= Lex;
          lex->uncacheable(UNCACHEABLE_SIDEEFFECT);
          if (!(lex->exchange= new sql_exchange($3.str, 0)) ||
              !(lex->result= new select_export(lex->exchange)))
            YYABORT;
	}
	opt_field_term opt_line_term
	| INTO DUMPFILE TEXT_STRING_filesystem
	{
	  LEX *lex=Lex;
	  if (!lex->describe)
	  {
	    lex->uncacheable(UNCACHEABLE_SIDEEFFECT);
	    if (!(lex->exchange= new sql_exchange($3.str,1)))
	      YYABORT;
	    if (!(lex->result= new select_dump(lex->exchange)))
	      YYABORT;
	  }
	}
        | INTO select_var_list_init
	{
	  Lex->uncacheable(UNCACHEABLE_SIDEEFFECT);
	}
        ;

/*
  DO statement
*/

do:	DO_SYM
	{
	  LEX *lex=Lex;
	  lex->sql_command = SQLCOM_DO;
	  mysql_init_select(lex);
	}
	expr_list
	{
	  Lex->insert_list= $3;
	}
	;

/*
  Drop : delete tables or index or user
*/

drop:
	DROP opt_temporary table_or_tables if_exists table_list opt_restrict
	{
	  LEX *lex=Lex;
	  lex->sql_command = SQLCOM_DROP_TABLE;
	  lex->drop_temporary= $2;
	  lex->drop_if_exists= $4;
	}
	| DROP INDEX_SYM ident ON table_ident {}
	  {
	     LEX *lex=Lex;
	     lex->sql_command= SQLCOM_DROP_INDEX;
	     lex->alter_info.drop_list.empty();
	     lex->alter_info.drop_list.push_back(new Alter_drop(Alter_drop::KEY,
                                                                $3.str));
	     if (!lex->current_select->add_table_to_list(lex->thd, $5, NULL,
							TL_OPTION_UPDATING))
	      YYABORT;
	  }
	| DROP DATABASE if_exists ident
	  {
	    LEX *lex=Lex;
	    lex->sql_command= SQLCOM_DROP_DB;
	    lex->drop_if_exists=$3;
	    lex->name=$4.str;
	 }
	| DROP FUNCTION_SYM if_exists sp_name
	  {
	    LEX *lex=Lex;
	    if (lex->sphead)
	    {
	      my_error(ER_SP_NO_DROP_SP, MYF(0), "FUNCTION");
	      YYABORT;
	    }
	    lex->sql_command = SQLCOM_DROP_FUNCTION;
	    lex->drop_if_exists= $3;
	    lex->spname= $4;
	  }
	| DROP PROCEDURE if_exists sp_name
	  {
	    LEX *lex=Lex;
	    if (lex->sphead)
	    {
	      my_error(ER_SP_NO_DROP_SP, MYF(0), "PROCEDURE");
	      YYABORT;
	    }
	    lex->sql_command = SQLCOM_DROP_PROCEDURE;
	    lex->drop_if_exists= $3;
	    lex->spname= $4;
	  }
	| DROP USER clear_privileges user_list
	  {
	    Lex->sql_command = SQLCOM_DROP_USER;
          }
	| DROP VIEW_SYM if_exists table_list opt_restrict
	  {
	    LEX *lex= Lex;
	    lex->sql_command= SQLCOM_DROP_VIEW;
	    lex->drop_if_exists= $3;
	  }
        | DROP EVENT_SYM if_exists sp_name
          {
            LEX *lex=Lex;

            if (lex->et)
            {
              /*
                Recursive events are not possible because recursive SPs
                are not also possible. lex->sp_head is not stacked.
              */
              my_error(ER_SP_NO_RECURSIVE_CREATE, MYF(0), "EVENT");
              YYABORT;
            }

            if (!(lex->et= new (YYTHD->mem_root) Event_timed()))
              YYABORT;
	  
            if (!lex->et_compile_phase)
            {
              lex->et->init_name(YYTHD, $4);
              lex->et->init_definer(YYTHD);
            }

            lex->sql_command = SQLCOM_DROP_EVENT;
            lex->drop_if_exists= $3;
          }
        | DROP TRIGGER_SYM sp_name
          {
            LEX *lex= Lex;
            lex->sql_command= SQLCOM_DROP_TRIGGER;
            lex->spname= $3;
	  }
        | DROP TABLESPACE tablespace_name opt_ts_engine opt_ts_wait
          {
            LEX *lex= Lex;
            lex->alter_tablespace_info->ts_cmd_type= DROP_TABLESPACE;
          }
        | DROP LOGFILE_SYM GROUP logfile_group_name opt_ts_engine opt_ts_wait
          {
            LEX *lex= Lex;
            lex->alter_tablespace_info->ts_cmd_type= DROP_LOGFILE_GROUP;
          }
	;

table_list:
	table_name
	| table_list ',' table_name;

table_name:
	table_ident
	{
	  if (!Select->add_table_to_list(YYTHD, $1, NULL, TL_OPTION_UPDATING))
	    YYABORT;
	}
	;

if_exists:
	/* empty */ { $$= 0; }
	| IF EXISTS { $$= 1; }
	;

opt_temporary:
	/* empty */ { $$= 0; }
	| TEMPORARY { $$= 1; }
	;
/*
** Insert : add new data to table
*/

insert:
	INSERT
	{
	  LEX *lex= Lex;
	  lex->sql_command= SQLCOM_INSERT;
	  lex->duplicates= DUP_ERROR; 
	  mysql_init_select(lex);
	  /* for subselects */
          lex->lock_option= (using_update_log) ? TL_READ_NO_INSERT : TL_READ;
	} insert_lock_option
	opt_ignore insert2
	{
	  Select->set_lock_for_tables($3);
	  Lex->current_select= &Lex->select_lex;
	}
	insert_field_spec opt_insert_update
	{}
	;

replace:
	REPLACE
	{
	  LEX *lex=Lex;
	  lex->sql_command = SQLCOM_REPLACE;
	  lex->duplicates= DUP_REPLACE;
	  mysql_init_select(lex);
	}
	replace_lock_option insert2
	{
	  Select->set_lock_for_tables($3);
	  Lex->current_select= &Lex->select_lex;
	}
	insert_field_spec
	{}
	;

insert_lock_option:
	/* empty */
          {
#ifdef HAVE_QUERY_CACHE
            /*
              If it is SP we do not allow insert optimisation whan result of
              insert visible only after the table unlocking but everyone can
              read table.
            */
            $$= (Lex->sphead ? TL_WRITE :TL_WRITE_CONCURRENT_INSERT);
#else
            $$= TL_WRITE_CONCURRENT_INSERT;
#endif
          }
	| LOW_PRIORITY	{ $$= TL_WRITE_LOW_PRIORITY; }
	| DELAYED_SYM	{ $$= TL_WRITE_DELAYED; }
	| HIGH_PRIORITY { $$= TL_WRITE; }
	;

replace_lock_option:
	opt_low_priority { $$= $1; }
	| DELAYED_SYM	 { $$= TL_WRITE_DELAYED; };

insert2:
	INTO insert_table {}
	| insert_table {};

insert_table:
	table_name
	{
	  LEX *lex=Lex;
	  lex->field_list.empty();
	  lex->many_values.empty();
	  lex->insert_list=0;
	};

insert_field_spec:
	insert_values {}
	| '(' ')' insert_values {}
	| '(' fields ')' insert_values {}
	| SET
	  {
	    LEX *lex=Lex;
	    if (!(lex->insert_list = new List_item) ||
		lex->many_values.push_back(lex->insert_list))
	      YYABORT;
	   }
	   ident_eq_list;

fields:
	fields ',' insert_ident { Lex->field_list.push_back($3); }
	| insert_ident		{ Lex->field_list.push_back($1); };

insert_values:
	VALUES	values_list  {}
	| VALUE_SYM values_list  {}
	|     create_select     { Select->set_braces(0);} union_clause {}
	| '(' create_select ')' { Select->set_braces(1);} union_opt {}
        ;

values_list:
	values_list ','  no_braces
	| no_braces;

ident_eq_list:
	ident_eq_list ',' ident_eq_value
	|
	ident_eq_value;

ident_eq_value:
	simple_ident_nospvar equal expr_or_default
	 {
	  LEX *lex=Lex;
	  if (lex->field_list.push_back($1) ||
	      lex->insert_list->push_back($3))
	    YYABORT;
	 };

equal:	EQ		{}
	| SET_VAR	{}
	;

opt_equal:
	/* empty */	{}
	| equal		{}
	;

no_braces:
	 '('
	 {
	    if (!(Lex->insert_list = new List_item))
	      YYABORT;
	 }
	 opt_values ')'
	 {
	  LEX *lex=Lex;
	  if (lex->many_values.push_back(lex->insert_list))
	    YYABORT;
	 };

opt_values:
	/* empty */ {}
	| values;

values:
	values ','  expr_or_default
	{
	  if (Lex->insert_list->push_back($3))
	    YYABORT;
	}
	| expr_or_default
	  {
	    if (Lex->insert_list->push_back($1))
	      YYABORT;
	  }
	;

expr_or_default:
	expr	  { $$= $1;}
	| DEFAULT {$$= new Item_default_value(Lex->current_context()); }
	;

opt_insert_update:
        /* empty */
        | ON DUPLICATE_SYM	{ Lex->duplicates= DUP_UPDATE; }
          KEY_SYM UPDATE_SYM insert_update_list
        ;

/* Update rows in a table */

update:
	UPDATE_SYM
	{
	  LEX *lex= Lex;
	  mysql_init_select(lex);
          lex->sql_command= SQLCOM_UPDATE;
	  lex->lock_option= TL_UNLOCK; 	/* Will be set later */
	  lex->duplicates= DUP_ERROR; 
        }
        opt_low_priority opt_ignore join_table_list
	SET update_list
	{
	  LEX *lex= Lex;
          if (lex->select_lex.table_list.elements > 1)
            lex->sql_command= SQLCOM_UPDATE_MULTI;
	  else if (lex->select_lex.get_table_list()->derived)
	  {
	    /* it is single table update and it is update of derived table */
	    my_error(ER_NON_UPDATABLE_TABLE, MYF(0),
                     lex->select_lex.get_table_list()->alias, "UPDATE");
	    YYABORT;
	  }
          /*
            In case of multi-update setting write lock for all tables may
            be too pessimistic. We will decrease lock level if possible in
            mysql_multi_update().
          */
          Select->set_lock_for_tables($3);
	}
	where_clause opt_order_clause delete_limit_clause {}
	;

update_list:
	update_list ',' update_elem
	| update_elem;

update_elem:
	simple_ident_nospvar equal expr_or_default
	{
	  if (add_item_to_list(YYTHD, $1) || add_value_to_list(YYTHD, $3))
	    YYABORT;
	};

insert_update_list:
	insert_update_list ',' insert_update_elem
	| insert_update_elem;

insert_update_elem:
	simple_ident_nospvar equal expr_or_default
	  {
	  LEX *lex= Lex;
	  if (lex->update_list.push_back($1) || 
	      lex->value_list.push_back($3))
	      YYABORT;
	  };

opt_low_priority:
	/* empty */	{ $$= YYTHD->update_lock_default; }
	| LOW_PRIORITY	{ $$= TL_WRITE_LOW_PRIORITY; };

/* Delete rows from a table */

delete:
	DELETE_SYM
	{
	  LEX *lex= Lex;
	  lex->sql_command= SQLCOM_DELETE;
	  mysql_init_select(lex);
	  lex->lock_option= lex->thd->update_lock_default;
	  lex->ignore= 0;
	  lex->select_lex.init_order();
	}
	opt_delete_options single_multi {}
	;

single_multi:
 	FROM table_ident
	{
	  if (!Select->add_table_to_list(YYTHD, $2, NULL, TL_OPTION_UPDATING,
					 Lex->lock_option))
	    YYABORT;
	}
	where_clause opt_order_clause
	delete_limit_clause {}
	| table_wild_list
	  { mysql_init_multi_delete(Lex); }
          FROM join_table_list where_clause
          { 
            if (multi_delete_set_locks_and_link_aux_tables(Lex))
              YYABORT;
          }
	| FROM table_wild_list
	  { mysql_init_multi_delete(Lex); }
	  USING join_table_list where_clause
          { 
            if (multi_delete_set_locks_and_link_aux_tables(Lex))
              YYABORT;
          }
	;

table_wild_list:
	  table_wild_one {}
	  | table_wild_list ',' table_wild_one {};

table_wild_one:
	ident opt_wild opt_table_alias
	{
	  if (!Select->add_table_to_list(YYTHD, new Table_ident($1), $3,
					 TL_OPTION_UPDATING, Lex->lock_option))
	    YYABORT;
        }
	| ident '.' ident opt_wild opt_table_alias
	  {
	    if (!Select->add_table_to_list(YYTHD,
					   new Table_ident(YYTHD, $1, $3, 0),
					   $5, TL_OPTION_UPDATING,
					   Lex->lock_option))
	      YYABORT;
	  }
	;

opt_wild:
	/* empty */	{}
	| '.' '*'	{};


opt_delete_options:
	/* empty */	{}
	| opt_delete_option opt_delete_options {};

opt_delete_option:
	QUICK		{ Select->options|= OPTION_QUICK; }
	| LOW_PRIORITY	{ Lex->lock_option= TL_WRITE_LOW_PRIORITY; }
	| IGNORE_SYM	{ Lex->ignore= 1; };

truncate:
	TRUNCATE_SYM opt_table_sym table_name
	{
	  LEX* lex= Lex;
	  lex->sql_command= SQLCOM_TRUNCATE;
	  lex->select_lex.options= 0;
	  lex->select_lex.init_order();
	}
	;

opt_table_sym:
	/* empty */
	| TABLE_SYM;

/* Show things */

show:	SHOW
	{
	  LEX *lex=Lex;
	  lex->wild=0;
          lex->lock_option= TL_READ;
          mysql_init_select(lex);
          lex->current_select->parsing_place= SELECT_LIST;
	  bzero((char*) &lex->create_info,sizeof(lex->create_info));
	}
	show_param
	{}
	;

show_param:
         DATABASES wild_and_where
         {
           LEX *lex= Lex;
           lex->sql_command= SQLCOM_SELECT;
           lex->orig_sql_command= SQLCOM_SHOW_DATABASES;
           if (prepare_schema_table(YYTHD, lex, 0, SCH_SCHEMATA))
             YYABORT;
         }
         | opt_full TABLES opt_db wild_and_where
           {
             LEX *lex= Lex;
             lex->sql_command= SQLCOM_SELECT;
             lex->orig_sql_command= SQLCOM_SHOW_TABLES;
             lex->select_lex.db= $3;
             if (prepare_schema_table(YYTHD, lex, 0, SCH_TABLE_NAMES))
               YYABORT;
           }
         | opt_full TRIGGERS_SYM opt_db wild_and_where
           {
             LEX *lex= Lex;
             lex->sql_command= SQLCOM_SELECT;
             lex->orig_sql_command= SQLCOM_SHOW_TRIGGERS;
             lex->select_lex.db= $3;
             if (prepare_schema_table(YYTHD, lex, 0, SCH_TRIGGERS))
               YYABORT;
           }
         | opt_full EVENTS_SYM opt_db wild_and_where
           {
             LEX *lex= Lex;
             lex->sql_command= SQLCOM_SELECT;
             lex->orig_sql_command= SQLCOM_SHOW_EVENTS;
             lex->select_lex.db= $3;
             if (prepare_schema_table(YYTHD, lex, 0, SCH_EVENTS))
               YYABORT;
           }
         | TABLE_SYM STATUS_SYM opt_db wild_and_where
           {
             LEX *lex= Lex;
             lex->sql_command= SQLCOM_SELECT;
             lex->orig_sql_command= SQLCOM_SHOW_TABLE_STATUS;
             lex->select_lex.db= $3;
             if (prepare_schema_table(YYTHD, lex, 0, SCH_TABLES))
               YYABORT;
           }
        | OPEN_SYM TABLES opt_db wild_and_where
	  {
	    LEX *lex= Lex;
            lex->sql_command= SQLCOM_SELECT;
            lex->orig_sql_command= SQLCOM_SHOW_OPEN_TABLES;
	    lex->select_lex.db= $3;
            if (prepare_schema_table(YYTHD, lex, 0, SCH_OPEN_TABLES))
              YYABORT;
	  }
        | PLUGIN_SYM
	  {
	    LEX *lex= Lex;
	    WARN_DEPRECATED(yythd, "5.2", "SHOW PLUGIN", "'SHOW PLUGINS'");
            lex->sql_command= SQLCOM_SELECT;
            lex->orig_sql_command= SQLCOM_SHOW_PLUGINS;
            if (prepare_schema_table(YYTHD, lex, 0, SCH_PLUGINS))
              YYABORT;
	  }
        | PLUGINS_SYM
	  {
	    LEX *lex= Lex;
            lex->sql_command= SQLCOM_SELECT;
            lex->orig_sql_command= SQLCOM_SHOW_PLUGINS;
            if (prepare_schema_table(YYTHD, lex, 0, SCH_PLUGINS))
              YYABORT;
	  }
	| ENGINE_SYM storage_engines 
	  { Lex->create_info.db_type= $2; }
	  show_engine_param
	| ENGINE_SYM ALL 
	  { Lex->create_info.db_type= NULL; }
	  show_engine_param
	| opt_full COLUMNS from_or_in table_ident opt_db wild_and_where
	  {
 	    LEX *lex= Lex;
	    lex->sql_command= SQLCOM_SELECT;
	    lex->orig_sql_command= SQLCOM_SHOW_FIELDS;
	    if ($5)
	      $4->change_db($5);
	    if (prepare_schema_table(YYTHD, lex, $4, SCH_COLUMNS))
	      YYABORT;
	  }
        | NEW_SYM MASTER_SYM FOR_SYM SLAVE WITH MASTER_LOG_FILE_SYM EQ
	  TEXT_STRING_sys AND_SYM MASTER_LOG_POS_SYM EQ ulonglong_num
	  AND_SYM MASTER_SERVER_ID_SYM EQ
	ulong_num
          {
	    Lex->sql_command = SQLCOM_SHOW_NEW_MASTER;
	    Lex->mi.log_file_name = $8.str;
	    Lex->mi.pos = $12;
	    Lex->mi.server_id = $16;
          }
        | master_or_binary LOGS_SYM
          {
	    Lex->sql_command = SQLCOM_SHOW_BINLOGS;
          }
        | SLAVE HOSTS_SYM
          {
	    Lex->sql_command = SQLCOM_SHOW_SLAVE_HOSTS;
          }
        | BINLOG_SYM EVENTS_SYM binlog_in binlog_from
          {
	    LEX *lex= Lex;
	    lex->sql_command= SQLCOM_SHOW_BINLOG_EVENTS;
          } opt_limit_clause_init
        | keys_or_index from_or_in table_ident opt_db where_clause
          {
            LEX *lex= Lex;
            lex->sql_command= SQLCOM_SELECT;
            lex->orig_sql_command= SQLCOM_SHOW_KEYS;
	    if ($4)
	      $3->change_db($4);
            if (prepare_schema_table(YYTHD, lex, $3, SCH_STATISTICS))
              YYABORT;
	  }
	| COLUMN_SYM TYPES_SYM
	  {
	    LEX *lex=Lex;
	    lex->sql_command= SQLCOM_SHOW_COLUMN_TYPES;
	  }
	| TABLE_SYM TYPES_SYM
	  {
	    LEX *lex=Lex;
	    lex->sql_command= SQLCOM_SHOW_STORAGE_ENGINES;
	    WARN_DEPRECATED(yythd, "5.2", "SHOW TABLE TYPES", "'SHOW [STORAGE] ENGINES'");
	  }
	| opt_storage ENGINES_SYM
	  {
	    LEX *lex=Lex;
	    lex->sql_command= SQLCOM_SHOW_STORAGE_ENGINES;
            lex->orig_sql_command= SQLCOM_SHOW_AUTHORS;
            if (prepare_schema_table(YYTHD, lex, 0, SCH_ENGINES))
              YYABORT;
	  }
	| AUTHORS_SYM
	  {
	    LEX *lex=Lex;
	    lex->sql_command= SQLCOM_SHOW_AUTHORS;
	  }
	| PRIVILEGES
	  {
	    LEX *lex=Lex;
	    lex->sql_command= SQLCOM_SHOW_PRIVILEGES;
	  }
        | COUNT_SYM '(' '*' ')' WARNINGS
          { (void) create_select_for_variable("warning_count"); }
        | COUNT_SYM '(' '*' ')' ERRORS
	  { (void) create_select_for_variable("error_count"); }
        | WARNINGS opt_limit_clause_init
          { Lex->sql_command = SQLCOM_SHOW_WARNS;}
        | ERRORS opt_limit_clause_init
          { Lex->sql_command = SQLCOM_SHOW_ERRORS;}
        | opt_var_type STATUS_SYM wild_and_where
          {
            LEX *lex= Lex;
            lex->sql_command= SQLCOM_SELECT;
            lex->orig_sql_command= SQLCOM_SHOW_STATUS;
            lex->option_type= $1;
            if (prepare_schema_table(YYTHD, lex, 0, SCH_STATUS))
              YYABORT;
	  }
        | INNOBASE_SYM STATUS_SYM
          {
            LEX *lex= Lex;
            lex->sql_command = SQLCOM_SHOW_ENGINE_STATUS;
            if (!(lex->create_info.db_type=
                  ha_resolve_by_legacy_type(YYTHD, DB_TYPE_INNODB)))
            {
	      my_error(ER_UNKNOWN_STORAGE_ENGINE, MYF(0), "InnoDB");
	      YYABORT;
            }
            WARN_DEPRECATED(yythd, "5.2", "SHOW INNODB STATUS", "'SHOW ENGINE INNODB STATUS'");
	  }
        | MUTEX_SYM STATUS_SYM
          {
	    LEX *lex= Lex;
            lex->sql_command = SQLCOM_SHOW_ENGINE_MUTEX;
            if (!(lex->create_info.db_type=
                  ha_resolve_by_legacy_type(YYTHD, DB_TYPE_INNODB)))
            {
	      my_error(ER_UNKNOWN_STORAGE_ENGINE, MYF(0), "InnoDB");
	      YYABORT;
            }
            WARN_DEPRECATED(yythd, "5.2", "SHOW MUTEX STATUS", "'SHOW ENGINE INNODB MUTEX'");
	  }
	| opt_full PROCESSLIST_SYM
	  { Lex->sql_command= SQLCOM_SHOW_PROCESSLIST;}
        | opt_var_type  VARIABLES wild_and_where
	  {
            LEX *lex= Lex;
            lex->sql_command= SQLCOM_SELECT;
            lex->orig_sql_command= SQLCOM_SHOW_VARIABLES;
            lex->option_type= $1;
            if (prepare_schema_table(YYTHD, lex, 0, SCH_VARIABLES))
              YYABORT;
	  }
        | charset wild_and_where
          {
            LEX *lex= Lex;
            lex->sql_command= SQLCOM_SELECT;
            lex->orig_sql_command= SQLCOM_SHOW_CHARSETS;
            if (prepare_schema_table(YYTHD, lex, 0, SCH_CHARSETS))
              YYABORT;
          }
        | COLLATION_SYM wild_and_where
          {
            LEX *lex= Lex;
            lex->sql_command= SQLCOM_SELECT;
            lex->orig_sql_command= SQLCOM_SHOW_COLLATIONS;
            if (prepare_schema_table(YYTHD, lex, 0, SCH_COLLATIONS))
              YYABORT;
          }
	| BERKELEY_DB_SYM LOGS_SYM
	  {
	    LEX *lex= Lex;
	    lex->sql_command= SQLCOM_SHOW_ENGINE_LOGS;
            if (!(lex->create_info.db_type=
                  ha_resolve_by_legacy_type(YYTHD, DB_TYPE_BERKELEY_DB)))
            {
	      my_error(ER_UNKNOWN_STORAGE_ENGINE, MYF(0), "BerkeleyDB");
	      YYABORT;
            }
	    WARN_DEPRECATED(yythd, "5.2", "SHOW BDB LOGS", "'SHOW ENGINE BDB LOGS'");
	  }
	| LOGS_SYM
	  {
	    LEX *lex= Lex;
	    lex->sql_command= SQLCOM_SHOW_ENGINE_LOGS;
            if (!(lex->create_info.db_type=
                  ha_resolve_by_legacy_type(YYTHD, DB_TYPE_BERKELEY_DB)))
            {
	      my_error(ER_UNKNOWN_STORAGE_ENGINE, MYF(0), "BerkeleyDB");
	      YYABORT;
            }
	    WARN_DEPRECATED(yythd, "5.2", "SHOW LOGS", "'SHOW ENGINE BDB LOGS'");
	  }
	| GRANTS
	  {
	    LEX *lex=Lex;
	    lex->sql_command= SQLCOM_SHOW_GRANTS;
	    THD *thd= lex->thd;
            Security_context *sctx= thd->security_ctx;
	    LEX_USER *curr_user;
            if (!(curr_user= (LEX_USER*) thd->alloc(sizeof(st_lex_user))))
              YYABORT;
            curr_user->user.str= sctx->priv_user;
            curr_user->user.length= strlen(sctx->priv_user);
            if (*sctx->priv_host != 0)
            {
              curr_user->host.str= sctx->priv_host;
              curr_user->host.length= strlen(sctx->priv_host);
            }
            else
            {
              curr_user->host.str= (char *) "%";
              curr_user->host.length= 1;
            }
            curr_user->password=null_lex_str;
	    lex->grant_user= curr_user;
	  }
	| GRANTS FOR_SYM user
	  {
	    LEX *lex=Lex;
	    lex->sql_command= SQLCOM_SHOW_GRANTS;
	    lex->grant_user=$3;
	    lex->grant_user->password=null_lex_str;
	  }
	| CREATE DATABASE opt_if_not_exists ident
	  {
	    Lex->sql_command=SQLCOM_SHOW_CREATE_DB;
	    Lex->create_info.options=$3;
	    Lex->name=$4.str;
	  }
        | CREATE TABLE_SYM table_ident
          {
            LEX *lex= Lex;
	    lex->sql_command = SQLCOM_SHOW_CREATE;
	    if (!lex->select_lex.add_table_to_list(YYTHD, $3, NULL,0))
	      YYABORT;
            lex->only_view= 0;
	  }
        | CREATE VIEW_SYM table_ident
          {
            LEX *lex= Lex;
	    lex->sql_command = SQLCOM_SHOW_CREATE;
	    if (!lex->select_lex.add_table_to_list(YYTHD, $3, NULL, 0))
	      YYABORT;
            lex->only_view= 1;
	  }
        | MASTER_SYM STATUS_SYM
          {
	    Lex->sql_command = SQLCOM_SHOW_MASTER_STAT;
          }
        | SLAVE STATUS_SYM
          {
	    Lex->sql_command = SQLCOM_SHOW_SLAVE_STAT;
          }
	| CREATE PROCEDURE sp_name
	  {
	    LEX *lex= Lex;

	    lex->sql_command = SQLCOM_SHOW_CREATE_PROC;
	    lex->spname= $3;
	  }
	| CREATE FUNCTION_SYM sp_name
	  {
	    LEX *lex= Lex;

	    lex->sql_command = SQLCOM_SHOW_CREATE_FUNC;
	    lex->spname= $3;
	  }
	| PROCEDURE STATUS_SYM wild_and_where
	  {
            LEX *lex= Lex;
            lex->sql_command= SQLCOM_SELECT;
            lex->orig_sql_command= SQLCOM_SHOW_STATUS_PROC;
	    if (!sp_add_to_query_tables(YYTHD, lex, "mysql", "proc", TL_READ))
	      YYABORT;
            if (prepare_schema_table(YYTHD, lex, 0, SCH_PROCEDURES))
              YYABORT;
	  }
	| FUNCTION_SYM STATUS_SYM wild_and_where
	  {
            LEX *lex= Lex;
            lex->sql_command= SQLCOM_SELECT;
            lex->orig_sql_command= SQLCOM_SHOW_STATUS_FUNC;
	    if (!sp_add_to_query_tables(YYTHD, lex, "mysql", "proc", TL_READ))
	      YYABORT;
            if (prepare_schema_table(YYTHD, lex, 0, SCH_PROCEDURES))
              YYABORT;
	  }
        | PROCEDURE CODE_SYM sp_name
          {
#ifdef DBUG_OFF
            yyerror(ER(ER_SYNTAX_ERROR));
            YYABORT;
#else
            Lex->sql_command= SQLCOM_SHOW_PROC_CODE;
	    Lex->spname= $3;
#endif
          }
        | FUNCTION_SYM CODE_SYM sp_name
          {
#ifdef DBUG_OFF
            yyerror(ER(ER_SYNTAX_ERROR));
            YYABORT;
#else
            Lex->sql_command= SQLCOM_SHOW_FUNC_CODE;
	    Lex->spname= $3;
#endif
          }
        | CREATE EVENT_SYM sp_name
          {
            Lex->sql_command = SQLCOM_SHOW_CREATE_EVENT;
            Lex->spname= $3;
            Lex->et= new (YYTHD->mem_root) Event_timed();
            if (!Lex->et)
              YYABORT;
            Lex->et->init_definer(YYTHD);
          }
      ;

show_engine_param:
	STATUS_SYM
	  { Lex->sql_command= SQLCOM_SHOW_ENGINE_STATUS; }
	| MUTEX_SYM
	  { Lex->sql_command= SQLCOM_SHOW_ENGINE_MUTEX; }
	| LOGS_SYM
	  { Lex->sql_command= SQLCOM_SHOW_ENGINE_LOGS; };

master_or_binary:
	MASTER_SYM
	| BINARY;

opt_storage:
	/* empty */
	| STORAGE_SYM;

opt_db:
	/* empty */  { $$= 0; }
	| from_or_in ident { $$= $2.str; };

opt_full:
	/* empty */ { Lex->verbose=0; }
	| FULL	    { Lex->verbose=1; };

from_or_in:
	FROM
	| IN_SYM;

binlog_in:
	/* empty */ { Lex->mi.log_file_name = 0; }
        | IN_SYM TEXT_STRING_sys { Lex->mi.log_file_name = $2.str; };

binlog_from:
	/* empty */ { Lex->mi.pos = 4; /* skip magic number */ }
        | FROM ulonglong_num { Lex->mi.pos = $2; };

wild_and_where:
      /* empty */
      | LIKE TEXT_STRING_sys
	{ Lex->wild=  new (YYTHD->mem_root) String($2.str, $2.length,
                                                   system_charset_info); }
      | WHERE expr
        {
          Select->where= $2;
          if ($2)
            $2->top_level_item();
        }
      ;


/* A Oracle compatible synonym for show */
describe:
	describe_command table_ident
	{
          LEX *lex= Lex;
          lex->lock_option= TL_READ;
          mysql_init_select(lex);
          lex->current_select->parsing_place= SELECT_LIST;
          lex->sql_command= SQLCOM_SELECT;
          lex->orig_sql_command= SQLCOM_SHOW_FIELDS;
          lex->select_lex.db= 0;
          lex->verbose= 0;
          if (prepare_schema_table(YYTHD, lex, $2, SCH_COLUMNS))
	    YYABORT;
	}
	opt_describe_column {}
	| describe_command opt_extended_describe
	  { Lex->describe|= DESCRIBE_NORMAL; }
	  select
          {
	    LEX *lex=Lex;
	    lex->select_lex.options|= SELECT_DESCRIBE;
	  }
	;

describe_command:
	DESC
	| DESCRIBE;

opt_extended_describe:
	/* empty */ {}
	| EXTENDED_SYM { Lex->describe|= DESCRIBE_EXTENDED; }
	| PARTITIONS_SYM { Lex->describe|= DESCRIBE_PARTITIONS; }
	;


opt_describe_column:
	/* empty */	{}
	| text_string	{ Lex->wild= $1; }
	| ident
	  { Lex->wild= new (YYTHD->mem_root) String((const char*) $1.str,$1.length,system_charset_info); };


/* flush things */

flush:
	FLUSH_SYM opt_no_write_to_binlog
	{
	  LEX *lex=Lex;
	  if (lex->sphead && lex->sphead->m_type != TYPE_ENUM_PROCEDURE)
	  {
            /*
              Note that both FLUSH TABLES and FLUSH PRIVILEGES will break
              execution in prelocked mode. So it is better to disable
              FLUSH in stored functions and triggers completely.
            */
            my_error(ER_STMT_NOT_ALLOWED_IN_SF_OR_TRG, MYF(0), "FLUSH");
	    YYABORT;
	  }
	  lex->sql_command= SQLCOM_FLUSH; lex->type=0;
          lex->no_write_to_binlog= $2;
	}
	flush_options
	{}
	;

flush_options:
	flush_options ',' flush_option
	| flush_option;

flush_option:
	table_or_tables	{ Lex->type|= REFRESH_TABLES; } opt_table_list {}
	| TABLES WITH READ_SYM LOCK_SYM { Lex->type|= REFRESH_TABLES | REFRESH_READ_LOCK; }
	| QUERY_SYM CACHE_SYM { Lex->type|= REFRESH_QUERY_CACHE_FREE; }
	| HOSTS_SYM	{ Lex->type|= REFRESH_HOSTS; }
	| PRIVILEGES	{ Lex->type|= REFRESH_GRANT; }
	| LOGS_SYM	{ Lex->type|= REFRESH_LOG; }
	| STATUS_SYM	{ Lex->type|= REFRESH_STATUS; }
        | SLAVE         { Lex->type|= REFRESH_SLAVE; }
        | MASTER_SYM    { Lex->type|= REFRESH_MASTER; }
	| DES_KEY_FILE	{ Lex->type|= REFRESH_DES_KEY_FILE; }
 	| RESOURCES     { Lex->type|= REFRESH_USER_RESOURCES; };

opt_table_list:
	/* empty */  {;}
	| table_list {;};

reset:
	RESET_SYM
	{
	  LEX *lex=Lex;
	  lex->sql_command= SQLCOM_RESET; lex->type=0;
	} reset_options
	{}
	;

reset_options:
	reset_options ',' reset_option
	| reset_option;

reset_option:
        SLAVE                 { Lex->type|= REFRESH_SLAVE; }
        | MASTER_SYM          { Lex->type|= REFRESH_MASTER; }
	| QUERY_SYM CACHE_SYM { Lex->type|= REFRESH_QUERY_CACHE;};

purge:
	PURGE
	{
	  LEX *lex=Lex;
	  lex->type=0;
	} purge_options
	{}
	;

purge_options:
	master_or_binary LOGS_SYM purge_option
	;

purge_option:
        TO_SYM TEXT_STRING_sys
        {
	   Lex->sql_command = SQLCOM_PURGE;
	   Lex->to_log = $2.str;
        }
	| BEFORE_SYM expr
	{
	  LEX *lex= Lex;
	  lex->value_list.empty();
	  lex->value_list.push_front($2);
	  lex->sql_command= SQLCOM_PURGE_BEFORE;
	}
	;

/* kill threads */

kill:
	KILL_SYM { Lex->sql_command= SQLCOM_KILL; } kill_option expr
	{
	  LEX *lex=Lex;
	  lex->value_list.empty();
	  lex->value_list.push_front($4);
	};

kill_option:
	/* empty */	 { Lex->type= 0; }
	| CONNECTION_SYM { Lex->type= 0; }
	| QUERY_SYM      { Lex->type= ONLY_KILL_QUERY; }
        ;

/* change database */

use:	USE_SYM ident
	{
	  LEX *lex=Lex;
	  lex->sql_command=SQLCOM_CHANGE_DB;
	  lex->select_lex.db= $2.str;
	};

/* import, export of files */

load:   LOAD DATA_SYM
        {
          LEX *lex=Lex;
	  if (lex->sphead)
	  {
	    my_error(ER_SP_BADSTATEMENT, MYF(0), "LOAD DATA");
	    YYABORT;
	  }
          lex->fname_start= lex->ptr;
        }
        load_data
        {}
        |
        LOAD TABLE_SYM table_ident FROM MASTER_SYM
        {
	  LEX *lex=Lex;
          WARN_DEPRECATED(yythd, "5.2", "LOAD TABLE FROM MASTER",
                          "MySQL Administrator (mysqldump, mysql)");
          if (lex->sphead)
	  {
	    my_error(ER_SP_BADSTATEMENT, MYF(0), "LOAD TABLE");
	    YYABORT;
	  }
          lex->sql_command = SQLCOM_LOAD_MASTER_TABLE;
          if (!Select->add_table_to_list(YYTHD, $3, NULL, TL_OPTION_UPDATING))
            YYABORT;
        };

load_data:
	load_data_lock opt_local INFILE TEXT_STRING_filesystem
	{
	  LEX *lex=Lex;
	  lex->sql_command= SQLCOM_LOAD;
	  lex->lock_option= $1;
	  lex->local_file=  $2;
	  lex->duplicates= DUP_ERROR;
	  lex->ignore= 0;
	  if (!(lex->exchange= new sql_exchange($4.str, 0)))
	    YYABORT;
        }
        opt_duplicate INTO
        {
	  LEX *lex=Lex;
	  lex->fname_end= lex->ptr;
	}
        TABLE_SYM table_ident
        {
          LEX *lex=Lex;
          if (!Select->add_table_to_list(YYTHD, $10, NULL, TL_OPTION_UPDATING,
                                         lex->lock_option))
            YYABORT;
          lex->field_list.empty();
          lex->update_list.empty();
          lex->value_list.empty();
        }
        opt_field_term opt_line_term opt_ignore_lines opt_field_or_var_spec
        opt_load_data_set_spec
        {}
        |
	FROM MASTER_SYM
        {
	  Lex->sql_command = SQLCOM_LOAD_MASTER_DATA;
        };

opt_local:
	/* empty */	{ $$=0;}
	| LOCAL_SYM	{ $$=1;};

load_data_lock:
	/* empty */	{ $$= YYTHD->update_lock_default; }
	| CONCURRENT
          {
#ifdef HAVE_QUERY_CACHE
            /*
              Ignore this option in SP to avoid problem with query cache
            */
            if (Lex->sphead != 0)
#endif
              $$= TL_WRITE_CONCURRENT_INSERT;
          }
	| LOW_PRIORITY	{ $$= TL_WRITE_LOW_PRIORITY; };


opt_duplicate:
	/* empty */	{ Lex->duplicates=DUP_ERROR; }
	| REPLACE	{ Lex->duplicates=DUP_REPLACE; }
	| IGNORE_SYM	{ Lex->ignore= 1; };

opt_field_term:
	/* empty */
	| COLUMNS field_term_list;

field_term_list:
	field_term_list field_term
	| field_term;

field_term:
	TERMINATED BY text_string 
          {
            DBUG_ASSERT(Lex->exchange != 0);
            Lex->exchange->field_term= $3;
          }
	| OPTIONALLY ENCLOSED BY text_string
	  {
            LEX *lex= Lex;
            DBUG_ASSERT(lex->exchange != 0);
            lex->exchange->enclosed= $4;
            lex->exchange->opt_enclosed= 1;
	  }
        | ENCLOSED BY text_string
          {
            DBUG_ASSERT(Lex->exchange != 0);
            Lex->exchange->enclosed= $3;
          }
        | ESCAPED BY text_string
          {
            DBUG_ASSERT(Lex->exchange != 0);
            Lex->exchange->escaped= $3;
          };

opt_line_term:
	/* empty */
	| LINES line_term_list;

line_term_list:
	line_term_list line_term
	| line_term;

line_term:
        TERMINATED BY text_string
          {
            DBUG_ASSERT(Lex->exchange != 0);
            Lex->exchange->line_term= $3;
          }
        | STARTING BY text_string
          {
            DBUG_ASSERT(Lex->exchange != 0);
            Lex->exchange->line_start= $3;
          };

opt_ignore_lines:
	/* empty */
        | IGNORE_SYM NUM LINES
          {
            DBUG_ASSERT(Lex->exchange != 0);
            Lex->exchange->skip_lines= atol($2.str);
          };

opt_field_or_var_spec:
	/* empty */	          { }
	| '(' fields_or_vars ')'  { }
	| '(' ')'	          { };

fields_or_vars:
        fields_or_vars ',' field_or_var
          { Lex->field_list.push_back($3); }
        | field_or_var
          { Lex->field_list.push_back($1); }
        ;

field_or_var:
        simple_ident_nospvar {$$= $1;}
        | '@' ident_or_text
          { $$= new Item_user_var_as_out_param($2); }
        ;

opt_load_data_set_spec:
        /* empty */           { }
        | SET insert_update_list  { };


/* Common definitions */

text_literal:
	TEXT_STRING_literal
	{
	  THD *thd= YYTHD;
	  $$ = new Item_string($1.str,$1.length,thd->variables.collation_connection);
	}
	| NCHAR_STRING
	{ $$=  new Item_string($1.str,$1.length,national_charset_info); }
	| UNDERSCORE_CHARSET TEXT_STRING
	  { $$ = new Item_string($2.str,$2.length,Lex->charset); }
	| text_literal TEXT_STRING_literal
	  { ((Item_string*) $1)->append($2.str,$2.length); }
	;

text_string:
	TEXT_STRING_literal
	{ $$=  new (YYTHD->mem_root) String($1.str,$1.length,YYTHD->variables.collation_connection); }
	| HEX_NUM
	  {
	    Item *tmp= new Item_hex_string($1.str, $1.length);
	    /*
	      it is OK only emulate fix_fields, because we need only
              value of constant
	    */
	    $$= tmp ?
	      tmp->quick_fix_field(), tmp->val_str((String*) 0) :
	      (String*) 0;
	  }
        | BIN_NUM
          {
	    Item *tmp= new Item_bin_string($1.str, $1.length);
	    /*
	      it is OK only emulate fix_fields, because we need only
              value of constant
	    */
	    $$= tmp ? tmp->quick_fix_field(), tmp->val_str((String*) 0) :
		      (String*) 0;
          }
	;

param_marker:
        PARAM_MARKER
        {
          THD *thd=YYTHD;
	  LEX *lex= thd->lex;
          Item_param *item= new Item_param((uint) (lex->tok_start -
                                                   (uchar *) thd->query));
          if (!($$= item) || lex->param_list.push_back(item))
          {
            my_message(ER_OUT_OF_RESOURCES, ER(ER_OUT_OF_RESOURCES), MYF(0));
            YYABORT;
          }
        }
	;

signed_literal:
	literal		{ $$ = $1; }
	| '+' NUM_literal { $$ = $2; }
	| '-' NUM_literal
	  {
	    $2->max_length++;
	    $$= $2->neg();
	  }
	;


literal:
	text_literal	{ $$ =	$1; }
	| NUM_literal	{ $$ = $1; }
	| NULL_SYM	{ $$ =	new Item_null();
			  Lex->next_state=MY_LEX_OPERATOR_OR_IDENT;}
	| FALSE_SYM	{ $$= new Item_int((char*) "FALSE",0,1); }
	| TRUE_SYM	{ $$= new Item_int((char*) "TRUE",1,1); }
	| HEX_NUM	{ $$ =	new Item_hex_string($1.str, $1.length);}
	| BIN_NUM	{ $$= new Item_bin_string($1.str, $1.length); }
	| UNDERSCORE_CHARSET HEX_NUM
	  {
	    Item *tmp= new Item_hex_string($2.str, $2.length);
	    /*
	      it is OK only emulate fix_fieds, because we need only
              value of constant
	    */
	    String *str= tmp ?
	      tmp->quick_fix_field(), tmp->val_str((String*) 0) :
	      (String*) 0;
	    $$= new Item_string(str ? str->ptr() : "",
				str ? str->length() : 0,
				Lex->charset);
	  }
	| UNDERSCORE_CHARSET BIN_NUM
          {
	    Item *tmp= new Item_bin_string($2.str, $2.length);
	    /*
	      it is OK only emulate fix_fieds, because we need only
              value of constant
	    */
	    String *str= tmp ?
	      tmp->quick_fix_field(), tmp->val_str((String*) 0) :
	      (String*) 0;
	    $$= new Item_string(str ? str->ptr() : "",
				str ? str->length() : 0,
				Lex->charset);
          }
	| DATE_SYM text_literal { $$ = $2; }
	| TIME_SYM text_literal { $$ = $2; }
	| TIMESTAMP text_literal { $$ = $2; };

NUM_literal:
	NUM		{ int error; $$ = new Item_int($1.str, (longlong) my_strtoll10($1.str, NULL, &error), $1.length); }
	| LONG_NUM	{ int error; $$ = new Item_int($1.str, (longlong) my_strtoll10($1.str, NULL, &error), $1.length); }
	| ULONGLONG_NUM	{ $$ =	new Item_uint($1.str, $1.length); }
        | DECIMAL_NUM
	{
           $$= new Item_decimal($1.str, $1.length, YYTHD->charset());
	   if (YYTHD->net.report_error)
	   {
	     YYABORT;
	   }
	}
	| FLOAT_NUM
	{
	   $$ =	new Item_float($1.str, $1.length);
	   if (YYTHD->net.report_error)
	   {
	     YYABORT;
	   }
	}
	;

/**********************************************************************
** Creating different items.
**********************************************************************/

insert_ident:
	simple_ident_nospvar { $$=$1; }
	| table_wild	 { $$=$1; };

table_wild:
	ident '.' '*'
	{
          SELECT_LEX *sel= Select;
	  $$ = new Item_field(Lex->current_context(), NullS, $1.str, "*");
	  sel->with_wild++;
	}
	| ident '.' ident '.' '*'
	{
          SELECT_LEX *sel= Select;
	  $$ = new Item_field(Lex->current_context(), (YYTHD->client_capabilities &
                             CLIENT_NO_SCHEMA ? NullS : $1.str),
                             $3.str,"*");
	  sel->with_wild++;
	}
	;

order_ident:
	expr { $$=$1; };

simple_ident:
	ident
	{
	  sp_pvar_t *spv;
	  LEX *lex = Lex;
          sp_pcontext *spc = lex->spcont;
	  if (spc && (spv = spc->find_pvar(&$1)))
	  {
            /* We're compiling a stored procedure and found a variable */
            Item_splocal *splocal;
            splocal= new Item_splocal($1, spv->offset, spv->type,
                                      lex->tok_start_prev - 
                                      lex->sphead->m_tmp_query);
#ifndef DBUG_OFF
            if (splocal)
              splocal->m_sp= lex->sphead;
#endif
	    $$ = (Item*) splocal;
            lex->variables_used= 1;
	    lex->safe_to_cache_query=0;
	  }
	  else
	  {
	    SELECT_LEX *sel=Select;
	    $$= (sel->parsing_place != IN_HAVING ||
	         sel->get_in_sum_expr() > 0) ?
                 (Item*) new Item_field(Lex->current_context(), NullS, NullS, $1.str) :
	         (Item*) new Item_ref(Lex->current_context(), NullS, NullS, $1.str);
	  }
        }
        | simple_ident_q { $$= $1; }
	;

simple_ident_nospvar:
	ident
	{
	  SELECT_LEX *sel=Select;
	  $$= (sel->parsing_place != IN_HAVING ||
	       sel->get_in_sum_expr() > 0) ?
              (Item*) new Item_field(Lex->current_context(), NullS, NullS, $1.str) :
	      (Item*) new Item_ref(Lex->current_context(), NullS, NullS, $1.str);
	}
	| simple_ident_q { $$= $1; }
	;

simple_ident_q:
	ident '.' ident
	{
	  THD *thd= YYTHD;
	  LEX *lex= thd->lex;

          /*
            FIXME This will work ok in simple_ident_nospvar case because
            we can't meet simple_ident_nospvar in trigger now. But it
            should be changed in future.
          */
          if (lex->sphead && lex->sphead->m_type == TYPE_ENUM_TRIGGER &&
              (!my_strcasecmp(system_charset_info, $1.str, "NEW") ||
               !my_strcasecmp(system_charset_info, $1.str, "OLD")))
          {
            Item_trigger_field *trg_fld;
            bool new_row= ($1.str[0]=='N' || $1.str[0]=='n');

            if (lex->trg_chistics.event == TRG_EVENT_INSERT &&
                !new_row)
            {
              my_error(ER_TRG_NO_SUCH_ROW_IN_TRG, MYF(0), "OLD", "on INSERT");
              YYABORT;
            }

            if (lex->trg_chistics.event == TRG_EVENT_DELETE &&
                new_row)
            {
              my_error(ER_TRG_NO_SUCH_ROW_IN_TRG, MYF(0), "NEW", "on DELETE");
              YYABORT;
            }

            if (!(trg_fld= new Item_trigger_field(Lex->current_context(),
                                                  new_row ?
                                                  Item_trigger_field::NEW_ROW:
                                                  Item_trigger_field::OLD_ROW,
                                                  $3.str,
                                                  Item_trigger_field::AT_READ)))
              YYABORT;

            /*
              Let us add this item to list of all Item_trigger_field objects
              in trigger.
            */
            lex->trg_table_fields.link_in_list((byte *)trg_fld,
              (byte**)&trg_fld->next_trg_field);

            $$= (Item *)trg_fld;
          }
          else
          {
	    SELECT_LEX *sel= lex->current_select;
	    if (sel->no_table_names_allowed)
	    {
	      my_error(ER_TABLENAME_NOT_ALLOWED_HERE,
                       MYF(0), $1.str, thd->where);
	    }
	    $$= (sel->parsing_place != IN_HAVING ||
	         sel->get_in_sum_expr() > 0) ?
	        (Item*) new Item_field(Lex->current_context(), NullS, $1.str, $3.str) :
	        (Item*) new Item_ref(Lex->current_context(), NullS, $1.str, $3.str);
          }
        }
	| '.' ident '.' ident
	{
	  THD *thd= YYTHD;
	  LEX *lex= thd->lex;
	  SELECT_LEX *sel= lex->current_select;
	  if (sel->no_table_names_allowed)
	  {
	    my_error(ER_TABLENAME_NOT_ALLOWED_HERE,
                     MYF(0), $2.str, thd->where);
	  }
	  $$= (sel->parsing_place != IN_HAVING ||
	       sel->get_in_sum_expr() > 0) ?
	      (Item*) new Item_field(Lex->current_context(), NullS, $2.str, $4.str) :
              (Item*) new Item_ref(Lex->current_context(), NullS, $2.str, $4.str);
	}
	| ident '.' ident '.' ident
	{
	  THD *thd= YYTHD;
	  LEX *lex= thd->lex;
	  SELECT_LEX *sel= lex->current_select;
	  if (sel->no_table_names_allowed)
	  {
	    my_error(ER_TABLENAME_NOT_ALLOWED_HERE,
                     MYF(0), $3.str, thd->where);
	  }
	  $$= (sel->parsing_place != IN_HAVING ||
	       sel->get_in_sum_expr() > 0) ?
	      (Item*) new Item_field(Lex->current_context(),
                                     (YYTHD->client_capabilities &
				      CLIENT_NO_SCHEMA ? NullS : $1.str),
				     $3.str, $5.str) :
	      (Item*) new Item_ref(Lex->current_context(),
                                   (YYTHD->client_capabilities &
				    CLIENT_NO_SCHEMA ? NullS : $1.str),
                                   $3.str, $5.str);
	};


field_ident:
	ident			{ $$=$1;}
	| ident '.' ident '.' ident
          {
            TABLE_LIST *table= (TABLE_LIST*) Select->table_list.first;
            if (my_strcasecmp(table_alias_charset, $1.str, table->db))
            {
              my_error(ER_WRONG_DB_NAME, MYF(0), $1.str);
              YYABORT;
            }
            if (my_strcasecmp(table_alias_charset, $3.str,
                              table->table_name))
            {
              my_error(ER_WRONG_TABLE_NAME, MYF(0), $3.str);
              YYABORT;
            }
            $$=$5;
          }
	| ident '.' ident
          {
            TABLE_LIST *table= (TABLE_LIST*) Select->table_list.first;
            if (my_strcasecmp(table_alias_charset, $1.str, table->alias))
            {
              my_error(ER_WRONG_TABLE_NAME, MYF(0), $1.str);
              YYABORT;
            }
            $$=$3;
          }
	| '.' ident		{ $$=$2;}	/* For Delphi */;

table_ident:
	ident			{ $$=new Table_ident($1); }
	| ident '.' ident	{ $$=new Table_ident(YYTHD, $1,$3,0);}
	| '.' ident		{ $$=new Table_ident($2);} /* For Delphi */
        ;

table_ident_nodb:
	ident			{ LEX_STRING db={(char*) any_db,3}; $$=new Table_ident(YYTHD, db,$1,0); }
        ;

IDENT_sys:
	IDENT { $$= $1; }
	| IDENT_QUOTED
	  {
	    THD *thd= YYTHD;
	    if (thd->charset_is_system_charset)
            {
              CHARSET_INFO *cs= system_charset_info;
              int dummy_error;
              uint wlen= cs->cset->well_formed_len(cs, $1.str,
                                                   $1.str+$1.length,
                                                   $1.length, &dummy_error);
              if (wlen < $1.length)
              {
                my_error(ER_INVALID_CHARACTER_STRING, MYF(0),
                         cs->csname, $1.str + wlen);
                YYABORT;
              }
	      $$= $1;
            }
	    else
	      thd->convert_string(&$$, system_charset_info,
				  $1.str, $1.length, thd->charset());
	  }
	;

TEXT_STRING_sys:
	TEXT_STRING
	{
	  THD *thd= YYTHD;
	  if (thd->charset_is_system_charset)
	    $$= $1;
	  else
	    thd->convert_string(&$$, system_charset_info,
				$1.str, $1.length, thd->charset());
	}
	;

TEXT_STRING_literal:
	TEXT_STRING
	{
	  THD *thd= YYTHD;
	  if (thd->charset_is_collation_connection)
	    $$= $1;
	  else
	    thd->convert_string(&$$, thd->variables.collation_connection,
				$1.str, $1.length, thd->charset());
	}
	;


TEXT_STRING_filesystem:
	TEXT_STRING
	{
	  THD *thd= YYTHD;
	  if (thd->charset_is_character_set_filesystem)
	    $$= $1;
	  else
	    thd->convert_string(&$$, thd->variables.character_set_filesystem,
				$1.str, $1.length, thd->charset());
	}
	;

ident:
	IDENT_sys	    { $$=$1; }
	| READ_ONLY_SYM
	{
	  THD *thd= YYTHD;
	  $$.str= thd->strmake("read_only",9);
	  $$.length= 9;
	}
	| keyword
	{
	  THD *thd= YYTHD;
	  $$.str=    thd->strmake($1.str, $1.length);
	  $$.length= $1.length;
	}
	;

label_ident:
	IDENT_sys	    { $$=$1; }
	| keyword_sp
	{
	  THD *thd= YYTHD;
	  $$.str=    thd->strmake($1.str, $1.length);
	  $$.length= $1.length;
	}
	;

ident_or_text:
        ident                   { $$=$1;}
	| TEXT_STRING_sys	{ $$=$1;}
	| LEX_HOSTNAME		{ $$=$1;};

user:
	ident_or_text
	{
	  THD *thd= YYTHD;
	  if (!($$=(LEX_USER*) thd->alloc(sizeof(st_lex_user))))
	    YYABORT;
	  $$->user = $1;
	  $$->host.str= (char *) "%";
	  $$->host.length= 1;
	}
	| ident_or_text '@' ident_or_text
	  {
	    THD *thd= YYTHD;
	    if (!($$=(LEX_USER*) thd->alloc(sizeof(st_lex_user))))
	      YYABORT;
	    $$->user = $1; $$->host=$3;
	  }
	| CURRENT_USER optional_braces
	{
          THD *thd= YYTHD;
          Security_context *sctx= thd->security_ctx;
          if (!($$=(LEX_USER*) thd->alloc(sizeof(st_lex_user))))
            YYABORT;
          $$->user.str= sctx->priv_user;
          $$->user.length= strlen(sctx->priv_user);
          if (*sctx->priv_host != 0)
          {
            $$->host.str= sctx->priv_host;
            $$->host.length= strlen(sctx->priv_host);
          }
          else
          {
            $$->host.str= (char *) "%";
            $$->host.length= 1;
          }
	};

/* Keyword that we allow for identifiers (except SP labels) */
keyword:
	keyword_sp		{}
	| ASCII_SYM		{}
	| AUTHORS_SYM		{}
	| BACKUP_SYM		{}
	| BEGIN_SYM		{}
	| BYTE_SYM		{}
	| CACHE_SYM		{}
	| CHARSET		{}
	| CHECKSUM_SYM		{}
	| CLOSE_SYM		{}
	| COMMENT_SYM		{}
	| COMMIT_SYM		{}
	| CONTAINS_SYM          {}
        | DEALLOCATE_SYM        {}
	| DO_SYM		{}
	| END			{}
	| EXECUTE_SYM		{}
	| FLUSH_SYM		{}
	| HANDLER_SYM		{}
	| HELP_SYM		{}
        | INSTALL_SYM           {}
	| LANGUAGE_SYM          {}
	| NO_SYM		{}
	| OPEN_SYM		{}
        | PARSER_SYM            {}
	| PARTITION_SYM		{}
        | PREPARE_SYM           {}
	| REMOVE_SYM		{}
	| REPAIR		{}
	| RESET_SYM		{}
	| RESTORE_SYM		{}
	| ROLLBACK_SYM		{}
	| SAVEPOINT_SYM		{}
	| SECURITY_SYM		{}
	| SIGNED_SYM		{}
	| SLAVE			{}
        | SONAME_SYM            {}
	| START_SYM		{}
	| STOP_SYM		{}
	| TRUNCATE_SYM		{}
	| UNICODE_SYM		{}
        | UNINSTALL_SYM         {}
        | XA_SYM                {}
	;

/*
 * Keywords that we allow for labels in SPs.
 * Anything that's the beginning of a statement or characteristics
 * must be in keyword above, otherwise we get (harmful) shift/reduce
 * conflicts.
 */
keyword_sp:
	ACTION			{}
	| ADDDATE_SYM		{}
	| AFTER_SYM		{}
	| AGAINST		{}
	| AGGREGATE_SYM		{}
	| ALGORITHM_SYM		{}
	| ANY_SYM		{}
	| AT_SYM                {}
	| AUTO_INC		{}
	| AUTOEXTEND_SIZE_SYM   {}
	| AVG_ROW_LENGTH	{}
	| AVG_SYM		{}
	| BERKELEY_DB_SYM	{}
	| BINLOG_SYM		{}
	| BIT_SYM		{}
	| BOOL_SYM		{}
	| BOOLEAN_SYM		{}
	| BTREE_SYM		{}
	| CASCADED              {}
	| CHAIN_SYM		{}
	| CHANGED		{}
	| CIPHER_SYM		{}
	| CLIENT_SYM		{}
	| COALESCE		{}
	| CODE_SYM              {}
	| COLLATION_SYM		{}
        | COLUMNS               {}
	| COMMITTED_SYM		{}
	| COMPACT_SYM		{}
	| COMPLETION_SYM	{}
	| COMPRESSED_SYM	{}
	| CONCURRENT		{}
	| CONSISTENT_SYM	{}
	| CUBE_SYM		{}
	| DATA_SYM		{}
	| DATAFILE_SYM          {}
	| DATETIME		{}
	| DATE_SYM		{}
	| DAY_SYM		{}
	| DEFINER_SYM		{}
	| DELAY_KEY_WRITE_SYM	{}
	| DES_KEY_FILE		{}
	| DIRECTORY_SYM		{}
	| DISABLE_SYM		{}
	| DISCARD		{}
	| DISK_SYM              {}
	| DUMPFILE		{}
	| DUPLICATE_SYM		{}
	| DYNAMIC_SYM		{}
	| ENDS_SYM		{}
	| ENUM			{}
	| ENGINE_SYM		{}
	| ENGINES_SYM		{}
	| ERRORS		{}
	| ESCAPE_SYM		{}
	| EVENT_SYM		{}
	| EVENTS_SYM		{}
	| EVERY_SYM             {}
	| EXPANSION_SYM         {}
	| EXTENDED_SYM		{}
	| EXTENT_SIZE_SYM       {}
	| FAST_SYM		{}
	| FOUND_SYM		{}
	| ENABLE_SYM		{}
	| FULL			{}
	| FILE_SYM		{}
	| FIRST_SYM		{}
	| FIXED_SYM		{}
	| FRAC_SECOND_SYM	{}
	| GEOMETRY_SYM		{}
	| GEOMETRYCOLLECTION	{}
	| GET_FORMAT		{}
	| GRANTS		{}
	| GLOBAL_SYM		{}
	| HASH_SYM		{}
	| HOSTS_SYM		{}
	| HOUR_SYM		{}
	| IDENTIFIED_SYM	{}
	| INVOKER_SYM		{}
	| IMPORT		{}
	| INDEXES		{}
	| INITIAL_SIZE_SYM      {}
	| ISOLATION		{}
	| ISSUER_SYM		{}
	| INNOBASE_SYM		{}
	| INSERT_METHOD		{}
	| RELAY_THREAD		{}
	| LAST_SYM		{}
	| LEAVES                {}
	| LESS_SYM		{}
	| LEVEL_SYM		{}
	| LINESTRING		{}
	| LIST_SYM		{}
	| LOCAL_SYM		{}
	| LOCKS_SYM		{}
	| LOGFILE_SYM           {}
	| LOGS_SYM		{}
	| MAX_ROWS		{}
	| MASTER_SYM		{}
	| MASTER_HOST_SYM	{}
	| MASTER_PORT_SYM	{}
	| MASTER_LOG_FILE_SYM	{}
	| MASTER_LOG_POS_SYM	{}
	| MASTER_USER_SYM	{}
	| MASTER_PASSWORD_SYM	{}
	| MASTER_SERVER_ID_SYM  {}
	| MASTER_CONNECT_RETRY_SYM	{}
	| MASTER_SSL_SYM	{}
	| MASTER_SSL_CA_SYM	{}
	| MASTER_SSL_CAPATH_SYM	{}
	| MASTER_SSL_CERT_SYM	{}
	| MASTER_SSL_CIPHER_SYM	{}
	| MASTER_SSL_KEY_SYM	{}
	| MAX_CONNECTIONS_PER_HOUR	 {}
	| MAX_QUERIES_PER_HOUR	{}
	| MAX_SIZE_SYM          {}
	| MAX_UPDATES_PER_HOUR	{}
	| MAX_USER_CONNECTIONS_SYM {}
	| MAX_VALUE_SYM         {}
	| MEDIUM_SYM		{}
	| MEMORY_SYM		{}
	| MERGE_SYM		{}
	| MICROSECOND_SYM	{}
        | MIGRATE_SYM           {}
	| MINUTE_SYM		{}
	| MIN_ROWS		{}
	| MODIFY_SYM		{}
	| MODE_SYM		{}
	| MONTH_SYM		{}
	| MULTILINESTRING	{}
	| MULTIPOINT		{}
	| MULTIPOLYGON		{}
        | MUTEX_SYM             {}
	| NAME_SYM              {}
	| NAMES_SYM		{}
	| NATIONAL_SYM		{}
	| NCHAR_SYM		{}
	| NDBCLUSTER_SYM	{}
	| NEXT_SYM		{}
	| NEW_SYM		{}
	| NO_WAIT_SYM           {}
	| NODEGROUP_SYM         {}
	| NONE_SYM		{}
	| NVARCHAR_SYM		{}
	| OFFSET_SYM		{}
	| OLD_PASSWORD		{}
	| ONE_SHOT_SYM		{}
        | ONE_SYM               {}
	| PACK_KEYS_SYM		{}
	| PARTIAL		{}
	| PARTITIONING_SYM	{}
	| PARTITIONS_SYM	{}
	| PASSWORD		{}
        | PHASE_SYM             {}
        | PLUGIN_SYM            {}
        | PLUGINS_SYM           {}
	| POINT_SYM		{}
	| POLYGON		{}
        | PRESERVE_SYM          {}
	| PREV_SYM		{}
        | PRIVILEGES            {}
	| PROCESS		{}
	| PROCESSLIST_SYM	{}
	| QUARTER_SYM		{}
	| QUERY_SYM		{}
	| QUICK			{}
        | REBUILD_SYM           {}
        | RECOVER_SYM           {}
	| REDO_BUFFER_SIZE_SYM	{}
	| REDOFILE_SYM          {}
        | REDUNDANT_SYM         {}
	| RELAY_LOG_FILE_SYM	{}
	| RELAY_LOG_POS_SYM	{}
	| RELOAD		{}
	| REORGANIZE_SYM	{}
	| REPEATABLE_SYM	{}
	| REPLICATION		{}
	| RESOURCES		{}
        | RESUME_SYM            {}
	| RETURNS_SYM           {}
	| ROLLUP_SYM		{}
	| ROUTINE_SYM		{}
	| ROWS_SYM		{}
	| ROW_FORMAT_SYM	{}
	| ROW_SYM		{}
	| RTREE_SYM		{}
	| SCHEDULE_SYM		{}	
	| SECOND_SYM		{}
	| SERIAL_SYM		{}
	| SERIALIZABLE_SYM	{}
	| SESSION_SYM		{}
	| SIMPLE_SYM		{}
	| SHARE_SYM		{}
	| SHUTDOWN		{}
	| SNAPSHOT_SYM		{}
	| SOUNDS_SYM		{}
	| SQL_CACHE_SYM		{}
	| SQL_BUFFER_RESULT	{}
	| SQL_NO_CACHE_SYM	{}
	| SQL_THREAD		{}
	| STARTS_SYM		{}
	| STATUS_SYM		{}
	| STORAGE_SYM		{}
	| STRING_SYM		{}
	| SUBDATE_SYM		{}
	| SUBJECT_SYM		{}
	| SUBPARTITION_SYM	{}
	| SUBPARTITIONS_SYM	{}
	| SUPER_SYM		{}
        | SUSPEND_SYM           {}
        | TABLES                {}
	| TABLESPACE		{}
	| TEMPORARY		{}
	| TEMPTABLE_SYM		{}
	| TEXT_SYM		{}
	| THAN_SYM		{}
	| TRANSACTION_SYM	{}
	| TRIGGERS_SYM		{}
	| TIMESTAMP		{}
	| TIMESTAMP_ADD		{}
	| TIMESTAMP_DIFF	{}
	| TIME_SYM		{}
	| TYPES_SYM		{}
        | TYPE_SYM              {}
        | UDF_RETURNS_SYM       {}
	| FUNCTION_SYM		{}
	| UNCOMMITTED_SYM	{}
	| UNDEFINED_SYM		{}
	| UNDO_BUFFER_SIZE_SYM	{}
	| UNDOFILE_SYM  	{}
	| UNKNOWN_SYM		{}
	| UNTIL_SYM		{}
	| USER			{}
	| USE_FRM		{}
	| VARIABLES		{}
	| VIEW_SYM		{}
	| VALUE_SYM		{}
	| WARNINGS		{}
	| WAIT_SYM              {}
	| WEEK_SYM		{}
	| WORK_SYM		{}
	| X509_SYM		{}
	| YEAR_SYM		{}
	;

/* Option functions */

set:
	SET opt_option
	{
	  LEX *lex=Lex;
	  lex->sql_command= SQLCOM_SET_OPTION;
	  mysql_init_select(lex);
	  lex->option_type=OPT_SESSION;
	  lex->var_list.empty();
          lex->one_shot_set= 0;
	}
	option_value_list
	{}
	;

opt_option:
	/* empty */ {}
	| OPTION {};

option_value_list:
	option_type_value
	| option_value_list ',' option_type_value;

option_type_value:
        {
          if (Lex->sphead)
          {
            /*
              If we are in SP we want have own LEX for each assignment.
              This is mostly because it is hard for several sp_instr_set
              and sp_instr_set_trigger instructions share one LEX.
              (Well, it is theoretically possible but adds some extra
               overhead on preparation for execution stage and IMO less
               robust).

              QQ: May be we should simply prohibit group assignments in SP?
            */
            LEX *lex;
            Lex->sphead->reset_lex(YYTHD);
            lex= Lex;

            /* Set new LEX as if we at start of set rule. */
	    lex->sql_command= SQLCOM_SET_OPTION;
	    mysql_init_select(lex);
	    lex->option_type=OPT_SESSION;
	    lex->var_list.empty();
            lex->one_shot_set= 0;
	    lex->sphead->m_tmp_query= lex->tok_start;
          }
        }
	ext_option_value
        {
          LEX *lex= Lex;

          if (lex->sphead)
          {
            sp_head *sp= lex->sphead;

	    if (!lex->var_list.is_empty())
	    {
              /*
                We have assignment to user or system variable or
                option setting, so we should construct sp_instr_stmt
                for it.
              */
              LEX_STRING qbuff;
	      sp_instr_stmt *i;

              if (!(i= new sp_instr_stmt(sp->instructions(), lex->spcont,
                                         lex)))
                YYABORT;

              if (lex->ptr - lex->tok_end > 1)
                qbuff.length= lex->ptr - sp->m_tmp_query;
              else
                qbuff.length= lex->tok_end - sp->m_tmp_query;

              if (!(qbuff.str= alloc_root(YYTHD->mem_root, qbuff.length + 5)))
                YYABORT;

              strmake(strmake(qbuff.str, "SET ", 4), (char *)sp->m_tmp_query,
                      qbuff.length);
              qbuff.length+= 4;
              i->m_query= qbuff;
              sp->add_instr(i);
            }
            lex->sphead->restore_lex(YYTHD);
          }
        };

option_type:
        option_type2    {}
	| GLOBAL_SYM	{ $$=OPT_GLOBAL; }
	| LOCAL_SYM	{ $$=OPT_SESSION; }
	| SESSION_SYM	{ $$=OPT_SESSION; }
	;

option_type2:
	/* empty */	{ $$= OPT_DEFAULT; }
	| ONE_SHOT_SYM	{ Lex->one_shot_set= 1; $$= OPT_SESSION; }
	;

opt_var_type:
	/* empty */	{ $$=OPT_SESSION; }
	| GLOBAL_SYM	{ $$=OPT_GLOBAL; }
	| LOCAL_SYM	{ $$=OPT_SESSION; }
	| SESSION_SYM	{ $$=OPT_SESSION; }
	;

opt_var_ident_type:
	/* empty */		{ $$=OPT_DEFAULT; }
	| GLOBAL_SYM '.'	{ $$=OPT_GLOBAL; }
	| LOCAL_SYM '.'		{ $$=OPT_SESSION; }
	| SESSION_SYM '.'	{ $$=OPT_SESSION; }
	;

ext_option_value:
        sys_option_value
        | option_type2 option_value;

sys_option_value:
        option_type internal_variable_name equal set_expr_or_default
        {
          LEX *lex=Lex;

          if ($2.var == trg_new_row_fake_var)
          {
            /* We are in trigger and assigning value to field of new row */
            Item *it;
            Item_trigger_field *trg_fld;
            sp_instr_set_trigger_field *sp_fld;
	    LINT_INIT(sp_fld);
            if ($1)
            {
              yyerror(ER(ER_SYNTAX_ERROR));
              YYABORT;
            }
            if ($4)
              it= $4;
            else
            {
              /* QQ: Shouldn't this be field's default value ? */
              it= new Item_null();
            }

            if (!(trg_fld= new Item_trigger_field(Lex->current_context(),
                                                  Item_trigger_field::NEW_ROW,
                                                  $2.base_name.str,
                                                  Item_trigger_field::AT_UPDATE)
                                                  ) ||
                !(sp_fld= new sp_instr_set_trigger_field(lex->sphead->
                          	                         instructions(),
                                	                 lex->spcont,
							 trg_fld,
                                        	         it, lex)))
              YYABORT;

            /*
              Let us add this item to list of all Item_trigger_field
              objects in trigger.
            */
            lex->trg_table_fields.link_in_list((byte *)trg_fld,
                                    (byte **)&trg_fld->next_trg_field);

            lex->sphead->add_instr(sp_fld);
          }
          else if ($2.var)
          { /* System variable */
            if ($1)
              lex->option_type= $1;
            lex->var_list.push_back(new set_var(lex->option_type, $2.var,
                                    &$2.base_name, $4));
          }
          else
          {
            /* An SP local variable */
            sp_pcontext *ctx= lex->spcont;
            sp_pvar_t *spv;
            sp_instr_set *sp_set;
            Item *it;
            if ($1)
            {
              yyerror(ER(ER_SYNTAX_ERROR));
              YYABORT;
            }

            spv= ctx->find_pvar(&$2.base_name);

            if ($4)
              it= $4;
            else if (spv->dflt)
              it= spv->dflt;
            else
              it= new Item_null();
            sp_set= new sp_instr_set(lex->sphead->instructions(), ctx,
                                     spv->offset, it, spv->type, lex, TRUE);
            lex->sphead->add_instr(sp_set);
          }
        }
        | option_type TRANSACTION_SYM ISOLATION LEVEL_SYM isolation_types
	{
	  LEX *lex=Lex;
	  lex->option_type= $1;
	  lex->var_list.push_back(new set_var(lex->option_type,
                                              find_sys_var("tx_isolation"),
                                              &null_lex_str,
                                              new Item_int((int32) $5)));
	}
        ;

option_value:
	'@' ident_or_text equal expr
	{
          Lex->var_list.push_back(new set_var_user(new Item_func_set_user_var($2,$4)));
	}
	| '@' '@' opt_var_ident_type internal_variable_name equal set_expr_or_default
	  {
	    LEX *lex=Lex;
	    lex->var_list.push_back(new set_var($3, $4.var, &$4.base_name, $6));
	  }
	| charset old_or_new_charset_name_or_default
	{
	  THD *thd= YYTHD;
	  LEX *lex= Lex;
	  $2= $2 ? $2: global_system_variables.character_set_client;
	  lex->var_list.push_back(new set_var_collation_client($2,thd->variables.collation_database,$2));
	}
        | NAMES_SYM equal expr
	  {
	    LEX *lex= Lex;
            sp_pcontext *spc= lex->spcont;
	    LEX_STRING names;

	    names.str= (char *)"names";
	    names.length= 5;
	    if (spc && spc->find_pvar(&names))
              my_error(ER_SP_BAD_VAR_SHADOW, MYF(0), names.str);
            else
              yyerror(ER(ER_SYNTAX_ERROR));

	    YYABORT;
	  }
	| NAMES_SYM charset_name_or_default opt_collate
	{
	  LEX *lex= Lex;
	  $2= $2 ? $2 : global_system_variables.character_set_client;
	  $3= $3 ? $3 : $2;
	  if (!my_charset_same($2,$3))
	  {
	    my_error(ER_COLLATION_CHARSET_MISMATCH, MYF(0),
                     $3->name, $2->csname);
	    YYABORT;
	  }
	  lex->var_list.push_back(new set_var_collation_client($3,$3,$3));
	}
	| PASSWORD equal text_or_password
	  {
	    THD *thd=YYTHD;
	    LEX_USER *user;
	    LEX *lex= Lex;	    
            sp_pcontext *spc= lex->spcont;
	    LEX_STRING pw;

	    pw.str= (char *)"password";
	    pw.length= 8;
	    if (spc && spc->find_pvar(&pw))
	    {
              my_error(ER_SP_BAD_VAR_SHADOW, MYF(0), pw.str);
	      YYABORT;
	    }
	    if (!(user=(LEX_USER*) thd->alloc(sizeof(LEX_USER))))
	      YYABORT;
	    user->host=null_lex_str;
	    user->user.str=thd->security_ctx->priv_user;
	    thd->lex->var_list.push_back(new set_var_password(user, $3));
	  }
	| PASSWORD FOR_SYM user equal text_or_password
	  {
	    Lex->var_list.push_back(new set_var_password($3,$5));
	  }
	;

internal_variable_name:
	ident
	{
	  LEX *lex= Lex;
          sp_pcontext *spc= lex->spcont;
	  sp_pvar_t *spv;

	  /* We have to lookup here since local vars can shadow sysvars */
	  if (!spc || !(spv = spc->find_pvar(&$1)))
	  {
            /* Not an SP local variable */
	    sys_var *tmp=find_sys_var($1.str, $1.length);
	    if (!tmp)
	      YYABORT;
	    $$.var= tmp;
	    $$.base_name= null_lex_str;
            /*
              If this is time_zone variable we should open time zone
              describing tables 
            */
            if (tmp == &sys_time_zone &&
                lex->add_time_zone_tables_to_query_tables(YYTHD))
              YYABORT;
            else if (spc && tmp == &sys_autocommit)
            {
              /*
                We don't allow setting AUTOCOMMIT from a stored function
		or trigger.
              */
              lex->sphead->m_flags|= sp_head::HAS_SET_AUTOCOMMIT_STMT;
            }
	  }
	  else
	  {
            /* An SP local variable */
	    $$.var= NULL;
	    $$.base_name= $1;
	  }
	}
	| ident '.' ident
	  {
            LEX *lex= Lex;
            if (check_reserved_words(&$1))
            {
	      yyerror(ER(ER_SYNTAX_ERROR));
              YYABORT;
            }
            if (lex->sphead && lex->sphead->m_type == TYPE_ENUM_TRIGGER &&
                (!my_strcasecmp(system_charset_info, $1.str, "NEW") || 
                 !my_strcasecmp(system_charset_info, $1.str, "OLD")))
            {
              if ($1.str[0]=='O' || $1.str[0]=='o')
              {
                my_error(ER_TRG_CANT_CHANGE_ROW, MYF(0), "OLD", "");
                YYABORT;
              }
              if (lex->trg_chistics.event == TRG_EVENT_DELETE)
              {
                my_error(ER_TRG_NO_SUCH_ROW_IN_TRG, MYF(0),
                         "NEW", "on DELETE");
                YYABORT;
              }
              if (lex->trg_chistics.action_time == TRG_ACTION_AFTER)
              {
                my_error(ER_TRG_CANT_CHANGE_ROW, MYF(0), "NEW", "after ");
                YYABORT;
              }
              /* This special combination will denote field of NEW row */
              $$.var= trg_new_row_fake_var;
              $$.base_name= $3;
            }
            else
            {
              sys_var *tmp=find_sys_var($3.str, $3.length);
              if (!tmp)
                YYABORT;
              if (!tmp->is_struct())
                my_error(ER_VARIABLE_IS_NOT_STRUCT, MYF(0), $3.str);
              $$.var= tmp;
              $$.base_name= $1;
            }
	  }
	| DEFAULT '.' ident
	  {
	    sys_var *tmp=find_sys_var($3.str, $3.length);
	    if (!tmp)
	      YYABORT;
	    if (!tmp->is_struct())
	      my_error(ER_VARIABLE_IS_NOT_STRUCT, MYF(0), $3.str);
	    $$.var= tmp;
	    $$.base_name.str=    (char*) "default";
	    $$.base_name.length= 7;
	  }
        ;

isolation_types:
	READ_SYM UNCOMMITTED_SYM	{ $$= ISO_READ_UNCOMMITTED; }
	| READ_SYM COMMITTED_SYM	{ $$= ISO_READ_COMMITTED; }
	| REPEATABLE_SYM READ_SYM	{ $$= ISO_REPEATABLE_READ; }
	| SERIALIZABLE_SYM		{ $$= ISO_SERIALIZABLE; }
	;

text_or_password:
	TEXT_STRING { $$=$1.str;}
	| PASSWORD '(' TEXT_STRING ')'
	  {
	    $$= $3.length ? YYTHD->variables.old_passwords ?
	        Item_func_old_password::alloc(YYTHD, $3.str) :
	        Item_func_password::alloc(YYTHD, $3.str) :
	      $3.str;
	  }
	| OLD_PASSWORD '(' TEXT_STRING ')'
	  {
	    $$= $3.length ? Item_func_old_password::alloc(YYTHD, $3.str) :
	      $3.str;
	  }
          ;


set_expr_or_default:
	expr      { $$=$1; }
	| DEFAULT { $$=0; }
	| ON	  { $$=new Item_string("ON",  2, system_charset_info); }
	| ALL	  { $$=new Item_string("ALL", 3, system_charset_info); }
	| BINARY  { $$=new Item_string("binary", 6, system_charset_info); }
	;


/* Lock function */

lock:
	LOCK_SYM table_or_tables
	{
	  LEX *lex= Lex;

	  if (lex->sphead)
	  {
	    my_error(ER_SP_BADSTATEMENT, MYF(0), "LOCK");
	    YYABORT;
	  }
	  lex->sql_command= SQLCOM_LOCK_TABLES;
	}
	table_lock_list
	{}
	;

table_or_tables:
	TABLE_SYM
	| TABLES;

table_lock_list:
	table_lock
	| table_lock_list ',' table_lock;

table_lock:
	table_ident opt_table_alias lock_option
	{
	  if (!Select->add_table_to_list(YYTHD, $1, $2, 0, (thr_lock_type) $3))
	   YYABORT;
	}
        ;

lock_option:
	READ_SYM	{ $$=TL_READ_NO_INSERT; }
	| WRITE_SYM     { $$=YYTHD->update_lock_default; }
	| LOW_PRIORITY WRITE_SYM { $$=TL_WRITE_LOW_PRIORITY; }
	| READ_SYM LOCAL_SYM { $$= TL_READ; }
        ;

unlock:
	UNLOCK_SYM
	{
	  LEX *lex= Lex;

	  if (lex->sphead)
	  {
	    my_error(ER_SP_BADSTATEMENT, MYF(0), "UNLOCK");
	    YYABORT;
	  }
	  lex->sql_command= SQLCOM_UNLOCK_TABLES;
	}
	table_or_tables
	{}
        ;


/*
** Handler: direct access to ISAM functions
*/

handler:
	HANDLER_SYM table_ident OPEN_SYM opt_table_alias
	{
	  LEX *lex= Lex;
	  if (lex->sphead)
	  {
	    my_error(ER_SP_BADSTATEMENT, MYF(0), "HANDLER");
	    YYABORT;
	  }
	  lex->sql_command = SQLCOM_HA_OPEN;
	  if (!lex->current_select->add_table_to_list(lex->thd, $2, $4, 0))
	    YYABORT;
	}
	| HANDLER_SYM table_ident_nodb CLOSE_SYM
	{
	  LEX *lex= Lex;
	  if (lex->sphead)
	  {
	    my_error(ER_SP_BADSTATEMENT, MYF(0), "HANDLER");
	    YYABORT;
	  }
	  lex->sql_command = SQLCOM_HA_CLOSE;
	  if (!lex->current_select->add_table_to_list(lex->thd, $2, 0, 0))
	    YYABORT;
	}
	| HANDLER_SYM table_ident_nodb READ_SYM
	{
	  LEX *lex=Lex;
	  if (lex->sphead)
	  {
	    my_error(ER_SP_BADSTATEMENT, MYF(0), "HANDLER");
	    YYABORT;
	  }
	  lex->sql_command = SQLCOM_HA_READ;
	  lex->ha_rkey_mode= HA_READ_KEY_EXACT;	/* Avoid purify warnings */
	  lex->current_select->select_limit= new Item_int((int32) 1);
	  lex->current_select->offset_limit= 0;
	  if (!lex->current_select->add_table_to_list(lex->thd, $2, 0, 0))
	    YYABORT;
        }
        handler_read_or_scan where_clause opt_limit_clause {}
        ;

handler_read_or_scan:
	handler_scan_function         { Lex->ident= null_lex_str; }
        | ident handler_rkey_function { Lex->ident= $1; }
        ;

handler_scan_function:
	FIRST_SYM  { Lex->ha_read_mode = RFIRST; }
	| NEXT_SYM { Lex->ha_read_mode = RNEXT;  }
        ;

handler_rkey_function:
	FIRST_SYM  { Lex->ha_read_mode = RFIRST; }
	| NEXT_SYM { Lex->ha_read_mode = RNEXT;  }
	| PREV_SYM { Lex->ha_read_mode = RPREV;  }
	| LAST_SYM { Lex->ha_read_mode = RLAST;  }
	| handler_rkey_mode
	{
	  LEX *lex=Lex;
	  lex->ha_read_mode = RKEY;
	  lex->ha_rkey_mode=$1;
	  if (!(lex->insert_list = new List_item))
	    YYABORT;
	} '(' values ')' { }
        ;

handler_rkey_mode:
	  EQ     { $$=HA_READ_KEY_EXACT;   }
	| GE     { $$=HA_READ_KEY_OR_NEXT; }
	| LE     { $$=HA_READ_KEY_OR_PREV; }
	| GT_SYM { $$=HA_READ_AFTER_KEY;   }
	| LT     { $$=HA_READ_BEFORE_KEY;  }
        ;

/* GRANT / REVOKE */

revoke:
	REVOKE clear_privileges revoke_command
	{}
        ;

revoke_command:
	grant_privileges ON opt_table grant_ident FROM grant_list
	{
          LEX *lex= Lex;
	  lex->sql_command= SQLCOM_REVOKE;
          lex->type= 0;
        }
        |
        grant_privileges ON FUNCTION_SYM grant_ident FROM grant_list
        {
          LEX *lex= Lex;
          if (lex->columns.elements)
          {
            yyerror(ER(ER_SYNTAX_ERROR));
	    YYABORT;
          }
	  lex->sql_command= SQLCOM_REVOKE;
          lex->type= TYPE_ENUM_FUNCTION;
          
        }
	|
        grant_privileges ON PROCEDURE grant_ident FROM grant_list
        {
          LEX *lex= Lex;
          if (lex->columns.elements)
          {
            yyerror(ER(ER_SYNTAX_ERROR));
	    YYABORT;
          }
	  lex->sql_command= SQLCOM_REVOKE;
          lex->type= TYPE_ENUM_PROCEDURE;
        }
	|
	ALL opt_privileges ',' GRANT OPTION FROM grant_list
	{
	  Lex->sql_command = SQLCOM_REVOKE_ALL;
	}
	;

grant:
	GRANT clear_privileges grant_command
	{}
        ;

grant_command:
	grant_privileges ON opt_table grant_ident TO_SYM grant_list
	require_clause grant_options
	{
          LEX *lex= Lex;
          lex->sql_command= SQLCOM_GRANT;
          lex->type= 0;
        }
        |
	grant_privileges ON FUNCTION_SYM grant_ident TO_SYM grant_list
	require_clause grant_options
	{
          LEX *lex= Lex;
          if (lex->columns.elements)
          {
            yyerror(ER(ER_SYNTAX_ERROR));
	    YYABORT;
          }
          lex->sql_command= SQLCOM_GRANT;
          lex->type= TYPE_ENUM_FUNCTION;
        }
        |
	grant_privileges ON PROCEDURE grant_ident TO_SYM grant_list
	require_clause grant_options
	{
          LEX *lex= Lex;
          if (lex->columns.elements)
          {
            yyerror(ER(ER_SYNTAX_ERROR));
	    YYABORT;
          }
          lex->sql_command= SQLCOM_GRANT;
          lex->type= TYPE_ENUM_PROCEDURE;
        }
        ;

opt_table:
	/* Empty */
	| TABLE_SYM ;
        
grant_privileges:
	object_privilege_list { }
	| ALL opt_privileges
        { 
          Lex->all_privileges= 1; 
          Lex->grant= GLOBAL_ACLS;
        }
        ;

opt_privileges:
	/* empty */
	| PRIVILEGES
	;

object_privilege_list:
	object_privilege
	| object_privilege_list ',' object_privilege;

object_privilege:
	SELECT_SYM	{ Lex->which_columns = SELECT_ACL;} opt_column_list {}
	| INSERT	{ Lex->which_columns = INSERT_ACL;} opt_column_list {}
	| UPDATE_SYM	{ Lex->which_columns = UPDATE_ACL; } opt_column_list {}
	| REFERENCES	{ Lex->which_columns = REFERENCES_ACL;} opt_column_list {}
	| DELETE_SYM	{ Lex->grant |= DELETE_ACL;}
	| USAGE		{}
	| INDEX_SYM	{ Lex->grant |= INDEX_ACL;}
	| ALTER		{ Lex->grant |= ALTER_ACL;}
	| CREATE	{ Lex->grant |= CREATE_ACL;}
	| DROP		{ Lex->grant |= DROP_ACL;}
	| EXECUTE_SYM	{ Lex->grant |= EXECUTE_ACL;}
	| RELOAD	{ Lex->grant |= RELOAD_ACL;}
	| SHUTDOWN	{ Lex->grant |= SHUTDOWN_ACL;}
	| PROCESS	{ Lex->grant |= PROCESS_ACL;}
	| FILE_SYM	{ Lex->grant |= FILE_ACL;}
	| GRANT OPTION  { Lex->grant |= GRANT_ACL;}
	| SHOW DATABASES { Lex->grant |= SHOW_DB_ACL;}
	| SUPER_SYM	{ Lex->grant |= SUPER_ACL;}
	| CREATE TEMPORARY TABLES { Lex->grant |= CREATE_TMP_ACL;}
	| LOCK_SYM TABLES   { Lex->grant |= LOCK_TABLES_ACL; }
	| REPLICATION SLAVE  { Lex->grant |= REPL_SLAVE_ACL; }
	| REPLICATION CLIENT_SYM { Lex->grant |= REPL_CLIENT_ACL; }
	| CREATE VIEW_SYM { Lex->grant |= CREATE_VIEW_ACL; }
	| SHOW VIEW_SYM { Lex->grant |= SHOW_VIEW_ACL; }
	| CREATE ROUTINE_SYM { Lex->grant |= CREATE_PROC_ACL; }
	| ALTER ROUTINE_SYM { Lex->grant |= ALTER_PROC_ACL; }
	| CREATE USER { Lex->grant |= CREATE_USER_ACL; }
        | EVENT_SYM { Lex->grant |= EVENT_ACL;}
        | TRIGGER_SYM { Lex->grant |= TRIGGER_ACL; }
	;


opt_and:
	/* empty */	{}
	| AND_SYM	{}
	;

require_list:
	 require_list_element opt_and require_list
	 | require_list_element
	 ;

require_list_element:
	SUBJECT_SYM TEXT_STRING
	{
	  LEX *lex=Lex;
	  if (lex->x509_subject)
	  {
	    my_error(ER_DUP_ARGUMENT, MYF(0), "SUBJECT");
	    YYABORT;
	  }
	  lex->x509_subject=$2.str;
	}
	| ISSUER_SYM TEXT_STRING
	{
	  LEX *lex=Lex;
	  if (lex->x509_issuer)
	  {
	    my_error(ER_DUP_ARGUMENT, MYF(0), "ISSUER");
	    YYABORT;
	  }
	  lex->x509_issuer=$2.str;
	}
	| CIPHER_SYM TEXT_STRING
	{
	  LEX *lex=Lex;
	  if (lex->ssl_cipher)
	  {
	    my_error(ER_DUP_ARGUMENT, MYF(0), "CIPHER");
	    YYABORT;
	  }
	  lex->ssl_cipher=$2.str;
	}
	;

grant_ident:
	'*'
	  {
	    LEX *lex= Lex;
	    lex->current_select->db= lex->thd->db;
	    if (lex->grant == GLOBAL_ACLS)
	      lex->grant = DB_ACLS & ~GRANT_ACL;
	    else if (lex->columns.elements)
	    {
	      my_message(ER_ILLEGAL_GRANT_FOR_TABLE,
                         ER(ER_ILLEGAL_GRANT_FOR_TABLE), MYF(0));
	      YYABORT;
	    }
	  }
	| ident '.' '*'
	  {
	    LEX *lex= Lex;
	    lex->current_select->db = $1.str;
	    if (lex->grant == GLOBAL_ACLS)
	      lex->grant = DB_ACLS & ~GRANT_ACL;
	    else if (lex->columns.elements)
	    {
	      my_message(ER_ILLEGAL_GRANT_FOR_TABLE,
                         ER(ER_ILLEGAL_GRANT_FOR_TABLE), MYF(0));
	      YYABORT;
	    }
	  }
	| '*' '.' '*'
	  {
	    LEX *lex= Lex;
	    lex->current_select->db = NULL;
	    if (lex->grant == GLOBAL_ACLS)
	      lex->grant= GLOBAL_ACLS & ~GRANT_ACL;
	    else if (lex->columns.elements)
	    {
	      my_message(ER_ILLEGAL_GRANT_FOR_TABLE,
                         ER(ER_ILLEGAL_GRANT_FOR_TABLE), MYF(0));
	      YYABORT;
	    }
	  }
	| table_ident
	  {
	    LEX *lex=Lex;
	    if (!lex->current_select->add_table_to_list(lex->thd, $1,NULL,0))
	      YYABORT;
	    if (lex->grant == GLOBAL_ACLS)
	      lex->grant =  TABLE_ACLS & ~GRANT_ACL;
	  }
          ;


user_list:
	user  { if (Lex->users_list.push_back($1)) YYABORT;}
	| user_list ',' user
	  {
	    if (Lex->users_list.push_back($3))
	      YYABORT;
	  }
	;


grant_list:
	grant_user  { if (Lex->users_list.push_back($1)) YYABORT;}
	| grant_list ',' grant_user
	  {
	    if (Lex->users_list.push_back($3))
	      YYABORT;
	  }
	;


grant_user:
	user IDENTIFIED_SYM BY TEXT_STRING
	{
	   $$=$1; $1->password=$4;
	   if ($4.length)
	   {
             if (YYTHD->variables.old_passwords)
             {
               char *buff= 
                 (char *) YYTHD->alloc(SCRAMBLED_PASSWORD_CHAR_LENGTH_323+1);
               if (buff)
                 make_scrambled_password_323(buff, $4.str);
               $1->password.str= buff;
               $1->password.length= SCRAMBLED_PASSWORD_CHAR_LENGTH_323;
             }
             else
             {
               char *buff= 
                 (char *) YYTHD->alloc(SCRAMBLED_PASSWORD_CHAR_LENGTH+1);
               if (buff)
                 make_scrambled_password(buff, $4.str);
               $1->password.str= buff;
               $1->password.length= SCRAMBLED_PASSWORD_CHAR_LENGTH;
             }
	  }
	}
	| user IDENTIFIED_SYM BY PASSWORD TEXT_STRING
	  { $$= $1; $1->password= $5; }
	| user
	  { $$= $1; $1->password= null_lex_str; }
        ;


opt_column_list:
	/* empty */
	{
	  LEX *lex=Lex;
	  lex->grant |= lex->which_columns;
	}
	| '(' column_list ')';

column_list:
	column_list ',' column_list_id
	| column_list_id;

column_list_id:
	ident
	{
	  String *new_str = new (YYTHD->mem_root) String((const char*) $1.str,$1.length,system_charset_info);
	  List_iterator <LEX_COLUMN> iter(Lex->columns);
	  class LEX_COLUMN *point;
	  LEX *lex=Lex;
	  while ((point=iter++))
	  {
	    if (!my_strcasecmp(system_charset_info,
                               point->column.ptr(), new_str->ptr()))
		break;
	  }
	  lex->grant_tot_col|= lex->which_columns;
	  if (point)
	    point->rights |= lex->which_columns;
	  else
	    lex->columns.push_back(new LEX_COLUMN (*new_str,lex->which_columns));
	}
        ;


require_clause: /* empty */
        | REQUIRE_SYM require_list
          {
            Lex->ssl_type=SSL_TYPE_SPECIFIED;
          }
        | REQUIRE_SYM SSL_SYM
          {
            Lex->ssl_type=SSL_TYPE_ANY;
          }
        | REQUIRE_SYM X509_SYM
          {
            Lex->ssl_type=SSL_TYPE_X509;
          }
	| REQUIRE_SYM NONE_SYM
	  {
	    Lex->ssl_type=SSL_TYPE_NONE;
	  }
          ;

grant_options:
	/* empty */ {}
	| WITH grant_option_list;

grant_option_list:
	grant_option_list grant_option {}
	| grant_option {}
        ;

grant_option:
	GRANT OPTION { Lex->grant |= GRANT_ACL;}
        | MAX_QUERIES_PER_HOUR ulong_num
        {
	  LEX *lex=Lex;
	  lex->mqh.questions=$2;
	  lex->mqh.specified_limits|= USER_RESOURCES::QUERIES_PER_HOUR;
	}
        | MAX_UPDATES_PER_HOUR ulong_num
        {
	  LEX *lex=Lex;
	  lex->mqh.updates=$2;
	  lex->mqh.specified_limits|= USER_RESOURCES::UPDATES_PER_HOUR;
	}
        | MAX_CONNECTIONS_PER_HOUR ulong_num
        {
	  LEX *lex=Lex;
	  lex->mqh.conn_per_hour= $2;
	  lex->mqh.specified_limits|= USER_RESOURCES::CONNECTIONS_PER_HOUR;
	}
        | MAX_USER_CONNECTIONS_SYM ulong_num
        {
	  LEX *lex=Lex;
          lex->mqh.user_conn= $2;
          lex->mqh.specified_limits|= USER_RESOURCES::USER_CONNECTIONS;
	}
        ;

begin:
	BEGIN_SYM  
        {
	  LEX *lex=Lex;
          lex->sql_command = SQLCOM_BEGIN;
          lex->start_transaction_opt= 0;
        }
        opt_work {}
	;

opt_work:
	/* empty */ {}
	| WORK_SYM  {}
        ;

opt_chain:
	/* empty */ { $$= (YYTHD->variables.completion_type == 1); }
	| AND_SYM NO_SYM CHAIN_SYM	{ $$=0; }
	| AND_SYM CHAIN_SYM		{ $$=1; }
	;

opt_release:
	/* empty */ { $$= (YYTHD->variables.completion_type == 2); }
	| RELEASE_SYM 			{ $$=1; }
	| NO_SYM RELEASE_SYM 		{ $$=0; }
	;
	
opt_savepoint:
	/* empty */	{}
	| SAVEPOINT_SYM {}
	;

commit:
	COMMIT_SYM opt_work opt_chain opt_release
	{
	  LEX *lex=Lex;
	  lex->sql_command= SQLCOM_COMMIT;
	  lex->tx_chain= $3; 
	  lex->tx_release= $4;
	}
	;

rollback:
	ROLLBACK_SYM opt_work opt_chain opt_release
	{
	  LEX *lex=Lex;
	  lex->sql_command= SQLCOM_ROLLBACK;
	  lex->tx_chain= $3; 
	  lex->tx_release= $4;
	}
	| ROLLBACK_SYM opt_work
	  TO_SYM opt_savepoint ident
	{
	  LEX *lex=Lex;
	  lex->sql_command= SQLCOM_ROLLBACK_TO_SAVEPOINT;
	  lex->ident= $5;
	}
	;

savepoint:
	SAVEPOINT_SYM ident
	{
	  LEX *lex=Lex;
	  lex->sql_command= SQLCOM_SAVEPOINT;
	  lex->ident= $2;
	}
	;

release:
	RELEASE_SYM SAVEPOINT_SYM ident
	{
	  LEX *lex=Lex;
	  lex->sql_command= SQLCOM_RELEASE_SAVEPOINT;
	  lex->ident= $3;
	}
	;
  
/*
   UNIONS : glue selects together
*/


union_clause:
	/* empty */ {}
	| union_list
	;

union_list:
	UNION_SYM union_option
	{
	  LEX *lex=Lex;
	  if (lex->exchange)
	  {
	    /* Only the last SELECT can have  INTO...... */
	    my_error(ER_WRONG_USAGE, MYF(0), "UNION", "INTO");
	    YYABORT;
	  }
	  if (lex->current_select->linkage == GLOBAL_OPTIONS_TYPE)
	  {
            yyerror(ER(ER_SYNTAX_ERROR));
	    YYABORT;
	  }
	  if (mysql_new_select(lex, 0))
	    YYABORT;
          mysql_init_select(lex);
	  lex->current_select->linkage=UNION_TYPE;
          if ($2) /* UNION DISTINCT - remember position */
            lex->current_select->master_unit()->union_distinct=
                                                      lex->current_select;
	}
	select_init
        {
          /*
	    Remove from the name resolution context stack the context of the
            last select in the union.
	  */
          Lex->pop_context();
        }
	;

union_opt:
	/* Empty */ { $$= 0; }
	| union_list { $$= 1; }
	| union_order_or_limit { $$= 1; }
	;

union_order_or_limit:
	  {
	    THD *thd= YYTHD;
	    LEX *lex= thd->lex;
	    DBUG_ASSERT(lex->current_select->linkage != GLOBAL_OPTIONS_TYPE);
	    SELECT_LEX *sel= lex->current_select;
	    SELECT_LEX_UNIT *unit= sel->master_unit();
	    SELECT_LEX *fake= unit->fake_select_lex;
	    if (fake)
	    {
	      unit->global_parameters= fake;
	      fake->no_table_names_allowed= 1;
	      lex->current_select= fake;
	    }
	    thd->where= "global ORDER clause";
	  }
	order_or_limit
          {
	    THD *thd= YYTHD;
	    thd->lex->current_select->no_table_names_allowed= 0;
	    thd->where= "";
          }
	;

order_or_limit:
	order_clause opt_limit_clause_init
	| limit_clause
	;

union_option:
	/* empty */ { $$=1; }
	| DISTINCT  { $$=1; }
	| ALL       { $$=0; }
        ;

singlerow_subselect:
	subselect_start singlerow_subselect_init
	subselect_end
	{
	  $$= $2;
	};

singlerow_subselect_init:
	select_init2
	{
	  $$= new Item_singlerow_subselect(Lex->current_select->
					   master_unit()->first_select());
	};

exists_subselect:
	subselect_start exists_subselect_init
	subselect_end
	{
	  $$= $2;
	};

exists_subselect_init:
	select_init2
	{
	  $$= new Item_exists_subselect(Lex->current_select->master_unit()->
					first_select());
	};

in_subselect:
  subselect_start in_subselect_init
  subselect_end
  {
    $$= $2;
  };

in_subselect_init:
  select_init2
  {
    $$= Lex->current_select->master_unit()->first_select();
  };

subselect_start:
	'(' SELECT_SYM
	{
	  LEX *lex=Lex;
          if (lex->sql_command == (int)SQLCOM_HA_READ ||
              lex->sql_command == (int)SQLCOM_KILL)
	  {
            yyerror(ER(ER_SYNTAX_ERROR));
	    YYABORT;
	  }
	  if (mysql_new_select(Lex, 1))
	    YYABORT;
	};

subselect_end:
	')'
	{
	  LEX *lex=Lex;
          lex->pop_context();
	  lex->current_select = lex->current_select->return_after_parsing();
          lex->nest_level--;
	};

/**************************************************************************

 CREATE VIEW | TRIGGER | PROCEDURE statements.

**************************************************************************/

view_or_trigger_or_sp:
	definer view_or_trigger_or_sp_tail
	{}
	| view_replace_or_algorithm definer view_tail
	{}
	;

view_or_trigger_or_sp_tail:
	view_tail
	{}
	| trigger_tail
	{}
	| sp_tail
	{}
	;

/**************************************************************************

 DEFINER clause support.

**************************************************************************/

definer:
	/* empty */
	{
          /*
            We have to distinguish missing DEFINER-clause from case when
            CURRENT_USER specified as definer explicitly in order to properly
            handle CREATE TRIGGER statements which come to replication thread
            from older master servers (i.e. to create non-suid trigger in this
            case).
           */
          YYTHD->lex->definer= 0;
	}
	| DEFINER_SYM EQ CURRENT_USER optional_braces
	{
          if (! (YYTHD->lex->definer= create_default_definer(YYTHD)))
            YYABORT;
	}
	| DEFINER_SYM EQ ident_or_text '@' ident_or_text
	{
          if (!(YYTHD->lex->definer= create_definer(YYTHD, &$3, &$5)))
            YYABORT;
	}
	;

/**************************************************************************

 CREATE VIEW statement parts.

**************************************************************************/

view_replace_or_algorithm:
	view_replace
	{}
	| view_replace view_algorithm
	{}
	| view_algorithm
	{}
	;

view_replace:
	OR_SYM REPLACE
	{ Lex->create_view_mode= VIEW_CREATE_OR_REPLACE; }
	;

view_algorithm:
	ALGORITHM_SYM EQ UNDEFINED_SYM
	{ Lex->create_view_algorithm= VIEW_ALGORITHM_UNDEFINED; }
	| ALGORITHM_SYM EQ MERGE_SYM
	{ Lex->create_view_algorithm= VIEW_ALGORITHM_MERGE; }
	| ALGORITHM_SYM EQ TEMPTABLE_SYM
	{ Lex->create_view_algorithm= VIEW_ALGORITHM_TMPTABLE; }
	;

view_algorithm_opt:
	/* empty */
	{ Lex->create_view_algorithm= VIEW_ALGORITHM_UNDEFINED; }
	| view_algorithm
	{}
	;

view_suid:
	/* empty */
	{ Lex->create_view_suid= TRUE; }
	| SQL_SYM SECURITY_SYM DEFINER_SYM
	{ Lex->create_view_suid= TRUE; }
	| SQL_SYM SECURITY_SYM INVOKER_SYM
	{ Lex->create_view_suid= FALSE; }
	;

view_tail:
	view_suid VIEW_SYM table_ident
	{
	  THD *thd= YYTHD;
	  LEX *lex= thd->lex;
	  lex->sql_command= SQLCOM_CREATE_VIEW;
	  /* first table in list is target VIEW name */
	  if (!lex->select_lex.add_table_to_list(thd, $3, NULL, TL_OPTION_UPDATING))
	    YYABORT;
	}
	view_list_opt AS view_select view_check_option
	{}
	;

view_list_opt:
	/* empty */
	{}
	| '(' view_list ')'
	;

view_list:
	ident 
	  {
	    Lex->view_list.push_back((LEX_STRING*)
				     sql_memdup(&$1, sizeof(LEX_STRING)));
	  }
	| view_list ',' ident
	  {
	    Lex->view_list.push_back((LEX_STRING*)
				     sql_memdup(&$3, sizeof(LEX_STRING)));
	  }
	;

view_select:
	SELECT_SYM remember_name select_init2
	{
          THD *thd=YYTHD;
          LEX *lex= thd->lex;
          char *stmt_beg= (lex->sphead ?
                           (char *)lex->sphead->m_tmp_query :
                           thd->query);
	  lex->create_view_select_start= $2 - stmt_beg;
	}
	| '(' remember_name select_paren ')' union_opt
	{
          THD *thd=YYTHD;
          LEX *lex= thd->lex;
          char *stmt_beg= (lex->sphead ?
                           (char *)lex->sphead->m_tmp_query :
                           thd->query);
	  lex->create_view_select_start= $2 - stmt_beg;
	}
	;

view_check_option:
	/* empty */
	{ Lex->create_view_check= VIEW_CHECK_NONE; }
	| WITH CHECK_SYM OPTION
	{ Lex->create_view_check= VIEW_CHECK_CASCADED; }
	| WITH CASCADED CHECK_SYM OPTION
	{ Lex->create_view_check= VIEW_CHECK_CASCADED; }
	| WITH LOCAL_SYM CHECK_SYM OPTION
	{ Lex->create_view_check= VIEW_CHECK_LOCAL; }
	;

/**************************************************************************

 CREATE TRIGGER statement parts.

**************************************************************************/

trigger_tail:
	TRIGGER_SYM remember_name sp_name trg_action_time trg_event
	ON remember_name table_ident FOR_SYM remember_name EACH_SYM ROW_SYM
	{
	  LEX *lex= Lex;
	  sp_head *sp;

	  if (lex->sphead)
	  {
	    my_error(ER_SP_NO_RECURSIVE_CREATE, MYF(0), "TRIGGER");
	    YYABORT;
	  }

	  if (!(sp= new sp_head()))
	    YYABORT;
	  sp->reset_thd_mem_root(YYTHD);
	  sp->init(lex);

	  lex->stmt_definition_begin= $2;
          lex->ident.str= $7;
          lex->ident.length= $10 - $7;

	  sp->m_type= TYPE_ENUM_TRIGGER;
	  lex->sphead= sp;
	  lex->spname= $3;
	  /*
	    We have to turn of CLIENT_MULTI_QUERIES while parsing a
	    stored procedure, otherwise yylex will chop it into pieces
	    at each ';'.
	  */
	  $<ulong_num>$= YYTHD->client_capabilities & CLIENT_MULTI_QUERIES;
	  YYTHD->client_capabilities &= ~CLIENT_MULTI_QUERIES;

	  bzero((char *)&lex->sp_chistics, sizeof(st_sp_chistics));
	  lex->sphead->m_chistics= &lex->sp_chistics;
	  lex->sphead->m_body_begin= lex->ptr;
          while (my_isspace(system_charset_info, lex->sphead->m_body_begin[0]))
            ++lex->sphead->m_body_begin;
	}
	sp_proc_stmt
	{
	  LEX *lex= Lex;
	  sp_head *sp= lex->sphead;

	  lex->sql_command= SQLCOM_CREATE_TRIGGER;
	  sp->init_strings(YYTHD, lex, $3);
	  /* Restore flag if it was cleared above */

	  YYTHD->client_capabilities |= $<ulong_num>13;
	  sp->restore_thd_mem_root(YYTHD);

	  if (sp->is_not_allowed_in_function("trigger"))
	      YYABORT;

	  /*
	    We have to do it after parsing trigger body, because some of
	    sp_proc_stmt alternatives are not saving/restoring LEX, so
	    lex->query_tables can be wiped out.
	  */
	  if (!lex->select_lex.add_table_to_list(YYTHD, $8,
	                                         (LEX_STRING*) 0,
	                                         TL_OPTION_UPDATING,
                                                 TL_IGNORE))
	    YYABORT;
	}
	;

/**************************************************************************

 CREATE FUNCTION | PROCEDURE statements parts.

**************************************************************************/

sp_tail:
	udf_func_type remember_name FUNCTION_SYM sp_name
	{
	  LEX *lex=Lex;
	  lex->udf.type= $1;
	  lex->stmt_definition_begin= $2;
	  lex->spname= $4;
	}
	create_function_tail
	{}
	| PROCEDURE remember_name sp_name
	{
	  LEX *lex= Lex;
	  sp_head *sp;

	  if (lex->sphead)
	  {
	    my_error(ER_SP_NO_RECURSIVE_CREATE, MYF(0), "PROCEDURE");
	    YYABORT;
	  }
	  
	  lex->stmt_definition_begin= $2;
	  
	  /* Order is important here: new - reset - init */
	  sp= new sp_head();
	  sp->reset_thd_mem_root(YYTHD);
	  sp->init(lex);

	  sp->m_type= TYPE_ENUM_PROCEDURE;
	  lex->sphead= sp;
	  /*
	   * We have to turn of CLIENT_MULTI_QUERIES while parsing a
	   * stored procedure, otherwise yylex will chop it into pieces
	   * at each ';'.
	   */
          $<ulong_num>$= YYTHD->client_capabilities & CLIENT_MULTI_QUERIES;
	  YYTHD->client_capabilities &= (~CLIENT_MULTI_QUERIES);
	}
        '('
	{
	  LEX *lex= Lex;

	  lex->sphead->m_param_begin= lex->tok_start+1;
	}
	sp_pdparam_list
	')'
	{
	  LEX *lex= Lex;

	  lex->sphead->m_param_end= lex->tok_start;
	  bzero((char *)&lex->sp_chistics, sizeof(st_sp_chistics));
	}
	sp_c_chistics
	{
	  LEX *lex= Lex;

	  lex->sphead->m_chistics= &lex->sp_chistics;
	  lex->sphead->m_body_begin= lex->tok_start;
	}
	sp_proc_stmt
	{
	  LEX *lex= Lex;
	  sp_head *sp= lex->sphead;

	  if (sp->check_backpatch(YYTHD))
	    YYABORT;
	  sp->init_strings(YYTHD, lex, $3);
	  lex->sql_command= SQLCOM_CREATE_PROCEDURE;
          /*
            Restore flag if it was cleared above
            Be careful with counting. the block where we save the value
            is $4.
          */
          YYTHD->client_capabilities |= $<ulong_num>4;
	  sp->restore_thd_mem_root(YYTHD);
	}
	;

/*************************************************************************/

xa: XA_SYM begin_or_start xid opt_join_or_resume
      {
        Lex->sql_command = SQLCOM_XA_START;
      }
    | XA_SYM END xid opt_suspend
      {
        Lex->sql_command = SQLCOM_XA_END;
      }
    | XA_SYM PREPARE_SYM xid
      {
        Lex->sql_command = SQLCOM_XA_PREPARE;
      }
    | XA_SYM COMMIT_SYM xid opt_one_phase
      {
        Lex->sql_command = SQLCOM_XA_COMMIT;
      }
    | XA_SYM ROLLBACK_SYM xid
      {
        Lex->sql_command = SQLCOM_XA_ROLLBACK;
      }
    | XA_SYM RECOVER_SYM
      {
        Lex->sql_command = SQLCOM_XA_RECOVER;
      }
    ;

xid: text_string
     {
       YYERROR_UNLESS($1->length() <= MAXGTRIDSIZE);
       if (!(Lex->xid=(XID *)YYTHD->alloc(sizeof(XID))))
         YYABORT;
       Lex->xid->set(1L, $1->ptr(), $1->length(), 0, 0);
     }
     | text_string ',' text_string
     {
       YYERROR_UNLESS($1->length() <= MAXGTRIDSIZE && $3->length() <= MAXBQUALSIZE);
       if (!(Lex->xid=(XID *)YYTHD->alloc(sizeof(XID))))
         YYABORT;
       Lex->xid->set(1L, $1->ptr(), $1->length(), $3->ptr(), $3->length());
     }
     | text_string ',' text_string ',' ulong_num
     {
       YYERROR_UNLESS($1->length() <= MAXGTRIDSIZE && $3->length() <= MAXBQUALSIZE);
       if (!(Lex->xid=(XID *)YYTHD->alloc(sizeof(XID))))
         YYABORT;
       Lex->xid->set($5, $1->ptr(), $1->length(), $3->ptr(), $3->length());
     }
     ;

begin_or_start:   BEGIN_SYM {}
    |             START_SYM {}
    ;

opt_join_or_resume:
    /* nothing */           { Lex->xa_opt=XA_NONE;        }
    | JOIN_SYM              { Lex->xa_opt=XA_JOIN;        }
    | RESUME_SYM            { Lex->xa_opt=XA_RESUME;      }
    ;

opt_one_phase:
    /* nothing */           { Lex->xa_opt=XA_NONE;        }
    | ONE_SYM PHASE_SYM     { Lex->xa_opt=XA_ONE_PHASE;   }
    ;

opt_suspend:
    /* nothing */           { Lex->xa_opt=XA_NONE;        }
    | SUSPEND_SYM           { Lex->xa_opt=XA_SUSPEND;     }
      opt_migrate
    ;

opt_migrate:
    /* nothing */           { }
    | FOR_SYM MIGRATE_SYM   { Lex->xa_opt=XA_FOR_MIGRATE; }
    ;

install:
  INSTALL_SYM PLUGIN_SYM ident SONAME_SYM TEXT_STRING_sys
  {
    LEX *lex= Lex;
    lex->sql_command= SQLCOM_INSTALL_PLUGIN;
    lex->comment= $3;
    lex->ident= $5;
  };

uninstall:
  UNINSTALL_SYM PLUGIN_SYM ident
  {
    LEX *lex= Lex;
    lex->sql_command= SQLCOM_UNINSTALL_PLUGIN;
    lex->comment= $3;
  };<|MERGE_RESOLUTION|>--- conflicted
+++ resolved
@@ -4740,7 +4740,7 @@
 	    lex->sql_command= SQLCOM_CREATE_VIEW;
 	    lex->create_view_mode= VIEW_ALTER;
 	    /* first table in list is target VIEW name */
-	    lex->select_lex.add_table_to_list(thd, $6, NULL, 0);
+	    lex->select_lex.add_table_to_list(thd, $6, NULL, TL_OPTION_UPDATING);
 	  }
 	  view_list_opt AS view_select view_check_option
 	  {}
@@ -4849,25 +4849,6 @@
         | DO_SYM ev_sql_stmt { $$= 1; }
         ;
 
-<<<<<<< HEAD
-=======
-	    lex->sql_command= SQLCOM_ALTER_FUNCTION;
-	    lex->spname= $3;
-	  }
-        | ALTER view_algorithm_opt definer view_suid
-          VIEW_SYM table_ident
-	  {
-	    THD *thd= YYTHD;
-	    LEX *lex= thd->lex;
-	    lex->sql_command= SQLCOM_CREATE_VIEW;
-	    lex->create_view_mode= VIEW_ALTER;
-	    /* first table in list is target VIEW name */
-	    lex->select_lex.add_table_to_list(thd, $6, NULL, TL_OPTION_UPDATING);
-	  }
-	  view_list_opt AS view_select view_check_option
-	  {}
-	;
->>>>>>> b6992dd4
 
 ident_or_empty:
 	/* empty */  { $$= 0; }
