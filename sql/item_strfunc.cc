/*
   Copyright (c) 2000, 2017, Oracle and/or its affiliates.
   Copyright (c) 2009, 2021, MariaDB Corporation.

   This program is free software; you can redistribute it and/or modify
   it under the terms of the GNU General Public License as published by
   the Free Software Foundation; version 2 of the License.

   This program is distributed in the hope that it will be useful,
   but WITHOUT ANY WARRANTY; without even the implied warranty of
   MERCHANTABILITY or FITNESS FOR A PARTICULAR PURPOSE.  See the
   GNU General Public License for more details.

   You should have received a copy of the GNU General Public License
   along with this program; if not, write to the Free Software
   Foundation, Inc., 51 Franklin St, Fifth Floor, Boston, MA 02110-1335  USA
*/

/**
  @file

  @brief
  This file defines all string functions

  @warning
    Some string functions don't always put and end-null on a String.
    (This shouldn't be needed)
*/

#ifdef USE_PRAGMA_IMPLEMENTATION
#pragma implementation				// gcc: Class implementation
#endif

#include "mariadb.h"                          // HAVE_*

#include "sql_priv.h"
/*
  It is necessary to include set_var.h instead of item.h because there
  are dependencies on include order for set_var.h and item.h. This
  will be resolved later.
*/
#include "sql_class.h"                          // set_var.h: THD
#include "set_var.h"
#include "sql_base.h"
#include "sql_time.h"
#include "des_key_file.h"       // st_des_keyschedule, st_des_keyblock
#include "password.h"           // my_make_scrambled_password,
                                // my_make_scrambled_password_323
#include <m_ctype.h>
#include <my_md5.h>
C_MODE_START
#include "../mysys/my_static.h"			// For soundex_map
C_MODE_END
#include "sql_show.h"                           // append_identifier
#include <sql_repl.h>
#include "sql_statistics.h"

size_t username_char_length= USERNAME_CHAR_LENGTH;

/*
  Calculate max length of string from length argument to LEFT and RIGHT
*/

static uint32 max_length_for_string(Item *item)
{
  ulonglong length= item->val_int();
  /* Note that if value is NULL, val_int() returned 0 */
  if (length > (ulonglong) INT_MAX32)
  {
    /* Limit string length to maxium string length in MariaDB (2G) */
    length= item->unsigned_flag ? (ulonglong) INT_MAX32 : 0;
  }
  return (uint32) length;
}


/*
  For the Items which have only val_str_ascii() method
  and don't have their own "native" val_str(),
  we provide a "wrapper" method to convert from ASCII
  to Item character set when it's necessary.
  Conversion happens only in case of "tricky" Item character set (e.g. UCS2).
  Normally conversion does not happen, and val_str_ascii() is immediately
  returned instead.

  No matter if conversion is needed or not needed,
  the result is always returned in "str" (see MDEV-10306 why).

  @param [OUT] str          - Store the result here
  @param [IN]  ascii_buffer - Use this temporary buffer to call val_str_ascii()
*/
String *Item_func::val_str_from_val_str_ascii(String *str, String *ascii_buffer)
{
  DBUG_ASSERT(fixed());

  if (!(collation.collation->state & MY_CS_NONASCII))
  {
    String *res= val_str_ascii(str);
    if (res)
      res->set_charset(collation.collation);
    return res;
  }
  
  DBUG_ASSERT(str != ascii_buffer);
  
  uint errors;
  String *res= val_str_ascii(ascii_buffer);
  if (!res)
    return 0;
  
  if ((null_value= str->copy(res->ptr(), res->length(),
                             &my_charset_latin1, collation.collation,
                             &errors)))
    return 0;
  
  return str;
}


bool Item_str_func::fix_fields(THD *thd, Item **ref)
{
  bool res= Item_func::fix_fields(thd, ref);
  /*
    In Item_str_func::check_well_formed_result() we may set null_value
    flag on the same condition as in test() below.
  */
  if (thd->is_strict_mode())
    set_maybe_null();
  return res;
}


my_decimal *Item_str_func::val_decimal(my_decimal *decimal_value)
{
  DBUG_ASSERT(fixed());
  StringBuffer<64> tmp;
  String *res= val_str(&tmp);
  return res ? decimal_from_string_with_check(decimal_value, res) : 0;
}


double Item_str_func::val_real()
{
  DBUG_ASSERT(fixed());
  StringBuffer<64> tmp;
  String *res= val_str(&tmp);
  return res ? double_from_string_with_check(res) : 0.0;
}


longlong Item_str_func::val_int()
{
  DBUG_ASSERT(fixed());
  StringBuffer<22> tmp;
  String *res= val_str(&tmp);
  return res ? longlong_from_string_with_check(res) : 0;
}


String *Item_func_md5::val_str_ascii(String *str)
{
  DBUG_ASSERT(fixed());
  String * sptr= args[0]->val_str(str);
  if (sptr)
  {
    uchar digest[16];

    null_value=0;
    compute_md5_hash(digest, (const char *) sptr->ptr(), sptr->length());
    if (str->alloc(32))				// Ensure that memory is free
    {
      null_value=1;
      return 0;
    }
    array_to_hex((char *) str->ptr(), digest, 16);
    str->set_charset(&my_charset_numeric);
    str->length((uint) 32);
    return str;
  }
  null_value=1;
  return 0;
}


String *Item_func_sha::val_str_ascii(String *str)
{
  DBUG_ASSERT(fixed());
  String * sptr= args[0]->val_str(str);
  if (sptr)  /* If we got value different from NULL */
  {
    /* Temporary buffer to store 160bit digest */
    uint8 digest[MY_SHA1_HASH_SIZE];
    my_sha1(digest, (const char *) sptr->ptr(), sptr->length());
    /* Ensure that memory is free and we got result */
    if (!str->alloc(MY_SHA1_HASH_SIZE*2))
    {
      array_to_hex((char *) str->ptr(), digest, MY_SHA1_HASH_SIZE);
      str->set_charset(&my_charset_numeric);
      str->length((uint)  MY_SHA1_HASH_SIZE*2);
      null_value=0;
      return str;
    }
  }
  null_value=1;
  return 0;
}

bool Item_func_sha::fix_length_and_dec()
{
  // size of hex representation of hash
  fix_length_and_charset(MY_SHA1_HASH_SIZE * 2, default_charset());
  return FALSE;
}

String *Item_func_sha2::val_str_ascii(String *str)
{
  DBUG_ASSERT(fixed());
  unsigned char digest_buf[512/8]; // enough for SHA512
  String *input_string;
  const char *input_ptr;
  size_t input_len;

  input_string= args[0]->val_str(str);
  str->set_charset(&my_charset_bin);

  if (input_string == NULL)
  {
    null_value= TRUE;
    return (String *) NULL;
  }

  null_value= args[0]->null_value;
  if (null_value)
    return (String *) NULL;

  input_ptr= input_string->ptr();
  input_len= input_string->length();

  longlong digest_length= args[1]->val_int();
  switch (digest_length) {
  case 512:
    my_sha512(digest_buf, input_ptr, input_len);
    break;
  case 384:
    my_sha384(digest_buf, input_ptr, input_len);
    break;
  case 224:
    my_sha224(digest_buf, input_ptr, input_len);
    break;
  case 0: // SHA-256 is the default
    digest_length= 256;
    /* fall through */
  case 256:
    my_sha256(digest_buf, input_ptr, input_len);
    break;
  default:
    if (!args[1]->const_item())
    {
      THD *thd= current_thd;
      push_warning_printf(thd,
                          Sql_condition::WARN_LEVEL_WARN,
                          ER_WRONG_PARAMETERS_TO_NATIVE_FCT,
                          ER_THD(thd, ER_WRONG_PARAMETERS_TO_NATIVE_FCT),
                          "sha2");
    }
    null_value= TRUE;
    return NULL;
  }
  digest_length/= 8; /* bits to bytes */

  /* 
    Since we're subverting the usual String methods, we must make sure that
    the destination has space for the bytes we're about to write.
  */
  str->alloc((uint) digest_length*2 + 1); /* Each byte as two nybbles */

  /* Convert the large number to a string-hex representation. */
  array_to_hex((char *) str->ptr(), digest_buf, (uint)digest_length);

  /* We poked raw bytes in.  We must inform the the String of its length. */
  str->length((uint) digest_length*2); /* Each byte as two nybbles */

  null_value= FALSE;
  return str;
}


bool Item_func_sha2::fix_length_and_dec()
{
  set_maybe_null();
  max_length = 0;

  int sha_variant= (int)(args[1]->const_item() ? args[1]->val_int() : 512);

  switch (sha_variant) {
  case 0: // SHA-256 is the default
    sha_variant= 256;
    /* fall through */
  case 512:
  case 384:
  case 256:
  case 224:
    fix_length_and_charset(sha_variant/8 * 2, default_charset());
    break;
  default:
    THD *thd= current_thd;
    push_warning_printf(thd,
                        Sql_condition::WARN_LEVEL_WARN,
                        ER_WRONG_PARAMETERS_TO_NATIVE_FCT,
                        ER_THD(thd, ER_WRONG_PARAMETERS_TO_NATIVE_FCT),
                        "sha2");
  }
  return FALSE;
}

/* Implementation of AES encryption routines */
void Item_aes_crypt::create_key(String *user_key, uchar *real_key)
{
  uchar *real_key_end= real_key + AES_KEY_LENGTH / 8;
  uchar *ptr;
  const char *sptr= user_key->ptr();
  const char *key_end= sptr + user_key->length();

  bzero(real_key, AES_KEY_LENGTH / 8);

  for (ptr= real_key; sptr < key_end; ptr++, sptr++)
  {
    if (ptr == real_key_end)
      ptr= real_key;
    *ptr ^= (uchar) *sptr;
  }
}


String *Item_aes_crypt::val_str(String *str2)
{
  DBUG_ASSERT(fixed());
  StringBuffer<80> user_key_buf;
  String *sptr= args[0]->val_str(&tmp_value);
  String *user_key=  args[1]->val_str(&user_key_buf);
  uint32 aes_length;

  if (sptr && user_key) // we need both arguments to be not NULL
  {
    null_value=0;
    aes_length=my_aes_get_size(MY_AES_ECB, sptr->length());

    if (!str2->alloc(aes_length))		// Ensure that memory is free
    {
      uchar rkey[AES_KEY_LENGTH / 8];
      create_key(user_key, rkey);

      if (!my_aes_crypt(MY_AES_ECB, what, (uchar*)sptr->ptr(), sptr->length(),
                 (uchar*)str2->ptr(), &aes_length,
                 rkey, AES_KEY_LENGTH / 8, 0, 0))
      {
        str2->length((uint) aes_length);
        DBUG_ASSERT(collation.collation == &my_charset_bin);
        str2->set_charset(&my_charset_bin);
        return str2;
      }
    }
  }
  null_value=1;
  return 0;
}

bool Item_func_aes_encrypt::fix_length_and_dec()
{
  max_length=my_aes_get_size(MY_AES_ECB, args[0]->max_length);
  what= ENCRYPTION_FLAG_ENCRYPT;
  return FALSE;
}



bool Item_func_aes_decrypt::fix_length_and_dec()
{
  max_length=args[0]->max_length;
  set_maybe_null();
  what= ENCRYPTION_FLAG_DECRYPT;
  return FALSE;
}


bool Item_func_to_base64::fix_length_and_dec()
{
  base_flags|= args[0]->base_flags & item_base_t::MAYBE_NULL;
  collation.set(default_charset(), DERIVATION_COERCIBLE, MY_REPERTOIRE_ASCII);
  if (args[0]->max_length > (uint) my_base64_encode_max_arg_length())
  {
    set_maybe_null();
    fix_char_length_ulonglong((ulonglong) my_base64_encode_max_arg_length());
  }
  else
  {
    int length= my_base64_needed_encoded_length((int) args[0]->max_length);
    DBUG_ASSERT(length > 0);
    fix_char_length_ulonglong((ulonglong) length - 1);
  }
  return FALSE;
}


String *Item_func_to_base64::val_str_ascii(String *str)
{
  String *res= args[0]->val_str(&tmp_value);
  bool too_long= false;
  int length;
  if (!res ||
      res->length() > (uint) my_base64_encode_max_arg_length() ||
      (too_long=
       ((uint) (length= my_base64_needed_encoded_length((int) res->length())) >
        current_thd->variables.max_allowed_packet)) ||
      str->alloc((uint) length))
  {
    null_value= 1; // NULL input, too long input, or OOM.
    if (too_long)
    {
      THD *thd= current_thd;
      push_warning_printf(thd, Sql_condition::WARN_LEVEL_WARN,
                          ER_WARN_ALLOWED_PACKET_OVERFLOWED,
                          ER_THD(thd, ER_WARN_ALLOWED_PACKET_OVERFLOWED),
                          func_name(),
                          thd->variables.max_allowed_packet);
    }
    return 0;
  }
  my_base64_encode(res->ptr(), (int) res->length(), (char*) str->ptr());
  DBUG_ASSERT(length > 0);
  str->length((uint) length - 1); // Without trailing '\0'
  null_value= 0;
  return str;
}


bool Item_func_from_base64::fix_length_and_dec()
{
  if (args[0]->max_length > (uint) my_base64_decode_max_arg_length())
  {
    fix_char_length_ulonglong((ulonglong) my_base64_decode_max_arg_length());
  }
  else
  {
    int length= my_base64_needed_decoded_length((int) args[0]->max_length);
    fix_char_length_ulonglong((ulonglong) length);
  }
  // Can be NULL, e.g. in case of badly formed input string
  set_maybe_null();
  return FALSE;
}


String *Item_func_from_base64::val_str(String *str)
{
  String *res= args[0]->val_str_ascii(&tmp_value);
  int length;
  const char *end_ptr;

  if (!res)
    goto err;

  if (res->length() > (uint) my_base64_decode_max_arg_length() ||
      ((uint) (length= my_base64_needed_decoded_length((int) res->length())) >
       current_thd->variables.max_allowed_packet))
  {
    THD *thd= current_thd;
    push_warning_printf(thd, Sql_condition::WARN_LEVEL_WARN,
                        ER_WARN_ALLOWED_PACKET_OVERFLOWED,
                        ER_THD(thd, ER_WARN_ALLOWED_PACKET_OVERFLOWED),
                        func_name(),
                        thd->variables.max_allowed_packet);
    goto err;
  }

  if (str->alloc((uint) length))
    goto err;

  if ((length= my_base64_decode(res->ptr(), (int) res->length(),
                                (char *) str->ptr(), &end_ptr, 0)) < 0 ||
      end_ptr < res->ptr() + res->length())
  {
    THD *thd= current_thd;
    push_warning_printf(thd, Sql_condition::WARN_LEVEL_WARN,
                        ER_BAD_BASE64_DATA, ER_THD(thd, ER_BAD_BASE64_DATA),
                        (int) (end_ptr - res->ptr()));
    goto err;
  }

  str->length((uint) length);
  null_value= 0;
  return str;
err:
  null_value= 1; // NULL input, too long input, OOM, or badly formed input
  return 0;
}
///////////////////////////////////////////////////////////////////////////////


const char *histogram_types[] =
           {"SINGLE_PREC_HB", "DOUBLE_PREC_HB", 0};
static TYPELIB histogram_types_typelib=
  { array_elements(histogram_types),
    "histogram_types",
    histogram_types, NULL};
const char *representation_by_type[]= {"%.3f", "%.5f"};

String *Item_func_decode_histogram::val_str(String *str)
{
  DBUG_ASSERT(fixed());
  char buff[STRING_BUFFER_USUAL_SIZE];
  String *res, tmp(buff, sizeof(buff), &my_charset_bin);
  int type;

  tmp.length(0);
  if (!(res= args[0]->val_str(&tmp)) ||
      (type= find_type(res->c_ptr_safe(),
                       &histogram_types_typelib, MYF(0))) <= 0)
  {
    null_value= 1;
    return 0;
  }
  type--;

  tmp.length(0);
  if (!(res= args[1]->val_str(&tmp)))
  {
    null_value= 1;
    return 0;
  }
  if (type == DOUBLE_PREC_HB && res->length() % 2 != 0)
    res->length(res->length() - 1); // one byte is unused

  double prev= 0.0;
  uint i;
  str->length(0);
  char numbuf[32];
  const uchar *p= (uchar*)res->c_ptr_safe();
  for (i= 0; i < res->length(); i++)
  {
    double val;
    switch (type)
    {
    case SINGLE_PREC_HB:
      val= p[i] / ((double)((1 << 8) - 1));
      break;
    case DOUBLE_PREC_HB:
      val= uint2korr(p + i) / ((double)((1 << 16) - 1));
      i++;
      break;
    default:
      val= 0;
      DBUG_ASSERT(0);
    }
    /* show delta with previous value */
    size_t size= my_snprintf(numbuf, sizeof(numbuf),
                          representation_by_type[type], val - prev);
    str->append(numbuf, size);
    str->append(',');
    prev= val;
  }
  /* show delta with max */
  size_t size= my_snprintf(numbuf, sizeof(numbuf),
                        representation_by_type[type], 1.0 - prev);
  str->append(numbuf, size);

  null_value=0;
  return str;
}


///////////////////////////////////////////////////////////////////////////////

/*
  Realloc the result buffer.
  NOTE: We should be prudent in the initial allocation unit -- the
  size of the arguments is a function of data distribution, which
  can be any. Instead of overcommitting at the first row, we grow
  the allocated amount by the factor of 2. This ensures that no
  more than 25% of memory will be overcommitted on average.

  @param IN/OUT str    - the result string
  @param IN     length - new total space required in "str"
  @retval       false  - on success
  @retval       true   - on error
*/

bool Item_func_concat::realloc_result(String *str, uint length) const
{
  if (str->alloced_length() >= length)
    return false; // Alloced space is big enough, nothing to do.

  if (str->alloced_length() == 0)
    return str->alloc(length);

  /*
    Item_func_concat::val_str() makes sure the result length does not grow
    higher than max_allowed_packet. So "length" is limited to 1G here.
    We can't say anything about the current value of str->alloced_length(),
    as str was initially set by args[0]->val_str(str).
    So multiplication by 2 can overflow, if args[0] for some reasons
    did not limit the result to max_alloced_packet. But it's not harmful,
    "str" will be reallocated exactly to "length" bytes in case of overflow.
  */
  uint new_length= MY_MAX(str->alloced_length() * 2, length);
  return str->realloc(new_length);
}


/**
  Concatenate args with the following premises:
  If only one arg (which is ok), return value of arg;
*/

String *Item_func_concat::val_str(String *str)
{
  DBUG_ASSERT(fixed());
  THD *thd= current_thd;
  String *res;

  null_value=0;
  if (!(res= args[0]->val_str(str)))
    goto null;

  if (res != str)
    str->copy_or_move(res->ptr(), res->length(), res->charset());

  for (uint i= 1 ; i < arg_count ; i++)
  {
    if (!(res= args[i]->val_str(&tmp_value)) ||
        append_value(thd, str, res))
      goto null;
  }

  str->set_charset(collation.collation);
  return str;

null:
  null_value= true;
  return 0;
}


String *Item_func_concat_operator_oracle::val_str(String *str)
{
  DBUG_ASSERT(fixed());
  THD *thd= current_thd;
  String *res= NULL;
  uint i;

  null_value=0;
  // Search first non null argument
  for (i= 0; i < arg_count; i++)
  {
    if ((res= args[i]->val_str(str)))
      break;
  }
  if (!res)
    goto null;

  if (res != str)
    str->copy(res->ptr(), res->length(), res->charset());

  for (i++ ; i < arg_count ; i++)
  {
    if (!(res= args[i]->val_str(&tmp_value)) || res->length() == 0)
     continue;
    if (append_value(thd, str, res))
      goto null;
  }

  str->set_charset(collation.collation);
  return str;

null:
  null_value= true;
  return 0;
}


bool Item_func_concat::append_value(THD *thd, String *res, const String *app)
{
  uint concat_len;
  if ((concat_len= res->length() + app->length()) >
      thd->variables.max_allowed_packet)
  {
    push_warning_printf(thd, Sql_condition::WARN_LEVEL_WARN,
                        ER_WARN_ALLOWED_PACKET_OVERFLOWED,
                        ER(ER_WARN_ALLOWED_PACKET_OVERFLOWED), func_name(),
                        thd->variables.max_allowed_packet);
    return true;
  }
  DBUG_ASSERT(!res->uses_buffer_owned_by(app));
  DBUG_ASSERT(!app->uses_buffer_owned_by(res));
  return realloc_result(res, concat_len) || res->append(*app);
}


bool Item_func_concat::fix_length_and_dec()
{
  ulonglong char_length= 0;

  if (agg_arg_charsets_for_string_result(collation, args, arg_count))
    return TRUE;

  for (uint i=0 ; i < arg_count ; i++)
    char_length+= args[i]->max_char_length();

  fix_char_length_ulonglong(char_length);
  return FALSE;
}

/**
  @details
  Function des_encrypt() by tonu@spam.ee & monty
  Works only if compiled with OpenSSL library support.
  @return
    A binary string where first character is CHAR(128 | key-number).
    If one uses a string key key_number is 127.
    Encryption result is longer than original by formula:
  @code new_length= org_length + (8-(org_length % 8))+1 @endcode
*/

String *Item_func_des_encrypt::val_str(String *str)
{
  DBUG_ASSERT(fixed());
#if defined(HAVE_OPENSSL) && !defined(EMBEDDED_LIBRARY)
  uint code= ER_WRONG_PARAMETERS_TO_PROCEDURE;
  DES_cblock ivec;
  struct st_des_keyblock keyblock;
  struct st_des_keyschedule keyschedule;
  const char *append_str="********";
  uint key_number, res_length, tail;
  String *res= args[0]->val_str(&tmp_value);

  if ((null_value= args[0]->null_value))
    return 0;                                   // ENCRYPT(NULL) == NULL
  if ((res_length=res->length()) == 0)
    return make_empty_result(str);
  if (arg_count == 1)
  {
    /* Protect against someone doing FLUSH DES_KEY_FILE */
    mysql_mutex_lock(&LOCK_des_key_file);
    keyschedule= des_keyschedule[key_number=des_default_key];
    mysql_mutex_unlock(&LOCK_des_key_file);
  }
  else if (args[1]->result_type() == INT_RESULT)
  {
    key_number= (uint) args[1]->val_int();
    if (key_number > 9)
      goto error;
    mysql_mutex_lock(&LOCK_des_key_file);
    keyschedule= des_keyschedule[key_number];
    mysql_mutex_unlock(&LOCK_des_key_file);
  }
  else
  {
    String *keystr= args[1]->val_str(str);
    if (!keystr)
      goto error;
    key_number=127;				// User key string

    /* We make good 24-byte (168 bit) key from given plaintext key with MD5 */
    bzero((char*) &ivec,sizeof(ivec));
    if (!EVP_BytesToKey(EVP_des_ede3_cbc(),EVP_md5(),NULL,
		   (uchar*) keystr->ptr(), (int) keystr->length(),
		   1, (uchar*) &keyblock,ivec))
      goto error;
    DES_set_key_unchecked(&keyblock.key1,&keyschedule.ks1);
    DES_set_key_unchecked(&keyblock.key2,&keyschedule.ks2);
    DES_set_key_unchecked(&keyblock.key3,&keyschedule.ks3);
  }

  /*
     The problem: DES algorithm requires original data to be in 8-bytes
     chunks. Missing bytes get filled with '*'s and result of encryption
     can be up to 8 bytes longer than original string. When decrypted,
     we do not know the size of original string :(
     We add one byte with value 0x1..0x8 as the last byte of the padded
     string marking change of string length.
  */

  tail= 8 - (res_length % 8);                   // 1..8 marking extra length
  res_length+=tail;
  if (tmp_arg.alloc(res_length))
    goto error;
  tmp_arg.length(0);
  tmp_arg.append(res->ptr(), res->length());
  code= ER_OUT_OF_RESOURCES;
  if (tmp_arg.append(append_str, tail) || str->alloc(res_length+1))
    goto error;
  tmp_arg[res_length-1]=tail;                   // save extra length
  str->length(res_length+1);
  str->set_charset(&my_charset_bin);
  (*str)[0]=(char) (128 | key_number);
  // Real encryption
  bzero((char*) &ivec,sizeof(ivec));
  DES_ede3_cbc_encrypt((const uchar*) (tmp_arg.ptr()),
		       (uchar*) (str->ptr()+1),
		       res_length,
		       &keyschedule.ks1,
		       &keyschedule.ks2,
		       &keyschedule.ks3,
		       &ivec, TRUE);
  return str;

error:
  THD *thd= current_thd;
  push_warning_printf(thd,Sql_condition::WARN_LEVEL_WARN,
                      code, ER_THD(thd, code),
                      "des_encrypt");
#else
  THD *thd= current_thd;
  push_warning_printf(thd, Sql_condition::WARN_LEVEL_WARN,
                      ER_FEATURE_DISABLED, ER_THD(thd, ER_FEATURE_DISABLED),
                      "des_encrypt", "--with-ssl");
#endif /* defined(HAVE_OPENSSL) && !defined(EMBEDDED_LIBRARY) */
  null_value=1;
  return 0;
}


String *Item_func_des_decrypt::val_str(String *str)
{
  DBUG_ASSERT(fixed());
#if defined(HAVE_OPENSSL) && !defined(EMBEDDED_LIBRARY)
  uint code= ER_WRONG_PARAMETERS_TO_PROCEDURE;
  DES_cblock ivec;
  struct st_des_keyblock keyblock;
  struct st_des_keyschedule keyschedule;
  String *res= args[0]->val_str(&tmp_value);
  uint length,tail;

  if ((null_value= args[0]->null_value))
    return 0;
  length= res->length();
  if (length < 9 || (length % 8) != 1 || !((*res)[0] & 128))
    return res;				// Skip decryption if not encrypted

  if (arg_count == 1)			// If automatic uncompression
  {
    uint key_number=(uint) (*res)[0] & 127;
    // Check if automatic key and that we have privilege to uncompress using it
    if (!(current_thd->security_ctx->master_access & PRIV_DES_DECRYPT_ONE_ARG) ||
        key_number > 9)
      goto error;

    mysql_mutex_lock(&LOCK_des_key_file);
    keyschedule= des_keyschedule[key_number];
    mysql_mutex_unlock(&LOCK_des_key_file);
  }
  else
  {
    // We make good 24-byte (168 bit) key from given plaintext key with MD5
    String *keystr= args[1]->val_str(str);
    if (!keystr)
      goto error;

    bzero((char*) &ivec,sizeof(ivec));
    if (!EVP_BytesToKey(EVP_des_ede3_cbc(),EVP_md5(),NULL,
		   (uchar*) keystr->ptr(),(int) keystr->length(),
		   1,(uchar*) &keyblock,ivec))
      goto error;
    // Here we set all 64-bit keys (56 effective) one by one
    DES_set_key_unchecked(&keyblock.key1,&keyschedule.ks1);
    DES_set_key_unchecked(&keyblock.key2,&keyschedule.ks2);
    DES_set_key_unchecked(&keyblock.key3,&keyschedule.ks3);
  }
  code= ER_OUT_OF_RESOURCES;
  if (str->alloc(length-1))
    goto error;

  bzero((char*) &ivec,sizeof(ivec));
  DES_ede3_cbc_encrypt((const uchar*) res->ptr()+1,
		       (uchar*) (str->ptr()),
		       length-1,
		       &keyschedule.ks1,
		       &keyschedule.ks2,
		       &keyschedule.ks3,
		       &ivec, FALSE);
  /* Restore old length of key */
  if ((tail=(uint) (uchar) (*str)[length-2]) > 8)
    goto wrong_key;				     // Wrong key
  str->length(length-1-tail);
  str->set_charset(&my_charset_bin);
  return str;

error:
  {
    THD *thd= current_thd;
    push_warning_printf(thd, Sql_condition::WARN_LEVEL_WARN,
                        code, ER_THD(thd, code),
                        "des_decrypt");
  }
wrong_key:
#else
  {
    THD *thd= current_thd;
    push_warning_printf(thd, Sql_condition::WARN_LEVEL_WARN,
                        ER_FEATURE_DISABLED, ER_THD(thd, ER_FEATURE_DISABLED),
                        "des_decrypt", "--with-ssl");
  }
#endif /* defined(HAVE_OPENSSL) && !defined(EMBEDDED_LIBRARY) */
  null_value=1;
  return 0;
}


/**
  concat with separator. First arg is the separator
  concat_ws takes at least two arguments.
*/

String *Item_func_concat_ws::val_str(String *str)
{
  DBUG_ASSERT(fixed());
  char tmp_str_buff[10];
  String tmp_sep_str(tmp_str_buff, sizeof(tmp_str_buff),default_charset_info),
         *sep_str, *res, *res2,*use_as_buff;
  uint i;
  bool is_const= 0;
  THD *thd= 0;

  null_value=0;
  if (!(sep_str= args[0]->val_str(&tmp_sep_str)))
    goto null;

  use_as_buff= &tmp_value;
  str->length(0);				// QQ; Should be removed
  res=str;                                      // If 0 arg_count

  // Skip until non-null argument is found.
  // If not, return the empty string
  for (i=1; i < arg_count; i++)
    if ((res= args[i]->val_str(str)))
    {
      is_const= args[i]->const_item();
      break;
    }

  if (i ==  arg_count)
    return make_empty_result(str);

  for (i++; i < arg_count ; i++)
  {
    if (!(res2= args[i]->val_str(use_as_buff)))
      continue;					// Skip NULL

    if (!thd)
      thd= current_thd;
    if (res->length() + sep_str->length() + res2->length() >
	thd->variables.max_allowed_packet)
    {
      push_warning_printf(thd, Sql_condition::WARN_LEVEL_WARN,
			  ER_WARN_ALLOWED_PACKET_OVERFLOWED,
			  ER_THD(thd, ER_WARN_ALLOWED_PACKET_OVERFLOWED),
                          func_name(),
			  thd->variables.max_allowed_packet);
      goto null;
    }
    if (!is_const && res->alloced_length() >=
	res->length() + sep_str->length() + res2->length())
    {						// Use old buffer
      res->append(*sep_str);			// res->length() > 0 always
      res->append(*res2);
    }
    else if (str->alloced_length() >=
	     res->length() + sep_str->length() + res2->length())
    {
      /* We have room in str;  We can't get any errors here */
      if (str->ptr() == res2->ptr())
      {						// This is quite uncommon!
	str->replace(0,0,*sep_str);
	str->replace(0,0,*res);
      }
      else
      {
	str->copy(*res);
	str->append(*sep_str);
	str->append(*res2);
      }
      res=str;
      use_as_buff= &tmp_value;
    }
    else if (res == &tmp_value)
    {
      if (res->append(*sep_str) || res->append(*res2))
	goto null; // Must be a blob
    }
    else if (res2 == &tmp_value)
    {						// This can happen only 1 time
      if (tmp_value.replace(0,0,*sep_str) || tmp_value.replace(0,0,*res))
	goto null;
      res= &tmp_value;
      use_as_buff=str;				// Put next arg here
    }
    else if (tmp_value.is_alloced() && res2->ptr() >= tmp_value.ptr() &&
	     res2->ptr() < tmp_value.ptr() + tmp_value.alloced_length())
    {
      /*
	This happens really seldom:
	In this case res2 is sub string of tmp_value.  We will
	now work in place in tmp_value to set it to res | sep_str | res2
      */
      /* Chop the last characters in tmp_value that isn't in res2 */
      tmp_value.length((uint32) (res2->ptr() - tmp_value.ptr()) +
		       res2->length());
      /* Place res2 at start of tmp_value, remove chars before res2 */
      if (tmp_value.replace(0,(uint32) (res2->ptr() - tmp_value.ptr()),
			    *res) ||
	  tmp_value.replace(res->length(),0, *sep_str))
	goto null;
      res= &tmp_value;
      use_as_buff=str;			// Put next arg here
    }
    else
    {						// Two big const strings
      /*
        NOTE: We should be prudent in the initial allocation unit -- the
        size of the arguments is a function of data distribution, which can
        be any. Instead of overcommitting at the first row, we grow the
        allocated amount by the factor of 2. This ensures that no more than
        25% of memory will be overcommitted on average.
      */

      uint concat_len= res->length() + sep_str->length() + res2->length();

      if (tmp_value.alloced_length() < concat_len)
      {
        if (tmp_value.alloced_length() == 0)
        {
          if (tmp_value.alloc(concat_len))
            goto null;
        }
        else
        {
          uint new_len = MY_MAX(tmp_value.alloced_length() * 2, concat_len);

          if (tmp_value.alloc(new_len))
            goto null;
        }
      }

      if (tmp_value.copy(*res) ||
	  tmp_value.append(*sep_str) ||
	  tmp_value.append(*res2))
	goto null;
      res= &tmp_value;
      use_as_buff=str;
    }
  }
  res->set_charset(collation.collation);
  return res;

null:
  null_value=1;
  return 0;
}


bool Item_func_concat_ws::fix_length_and_dec()
{
  ulonglong char_length;

  if (agg_arg_charsets_for_string_result(collation, args, arg_count))
    return TRUE;

  /*
     arg_count cannot be less than 2,
     it is done on parser level in sql_yacc.yy
     so, (arg_count - 2) is safe here.
  */
  char_length= (ulonglong) args[0]->max_char_length() * (arg_count - 2);
  for (uint i=1 ; i < arg_count ; i++)
    char_length+= args[i]->max_char_length();

  fix_char_length_ulonglong(char_length);
  return FALSE;
}


String *Item_func_reverse::val_str(String *str)
{
  DBUG_ASSERT(fixed());
  String *res= args[0]->val_str(&tmp_value);
  const char *ptr, *end;
  char *tmp;

  if ((null_value=args[0]->null_value))
    return 0;
  /* An empty string is a special case as the string pointer may be null */
  if (!res->length())
    return make_empty_result(str);
  if (str->alloc(res->length()))
  {
    null_value= 1;
    return 0;
  }
  str->length(res->length());
  str->set_charset(res->charset());
  ptr= res->ptr();
  end= res->end();
  tmp= (char *) str->end();
#ifdef USE_MB
  if (res->use_mb())
  {
    uint32 l;
    while (ptr < end)
    {
      if ((l= my_ismbchar(res->charset(),ptr,end)))
      {
        tmp-= l;
        DBUG_ASSERT(tmp >= str->ptr());
        memcpy(tmp,ptr,l);
        ptr+= l;
      }
      else
        *--tmp= *ptr++;
    }
  }
  else
#endif /* USE_MB */
  {
    while (ptr < end)
      *--tmp= *ptr++;
  }
  return str;
}


bool Item_func_reverse::fix_length_and_dec()
{
  if (agg_arg_charsets_for_string_result(collation, args, 1))
    return TRUE;
  DBUG_ASSERT(collation.collation != NULL);
  fix_char_length(args[0]->max_char_length());
  return FALSE;
}

/**
  Replace all occurrences of string2 in string1 with string3.

  Don't reallocate val_str() if not needed.

  @todo
    Fix that this works with binary strings when using USE_MB 
*/

String *Item_func_replace::val_str_internal(String *str,
                                            String *empty_string_for_null)
{
  DBUG_ASSERT(fixed());
  String *res,*res2,*res3;
  int offset;
  uint from_length,to_length;
  bool alloced=0;
#ifdef USE_MB
  const char *ptr,*end,*strend,*search,*search_end;
  uint32 l;
  bool binary_cmp;
#endif
  THD *thd= 0;

  null_value=0;
  res=args[0]->val_str(str);
  if (args[0]->null_value)
    goto null;
  res2=args[1]->val_str(&tmp_value);
  if (args[1]->null_value)
  {
    if (!empty_string_for_null)
      goto null;
    res2= empty_string_for_null;
  }
  res->set_charset(collation.collation);

#ifdef USE_MB
  binary_cmp = ((res->charset()->state & MY_CS_BINSORT) || !res->use_mb());
#endif

  if (res2->length() == 0)
    return res;
#ifndef USE_MB
  if ((offset=res->strstr(*res2)) < 0)
    return res;
#else
  offset=0;
  if (binary_cmp && (offset=res->strstr(*res2)) < 0)
    return res;
#endif
  if (!(res3=args[2]->val_str(&tmp_value2)))
  {
    if (!empty_string_for_null)
      goto null;
    res3= empty_string_for_null;
  }
  from_length= res2->length();
  to_length=   res3->length();

#ifdef USE_MB
  if (!binary_cmp)
  {
    search=res2->ptr();
    search_end=search+from_length;
redo:
    DBUG_ASSERT(res->ptr() || !offset);
    ptr=res->ptr()+offset;
    strend=res->ptr()+res->length();
    /*
      In some cases val_str() can return empty string
      with ptr() == NULL and length() == 0.
      Let's check strend to avoid overflow.
    */
    end= strend ? strend - from_length + 1 : NULL;
    while (ptr < end)
    {
      if (*ptr == *search)
      {
        char *i,*j;
        i=(char*) ptr+1; j=(char*) search+1;
        while (j != search_end)
          if (*i++ != *j++) goto skip;
        offset= (int) (ptr-res->ptr());

        if (!thd)
          thd= current_thd;

        if (res->length()-from_length + to_length >
            thd->variables.max_allowed_packet)
        {
          push_warning_printf(thd, Sql_condition::WARN_LEVEL_WARN,
                              ER_WARN_ALLOWED_PACKET_OVERFLOWED,
                              ER_THD(thd, ER_WARN_ALLOWED_PACKET_OVERFLOWED),
                              func_name(),
                              thd->variables.max_allowed_packet);

          goto null;
        }
        if (!alloced)
        {
          alloced=1;
          res=copy_if_not_alloced(str,res,res->length()+to_length);
        }
        res->replace((uint) offset,from_length,*res3);
        offset+=(int) to_length;
        goto redo;
      }
  skip:
      if ((l=my_ismbchar(res->charset(), ptr,strend))) ptr+=l;
      else ++ptr;
    }
  }
  else
#endif /* USE_MB */
  {
    thd= current_thd;
    do
    {
      if (res->length()-from_length + to_length >
	  thd->variables.max_allowed_packet)
      {
	push_warning_printf(thd, Sql_condition::WARN_LEVEL_WARN,
			    ER_WARN_ALLOWED_PACKET_OVERFLOWED,
			    ER_THD(thd, ER_WARN_ALLOWED_PACKET_OVERFLOWED),
                            func_name(),
			    thd->variables.max_allowed_packet);
        goto null;
      }
      if (!alloced)
      {
        alloced=1;
        res=copy_if_not_alloced(str,res,res->length()+to_length);
      }
      res->replace((uint) offset,from_length,*res3);
      offset+=(int) to_length;
    }
    while ((offset=res->strstr(*res2,(uint) offset)) >= 0);
  }
  if (empty_string_for_null && !res->length())
    goto null;

  return res;

null:
  null_value=1;
  return 0;
}


bool Item_func_replace::fix_length_and_dec()
{
  ulonglong char_length= (ulonglong) args[0]->max_char_length();
  int diff=(int) (args[2]->max_char_length() - 1);
  if (diff > 0)
  {						// Calculate of maxreplaces
    ulonglong max_substrs= char_length;
    char_length+= max_substrs * (uint) diff;
  }

  if (agg_arg_charsets_for_string_result_with_comparison(collation, args, 3))
    return TRUE;
  fix_char_length_ulonglong(char_length);
  return FALSE;
}


/*********************************************************************/
bool Item_func_regexp_replace::fix_length_and_dec()
{
  if (agg_arg_charsets_for_string_result_with_comparison(collation, args, 3))
    return TRUE;
  max_length= MAX_BLOB_WIDTH;
  re.init(collation.collation, 0);
  re.fix_owner(this, args[0], args[1]);
  return FALSE;
}


/*
  Traverse through the replacement string and append to "str".
  Sub-pattern references \0 .. \9 are recognized, which are replaced
  to the chunks of the source string.
*/
bool Item_func_regexp_replace::append_replacement(String *str,
                                                  const LEX_CSTRING *source,
                                                  const LEX_CSTRING *replace)
{
  const char *beg= replace->str;
  const char *end= beg + replace->length;
  CHARSET_INFO *cs= re.library_charset();

  for ( ; ; )
  {
    my_wc_t wc;
    int cnv, n;

    if ((cnv= cs->mb_wc(&wc, (const uchar *) beg,
                             (const uchar *) end)) < 1)
      break; /* End of line */
    beg+= cnv;

    if (wc != '\\')
    {
      if (str->append(beg - cnv, cnv, cs))
        return true;
      continue;
    }

    if ((cnv= cs->mb_wc(&wc, (const uchar *) beg,
                             (const uchar *) end)) < 1)
      break; /* End of line */
    beg+= cnv;

    if ((n= ((int) wc) - '0') >= 0 && n <= 9)
    {
      if (n < re.nsubpatterns())
      {
        /* A valid sub-pattern reference found */
        size_t pbeg= re.subpattern_start(n), plength= re.subpattern_end(n) - pbeg;
        if (str->append(source->str + pbeg, plength, cs))
          return true;
      }
    }
    else
    {
      /*
         A non-digit character following after '\'.
         Just add the character itself.
       */
      if (str->append(beg - cnv, cnv, cs))
        return false;
    }
  }
  return false;
}


String *Item_func_regexp_replace::val_str(String *str)
{
  DBUG_ASSERT(fixed());
  char buff0[MAX_FIELD_WIDTH];
  char buff2[MAX_FIELD_WIDTH];
  String tmp0(buff0,sizeof(buff0),&my_charset_bin);
  String tmp2(buff2,sizeof(buff2),&my_charset_bin);
  String *source= args[0]->val_str(&tmp0);
  String *replace= args[2]->val_str(&tmp2);
  LEX_CSTRING src, rpl;
  size_t startoffset= 0;

  if ((null_value= (args[0]->null_value || args[2]->null_value ||
                    re.recompile(args[1]))))
    return (String *) 0;

  if (!(source= re.convert_if_needed(source, &re.subject_converter)) ||
      !(replace= re.convert_if_needed(replace, &re.replace_converter)))
    goto err;

  source->get_value(&src);
  replace->get_value(&rpl);

  str->length(0);
  str->set_charset(collation.collation);

  for ( ; ; ) // Iterate through all matches
  {

    if (re.exec(src.str, src.length, startoffset))
      goto err;

    if (!re.match() || re.subpattern_length(0) == 0)
    {
      /* 
        No match or an empty match.
        Append the rest of the source string
        starting from startoffset until the end of the source.
      */
      if (str->append(src.str + startoffset, src.length - startoffset,
                      re.library_charset()))
        goto err;
      return str;
    }

    /*
      Append prefix, the part before the matching pattern.
      starting from startoffset until the next match
    */
    if (str->append(src.str + startoffset,
          re.subpattern_start(0) - startoffset, re.library_charset()))
      goto err;

    // Append replacement
    if (append_replacement(str, &src, &rpl))
      goto err;

    // Set the new start point as the end of previous match
    startoffset= re.subpattern_end(0);
  }
  return str;

err:
  null_value= true;
  return (String *) 0;
}


bool Item_func_regexp_substr::fix_length_and_dec()
{
  if (agg_arg_charsets_for_string_result_with_comparison(collation, args, 2))
    return TRUE;
  fix_char_length(args[0]->max_char_length());
  re.init(collation.collation, 0);
  re.fix_owner(this, args[0], args[1]);
  return FALSE;
}


String *Item_func_regexp_substr::val_str(String *str)
{
  DBUG_ASSERT(fixed());
  char buff0[MAX_FIELD_WIDTH];
  String tmp0(buff0,sizeof(buff0),&my_charset_bin);
  String *source= args[0]->val_str(&tmp0);

  if ((null_value= (args[0]->null_value || re.recompile(args[1]))))
    return (String *) 0;

  if (!(source= re.convert_if_needed(source, &re.subject_converter)))
    goto err;

  str->length(0);
  str->set_charset(collation.collation);

  if (re.exec(source->ptr(), source->length(), 0))
    goto err;

  if (!re.match())
    return str;

  if (str->append(source->ptr() + re.subpattern_start(0),
                  re.subpattern_length(0), re.library_charset()))
    goto err;

  return str;

err:
  null_value= true;
  return (String *) 0;
}


/************************************************************************/


String *Item_func_insert::val_str(String *str)
{
  DBUG_ASSERT(fixed());
  String *res,*res2;
  longlong start, length;  /* must be longlong to avoid truncation */

  null_value=0;
  res=args[0]->val_str(str);
  res2=args[3]->val_str(&tmp_value);
  start= args[1]->val_int();
  length= args[2]->val_int();

  if (args[0]->null_value || args[1]->null_value || args[2]->null_value ||
      args[3]->null_value)
    goto null; /* purecov: inspected */

  if ((start <= 0) || (start > res->length()))
    return res;                                 // Wrong param; skip insert
  if ((length < 0) || (length > res->length()))
    length= res->length();
  start--;

  /*
    There is one exception not handled (intentionally) by the character set
    aggregation code. If one string is strong side and is binary, and
    another one is weak side and is a multi-byte character string,
    then we need to operate on the second string in terms on bytes when
    calling ::numchars() and ::charpos(), rather than in terms of characters.
    Lets substitute its character set to binary.
  */
  if (collation.collation == &my_charset_bin)
  {
    res->set_charset(&my_charset_bin);
    res2->set_charset(&my_charset_bin);
  }

  /* start and length are now sufficiently valid to pass to charpos function */
   start= res->charpos((int) start);
   length= res->charpos((int) length, (uint32) start);

  /* Re-testing with corrected params */
  if (start + 1 > res->length()) // remember, start = args[1].val_int() - 1
    return res; /* purecov: inspected */        // Wrong param; skip insert
  if (length > res->length() - start)
    length= res->length() - start;

  {
    THD *thd= current_thd;
    if ((ulonglong) (res->length() - length + res2->length()) >
        (ulonglong) thd->variables.max_allowed_packet)
    {
      push_warning_printf(thd, Sql_condition::WARN_LEVEL_WARN,
                          ER_WARN_ALLOWED_PACKET_OVERFLOWED,
                          ER_THD(thd, ER_WARN_ALLOWED_PACKET_OVERFLOWED),
                          func_name(), thd->variables.max_allowed_packet);
      goto null;
    }
  }
  res=copy_if_not_alloced(str,res,res->length());
  res->replace((uint32) start,(uint32) length,*res2);
  return res;
null:
  null_value=1;
  return 0;
}


bool Item_func_insert::fix_length_and_dec()
{
  ulonglong char_length;

  // Handle character set for args[0] and args[3].
  if (agg_arg_charsets_for_string_result(collation, args, 2, 3))
    return TRUE;
  char_length= ((ulonglong) args[0]->max_char_length() +
                (ulonglong) args[3]->max_char_length());
  fix_char_length_ulonglong(char_length);
  return FALSE;
}


String *Item_str_conv::val_str(String *str)
{
  DBUG_ASSERT(fixed());
  String *res;
  size_t alloced_length, len;

  if ((null_value= (!(res= args[0]->val_str(&tmp_value)) ||
                    str->alloc((alloced_length= res->length() * multiply)))))
    return 0;

  len= converter(collation.collation, (char*) res->ptr(), res->length(),
                                      (char*) str->ptr(), alloced_length);
  DBUG_ASSERT(len <= alloced_length);
  str->set_charset(collation.collation);
  str->length(len);
  return str;
}


bool Item_func_lcase::fix_length_and_dec()
{
  if (agg_arg_charsets_for_string_result(collation, args, 1))
    return TRUE;
  DBUG_ASSERT(collation.collation != NULL);
  multiply= collation.collation->casedn_multiply;
  converter= collation.collation->cset->casedn;
  fix_char_length_ulonglong((ulonglong) args[0]->max_char_length() * multiply);
  return FALSE;
}

bool Item_func_ucase::fix_length_and_dec()
{
  if (agg_arg_charsets_for_string_result(collation, args, 1))
    return TRUE;
  DBUG_ASSERT(collation.collation != NULL);
  multiply= collation.collation->caseup_multiply;
  converter= collation.collation->cset->caseup;
  fix_char_length_ulonglong((ulonglong) args[0]->max_char_length() * multiply);
  return FALSE;
}


bool Item_func_left::hash_not_null(Hasher *hasher)
{
  StringBuffer<STRING_BUFFER_USUAL_SIZE> buf;
  String *str= val_str(&buf);
  DBUG_ASSERT((str == NULL) == null_value);
  if (!str)
    return true;
  hasher->add(collation.collation, str->ptr(), str->length());
  return false;
}


String *Item_func_left::val_str(String *str)
{
  DBUG_ASSERT(fixed());
  String *res= args[0]->val_str(str);

  /* must be longlong to avoid truncation */
  longlong length= args[1]->val_int();
  uint char_pos;

  if ((null_value=(args[0]->null_value || args[1]->null_value)))
    return 0;

  /* if "unsigned_flag" is set, we have a *huge* positive number. */
  if ((length <= 0) && (!args[1]->unsigned_flag))
    return make_empty_result(str);
  if ((res->length() <= (ulonglong) length) ||
      (res->length() <= (char_pos= res->charpos((int) length))))
    return res;

  tmp_value.set(*res, 0, char_pos);
  return &tmp_value;
}


void Item_str_func::left_right_max_length()
{
  uint32 char_length= args[0]->max_char_length();
  if (args[1]->can_eval_in_optimize())
  {
    uint32 length= max_length_for_string(args[1]);
    set_if_smaller(char_length, length);
  }
  fix_char_length(char_length);
}


bool Item_func_left::fix_length_and_dec()
{
  if (agg_arg_charsets_for_string_result(collation, args, 1))
    return TRUE;
  DBUG_ASSERT(collation.collation != NULL);
  left_right_max_length();
  return FALSE;
}


String *Item_func_right::val_str(String *str)
{
  DBUG_ASSERT(fixed());
  String *res= args[0]->val_str(str);
  /* must be longlong to avoid truncation */
  longlong length= args[1]->val_int();

  if ((null_value=(args[0]->null_value || args[1]->null_value)))
    return 0; /* purecov: inspected */

  /* if "unsigned_flag" is set, we have a *huge* positive number. */
  if ((length <= 0) && (!args[1]->unsigned_flag))
    return make_empty_result(str); /* purecov: inspected */

  if (res->length() <= (ulonglong) length)
    return res; /* purecov: inspected */

  uint start=res->numchars();
  if (start <= (uint) length)
    return res;
  start=res->charpos(start - (uint) length);
  tmp_value.set(*res,start,res->length()-start);
  return &tmp_value;
}


bool Item_func_right::fix_length_and_dec()
{
  if (agg_arg_charsets_for_string_result(collation, args, 1))
    return TRUE;
  DBUG_ASSERT(collation.collation != NULL);
  left_right_max_length();
  return FALSE;
}


String *Item_func_substr::val_str(String *str)
{
  DBUG_ASSERT(fixed());
  String *res  = args[0]->val_str(str);
  /* must be longlong to avoid truncation */
  longlong start= get_position();
  /* Assumes that the maximum length of a String is < INT_MAX32. */
  /* Limit so that code sees out-of-bound value properly. */
  longlong length= arg_count == 3 ? args[2]->val_int() : INT_MAX32;
  longlong tmp_length;

  if ((null_value=(args[0]->null_value || args[1]->null_value ||
		   (arg_count == 3 && args[2]->null_value))))
    return 0; /* purecov: inspected */

  /* Negative or zero length, will return empty string. */
  if ((arg_count == 3) && (length <= 0) && 
      (length == 0 || !args[2]->unsigned_flag))
    return make_empty_result(str);

  /* Assumes that the maximum length of a String is < INT_MAX32. */
  /* Set here so that rest of code sees out-of-bound value as such. */
  if ((length <= 0) || (length > INT_MAX32))
    length= INT_MAX32;

  /* if "unsigned_flag" is set, we have a *huge* positive number. */
  /* Assumes that the maximum length of a String is < INT_MAX32. */
  if ((!args[1]->unsigned_flag && (start < INT_MIN32 || start > INT_MAX32)) ||
      (args[1]->unsigned_flag && ((ulonglong) start > INT_MAX32)))
    return make_empty_result(str);

  start= ((start < 0) ? res->numchars() + start : start - 1);
  start= res->charpos((int) start);
  if ((start < 0) || ((uint) start + 1 > res->length()))
    return make_empty_result(str);

  length= res->charpos((int) length, (uint32) start);
  tmp_length= res->length() - start;
  length= MY_MIN(length, tmp_length);

  if (!start && (longlong) res->length() == length)
    return res;
  tmp_value.set(*res, (uint32) start, (uint32) length);
  return &tmp_value;
}


bool Item_func_substr::fix_length_and_dec()
{
  max_length=args[0]->max_length;

  if (agg_arg_charsets_for_string_result(collation, args, 1))
    return TRUE;
  DBUG_ASSERT(collation.collation != NULL);
  if (args[1]->const_item())
  {
    int32 start= (int32) get_position();
    if (args[1]->null_value)
      max_length= 0;
    else if (start < 0)
      max_length= ((uint)(-start) > max_length) ? 0 : (uint)(-start);
    else
      max_length-= MY_MIN((uint)(start - 1), max_length);
  }
  if (arg_count == 3 && args[2]->const_item())
  {
    int32 length= (int32) args[2]->val_int();
    if (args[2]->null_value || length <= 0)
      max_length=0; /* purecov: inspected */
    else
      set_if_smaller(max_length,(uint) length);
  }
  max_length*= collation.collation->mbmaxlen;
  return FALSE;
}


bool Item_func_substr_index::fix_length_and_dec()
{
  if (agg_arg_charsets_for_string_result_with_comparison(collation, args, 2))
    return TRUE;
  fix_char_length(args[0]->max_char_length());
  return FALSE;
}


String *Item_func_substr_index::val_str(String *str)
{
  DBUG_ASSERT(fixed());
  char buff[MAX_FIELD_WIDTH];
  String tmp(buff,sizeof(buff),system_charset_info);
  String *res= args[0]->val_str(&tmp_value);
  String *delimiter= args[1]->val_str(&tmp);
  int32 count= (int32) args[2]->val_int();
  uint offset;

  if (args[0]->null_value || args[1]->null_value || args[2]->null_value)
  {					// string and/or delim are null
    null_value=1;
    return 0;
  }
  null_value=0;
  uint delimiter_length= delimiter->length();
  if (!res->length() || !delimiter_length || !count)
    return make_empty_result(str);      // Wrong parameters

  res->set_charset(collation.collation);

#ifdef USE_MB
  if (res->use_mb())
  {
    const char *ptr= res->ptr();
    const char *strend= ptr+res->length();
    const char *end= strend-delimiter_length+1;
    const char *search= delimiter->ptr();
    const char *search_end= search+delimiter_length;
    int32 n=0,c=count,pass;
    uint32 l;
    for (pass=(count>0);pass<2;++pass)
    {
      while (ptr < end)
      {
        if (*ptr == *search)
        {
	  char *i,*j;
	  i=(char*) ptr+1; j=(char*) search+1;
	  while (j != search_end)
	    if (*i++ != *j++) goto skip;
	  if (pass==0) ++n;
	  else if (!--c) break;
	  ptr+= delimiter_length;
	  continue;
	}
    skip:
        if ((l=my_ismbchar(res->charset(), ptr,strend))) ptr+=l;
        else ++ptr;
      } /* either not found or got total number when count<0 */
      if (pass == 0) /* count<0 */
      {
        c+=n+1;
        if (c<=0)
        {
          str->copy(res->ptr(), res->length(), collation.collation);
          return str; // not found, return the original string
        }
        ptr=res->ptr();
      }
      else
      {
        if (c)
        {
          str->copy(res->ptr(), res->length(), collation.collation);
          return str; // not found, return the original string
        }
        if (count>0) /* return left part */
        {
          str->copy(res->ptr(), (uint32) (ptr-res->ptr()), collation.collation);
          return str;
        }
        else /* return right part */
        {
          ptr+= delimiter_length;
          str->copy(res->ptr() + (ptr-res->ptr()), (uint32) (strend - ptr),
                    collation.collation);
          return str;
        }
      }
    }
  }
  else
#endif /* USE_MB */
  {
    if (count > 0)
    {					// start counting from the beginning
      for (offset=0; ; offset+= delimiter_length)
      {
        if ((int) (offset= res->strstr(*delimiter, offset)) < 0)
        {
          str->copy(res->ptr(), res->length(), collation.collation);
          return str; // not found, return the original string
        }
        if (!--count)
        {
          str->copy(res->ptr(), offset, collation.collation);
          return str;
        }
      }
    }
    else
    {
      /*
        Negative index, start counting at the end
      */
      for (offset=res->length(); offset ;)
      {
        /* 
          this call will result in finding the position pointing to one 
          address space less than where the found substring is located
          in res
        */
        if ((int) (offset= res->strrstr(*delimiter, offset)) < 0)
        {
          str->copy(res->ptr(), res->length(), collation.collation);
          return str; // not found, return the original string
        }
        /*
          At this point, we've searched for the substring
          the number of times as supplied by the index value
        */
        if (!++count)
        {
          offset+= delimiter_length;
          str->copy(res->ptr() + offset, res->length() - offset,
                    collation.collation);
          return str;
        }
      }
      if (count)
      {
        str->copy(res->ptr(), res->length(), collation.collation);
        return str; // not found, return the original string
      }
    }
  }
  DBUG_ASSERT(0);
  return NULL;
}

/*
** The trim functions are extension to ANSI SQL because they trim substrings
** They ltrim() and rtrim() functions are optimized for 1 byte strings
** They also return the original string if possible, else they return
** a substring that points at the original string.
*/


String *Item_func_ltrim::val_str(String *str)
{
  DBUG_ASSERT(fixed());
  char buff[MAX_FIELD_WIDTH], *ptr, *end;
  String tmp(buff,sizeof(buff),system_charset_info);
  String *res, *remove_str;
  uint UNINIT_VAR(remove_length);

  res= args[0]->val_str(str);
  if ((null_value=args[0]->null_value))
    return 0;
  remove_str= &remove;                          /* Default value. */
  if (arg_count == 2)
  {
    remove_str= args[1]->val_str(&tmp);
    if ((null_value= args[1]->null_value))
      return 0;
  }

  if ((remove_length= remove_str->length()) == 0 ||
      remove_length > res->length())
    return non_trimmed_value(res);

  ptr= (char*) res->ptr();
  end= ptr+res->length();
  if (remove_length == 1)
  {
    char chr=(*remove_str)[0];
    while (ptr != end && *ptr == chr)
      ptr++;
  }
  else
  {
    const char *r_ptr=remove_str->ptr();
    end-=remove_length;
    while (ptr <= end && !memcmp(ptr, r_ptr, remove_length))
      ptr+=remove_length;
    end+=remove_length;
  }
  if (ptr == res->ptr())
    return non_trimmed_value(res);
  return trimmed_value(res, (uint32) (ptr - res->ptr()), (uint32) (end - ptr));
}


String *Item_func_rtrim::val_str(String *str)
{
  DBUG_ASSERT(fixed());
  char buff[MAX_FIELD_WIDTH], *ptr, *end;
  String tmp(buff, sizeof(buff), system_charset_info);
  String *res, *remove_str;
  uint UNINIT_VAR(remove_length);

  res= args[0]->val_str(str);
  if ((null_value=args[0]->null_value))
    return 0;
  remove_str= &remove;                          /* Default value. */
  if (arg_count == 2)
  {
    remove_str= args[1]->val_str(&tmp);
    if ((null_value= args[1]->null_value))
      return 0;
  }

  if ((remove_length= remove_str->length()) == 0 ||
      remove_length > res->length())
    return non_trimmed_value(res);

  ptr= (char*) res->ptr();
  end= ptr+res->length();
#ifdef USE_MB
  char *p=ptr;
  uint32 l;
#endif
  if (remove_length == 1)
  {
    char chr=(*remove_str)[0];
#ifdef USE_MB
    if (collation.collation->use_mb())
    {
      while (ptr < end)
      {
	if ((l= my_ismbchar(collation.collation, ptr, end))) ptr+= l, p=ptr;
	else ++ptr;
      }
      ptr=p;
    }
#endif
    while (ptr != end  && end[-1] == chr)
      end--;
  }
  else
  {
    const char *r_ptr=remove_str->ptr();
#ifdef USE_MB
    if (collation.collation->use_mb())
    {
  loop:
      while (ptr + remove_length < end)
      {
	if ((l= my_ismbchar(collation.collation, ptr, end))) ptr+= l;
	else ++ptr;
      }
      if (ptr + remove_length == end && !memcmp(ptr,r_ptr,remove_length))
      {
	end-=remove_length;
	ptr=p;
	goto loop;
      }
    }
    else
#endif /* USE_MB */
    {
      while (ptr + remove_length <= end &&
	     !memcmp(end-remove_length, r_ptr, remove_length))
	end-=remove_length;
    }
  }
  if (end == res->ptr()+res->length())
    return non_trimmed_value(res);
  return trimmed_value(res, 0, (uint32) (end - res->ptr()));
}


String *Item_func_trim::val_str(String *str)
{
  DBUG_ASSERT(fixed());
  char buff[MAX_FIELD_WIDTH], *ptr, *end;
  const char *r_ptr;
  String tmp(buff, sizeof(buff), system_charset_info);
  String *res, *remove_str;
  uint UNINIT_VAR(remove_length);

  res= args[0]->val_str(str);
  if ((null_value=args[0]->null_value))
    return 0;
  remove_str= &remove;                          /* Default value. */
  if (arg_count == 2)
  {
    remove_str= args[1]->val_str(&tmp);
    if ((null_value= args[1]->null_value))
      return 0;
  }

  if ((remove_length= remove_str->length()) == 0 ||
      remove_length > res->length())
    return non_trimmed_value(res);

  ptr= (char*) res->ptr();
  end= ptr+res->length();
  r_ptr= remove_str->ptr();
  while (ptr+remove_length <= end && !memcmp(ptr,r_ptr,remove_length))
    ptr+=remove_length;
#ifdef USE_MB
  if (collation.collation->use_mb())
  {
    char *p=ptr;
    uint32 l;
 loop:
    while (ptr + remove_length < end)
    {
      if ((l= my_ismbchar(collation.collation, ptr, end)))
        ptr+= l;
      else
        ++ptr;
    }
    if (ptr + remove_length == end && !memcmp(ptr,r_ptr,remove_length))
    {
      end-=remove_length;
      ptr=p;
      goto loop;
    }
    ptr=p;
  }
  else
#endif /* USE_MB */
  {
    while (ptr + remove_length <= end &&
	   !memcmp(end-remove_length,r_ptr,remove_length))
      end-=remove_length;
  }
  if (ptr == res->ptr() && end == ptr+res->length())
    return non_trimmed_value(res);
  return trimmed_value(res, (uint32) (ptr - res->ptr()), (uint32) (end - ptr));
}

bool Item_func_trim::fix_length_and_dec()
{
  if (arg_count == 1)
  {
    if (agg_arg_charsets_for_string_result(collation, args, 1))
      return TRUE;
    DBUG_ASSERT(collation.collation != NULL);
    remove.set_charset(collation.collation);
    remove.set_ascii(" ",1);
  }
  else
  {
    // Handle character set for args[1] and args[0].
    // Note that we pass args[1] as the first item, and args[0] as the second.
    if (agg_arg_charsets_for_string_result_with_comparison(collation,
                                                           &args[1], 2, -1))
      return TRUE;
  }
  fix_char_length(args[0]->max_char_length());
  return FALSE;
}

void Item_func_trim::print(String *str, enum_query_type query_type)
{
  LEX_CSTRING suffix= {STRING_WITH_LEN("_oracle")};
  if (arg_count == 1)
  {
    if (query_type & QT_FOR_FRM)
    {
      // 10.3 downgrade compatibility for FRM
      str->append(func_name());
      if (schema() == &oracle_schema_ref)
        str->append(suffix);
    }
    else
      print_sql_mode_qualified_name(str, query_type, func_name());
    print_args_parenthesized(str, query_type);
    return;
  }
<<<<<<< HEAD
  str->append(Item_func_trim::func_name_cstring());
  str->append(func_name_ext());
=======

  if (query_type & QT_FOR_FRM)
  {
    // 10.3 downgrade compatibility for FRM
    str->append(Item_func_trim::func_name());
    if (schema() == &oracle_schema_ref)
      str->append(suffix);
  }
  else
    print_sql_mode_qualified_name(str, query_type, Item_func_trim::func_name());
>>>>>>> 2c60d43d
  str->append('(');
  str->append(mode_name());
  str->append(' ');
  args[1]->print(str, query_type);
  str->append(STRING_WITH_LEN(" from "));
  args[0]->print(str, query_type);
  str->append(')');
}


/*
  RTRIM(expr)
  TRIM(TRAILING ' ' FROM expr)
  remove argument's soft dependency on PAD_CHAR_TO_FULL_LENGTH:
*/
Sql_mode_dependency Item_func_trim::value_depends_on_sql_mode() const
{
  DBUG_ASSERT(fixed());
  if (arg_count == 1) // RTRIM(expr)
    return (args[0]->value_depends_on_sql_mode() &
            Sql_mode_dependency(~0, ~MODE_PAD_CHAR_TO_FULL_LENGTH)).
           soft_to_hard();
  // TRIM(... FROM expr)
  DBUG_ASSERT(arg_count == 2);
  if (!args[1]->value_depends_on_sql_mode_const_item())
    return Item_func::value_depends_on_sql_mode();
  StringBuffer<64> trimstrbuf;
  String *trimstr= args[1]->val_str(&trimstrbuf);
  if (!trimstr)
    return Sql_mode_dependency();                  // will return NULL
  if (trimstr->length() == 0)
    return Item_func::value_depends_on_sql_mode(); // will trim nothing
  if (trimstr->lengthsp() != 0)
    return Item_func::value_depends_on_sql_mode(); // will trim not only spaces
  if (trimstr->length() > trimstr->charset()->mbminlen ||
      trimstr->numchars() > 1)
    return Item_func::value_depends_on_sql_mode(); // more than one space
  // TRIM(TRAILING ' ' FROM expr)
  return ((args[0]->value_depends_on_sql_mode() |
           args[1]->value_depends_on_sql_mode()) &
          Sql_mode_dependency(~0, ~MODE_PAD_CHAR_TO_FULL_LENGTH)).
         soft_to_hard();
}


/* Item_func_password */

bool Item_func_password::fix_fields(THD *thd, Item **ref)
{
  if (deflt)
    alg= (thd->variables.old_passwords ? OLD : NEW);
  return Item_str_ascii_func::fix_fields(thd, ref);
}

String *Item_func_password::val_str_ascii(String *str)
{
  DBUG_ASSERT(fixed());
  String *res= args[0]->val_str(str); 
  switch (alg){
  case NEW:
    if (args[0]->null_value || res->length() == 0)
      return make_empty_result(str);
    my_make_scrambled_password(tmp_value, res->ptr(), res->length());
    str->set(tmp_value, SCRAMBLED_PASSWORD_CHAR_LENGTH, &my_charset_latin1);
    break;
  case OLD:
    if ((null_value=args[0]->null_value))
      return 0;
    if (res->length() == 0)
      return make_empty_result(str);
    my_make_scrambled_password_323(tmp_value, res->ptr(), res->length());
    str->set(tmp_value, SCRAMBLED_PASSWORD_CHAR_LENGTH_323, &my_charset_latin1);
    break;
  default:
    DBUG_ASSERT(0);
  }
  return str;
}

char *Item_func_password::alloc(THD *thd, const char *password,
                                size_t pass_len, enum PW_Alg al)
{
  char *buff= (char *) thd->alloc((al==NEW)?
                                  SCRAMBLED_PASSWORD_CHAR_LENGTH + 1:
                                  SCRAMBLED_PASSWORD_CHAR_LENGTH_323 + 1);
  if (!buff)
    return NULL;

  switch (al) {
  case NEW:
    my_make_scrambled_password(buff, password, pass_len);
    break;
  case OLD:
    my_make_scrambled_password_323(buff, password, pass_len);
    break;
  default:
    DBUG_ASSERT(0);
  }
  return buff;
}



#define bin_to_ascii(c) ((c)>=38?((c)-38+'a'):(c)>=12?((c)-12+'A'):(c)+'.')

String *Item_func_encrypt::val_str(String *str)
{
  DBUG_ASSERT(fixed());

#ifdef HAVE_CRYPT
  String *res  =args[0]->val_str(str);

  char salt[3],*salt_ptr;
  if ((null_value=args[0]->null_value))
    return 0;
  if (res->length() == 0)
    return make_empty_result(str);
  if (arg_count == 1)
  {					// generate random salt
    time_t timestamp=current_thd->query_start();
    salt[0] = bin_to_ascii( (ulong) timestamp & 0x3f);
    salt[1] = bin_to_ascii(( (ulong) timestamp >> 5) & 0x3f);
    salt[2] = 0;
    salt_ptr=salt;
  }
  else
  {					// obtain salt from the first two bytes
    String *salt_str=args[1]->val_str(&tmp_value);
    if ((null_value= (args[1]->null_value || salt_str->length() < 2)))
      return 0;
    salt_ptr= salt_str->c_ptr_safe();
  }
  mysql_mutex_lock(&LOCK_crypt);
  char *tmp= crypt(res->c_ptr_safe(),salt_ptr);
  if (!tmp)
  {
    mysql_mutex_unlock(&LOCK_crypt);
    null_value= 1;
    return 0;
  }
  str->set(tmp, (uint) strlen(tmp), &my_charset_bin);
  str->copy();
  mysql_mutex_unlock(&LOCK_crypt);
  return str;
#else
  null_value=1;
  return 0;
#endif	/* HAVE_CRYPT */
}

bool Item_func_encode::seed()
{
  char buf[80];
  ulong rand_nr[2];
  String *key, tmp(buf, sizeof(buf), system_charset_info);

  if (!(key= args[1]->val_str(&tmp)))
    return TRUE;

  hash_password(rand_nr, key->ptr(), key->length());
  sql_crypt.init(rand_nr);

  return FALSE;
}

bool Item_func_encode::fix_length_and_dec()
{
  max_length=args[0]->max_length;
  base_flags|= ((args[0]->base_flags | args[1]->base_flags) &
                item_base_t::MAYBE_NULL);
  collation.set(&my_charset_bin);
  /* Precompute the seed state if the item is constant. */
  seeded= args[1]->const_item() &&
          (args[1]->result_type() == STRING_RESULT) && !seed();
  return FALSE;
}

String *Item_func_encode::val_str(String *str)
{
  String *res;
  DBUG_ASSERT(fixed());

  if (!(res=args[0]->val_str(str)))
  {
    null_value= 1;
    return NULL;
  }

  if (!seeded && seed())
  {
    null_value= 1;
    return NULL;
  }

  null_value= 0;
  res= copy_if_not_alloced(str, res, res->length());
  crypto_transform(res);
  sql_crypt.reinit();

  return res;
}

void Item_func_encode::crypto_transform(String *res)
{
  sql_crypt.encode((char*) res->ptr(),res->length());
  res->set_charset(&my_charset_bin);
}

void Item_func_decode::crypto_transform(String *res)
{
  sql_crypt.decode((char*) res->ptr(),res->length());
}


String *Item_func_database::val_str(String *str)
{
  DBUG_ASSERT(fixed());
  THD *thd= current_thd;
  if (thd->db.str == NULL)
  {
    null_value= 1;
    return 0;
  }
  else
    str->copy(thd->db.str, thd->db.length, system_charset_info);
  null_value= 0;
  return str;
}


String *Item_func_sqlerrm::val_str(String *str)
{
  DBUG_ASSERT(fixed());
  DBUG_ASSERT(!null_value);
  Diagnostics_area::Sql_condition_iterator it=
    current_thd->get_stmt_da()->sql_conditions();
  const Sql_condition *err;
  if ((err= it++))
  {
    str->copy(err->get_message_text(), err->get_message_octet_length(),
              system_charset_info);
    return str;
  }
  str->copy(STRING_WITH_LEN("normal, successful completion"),
            system_charset_info);
  return str;
}


/**
  @note USER() is replicated correctly if binlog_format=ROW or (as of
  BUG#28086) binlog_format=MIXED, but is incorrectly replicated to ''
  if binlog_format=STATEMENT.
*/
bool Item_func_user::init(const char *user, const char *host)
{
  DBUG_ASSERT(fixed());

  // For system threads (e.g. replication SQL thread) user may be empty
  if (user)
  {
    CHARSET_INFO *cs= str_value.charset();
    size_t res_length= (strlen(user)+strlen(host)+2) * cs->mbmaxlen;

    if (str_value.alloc((uint) res_length))
    {
      null_value=1;
      return TRUE;
    }

    res_length=cs->cset->snprintf(cs, (char*)str_value.ptr(), (uint) res_length,
                                  "%s@%s", user, host);
    str_value.length((uint) res_length);
    str_value.mark_as_const();
  }
  return FALSE;
}


Item *Item_func_sysconst::safe_charset_converter(THD *thd, CHARSET_INFO *tocs)
{
  /*
   During view or prepared statement creation, the item should not
   make use of const_charset_converter as it would imply substitution
   with constant items which is not correct. Functions can have different
   values during view creation and view execution based on context.

   Return the identical item during view creation and prepare.
  */
  if (thd->lex->is_ps_or_view_context_analysis())
    return this;
  return const_charset_converter(thd, tocs, true, fully_qualified_func_name());
}

bool Item_func_sysconst::const_item() const
{
  if (current_thd->lex->is_ps_or_view_context_analysis())
    return false;
  return true;
}

bool Item_func_user::fix_fields(THD *thd, Item **ref)
{
  return (Item_func_sysconst::fix_fields(thd, ref) ||
          init(thd->main_security_ctx.user,
               thd->main_security_ctx.host_or_ip));
}


bool Item_func_current_user::fix_fields(THD *thd, Item **ref)
{
  if (Item_func_sysconst::fix_fields(thd, ref))
    return TRUE;

  Security_context *ctx= context && context->security_ctx
                          ? context->security_ctx : thd->security_ctx;
  return init(ctx->priv_user, ctx->priv_host);
}

bool Item_func_current_role::fix_fields(THD *thd, Item **ref)
{
  if (Item_func_sysconst::fix_fields(thd, ref))
    return 1;

  Security_context *ctx= context && context->security_ctx
                          ? context->security_ctx : thd->security_ctx;
  if (ctx->priv_role[0])
  {
    if (str_value.copy(ctx->priv_role, strlen(ctx->priv_role),
                       system_charset_info))
      return 1;
    str_value.mark_as_const();
    null_value= 0;
    base_flags&= ~item_base_t::MAYBE_NULL;
    return 0;
  }
  null_value= 1;
  set_maybe_null();
  return 0;
}

bool Item_func_soundex::fix_length_and_dec()
{
  uint32 char_length= args[0]->max_char_length();
  if (agg_arg_charsets_for_string_result(collation, args, 1))
    return TRUE;
  DBUG_ASSERT(collation.collation != NULL);
  set_if_bigger(char_length, 4);
  fix_char_length(char_length);
  return FALSE;
}


/**
  If alpha, map input letter to soundex code.
  If not alpha and remove_garbage is set then skip to next char
  else return 0
*/

static int soundex_toupper(int ch)
{
  return (ch >= 'a' && ch <= 'z') ? ch - 'a' + 'A' : ch;
}


static char get_scode(int wc)
{
  int ch= soundex_toupper(wc);
  if (ch < 'A' || ch > 'Z')
  {
					// Thread extended alfa (country spec)
    return '0';				// as vokal
  }
  return(soundex_map[ch-'A']);
}


static bool my_uni_isalpha(int wc)
{
  /*
    Return true for all Basic Latin letters: a..z A..Z.
    Return true for all Unicode characters with code higher than U+00C0:
    - characters between 'z' and U+00C0 are controls and punctuations.
    - "U+00C0 LATIN CAPITAL LETTER A WITH GRAVE" is the first letter after 'z'.
  */
  return (wc >= 'a' && wc <= 'z') ||
         (wc >= 'A' && wc <= 'Z') ||
         (wc >= 0xC0);
}


String *Item_func_soundex::val_str(String *str)
{
  DBUG_ASSERT(fixed());
  String *res= args[0]->val_str(&tmp_value);
  char last_ch,ch;
  CHARSET_INFO *cs= collation.collation;
  my_wc_t wc;
  uint nchars;
  int rc;

  if ((null_value= args[0]->null_value))
    return 0; /* purecov: inspected */

  if (str->alloc(MY_MAX(res->length(), 4 * cs->mbminlen)))
    return &tmp_value; /* purecov: inspected */
  str->set_charset(collation.collation);
  char *to= (char *) str->ptr();
  char *to_end= to + str->alloced_length();
  char *from= (char *) res->ptr(), *end= from + res->length();
  
  for ( ; ; ) /* Skip pre-space */
  {
    if ((rc= cs->mb_wc(&wc, (uchar*) from, (uchar*) end)) <= 0)
      return make_empty_result(str); /* EOL or invalid byte sequence */

    if (rc == 1 && cs->m_ctype)
    {
      /* Single byte letter found */
      if (my_isalpha(cs, *from))
      {
        last_ch= get_scode(*from);       // Code of the first letter
        *to++= soundex_toupper(*from++); // Copy first letter
        break;
      }
      from++;
    }
    else
    {
      from+= rc;
      if (my_uni_isalpha(wc))
      {
        /* Multibyte letter found */
        wc= soundex_toupper(wc);
        last_ch= get_scode(wc);     // Code of the first letter
        if ((rc= cs->wc_mb(wc, (uchar*) to, (uchar*) to_end)) <= 0)
        {
          /* Extra safety - should not really happen */
          DBUG_ASSERT(false);
          return make_empty_result(str);
        }
        to+= rc;
        break;
      }
    }
  }
  
  /*
     last_ch is now set to the first 'double-letter' check.
     loop on input letters until end of input
  */
  for (nchars= 1 ; ; )
  {
    if ((rc= cs->mb_wc(&wc, (uchar*) from, (uchar*) end)) <= 0)
      break; /* EOL or invalid byte sequence */

    if (rc == 1 && cs->m_ctype)
    {
      if (!my_isalpha(cs, *from++))
        continue;
    }
    else
    {
      from+= rc;
      if (!my_uni_isalpha(wc))
        continue;
    }
    
    ch= get_scode(wc);
    if ((ch != '0') && (ch != last_ch)) // if not skipped or double
    {
      // letter, copy to output
      if ((rc= cs->wc_mb((my_wc_t) ch, (uchar*) to, (uchar*) to_end)) <= 0)
      {
        // Extra safety - should not really happen
        DBUG_ASSERT(false);
        break;
      }
      to+= rc;
      nchars++;
      last_ch= ch;  // save code of last input letter
    }               // for next double-letter check
  }
  
  /* Pad up to 4 characters with DIGIT ZERO, if the string is shorter */
  if (nchars < 4) 
  {
    uint nbytes= (4 - nchars) * cs->mbminlen;
    cs->fill(to, nbytes, '0');
    to+= nbytes;
  }

  str->length((uint) (to - str->ptr()));
  return str;
}


/**
  Change a number to format '3,333,333,333.000'.

  This should be 'internationalized' sometimes.
*/

/*
  The maximum supported decimal scale:
  38 - starting from 10.2.1
  30 - before 10.2.1
*/
const int FORMAT_MAX_DECIMALS= 38;


bool Item_func_format::fix_length_and_dec()
{
  uint32 char_length= args[0]->type_handler()->Item_decimal_notation_int_digits(args[0]);
  uint dec= FORMAT_MAX_DECIMALS;
  /*
    Format can require one more integer digit if rounding happens:
      FORMAT(9.9,0) -> '10'
    Set need_extra_digit_for_rounding to true by default
    if args[0] has some decimals: if args[1] is not
    a constant, then format can potentially reduce
    the number of decimals and round to the next integer.
  */
  bool need_extra_digit_for_rounding= args[0]->decimals > 0;
  if (args[1]->can_eval_in_optimize())
  {
    Longlong_hybrid tmp= args[1]->to_longlong_hybrid();
    if (!args[1]->null_value)
    {
      dec= tmp.to_uint(FORMAT_MAX_DECIMALS);
      need_extra_digit_for_rounding= (dec < args[0]->decimals);
    }
  }
  /*
    In case of a data type with zero integer digits, e.g. DECIMAL(4,4),
    we'll print at least one integer digit.
  */
  if (need_extra_digit_for_rounding || !char_length)
    char_length++;
  uint32 max_sep_count= (char_length / 3) + (dec ? 1 : 0) + /*sign*/1;
  collation.set(default_charset());
  fix_char_length(char_length + max_sep_count + dec);
  if (arg_count == 3)
    locale= args[2]->basic_const_item() ? args[2]->locale_from_val_str() : NULL;
  else
    locale= &my_locale_en_US; /* Two arguments */
  return FALSE;
}


/**
  @todo
  This needs to be fixed for multi-byte character set where numbers
  are stored in more than one byte
*/

String *Item_func_format::val_str_ascii(String *str)
{
  uint32 str_length;
  /* Number of decimal digits */
  int dec;
  /* Number of characters used to represent the decimals, including '.' */
  uint32 dec_length;
  const MY_LOCALE *lc;
  DBUG_ASSERT(fixed());

  dec= (int) args[1]->val_int();
  if (args[1]->null_value)
  {
    null_value=1;
    return NULL;
  }

  lc= locale ? locale : args[2]->locale_from_val_str();

  dec= set_zone(dec, 0, FORMAT_MAX_DECIMALS);
  dec_length= dec ? dec+1 : 0;
  null_value=0;

  if (args[0]->result_type() == DECIMAL_RESULT ||
      args[0]->result_type() == INT_RESULT)
  {
    VDec res(args[0]);
    if ((null_value= res.is_null()))
      return 0; /* purecov: inspected */
    res.to_string_round(str, dec);
    str_length= str->length();
  }
  else
  {
    double nr= args[0]->val_real();
    if ((null_value=args[0]->null_value))
      return 0; /* purecov: inspected */
    nr= my_double_round(nr, (longlong) dec, FALSE, FALSE);
    str->set_fcvt(nr, dec);
    if (!std::isfinite(nr))
      return str;
    str_length=str->length();
  }
  /* We need this test to handle 'nan' and short values */
  if (lc->grouping[0] > 0 &&
      str_length >= dec_length + 1 + lc->grouping[0])
  {
    /* We need space for ',' between each group of digits as well. */
    char buf[2 * FLOATING_POINT_BUFFER];
    int count;
    const char *grouping= lc->grouping;
    char sign_length= *str->ptr() == '-' ? 1 : 0;
    const char *src= str->ptr() + str_length - dec_length - 1;
    const char *src_begin= str->ptr() + sign_length;
    char *dst= buf + sizeof(buf);
    
    /* Put the fractional part */
    if (dec)
    {
      dst-= (dec + 1);
      *dst= lc->decimal_point;
      memcpy(dst + 1, src + 2, dec);
    }
    
    /* Put the integer part with grouping */
    for (count= *grouping; src >= src_begin; count--)
    {
      /*
        When *grouping==0x80 (which means "end of grouping")
        count will be initialized to -1 and
        we'll never get into this "if" anymore.
      */
      if (count == 0)
      {
        *--dst= lc->thousand_sep;
        if (grouping[1])
          grouping++;
        count= *grouping;
      }
      DBUG_ASSERT(dst > buf);
      *--dst= *src--;
    }
    
    if (sign_length) /* Put '-' */
      *--dst= *str->ptr();
    
    /* Put the rest of the integer part without grouping */
    str->copy(dst, buf + sizeof(buf) - dst, &my_charset_latin1);
  }
  else if (dec_length && lc->decimal_point != '.')
  {
    /*
      For short values without thousands (<1000)
      replace decimal point to localized value.
    */
    DBUG_ASSERT(dec_length <= str_length);
    ((char*) str->ptr())[str_length - dec_length]= lc->decimal_point;
  }
  return str;
}


bool Item_func_elt::fix_length_and_dec()
{
  uint32 char_length= 0;
  decimals=0;

  if (agg_arg_charsets_for_string_result(collation, args + 1, arg_count - 1))
    return TRUE;

  for (uint i= 1 ; i < arg_count ; i++)
  {
    set_if_bigger(char_length, args[i]->max_char_length());
    set_if_bigger(decimals,args[i]->decimals);
  }
  fix_char_length(char_length);
  set_maybe_null(); // NULL if wrong first arg
  return FALSE;
}


double Item_func_elt::val_real()
{
  DBUG_ASSERT(fixed());
  uint tmp;
  null_value=1;
  if ((tmp=(uint) args[0]->val_int()) == 0 || tmp >= arg_count)
    return 0.0;
  double result= args[tmp]->val_real();
  null_value= args[tmp]->null_value;
  return result;
}


longlong Item_func_elt::val_int()
{
  DBUG_ASSERT(fixed());
  uint tmp;
  null_value=1;
  if ((tmp=(uint) args[0]->val_int()) == 0 || tmp >= arg_count)
    return 0;

  longlong result= args[tmp]->val_int();
  null_value= args[tmp]->null_value;
  return result;
}


String *Item_func_elt::val_str(String *str)
{
  DBUG_ASSERT(fixed());
  uint tmp;
  null_value=1;
  if ((tmp=(uint) args[0]->val_int()) == 0 || tmp >= arg_count)
    return NULL;

  String *result= args[tmp]->val_str(str);
  if (result)
    result->set_charset(collation.collation);
  null_value= args[tmp]->null_value;
  return result;
}


bool Item_func_make_set::fix_length_and_dec()
{
  uint32 char_length= arg_count - 2; /* Separators */

  if (agg_arg_charsets_for_string_result(collation, args + 1, arg_count - 1))
    return TRUE;
  
  for (uint i=1 ; i < arg_count ; i++)
    char_length+= args[i]->max_char_length();
  fix_char_length(char_length);
  return FALSE;
}


String *Item_func_make_set::val_str(String *str)
{
  DBUG_ASSERT(fixed());
  ulonglong bits;
  bool first_found=0;
  Item **ptr=args+1;
  String *result= make_empty_result(str);

  bits=args[0]->val_int();
  if ((null_value=args[0]->null_value))
    return NULL;

  if (arg_count < 65)
    bits &= ((ulonglong) 1 << (arg_count-1))-1;

  for (; bits; bits >>= 1, ptr++)
  {
    if (bits & 1)
    {
      String *res= (*ptr)->val_str(str);
      if (res)					// Skip nulls
      {
	if (!first_found)
	{					// First argument
	  first_found=1;
	  if (res != str)
	    result=res;				// Use original string
	  else
	  {
	    if (tmp_str.copy(*res))		// Don't use 'str'
              return make_empty_result(str);
	    result= &tmp_str;
	  }
	}
	else
	{
	  if (result != &tmp_str)
	  {					// Copy data to tmp_str
	    if (tmp_str.alloc(result->length()+res->length()+1) ||
		tmp_str.copy(*result))
              return make_empty_result(str);
	    result= &tmp_str;
	  }
	  if (tmp_str.append(STRING_WITH_LEN(","), &my_charset_bin) || tmp_str.append(*res))
            return make_empty_result(str);
	}
      }
    }
  }
  return result;
}


void Item_func_char::print(String *str, enum_query_type query_type)
{
  str->append(Item_func_char::func_name_cstring());
  str->append('(');
  print_args(str, 0, query_type);
  if (collation.collation != &my_charset_bin)
  {
    str->append(STRING_WITH_LEN(" using "));
    str->append(collation.collation->cs_name);
  }
  str->append(')');
}


String *Item_func_char::val_str(String *str)
{
  DBUG_ASSERT(fixed());
  str->length(0);
  str->set_charset(collation.collation);
  for (uint i=0 ; i < arg_count ; i++)
  {
    int32 num=(int32) args[i]->val_int();
    if (!args[i]->null_value)
      append_char(str, num);
  }
  str->realloc(str->length());			// Add end 0 (for Purify)
  return check_well_formed_result(str);
}


void Item_func_char::append_char(String *str, int32 num)
{
  char tmp[4];
  if (num & 0xFF000000L)
  {
    mi_int4store(tmp, num);
    str->append(tmp, 4, &my_charset_bin);
  }
  else if (num & 0xFF0000L)
  {
    mi_int3store(tmp, num);
    str->append(tmp, 3, &my_charset_bin);
  }
  else if (num & 0xFF00L)
  {
    mi_int2store(tmp, num);
    str->append(tmp, 2, &my_charset_bin);
  }
  else
  {
    tmp[0]= (char) num;
    str->append(tmp, 1, &my_charset_bin);
  }
}


String *Item_func_chr::val_str(String *str)
{
  DBUG_ASSERT(fixed());
  str->length(0);
  str->set_charset(collation.collation);
  int32 num=(int32) args[0]->val_int();
  if (!args[0]->null_value)
    append_char(str, num);
  else
  {
    null_value= 1;
    return 0;
  }
  str->realloc(str->length());			// Add end 0 (for Purify)
  return check_well_formed_result(str);
}


inline String* alloc_buffer(String *res,String *str,String *tmp_value,
			    ulong length)
{
  if (res->alloced_length() < length)
  {
    if (str->alloced_length() >= length)
    {
      (void) str->copy(*res);
      str->length(length);
      return str;
    }
    if (tmp_value->alloc(length))
      return 0;
    (void) tmp_value->copy(*res);
    tmp_value->length(length);
    return tmp_value;
  }
  res->length(length);
  return res;
}


bool Item_func_repeat::fix_length_and_dec()
{
  if (agg_arg_charsets_for_string_result(collation, args, 1))
    return TRUE;
  DBUG_ASSERT(collation.collation != NULL);
  if (args[1]->can_eval_in_optimize())
  {
    uint32 length= max_length_for_string(args[1]);
    ulonglong char_length= (ulonglong) args[0]->max_char_length() * length;
    fix_char_length_ulonglong(char_length);
    return false;
  }
  max_length= MAX_BLOB_WIDTH;
  set_maybe_null();
  return false;
}

/**
  Item_func_repeat::str is carefully written to avoid reallocs
  as much as possible at the cost of a local buffer
*/

String *Item_func_repeat::val_str(String *str)
{
  DBUG_ASSERT(fixed());
  uint length,tot_length;
  char *to;
  /* must be longlong to avoid truncation */
  longlong count= args[1]->val_int();
  String *res= args[0]->val_str(str);

  if (args[0]->null_value || args[1]->null_value)
    goto err;				// string and/or delim are null
  null_value= 0;

  if (count <= 0 && (count == 0 || !args[1]->unsigned_flag))
    return make_empty_result(str);

  /* Assumes that the maximum length of a String is < INT_MAX32. */
  /* Bounds check on count:  If this is triggered, we will error. */
  if ((ulonglong) count > INT_MAX32)
    count= INT_MAX32;
  if (count == 1)			// To avoid reallocs
    return res;
  length=res->length();

  // Safe length check
  {
    THD *thd= current_thd;
    if (length > thd->variables.max_allowed_packet / (uint) count)
    {
      push_warning_printf(thd, Sql_condition::WARN_LEVEL_WARN,
                          ER_WARN_ALLOWED_PACKET_OVERFLOWED,
                          ER_THD(thd, ER_WARN_ALLOWED_PACKET_OVERFLOWED),
                          func_name(), thd->variables.max_allowed_packet);
      goto err;
    }
  }
  tot_length= length*(uint) count;
  if (!(res= alloc_buffer(res,str,&tmp_value,tot_length)))
    goto err;

  to=(char*) res->ptr()+length;
  while (--count)
  {
    memcpy(to,res->ptr(),length);
    to+=length;
  }
  return (res);

err:
  null_value=1;
  return 0;
}


bool Item_func_space::fix_length_and_dec()
{
  collation.set(default_charset(), DERIVATION_COERCIBLE, MY_REPERTOIRE_ASCII);
  if (args[0]->can_eval_in_optimize())
  {
    fix_char_length_ulonglong(max_length_for_string(args[0]));
    return false;
  }
  max_length= MAX_BLOB_WIDTH;
  set_maybe_null();
  return false;
}


String *Item_func_space::val_str(String *str)
{
  uint tot_length;
  longlong count= args[0]->val_int();
  CHARSET_INFO *cs= collation.collation;

  if (args[0]->null_value)
    goto err;				// string and/or delim are null
  null_value= 0;

  if (count <= 0 && (count == 0 || !args[0]->unsigned_flag))
    return make_empty_result(str);
  /*
   Assumes that the maximum length of a String is < INT_MAX32.
   Bounds check on count:  If this is triggered, we will error.
  */
  if ((ulonglong) count > INT_MAX32)
    count= INT_MAX32;

  // Safe length check
  tot_length= (uint) count * cs->mbminlen;
  {
    THD *thd= current_thd;
    if (tot_length > thd->variables.max_allowed_packet)
    {
      push_warning_printf(thd, Sql_condition::WARN_LEVEL_WARN,
                          ER_WARN_ALLOWED_PACKET_OVERFLOWED,
                          ER_THD(thd, ER_WARN_ALLOWED_PACKET_OVERFLOWED),
                          func_name(),
                          thd->variables.max_allowed_packet);
      goto err;
    }
  }
  if (str->alloc(tot_length))
    goto err;
  str->length(tot_length);
  str->set_charset(cs);
  cs->fill((char*) str->ptr(), tot_length, ' ');
  return str;

err:
  null_value= 1;
  return 0;
}


bool Item_func_binlog_gtid_pos::fix_length_and_dec()
{
  collation.set(system_charset_info);
  max_length= MAX_BLOB_WIDTH;
  set_maybe_null();
  return FALSE;
}


String *Item_func_binlog_gtid_pos::val_str(String *str)
{
  DBUG_ASSERT(fixed());
#ifndef HAVE_REPLICATION
  null_value= 0;
  str->copy("", 0, system_charset_info);
  return str;
#else
  String name_str, *name;
  longlong pos;

  if (args[0]->null_value || args[1]->null_value)
    goto err;

  name= args[0]->val_str(&name_str);
  pos= args[1]->val_int();

  if (pos < 0 || pos > UINT_MAX32)
    goto err;

  if (gtid_state_from_binlog_pos(name->c_ptr_safe(), (uint32)pos, str))
    goto err;
  null_value= 0;
  return str;

err:
  null_value= 1;
  return NULL;
#endif  /* !HAVE_REPLICATION */
}


static String *default_pad_str(String *pad_str, CHARSET_INFO *collation)
{
  pad_str->set_charset(collation);
  pad_str->length(0);
  pad_str->append(" ", 1);
  return pad_str;
}

bool Item_func_pad::fix_length_and_dec()
{
  if (arg_count == 3)
  {
    String *str;
    if (!args[2]->basic_const_item() || !(str= args[2]->val_str(&pad_str)) ||
        !str->length())
      set_maybe_null();
    // Handle character set for args[0] and args[2].
    if (agg_arg_charsets_for_string_result(collation, &args[0], 2, 2))
      return TRUE;
  }
  else
  {
    if (agg_arg_charsets_for_string_result(collation, &args[0], 1, 1))
      return TRUE;
    default_pad_str(&pad_str, collation.collation);
  }

  DBUG_ASSERT(collation.collation->mbmaxlen > 0);
  if (args[1]->can_eval_in_optimize())
  {
    fix_char_length_ulonglong(max_length_for_string(args[1]));
    return false;
  }
  max_length= MAX_BLOB_WIDTH;
  set_maybe_null();
  return false;
}


/*
  PAD(expr,length,' ')
  removes argument's soft dependency on PAD_CHAR_TO_FULL_LENGTH if the result
  is longer than the argument's maximim possible length.
*/
Sql_mode_dependency Item_func_rpad::value_depends_on_sql_mode() const
{
  DBUG_ASSERT(fixed());
  DBUG_ASSERT(arg_count >= 2);
  if (!args[1]->value_depends_on_sql_mode_const_item() ||
          (arg_count == 3 && !args[2]->value_depends_on_sql_mode_const_item()))
    return Item_func::value_depends_on_sql_mode();
  Longlong_hybrid len= args[1]->to_longlong_hybrid();
  if (args[1]->null_value || len.neg())
    return Sql_mode_dependency();                  // will return NULL
  if (len.abs() > 0 && len.abs() < args[0]->max_char_length())
    return Item_func::value_depends_on_sql_mode();
  StringBuffer<64> padstrbuf;
  String *padstr= arg_count == 3 ? args[2]->val_str(&padstrbuf) :
                               default_pad_str(&padstrbuf, collation.collation);
  if (!padstr || !padstr->length())
    return Sql_mode_dependency();                  // will return NULL
  if (padstr->lengthsp() != 0)
    return Item_func::value_depends_on_sql_mode(); // will pad not only spaces
  // RPAD(expr, length, ' ')  -- with a long enough length
  return ((args[0]->value_depends_on_sql_mode() |
           args[1]->value_depends_on_sql_mode()) &
          Sql_mode_dependency(~0, ~MODE_PAD_CHAR_TO_FULL_LENGTH)).
         soft_to_hard();
}



String *Item_func_rpad::val_str(String *str)
{
  DBUG_ASSERT(fixed());
  uint32 res_byte_length,res_char_length,pad_char_length,pad_byte_length;
  char *to;
  const char *ptr_pad;
  /* must be longlong to avoid truncation */
  longlong count= args[1]->val_int();
  longlong byte_count;
  String *res= args[0]->val_str(str);
  String *rpad= arg_count == 2 ? &pad_str : args[2]->val_str(&pad_str);

  if (!res || args[1]->null_value || !rpad || 
      ((count < 0) && !args[1]->unsigned_flag))
    goto err;

  null_value=0;

  if (count == 0)
    return make_empty_result(str);

  /* Assumes that the maximum length of a String is < INT_MAX32. */
  /* Set here so that rest of code sees out-of-bound value as such. */
  if ((ulonglong) count > INT_MAX32)
    count= INT_MAX32;
  /*
    There is one exception not handled (intentionally) by the character set
    aggregation code. If one string is strong side and is binary, and
    another one is weak side and is a multi-byte character string,
    then we need to operate on the second string in terms on bytes when
    calling ::numchars() and ::charpos(), rather than in terms of characters.
    Lets substitute its character set to binary.
  */
  if (collation.collation == &my_charset_bin)
  {
    res->set_charset(&my_charset_bin);
    rpad->set_charset(&my_charset_bin);
  }

  if (count <= (res_char_length= res->numchars()))
  {						// String to pad is big enough
    res->length(res->charpos((int) count));	// Shorten result if longer
    return (res);
  }

  byte_count= count * collation.collation->mbmaxlen;
  {
    THD *thd= current_thd;
    if ((ulonglong) byte_count > thd->variables.max_allowed_packet)
    {
      push_warning_printf(thd, Sql_condition::WARN_LEVEL_WARN,
                          ER_WARN_ALLOWED_PACKET_OVERFLOWED,
                          ER_THD(thd, ER_WARN_ALLOWED_PACKET_OVERFLOWED),
                          func_name(), thd->variables.max_allowed_packet);
      goto err;
    }
  }

  if (arg_count == 3)
  {
    if (args[2]->null_value || !(pad_char_length= rpad->numchars()))
      goto err;
  }
  else
    pad_char_length= 1; // Implicit space

  res_byte_length= res->length();	/* Must be done before alloc_buffer */
  if (!(res= alloc_buffer(res,str,&tmp_value, (ulong) byte_count)))
    goto err;

  to= (char*) res->ptr()+res_byte_length;
  ptr_pad=rpad->ptr();
  pad_byte_length= rpad->length();
  count-= res_char_length;
  for ( ; (uint32) count > pad_char_length; count-= pad_char_length)
  {
    memcpy(to,ptr_pad,pad_byte_length);
    to+= pad_byte_length;
  }
  if (count)
  {
    pad_byte_length= rpad->charpos((int) count);
    memcpy(to,ptr_pad,(size_t) pad_byte_length);
    to+= pad_byte_length;
  }
  res->length((uint) (to- (char*) res->ptr()));
  return (res);

 err:
  null_value=1;
  return 0;
}


String *Item_func_lpad::val_str(String *str)
{
  DBUG_ASSERT(fixed());
  uint32 res_char_length,pad_char_length;
  /* must be longlong to avoid truncation */
  longlong count= args[1]->val_int();
  longlong byte_count;
  String *res= args[0]->val_str(&tmp_value);
  String *pad= arg_count == 2 ? &pad_str : args[2]->val_str(&pad_str);

  if (!res || args[1]->null_value || !pad ||  
      ((count < 0) && !args[1]->unsigned_flag))
    goto err;  

  null_value=0;

  if (count == 0)
    return make_empty_result(str);

  /* Assumes that the maximum length of a String is < INT_MAX32. */
  /* Set here so that rest of code sees out-of-bound value as such. */
  if ((ulonglong) count > INT_MAX32)
    count= INT_MAX32;

  /*
    There is one exception not handled (intentionally) by the character set
    aggregation code. If one string is strong side and is binary, and
    another one is weak side and is a multi-byte character string,
    then we need to operate on the second string in terms on bytes when
    calling ::numchars() and ::charpos(), rather than in terms of characters.
    Lets substitute its character set to binary.
  */
  if (collation.collation == &my_charset_bin)
  {
    res->set_charset(&my_charset_bin);
    pad->set_charset(&my_charset_bin);
  }

  res_char_length= res->numchars();

  if (count <= res_char_length)
  {
    res->length(res->charpos((int) count));
    return res;
  }
  
  byte_count= count * collation.collation->mbmaxlen;
  
  {
    THD *thd= current_thd;
    if ((ulonglong) byte_count > thd->variables.max_allowed_packet)
    {
      push_warning_printf(thd, Sql_condition::WARN_LEVEL_WARN,
                          ER_WARN_ALLOWED_PACKET_OVERFLOWED,
                          ER_THD(thd, ER_WARN_ALLOWED_PACKET_OVERFLOWED),
                          func_name(), thd->variables.max_allowed_packet);
      goto err;
    }
  }

  if (str->alloc((uint32) byte_count))
    goto err;

  if (arg_count == 3)
  {
    if (args[2]->null_value || !(pad_char_length= pad->numchars()))
      goto err;
  }
  else
    pad_char_length= 1; // Implicit space
  
  str->length(0);
  str->set_charset(collation.collation);
  count-= res_char_length;
  while (count >= pad_char_length)
  {
    str->append(*pad);
    count-= pad_char_length;
  }
  if (count > 0)
    str->append(pad->ptr(), pad->charpos((int) count), collation.collation);

  str->append(*res);
  null_value= 0;
  return str;

err:
  null_value= 1;
  return 0;
}


String *Item_func_conv::val_str(String *str)
{
  DBUG_ASSERT(fixed());
  String *res= args[0]->val_str(str);
  char *endptr,ans[65],*ptr;
  longlong dec;
  int from_base= (int) args[1]->val_int();
  int to_base= (int) args[2]->val_int();
  int err;

  // Note that abs(INT_MIN) is undefined.
  if (args[0]->null_value || args[1]->null_value || args[2]->null_value ||
      from_base == INT_MIN || to_base == INT_MIN ||
      abs(to_base) > 36 || abs(to_base) < 2 ||
      abs(from_base) > 36 || abs(from_base) < 2 || !(res->length()))
  {
    null_value= 1;
    return NULL;
  }
  null_value= 0;
  unsigned_flag= !(from_base < 0);

  if (args[0]->field_type() == MYSQL_TYPE_BIT) 
  {
    /* 
     Special case: The string representation of BIT doesn't resemble the
     decimal representation, so we shouldn't change it to string and then to
     decimal. 
    */
    dec= args[0]->val_int();
  }
  else
  {
    if (from_base < 0)
      dec= res->charset()->strntoll(res->ptr(), res->length(),
                                    -from_base, &endptr, &err);
    else
      dec= (longlong) res->charset()->strntoull(res->ptr(), res->length(),
                                                from_base, &endptr, &err);
  }

  uint dummy_errors;
  if (!(ptr= longlong2str(dec, ans, to_base)) ||
      (collation.collation->state & MY_CS_NONASCII) ?
       str->copy(ans, (uint32)  (ptr - ans), &my_charset_latin1,
                 collation.collation, &dummy_errors) :
       str->copy(ans, (uint32) (ptr - ans), collation.collation))
  {
    null_value= 1;
    return NULL;
  }
  return str;
}


/*
  This function is needed as Item_func_conc_charset stores cached values
  in str_value.
*/

int Item_func_conv_charset::save_in_field(Field *field, bool no_conversions)
{
  String *result;
  CHARSET_INFO *cs= collation.collation;

  result= val_str(&str_value);
  if (null_value)
    return set_field_to_null_with_conversions(field, no_conversions);

  /* NOTE: If null_value == FALSE, "result" must be not NULL.  */
  field->set_notnull();
  int error= field->store(result->ptr(),result->length(),cs);
  return error;
}


String *Item_func_conv_charset::val_str(String *str)
{
  DBUG_ASSERT(fixed());
  if (use_cached_value)
    return null_value ? 0 : &str_value;
  String *arg= args[0]->val_str(&tmp_value);
  String_copier_for_item copier(current_thd);
  return ((null_value= args[0]->null_value ||
                       copier.copy_with_warn(collation.collation, str,
                                             arg->charset(), arg->ptr(),
                                             arg->length(), arg->length()))) ?
    0 : str;
}

bool Item_func_conv_charset::fix_length_and_dec()
{
  DBUG_ASSERT(collation.derivation == DERIVATION_IMPLICIT);
  fix_char_length(args[0]->max_char_length());
  return FALSE;
}

void Item_func_conv_charset::print(String *str, enum_query_type query_type)
{
  str->append(STRING_WITH_LEN("convert("));
  args[0]->print(str, query_type);
  str->append(STRING_WITH_LEN(" using "));
  str->append(collation.collation->cs_name);
  str->append(')');
}

String *Item_func_set_collation::val_str(String *str)
{
  DBUG_ASSERT(fixed());
  str=args[0]->val_str(str);
  if ((null_value=args[0]->null_value))
    return 0;
  str->set_charset(collation.collation);
  return str;
}

bool Item_func_set_collation::fix_length_and_dec()
{
  if (agg_arg_charsets_for_string_result(collation, args, 1))
    return true;
  if (!my_charset_same(collation.collation, m_set_collation))
  {
    my_error(ER_COLLATION_CHARSET_MISMATCH, MYF(0),
             m_set_collation->coll_name.str,
             collation.collation->cs_name.str);
    return TRUE;
  }
  collation.set(m_set_collation, DERIVATION_EXPLICIT,
                args[0]->collation.repertoire);
  max_length= args[0]->max_length;
  return FALSE;
}


bool Item_func_set_collation::eq(const Item *item, bool binary_cmp) const
{
  return Item_func::eq(item, binary_cmp) &&
         collation.collation == item->collation.collation;
}


void Item_func_set_collation::print(String *str, enum_query_type query_type)
{
  args[0]->print_parenthesised(str, query_type, precedence());
  str->append(STRING_WITH_LEN(" collate "));
  str->append(m_set_collation->coll_name);
}

String *Item_func_charset::val_str(String *str)
{
  DBUG_ASSERT(fixed());
  uint dummy_errors;

  CHARSET_INFO *cs= args[0]->charset_for_protocol(); 
  null_value= 0;
  str->copy(cs->cs_name.str, cs->cs_name.length,
	    &my_charset_latin1, collation.collation, &dummy_errors);
  return str;
}

String *Item_func_collation::val_str(String *str)
{
  DBUG_ASSERT(fixed());
  uint dummy_errors;
  CHARSET_INFO *cs= args[0]->charset_for_protocol(); 

  null_value= 0;
  str->copy(cs->coll_name.str, cs->coll_name.length, &my_charset_latin1,
            collation.collation, &dummy_errors);
  return str;
}


bool Item_func_weight_string::fix_length_and_dec()
{
  CHARSET_INFO *cs= args[0]->collation.collation;
  collation.set(&my_charset_bin, args[0]->collation.derivation);
  weigth_flags= my_strxfrm_flag_normalize(weigth_flags, cs->levels_for_order);
  /* 
    Use result_length if it was given explicitly in constructor,
    otherwise calculate max_length using argument's max_length
    and "nweights".
  */
  if (!(max_length= result_length))
  {
    size_t char_length;
    char_length= ((cs->state & MY_CS_STRNXFRM_BAD_NWEIGHTS) || !nweights) ?
                 args[0]->max_char_length() : nweights * cs->levels_for_order;
    max_length= (uint32) cs->strnxfrmlen(char_length * cs->mbmaxlen);
  }
  set_maybe_null();
  return FALSE;
}


/* Return a weight_string according to collation */
String *Item_func_weight_string::val_str(String *str)
{
  String *res;
  CHARSET_INFO *cs= args[0]->collation.collation;
  size_t tmp_length, frm_length;
  DBUG_ASSERT(fixed());

  if (args[0]->result_type() != STRING_RESULT ||
      !(res= args[0]->val_str(&tmp_value)))
    goto nl;
  
  /*
    Use result_length if it was given in constructor
    explicitly, otherwise calculate result length
    from argument and "nweights".
  */
  if (!(tmp_length= result_length))
  {
    size_t char_length;
    if (cs->state & MY_CS_STRNXFRM_BAD_NWEIGHTS)
    {
      /*
        latin2_czech_cs and cp1250_czech_cs do not support
        the "nweights" limit in strnxfrm(). Use the full length.
      */
      char_length= res->length();
    }
    else
    {
      /*
        If we don't need to pad the result with spaces, then it should be
        OK to calculate character length of the argument approximately:
        "res->length() / cs->mbminlen" can return a number that is 
        bigger than the real number of characters in the string, so
        we'll allocate a little bit more memory but avoid calling
        the slow res->numchars().
        In case if we do need to pad with spaces, we call res->numchars()
        to know the true number of characters.
      */
      if (!(char_length= nweights))
        char_length= (weigth_flags & MY_STRXFRM_PAD_WITH_SPACE) ?
                      res->numchars() : (res->length() / cs->mbminlen);
    }
    tmp_length= cs->strnxfrmlen(char_length * cs->mbmaxlen);
  }

  {
    THD *thd= current_thd;
    if (tmp_length > current_thd->variables.max_allowed_packet)
    {
      push_warning_printf(thd, Sql_condition::WARN_LEVEL_WARN,
                          ER_WARN_ALLOWED_PACKET_OVERFLOWED,
                          ER_THD(thd, ER_WARN_ALLOWED_PACKET_OVERFLOWED),
                          func_name(),
                          thd->variables.max_allowed_packet);
      goto nl;
    }
  }

  if (str->alloc(tmp_length))
    goto nl;

  frm_length= cs->strnxfrm((char*) str->ptr(), tmp_length,
                           nweights ? nweights : (uint) tmp_length,
                           res->ptr(), res->length(),
                           weigth_flags);
  DBUG_ASSERT(frm_length <= tmp_length);

  str->set_charset(&my_charset_bin);
  str->length(frm_length);
  null_value= 0;
  return str;

nl:
  null_value= 1;
  return 0;
}


void Item_func_weight_string::print(String *str, enum_query_type query_type)
{
  str->append(func_name_cstring());
  str->append('(');
  args[0]->print(str, query_type);
  str->append(',');
  str->append_ulonglong(result_length);
  str->append(',');
  str->append_ulonglong(nweights);
  str->append(',');
  str->append_ulonglong(weigth_flags);
  str->append(')');
}


String *Item_func_hex::val_str_ascii_from_val_real(String *str)
{
  ulonglong dec;
  double val= args[0]->val_real();
  if ((null_value= args[0]->null_value))
    return 0;
  if ((val <= (double) LONGLONG_MIN) ||
      (val >= (double) (ulonglong) ULONGLONG_MAX))
    dec= ~(longlong) 0;
  else
    dec= (ulonglong) (val + (val > 0 ? 0.5 : -0.5));
  return str->set_hex(dec) ? make_empty_result(str) : str;
}


String *Item_func_hex::val_str_ascii_from_val_str(String *str)
{
  DBUG_ASSERT(&tmp_value != str);
  String *res= args[0]->val_str(&tmp_value);
  DBUG_ASSERT(res != str);
  if ((null_value= (res == NULL)))
    return NULL;
  return str->set_hex(res->ptr(), res->length()) ? make_empty_result(str) : str;
}


String *Item_func_hex::val_str_ascii_from_val_int(String *str)
{
  ulonglong dec= (ulonglong) args[0]->val_int();
  if ((null_value= args[0]->null_value))
    return 0;
  return str->set_hex(dec) ? make_empty_result(str) : str;
}


  /** Convert given hex string to a binary string. */

String *Item_func_unhex::val_str(String *str)
{
  const char *from, *end;
  char *to;
  String *res;
  uint length;
  DBUG_ASSERT(fixed());

  res= args[0]->val_str(&tmp_value);
  if (!res || str->alloc(length= (1+res->length())/2))
  {
    null_value=1;
    return 0;
  }

  from= res->ptr();
  null_value= 0;
  str->set_charset(&my_charset_bin);
  str->length(length);
  to= (char*) str->ptr();
  if (res->length() % 2)
  {
    int hex_char;
    *to++= hex_char= hexchar_to_int(*from++);
    if ((null_value= (hex_char == -1)))
      return 0;
  }
  for (end=res->ptr()+res->length(); from < end ; from+=2, to++)
  {
    int hex_char1, hex_char2;
    hex_char1= hexchar_to_int(from[0]);
    hex_char2= hexchar_to_int(from[1]);
    if ((null_value= (hex_char1 == -1 || hex_char2 == -1)))
      return 0;
    *to= (char) ((hex_char1 << 4) | hex_char2);
  }
  return str;
}


#ifndef DBUG_OFF
String *Item_func_like_range::val_str(String *str)
{
  DBUG_ASSERT(fixed());
  longlong nbytes= args[1]->val_int();
  String *res= args[0]->val_str(str);
  size_t min_len, max_len;
  CHARSET_INFO *cs= collation.collation;

  if (!res || args[0]->null_value || args[1]->null_value ||
      nbytes < 0 || nbytes > MAX_BLOB_WIDTH ||
      min_str.alloc((size_t)nbytes) || max_str.alloc((size_t)nbytes))
    goto err;
  null_value=0;

  if (cs->like_range(res->ptr(), res->length(),
                     '\\', '_', '%', (size_t)nbytes,
                     (char*) min_str.ptr(), (char*) max_str.ptr(),
                     &min_len, &max_len))
    goto err;

  min_str.set_charset(collation.collation);
  max_str.set_charset(collation.collation);
  min_str.length(min_len);
  max_str.length(max_len);

  return is_min ? &min_str : &max_str;

err:
  null_value= 1;
  return 0;
}
#endif


void Item_func_binary::print(String *str, enum_query_type query_type)
{
  str->append(STRING_WITH_LEN("cast("));
  args[0]->print(str, query_type);
  str->append(STRING_WITH_LEN(" as binary)"));
}


#include <my_dir.h>				// For my_stat

String *Item_load_file::val_str(String *str)
{
  DBUG_ASSERT(fixed());
  String *file_name;
  File file;
  MY_STAT stat_info;
  char path[FN_REFLEN];
  ulonglong file_size;
  DBUG_ENTER("load_file");

  if (!(file_name= args[0]->val_str(str))
#ifndef NO_EMBEDDED_ACCESS_CHECKS
      || !(current_thd->security_ctx->master_access & FILE_ACL)
#endif
      )
    goto err;

  (void) fn_format(path, file_name->c_ptr_safe(), mysql_real_data_home, "",
		   MY_RELATIVE_PATH | MY_UNPACK_FILENAME);

  /* Read only allowed from within dir specified by secure_file_priv */
  if (!is_secure_file_path(path))
    goto err;

  if (!mysql_file_stat(key_file_loadfile, path, &stat_info, MYF(0)))
    goto err;

  if (!(stat_info.st_mode & S_IROTH))
  {
    /* my_error(ER_TEXTFILE_NOT_READABLE, MYF(0), file_name->c_ptr()); */
    goto err;
  }
  file_size= stat_info.st_size;

  {
    THD *thd= current_thd;
    if (file_size >= thd->variables.max_allowed_packet)
    {
      push_warning_printf(thd, Sql_condition::WARN_LEVEL_WARN,
                          ER_WARN_ALLOWED_PACKET_OVERFLOWED,
                          ER_THD(thd, ER_WARN_ALLOWED_PACKET_OVERFLOWED),
                          func_name(), thd->variables.max_allowed_packet);
      goto err;
    }
  }
  if (tmp_value.alloc((ulong)file_size))
    goto err;
  if ((file= mysql_file_open(key_file_loadfile,
                             file_name->ptr(), O_RDONLY, MYF(0))) < 0)
    goto err;
  if (mysql_file_read(file, (uchar*) tmp_value.ptr(), (size_t)stat_info.st_size,
                      MYF(MY_NABP)))
  {
    mysql_file_close(file, MYF(0));
    goto err;
  }
  tmp_value.length((uint32)stat_info.st_size);
  mysql_file_close(file, MYF(0));
  null_value = 0;
  DBUG_RETURN(&tmp_value);

err:
  null_value = 1;
  DBUG_RETURN(0);
}


String* Item_func_export_set::val_str(String* str)
{
  DBUG_ASSERT(fixed());
  String yes_buf, no_buf, sep_buf;
  const ulonglong the_set = (ulonglong) args[0]->val_int();
  const String *yes= args[1]->val_str(&yes_buf);
  const String *no= args[2]->val_str(&no_buf);
  const String *sep= NULL;

  uint num_set_values = 64;
  str->length(0);
  str->set_charset(collation.collation);

  /* Check if some argument is a NULL value */
  if (args[0]->null_value || args[1]->null_value || args[2]->null_value)
  {
    null_value= true;
    return NULL;
  }
  /*
    Arg count can only be 3, 4 or 5 here. This is guaranteed from the
    grammar for EXPORT_SET()
  */
  switch(arg_count) {
  case 5:
    num_set_values = (uint) args[4]->val_int();
    if (num_set_values > 64)
      num_set_values=64;
    if (args[4]->null_value)
    {
      null_value= true;
      return NULL;
    }
    /* Fall through */
  case 4:
    if (!(sep = args[3]->val_str(&sep_buf)))	// Only true if NULL
    {
      null_value= true;
      return NULL;
    }
    break;
  case 3:
    {
      /* errors is not checked - assume "," can always be converted */
      uint errors;
      sep_buf.copy(STRING_WITH_LEN(","), &my_charset_bin,
                   collation.collation, &errors);
      sep = &sep_buf;
    }
    break;
  default:
    DBUG_ASSERT(0); // cannot happen
  }
  null_value= false;

  THD *thd= current_thd;
  const ulong max_allowed_packet= thd->variables.max_allowed_packet;
  const uint num_separators= num_set_values > 0 ? num_set_values - 1 : 0;
  const ulonglong max_total_length=
    num_set_values * MY_MAX(yes->length(), no->length()) +
    num_separators * sep->length();

  if (unlikely(max_total_length > max_allowed_packet))
  {
    push_warning_printf(thd, Sql_condition::WARN_LEVEL_WARN,
                        ER_WARN_ALLOWED_PACKET_OVERFLOWED,
                        ER_THD(thd, ER_WARN_ALLOWED_PACKET_OVERFLOWED),
                        func_name(), max_allowed_packet);
    null_value= true;
    return NULL;
  }

  uint ix;
  ulonglong mask;
  for (ix= 0, mask=0x1; ix < num_set_values; ++ix, mask = (mask << 1))
  {
    if (the_set & mask)
      str->append(*yes);
    else
      str->append(*no);
    if (ix != num_separators)
      str->append(*sep);
  }
  return str;
}

bool Item_func_export_set::fix_length_and_dec()
{
  uint32 length= MY_MAX(args[1]->max_char_length(), args[2]->max_char_length());
  uint32 sep_length= (arg_count > 3 ? args[3]->max_char_length() : 1);

  if (agg_arg_charsets_for_string_result(collation,
                                         args + 1, MY_MIN(4, arg_count) - 1))
    return TRUE;
  fix_char_length(length * 64 + sep_length * 63);
  return FALSE;
}


#define get_esc_bit(mask, num) (1 & (*((mask) + ((num) >> 3))) >> ((num) & 7))

/**
  QUOTE() function returns argument string in single quotes suitable for
  using in a SQL statement.

  Adds a \\ before all characters that needs to be escaped in a SQL string.
  We also escape '^Z' (END-OF-FILE in windows) to avoid problems when
  running commands from a file in windows.

  This function is very useful when you want to generate SQL statements.

  @note
    QUOTE(NULL) returns the string 'NULL' (4 letters, without quotes).

  @retval
    str	   Quoted string
  @retval
    NULL	   Out of memory.
*/

String *Item_func_quote::val_str(String *str)
{
  DBUG_ASSERT(fixed());
  /*
    Bit mask that has 1 for set for the position of the following characters:
    0, \, ' and ^Z
  */

  static uchar escmask[32]=
  {
    0x01, 0x00, 0x00, 0x04, 0x80, 0x00, 0x00, 0x00,
    0x00, 0x00, 0x00, 0x10, 0x00, 0x00, 0x00, 0x00,
    0x00, 0x00, 0x00, 0x00, 0x00, 0x00, 0x00, 0x00,
    0x00, 0x00, 0x00, 0x00, 0x00, 0x00, 0x00, 0x00
  };

  ulong max_allowed_packet= current_thd->variables.max_allowed_packet;
  char *from, *to, *end, *start;
  String *arg= args[0]->val_str(&tmp_value);
  uint arg_length, new_length;
  if (!arg)					// Null argument
  {
    /* Return the string 'NULL' */
    str->copy(STRING_WITH_LEN("NULL"), collation.collation);
    null_value= 0;
    return str;
  }

  arg_length= arg->length();

  if (collation.collation->mbmaxlen == 1)
  {
    new_length= arg_length + 2; /* for beginning and ending ' signs */
    for (from= (char*) arg->ptr(), end= from + arg_length; from < end; from++)
      new_length+= get_esc_bit(escmask, (uchar) *from);
    if (new_length > max_allowed_packet)
      goto toolong;
  }
  else
  {
    new_length= (arg_length * 2) +  /* For string characters */
                (2 * collation.collation->mbmaxlen); /* For quotes */
    set_if_smaller(new_length, max_allowed_packet);
  }

  if (str->alloc(new_length))
    goto null;

  if (collation.collation->mbmaxlen > 1)
  {
    CHARSET_INFO *cs= collation.collation;
    int mblen;
    uchar *to_end;
    to= (char*) str->ptr();
    to_end= (uchar*) to + new_length;

    /* Put leading quote */
    if ((mblen= cs->wc_mb('\'', (uchar *) to, to_end)) <= 0)
      goto toolong;
    to+= mblen;

    for (start= (char*) arg->ptr(), end= start + arg_length; start < end; )
    {
      my_wc_t wc;
      bool escape;
      if ((mblen= cs->mb_wc(&wc, (uchar*) start, (uchar*) end)) <= 0)
        goto null;
      start+= mblen;
      switch (wc) {
        case 0:      escape= 1; wc= '0'; break;
        case '\032': escape= 1; wc= 'Z'; break;
        case '\'':   escape= 1; break;
        case '\\':   escape= 1; break;
        default:     escape= 0; break;
      }
      if (escape)
      {
        if ((mblen= cs->wc_mb('\\', (uchar*) to, to_end)) <= 0)
          goto toolong;
        to+= mblen;
      }
      if ((mblen= cs->wc_mb(wc, (uchar*) to, to_end)) <= 0)
        goto toolong;
      to+= mblen;
    }

    /* Put trailing quote */
    if ((mblen= cs->wc_mb('\'', (uchar *) to, to_end)) <= 0)
      goto toolong;
    to+= mblen;
    new_length= (uint)(to - str->ptr());
    goto ret;
  }

  /*
    We replace characters from the end to the beginning
  */
  to= (char*) str->ptr() + new_length - 1;
  *to--= '\'';
  for (start= (char*) arg->ptr(),end= start + arg_length; end-- != start; to--)
  {
    /*
      We can't use the bitmask here as we want to replace \O and ^Z with 0
      and Z
    */
    switch (*end)  {
    case 0:
      *to--= '0';
      *to=   '\\';
      break;
    case '\032':
      *to--= 'Z';
      *to=   '\\';
      break;
    case '\'':
    case '\\':
      *to--= *end;
      *to=   '\\';
      break;
    default:
      *to= *end;
      break;
    }
  }
  *to= '\'';

ret:
  str->length(new_length);
  str->set_charset(collation.collation);
  null_value= 0;
  return str;

toolong:
  push_warning_printf(current_thd, Sql_condition::WARN_LEVEL_WARN,
                      ER_WARN_ALLOWED_PACKET_OVERFLOWED,
                      ER_THD(current_thd, ER_WARN_ALLOWED_PACKET_OVERFLOWED),
                      func_name(), max_allowed_packet);
null:
  null_value= 1;
  return 0;
}

longlong Item_func_uncompressed_length::val_int()
{
  DBUG_ASSERT(fixed());
  String *res= args[0]->val_str(&value);
  if (!res)
  {
    null_value=1;
    return 0; /* purecov: inspected */
  }
  null_value=0;
  if (res->is_empty()) return 0;

  /*
    If length is <= 4 bytes, data is corrupt. This is the best we can do
    to detect garbage input without decompressing it.
  */
  if (res->length() <= 4)
  {
    THD *thd= current_thd;
    push_warning_printf(thd, Sql_condition::WARN_LEVEL_WARN,
                        ER_ZLIB_Z_DATA_ERROR,
                        ER_THD(thd, ER_ZLIB_Z_DATA_ERROR));
    null_value= 1;
    return 0;
  }

 /*
    res->ptr() using is safe because we have tested that string is at least
    5 bytes long.
    res->c_ptr() is not used because:
      - we do not need \0 terminated string to get first 4 bytes
      - c_ptr() tests simbol after string end (uninitialized memory) which
        confuse valgrind
  */
  return uint4korr(res->ptr()) & 0x3FFFFFFF;
}

longlong Item_func_crc32::val_int()
{
  DBUG_ASSERT(fixed());
  String *res=args[0]->val_str(&value);
  if (!res)
  {
    null_value=1;
    return 0; /* purecov: inspected */
  }
  null_value=0;
  return (longlong) my_checksum(0L, (uchar*)res->ptr(), res->length());
}

#ifdef HAVE_COMPRESS
#include "zlib.h"

String *Item_func_compress::val_str(String *str)
{
  int err= Z_OK, code;
  size_t new_size;
  String *res;
  Byte *body;
  char *tmp, *last_char;
  DBUG_ASSERT(fixed());

  if (!(res= args[0]->val_str(&tmp_value)))
  {
    null_value= 1;
    return 0;
  }
  null_value= 0;
  if (res->is_empty()) return res;

  /*
    Citation from zlib.h (comment for compress function):

    Compresses the source buffer into the destination buffer.  sourceLen is
    the byte length of the source buffer. Upon entry, destLen is the total
    size of the destination buffer, which must be at least 0.1% larger than
    sourceLen plus 12 bytes.
    We assume here that the buffer can't grow more than .25 %.
  */
  new_size= res->length() + res->length() / 5 + 12;

  // Check new_size overflow: new_size <= res->length()
  if (((uint32) (new_size+5) <= res->length()) || 
      str->alloc((uint32) new_size + 4 + 1))
  {
    null_value= 1;
    return 0;
  }

  body= ((Byte*)str->ptr()) + 4;

  // As far as we have checked res->is_empty() we can use ptr()
  if ((err= my_compress_buffer(body, &new_size, (const uchar *)res->ptr(),
                               res->length())) != Z_OK)
  {
    THD *thd= current_thd;
    code= err==Z_MEM_ERROR ? ER_ZLIB_Z_MEM_ERROR : ER_ZLIB_Z_BUF_ERROR;
    push_warning(thd, Sql_condition::WARN_LEVEL_WARN, code,
                 ER_THD(thd, code));
    null_value= 1;
    return 0;
  }

  tmp= (char*) str->ptr(); // int4store is a macro; avoid side effects
  int4store(tmp, res->length() & 0x3FFFFFFF);

  /* This is to ensure that things works for CHAR fields, which trim ' ': */
  last_char= ((char*)body)+new_size-1;
  if (*last_char == ' ')
  {
    *++last_char= '.';
    new_size++;
  }

  str->length((uint32)new_size + 4);
  str->set_charset(&my_charset_bin);
  return str;
}


String *Item_func_uncompress::val_str(String *str)
{
  DBUG_ASSERT(fixed());
  String *res= args[0]->val_str(&tmp_value);
  ulong new_size;
  int err;
  uint code;

  if (!res)
    goto err;
  null_value= 0;
  if (res->is_empty())
    return res;

  /* If length is less than 4 bytes, data is corrupt */
  if (res->length() <= 4)
  {
    THD *thd= current_thd;
    push_warning_printf(thd, Sql_condition::WARN_LEVEL_WARN,
			ER_ZLIB_Z_DATA_ERROR,
			ER_THD(thd, ER_ZLIB_Z_DATA_ERROR));
    goto err;
  }

  /* Size of uncompressed data is stored as first 4 bytes of field */
  new_size= uint4korr(res->ptr()) & 0x3FFFFFFF;
  if (new_size > current_thd->variables.max_allowed_packet)
  {
    THD *thd= current_thd;
    push_warning_printf(thd,Sql_condition::WARN_LEVEL_WARN,
			ER_TOO_BIG_FOR_UNCOMPRESS,
			ER_THD(thd, ER_TOO_BIG_FOR_UNCOMPRESS),
                        static_cast<int>(thd->variables.
                                         max_allowed_packet));
    goto err;
  }
  if (str->alloc((uint32)new_size))
    goto err;

  if ((err= uncompress((Byte*)str->ptr(), &new_size,
		       ((const Bytef*)res->ptr())+4,res->length()-4)) == Z_OK)
  {
    str->length((uint32) new_size);
    return str;
  }

  code= ((err == Z_BUF_ERROR) ? ER_ZLIB_Z_BUF_ERROR :
	 ((err == Z_MEM_ERROR) ? ER_ZLIB_Z_MEM_ERROR : ER_ZLIB_Z_DATA_ERROR));
  {
    THD *thd= current_thd;
    push_warning(thd, Sql_condition::WARN_LEVEL_WARN, code, ER_THD(thd, code));
  }

err:
  null_value= 1;
  return 0;
}
#endif


String *Item_func_uuid::val_str(String *str)
{
  DBUG_ASSERT(fixed());
  uchar guid[MY_UUID_SIZE];
  size_t length= (without_separators ?
                  MY_UUID_ORACLE_STRING_LENGTH :
                  MY_UUID_STRING_LENGTH);

  str->alloc(length+1);
  str->length(length);
  str->set_charset(system_charset_info);
  my_uuid(guid);
  if (without_separators)
    my_uuid2str_oracle(guid, (char *)str->ptr());
  else
    my_uuid2str(guid, (char *)str->ptr());
  return str;
}


Item_func_dyncol_create::Item_func_dyncol_create(THD *thd, List<Item> &args,
                                                 DYNCALL_CREATE_DEF *dfs):
  Item_str_func(thd, args), defs(dfs), vals(0), keys_num(NULL), keys_str(NULL),
  names(FALSE), force_names(FALSE)
{
  DBUG_ASSERT((args.elements & 0x1) == 0); // even number of arguments
}


bool Item_func_dyncol_create::fix_fields(THD *thd, Item **ref)
{
  uint i;
  bool res= Item_func::fix_fields(thd, ref); // no need Item_str_func here
  if (!res)
  {
    vals= (DYNAMIC_COLUMN_VALUE *) alloc_root(thd->mem_root,
                                              sizeof(DYNAMIC_COLUMN_VALUE) *
                                              (arg_count / 2));
    for (i= 0;
         i + 1 < arg_count && args[i]->result_type() == INT_RESULT;
         i+= 2)
      ;
    if (i + 1 < arg_count)
    {
      names= TRUE;
    }

    keys_num= (uint *) alloc_root(thd->mem_root,
                               (sizeof(LEX_STRING) > sizeof(uint) ?
                                sizeof(LEX_STRING) :
                                sizeof(uint)) *
                               (arg_count / 2));
    keys_str= (LEX_STRING *) keys_num;
    status_var_increment(thd->status_var.feature_dynamic_columns);
  }
  return res || vals == 0 || keys_num == 0;
}


bool Item_func_dyncol_create::fix_length_and_dec()
{
  max_length= MAX_BLOB_WIDTH;
  set_maybe_null();
  collation.set(&my_charset_bin);
  decimals= 0;
  return FALSE;
}

bool Item_func_dyncol_create::prepare_arguments(THD *thd, bool force_names_arg)
{
  char buff[STRING_BUFFER_USUAL_SIZE];
  String *res, tmp(buff, sizeof(buff), &my_charset_bin);
  uint column_count= (arg_count / 2);
  uint i;
  my_decimal dtmp, *dres;
  force_names= force_names_arg;

  if (!(names || force_names))
  {
    for (i= 0; i < column_count; i++)
    {
      uint valpos= i * 2 + 1;
      DYNAMIC_COLUMN_TYPE type= defs[i].type;
      if (type == DYN_COL_NULL)
        type= args[valpos]->type_handler()->dyncol_type(args[valpos]);
      if (type == DYN_COL_STRING &&
          args[valpos]->type() == Item::FUNC_ITEM &&
          ((Item_func *)args[valpos])->functype() == DYNCOL_FUNC)
      {
        force_names= 1;
        break;
      }
    }
  }

  /* get values */
  for (i= 0; i < column_count; i++)
  {
    uint valpos= i * 2 + 1;
    DYNAMIC_COLUMN_TYPE type= defs[i].type;
    if (type == DYN_COL_NULL) // auto detect
      type= args[valpos]->type_handler()->dyncol_type(args[valpos]);
    if (type == DYN_COL_STRING &&
        args[valpos]->type() == Item::FUNC_ITEM &&
        ((Item_func *)args[valpos])->functype() == DYNCOL_FUNC)
    {
      DBUG_ASSERT(names || force_names);
      type= DYN_COL_DYNCOL;
    }
    if (names || force_names)
    {
      res= args[i * 2]->val_str(&tmp);
      if (res)
      {
        // guaranty UTF-8 string for names
        if (my_charset_same(res->charset(), DYNCOL_UTF))
        {
          keys_str[i].length= res->length();
          keys_str[i].str= thd->strmake(res->ptr(), res->length());
        }
        else
        {
          uint strlen= res->length() * DYNCOL_UTF->mbmaxlen + 1;
          uint dummy_errors;
          if (char *str= (char *) thd->alloc(strlen))
          {
            keys_str[i].length=
              copy_and_convert(str, strlen, DYNCOL_UTF,
                               res->ptr(), res->length(), res->charset(),
                               &dummy_errors);
              keys_str[i].str= str;
          }
          else
            keys_str[i].length= 0;

        }
      }
      else
      {
        keys_str[i].length= 0;
        keys_str[i].str= NULL;
      }
    }
    else
      keys_num[i]= (uint) args[i * 2]->val_int();
    if (args[i * 2]->null_value)
    {
      /* to make cleanup possible */
      for (; i < column_count; i++)
        vals[i].type= DYN_COL_NULL;
      return 1;
    }
    vals[i].type= type;
    switch (type) {
    case DYN_COL_NULL:
      DBUG_ASSERT(args[valpos]->field_type() == MYSQL_TYPE_NULL);
      break;
    case DYN_COL_INT:
      vals[i].x.long_value= args[valpos]->val_int();
      break;
    case DYN_COL_UINT:
      vals[i].x.ulong_value= args[valpos]->val_int();
      break;
    case DYN_COL_DOUBLE:
      vals[i].x.double_value= args[valpos]->val_real();
      break;
    case DYN_COL_DYNCOL:
    case DYN_COL_STRING:
      res= args[valpos]->val_str(&tmp);
      if (res && defs[i].cs)
        res->set_charset(defs[i].cs);
      if (res &&
          (vals[i].x.string.value.str= thd->strmake(res->ptr(), res->length())))
      {
	vals[i].x.string.value.length= res->length();
	vals[i].x.string.charset= res->charset();
      }
      else
      {
        args[valpos]->null_value= 1;            // In case of out of memory
        vals[i].x.string.value.str= NULL;
        vals[i].x.string.value.length= 0;         // just to be safe
      }
      break;
    case DYN_COL_DECIMAL:
      if ((dres= args[valpos]->val_decimal(&dtmp)))
      {
	mariadb_dyncol_prepare_decimal(&vals[i]);
        DBUG_ASSERT(vals[i].x.decimal.value.len == dres->len);
        vals[i].x.decimal.value.intg= dres->intg;
        vals[i].x.decimal.value.frac= dres->frac;
        vals[i].x.decimal.value.sign= dres->sign();
        memcpy(vals[i].x.decimal.buffer, dres->buf,
               sizeof(vals[i].x.decimal.buffer));
      }
      else
      {
	mariadb_dyncol_prepare_decimal(&vals[i]); // just to be safe
        DBUG_ASSERT(args[valpos]->null_value);
      }
      break;
    case DYN_COL_DATETIME:
    case DYN_COL_DATE:
      args[valpos]->get_date(thd, &vals[i].x.time_value,
                             Datetime::Options(thd));
      break;
    case DYN_COL_TIME:
      args[valpos]->get_time(thd, &vals[i].x.time_value);
      break;
    default:
      DBUG_ASSERT(0);
      vals[i].type= DYN_COL_NULL;
    }
    if (vals[i].type != DYN_COL_NULL && args[valpos]->null_value)
    {
      vals[i].type= DYN_COL_NULL;
    }
  }
  return FALSE;
}


String *Item_func_dyncol_create::val_str(String *str)
{
  DYNAMIC_COLUMN col;
  String *res;
  uint column_count= (arg_count / 2);
  enum enum_dyncol_func_result rc;
  DBUG_ASSERT((arg_count & 0x1) == 0); // even number of arguments

  /* FIXME: add thd argument to Item::val_str() */
  if (prepare_arguments(current_thd, FALSE))
  {
    res= NULL;
    null_value= 1;
  }
  else
  {
    if ((rc= ((names || force_names) ?
              mariadb_dyncol_create_many_named(&col, column_count, keys_str,
                                               vals, TRUE) :
              mariadb_dyncol_create_many_num(&col, column_count, keys_num,
                                             vals, TRUE))))
    {
      dynamic_column_error_message(rc);
      mariadb_dyncol_free(&col);
      res= NULL;
      null_value= TRUE;
    }
    else
    {
      /* Move result from DYNAMIC_COLUMN to str_value */
      char *ptr;
      size_t length, alloc_length;
      dynstr_reassociate(&col, &ptr, &length, &alloc_length);
      str_value.reset(ptr, length, alloc_length, &my_charset_bin);
      res= &str_value;
      null_value= FALSE;
    }
  }

  return res;
}

void Item_func_dyncol_create::print_arguments(String *str,
                                              enum_query_type query_type)
{
  uint i;
  uint column_count= (arg_count / 2);
  for (i= 0; i < column_count; i++)
  {
    args[i*2]->print(str, query_type);
    str->append(',');
    args[i*2 + 1]->print(str, query_type);
    switch (defs[i].type) {
    case DYN_COL_NULL: // automatic type => write nothing
      break;
    case DYN_COL_INT:
      str->append(STRING_WITH_LEN(" AS int"));
      break;
    case DYN_COL_UINT:
      str->append(STRING_WITH_LEN(" AS unsigned int"));
      break;
    case DYN_COL_DOUBLE:
      str->append(STRING_WITH_LEN(" AS double"));
      break;
    case DYN_COL_DYNCOL:
    case DYN_COL_STRING:
      str->append(STRING_WITH_LEN(" AS char"));
      if (defs[i].cs)
      {
        str->append(STRING_WITH_LEN(" charset "));
        str->append(defs[i].cs->cs_name);
        str->append(' ');
      }
      break;
    case DYN_COL_DECIMAL:
      str->append(STRING_WITH_LEN(" AS decimal"));
      break;
    case DYN_COL_DATETIME:
      str->append(STRING_WITH_LEN(" AS datetime"));
      break;
    case DYN_COL_DATE:
      str->append(STRING_WITH_LEN(" AS date"));
      break;
    case DYN_COL_TIME:
      str->append(STRING_WITH_LEN(" AS time"));
      break;
    }
    if (i < column_count - 1)
      str->append(',');
  }
}


void Item_func_dyncol_create::print(String *str,
                                    enum_query_type query_type)
{
  DBUG_ASSERT((arg_count & 0x1) == 0); // even number of arguments
  str->append(STRING_WITH_LEN("column_create("));
  print_arguments(str, query_type);
  str->append(')');
}

String *Item_func_dyncol_json::val_str(String *str)
{
  DYNAMIC_STRING json, col;
  String *res;
  enum enum_dyncol_func_result rc;

  res= args[0]->val_str(str);
  if (args[0]->null_value)
    goto null;

  col.str= (char *)res->ptr();
  col.length= res->length();
  if ((rc= mariadb_dyncol_json(&col, &json)))
  {
    dynamic_column_error_message(rc);
    goto null;
  }
  bzero(&col, sizeof(col));
  {
    /* Move result from DYNAMIC_COLUMN to str */
    char *ptr;
    size_t length, alloc_length;
    dynstr_reassociate(&json, &ptr, &length, &alloc_length);
    str->reset(ptr, length, alloc_length, DYNCOL_UTF);
    null_value= FALSE;
  }
  str->set_charset(DYNCOL_UTF);
  return str;

null:
  bzero(&col, sizeof(col));
  null_value= TRUE;
  return NULL;
}

String *Item_func_dyncol_add::val_str(String *str)
{
  DYNAMIC_COLUMN col;
  String *res;
  uint column_count=  (arg_count / 2);
  enum enum_dyncol_func_result rc;
  DBUG_ASSERT((arg_count & 0x1) == 1); // odd number of arguments

  /* We store the packed data last */
  res= args[arg_count - 1]->val_str(str);
  if (args[arg_count - 1]->null_value ||
      init_dynamic_string(&col, NULL, res->length() + STRING_BUFFER_USUAL_SIZE,
                          STRING_BUFFER_USUAL_SIZE))
    goto null;

  col.length= res->length();
  memcpy(col.str, res->ptr(), col.length);

  /* FIXME: add thd argument to Item::val_str() */
  if (prepare_arguments(current_thd, mariadb_dyncol_has_names(&col)))
    goto null;

  if ((rc= ((names || force_names) ?
            mariadb_dyncol_update_many_named(&col, column_count,
                                             keys_str, vals) :
            mariadb_dyncol_update_many_num(&col, column_count,
                                           keys_num, vals))))
  {
    dynamic_column_error_message(rc);
    mariadb_dyncol_free(&col);
    goto null;
  }

  {
    /* Move result from DYNAMIC_COLUMN to str */
    char *ptr;
    size_t length, alloc_length;
    dynstr_reassociate(&col, &ptr, &length, &alloc_length);
    str->reset(ptr, length, alloc_length, &my_charset_bin);
    null_value= FALSE;
  }

  return str;

null:
  null_value= TRUE;
  return NULL;
}


void Item_func_dyncol_add::print(String *str,
                                 enum_query_type query_type)
{
  DBUG_ASSERT((arg_count & 0x1) == 1); // odd number of arguments
  str->append(STRING_WITH_LEN("column_add("));
  args[arg_count - 1]->print(str, query_type);
  str->append(',');
  print_arguments(str, query_type);
  str->append(')');
}


/**
  Get value for a column stored in a dynamic column

  @notes
  This function ensures that null_value is set correctly
*/

bool Item_dyncol_get::get_dyn_value(THD *thd, DYNAMIC_COLUMN_VALUE *val,
                                    String *tmp)
{
  DYNAMIC_COLUMN dyn_str;
  String *res;
  longlong num= 0;
  LEX_STRING buf, *name= NULL;
  char nmstrbuf[11];
  String nmbuf(nmstrbuf, sizeof(nmstrbuf), system_charset_info);
  enum enum_dyncol_func_result rc;

  if (args[1]->result_type() == INT_RESULT)
    num= args[1]->val_int();
  else
  {
    String *nm= args[1]->val_str(&nmbuf);
    if (!nm || args[1]->null_value)
    {
      null_value= 1;
      return 1;
    }

    if (my_charset_same(nm->charset(), DYNCOL_UTF))
    {
      buf.str= (char *) nm->ptr();
      buf.length= nm->length();
    }
    else
    {
      uint strlen= nm->length() * DYNCOL_UTF->mbmaxlen + 1;
      uint dummy_errors;
      buf.str= (char *) thd->alloc(strlen);
      if (buf.str)
      {
        buf.length=
          copy_and_convert(buf.str, strlen, DYNCOL_UTF,
                           nm->ptr(), nm->length(), nm->charset(),
                           &dummy_errors);
      }
      else
        buf.length= 0;
    }
    name= &buf;
  }


  if (args[1]->null_value || num < 0 || num > INT_MAX)
  {
    null_value= 1;
    return 1;
  }

  res= args[0]->val_str(tmp);
  if (args[0]->null_value)
  {
    null_value= 1;
    return 1;
  }

  dyn_str.str=   (char*) res->ptr();
  dyn_str.length= res->length();
  if ((rc= ((name == NULL) ?
            mariadb_dyncol_get_num(&dyn_str, (uint) num, val) :
            mariadb_dyncol_get_named(&dyn_str, name, val))))
  {
    dynamic_column_error_message(rc);
    null_value= 1;
    return 1;
  }

  null_value= 0;
  return 0;                                     // ok
}


String *Item_dyncol_get::val_str(String *str_result)
{
  DYNAMIC_COLUMN_VALUE val;
  char buff[STRING_BUFFER_USUAL_SIZE];
  String tmp(buff, sizeof(buff), &my_charset_bin);

  if (get_dyn_value(current_thd, &val, &tmp))
    return NULL;

  switch (val.type) {
  case DYN_COL_NULL:
    goto null;
  case DYN_COL_INT:
  case DYN_COL_UINT:
    str_result->set_int(val.x.long_value, MY_TEST(val.type == DYN_COL_UINT),
                       &my_charset_latin1);
    break;
  case DYN_COL_DOUBLE:
    str_result->set_real(val.x.double_value, NOT_FIXED_DEC, &my_charset_latin1);
    break;
  case DYN_COL_DYNCOL:
  case DYN_COL_STRING:
    if ((char*) tmp.ptr() <= val.x.string.value.str &&
        (char*) tmp.ptr() + tmp.length() >= val.x.string.value.str)
    {
      /* value is allocated in tmp buffer; We have to make a copy */
      str_result->copy(val.x.string.value.str, val.x.string.value.length,
                      val.x.string.charset);
    }
    else
    {
      /*
        It's safe to use the current value because it's either pointing
        into a field or in a buffer for another item and this buffer
        is not going to be deleted during expression evaluation
      */
      str_result->set(val.x.string.value.str, val.x.string.value.length,
                      val.x.string.charset);
    }
    break;
  case DYN_COL_DECIMAL:
  {
    int res;
    int length= decimal_string_size(&val.x.decimal.value);
    if (str_result->alloc(length))
      goto null;
    if ((res= decimal2string(&val.x.decimal.value, (char*) str_result->ptr(),
                             &length, 0, 0, ' ')) != E_DEC_OK)
    {
      char buff[40];
      int len= sizeof(buff);
      DBUG_ASSERT(length < (int)sizeof(buff));
      decimal2string(&val.x.decimal.value, buff, &len, 0, 0, ' ');
      decimal_operation_results(res, buff, "CHAR");
    }
    str_result->set_charset(&my_charset_latin1);
    str_result->length(length);
    break;
  }
  case DYN_COL_DATETIME:
  case DYN_COL_DATE:
  case DYN_COL_TIME:
  {
    int length;
    /*
      We use AUTO_SEC_PART_DIGITS here to ensure that we do not loose
      any microseconds from the data. This is safe to do as we are
      asked to return the time argument as a string.
    */
    if (str_result->alloc(MAX_DATE_STRING_REP_LENGTH) ||
        !(length= my_TIME_to_str(&val.x.time_value, (char*) str_result->ptr(),
                                 AUTO_SEC_PART_DIGITS)))
      goto null;
    str_result->set_charset(&my_charset_latin1);
    str_result->length(length);
    break;
  }
  }
  return str_result;

null:
  null_value= TRUE;
  return 0;
}


longlong Item_dyncol_get::val_int()
{
  THD *thd= current_thd;
  DYNAMIC_COLUMN_VALUE val;
  char buff[STRING_BUFFER_USUAL_SIZE];
  String tmp(buff, sizeof(buff), &my_charset_bin);

  if (get_dyn_value(thd, &val, &tmp))
    return 0;

  switch (val.type) {
  case DYN_COL_DYNCOL:
  case DYN_COL_NULL:
    goto null;
  case DYN_COL_UINT:
    unsigned_flag= 1;            // Make it possible for caller to detect sign
    return val.x.long_value;
  case DYN_COL_INT:
    unsigned_flag= 0;            // Make it possible for caller to detect sign
    return val.x.long_value;
  case DYN_COL_DOUBLE:
    return Converter_double_to_longlong_with_warn(thd, val.x.double_value,
                                                  unsigned_flag).result();
  case DYN_COL_STRING:
  {
    int error;
    longlong num;
    char *end= val.x.string.value.str + val.x.string.value.length, *org_end= end;

    num= my_strtoll10(val.x.string.value.str, &end, &error);
    if (unlikely(end != org_end || error > 0))
    {
      push_warning_printf(thd, Sql_condition::WARN_LEVEL_WARN,
                          ER_BAD_DATA,
                          ER_THD(thd, ER_BAD_DATA),
                          ErrConvString(val.x.string.value.str,
                                        val.x.string.value.length,
                                        val.x.string.charset).ptr(),
                          unsigned_flag ? "UNSIGNED INT" : "INT");
    }
    unsigned_flag= error >= 0;
    return num;
  }
  case DYN_COL_DECIMAL:
  {
    longlong num;
    my_decimal2int(E_DEC_FATAL_ERROR, &val.x.decimal.value, unsigned_flag,
                   &num);
    return num;
  }
  case DYN_COL_DATETIME:
  case DYN_COL_DATE:
  case DYN_COL_TIME:
    unsigned_flag= !val.x.time_value.neg;
    if (unsigned_flag)
      return TIME_to_ulonglong(&val.x.time_value);
    else
      return -(longlong)TIME_to_ulonglong(&val.x.time_value);
  }

null:
  null_value= TRUE;
  return 0;
}


double Item_dyncol_get::val_real()
{
  THD *thd= current_thd;
  DYNAMIC_COLUMN_VALUE val;
  char buff[STRING_BUFFER_USUAL_SIZE];
  String tmp(buff, sizeof(buff), &my_charset_bin);

  if (get_dyn_value(thd, &val, &tmp))
    return 0.0;

  switch (val.type) {
  case DYN_COL_DYNCOL:
  case DYN_COL_NULL:
    goto null;
  case DYN_COL_UINT:
    return ulonglong2double(val.x.ulong_value);
  case DYN_COL_INT:
    return (double) val.x.long_value;
  case DYN_COL_DOUBLE:
    return (double) val.x.double_value;
  case DYN_COL_STRING:
  {
    int error;
    char *end;
    double res= val.x.string.charset->strntod((char*) val.x.string.value.str,
                                              val.x.string.value.length, &end, &error);

    if (end != (char*) val.x.string.value.str + val.x.string.value.length ||
        error)
    {
      push_warning_printf(thd, Sql_condition::WARN_LEVEL_WARN,
                          ER_BAD_DATA,
                          ER_THD(thd, ER_BAD_DATA),
                          ErrConvString(val.x.string.value.str,
                                        val.x.string.value.length,
                                        val.x.string.charset).ptr(),
                          "DOUBLE");
    }
    return res;
  }
  case DYN_COL_DECIMAL:
  {
    double res;
    /* This will always succeed */
    decimal2double(&val.x.decimal.value, &res);
    return res;
  }
  case DYN_COL_DATETIME:
  case DYN_COL_DATE:
  case DYN_COL_TIME:
    return TIME_to_double(&val.x.time_value);
  }

null:
  null_value= TRUE;
  return 0.0;
}


my_decimal *Item_dyncol_get::val_decimal(my_decimal *decimal_value)
{
  THD *thd= current_thd;
  DYNAMIC_COLUMN_VALUE val;
  char buff[STRING_BUFFER_USUAL_SIZE];
  String tmp(buff, sizeof(buff), &my_charset_bin);

  if (get_dyn_value(thd, &val, &tmp))
    return NULL;

  switch (val.type) {
  case DYN_COL_DYNCOL:
  case DYN_COL_NULL:
    goto null;
  case DYN_COL_UINT:
    int2my_decimal(E_DEC_FATAL_ERROR, val.x.long_value, TRUE, decimal_value);
    break;
  case DYN_COL_INT:
    int2my_decimal(E_DEC_FATAL_ERROR, val.x.long_value, FALSE, decimal_value);
    break;
  case DYN_COL_DOUBLE:
    double2my_decimal(E_DEC_FATAL_ERROR, val.x.double_value, decimal_value);
    break;
  case DYN_COL_STRING:
  {
    const char *end;
    int rc;
    rc= str2my_decimal(0, val.x.string.value.str, val.x.string.value.length,
                       val.x.string.charset, decimal_value, &end);
    if (rc != E_DEC_OK ||
        end != val.x.string.value.str + val.x.string.value.length)
    {
      push_warning_printf(thd, Sql_condition::WARN_LEVEL_WARN,
                          ER_BAD_DATA,
                          ER_THD(thd, ER_BAD_DATA),
                          ErrConvString(val.x.string.value.str,
                                        val.x.string.value.length,
                                        val.x.string.charset).ptr(),
                          "DECIMAL");
    }
    break;
  }
  case DYN_COL_DECIMAL:
    decimal2my_decimal(&val.x.decimal.value, decimal_value);
    break;
  case DYN_COL_DATETIME:
  case DYN_COL_DATE:
  case DYN_COL_TIME:
    decimal_value= TIME_to_my_decimal(&val.x.time_value, decimal_value);
    break;
  }
  return decimal_value;

null:
  null_value= TRUE;
  return 0;
}


bool Item_dyncol_get::get_date(THD *thd, MYSQL_TIME *ltime, date_mode_t fuzzydate)
{
  DYNAMIC_COLUMN_VALUE val;
  char buff[STRING_BUFFER_USUAL_SIZE];
  String tmp(buff, sizeof(buff), &my_charset_bin);
  bool signed_value= 0;

  if (get_dyn_value(current_thd, &val, &tmp))
    return 1;                                   // Error

  switch (val.type) {
  case DYN_COL_DYNCOL:
  case DYN_COL_NULL:
    goto null;
  case DYN_COL_INT:
    signed_value= 1;                                  // For error message
    /* fall through */
  case DYN_COL_UINT:
    if (signed_value || val.x.ulong_value <= LONGLONG_MAX)
    {
      longlong llval = (longlong)val.x.ulong_value;
      if (int_to_datetime_with_warn(thd, Longlong_hybrid(llval, !signed_value),
                                    ltime, fuzzydate, 0, 0 /* TODO */))
        goto null;
      return 0;
    }
    /* let double_to_datetime_with_warn() issue the warning message */
    val.x.double_value= static_cast<double>(ULONGLONG_MAX);
    /* fall through */
  case DYN_COL_DOUBLE:
    if (double_to_datetime_with_warn(thd, val.x.double_value, ltime, fuzzydate,
                                     0, 0 /* TODO */))
      goto null;
    return 0;
  case DYN_COL_DECIMAL:
    if (decimal_to_datetime_with_warn(thd, (my_decimal*)&val.x.decimal.value,
                                      ltime, fuzzydate, 0, 0 /* TODO */))
      goto null;
    return 0;
  case DYN_COL_STRING:
    if (str_to_datetime_with_warn(thd, &my_charset_numeric,
                                  val.x.string.value.str,
                                  val.x.string.value.length,
                                  ltime, fuzzydate))
      goto null;
    return 0;
  case DYN_COL_DATETIME:
  case DYN_COL_DATE:
  case DYN_COL_TIME:
    *ltime= val.x.time_value;
    return 0;
  }

null:
  null_value= TRUE;
  return 1;
}

void Item_dyncol_get::print(String *str, enum_query_type query_type)
{
  /*
    Parent cast doesn't exist yet, only print dynamic column name. This happens
    when called from create_func_cast() / wrong_precision_error().
  */
  if (!str->length())
  {
    args[1]->print(str, query_type);
    return;
  }

  /* see create_func_dyncol_get */
  DBUG_ASSERT(str->length() >= 5);
  DBUG_ASSERT(strncmp(str->ptr() + str->length() - 5, "cast(", 5) == 0);

  str->length(str->length() - 5);    // removing "cast("
  str->append(STRING_WITH_LEN("column_get("));
  args[0]->print(str, query_type);
  str->append(',');
  args[1]->print(str, query_type);
  /* let the parent cast item add " as <type>)" */
}


String *Item_func_dyncol_list::val_str(String *str)
{
  uint i;
  enum enum_dyncol_func_result rc;
  LEX_STRING *names= 0;
  uint count;
  DYNAMIC_COLUMN col;
  String *res= args[0]->val_str(str);

  if (args[0]->null_value)
    goto null;
  col.length= res->length();
  /* We do not change the string, so could do this trick */
  col.str= (char *)res->ptr();
  if ((rc= mariadb_dyncol_list_named(&col, &count, &names)))
  {
    bzero(&col, sizeof(col));
    dynamic_column_error_message(rc);
    goto null;
  }
  bzero(&col, sizeof(col));

  /*
    We estimate average name length as 10
  */
  if (str->alloc(count * 13))
    goto null;

  str->length(0);
  for (i= 0; i < count; i++)
  {
    append_identifier(current_thd, str, names[i].str, names[i].length);
    if (i < count - 1)
      str->qs_append(',');
  }
  null_value= FALSE;
  if (names)
    my_free(names);
  str->set_charset(DYNCOL_UTF);
  return str;

null:
  null_value= TRUE;
  if (names)
    my_free(names);
  return NULL;
}

Item_temptable_rowid::Item_temptable_rowid(TABLE *table_arg)
  : Item_str_func(table_arg->in_use), table(table_arg)
{
  max_length= table->file->ref_length;
}

bool Item_temptable_rowid::fix_length_and_dec()
{
  used_tables_cache= table->map;
  const_item_cache= false;
  return FALSE;
}

String *Item_temptable_rowid::val_str(String *str)
{
  if (!((null_value= table->null_row)))
    table->file->position(table->record[0]);
  str_value.set((char*)(table->file->ref), max_length, &my_charset_bin);
  return &str_value;
}

#ifdef WITH_WSREP
#include "wsrep_mysqld.h"
#include "wsrep_server_state.h"
/* Format is %d-%d-%llu */
#define WSREP_MAX_WSREP_SERVER_GTID_STR_LEN 10+1+10+1+20

String *Item_func_wsrep_last_written_gtid::val_str_ascii(String *str)
{
  if (gtid_str.alloc(WSREP_MAX_WSREP_SERVER_GTID_STR_LEN+1))
  {
    my_error(ER_OUTOFMEMORY, WSREP_MAX_WSREP_SERVER_GTID_STR_LEN);
    null_value= TRUE;
    return 0;
  }

  ssize_t gtid_len= my_snprintf((char*)gtid_str.ptr(), 
                                WSREP_MAX_WSREP_SERVER_GTID_STR_LEN+1,
                                "%u-%u-%llu", wsrep_gtid_server.domain_id,
                                wsrep_gtid_server.server_id,
                                current_thd->wsrep_last_written_gtid_seqno);
  if (gtid_len < 0)
  {
    my_error(ER_ERROR_WHEN_EXECUTING_COMMAND, MYF(0), func_name(),
            "wsrep_gtid_print failed");
    null_value= TRUE;
    return 0;
  }
  gtid_str.length(gtid_len);
  return &gtid_str;
}

String *Item_func_wsrep_last_seen_gtid::val_str_ascii(String *str)
{
  if (gtid_str.alloc(WSREP_MAX_WSREP_SERVER_GTID_STR_LEN+1))
  {
    my_error(ER_OUTOFMEMORY, WSREP_MAX_WSREP_SERVER_GTID_STR_LEN);
    null_value= TRUE;
    return 0;
  }
  ssize_t gtid_len= my_snprintf((char*)gtid_str.ptr(), 
                                WSREP_MAX_WSREP_SERVER_GTID_STR_LEN+1,
                                "%u-%u-%llu", wsrep_gtid_server.domain_id,
                                wsrep_gtid_server.server_id,
                                wsrep_gtid_server.seqno());
  if (gtid_len < 0)
  {
    my_error(ER_ERROR_WHEN_EXECUTING_COMMAND, MYF(0), func_name(),
             "wsrep_gtid_print failed");
    null_value= TRUE;
    return 0;
  }
  gtid_str.length(gtid_len);
  return &gtid_str;
}

longlong Item_func_wsrep_sync_wait_upto::val_int()
{
  String *gtid_str __attribute__((unused)) = args[0]->val_str(&value);
  null_value=0;
  uint timeout;
  rpl_gtid *gtid_list;
  uint32 count;
  int wait_gtid_ret= 0;
  int ret= 1;

  if (args[0]->null_value)
  {
    my_error(ER_WRONG_ARGUMENTS, MYF(0), func_name());
    null_value= TRUE;
    return 0;
  }

  if (arg_count==2 && !args[1]->null_value)
    timeout= (uint)(args[1]->val_real());
  else
    timeout= (uint)-1;

  if (!(gtid_list= gtid_parse_string_to_list(gtid_str->ptr(), gtid_str->length(),
                                             &count)))
  {
    my_error(ER_INCORRECT_GTID_STATE, MYF(0), func_name());
    null_value= TRUE;
    return 0;
  }
  if (count == 1)
  {
    if (wsrep_check_gtid_seqno(gtid_list[0].domain_id, gtid_list[0].server_id,
                               gtid_list[0].seq_no))
    {
      wait_gtid_ret= wsrep_gtid_server.wait_gtid_upto(gtid_list[0].seq_no, timeout);
      if ((wait_gtid_ret == ETIMEDOUT) || (wait_gtid_ret == ETIME))
      {
        my_error(ER_LOCK_WAIT_TIMEOUT, MYF(0), func_name());
        ret= 0;
      }
      else if (wait_gtid_ret == ENOMEM)
      {
        my_error(ER_OUTOFMEMORY, MYF(0), func_name());
        ret= 0;
      }
    }
  }
  else
  { 
    my_error(ER_WRONG_ARGUMENTS, MYF(0), func_name());
    null_value= TRUE;
    ret= 0;
  }
  my_free(gtid_list);
  return ret;
}

#endif /* WITH_WSREP */<|MERGE_RESOLUTION|>--- conflicted
+++ resolved
@@ -2160,30 +2160,25 @@
     if (query_type & QT_FOR_FRM)
     {
       // 10.3 downgrade compatibility for FRM
-      str->append(func_name());
+      str->append(func_name_cstring());
       if (schema() == &oracle_schema_ref)
         str->append(suffix);
     }
     else
-      print_sql_mode_qualified_name(str, query_type, func_name());
+      print_sql_mode_qualified_name(str, query_type, func_name_cstring());
     print_args_parenthesized(str, query_type);
     return;
   }
-<<<<<<< HEAD
-  str->append(Item_func_trim::func_name_cstring());
-  str->append(func_name_ext());
-=======
 
   if (query_type & QT_FOR_FRM)
   {
     // 10.3 downgrade compatibility for FRM
-    str->append(Item_func_trim::func_name());
+    str->append(Item_func_trim::func_name_cstring());
     if (schema() == &oracle_schema_ref)
       str->append(suffix);
   }
   else
-    print_sql_mode_qualified_name(str, query_type, Item_func_trim::func_name());
->>>>>>> 2c60d43d
+    print_sql_mode_qualified_name(str, query_type, Item_func_trim::func_name_cstring());
   str->append('(');
   str->append(mode_name());
   str->append(' ');
