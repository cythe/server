/* Copyright (c) 2002, 2015, Oracle and/or its affiliates.
   Copyright (c) 2012, 2022, MariaDB Corporation.

   This program is free software; you can redistribute it and/or modify
   it under the terms of the GNU General Public License as published by
   the Free Software Foundation; version 2 of the License.

   This program is distributed in the hope that it will be useful,
   but WITHOUT ANY WARRANTY; without even the implied warranty of
   MERCHANTABILITY or FITNESS FOR A PARTICULAR PURPOSE.  See the
   GNU General Public License for more details.

   You should have received a copy of the GNU General Public License
   along with this program; if not, write to the Free Software
   Foundation, Inc., 51 Franklin St, Fifth Floor, Boston, MA 02110-1335  USA */

/**
  @file
  Definitions of all server's session or global variables.

  How to add new variables:

  1. copy one of the existing variables, and edit the declaration.
  2. if you need special behavior on assignment or additional checks
     use ON_CHECK and ON_UPDATE callbacks.
  3. *Don't* add new Sys_var classes or uncle Occam will come
     with his razor to haunt you at nights

  Note - all storage engine variables (for example myisam_whatever)
  should go into the corresponding storage engine sources
  (for example in storage/myisam/ha_myisam.cc) !
*/

#include "sql_plugin.h"
#include "sql_priv.h"
#include "sql_class.h"                          // set_var.h: THD
#include "sys_vars.inl"
#include "my_sys.h"

#include "events.h"
#include <thr_alarm.h>
#include "slave.h"
#include "rpl_mi.h"
#include "rpl_filter.h"
#include "transaction.h"
#include "mysqld.h"
#include "lock.h"
#include "sql_time.h"                       // known_date_time_formats
#include "sql_acl.h" // mysql_user_table_is_in_short_password_format
#include "derror.h"  // read_texts
#include "sql_base.h"                           // close_cached_tables
#include "hostname.h"                           // host_cache_size
#include <myisam.h>
#include "debug_sync.h"                         // DEBUG_SYNC
#include "sql_show.h"
#include "opt_trace_context.h"
#include "log_event.h"
#include "optimizer_defaults.h"

#ifdef WITH_PERFSCHEMA_STORAGE_ENGINE
#include "../storage/perfschema/pfs_server.h"
#endif /* WITH_PERFSCHEMA_STORAGE_ENGINE */
#include "threadpool.h"
#include "sql_repl.h"
#include "opt_range.h"
#include "rpl_parallel.h"
#include "semisync_master.h"
#include "semisync_slave.h"
#include <ssl_compat.h>
#ifdef WITH_WSREP
#include "wsrep_mysqld.h"
#endif

#define PCRE2_STATIC 1             /* Important on Windows */
#include "pcre2.h"                 /* pcre2 header file */

/*
  The rule for this file: everything should be 'static'. When a sys_var
  variable or a function from this file is - in very rare cases - needed
  elsewhere it should be explicitly declared 'export' here to show that it's
  not a mistakenly forgotten 'static' keyword.
*/
#define export /* not static */

#ifdef WITH_PERFSCHEMA_STORAGE_ENGINE

static Sys_var_mybool Sys_pfs_enabled(
       "performance_schema", "Enable the performance schema.",
       PARSED_EARLY READ_ONLY GLOBAL_VAR(pfs_param.m_enabled),
       CMD_LINE(OPT_ARG), DEFAULT(FALSE));

static Sys_var_long Sys_pfs_events_waits_history_long_size(
       "performance_schema_events_waits_history_long_size",
       "Number of rows in EVENTS_WAITS_HISTORY_LONG."
       " Use 0 to disable, -1 for automated sizing.",
       PARSED_EARLY READ_ONLY GLOBAL_VAR(pfs_param.m_events_waits_history_long_sizing),
       CMD_LINE(REQUIRED_ARG), VALID_RANGE(-1, 1024*1024),
       DEFAULT(PFS_AUTOSCALE_VALUE), BLOCK_SIZE(1));

static Sys_var_long Sys_pfs_events_waits_history_size(
       "performance_schema_events_waits_history_size",
       "Number of rows per thread in EVENTS_WAITS_HISTORY."
       " Use 0 to disable, -1 for automated sizing.",
       PARSED_EARLY READ_ONLY GLOBAL_VAR(pfs_param.m_events_waits_history_sizing),
       CMD_LINE(REQUIRED_ARG), VALID_RANGE(-1, 1024),
       DEFAULT(PFS_AUTOSCALE_VALUE), BLOCK_SIZE(1));

static Sys_var_ulong Sys_pfs_max_cond_classes(
       "performance_schema_max_cond_classes",
       "Maximum number of condition instruments.",
       PARSED_EARLY READ_ONLY GLOBAL_VAR(pfs_param.m_cond_class_sizing),
       CMD_LINE(REQUIRED_ARG), VALID_RANGE(0, 256),
       DEFAULT(PFS_MAX_COND_CLASS), BLOCK_SIZE(1));

static Sys_var_long Sys_pfs_max_cond_instances(
       "performance_schema_max_cond_instances",
       "Maximum number of instrumented condition objects."
       " Use 0 to disable, -1 for automated sizing.",
       PARSED_EARLY READ_ONLY GLOBAL_VAR(pfs_param.m_cond_sizing),
       CMD_LINE(REQUIRED_ARG), VALID_RANGE(-1, 1024*1024),
       DEFAULT(PFS_AUTOSCALE_VALUE), BLOCK_SIZE(1));

static Sys_var_long Sys_pfs_max_program_instances(
       "performance_schema_max_program_instances",
       "Maximum number of instrumented programs."
         " Use 0 to disable, -1 for automated scaling.",
       PARSED_EARLY READ_ONLY GLOBAL_VAR(pfs_param.m_program_sizing),
       CMD_LINE(REQUIRED_ARG), VALID_RANGE(-1, 1024*1024),
       DEFAULT(PFS_AUTOSCALE_VALUE), BLOCK_SIZE(1));

static Sys_var_long Sys_pfs_max_prepared_stmt_instances(
       "performance_schema_max_prepared_statements_instances",
       "Maximum number of instrumented prepared statements."
         " Use 0 to disable, -1 for automated scaling.",
       PARSED_EARLY READ_ONLY GLOBAL_VAR(pfs_param.m_prepared_stmt_sizing),
       CMD_LINE(REQUIRED_ARG), VALID_RANGE(-1, 1024*1024),
       DEFAULT(PFS_AUTOSCALE_VALUE), BLOCK_SIZE(1));

static Sys_var_ulong Sys_pfs_max_file_classes(
       "performance_schema_max_file_classes",
       "Maximum number of file instruments.",
       PARSED_EARLY READ_ONLY GLOBAL_VAR(pfs_param.m_file_class_sizing),
       CMD_LINE(REQUIRED_ARG), VALID_RANGE(0, 256),
       DEFAULT(PFS_MAX_FILE_CLASS), BLOCK_SIZE(1));

static Sys_var_ulong Sys_pfs_max_file_handles(
       "performance_schema_max_file_handles",
       "Maximum number of opened instrumented files.",
       PARSED_EARLY READ_ONLY GLOBAL_VAR(pfs_param.m_file_handle_sizing),
       CMD_LINE(REQUIRED_ARG), VALID_RANGE(0, 1024*1024),
       DEFAULT(PFS_MAX_FILE_HANDLE), BLOCK_SIZE(1));

static Sys_var_long Sys_pfs_max_file_instances(
       "performance_schema_max_file_instances",
       "Maximum number of instrumented files."
       " Use 0 to disable, -1 for automated sizing.",
       PARSED_EARLY READ_ONLY GLOBAL_VAR(pfs_param.m_file_sizing),
       CMD_LINE(REQUIRED_ARG), VALID_RANGE(-1, 1024*1024),
       DEFAULT(PFS_AUTOSCALE_VALUE), BLOCK_SIZE(1));

static Sys_var_long Sys_pfs_max_sockets(
       "performance_schema_max_socket_instances",
       "Maximum number of opened instrumented sockets."
       " Use 0 to disable, -1 for automated sizing.",
       PARSED_EARLY READ_ONLY GLOBAL_VAR(pfs_param.m_socket_sizing),
       CMD_LINE(REQUIRED_ARG), VALID_RANGE(-1, 1024*1024),
       DEFAULT(PFS_AUTOSCALE_VALUE), BLOCK_SIZE(1));

static Sys_var_ulong Sys_pfs_max_socket_classes(
       "performance_schema_max_socket_classes",
       "Maximum number of socket instruments.",
       PARSED_EARLY READ_ONLY GLOBAL_VAR(pfs_param.m_socket_class_sizing),
       CMD_LINE(REQUIRED_ARG), VALID_RANGE(0, 256),
       DEFAULT(PFS_MAX_SOCKET_CLASS), BLOCK_SIZE(1));

static Sys_var_ulong Sys_pfs_max_mutex_classes(
       "performance_schema_max_mutex_classes",
       "Maximum number of mutex instruments.",
       PARSED_EARLY READ_ONLY GLOBAL_VAR(pfs_param.m_mutex_class_sizing),
       CMD_LINE(REQUIRED_ARG), VALID_RANGE(0, 256),
       DEFAULT(PFS_MAX_MUTEX_CLASS), BLOCK_SIZE(1));

static Sys_var_long Sys_pfs_max_mutex_instances(
       "performance_schema_max_mutex_instances",
       "Maximum number of instrumented MUTEX objects."
       " Use 0 to disable, -1 for automated sizing.",
       PARSED_EARLY READ_ONLY GLOBAL_VAR(pfs_param.m_mutex_sizing),
       CMD_LINE(REQUIRED_ARG), VALID_RANGE(-1, 100*1024*1024),
       DEFAULT(PFS_AUTOSCALE_VALUE), BLOCK_SIZE(1));

static Sys_var_ulong Sys_pfs_max_rwlock_classes(
       "performance_schema_max_rwlock_classes",
       "Maximum number of rwlock instruments.",
       PARSED_EARLY READ_ONLY GLOBAL_VAR(pfs_param.m_rwlock_class_sizing),
       CMD_LINE(REQUIRED_ARG), VALID_RANGE(0, 256),
       DEFAULT(PFS_MAX_RWLOCK_CLASS), BLOCK_SIZE(1));

static Sys_var_long Sys_pfs_max_rwlock_instances(
       "performance_schema_max_rwlock_instances",
       "Maximum number of instrumented RWLOCK objects."
       " Use 0 to disable, -1 for automated sizing.",
       PARSED_EARLY READ_ONLY GLOBAL_VAR(pfs_param.m_rwlock_sizing),
       CMD_LINE(REQUIRED_ARG), VALID_RANGE(-1, 100*1024*1024),
       DEFAULT(PFS_AUTOSCALE_VALUE), BLOCK_SIZE(1));

static Sys_var_long Sys_pfs_max_table_handles(
       "performance_schema_max_table_handles",
       "Maximum number of opened instrumented tables."
       " Use 0 to disable, -1 for automated sizing.",
       PARSED_EARLY READ_ONLY GLOBAL_VAR(pfs_param.m_table_sizing),
       CMD_LINE(REQUIRED_ARG), VALID_RANGE(-1, 1024*1024),
       DEFAULT(PFS_AUTOSCALE_VALUE), BLOCK_SIZE(1));

static Sys_var_long Sys_pfs_max_table_instances(
       "performance_schema_max_table_instances",
       "Maximum number of instrumented tables."
       " Use 0 to disable, -1 for automated sizing.",
       PARSED_EARLY READ_ONLY GLOBAL_VAR(pfs_param.m_table_share_sizing),
       CMD_LINE(REQUIRED_ARG), VALID_RANGE(-1, 1024*1024),
       DEFAULT(PFS_AUTOSCALE_VALUE), BLOCK_SIZE(1));

static Sys_var_long Sys_pfs_max_table_lock_stat(
       "performance_schema_max_table_lock_stat",
       "Maximum number of lock statistics for instrumented tables."
         " Use 0 to disable, -1 for automated scaling.",
       PARSED_EARLY READ_ONLY GLOBAL_VAR(pfs_param.m_table_lock_stat_sizing),
       CMD_LINE(REQUIRED_ARG), VALID_RANGE(-1, 1024*1024),
       DEFAULT(PFS_AUTOSCALE_VALUE), BLOCK_SIZE(1));

static Sys_var_long Sys_pfs_max_index_stat(
       "performance_schema_max_index_stat",
       "Maximum number of index statistics for instrumented tables."
         " Use 0 to disable, -1 for automated scaling.",
       PARSED_EARLY READ_ONLY GLOBAL_VAR(pfs_param.m_index_stat_sizing),
       CMD_LINE(REQUIRED_ARG), VALID_RANGE(-1, 1024*1024),
       DEFAULT(PFS_AUTOSCALE_VALUE), BLOCK_SIZE(1));

static Sys_var_ulong Sys_pfs_max_thread_classes(
       "performance_schema_max_thread_classes",
       "Maximum number of thread instruments.",
       PARSED_EARLY READ_ONLY GLOBAL_VAR(pfs_param.m_thread_class_sizing),
       CMD_LINE(REQUIRED_ARG), VALID_RANGE(0, 256),
       DEFAULT(PFS_MAX_THREAD_CLASS), BLOCK_SIZE(1));

static Sys_var_long Sys_pfs_max_thread_instances(
       "performance_schema_max_thread_instances",
       "Maximum number of instrumented threads."
       " Use 0 to disable, -1 for automated sizing.",
       PARSED_EARLY READ_ONLY GLOBAL_VAR(pfs_param.m_thread_sizing),
       CMD_LINE(REQUIRED_ARG), VALID_RANGE(-1, 1024*1024),
       DEFAULT(PFS_AUTOSCALE_VALUE), BLOCK_SIZE(1));

static Sys_var_long Sys_pfs_setup_actors_size(
       "performance_schema_setup_actors_size",
       "Maximum number of rows in SETUP_ACTORS.",
       PARSED_EARLY READ_ONLY GLOBAL_VAR(pfs_param.m_setup_actor_sizing),
       CMD_LINE(REQUIRED_ARG), VALID_RANGE(-1, 1024),
       DEFAULT(PFS_AUTOSCALE_VALUE), BLOCK_SIZE(1));

static Sys_var_long Sys_pfs_setup_objects_size(
       "performance_schema_setup_objects_size",
       "Maximum number of rows in SETUP_OBJECTS.",
       PARSED_EARLY READ_ONLY GLOBAL_VAR(pfs_param.m_setup_object_sizing),
       CMD_LINE(REQUIRED_ARG), VALID_RANGE(-1, 1024*1024),
       DEFAULT(PFS_AUTOSCALE_VALUE), BLOCK_SIZE(1));

static Sys_var_long Sys_pfs_accounts_size(
       "performance_schema_accounts_size",
       "Maximum number of instrumented user@host accounts."
       " Use 0 to disable, -1 for automated sizing.",
       PARSED_EARLY READ_ONLY GLOBAL_VAR(pfs_param.m_account_sizing),
       CMD_LINE(REQUIRED_ARG), VALID_RANGE(-1, 1024*1024),
       DEFAULT(PFS_AUTOSCALE_VALUE), BLOCK_SIZE(1));

static Sys_var_long Sys_pfs_hosts_size(
       "performance_schema_hosts_size",
       "Maximum number of instrumented hosts."
       " Use 0 to disable, -1 for automated sizing.",
       PARSED_EARLY READ_ONLY GLOBAL_VAR(pfs_param.m_host_sizing),
       CMD_LINE(REQUIRED_ARG), VALID_RANGE(-1, 1024*1024),
       DEFAULT(PFS_AUTOSCALE_VALUE), BLOCK_SIZE(1));

static Sys_var_long Sys_pfs_users_size(
       "performance_schema_users_size",
       "Maximum number of instrumented users."
       " Use 0 to disable, -1 for automated sizing.",
       PARSED_EARLY READ_ONLY GLOBAL_VAR(pfs_param.m_user_sizing),
       CMD_LINE(REQUIRED_ARG), VALID_RANGE(-1, 1024*1024),
       DEFAULT(PFS_AUTOSCALE_VALUE), BLOCK_SIZE(1));

static Sys_var_ulong Sys_pfs_max_stage_classes(
       "performance_schema_max_stage_classes",
       "Maximum number of stage instruments.",
       PARSED_EARLY READ_ONLY GLOBAL_VAR(pfs_param.m_stage_class_sizing),
       CMD_LINE(REQUIRED_ARG), VALID_RANGE(0, 256),
       DEFAULT(PFS_MAX_STAGE_CLASS), BLOCK_SIZE(1));

static Sys_var_long Sys_pfs_events_stages_history_long_size(
       "performance_schema_events_stages_history_long_size",
       "Number of rows in EVENTS_STAGES_HISTORY_LONG."
       " Use 0 to disable, -1 for automated sizing.",
       PARSED_EARLY READ_ONLY GLOBAL_VAR(pfs_param.m_events_stages_history_long_sizing),
       CMD_LINE(REQUIRED_ARG), VALID_RANGE(-1, 1024*1024),
       DEFAULT(PFS_AUTOSCALE_VALUE), BLOCK_SIZE(1));

static Sys_var_long Sys_pfs_events_stages_history_size(
       "performance_schema_events_stages_history_size",
       "Number of rows per thread in EVENTS_STAGES_HISTORY."
       " Use 0 to disable, -1 for automated sizing.",
       PARSED_EARLY READ_ONLY GLOBAL_VAR(pfs_param.m_events_stages_history_sizing),
       CMD_LINE(REQUIRED_ARG), VALID_RANGE(-1, 1024),
       DEFAULT(PFS_AUTOSCALE_VALUE), BLOCK_SIZE(1));

/**
  Variable performance_schema_max_statement_classes.
  The default number of statement classes is the sum of:
  - SQLCOM_END for all regular "statement/sql/...",
  - SP_PSI_STATEMENT_INFO_COUNT for "statement/sp/...".
  - (COM_END - mariadb gap) for all regular "statement/com/...",
  - 1 for "statement/com/new_packet", for unknown enum_server_command
  - 1 for "statement/com/Error", for invalid enum_server_command
  - 1 for "statement/sql/error", for invalid enum_sql_command
  - 1 for "statement/rpl/relay_log", for replicated statements.
  - 1 for "statement/scheduler/event", for scheduled events.
*/
static Sys_var_ulong Sys_pfs_max_statement_classes(
       "performance_schema_max_statement_classes",
       "Maximum number of statement instruments.",
       PARSED_EARLY READ_ONLY GLOBAL_VAR(pfs_param.m_statement_class_sizing),
       CMD_LINE(REQUIRED_ARG), VALID_RANGE(0, 256),
       DEFAULT((ulong) SQLCOM_END + SP_PSI_STATEMENT_INFO_COUNT +
               (ulong) (COM_END -(COM_MDB_GAP_END - COM_MDB_GAP_BEG + 1)) + 5),
       BLOCK_SIZE(1));

static Sys_var_long Sys_pfs_events_statements_history_long_size(
       "performance_schema_events_statements_history_long_size",
       "Number of rows in EVENTS_STATEMENTS_HISTORY_LONG."
       " Use 0 to disable, -1 for automated sizing.",
       PARSED_EARLY READ_ONLY GLOBAL_VAR(pfs_param.m_events_statements_history_long_sizing),
       CMD_LINE(REQUIRED_ARG), VALID_RANGE(-1, 1024*1024),
       DEFAULT(PFS_AUTOSCALE_VALUE), BLOCK_SIZE(1));

static Sys_var_long Sys_pfs_events_statements_history_size(
       "performance_schema_events_statements_history_size",
       "Number of rows per thread in EVENTS_STATEMENTS_HISTORY."
       " Use 0 to disable, -1 for automated sizing.",
       PARSED_EARLY READ_ONLY GLOBAL_VAR(pfs_param.m_events_statements_history_sizing),
       CMD_LINE(REQUIRED_ARG), VALID_RANGE(-1, 1024),
       DEFAULT(PFS_AUTOSCALE_VALUE), BLOCK_SIZE(1));

static Sys_var_ulong Sys_pfs_statement_stack_size(
       "performance_schema_max_statement_stack",
       "Number of rows per thread in EVENTS_STATEMENTS_CURRENT.",
       PARSED_EARLY READ_ONLY GLOBAL_VAR(pfs_param.m_statement_stack_sizing),
       CMD_LINE(REQUIRED_ARG), VALID_RANGE(1, 256),
       DEFAULT(PFS_STATEMENTS_STACK_SIZE), BLOCK_SIZE(1));

static Sys_var_ulong Sys_pfs_max_memory_classes(
       "performance_schema_max_memory_classes",
       "Maximum number of memory pool instruments.",
       PARSED_EARLY READ_ONLY GLOBAL_VAR(pfs_param.m_memory_class_sizing),
       CMD_LINE(REQUIRED_ARG), VALID_RANGE(0, 1024),
       DEFAULT(PFS_MAX_MEMORY_CLASS), BLOCK_SIZE(1));

static Sys_var_long Sys_pfs_digest_size(
       "performance_schema_digests_size",
       "Size of the statement digest."
       " Use 0 to disable, -1 for automated sizing.",
       PARSED_EARLY READ_ONLY GLOBAL_VAR(pfs_param.m_digest_sizing),
       CMD_LINE(REQUIRED_ARG), VALID_RANGE(-1, 1024*1024),
       DEFAULT(PFS_AUTOSCALE_VALUE), BLOCK_SIZE(1));

static Sys_var_long Sys_pfs_events_transactions_history_long_size(
       "performance_schema_events_transactions_history_long_size",
       "Number of rows in EVENTS_TRANSACTIONS_HISTORY_LONG."
         " Use 0 to disable, -1 for automated sizing.",
       PARSED_EARLY READ_ONLY GLOBAL_VAR(pfs_param.m_events_transactions_history_long_sizing),
       CMD_LINE(REQUIRED_ARG), VALID_RANGE(-1, 1024*1024),
       DEFAULT(PFS_AUTOSIZE_VALUE), BLOCK_SIZE(1));

static Sys_var_long Sys_pfs_events_transactions_history_size(
       "performance_schema_events_transactions_history_size",
       "Number of rows per thread in EVENTS_TRANSACTIONS_HISTORY."
         " Use 0 to disable, -1 for automated sizing.",
       PARSED_EARLY READ_ONLY GLOBAL_VAR(pfs_param.m_events_transactions_history_sizing),
       CMD_LINE(REQUIRED_ARG), VALID_RANGE(-1, 1024),
       DEFAULT(PFS_AUTOSIZE_VALUE), BLOCK_SIZE(1));

static Sys_var_long Sys_pfs_max_digest_length(
       "performance_schema_max_digest_length",
       "Maximum length considered for digest text, when stored in performance_schema tables.",
       PARSED_EARLY READ_ONLY GLOBAL_VAR(pfs_param.m_max_digest_length),
       CMD_LINE(REQUIRED_ARG), VALID_RANGE(0, 1024 * 1024),
       DEFAULT(1024), BLOCK_SIZE(1));

static Sys_var_long Sys_pfs_connect_attrs_size(
       "performance_schema_session_connect_attrs_size",
       "Size of session attribute string buffer per thread."
         " Use 0 to disable, -1 for automated sizing.",
       PARSED_EARLY READ_ONLY
       GLOBAL_VAR(pfs_param.m_session_connect_attrs_sizing),
       CMD_LINE(REQUIRED_ARG), VALID_RANGE(-1, 1024 * 1024),
       DEFAULT(PFS_AUTOSCALE_VALUE), BLOCK_SIZE(1));

static Sys_var_long Sys_pfs_max_metadata_locks(
       "performance_schema_max_metadata_locks",
       "Maximum number of metadata locks."
         " Use 0 to disable, -1 for automated scaling.",
       PARSED_EARLY READ_ONLY GLOBAL_VAR(pfs_param.m_metadata_lock_sizing),
       CMD_LINE(REQUIRED_ARG), VALID_RANGE(-1, 100*1024*1024),
       DEFAULT(PFS_AUTOSCALE_VALUE), BLOCK_SIZE(1));

static Sys_var_long Sys_pfs_max_sql_text_length(
       "performance_schema_max_sql_text_length",
       "Maximum length of displayed sql text.",
       PARSED_EARLY READ_ONLY GLOBAL_VAR(pfs_param.m_max_sql_text_length),
       CMD_LINE(REQUIRED_ARG), VALID_RANGE(0, 1024 * 1024),
       DEFAULT(1024), BLOCK_SIZE(1));

#endif /* WITH_PERFSCHEMA_STORAGE_ENGINE */

#ifdef WITH_WSREP

/*
  We need to keep the original values set by the user, as they will
  be lost if wsrep_auto_increment_control set to 'ON':
*/
static bool update_auto_increment_increment (sys_var *self, THD *thd, enum_var_type type)
{
  if (type == OPT_GLOBAL)
    global_system_variables.saved_auto_increment_increment=
      global_system_variables.auto_increment_increment;
  else
    thd->variables.saved_auto_increment_increment=
      thd->variables.auto_increment_increment;
  return false;
}

#endif /* WITH_WSREP */


static Sys_var_charset_collation_map Sys_character_set_collations(
       "character_set_collations",
       "Overrides for character set default collations",
       SESSION_VAR(character_set_collations),
       NO_CMD_LINE, NOT_IN_BINLOG);


static Sys_var_double Sys_analyze_sample_percentage(
       "analyze_sample_percentage",
       "Percentage of rows from the table ANALYZE TABLE will sample "
       "to collect table statistics. Set to 0 to let MariaDB decide "
       "what percentage of rows to sample.",
       SESSION_VAR(sample_percentage),
       CMD_LINE(REQUIRED_ARG), VALID_RANGE(0, 100),
       DEFAULT(100));

static Sys_var_ulong Sys_auto_increment_increment(
       "auto_increment_increment",
       "Auto-increment columns are incremented by this",
       SESSION_VAR(auto_increment_increment),
       CMD_LINE(OPT_ARG),
       VALID_RANGE(1, 65535), DEFAULT(1), BLOCK_SIZE(1),
#ifdef WITH_WSREP
       NO_MUTEX_GUARD, IN_BINLOG, ON_CHECK(0),
       ON_UPDATE(update_auto_increment_increment));
#else
       NO_MUTEX_GUARD, IN_BINLOG);
#endif /* WITH_WSREP */

#ifdef WITH_WSREP

/*
  We need to keep the original values set by the user, as they will
  be lost if wsrep_auto_increment_control set to 'ON':
*/
static bool update_auto_increment_offset (sys_var *self, THD *thd, enum_var_type type)
{
  if (type == OPT_GLOBAL)
    global_system_variables.saved_auto_increment_offset=
      global_system_variables.auto_increment_offset;
  else
    thd->variables.saved_auto_increment_offset=
      thd->variables.auto_increment_offset;
  return false;
}

#endif /* WITH_WSREP */

static Sys_var_ulong Sys_auto_increment_offset(
       "auto_increment_offset",
       "Offset added to Auto-increment columns. Used when "
       "auto-increment-increment != 1",
       SESSION_VAR(auto_increment_offset),
       CMD_LINE(OPT_ARG),
       VALID_RANGE(1, 65535), DEFAULT(1), BLOCK_SIZE(1),
#ifdef WITH_WSREP
       NO_MUTEX_GUARD, IN_BINLOG, ON_CHECK(0),
       ON_UPDATE(update_auto_increment_offset));
#else
       NO_MUTEX_GUARD, IN_BINLOG);
#endif /* WITH_WSREP */

static Sys_var_mybool Sys_automatic_sp_privileges(
       "automatic_sp_privileges",
       "Creating and dropping stored procedures alters ACLs",
       GLOBAL_VAR(sp_automatic_privileges),
       CMD_LINE(OPT_ARG), DEFAULT(TRUE));

static Sys_var_ulong Sys_back_log(
       "back_log", "The number of outstanding connection requests "
       "MariaDB can have. This comes into play when the main MariaDB thread "
       "gets very many connection requests in a very short time",
       AUTO_SET READ_ONLY GLOBAL_VAR(back_log), CMD_LINE(REQUIRED_ARG),
       VALID_RANGE(0, 65535), DEFAULT(150), BLOCK_SIZE(1));

static Sys_var_charptr_fscs Sys_basedir(
       "basedir", "Path to installation directory. All paths are "
       "usually resolved relative to this",
       READ_ONLY GLOBAL_VAR(mysql_home_ptr), CMD_LINE(REQUIRED_ARG, 'b'),
       DEFAULT(0));

static Sys_var_charptr_fscs Sys_my_bind_addr(
       "bind_address", "IP address to bind to. Several addresses may be "
       "specified, separated by a comma (,).",
       READ_ONLY GLOBAL_VAR(my_bind_addr_str), CMD_LINE(REQUIRED_ARG),
       DEFAULT(0));

static Sys_var_vers_asof Sys_vers_asof_timestamp(
       "system_versioning_asof", "Default value for the FOR SYSTEM_TIME AS OF clause",
       SESSION_VAR(vers_asof_timestamp.type), NO_CMD_LINE,
       DEFAULT(SYSTEM_TIME_UNSPECIFIED));

static const char *vers_alter_history_keywords[]= {"ERROR", "KEEP", NullS};
static Sys_var_enum Sys_vers_alter_history(
       "system_versioning_alter_history", "Versioning ALTER TABLE mode. "
       "ERROR: Fail ALTER with error; " /* TODO: fail only when history non-empty */
       "KEEP: Keep historical system rows and subject them to ALTER",
       SESSION_VAR(vers_alter_history), CMD_LINE(REQUIRED_ARG),
       vers_alter_history_keywords, DEFAULT(VERS_ALTER_HISTORY_ERROR));

static Sys_var_on_access_global<Sys_var_ulonglong,
                                PRIV_SET_SYSTEM_GLOBAL_VAR_BINLOG_CACHE_SIZE>
Sys_binlog_cache_size(
       "binlog_cache_size", "The size of the transactional cache for "
       "updates to transactional engines for the binary log. "
       "If you often use transactions containing many statements, "
       "you can increase this to get more performance",
       GLOBAL_VAR(binlog_cache_size),
       CMD_LINE(REQUIRED_ARG),
       VALID_RANGE(IO_SIZE, SIZE_T_MAX), DEFAULT(32768), BLOCK_SIZE(IO_SIZE));

static Sys_var_on_access_global<Sys_var_ulonglong,
                                PRIV_SET_SYSTEM_GLOBAL_VAR_BINLOG_FILE_CACHE_SIZE>
Sys_binlog_file_cache_size(
       "binlog_file_cache_size", 
       "The size of file cache for the binary log", 
       GLOBAL_VAR(binlog_file_cache_size),
       CMD_LINE(REQUIRED_ARG),
       VALID_RANGE(IO_SIZE*2, SIZE_T_MAX), DEFAULT(IO_SIZE*4), BLOCK_SIZE(IO_SIZE));

static Sys_var_on_access_global<Sys_var_ulonglong,
                             PRIV_SET_SYSTEM_GLOBAL_VAR_BINLOG_STMT_CACHE_SIZE>
Sys_binlog_stmt_cache_size(
       "binlog_stmt_cache_size", "The size of the statement cache for "
       "updates to non-transactional engines for the binary log. "
       "If you often use statements updating a great number of rows, "
       "you can increase this to get more performance.",
       GLOBAL_VAR(binlog_stmt_cache_size),
       CMD_LINE(REQUIRED_ARG),
       VALID_RANGE(IO_SIZE, SIZE_T_MAX), DEFAULT(32768), BLOCK_SIZE(IO_SIZE));

/*
  Some variables like @sql_log_bin and @binlog_format change how/if binlogging
  is done. We must not change them inside a running transaction or statement,
  otherwise the event group eventually written to the binlog may become
  incomplete or otherwise garbled.

  This function does the appropriate check.

  It returns true if an error is caused by incorrect usage, false if ok.
*/
static bool
error_if_in_trans_or_substatement(THD *thd, int in_substatement_error,
                                  int in_transaction_error)
{
  if (unlikely(thd->in_sub_stmt))
  {
    my_error(in_substatement_error, MYF(0));
    return true;
  }

  if (unlikely(thd->in_active_multi_stmt_transaction()))
  {
    my_error(in_transaction_error, MYF(0));
    return true;
  }

  return false;
}

bool check_has_super(sys_var *self, THD *thd, set_var *var)
{
  DBUG_ASSERT(self->scope() != sys_var::GLOBAL);// don't abuse check_has_super()
#ifndef NO_EMBEDDED_ACCESS_CHECKS
  if (!(thd->security_ctx->master_access &
        PRIV_SET_RESTRICTED_SESSION_SYSTEM_VARIABLE))
  {
    my_error(ER_SPECIFIC_ACCESS_DENIED_ERROR, MYF(0), "SUPER");
    return true;
  }
#endif
  return false;
}

static Sys_var_bit Sys_core_file("core_file", "Write core on crashes",
          READ_ONLY GLOBAL_VAR(test_flags), CMD_LINE(OPT_ARG),
          TEST_CORE_ON_SIGNAL, DEFAULT(IF_WIN(TRUE,FALSE)));

static bool binlog_format_check(sys_var *self, THD *thd, set_var *var)
{
  /*
    MariaDB Galera does not support STATEMENT or MIXED binlog format currently.
  */
  if ((WSREP(thd) || opt_support_flashback) &&
      var->save_result.ulonglong_value != BINLOG_FORMAT_ROW)
  {
    // Push a warning to the error log.
    push_warning_printf(thd, Sql_condition::WARN_LEVEL_WARN, ER_UNKNOWN_ERROR,
                        "MariaDB Galera and flashback do not support binlog format: %s",
                        binlog_format_names[var->save_result.ulonglong_value]);
    /*
      We allow setting up binlog_format other then ROW for session scope when
      wsrep/flasback is enabled.This is done because of 2 reasons
      1. User might want to run pt-table-checksum.
      2. SuperUser knows what is doing :-)

      For refrence:- MDEV-7322
    */
    if (var->type == OPT_GLOBAL)
    {
      if (WSREP(thd))
        WSREP_ERROR("MariaDB Galera does not support binlog format: %s",
                    binlog_format_names[var->save_result.ulonglong_value]);
      else
        my_error(ER_FLASHBACK_NOT_SUPPORTED,MYF(0),"binlog_format",
                 binlog_format_names[var->save_result.ulonglong_value]);
      return true;
    }
  }

  if (var->type == OPT_GLOBAL)
    return false;

  /*
     If RBR and open temporary tables, their CREATE TABLE may not be in the
     binlog, so we can't toggle to SBR in this connection.

     If binlog_format=MIXED, there are open temporary tables, and an unsafe
     statement is executed, then subsequent statements are logged in row
     format and hence changes to temporary tables may be lost. So we forbid
     switching @@SESSION.binlog_format from MIXED to STATEMENT when there are
     open temp tables and we are logging in row format.
  */
  if (thd->has_thd_temporary_tables() &&
      var->type == OPT_SESSION &&
      var->save_result.ulonglong_value == BINLOG_FORMAT_STMT &&
      ((thd->variables.binlog_format == BINLOG_FORMAT_MIXED &&
        thd->is_current_stmt_binlog_format_row()) ||
       thd->variables.binlog_format == BINLOG_FORMAT_ROW))
  {
    my_error(ER_TEMP_TABLE_PREVENTS_SWITCH_OUT_OF_RBR, MYF(0));
    return true;
  }

  if (unlikely(error_if_in_trans_or_substatement(thd,
                                                 ER_STORED_FUNCTION_PREVENTS_SWITCH_BINLOG_FORMAT,
                                                 ER_INSIDE_TRANSACTION_PREVENTS_SWITCH_BINLOG_FORMAT)))
    return true;

  return false;
}

static bool fix_binlog_format_after_update(sys_var *self, THD *thd,
                                           enum_var_type type)
{
  if (type == OPT_SESSION)
    thd->reset_current_stmt_binlog_format_row();
  return false;
}

static Sys_var_on_access<Sys_var_enum,
                         PRIV_SET_SYSTEM_VAR_BINLOG_FORMAT,
                         PRIV_SET_SYSTEM_VAR_BINLOG_FORMAT>
Sys_binlog_format(
       "binlog_format", "What form of binary logging the master will "
       "use: either ROW for row-based binary logging, STATEMENT "
       "for statement-based binary logging, or MIXED. MIXED is statement-"
       "based binary logging except for those statements where only row-"
       "based is correct: those which involve user-defined functions (i.e. "
       "UDFs) or the UUID() function; for those, row-based binary logging is "
       "automatically used.",
       SESSION_VAR(binlog_format), CMD_LINE(REQUIRED_ARG, OPT_BINLOG_FORMAT),
       binlog_format_names, DEFAULT(BINLOG_FORMAT_MIXED),
       NO_MUTEX_GUARD, NOT_IN_BINLOG, ON_CHECK(binlog_format_check),
       ON_UPDATE(fix_binlog_format_after_update));

static bool binlog_direct_check(sys_var *self, THD *thd, set_var *var)
{
  if (var->type == OPT_GLOBAL)
    return false;

  if (unlikely(error_if_in_trans_or_substatement(thd,
                                                 ER_STORED_FUNCTION_PREVENTS_SWITCH_BINLOG_DIRECT,
                                                 ER_INSIDE_TRANSACTION_PREVENTS_SWITCH_BINLOG_DIRECT)))
     return true;

  return false;
}

static Sys_var_on_access<Sys_var_mybool,
                PRIV_SET_SYSTEM_VAR_BINLOG_DIRECT_NON_TRANSACTIONAL_UPDATES,
                PRIV_SET_SYSTEM_VAR_BINLOG_DIRECT_NON_TRANSACTIONAL_UPDATES>
Sys_binlog_direct(
       "binlog_direct_non_transactional_updates",
       "Causes updates to non-transactional engines using statement format to "
       "be written directly to binary log. Before using this option make sure "
       "that there are no dependencies between transactional and "
       "non-transactional tables such as in the statement INSERT INTO t_myisam "
       "SELECT * FROM t_innodb; otherwise, slaves may diverge from the master.",
       SESSION_VAR(binlog_direct_non_trans_update),
       CMD_LINE(OPT_ARG), DEFAULT(FALSE),
       NO_MUTEX_GUARD, NOT_IN_BINLOG, ON_CHECK(binlog_direct_check));

static bool deprecated_explicit_defaults_for_timestamp(sys_var *self, THD *thd,
                                                       set_var *var)
{
  if (var->value && var->save_result.ulonglong_value == 0)
    push_warning_printf(thd, Sql_condition::WARN_LEVEL_WARN,
                        ER_WARN_DEPRECATED_SYNTAX_NO_REPLACEMENT,
                        ER_THD(thd, ER_WARN_DEPRECATED_SYNTAX_NO_REPLACEMENT),
                        "explicit_defaults_for_timestamp=0"); // since 11.0.0
  return false;
}
static Sys_var_bit Sys_explicit_defaults_for_timestamp(
       "explicit_defaults_for_timestamp",
       "This option causes CREATE TABLE to create all TIMESTAMP columns "
       "as NULL with DEFAULT NULL attribute, Without this option, "
       "TIMESTAMP columns are NOT NULL and have implicit DEFAULT clauses.",
       SESSION_VAR(option_bits), CMD_LINE(OPT_ARG),
       OPTION_EXPLICIT_DEF_TIMESTAMP, DEFAULT(TRUE), NO_MUTEX_GUARD, IN_BINLOG,
       ON_CHECK(deprecated_explicit_defaults_for_timestamp));

static Sys_var_ulonglong Sys_bulk_insert_buff_size(
       "bulk_insert_buffer_size", "Size of tree cache used in bulk "
       "insert optimisation. Note that this is a limit per thread!",
       SESSION_VAR(bulk_insert_buff_size), CMD_LINE(REQUIRED_ARG),
       VALID_RANGE(0, SIZE_T_MAX), DEFAULT(8192*1024), BLOCK_SIZE(1));

static Sys_var_charptr_fscs Sys_character_sets_dir(
       "character_sets_dir", "Directory where character sets are",
       READ_ONLY GLOBAL_VAR(charsets_dir), CMD_LINE(REQUIRED_ARG),
       DEFAULT(0));

static bool check_engine_supports_temporary(sys_var *self, THD *thd, set_var *var)
{
  plugin_ref plugin= var->save_result.plugin;
  if (!plugin)
    return false;
  DBUG_ASSERT(plugin);
  handlerton *hton= plugin_hton(plugin);
  DBUG_ASSERT(hton);
  if (ha_check_storage_engine_flag(hton, HTON_TEMPORARY_NOT_SUPPORTED))
  {
    my_error(ER_ILLEGAL_HA_CREATE_OPTION, MYF(0), hton_name(hton)->str,
             "TEMPORARY");
    return true;
  }
  return false;
}

static bool check_not_null(sys_var *self, THD *thd, set_var *var)
{
  return var->value && var->value->is_null();
}
static bool check_charset(sys_var *self, THD *thd, set_var *var)
{
  if (!var->value)
    return false;

  char buff[STRING_BUFFER_USUAL_SIZE];
  if (var->value->result_type() == STRING_RESULT)
  {
    String str(buff, sizeof(buff), system_charset_info), *res;
    if (!(res= var->value->val_str(&str)))
      var->save_result.ptr= NULL;
    else
    {
      ErrConvString err(res); /* Get utf8 '\0' terminated string */
      myf utf8_flag= thd->get_utf8_flag();
      if (!(var->save_result.ptr= get_charset_by_csname(err.ptr(),
                                                             MY_CS_PRIMARY,
                                                             MYF(utf8_flag))) &&
          !(var->save_result.ptr= get_old_charset_by_name(err.ptr())))
      {
        my_error(ER_UNKNOWN_CHARACTER_SET, MYF(0), err.ptr());
        return true;
      }
    }
  }
  else // INT_RESULT
  {
    int csno= (int)var->value->val_int();
    CHARSET_INFO *cs;
    if ((var->save_result.ptr= cs= get_charset(csno, MYF(0))))
    {
      /*
        Backward compatibility: pre MDEV-30824 servers
        can write non-default collation IDs to binary log:
          SET character_set_client=83; -- utf8mb3_bin
        Convert a non-default collation to the compiled default collation,
        e.g. utf8mb3_bin to utf8mb3_general_ci, but only if
        - THD is a slave thread or
        - is processing a mysqlbinlog output.
      */
      if ((cs->state & MY_CS_PRIMARY) ||
          ((thd->variables.pseudo_slave_mode || thd->slave_thread) &&
           (var->save_result.ptr=
             Lex_exact_charset_opt_extended_collate(cs, true).
               find_compiled_default_collation())))
        return false;
    }
    my_error(ER_UNKNOWN_CHARACTER_SET, MYF(0), llstr(csno, buff));
    return true;
  }
  return false;
}
static bool check_charset_not_null(sys_var *self, THD *thd, set_var *var)
{
  return check_charset(self, thd, var) || check_not_null(self, thd, var);
}
static Sys_var_struct Sys_character_set_system(
       "character_set_system", "The character set used by the server "
       "for storing identifiers",
       READ_ONLY GLOBAL_VAR(system_charset_info), NO_CMD_LINE,
       offsetof(CHARSET_INFO, cs_name.str), DEFAULT(0));

static Sys_var_struct Sys_character_set_server(
       "character_set_server", "The default character set",
       SESSION_VAR(collation_server), NO_CMD_LINE,
       offsetof(CHARSET_INFO, cs_name.str), DEFAULT(&default_charset_info),
       NO_MUTEX_GUARD, IN_BINLOG, ON_CHECK(check_charset_not_null));

static bool check_charset_db(sys_var *self, THD *thd, set_var *var)
{
  if (check_charset_not_null(self, thd, var))
    return true;
  if (!var->value) // = DEFAULT
    var->save_result.ptr= thd->db_charset;
  return false;
}
static Sys_var_struct Sys_character_set_database(
       "character_set_database",
       "The character set used by the default database",
       SESSION_VAR(collation_database), NO_CMD_LINE,
       offsetof(CHARSET_INFO, cs_name.str), DEFAULT(&default_charset_info),
       NO_MUTEX_GUARD, IN_BINLOG, ON_CHECK(check_charset_db));

static bool check_cs_client(sys_var *self, THD *thd, set_var *var)
{
  if (check_charset_not_null(self, thd, var))
    return true;

  // Currently, UCS-2 cannot be used as a client character set
  if (!is_supported_parser_charset((CHARSET_INFO *)(var->save_result.ptr)))
    return true;

  return false;
}
static bool fix_thd_charset(sys_var *self, THD *thd, enum_var_type type)
{
  if (type == OPT_SESSION)
    thd->update_charset();
  return false;
}
static Sys_var_struct Sys_character_set_client(
       "character_set_client", "The character set for statements "
       "that arrive from the client",
       NO_SET_STMT SESSION_VAR(character_set_client), NO_CMD_LINE,
       offsetof(CHARSET_INFO, cs_name.str), DEFAULT(&default_charset_info),
       NO_MUTEX_GUARD, IN_BINLOG, ON_CHECK(check_cs_client),
       ON_UPDATE(fix_thd_charset));
// for check changing
export sys_var *Sys_character_set_client_ptr= &Sys_character_set_client;

static Sys_var_struct Sys_character_set_connection(
       "character_set_connection", "The character set used for "
       "literals that do not have a character set introducer and for "
       "number-to-string conversion",
       NO_SET_STMT SESSION_VAR(collation_connection), NO_CMD_LINE,
       offsetof(CHARSET_INFO, cs_name.str), DEFAULT(&default_charset_info),
       NO_MUTEX_GUARD, IN_BINLOG, ON_CHECK(check_charset_not_null),
       ON_UPDATE(fix_thd_charset));
// for check changing
export sys_var *Sys_character_set_connection_ptr= &Sys_character_set_connection;

static Sys_var_struct Sys_character_set_results(
       "character_set_results", "The character set used for returning "
       "query results to the client",
       SESSION_VAR(character_set_results), NO_CMD_LINE,
       offsetof(CHARSET_INFO, cs_name.str), DEFAULT(&default_charset_info),
       NO_MUTEX_GUARD, NOT_IN_BINLOG, ON_CHECK(check_charset));
// for check changing
export sys_var *Sys_character_set_results_ptr= &Sys_character_set_results;

static Sys_var_struct Sys_character_set_filesystem(
       "character_set_filesystem", "The filesystem character set",
       NO_SET_STMT SESSION_VAR(character_set_filesystem), NO_CMD_LINE,
       offsetof(CHARSET_INFO, cs_name.str), DEFAULT(&character_set_filesystem),
       NO_MUTEX_GUARD, NOT_IN_BINLOG, ON_CHECK(check_charset_not_null),
       ON_UPDATE(fix_thd_charset));

static const char *completion_type_names[]= {"NO_CHAIN", "CHAIN", "RELEASE", 0};
static Sys_var_enum Sys_completion_type(
       "completion_type", "The transaction completion type",
       SESSION_VAR(completion_type), CMD_LINE(REQUIRED_ARG),
       completion_type_names, DEFAULT(0));

static bool check_collation_not_null(sys_var *self, THD *thd, set_var *var)
{
  if (!var->value)
    return false;
  myf utf8_flag= thd->get_utf8_flag();
  char buff[STRING_BUFFER_USUAL_SIZE];
  if (var->value->result_type() == STRING_RESULT)
  {
    String str(buff, sizeof(buff), system_charset_info), *res;
    if (!(res= var->value->val_str(&str)))
      var->save_result.ptr= NULL;
    else
    {
      ErrConvString err(res); /* Get utf8 '\0'-terminated string */
      if (!(var->save_result.ptr= get_charset_by_name(err.ptr(), MYF(utf8_flag))))
      {
        my_error(ER_UNKNOWN_COLLATION, MYF(0), err.ptr());
        return true;
      }
    }
  }
  else // INT_RESULT
  {
    int csno= (int)var->value->val_int();
    if (!(var->save_result.ptr= get_charset(csno, MYF(0))))
    {
      my_error(ER_UNKNOWN_COLLATION, MYF(0), llstr(csno, buff));
      return true;
    }
  }
  return check_not_null(self, thd, var);
}
static Sys_var_struct Sys_collation_connection(
       "collation_connection", "The collation of the connection "
       "character set",
       NO_SET_STMT SESSION_VAR(collation_connection), NO_CMD_LINE,
       offsetof(CHARSET_INFO, coll_name.str), DEFAULT(&default_charset_info),
       NO_MUTEX_GUARD, IN_BINLOG, ON_CHECK(check_collation_not_null),
       ON_UPDATE(fix_thd_charset));

static bool check_collation_db(sys_var *self, THD *thd, set_var *var)
{
  if (check_collation_not_null(self, thd, var))
    return true;
  if (!var->value) // = DEFAULT
    var->save_result.ptr= thd->db_charset;
  return false;
}
static Sys_var_struct Sys_collation_database(
       "collation_database", "The collation of the database "
       "character set",
       SESSION_VAR(collation_database), NO_CMD_LINE,
       offsetof(CHARSET_INFO, coll_name.str), DEFAULT(&default_charset_info),
       NO_MUTEX_GUARD, IN_BINLOG, ON_CHECK(check_collation_db));

static Sys_var_struct Sys_collation_server(
       "collation_server", "The server default collation",
       SESSION_VAR(collation_server), NO_CMD_LINE,
       offsetof(CHARSET_INFO, coll_name.str), DEFAULT(&default_charset_info),
       NO_MUTEX_GUARD, IN_BINLOG, ON_CHECK(check_collation_not_null));

static Sys_var_uint Sys_column_compression_threshold(
       "column_compression_threshold",
       "Minimum column data length eligible for compression",
       SESSION_VAR(column_compression_threshold), CMD_LINE(REQUIRED_ARG),
       VALID_RANGE(0, UINT_MAX), DEFAULT(100), BLOCK_SIZE(1));

static Sys_var_uint Sys_column_compression_zlib_level(
       "column_compression_zlib_level",
       "zlib compression level (1 gives best speed, 9 gives best compression)",
       SESSION_VAR(column_compression_zlib_level), CMD_LINE(REQUIRED_ARG),
       VALID_RANGE(0, 9), DEFAULT(6), BLOCK_SIZE(1));

/*
  Note that names must correspond to zlib strategy definition. So that we can
  pass column_compression_zlib_strategy directly to deflateInit2().
*/
static const char *column_compression_zlib_strategy_names[]=
{ "DEFAULT_STRATEGY", "FILTERED", "HUFFMAN_ONLY", "RLE", "FIXED", 0 };

static Sys_var_enum Sys_column_compression_zlib_strategy(
       "column_compression_zlib_strategy",
       "The strategy parameter is used to tune the compression algorithm. Use "
       "the value DEFAULT_STRATEGY for normal data, FILTERED for data produced "
       "by a filter (or predictor), HUFFMAN_ONLY to force Huffman encoding "
       "only (no string match), or RLE to limit match distances to one "
       "(run-length encoding). Filtered data consists mostly of small values "
       "with a somewhat random distribution. In this case, the compression "
       "algorithm is tuned to compress them better. The effect of FILTERED is "
       "to force more Huffman coding and less string matching; it is somewhat "
       "intermediate between DEFAULT_STRATEGY and HUFFMAN_ONLY. RLE is "
       "designed to be almost as fast as HUFFMAN_ONLY, but give better "
       "compression for PNG image data. The strategy parameter only affects "
       "the compression ratio but not the correctness of the compressed output "
       "even if it is not set appropriately. FIXED prevents the use of dynamic "
       "Huffman codes, allowing for a simpler decoder for special "
       "applications.",
       SESSION_VAR(column_compression_zlib_strategy), CMD_LINE(REQUIRED_ARG),
       column_compression_zlib_strategy_names, DEFAULT(0));

static Sys_var_mybool Sys_column_compression_zlib_wrap(
       "column_compression_zlib_wrap",
       "Generate zlib header and trailer and compute adler32 check value. "
       "It can be used with storage engines that don't provide data integrity "
       "verification to detect data corruption.",
       SESSION_VAR(column_compression_zlib_wrap), CMD_LINE(OPT_ARG),
       DEFAULT(FALSE));

static const char *concurrent_insert_names[]= {"NEVER", "AUTO", "ALWAYS", 0};
static Sys_var_enum Sys_concurrent_insert(
       "concurrent_insert", "Use concurrent insert with MyISAM",
       GLOBAL_VAR(myisam_concurrent_insert), CMD_LINE(OPT_ARG),
       concurrent_insert_names, DEFAULT(1));

static Sys_var_on_access_global<Sys_var_ulong,
                                PRIV_SET_SYSTEM_GLOBAL_VAR_CONNECT_TIMEOUT>
Sys_connect_timeout(
       "connect_timeout",
       "The number of seconds the mysqld server is waiting for a connect "
       "packet before responding with 'Bad handshake'",
       GLOBAL_VAR(connect_timeout), CMD_LINE(REQUIRED_ARG),
       VALID_RANGE(2, LONG_TIMEOUT), DEFAULT(CONNECT_TIMEOUT), BLOCK_SIZE(1));

static Sys_var_charptr_fscs Sys_datadir(
       "datadir", "Path to the database root directory",
       READ_ONLY GLOBAL_VAR(mysql_real_data_home_ptr),
       CMD_LINE(REQUIRED_ARG, 'h'), DEFAULT(mysql_real_data_home));

#ifndef DBUG_OFF
static Sys_var_dbug Sys_dbug(
       "debug", "Built-in DBUG debugger", sys_var::SESSION,
       CMD_LINE(OPT_ARG, '#'), DEFAULT(""), NO_MUTEX_GUARD, NOT_IN_BINLOG,
       ON_CHECK(check_has_super));

static Sys_var_dbug Sys_debug_dbug(
       "debug_dbug", "Built-in DBUG debugger. Alias for --debug", sys_var::SESSION,
       CMD_LINE(OPT_ARG, '#'), DEFAULT(""), NO_MUTEX_GUARD, NOT_IN_BINLOG,
       ON_CHECK(check_has_super));
#endif

/**
  @todo
    When updating myisam_delay_key_write, we should do a 'flush tables'
    of all MyISAM tables to ensure that they are reopen with the
    new attribute.
*/
export bool fix_delay_key_write(sys_var *self, THD *thd, enum_var_type type)
{
  switch (delay_key_write_options) {
  case DELAY_KEY_WRITE_NONE:
    myisam_delay_key_write=0;
    ha_open_options&= ~HA_OPEN_DELAY_KEY_WRITE;
    break;
  case DELAY_KEY_WRITE_ON:
    myisam_delay_key_write=1;
    ha_open_options&= ~HA_OPEN_DELAY_KEY_WRITE;
    break;
  case DELAY_KEY_WRITE_ALL:
    myisam_delay_key_write=1;
    ha_open_options|= HA_OPEN_DELAY_KEY_WRITE;
    break;
  }
#ifdef WITH_ARIA_STORAGE_ENGINE
  maria_delay_key_write= myisam_delay_key_write;
#endif
  return false;
}
static const char *delay_key_write_names[]= { "OFF", "ON", "ALL", NullS };
static Sys_var_enum Sys_delay_key_write(
       "delay_key_write", "Specifies how MyISAM tables handles CREATE "
       "TABLE DELAY_KEY_WRITE. If set to ON, the default, any DELAY KEY "
       "WRITEs are honored. The key buffer is then flushed only when the "
       "table closes, speeding up writes. MyISAM tables should be "
       "automatically checked upon startup in this case, and "
       "--external locking should not be used, as it can lead to index "
       "corruption. If set to OFF, DELAY KEY WRITEs are ignored, while if "
       "set to ALL, all new opened tables are treated as if created with "
       "DELAY KEY WRITEs enabled.",
       GLOBAL_VAR(delay_key_write_options), CMD_LINE(OPT_ARG),
       delay_key_write_names, DEFAULT(DELAY_KEY_WRITE_ON),
       NO_MUTEX_GUARD, NOT_IN_BINLOG, ON_CHECK(0),
       ON_UPDATE(fix_delay_key_write));

static Sys_var_ulong Sys_delayed_insert_limit(
       "delayed_insert_limit",
       "After inserting delayed_insert_limit rows, the INSERT DELAYED "
       "handler will check if there are any SELECT statements pending. "
       "If so, it allows these to execute before continuing.",
       GLOBAL_VAR(delayed_insert_limit), CMD_LINE(REQUIRED_ARG),
       VALID_RANGE(1, UINT_MAX), DEFAULT(DELAYED_LIMIT), BLOCK_SIZE(1));

static Sys_var_ulong Sys_delayed_insert_timeout(
       "delayed_insert_timeout",
       "How long a INSERT DELAYED thread should wait for INSERT statements "
       "before terminating",
       GLOBAL_VAR(delayed_insert_timeout), CMD_LINE(REQUIRED_ARG),
       VALID_RANGE(1, LONG_TIMEOUT), DEFAULT(DELAYED_WAIT_TIMEOUT),
       BLOCK_SIZE(1));

static Sys_var_ulong Sys_delayed_queue_size(
       "delayed_queue_size",
       "What size queue (in rows) should be allocated for handling INSERT "
       "DELAYED. If the queue becomes full, any client that does INSERT "
       "DELAYED will wait until there is room in the queue again",
       GLOBAL_VAR(delayed_queue_size), CMD_LINE(REQUIRED_ARG),
       VALID_RANGE(1, UINT_MAX), DEFAULT(DELAYED_QUEUE_SIZE), BLOCK_SIZE(1));

#ifdef HAVE_EVENT_SCHEDULER
static const char *event_scheduler_names[]= { "OFF", "ON", "DISABLED",
                                              "ORIGINAL", NullS };
static bool event_scheduler_check(sys_var *self, THD *thd, set_var *var)
{
  if (Events::opt_event_scheduler == Events::EVENTS_DISABLED)
  {
    my_error(ER_OPTION_PREVENTS_STATEMENT, MYF(0),
             opt_noacl ? "--skip-grant-tables" : "--event-scheduler=DISABLED");
    return true;
  }
  /* DISABLED is only accepted on the command line */
  if (var->save_result.ulonglong_value == Events::EVENTS_DISABLED)
    return true;
  return false;
}

static bool event_scheduler_update(sys_var *self, THD *thd, enum_var_type type)
{
  int err_no= 0;
  bool ret;
  uint opt_event_scheduler_value= Events::opt_event_scheduler;
  mysql_mutex_unlock(&LOCK_global_system_variables);
  /*
    Events::start() is heavyweight. In particular it creates a new THD,
    which takes LOCK_global_system_variables internally.
    Thus we have to release it here.
    We need to re-take it before returning, though.

    Note that since we release LOCK_global_system_variables before calling
    start/stop, there is a possibility that the server variable
    can become out of sync with the real event scheduler state.

    This can happen with two concurrent statments if the first gets
    interrupted after start/stop but before retaking
    LOCK_global_system_variables. However, this problem should be quite
    rare and it's difficult to avoid it without opening up possibilities
    for deadlocks. See bug#51160.
  */

  /* EVENTS_ORIGINAL means we should revert back to the startup state */
  if (opt_event_scheduler_value == Events::EVENTS_ORIGINAL)
  {
    opt_event_scheduler_value= Events::opt_event_scheduler=
      Events::startup_state;
  }
 
  /*
    If the scheduler was not properly inited (because of wrong system tables),
    try to init it again. This is needed for mysql_upgrade to work properly if
    the event tables where upgraded.
  */
  if (!Events::inited && (Events::init(thd, 0) || !Events::inited))
    ret= 1;
  else
    ret= opt_event_scheduler_value == Events::EVENTS_ON ?
      Events::start(&err_no) :
      Events::stop();
  mysql_mutex_lock(&LOCK_global_system_variables);
  if (ret)
  {
    Events::opt_event_scheduler= Events::EVENTS_OFF;
    my_error(ER_EVENT_SET_VAR_ERROR, MYF(0), err_no);
  }
  return ret;
}

static Sys_var_enum Sys_event_scheduler(
       "event_scheduler", "Enable the event scheduler. Possible values are "
       "ON, OFF, and DISABLED (keep the event scheduler completely "
       "deactivated, it cannot be activated run-time)",
       GLOBAL_VAR(Events::opt_event_scheduler), CMD_LINE(OPT_ARG),
       event_scheduler_names, DEFAULT(Events::EVENTS_OFF),
       NO_MUTEX_GUARD, NOT_IN_BINLOG,
       ON_CHECK(event_scheduler_check), ON_UPDATE(event_scheduler_update));
#endif

static bool copy_to_expire_logs_days(sys_var *, THD *,
                                     enum_var_type type)
{
  expire_logs_days= binlog_expire_logs_seconds / (double)(24 * 60 * 60);
  return false;
}

static bool copy_to_binlog_expire_logs_seconds(sys_var *, THD *,
                                               enum_var_type type)
{
  binlog_expire_logs_seconds= (ulong)(expire_logs_days * 24 * 60 * 60);
  return false;
}

static Sys_var_on_access_global<Sys_var_double,
                                PRIV_SET_SYSTEM_GLOBAL_VAR_EXPIRE_LOGS_DAYS>
Sys_expire_logs_days(
       "expire_logs_days",
       "If non-zero, binary logs will be purged after expire_logs_days "
       "days; It and binlog_expire_logs_seconds are linked, such that "
       "changes in one are converted into the other, presentable as a "
       "decimal value with 1/1000000 of the day precision; possible "
       "purges happen at startup and at binary log rotation",
       GLOBAL_VAR(expire_logs_days),
       CMD_LINE(REQUIRED_ARG, OPT_EXPIRE_LOGS_DAYS), VALID_RANGE(0, 99),
       DEFAULT(0), NO_MUTEX_GUARD, NOT_IN_BINLOG, ON_CHECK(0),
       ON_UPDATE(copy_to_binlog_expire_logs_seconds));

static Sys_var_on_access_global<Sys_var_ulong,
                                PRIV_SET_SYSTEM_GLOBAL_VAR_EXPIRE_LOGS_DAYS>
Sys_binlog_expire_logs_seconds(
       "binlog_expire_logs_seconds",
       "If non-zero, binary logs will be purged after "
       "binlog_expire_logs_seconds seconds; It and expire_logs_days are "
       "linked, such that changes in one are converted into the other. "
       "Possible purges happen at startup and at binary log rotation.",
       GLOBAL_VAR(binlog_expire_logs_seconds),
       CMD_LINE(REQUIRED_ARG, OPT_BINLOG_EXPIRE_LOGS_SECONDS),
       VALID_RANGE(0, 8553600), DEFAULT(0), BLOCK_SIZE(1), NO_MUTEX_GUARD,
       NOT_IN_BINLOG, ON_CHECK(0), ON_UPDATE(copy_to_expire_logs_days));

static Sys_var_mybool Sys_flush(
       "flush", "Flush MyISAM tables to disk between SQL commands",
       GLOBAL_VAR(myisam_flush),
       CMD_LINE(OPT_ARG), DEFAULT(FALSE));

static Sys_var_ulong Sys_flush_time(
       "flush_time",
       "A dedicated thread is created to flush all tables at the "
       "given interval",
       GLOBAL_VAR(flush_time),
       CMD_LINE(REQUIRED_ARG), VALID_RANGE(0, LONG_TIMEOUT),
       DEFAULT(0), BLOCK_SIZE(1));

static bool check_ftb_syntax(sys_var *self, THD *thd, set_var *var)
{
  return ft_boolean_check_syntax_string((uchar*)
                      (var->save_result.string_value.str),
                      var->save_result.string_value.length,
                      self->charset(thd));
}
static bool query_cache_flush(sys_var *self, THD *thd, enum_var_type type)
{
#ifdef HAVE_QUERY_CACHE
  query_cache.flush();
#endif /* HAVE_QUERY_CACHE */
  return false;
}
/// @todo make SESSION_VAR (usability enhancement and a fix for a race condition)
static Sys_var_charptr Sys_ft_boolean_syntax(
       "ft_boolean_syntax", "List of operators for "
       "MATCH ... AGAINST ( ... IN BOOLEAN MODE)",
       GLOBAL_VAR(ft_boolean_syntax),
       CMD_LINE(REQUIRED_ARG),
       DEFAULT(DEFAULT_FTB_SYNTAX), NO_MUTEX_GUARD,
       NOT_IN_BINLOG, ON_CHECK(check_ftb_syntax), ON_UPDATE(query_cache_flush));

static Sys_var_ulong Sys_ft_max_word_len(
       "ft_max_word_len",
       "The maximum length of the word to be included in a FULLTEXT index. "
       "Note: FULLTEXT indexes must be rebuilt after changing this variable",
       READ_ONLY GLOBAL_VAR(ft_max_word_len), CMD_LINE(REQUIRED_ARG),
       VALID_RANGE(10, HA_FT_MAXCHARLEN), DEFAULT(HA_FT_MAXCHARLEN),
       BLOCK_SIZE(1));

static Sys_var_ulong Sys_ft_min_word_len(
       "ft_min_word_len",
       "The minimum length of the word to be included in a FULLTEXT index. "
       "Note: FULLTEXT indexes must be rebuilt after changing this variable",
       READ_ONLY GLOBAL_VAR(ft_min_word_len), CMD_LINE(REQUIRED_ARG),
       VALID_RANGE(1, HA_FT_MAXCHARLEN), DEFAULT(4), BLOCK_SIZE(1));

/// @todo make it an updatable SESSION_VAR
static Sys_var_ulong Sys_ft_query_expansion_limit(
       "ft_query_expansion_limit",
       "Number of best matches to use for query expansion",
       READ_ONLY GLOBAL_VAR(ft_query_expansion_limit),
       CMD_LINE(REQUIRED_ARG),
       VALID_RANGE(0, 1000), DEFAULT(20), BLOCK_SIZE(1));

static Sys_var_charptr_fscs Sys_ft_stopword_file(
       "ft_stopword_file",
       "Use stopwords from this file instead of built-in list",
       READ_ONLY GLOBAL_VAR(ft_stopword_file), CMD_LINE(REQUIRED_ARG),
       DEFAULT(0));

static Sys_var_mybool Sys_ignore_builtin_innodb(
       "ignore_builtin_innodb",
       "Disable initialization of builtin InnoDB plugin",
       READ_ONLY GLOBAL_VAR(opt_ignore_builtin_innodb),
       CMD_LINE(OPT_ARG), DEFAULT(FALSE));

static bool check_init_string(sys_var *self, THD *thd, set_var *var)
{
  if (var->save_result.string_value.str == 0)
  {
    var->save_result.string_value.str= const_cast<char*>("");
    var->save_result.string_value.length= 0;
  }
  return false;
}
static PolyLock_rwlock PLock_sys_init_connect(&LOCK_sys_init_connect);

static Sys_var_on_access_global<Sys_var_lexstring,
                                PRIV_SET_SYSTEM_GLOBAL_VAR_INIT_CONNECT>
Sys_init_connect(
       "init_connect", "Command(s) that are executed for each "
       "new connection (unless the user has SUPER privilege)",
       GLOBAL_VAR(opt_init_connect), CMD_LINE(REQUIRED_ARG),
       DEFAULT(""), &PLock_sys_init_connect, NOT_IN_BINLOG,
       ON_CHECK(check_init_string));

#ifdef HAVE_REPLICATION
static bool check_master_connection(sys_var *self, THD *thd, set_var *var)
{
  LEX_CSTRING tmp;
  tmp.str= var->save_result.string_value.str;
  tmp.length= var->save_result.string_value.length;
  if (!tmp.str || check_master_connection_name(&tmp))
    return true;

  return false;
}

static Sys_var_session_lexstring Sys_default_master_connection(
       "default_master_connection",
       "Master connection to use for all slave variables and slave commands",
       SESSION_ONLY(default_master_connection),
       NO_CMD_LINE,
       DEFAULT(""), MAX_CONNECTION_NAME, ON_CHECK(check_master_connection));
#endif

static Sys_var_charptr_fscs Sys_init_file(
       "init_file", "Read SQL commands from this file at startup",
       READ_ONLY GLOBAL_VAR(opt_init_file),
#ifdef DISABLE_GRANT_OPTIONS
       NO_CMD_LINE,
#else
       CMD_LINE(REQUIRED_ARG),
#endif
       DEFAULT(0));

static PolyLock_rwlock PLock_sys_init_slave(&LOCK_sys_init_slave);
static Sys_var_on_access_global<Sys_var_lexstring,
                                PRIV_SET_SYSTEM_GLOBAL_VAR_INIT_SLAVE>
Sys_init_slave(
       "init_slave", "Command(s) that are executed by a slave server "
       "each time the SQL thread starts", GLOBAL_VAR(opt_init_slave),
       CMD_LINE(REQUIRED_ARG),
       DEFAULT(""), &PLock_sys_init_slave,
       NOT_IN_BINLOG, ON_CHECK(check_init_string));

static Sys_var_ulong Sys_interactive_timeout(
       "interactive_timeout",
       "The number of seconds the server waits for activity on an interactive "
       "connection before closing it",
       NO_SET_STMT SESSION_VAR(net_interactive_timeout),
       CMD_LINE(REQUIRED_ARG),
       VALID_RANGE(1, LONG_TIMEOUT), DEFAULT(NET_WAIT_TIMEOUT), BLOCK_SIZE(1));

static Sys_var_ulonglong Sys_join_buffer_size(
       "join_buffer_size",
       "The size of the buffer that is used for joins",
       SESSION_VAR(join_buff_size), CMD_LINE(REQUIRED_ARG),
       VALID_RANGE(128, SIZE_T_MAX), DEFAULT(256*1024), BLOCK_SIZE(128));

static Sys_var_keycache Sys_key_buffer_size(
       "key_buffer_size", "The size of the buffer used for "
       "index blocks for MyISAM tables. Increase this to get better index "
       "handling (for all reads and multiple writes) to as much as you can "
       "afford",
       KEYCACHE_VAR(param_buff_size),
       CMD_LINE(REQUIRED_ARG, OPT_KEY_BUFFER_SIZE),
       VALID_RANGE(0, SIZE_T_MAX), DEFAULT(KEY_CACHE_SIZE),
       BLOCK_SIZE(IO_SIZE), NO_MUTEX_GUARD, NOT_IN_BINLOG, ON_CHECK(0),
       ON_UPDATE(update_buffer_size));

static Sys_var_keycache Sys_key_cache_block_size(
       "key_cache_block_size", "The default size of key cache blocks",
       KEYCACHE_VAR(param_block_size),
       CMD_LINE(REQUIRED_ARG, OPT_KEY_CACHE_BLOCK_SIZE),
       VALID_RANGE(512, 1024*16), DEFAULT(KEY_CACHE_BLOCK_SIZE),
       BLOCK_SIZE(512), NO_MUTEX_GUARD, NOT_IN_BINLOG, ON_CHECK(0),
       ON_UPDATE(resize_keycache));

static Sys_var_keycache Sys_key_cache_division_limit(
       "key_cache_division_limit",
       "The minimum percentage of warm blocks in key cache",
       KEYCACHE_VAR(param_division_limit),
       CMD_LINE(REQUIRED_ARG, OPT_KEY_CACHE_DIVISION_LIMIT),
       VALID_RANGE(1, 100), DEFAULT(100),
       BLOCK_SIZE(1), NO_MUTEX_GUARD, NOT_IN_BINLOG, ON_CHECK(0),
       ON_UPDATE(change_keycache_param));

static Sys_var_keycache Sys_key_cache_age_threshold(
       "key_cache_age_threshold", "This characterizes the number of "
       "hits a hot block has to be untouched until it is considered aged "
       "enough to be downgraded to a warm block. This specifies the "
       "percentage ratio of that number of hits to the total number of "
       "blocks in key cache",
       KEYCACHE_VAR(param_age_threshold),
       CMD_LINE(REQUIRED_ARG, OPT_KEY_CACHE_AGE_THRESHOLD),
       VALID_RANGE(100, UINT_MAX), DEFAULT(300),
       BLOCK_SIZE(100), NO_MUTEX_GUARD, NOT_IN_BINLOG, ON_CHECK(0),
       ON_UPDATE(change_keycache_param));

static Sys_var_keycache Sys_key_cache_file_hash_size(
       "key_cache_file_hash_size",
       "Number of hash buckets for open and changed files.  If you have a lot of MyISAM "
       "files open you should increase this for faster flush of changes. A good "
       "value is probably 1/10 of number of possible open MyISAM files.",
       KEYCACHE_VAR(changed_blocks_hash_size),
       CMD_LINE(REQUIRED_ARG, OPT_KEY_CACHE_CHANGED_BLOCKS_HASH_SIZE),
       VALID_RANGE(128, 16384), DEFAULT(512),
       BLOCK_SIZE(1), NO_MUTEX_GUARD, NOT_IN_BINLOG, ON_CHECK(0),
       ON_UPDATE(resize_keycache));

static Sys_var_mybool Sys_large_files_support(
       "large_files_support",
       "Whether mysqld was compiled with options for large file support",
       READ_ONLY GLOBAL_VAR(opt_large_files),
       CMD_LINE_HELP_ONLY, DEFAULT(sizeof(my_off_t) > 4));

static Sys_var_uint Sys_large_page_size(
       "large_page_size",
       "Previously showed the size of large memory pages, unused since "
       "multiple page size support was added",
       READ_ONLY GLOBAL_VAR(opt_large_page_size), NO_CMD_LINE,
       VALID_RANGE(0, UINT_MAX), DEFAULT(0), BLOCK_SIZE(1),
       NO_MUTEX_GUARD, NOT_IN_BINLOG, ON_CHECK(0), ON_UPDATE(0),
       DEPRECATED(""));

static Sys_var_mybool Sys_large_pages(
       "large_pages", "Enable support for large pages",
       READ_ONLY GLOBAL_VAR(opt_large_pages),
       CMD_LINE(OPT_ARG), DEFAULT(FALSE));

static Sys_var_charptr_fscs Sys_language(
       "lc_messages_dir", "Directory where error messages are",
       READ_ONLY GLOBAL_VAR(lc_messages_dir_ptr), CMD_LINE(REQUIRED_ARG, 'L'),
       DEFAULT(0));

static Sys_var_mybool Sys_local_infile(
       "local_infile", "Enable LOAD DATA LOCAL INFILE",
       GLOBAL_VAR(opt_local_infile), CMD_LINE(OPT_ARG), DEFAULT(TRUE));

static Sys_var_ulong Sys_lock_wait_timeout(
       "lock_wait_timeout",
       "Timeout in seconds to wait for a lock before returning an error.",
       SESSION_VAR(lock_wait_timeout), CMD_LINE(REQUIRED_ARG),
       VALID_RANGE(0, LONG_TIMEOUT), DEFAULT(24 * 60 * 60), BLOCK_SIZE(1));

#ifdef HAVE_MLOCKALL
static Sys_var_mybool Sys_locked_in_memory(
       "locked_in_memory",
       "Whether mysqld was locked in memory with --memlock",
       READ_ONLY GLOBAL_VAR(locked_in_memory), NO_CMD_LINE, DEFAULT(FALSE));
#endif

/* this says NO_CMD_LINE, as command-line option takes a string, not a bool */
static Sys_var_mybool Sys_log_bin(
       "log_bin", "Whether the binary log is enabled",
       READ_ONLY GLOBAL_VAR(opt_bin_log), NO_CMD_LINE, DEFAULT(FALSE));

static Sys_var_on_access_global<Sys_var_mybool,
                            PRIV_SET_SYSTEM_GLOBAL_VAR_LOG_BIN_COMPRESS>
Sys_log_bin_compress(
  "log_bin_compress", "Whether the binary log can be compressed",
  GLOBAL_VAR(opt_bin_log_compress), CMD_LINE(OPT_ARG), DEFAULT(FALSE));

/* the min length is 10, means that Begin/Commit/Rollback would never be compressed!   */
static Sys_var_on_access_global<Sys_var_uint,
                            PRIV_SET_SYSTEM_GLOBAL_VAR_LOG_BIN_COMPRESS_MIN_LEN>
Sys_log_bin_compress_min_len(
  "log_bin_compress_min_len",
  "Minimum length of sql statement(in statement mode) or record(in row mode)"
  "that can be compressed.",
  GLOBAL_VAR(opt_bin_log_compress_min_len),
  CMD_LINE(OPT_ARG), VALID_RANGE(10, 1024), DEFAULT(256), BLOCK_SIZE(1));

static Sys_var_on_access_global<Sys_var_mybool,
                    PRIV_SET_SYSTEM_GLOBAL_VAR_LOG_BIN_TRUST_FUNCTION_CREATORS>
Sys_trust_function_creators(
       "log_bin_trust_function_creators",
       "If set to FALSE (the default), then when --log-bin is used, creation "
       "of a stored function (or trigger) is allowed only to users having the "
       "SUPER privilege and only if this stored function (trigger) may not "
       "break binary logging. Note that if ALL connections to this server "
       "ALWAYS use row-based binary logging, the security issues do not "
       "exist and the binary logging cannot break, so you can safely set "
       "this to TRUE",
       GLOBAL_VAR(trust_function_creators),
       CMD_LINE(OPT_ARG), DEFAULT(FALSE));

static Sys_var_charptr_fscs Sys_log_error(
       "log_error",
       "Log errors to file (instead of stdout).  If file name is not specified "
       "then 'datadir'/'log-basename'.err or the 'pid-file' path with extension "
       ".err is used",
       READ_ONLY GLOBAL_VAR(log_error_file_ptr),
       CMD_LINE(OPT_ARG, OPT_LOG_ERROR),
       DEFAULT(disabled_my_option));

static Sys_var_bit Sys_log_queries_not_using_indexes(
       "log_queries_not_using_indexes",
       "Log queries that are executed without benefit of any index to the "
       "slow log if it is open. Same as log_slow_filter='not_using_index'",
       SESSION_VAR(log_slow_filter), CMD_LINE(OPT_ARG), QPLAN_NOT_USING_INDEX,
       DEFAULT(FALSE));

static Sys_var_bit Sys_log_slow_admin_statements(
       "log_slow_admin_statements",
       "Log slow OPTIMIZE, ANALYZE, ALTER and other administrative statements "
       "to the slow log if it is open.  Resets or sets the option 'admin' in "
       "log_slow_filter. "
       "Deprecated, use log_slow_filter without 'admin'.",
       SESSION_VAR(log_slow_disabled_statements),
       CMD_LINE(OPT_ARG), REVERSE(LOG_SLOW_DISABLE_ADMIN), DEFAULT(TRUE),
       0, NOT_IN_BINLOG, ON_CHECK(0), ON_UPDATE(0),
       DEPRECATED("'@@log_slow_filter'"));

static Sys_var_bit Sys_log_slow_slave_statements(
       "log_slow_slave_statements",
       "Log slow statements executed by slave thread to the slow log if it is "
       "open. Resets or sets the option 'slave' in "
       "log_slow_disabled_statements",
       SESSION_VAR(log_slow_disabled_statements),
       CMD_LINE(OPT_ARG), REVERSE(LOG_SLOW_DISABLE_SLAVE), DEFAULT(TRUE));

static Sys_var_ulong Sys_log_warnings(
       "log_warnings",
       "Log some not critical warnings to the general log file."
       "Value can be between 0 and 11. Higher values mean more verbosity",
       SESSION_VAR(log_warnings),
       CMD_LINE(OPT_ARG, 'W'),
       VALID_RANGE(0, UINT_MAX), DEFAULT(2), BLOCK_SIZE(1));

static bool update_cached_long_query_time(sys_var *self, THD *thd,
                                          enum_var_type type)
{
  if (type == OPT_SESSION)
    thd->variables.long_query_time=
      double2ulonglong(thd->variables.long_query_time_double * 1e6);
  else
    global_system_variables.long_query_time=
      double2ulonglong(global_system_variables.long_query_time_double * 1e6);
  return false;
}

static Sys_var_double Sys_long_query_time(
       "long_query_time",
       "Alias for log_slow_query_time. "
       "Log all queries that have taken more than long_query_time seconds "
       "to execute to the slow query log file. The argument will be treated "
       "as a decimal value with microsecond precision",
       SESSION_VAR(long_query_time_double),
       CMD_LINE(REQUIRED_ARG), VALID_RANGE(0, LONG_TIMEOUT), DEFAULT(10),
       NO_MUTEX_GUARD, NOT_IN_BINLOG, ON_CHECK(0),
       ON_UPDATE(update_cached_long_query_time));

static Sys_var_double Sys_log_slow_query_time(
       "log_slow_query_time",
       "Log all queries that have taken more than log_slow_query_time seconds "
       "to execute to the slow query log file. The argument will be treated "
       "as a decimal value with microsecond precision",
       SESSION_VAR(long_query_time_double),
       CMD_LINE(REQUIRED_ARG), VALID_RANGE(0, LONG_TIMEOUT), DEFAULT(10),
       NO_MUTEX_GUARD, NOT_IN_BINLOG, ON_CHECK(0),
       ON_UPDATE(update_cached_long_query_time));

static bool update_cached_max_statement_time(sys_var *self, THD *thd,
                                         enum_var_type type)
{
  if (type == OPT_SESSION)
    thd->variables.max_statement_time=
      double2ulonglong(thd->variables.max_statement_time_double * 1e6);
  else
    global_system_variables.max_statement_time=
      double2ulonglong(global_system_variables.max_statement_time_double * 1e6);
  return false;
}

static Sys_var_double Sys_max_statement_time(
       "max_statement_time",
       "A query that has taken more than max_statement_time seconds "
       "will be aborted. The argument will be treated as a decimal value "
       "with microsecond precision. A value of 0 (default) means no timeout",
       SESSION_VAR(max_statement_time_double),
       CMD_LINE(REQUIRED_ARG), VALID_RANGE(0, LONG_TIMEOUT), DEFAULT(0),
       NO_MUTEX_GUARD, NOT_IN_BINLOG, ON_CHECK(0),
       ON_UPDATE(update_cached_max_statement_time));

static bool fix_low_prio_updates(sys_var *self, THD *thd, enum_var_type type)
{
  if (type == OPT_SESSION)
    thd->update_lock_default= (thd->variables.low_priority_updates ?
                               TL_WRITE_LOW_PRIORITY : TL_WRITE);
  else
    thr_upgraded_concurrent_insert_lock=
      (global_system_variables.low_priority_updates ?
       TL_WRITE_LOW_PRIORITY : TL_WRITE);
  return false;
}
static Sys_var_mybool Sys_low_priority_updates(
       "low_priority_updates",
       "INSERT/DELETE/UPDATE has lower priority than selects",
       SESSION_VAR(low_priority_updates),
       CMD_LINE(OPT_ARG),
       DEFAULT(FALSE), NO_MUTEX_GUARD, NOT_IN_BINLOG, ON_CHECK(0),
       ON_UPDATE(fix_low_prio_updates));

static Sys_var_mybool Sys_lower_case_file_system(
       "lower_case_file_system",
       "Case sensitivity of file names on the file system where the "
       "data directory is located",
       READ_ONLY GLOBAL_VAR(lower_case_file_system),
       CMD_LINE_HELP_ONLY,
       DEFAULT(FALSE));

static Sys_var_uint Sys_lower_case_table_names(
       "lower_case_table_names",
       "If set to 1 table names are stored in lowercase on disk and table "
       "names will be case-insensitive.  Should be set to 2 if you are using "
       "a case insensitive file system",
       READ_ONLY GLOBAL_VAR(lower_case_table_names),
       CMD_LINE(OPT_ARG, OPT_LOWER_CASE_TABLE_NAMES),
       VALID_RANGE(0, 2),
#ifdef FN_NO_CASE_SENSE
    DEFAULT(1),
#else
    DEFAULT(0),
#endif
       BLOCK_SIZE(1));

static bool session_readonly(sys_var *self, THD *thd, set_var *var)
{
  if (var->type == OPT_GLOBAL)
    return false;
  my_error(ER_VARIABLE_IS_READONLY, MYF(0), "SESSION",
           self->name.str, "GLOBAL");
  return true;
}

static bool check_max_allowed_packet(sys_var *self, THD *thd,  set_var *var)
{
  longlong val;
  if (session_readonly(self, thd, var))
    return true;

  val= var->save_result.ulonglong_value;
  if (val < (longlong) global_system_variables.net_buffer_length)
  {
    push_warning_printf(thd, Sql_condition::WARN_LEVEL_WARN,
                        WARN_OPTION_BELOW_LIMIT,
                        ER_THD(thd, WARN_OPTION_BELOW_LIMIT),
                        "max_allowed_packet", "net_buffer_length");
  }
  return false;
}


static Sys_var_ulong Sys_max_allowed_packet(
       "max_allowed_packet",
       "Max packet length to send to or receive from the server",
       SESSION_VAR(max_allowed_packet), CMD_LINE(REQUIRED_ARG),
       VALID_RANGE(1024, 1024*1024*1024), DEFAULT(16*1024*1024),
       BLOCK_SIZE(1024), NO_MUTEX_GUARD, NOT_IN_BINLOG,
       ON_CHECK(check_max_allowed_packet));

static Sys_var_on_access_global<Sys_var_ulong,
                            PRIV_SET_SYSTEM_GLOBAL_VAR_SLAVE_MAX_ALLOWED_PACKET>
Sys_slave_max_allowed_packet(
       "slave_max_allowed_packet",
       "The maximum packet length to sent successfully from the master to slave.",
       GLOBAL_VAR(slave_max_allowed_packet), CMD_LINE(REQUIRED_ARG),
       VALID_RANGE(1024, MAX_MAX_ALLOWED_PACKET),
       DEFAULT(MAX_MAX_ALLOWED_PACKET), BLOCK_SIZE(1024));

static Sys_var_on_access_global<Sys_var_ulonglong,
                              PRIV_SET_SYSTEM_GLOBAL_VAR_MAX_BINLOG_CACHE_SIZE>
Sys_max_binlog_cache_size(
       "max_binlog_cache_size",
       "Sets the total size of the transactional cache",
       GLOBAL_VAR(max_binlog_cache_size), CMD_LINE(REQUIRED_ARG),
       VALID_RANGE(IO_SIZE, SIZE_T_MAX),
       DEFAULT((SIZE_T_MAX/IO_SIZE)*IO_SIZE), BLOCK_SIZE(IO_SIZE));

static Sys_var_on_access_global<Sys_var_ulonglong,
                       PRIV_SET_SYSTEM_GLOBAL_VAR_MAX_BINLOG_STMT_CACHE_SIZE>
Sys_max_binlog_stmt_cache_size(
       "max_binlog_stmt_cache_size",
       "Sets the total size of the statement cache",
       GLOBAL_VAR(max_binlog_stmt_cache_size), CMD_LINE(REQUIRED_ARG),
       VALID_RANGE(IO_SIZE, SIZE_T_MAX),
       DEFAULT((SIZE_T_MAX/IO_SIZE)*IO_SIZE), BLOCK_SIZE(IO_SIZE));

static bool fix_max_binlog_size(sys_var *self, THD *thd, enum_var_type type)
{
  mysql_bin_log.set_max_size(max_binlog_size);
  return false;
}
static Sys_var_on_access_global<Sys_var_ulong,
                                PRIV_SET_SYSTEM_GLOBAL_VAR_MAX_BINLOG_SIZE>
Sys_max_binlog_size(
       "max_binlog_size",
       "Binary log will be rotated automatically when the size exceeds this "
       "value.",
       GLOBAL_VAR(max_binlog_size), CMD_LINE(REQUIRED_ARG),
       VALID_RANGE(IO_SIZE, 1024*1024L*1024L), DEFAULT(1024*1024L*1024L),
       BLOCK_SIZE(IO_SIZE), NO_MUTEX_GUARD, NOT_IN_BINLOG, ON_CHECK(0),
       ON_UPDATE(fix_max_binlog_size));

static bool fix_max_connections(sys_var *self, THD *thd, enum_var_type type)
{
#ifndef EMBEDDED_LIBRARY
  resize_thr_alarm(max_connections + extra_max_connections +
                   global_system_variables.max_insert_delayed_threads + 10);
#endif
  return false;
}

// Default max_connections of 151 is larger than Apache's default max
// children, to avoid "too many connections" error in a common setup
static Sys_var_on_access_global<Sys_var_ulong,
                                PRIV_SET_SYSTEM_GLOBAL_VAR_MAX_CONNECTIONS>
Sys_max_connections(
       "max_connections", "The number of simultaneous clients allowed",
       PARSED_EARLY GLOBAL_VAR(max_connections), CMD_LINE(REQUIRED_ARG),
       VALID_RANGE(10, 100000),
       DEFAULT(MAX_CONNECTIONS_DEFAULT), BLOCK_SIZE(1), NO_MUTEX_GUARD,
       NOT_IN_BINLOG, ON_CHECK(0), ON_UPDATE(fix_max_connections));

static Sys_var_uint Sys_default_password_lifetime(
       "default_password_lifetime",
       "This defines the global password expiration policy. 0 means "
       "automatic password expiration is disabled. If the value is a "
       "positive integer N, the passwords must be changed every N days. This "
       "behavior can be overridden using the password expiration options in "
       "ALTER USER.",
       GLOBAL_VAR(default_password_lifetime), CMD_LINE(REQUIRED_ARG),
       VALID_RANGE(0, UINT_MAX), DEFAULT(0), BLOCK_SIZE(1));

static Sys_var_on_access_global<Sys_var_mybool,
                     PRIV_SET_SYSTEM_GLOBAL_VAR_DISCONNECT_ON_EXPIRED_PASSWORD>
Sys_disconnect_on_expired_password(
       "disconnect_on_expired_password",
       "This variable controls how the server handles clients that are not "
       "aware of the sandbox mode. If enabled, the server disconnects the "
       "client, otherwise the server puts the client in a sandbox mode.",
       GLOBAL_VAR(disconnect_on_expired_password), CMD_LINE(OPT_ARG),
       DEFAULT(FALSE));

static Sys_var_on_access_global<Sys_var_ulong,
                                PRIV_SET_SYSTEM_GLOBAL_VAR_MAX_CONNECT_ERRORS>
Sys_max_connect_errors(
       "max_connect_errors",
       "If there is more than this number of interrupted connections from "
       "a host this host will be blocked from further connections",
       GLOBAL_VAR(max_connect_errors), CMD_LINE(REQUIRED_ARG),
       VALID_RANGE(1, UINT_MAX), DEFAULT(MAX_CONNECT_ERRORS),
       BLOCK_SIZE(1));

static Sys_var_on_access_global<Sys_var_uint,
                                PRIV_SET_SYSTEM_GLOBAL_VAR_MAX_PASSWORD_ERRORS>
Sys_max_password_errors(
       "max_password_errors",
       "If there is more than this number of failed connect attempts "
       "due to invalid password, user will be blocked from further connections until FLUSH_PRIVILEGES.",
       GLOBAL_VAR(max_password_errors), CMD_LINE(REQUIRED_ARG),
       VALID_RANGE(1, UINT_MAX), DEFAULT(UINT_MAX),
       BLOCK_SIZE(1));

static Sys_var_uint Sys_max_digest_length(
       "max_digest_length", "Maximum length considered for digest text.",
       READ_ONLY GLOBAL_VAR(max_digest_length),
       CMD_LINE(REQUIRED_ARG),
       VALID_RANGE(0, 1024 * 1024), DEFAULT(1024), BLOCK_SIZE(1));

static bool check_max_delayed_threads(sys_var *self, THD *thd, set_var *var)
{
  return var->type != OPT_GLOBAL &&
         var->save_result.ulonglong_value != 0 &&
         var->save_result.ulonglong_value !=
                           global_system_variables.max_insert_delayed_threads;
}

static Sys_var_ulong Sys_max_insert_delayed_threads(
       "max_insert_delayed_threads",
       "Alias for max_delayed_threads. "
       "Don't start more than this number of threads to handle INSERT "
       "DELAYED statements. If set to zero INSERT DELAYED will be not used",
       SESSION_VAR(max_insert_delayed_threads),
       NO_CMD_LINE, VALID_RANGE(0, 16384), DEFAULT(20),
       BLOCK_SIZE(1), NO_MUTEX_GUARD, NOT_IN_BINLOG,
       ON_CHECK(check_max_delayed_threads), ON_UPDATE(fix_max_connections));

static Sys_var_ulong Sys_max_delayed_threads(
       "max_delayed_threads",
       "Don't start more than this number of threads to handle INSERT "
       "DELAYED statements. If set to zero INSERT DELAYED will be not used",
       SESSION_VAR(max_insert_delayed_threads),
       CMD_LINE(REQUIRED_ARG), VALID_RANGE(0, 16384), DEFAULT(20),
       BLOCK_SIZE(1), NO_MUTEX_GUARD, NOT_IN_BINLOG,
       ON_CHECK(check_max_delayed_threads), ON_UPDATE(fix_max_connections));

static Sys_var_ulong Sys_max_error_count(
       "max_error_count",
       "Max number of errors/warnings to store for a statement",
       SESSION_VAR(max_error_count), CMD_LINE(REQUIRED_ARG),
       VALID_RANGE(0, 65535), DEFAULT(DEFAULT_ERROR_COUNT), BLOCK_SIZE(1));

static Sys_var_ulonglong Sys_max_heap_table_size(
       "max_heap_table_size",
       "Don't allow creation of heap tables bigger than this",
       SESSION_VAR(max_heap_table_size), CMD_LINE(REQUIRED_ARG),
       VALID_RANGE(16384, SIZE_T_MAX), DEFAULT(16*1024*1024),
       BLOCK_SIZE(1024));

static ulong mdl_locks_cache_size;
static Sys_var_ulong Sys_metadata_locks_cache_size(
       "metadata_locks_cache_size", "Unused",
       READ_ONLY GLOBAL_VAR(mdl_locks_cache_size), CMD_LINE(REQUIRED_ARG),
       VALID_RANGE(1, 1024*1024), DEFAULT(1024),
       BLOCK_SIZE(1));

static ulong mdl_locks_hash_partitions;
static Sys_var_ulong Sys_metadata_locks_hash_instances(
       "metadata_locks_hash_instances", "Unused",
       READ_ONLY GLOBAL_VAR(mdl_locks_hash_partitions), CMD_LINE(REQUIRED_ARG),
       VALID_RANGE(1, 1024), DEFAULT(8),
       BLOCK_SIZE(1));

static Sys_var_on_access_session<Sys_var_ulonglong,
                                 PRIV_SET_SYSTEM_SESSION_VAR_PSEUDO_THREAD_ID>
Sys_pseudo_thread_id(
       "pseudo_thread_id",
       "This variable is for internal server use",
       SESSION_ONLY(pseudo_thread_id),
       NO_CMD_LINE, VALID_RANGE(0, ULONGLONG_MAX), DEFAULT(0),
       BLOCK_SIZE(1), NO_MUTEX_GUARD, IN_BINLOG);

static bool
check_gtid_domain_id(sys_var *self, THD *thd, set_var *var)
{
  if (var->type != OPT_GLOBAL &&
      error_if_in_trans_or_substatement(thd,
          ER_STORED_FUNCTION_PREVENTS_SWITCH_GTID_DOMAIN_ID_SEQ_NO,
          ER_INSIDE_TRANSACTION_PREVENTS_SWITCH_GTID_DOMAIN_ID_SEQ_NO))
    return true;

  return false;
}


static Sys_var_on_access<Sys_var_uint,
                         PRIV_SET_SYSTEM_GLOBAL_VAR_GTID_DOMAIN_ID,
                         PRIV_SET_SYSTEM_SESSION_VAR_GTID_DOMAIN_ID>
Sys_gtid_domain_id(
       "gtid_domain_id",
       "Used with global transaction ID to identify logically independent "
       "replication streams. When events can propagate through multiple "
       "parallel paths (for example multiple masters), each independent "
       "source server must use a distinct domain_id. For simple tree-shaped "
       "replication topologies, it can be left at its default, 0.",
       SESSION_VAR(gtid_domain_id),
       CMD_LINE(REQUIRED_ARG), VALID_RANGE(0, UINT_MAX32), DEFAULT(0),
       BLOCK_SIZE(1), NO_MUTEX_GUARD, NOT_IN_BINLOG,
       ON_CHECK(check_gtid_domain_id));


/*
  Check that setting gtid_seq_no isn't done inside a transaction, and (in
  gtid_strict_mode) doesn't create an out-of-order GTID sequence.

  Setting gtid_seq_no to DEFAULT or 0 means we 'reset' it so that the value
  doesn't affect the GTID of the next event group written to the binlog.
*/
static bool check_gtid_seq_no(sys_var *self, THD *thd, set_var *var)
{
  uint32 domain_id, server_id;
  uint64 seq_no;

  if (unlikely(error_if_in_trans_or_substatement(thd,
                                                 ER_STORED_FUNCTION_PREVENTS_SWITCH_GTID_DOMAIN_ID_SEQ_NO,
                                                 ER_INSIDE_TRANSACTION_PREVENTS_SWITCH_GTID_DOMAIN_ID_SEQ_NO)))
    return true;

  DBUG_EXECUTE_IF("ignore_set_gtid_seq_no_check", return false;);
  if (var->value && opt_gtid_strict_mode && opt_bin_log)
  {
    domain_id= thd->variables.gtid_domain_id;
    server_id= thd->variables.server_id;
    seq_no= (uint64)var->value->val_uint();
    if (seq_no != 0 &&
        mysql_bin_log.check_strict_gtid_sequence(domain_id, server_id, seq_no))
      return true;
  }

  return false;
}


static Sys_var_on_access_session<Sys_var_ulonglong,
                                PRIV_SET_SYSTEM_SESSION_VAR_GTID_SEQ_NO>
Sys_gtid_seq_no(
       "gtid_seq_no",
       "Internal server usage, for replication with global transaction id. "
       "When set, next event group logged to the binary log will use this "
       "sequence number, not generate a new one, thus allowing to preserve "
       "master's GTID in slave's binlog.",
       SESSION_ONLY(gtid_seq_no),
       NO_CMD_LINE, VALID_RANGE(0, ULONGLONG_MAX), DEFAULT(0),
       BLOCK_SIZE(1), NO_MUTEX_GUARD, NOT_IN_BINLOG,
       ON_CHECK(check_gtid_seq_no));


#ifdef HAVE_REPLICATION
static unsigned char opt_gtid_binlog_pos_dummy;
static Sys_var_gtid_binlog_pos Sys_gtid_binlog_pos(
       "gtid_binlog_pos", "Last GTID logged to the binary log, per replication"
       "domain",
       READ_ONLY GLOBAL_VAR(opt_gtid_binlog_pos_dummy), NO_CMD_LINE);


const uchar *
Sys_var_gtid_binlog_pos::global_value_ptr(THD *thd,
                                          const LEX_CSTRING *base) const
{
  char buf[128];
  String str(buf, sizeof(buf), system_charset_info);
  char *p;

  str.length(0);
  if ((opt_bin_log && mysql_bin_log.append_state_pos(&str)) ||
      !(p= thd->strmake(str.ptr(), str.length())))
  {
    my_error(ER_OUT_OF_RESOURCES, MYF(0));
    return NULL;
  }

  return (uchar *)p;
}


static unsigned char opt_gtid_current_pos_dummy;
static Sys_var_gtid_current_pos Sys_gtid_current_pos(
       "gtid_current_pos", "Current GTID position of the server. Per "
       "replication domain, this is either the last GTID replicated by a "
       "slave thread, or the GTID logged to the binary log, whichever is "
       "most recent.",
       READ_ONLY GLOBAL_VAR(opt_gtid_current_pos_dummy), NO_CMD_LINE);


const uchar *
Sys_var_gtid_current_pos::global_value_ptr(THD *thd,
                                           const LEX_CSTRING *base) const
{
  String str;
  char *p;

  str.length(0);
  if (rpl_append_gtid_state(&str, true) ||
      !(p= thd->strmake(str.ptr(), str.length())))
  {
    my_error(ER_OUT_OF_RESOURCES, MYF(0));
    return NULL;
  }

  return (uchar *)p;
}


bool
Sys_var_gtid_slave_pos::do_check(THD *thd, set_var *var)
{
  String str, *res;

  DBUG_ASSERT(var->type == OPT_GLOBAL);

  if (rpl_load_gtid_slave_state(thd))
  {
    my_error(ER_CANNOT_LOAD_SLAVE_GTID_STATE, MYF(0), "mysql",
             rpl_gtid_slave_state_table_name.str);
    return true;
  }

  if (give_error_if_slave_running(0))
    return true;
  if (!(res= var->value->val_str(&str)))
    return true;
  if (thd->in_active_multi_stmt_transaction())
  {
    my_error(ER_CANT_DO_THIS_DURING_AN_TRANSACTION, MYF(0));
    return true;
  }
  if (rpl_gtid_pos_check(thd, &((*res)[0]), res->length()))
    return true;

  if (!(var->save_result.string_value.str=
        thd->strmake(res->ptr(), res->length())))
  {
    my_error(ER_OUT_OF_RESOURCES, MYF(0));
    return true;
  }
  var->save_result.string_value.length= res->length();
  return false;
}


bool
Sys_var_gtid_slave_pos::global_update(THD *thd, set_var *var)
{
  bool err;

  DBUG_ASSERT(var->type == OPT_GLOBAL);

  if (!var->value)
  {
    my_error(ER_NO_DEFAULT, MYF(0), var->var->name.str);
    return true;
  }

  mysql_mutex_unlock(&LOCK_global_system_variables);
  mysql_mutex_lock(&LOCK_active_mi);
  if (give_error_if_slave_running(1))
    err= true;
  else
    err= rpl_gtid_pos_update(thd, var->save_result.string_value.str,
                             var->save_result.string_value.length);
  mysql_mutex_unlock(&LOCK_active_mi);
  mysql_mutex_lock(&LOCK_global_system_variables);
  return err;
}


const uchar *
Sys_var_gtid_slave_pos::global_value_ptr(THD *thd,
                                         const LEX_CSTRING *base) const
{
  String str;
  char *p;

  str.length(0);
  /*
    If the mysql.rpl_slave_pos table could not be loaded, then we cannot
    easily automatically try to reload it here - we may be inside a statement
    that already has tables locked and so opening more tables is problematic.

    But if the table is not loaded (eg. missing mysql_upgrade_db or some such),
    then the slave state must be empty anyway.
  */
  if ((rpl_global_gtid_slave_state->loaded &&
       rpl_append_gtid_state(&str, false)) ||
      !(p= thd->strmake(str.ptr(), str.length())))
  {
    my_error(ER_OUT_OF_RESOURCES, MYF(0));
    return NULL;
  }

  return (uchar *)p;
}


static unsigned char opt_gtid_slave_pos_dummy;
static Sys_var_gtid_slave_pos Sys_gtid_slave_pos(
       "gtid_slave_pos",
       "The list of global transaction IDs that were last replicated on the "
       "server, one for each replication domain.",
       GLOBAL_VAR(opt_gtid_slave_pos_dummy), NO_CMD_LINE);


static Sys_var_on_access_global<Sys_var_mybool,
                                PRIV_SET_SYSTEM_GLOBAL_VAR_GTID_STRICT_MODE>
Sys_gtid_strict_mode(
       "gtid_strict_mode",
       "Enforce strict seq_no ordering of events in the binary log. Slave "
       "stops with an error if it encounters an event that would cause it to "
       "generate an out-of-order binlog if executed. "
       "When ON the same server-id semisync-replicated transactions that "
       "duplicate existing ones in binlog are ignored without error "
       "and slave interruption.",
       GLOBAL_VAR(opt_gtid_strict_mode),
       CMD_LINE(OPT_ARG), DEFAULT(FALSE));


struct gtid_binlog_state_data { rpl_gtid *list; uint32 list_len; };

bool
Sys_var_gtid_binlog_state::do_check(THD *thd, set_var *var)
{
  String str, *res;
  struct gtid_binlog_state_data *data;
  rpl_gtid *list;
  uint32 list_len;

  DBUG_ASSERT(var->type == OPT_GLOBAL);

  if (!(res= var->value->val_str(&str)))
    return true;
  if (thd->in_active_multi_stmt_transaction())
  {
    my_error(ER_CANT_DO_THIS_DURING_AN_TRANSACTION, MYF(0));
    return true;
  }
  if (!mysql_bin_log.is_open())
  {
    my_error(ER_FLUSH_MASTER_BINLOG_CLOSED, MYF(0));
    return true;
  }
  if (!mysql_bin_log.is_empty_state())
  {
    my_error(ER_BINLOG_MUST_BE_EMPTY, MYF(0));
    return true;
  }
  if (res->length() == 0)
  {
    list= NULL;
    list_len= 0;
  }
  else if (!(list= gtid_parse_string_to_list(res->ptr(), res->length(),
                                             &list_len)))
  {
    my_error(ER_INCORRECT_GTID_STATE, MYF(0));
    return true;
  }
  if (!(data= (gtid_binlog_state_data *)my_malloc(PSI_INSTRUMENT_ME,
                                                  sizeof(*data), MYF(0))))
  {
    my_free(list);
    my_error(ER_OUT_OF_RESOURCES, MYF(0));
    return true;
  }
  data->list= list;
  data->list_len= list_len;
  var->save_result.ptr= data;
  return false;
}


bool
Sys_var_gtid_binlog_state::global_update(THD *thd, set_var *var)
{
  bool res;

  DBUG_ASSERT(var->type == OPT_GLOBAL);

  if (!var->value)
  {
    my_error(ER_NO_DEFAULT, MYF(0), var->var->name.str);
    return true;
  }

  struct gtid_binlog_state_data *data=
    (struct gtid_binlog_state_data *)var->save_result.ptr;
  mysql_mutex_unlock(&LOCK_global_system_variables);
  res= (reset_master(thd, data->list, data->list_len, 0) != 0);
  mysql_mutex_lock(&LOCK_global_system_variables);
  my_free(data->list);
  my_free(data);
  return res;
}


const uchar *
Sys_var_gtid_binlog_state::global_value_ptr(THD *thd,
                                            const LEX_CSTRING *base) const
{
  char buf[512];
  String str(buf, sizeof(buf), system_charset_info);
  char *p;

  str.length(0);
  if ((opt_bin_log && mysql_bin_log.append_state(&str)) ||
      !(p= thd->strmake(str.ptr(), str.length())))
  {
    my_error(ER_OUT_OF_RESOURCES, MYF(0));
    return NULL;
  }

  return (uchar *)p;
}


static unsigned char opt_gtid_binlog_state_dummy;
static Sys_var_gtid_binlog_state Sys_gtid_binlog_state(
       "gtid_binlog_state",
       "The internal GTID state of the binlog, used to keep track of all "
       "GTIDs ever logged to the binlog.",
       GLOBAL_VAR(opt_gtid_binlog_state_dummy), NO_CMD_LINE);


static Sys_var_last_gtid Sys_last_gtid(
       "last_gtid", "The GTID of the last commit (if binlogging was enabled), "
       "or the empty string if none.",
       READ_ONLY sys_var::ONLY_SESSION, NO_CMD_LINE);

export sys_var *Sys_last_gtid_ptr= &Sys_last_gtid; // for check changing


const uchar *
Sys_var_last_gtid::session_value_ptr(THD *thd, const LEX_CSTRING *base) const
{
  char buf[10+1+10+1+20+1];
  String str(buf, sizeof(buf), system_charset_info);
  char *p;
  bool first= true;

  str.length(0);
  rpl_gtid gtid= thd->get_last_commit_gtid();
  if ((gtid.seq_no > 0 &&
       rpl_slave_state_tostring_helper(&str, &gtid, &first)) ||
      !(p= thd->strmake(str.ptr(), str.length())))
  {
    my_error(ER_OUT_OF_RESOURCES, MYF(0));
    return NULL;
  }

  return (uchar *)p;
}


static Sys_var_on_access_global<Sys_var_uint,
                            PRIV_SET_SYSTEM_GLOBAL_VAR_GTID_CLEANUP_BATCH_SIZE>
Sys_gtid_cleanup_batch_size(
       "gtid_cleanup_batch_size",
       "Normally does not need tuning. How many old rows must accumulate in "
       "the mysql.gtid_slave_pos table before a background job will be run to "
       "delete them. Can be increased to reduce number of commits if "
       "using many different engines with --gtid_pos_auto_engines, or to "
       "reduce CPU overhead if using a huge number of different "
       "gtid_domain_ids. Can be decreased to reduce number of old rows in the "
       "table.",
       GLOBAL_VAR(opt_gtid_cleanup_batch_size), CMD_LINE(REQUIRED_ARG),
       VALID_RANGE(0,2147483647), DEFAULT(64), BLOCK_SIZE(1));


static bool
check_slave_parallel_threads(sys_var *self, THD *thd, set_var *var)
{
  return give_error_if_slave_running(0);
}

static bool
fix_slave_parallel_threads(sys_var *self, THD *thd, enum_var_type type)
{
  bool err;

  mysql_mutex_unlock(&LOCK_global_system_variables);
  err= give_error_if_slave_running(0);
  mysql_mutex_lock(&LOCK_global_system_variables);

  return err;
}


static Sys_var_on_access_global<Sys_var_ulong,
                             PRIV_SET_SYSTEM_GLOBAL_VAR_SLAVE_PARALLEL_THREADS>
Sys_slave_parallel_threads(
       "slave_parallel_threads",
       "If non-zero, number of threads to spawn to apply in parallel events "
       "on the slave that were group-committed on the master or were logged "
       "with GTID in different replication domains. Note that these threads "
       "are in addition to the IO and SQL threads, which are always created "
       "by a replication slave",
       GLOBAL_VAR(opt_slave_parallel_threads), CMD_LINE(REQUIRED_ARG),
       VALID_RANGE(0,16383), DEFAULT(0), BLOCK_SIZE(1), NO_MUTEX_GUARD,
       NOT_IN_BINLOG, ON_CHECK(check_slave_parallel_threads),
       ON_UPDATE(fix_slave_parallel_threads));

/* Alias for @@slave_parallel_threads to match what MySQL 5.7 uses. */
static Sys_var_on_access_global<Sys_var_ulong,
                              PRIV_SET_SYSTEM_GLOBAL_VAR_SLAVE_PARALLEL_WORKERS>
Sys_slave_parallel_workers(
       "slave_parallel_workers",
       "Alias for slave_parallel_threads",
       GLOBAL_VAR(opt_slave_parallel_threads), CMD_LINE(REQUIRED_ARG),
       VALID_RANGE(0,16383), DEFAULT(0), BLOCK_SIZE(1), NO_MUTEX_GUARD,
       NOT_IN_BINLOG, ON_CHECK(check_slave_parallel_threads),
       ON_UPDATE(fix_slave_parallel_threads));


static bool
check_slave_domain_parallel_threads(sys_var *self, THD *thd, set_var *var)
{
  return give_error_if_slave_running(0);
}

static bool
fix_slave_domain_parallel_threads(sys_var *self, THD *thd, enum_var_type type)
{
  bool running;

  mysql_mutex_unlock(&LOCK_global_system_variables);
  running= give_error_if_slave_running(0);
  mysql_mutex_lock(&LOCK_global_system_variables);

  return running;
}


static Sys_var_on_access_global<Sys_var_ulong,
                       PRIV_SET_SYSTEM_GLOBAL_VAR_SLAVE_DOMAIN_PARALLEL_THREADS>
Sys_slave_domain_parallel_threads(
       "slave_domain_parallel_threads",
       "Maximum number of parallel threads to use on slave for events in a "
       "single replication domain. When using multiple domains, this can be "
       "used to limit a single domain from grabbing all threads and thus "
       "stalling other domains. The default of 0 means to allow a domain to "
       "grab as many threads as it wants, up to the value of "
       "slave_parallel_threads.",
       GLOBAL_VAR(opt_slave_domain_parallel_threads), CMD_LINE(REQUIRED_ARG),
       VALID_RANGE(0,16383), DEFAULT(0), BLOCK_SIZE(1), NO_MUTEX_GUARD,
       NOT_IN_BINLOG, ON_CHECK(check_slave_domain_parallel_threads),
       ON_UPDATE(fix_slave_domain_parallel_threads));


static Sys_var_on_access_global<Sys_var_ulong,
                           PRIV_SET_SYSTEM_GLOBAL_VAR_SLAVE_PARALLEL_MAX_QUEUED>
Sys_slave_parallel_max_queued(
       "slave_parallel_max_queued",
       "Limit on how much memory SQL threads should use per parallel "
       "replication thread when reading ahead in the relay log looking for "
       "opportunities for parallel replication. Only used when "
       "--slave-parallel-threads > 0.",
       GLOBAL_VAR(opt_slave_parallel_max_queued), CMD_LINE(REQUIRED_ARG),
       VALID_RANGE(0,2147483647), DEFAULT(131072), BLOCK_SIZE(1));


bool
Sys_var_slave_parallel_mode::global_update(THD *thd, set_var *var)
{
  enum_slave_parallel_mode new_value=
    (enum_slave_parallel_mode)var->save_result.ulonglong_value;
  LEX_CSTRING *base_name= &var->base;
  Master_info *mi;
  bool res= false;

  if (!base_name->length)
    base_name= &thd->variables.default_master_connection;

  mysql_mutex_unlock(&LOCK_global_system_variables);
  mysql_mutex_lock(&LOCK_active_mi);

  mi= master_info_index->
    get_master_info(base_name, !base_name->length ?
                    Sql_condition::WARN_LEVEL_ERROR :
                    Sql_condition::WARN_LEVEL_WARN);

  if (mi)
  {
    if (mi->rli.slave_running)
    {
      my_error(ER_SLAVE_MUST_STOP, MYF(0),
               (int) mi->connection_name.length, mi->connection_name.str);
      res= true;
    }
    else
    {
      mi->parallel_mode= new_value;
      if (!base_name->length)
      {
        /* Use as default value for new connections */
        opt_slave_parallel_mode= new_value;
      }
    }
  }

  mysql_mutex_unlock(&LOCK_active_mi);
  mysql_mutex_lock(&LOCK_global_system_variables);

  return res;
}


const uchar *
Sys_var_slave_parallel_mode::global_value_ptr(THD *thd,
                                              const
                                              LEX_CSTRING *base_name) const
{
  Master_info *mi;
  enum_slave_parallel_mode val=
    (enum_slave_parallel_mode)opt_slave_parallel_mode;

  if (!base_name->length)
    base_name= &thd->variables.default_master_connection;

  mysql_mutex_unlock(&LOCK_global_system_variables);
  mysql_mutex_lock(&LOCK_active_mi);

  mi= master_info_index->
    get_master_info(base_name, !base_name->length ?
                    Sql_condition::WARN_LEVEL_ERROR :
                    Sql_condition::WARN_LEVEL_WARN);
  if (mi)
    val= mi->parallel_mode;

  mysql_mutex_unlock(&LOCK_active_mi);
  mysql_mutex_lock(&LOCK_global_system_variables);
  if (!mi)
    return 0;

  return valptr(thd, val);
}


/* The order here must match enum_slave_parallel_mode in mysqld.h. */
static const char *slave_parallel_mode_names[] = {
  "none", "minimal", "conservative", "optimistic", "aggressive", NULL
};
export TYPELIB slave_parallel_mode_typelib = {
  array_elements(slave_parallel_mode_names)-1,
  "",
  slave_parallel_mode_names,
  NULL
};

static Sys_var_on_access_global<Sys_var_slave_parallel_mode,
                                PRIV_SET_SYSTEM_GLOBAL_VAR_SLAVE_PARALLEL_MODE>
Sys_slave_parallel_mode(
       "slave_parallel_mode",
       "Controls what transactions are applied in parallel when using "
       "--slave-parallel-threads. Possible values: \"optimistic\" tries to "
       "apply most transactional DML in parallel, and handles any conflicts "
       "with rollback and retry. \"conservative\" limits parallelism in an "
       "effort to avoid any conflicts. \"aggressive\" tries to maximise the "
       "parallelism, possibly at the cost of increased conflict rate. "
       "\"minimal\" only parallelizes the commit steps of transactions. "
       "\"none\" disables parallel apply completely.",
       GLOBAL_VAR(opt_slave_parallel_mode), NO_CMD_LINE,
       slave_parallel_mode_names, DEFAULT(SLAVE_PARALLEL_OPTIMISTIC));


static Sys_var_bit Sys_skip_parallel_replication(
       "skip_parallel_replication",
       "If set when a transaction is written to the binlog, parallel apply of "
       "that transaction will be avoided on a slave where slave_parallel_mode "
       "is not \"aggressive\". Can be used to avoid unnecessary rollback and "
       "retry for transactions that are likely to cause a conflict if "
       "replicated in parallel.",
       SESSION_ONLY(option_bits), NO_CMD_LINE, OPTION_RPL_SKIP_PARALLEL,
       DEFAULT(FALSE));

static Sys_var_mybool Sys_binlog_alter_two_phase(
       "binlog_alter_two_phase",
       "When set, split ALTER at binary logging into 2 statements: "
       "START ALTER and COMMIT/ROLLBACK ALTER",
       SESSION_VAR(binlog_alter_two_phase), CMD_LINE(OPT_ARG),
       DEFAULT(FALSE));

static bool
check_gtid_ignore_duplicates(sys_var *self, THD *thd, set_var *var)
{
  return give_error_if_slave_running(0);
}

static bool
fix_gtid_ignore_duplicates(sys_var *self, THD *thd, enum_var_type type)
{
  bool running;

  mysql_mutex_unlock(&LOCK_global_system_variables);
  running= give_error_if_slave_running(0);
  mysql_mutex_lock(&LOCK_global_system_variables);

  return running;
}


static Sys_var_on_access_global<Sys_var_mybool,
                              PRIV_SET_SYSTEM_GLOBAL_VAR_GTID_IGNORE_DUPLICATES>
Sys_gtid_ignore_duplicates(
       "gtid_ignore_duplicates",
       "When set, different master connections in multi-source replication are "
       "allowed to receive and process event groups with the same GTID (when "
       "using GTID mode). Only one will be applied, any others will be "
       "ignored. Within a given replication domain, just the sequence number "
       "will be used to decide whether a given GTID has been already applied; "
       "this means it is the responsibility of the user to ensure that GTID "
       "sequence numbers are strictly increasing.",
       GLOBAL_VAR(opt_gtid_ignore_duplicates), CMD_LINE(OPT_ARG),
       DEFAULT(FALSE), NO_MUTEX_GUARD,
       NOT_IN_BINLOG, ON_CHECK(check_gtid_ignore_duplicates),
       ON_UPDATE(fix_gtid_ignore_duplicates));

static bool
update_slave_max_statement_time(sys_var *self, THD *thd, enum_var_type type)
{
  slave_max_statement_time=
    double2ulonglong(slave_max_statement_time_double * 1e6);

  return false;
}

static Sys_var_on_access_global<
    Sys_var_double, PRIV_SET_SYSTEM_GLOBAL_VAR_SLAVE_MAX_STATEMENT_TIME>
    Sys_slave_max_statement_time(
        "slave_max_statement_time",
        "A query that has taken more than slave_max_statement_time seconds to "
        "run on the slave will be aborted. The argument will be treated as a "
        "decimal value with microsecond precision. A value of 0 (default) "
        "means no timeout",
        GLOBAL_VAR(slave_max_statement_time_double), CMD_LINE(REQUIRED_ARG),
        VALID_RANGE(0, LONG_TIMEOUT), DEFAULT(0), NO_MUTEX_GUARD,
        NOT_IN_BINLOG, ON_CHECK(0), ON_UPDATE(update_slave_max_statement_time));
#endif


static Sys_var_on_access_global<Sys_var_ulong,
                           PRIV_SET_SYSTEM_GLOBAL_VAR_BINLOG_COMMIT_WAIT_COUNT>
Sys_binlog_commit_wait_count(
       "binlog_commit_wait_count",
       "If non-zero, binlog write will wait at most binlog_commit_wait_usec "
       "microseconds for at least this many commits to queue up for group "
       "commit to the binlog. This can reduce I/O on the binlog and provide "
       "increased opportunity for parallel apply on the slave, but too high "
       "a value will decrease commit throughput.",
       GLOBAL_VAR(opt_binlog_commit_wait_count), CMD_LINE(REQUIRED_ARG),
       VALID_RANGE(0, ULONG_MAX), DEFAULT(0), BLOCK_SIZE(1));


static Sys_var_on_access_global<Sys_var_ulong,
                            PRIV_SET_SYSTEM_GLOBAL_VAR_BINLOG_COMMIT_WAIT_USEC>
Sys_binlog_commit_wait_usec(
       "binlog_commit_wait_usec",
       "Maximum time, in microseconds, to wait for more commits to queue up "
       "for binlog group commit. Only takes effect if the value of "
       "binlog_commit_wait_count is non-zero.",
       GLOBAL_VAR(opt_binlog_commit_wait_usec), CMD_LINE(REQUIRED_ARG),
       VALID_RANGE(0, ULONG_MAX), DEFAULT(100000), BLOCK_SIZE(1));


static bool fix_max_join_size(sys_var *self, THD *thd, enum_var_type type)
{
  SV *sv= type == OPT_GLOBAL ? &global_system_variables : &thd->variables;
  if (sv->max_join_size == HA_POS_ERROR)
    sv->option_bits|= OPTION_BIG_SELECTS;
  else
    sv->option_bits&= ~OPTION_BIG_SELECTS;
  return false;
}
static Sys_var_harows Sys_max_join_size(
       "max_join_size",
       "Joins that are probably going to read more than max_join_size "
       "records return an error",
       SESSION_VAR(max_join_size), CMD_LINE(REQUIRED_ARG),
       VALID_RANGE(1, HA_POS_ERROR), DEFAULT(HA_POS_ERROR), BLOCK_SIZE(1),
       NO_MUTEX_GUARD, NOT_IN_BINLOG, ON_CHECK(0),
       ON_UPDATE(fix_max_join_size));

static Sys_var_ulong Sys_max_seeks_for_key(
       "max_seeks_for_key",
       "Limit assumed max number of seeks when looking up rows based on a key",
       SESSION_VAR(max_seeks_for_key), CMD_LINE(REQUIRED_ARG),
       VALID_RANGE(1, UINT_MAX), DEFAULT(UINT_MAX), BLOCK_SIZE(1));

static Sys_var_ulong Sys_max_length_for_sort_data(
       "max_length_for_sort_data",
       "Max number of bytes in sorted records",
       SESSION_VAR(max_length_for_sort_data), CMD_LINE(REQUIRED_ARG),
       VALID_RANGE(4, 8192*1024L), DEFAULT(1024), BLOCK_SIZE(1));

static PolyLock_mutex PLock_prepared_stmt_count(&LOCK_prepared_stmt_count);
static Sys_var_uint Sys_max_prepared_stmt_count(
       "max_prepared_stmt_count",
       "Maximum number of prepared statements in the server",
       GLOBAL_VAR(max_prepared_stmt_count), CMD_LINE(REQUIRED_ARG),
       VALID_RANGE(0, UINT_MAX32), DEFAULT(16382), BLOCK_SIZE(1),
       &PLock_prepared_stmt_count);

static Sys_var_ulong Sys_max_recursive_iterations(
       "max_recursive_iterations",
       "Maximum number of iterations when executing recursive queries",
       SESSION_VAR(max_recursive_iterations), CMD_LINE(OPT_ARG),
       VALID_RANGE(0, UINT_MAX), DEFAULT(1000), BLOCK_SIZE(1));

static Sys_var_ulong Sys_max_sort_length(
       "max_sort_length",
       "The number of bytes to use when sorting BLOB or TEXT values (only "
       "the first max_sort_length bytes of each value are used; the rest "
       "are ignored)",
       SESSION_VAR(max_sort_length), CMD_LINE(REQUIRED_ARG),
       VALID_RANGE(64, 8192*1024L), DEFAULT(1024), BLOCK_SIZE(1));

static Sys_var_ulong Sys_max_sp_recursion_depth(
       "max_sp_recursion_depth",
       "Maximum stored procedure recursion depth",
       SESSION_VAR(max_sp_recursion_depth), CMD_LINE(OPT_ARG),
       VALID_RANGE(0, 255), DEFAULT(0), BLOCK_SIZE(1));


static bool if_checking_enabled(sys_var *self, THD *thd,  set_var *var)
{
  if (session_readonly(self, thd, var))
    return true;
  
  if (!max_user_connections_checking)
  {
    my_error(ER_OPTION_PREVENTS_STATEMENT, MYF(0), "--max-user-connections=0");
    return true;
  }

  return false;
}
// non-standard session_value_ptr() here
static Sys_var_max_user_conn Sys_max_user_connections(
       "max_user_connections",
       "The maximum number of active connections for a single user "
       "(0 = no limit)",
       SESSION_VAR(max_user_connections), CMD_LINE(REQUIRED_ARG),
       VALID_RANGE(-1, INT_MAX), DEFAULT(0), BLOCK_SIZE(1), NO_MUTEX_GUARD,
       NOT_IN_BINLOG, ON_CHECK(if_checking_enabled));

static Sys_var_ulong Sys_max_tmp_tables(
       "max_tmp_tables", "Unused, will be removed.",
       SESSION_VAR(max_tmp_tables), CMD_LINE(REQUIRED_ARG),
       VALID_RANGE(1, UINT_MAX), DEFAULT(32), BLOCK_SIZE(1),
       NO_MUTEX_GUARD, NOT_IN_BINLOG, ON_CHECK(0), ON_UPDATE(0),
       DEPRECATED("")); // since 10.1.2

static Sys_var_ulong Sys_max_write_lock_count(
       "max_write_lock_count",
       "After this many write locks, allow some read locks to run in between",
       GLOBAL_VAR(max_write_lock_count), CMD_LINE(REQUIRED_ARG),
       VALID_RANGE(1, UINT_MAX), DEFAULT(UINT_MAX), BLOCK_SIZE(1));

static Sys_var_ulong Sys_min_examined_row_limit(
       "min_examined_row_limit",
       "Alias for log_slow_min_examined_row_limit. "
       "Don't write queries to slow log that examine fewer rows "
       "than that",
       SESSION_VAR(min_examined_row_limit), CMD_LINE(REQUIRED_ARG),
       VALID_RANGE(0, UINT_MAX), DEFAULT(0), BLOCK_SIZE(1));

static Sys_var_ulong Sys_log_slow_min_examined_row_limit(
       "log_slow_min_examined_row_limit",
       "Don't write queries to slow log that examine fewer rows "
       "than that",
       SESSION_VAR(min_examined_row_limit), CMD_LINE(REQUIRED_ARG),
       VALID_RANGE(0, UINT_MAX), DEFAULT(0), BLOCK_SIZE(1));

#ifdef _WIN32
static Sys_var_mybool Sys_named_pipe(
       "named_pipe", "Enable the named pipe (NT)",
       READ_ONLY GLOBAL_VAR(opt_enable_named_pipe), CMD_LINE(OPT_ARG),
       DEFAULT(FALSE));
#endif


static bool check_net_buffer_length(sys_var *self, THD *thd,  set_var *var)
{
  longlong val;
  if (session_readonly(self, thd, var))
    return true;

  val= var->save_result.ulonglong_value;
  if (val > (longlong) global_system_variables.max_allowed_packet)
  {
    push_warning_printf(thd, Sql_condition::WARN_LEVEL_WARN,
                        WARN_OPTION_BELOW_LIMIT,
                        ER_THD(thd, WARN_OPTION_BELOW_LIMIT),
                        "max_allowed_packet", "net_buffer_length");
  }
  return false;
}
static Sys_var_ulong Sys_net_buffer_length(
       "net_buffer_length",
       "Buffer length for TCP/IP and socket communication",
       SESSION_VAR(net_buffer_length), CMD_LINE(REQUIRED_ARG),
       VALID_RANGE(1024, 1024*1024), DEFAULT(16384), BLOCK_SIZE(1024),
       NO_MUTEX_GUARD, NOT_IN_BINLOG, ON_CHECK(check_net_buffer_length));

static bool fix_net_read_timeout(sys_var *self, THD *thd, enum_var_type type)
{
  if (type != OPT_GLOBAL)
    my_net_set_read_timeout(&thd->net, thd->variables.net_read_timeout);
  return false;
}
static Sys_var_ulong Sys_net_read_timeout(
       "net_read_timeout",
       "Number of seconds to wait for more data from a connection before "
       "aborting the read",
       SESSION_VAR(net_read_timeout), CMD_LINE(REQUIRED_ARG),
       VALID_RANGE(1, LONG_TIMEOUT), DEFAULT(NET_READ_TIMEOUT), BLOCK_SIZE(1),
       NO_MUTEX_GUARD, NOT_IN_BINLOG, ON_CHECK(0),
       ON_UPDATE(fix_net_read_timeout));

static bool fix_net_write_timeout(sys_var *self, THD *thd, enum_var_type type)
{
  if (type != OPT_GLOBAL)
    my_net_set_write_timeout(&thd->net, thd->variables.net_write_timeout);
  return false;
}
static Sys_var_ulong Sys_net_write_timeout(
       "net_write_timeout",
       "Number of seconds to wait for a block to be written to a connection "
       "before aborting the write",
       SESSION_VAR(net_write_timeout), CMD_LINE(REQUIRED_ARG),
       VALID_RANGE(1, LONG_TIMEOUT), DEFAULT(NET_WRITE_TIMEOUT), BLOCK_SIZE(1),
       NO_MUTEX_GUARD, NOT_IN_BINLOG, ON_CHECK(0),
       ON_UPDATE(fix_net_write_timeout));

static bool fix_net_retry_count(sys_var *self, THD *thd, enum_var_type type)
{
  if (type != OPT_GLOBAL)
    thd->net.retry_count=thd->variables.net_retry_count;
  return false;
}
static Sys_var_ulong Sys_net_retry_count(
       "net_retry_count",
       "If a read on a communication port is interrupted, retry this "
       "many times before giving up",
       SESSION_VAR(net_retry_count), CMD_LINE(REQUIRED_ARG),
       VALID_RANGE(1, UINT_MAX), DEFAULT(MYSQLD_NET_RETRY_COUNT),
       BLOCK_SIZE(1), NO_MUTEX_GUARD, NOT_IN_BINLOG, ON_CHECK(0),
       ON_UPDATE(fix_net_retry_count));

static bool set_old_mode (sys_var *self, THD *thd, enum_var_type type)
{
  if (thd->variables.old_mode)
  {
    thd->variables.old_behavior|= (OLD_MODE_NO_PROGRESS_INFO |
                                   OLD_MODE_IGNORE_INDEX_ONLY_FOR_JOIN |
                                   OLD_MODE_COMPAT_5_1_CHECKSUM);
  }
  else
  {
    thd->variables.old_behavior&= ~(OLD_MODE_NO_PROGRESS_INFO|
                                    OLD_MODE_IGNORE_INDEX_ONLY_FOR_JOIN |
                                    OLD_MODE_COMPAT_5_1_CHECKSUM);
  }

  return false;
}

static Sys_var_mybool Sys_old_mode(
       "old", "Use compatible behavior from previous MariaDB version. See also --old-mode",
       SESSION_VAR(old_mode), CMD_LINE(OPT_ARG), DEFAULT(FALSE), 0, NOT_IN_BINLOG, ON_CHECK(0),
       ON_UPDATE(set_old_mode), DEPRECATED("'@@old_mode'"));

static Sys_var_mybool Sys_opt_allow_suspicious_udfs(
       "allow_suspicious_udfs",
       "Allows use of user-defined functions (UDFs) consisting of only one symbol xxx() without corresponding xxx_init() or xxx_deinit(). That also means that one can load any function from any library, for example exit() from libc.so",
       READ_ONLY GLOBAL_VAR(opt_allow_suspicious_udfs),
       CMD_LINE(OPT_ARG), DEFAULT(FALSE));

#ifndef DISABLE_GRANT_OPTIONS
static Sys_var_mybool Sys_skip_grant_tables(
       "skip_grant_tables",
       "Start without grant tables. This gives all users FULL ACCESS to all tables.",
       READ_ONLY GLOBAL_VAR(opt_noacl),
       CMD_LINE(OPT_ARG), DEFAULT(FALSE));
#endif

static const char *alter_algorithm_modes[]= {"DEFAULT", "COPY", "INPLACE",
"NOCOPY", "INSTANT", NULL};

static Sys_var_enum Sys_alter_algorithm(
	"alter_algorithm", "Specify the alter table algorithm",
	SESSION_VAR(alter_algorithm), CMD_LINE(OPT_ARG),
	alter_algorithm_modes, DEFAULT(0));

static bool check_old_passwords(sys_var *self, THD *thd, set_var *var)
{
  return mysql_user_table_is_in_short_password_format;
}
static Sys_var_mybool Sys_old_passwords(
       "old_passwords",
       "Use old password encryption method (needed for 4.0 and older clients)",
       SESSION_VAR(old_passwords), CMD_LINE(OPT_ARG),
       DEFAULT(FALSE), NO_MUTEX_GUARD, NOT_IN_BINLOG,
       ON_CHECK(check_old_passwords));
export sys_var *Sys_old_passwords_ptr= &Sys_old_passwords; // for sql_acl.cc

static Sys_var_ulong Sys_open_files_limit(
       "open_files_limit",
       "If this is not 0, then mysqld will use this value to reserve file "
       "descriptors to use with setrlimit(). If this value is 0 or autoset "
       "then mysqld will reserve max_connections*5 or max_connections + "
       "table_cache*2 (whichever is larger) number of file descriptors",
       AUTO_SET READ_ONLY GLOBAL_VAR(open_files_limit), CMD_LINE(REQUIRED_ARG),
       VALID_RANGE(0, OS_FILE_LIMIT), DEFAULT(0), BLOCK_SIZE(1));

/// @todo change to enum
static Sys_var_ulong Sys_optimizer_prune_level(
       "optimizer_prune_level",
       "Controls the heuristic(s) applied during query optimization to prune "
       "less-promising partial plans from the optimizer search space. "
       "Meaning: 0 - do not apply any heuristic, thus perform exhaustive "
       "search: 1 - prune plans based on cost and number of retrieved rows "
       "eq_ref: 2 - prune also if we find an eq_ref chain",
       SESSION_VAR(optimizer_prune_level), CMD_LINE(REQUIRED_ARG),
       VALID_RANGE(0, 2), DEFAULT(2), BLOCK_SIZE(1));

static Sys_var_ulong Sys_optimizer_selectivity_sampling_limit(
       "optimizer_selectivity_sampling_limit",
       "Controls number of record samples to check condition selectivity",
       SESSION_VAR(optimizer_selectivity_sampling_limit),
       CMD_LINE(REQUIRED_ARG),
       VALID_RANGE(SELECTIVITY_SAMPLING_THRESHOLD, UINT_MAX),
       DEFAULT(SELECTIVITY_SAMPLING_LIMIT), BLOCK_SIZE(1));

static Sys_var_ulong Sys_optimizer_use_condition_selectivity(
       "optimizer_use_condition_selectivity",
       "Controls selectivity of which conditions the optimizer takes into "
       "account to calculate cardinality of a partial join when it searches "
       "for the best execution plan "
       "Meaning: "
       "1 - use selectivity of index backed range conditions to calculate "
       "the cardinality of a partial join if the last joined table is "
       "accessed by full table scan or an index scan, "
       "2 - use selectivity of index backed range conditions to calculate "
       "the cardinality of a partial join in any case, "
       "3 - additionally always use selectivity of range conditions that are "
       "not backed by any index to calculate the cardinality of a partial join, "
       "4 - use histograms to calculate selectivity of range conditions that "
       "are not backed by any index to calculate the cardinality of "
       "a partial join."
       "5 - additionally use selectivity of certain non-range predicates "
       "calculated on record samples",
       SESSION_VAR(optimizer_use_condition_selectivity), CMD_LINE(REQUIRED_ARG),
       VALID_RANGE(1, 5), DEFAULT(4), BLOCK_SIZE(1));

static Sys_var_ulong Sys_optimizer_search_depth(
       "optimizer_search_depth",
       "Maximum depth of search performed by the query optimizer. Values "
       "larger than the number of relations in a query result in better "
       "query plans, but take longer to compile a query. Values smaller "
       "than the number of tables in a relation result in faster "
       "optimization, but may produce very bad query plans. If set to 0, "
       "the system will automatically pick a reasonable value.",
       SESSION_VAR(optimizer_search_depth), CMD_LINE(REQUIRED_ARG),
       VALID_RANGE(0, MAX_TABLES+1), DEFAULT(MAX_TABLES+1), BLOCK_SIZE(1));

static Sys_var_ulong Sys_optimizer_extra_pruning_depth(
       "optimizer_extra_pruning_depth",
       "If the optimizer needs to enumerate join prefix of this size or "
       "larger, then it will try aggressively prune away the search space.",
       SESSION_VAR(optimizer_extra_pruning_depth), CMD_LINE(REQUIRED_ARG),
       VALID_RANGE(0, MAX_TABLES+1), DEFAULT(8), BLOCK_SIZE(1));

/* this is used in the sigsegv handler */
export const char *optimizer_switch_names[]=
{
  "index_merge","index_merge_union","index_merge_sort_union",
  "index_merge_intersection","index_merge_sort_intersection",
  "engine_condition_pushdown",
  "index_condition_pushdown",
  "derived_merge", "derived_with_keys",
  "firstmatch","loosescan","materialization","in_to_exists","semijoin",
  "partial_match_rowid_merge",
  "partial_match_table_scan",
  "subquery_cache",
  "mrr",
  "mrr_cost_based",
  "mrr_sort_keys",
  "outer_join_with_cache",
  "semijoin_with_cache",
  "join_cache_incremental",
  "join_cache_hashed",
  "join_cache_bka",
  "optimize_join_buffer_size",
  "table_elimination",
  "extended_keys",
  "exists_to_in",
  "orderby_uses_equalities",
  "condition_pushdown_for_derived",
  "split_materialized",
  "condition_pushdown_for_subquery",
  "rowid_filter",
  "condition_pushdown_from_having",
  "not_null_range_scan",
  "hash_join_cardinality",
  "cset_narrowing",
  "default", 
  NullS
};
static bool fix_optimizer_switch(sys_var *self, THD *thd,
                                 enum_var_type type)
{
  SV *sv= (type == OPT_GLOBAL) ? &global_system_variables : &thd->variables;
  if (sv->optimizer_switch & deprecated_ENGINE_CONDITION_PUSHDOWN)
    push_warning_printf(current_thd, Sql_condition::WARN_LEVEL_WARN,
                        ER_WARN_DEPRECATED_SYNTAX_NO_REPLACEMENT,
                        ER_THD(thd, ER_WARN_DEPRECATED_SYNTAX_NO_REPLACEMENT),
                        "engine_condition_pushdown=on"); // since 10.1.1
  return false;
}
static bool check_legal_optimizer_switch(sys_var *self, THD *thd,
                                         set_var *var)
{
  if (var->save_result.ulonglong_value & (OPTIMIZER_SWITCH_MATERIALIZATION |
                                          OPTIMIZER_SWITCH_IN_TO_EXISTS))
  {
    return false;
  }
  my_error(ER_ILLEGAL_SUBQUERY_OPTIMIZER_SWITCHES, MYF(0));
  return true;
}
static Sys_var_flagset Sys_optimizer_switch(
       "optimizer_switch",
       "Fine-tune the optimizer behavior",
       SESSION_VAR(optimizer_switch), CMD_LINE(REQUIRED_ARG),
       optimizer_switch_names, DEFAULT(OPTIMIZER_SWITCH_DEFAULT),
       NO_MUTEX_GUARD, NOT_IN_BINLOG, ON_CHECK(check_legal_optimizer_switch),
       ON_UPDATE(fix_optimizer_switch));

static Sys_var_flagset Sys_optimizer_trace(
    "optimizer_trace",
    "Controls tracing of the Optimizer:"
    " optimizer_trace=option=val[,option=val...], where option is one of"
    " {enabled}"
    " and val is one of {on, off, default}",
    SESSION_VAR(optimizer_trace), CMD_LINE(REQUIRED_ARG),
    Opt_trace_context::flag_names, DEFAULT(Opt_trace_context::FLAG_DEFAULT));
    // @see set_var::is_var_optimizer_trace()
export sys_var *Sys_optimizer_trace_ptr = &Sys_optimizer_trace;

static Sys_var_ulong Sys_optimizer_trace_max_mem_size(
    "optimizer_trace_max_mem_size",
    "Maximum allowed size of an optimizer trace",
    SESSION_VAR(optimizer_trace_max_mem_size), CMD_LINE(REQUIRED_ARG),
    VALID_RANGE(0, ULONG_MAX), DEFAULT(1024 * 1024), BLOCK_SIZE(1));

static Sys_var_charptr_fscs Sys_pid_file(
       "pid_file", "Pid file used by safe_mysqld",
       READ_ONLY GLOBAL_VAR(pidfile_name_ptr), CMD_LINE(REQUIRED_ARG),
       DEFAULT(0));

static Sys_var_charptr_fscs Sys_plugin_dir(
       "plugin_dir", "Directory for plugins",
       READ_ONLY GLOBAL_VAR(opt_plugin_dir_ptr), CMD_LINE(REQUIRED_ARG),
       DEFAULT(0));

static Sys_var_uint Sys_port(
       "port",
       "Port number to use for connection or 0 to default to, "
       "my.cnf, $MYSQL_TCP_PORT, "
#if MYSQL_PORT_DEFAULT == 0
       "/etc/services, "
#endif
       "built-in default (" STRINGIFY_ARG(MYSQL_PORT) "), whatever comes first",
       READ_ONLY GLOBAL_VAR(mysqld_port), CMD_LINE(REQUIRED_ARG, 'P'),
       VALID_RANGE(0, UINT_MAX32), DEFAULT(0), BLOCK_SIZE(1));

static Sys_var_ulong Sys_preload_buff_size(
       "preload_buffer_size",
       "The size of the buffer that is allocated when preloading indexes",
       SESSION_VAR(preload_buff_size), CMD_LINE(REQUIRED_ARG),
       VALID_RANGE(1024, 1024*1024*1024), DEFAULT(32768), BLOCK_SIZE(1));

static Sys_var_uint Sys_protocol_version(
       "protocol_version",
       "The version of the client/server protocol used by the MariaDB server",
       READ_ONLY GLOBAL_VAR(protocol_version), CMD_LINE_HELP_ONLY,
       VALID_RANGE(0, ~0U), DEFAULT(PROTOCOL_VERSION), BLOCK_SIZE(1));

static Sys_var_proxy_user Sys_proxy_user(
       "proxy_user", "The proxy user account name used when logging in");

static Sys_var_external_user Sys_exterenal_user(
       "external_user", "The external user account used when logging in");

static Sys_var_ulong Sys_read_buff_size(
       "read_buffer_size",
       "Each thread that does a sequential scan allocates a buffer of "
       "this size for each table it scans. If you do many sequential scans, "
       "you may want to increase this value",
       SESSION_VAR(read_buff_size), CMD_LINE(REQUIRED_ARG),
       VALID_RANGE(IO_SIZE*2, INT_MAX32), DEFAULT(128*1024),
       BLOCK_SIZE(IO_SIZE));

static bool check_read_only(sys_var *self, THD *thd, set_var *var)
{
  /* Prevent self dead-lock */
  if (thd->locked_tables_mode || thd->in_active_multi_stmt_transaction() ||
      thd->current_backup_stage != BACKUP_FINISHED)
  {
    my_error(ER_LOCK_OR_ACTIVE_TRANSACTION, MYF(0));
    return true;
  }
  return false;
}

static bool fix_read_only(sys_var *self, THD *thd, enum_var_type type)
{
  bool result= true;
  my_bool new_read_only= read_only; // make a copy before releasing a mutex
  DBUG_ENTER("sys_var_opt_readonly::update");

  if (read_only == FALSE || read_only == opt_readonly)
  {
    opt_readonly= read_only;
    DBUG_RETURN(false);
  }

  if (check_read_only(self, thd, 0)) // just in case
    goto end;

  if (thd->global_read_lock.is_acquired())
  {
    /*
      This connection already holds the global read lock.
      This can be the case with:
      - FLUSH TABLES WITH READ LOCK
      - SET GLOBAL READ_ONLY = 1
    */
    opt_readonly= read_only;
    DBUG_RETURN(false);
  }

  /*
    READ_ONLY=1 prevents write locks from being taken on tables and
    blocks transactions from committing. We therefore should make sure
    that no such events occur while setting the read_only variable.
    This is a 2 step process:
    [1] lock_global_read_lock()
      Prevents connections from obtaining new write locks on
      tables. Note that we can still have active rw transactions.
    [2] make_global_read_lock_block_commit()
      Prevents transactions from committing.
  */

  read_only= opt_readonly;
  mysql_mutex_unlock(&LOCK_global_system_variables);

  if (thd->global_read_lock.lock_global_read_lock(thd))
    goto end_with_mutex_unlock;

  if ((result= thd->global_read_lock.make_global_read_lock_block_commit(thd)))
    goto end_with_read_lock;

  /* Change the opt_readonly system variable, safe because the lock is held */
  opt_readonly= new_read_only;
  result= false;

 end_with_read_lock:
  /* Release the lock */
  thd->global_read_lock.unlock_global_read_lock(thd);
 end_with_mutex_unlock:
  mysql_mutex_lock(&LOCK_global_system_variables);
 end:
  read_only= opt_readonly;
  DBUG_RETURN(result);
}


/**
  The read_only boolean is always equal to the opt_readonly boolean except
  during fix_read_only(); when that function is entered, opt_readonly is
  the pre-update value and read_only is the post-update value.
  fix_read_only() compares them and runs needed operations for the
  transition (especially when transitioning from false to true) and
  synchronizes both booleans in the end.
*/
static Sys_var_on_access_global<Sys_var_mybool,
                                PRIV_SET_SYSTEM_GLOBAL_VAR_READ_ONLY>
Sys_readonly(
       "read_only",
       "Make all non-temporary tables read-only, with the exception for "
       "replication (slave) threads and users with the 'READ ONLY ADMIN' "
       "privilege",
       GLOBAL_VAR(read_only), CMD_LINE(OPT_ARG), DEFAULT(FALSE),
       NO_MUTEX_GUARD, NOT_IN_BINLOG,
       ON_CHECK(check_read_only), ON_UPDATE(fix_read_only));

// Small lower limit to be able to test MRR
static Sys_var_ulong Sys_read_rnd_buff_size(
       "read_rnd_buffer_size",
       "When reading rows in sorted order after a sort, the rows are read "
       "through this buffer to avoid a disk seeks",
       SESSION_VAR(read_rnd_buff_size), CMD_LINE(REQUIRED_ARG),
       VALID_RANGE(1, INT_MAX32), DEFAULT(256*1024), BLOCK_SIZE(1));

static Sys_var_ulong Sys_div_precincrement(
       "div_precision_increment", "Precision of the result of '/' "
       "operator will be increased on that value",
       SESSION_VAR(div_precincrement), CMD_LINE(REQUIRED_ARG),
       VALID_RANGE(0, DECIMAL_MAX_SCALE), DEFAULT(4), BLOCK_SIZE(1));

static Sys_var_uint Sys_eq_range_index_dive_limit(
       "eq_range_index_dive_limit",
       "The optimizer will use existing index statistics instead of "
       "doing index dives for equality ranges if the number of equality "
       "ranges for the index is larger than or equal to this number. "
       "If set to 0, index dives are always used.",
       SESSION_VAR(eq_range_index_dive_limit), CMD_LINE(REQUIRED_ARG),
       VALID_RANGE(0, UINT_MAX32), DEFAULT(200),
       BLOCK_SIZE(1));

static Sys_var_ulong Sys_range_alloc_block_size(
       "range_alloc_block_size",
       "Allocation block size for storing ranges during optimization",
       SESSION_VAR(range_alloc_block_size), CMD_LINE(REQUIRED_ARG),
       VALID_RANGE(RANGE_ALLOC_BLOCK_SIZE, UINT_MAX),
       DEFAULT(RANGE_ALLOC_BLOCK_SIZE), BLOCK_SIZE(1024));

static bool fix_thd_mem_root(sys_var *self, THD *thd, enum_var_type type)
{
  if (type != OPT_GLOBAL)
    reset_root_defaults(thd->mem_root,
                        thd->variables.query_alloc_block_size,
                        thd->variables.query_prealloc_size);
  return false;
}
static Sys_var_ulong Sys_query_alloc_block_size(
       "query_alloc_block_size",
       "Allocation block size for query parsing and execution",
       SESSION_VAR(query_alloc_block_size), CMD_LINE(REQUIRED_ARG),
       VALID_RANGE(1024, UINT_MAX), DEFAULT(QUERY_ALLOC_BLOCK_SIZE),
       BLOCK_SIZE(1024), NO_MUTEX_GUARD, NOT_IN_BINLOG, ON_CHECK(0),
       ON_UPDATE(fix_thd_mem_root));

static Sys_var_ulong Sys_query_prealloc_size(
       "query_prealloc_size",
       "Persistent buffer for query parsing and execution",
       SESSION_VAR(query_prealloc_size), CMD_LINE(REQUIRED_ARG),
       VALID_RANGE(1024, UINT_MAX),
       DEFAULT(QUERY_ALLOC_PREALLOC_SIZE),
       BLOCK_SIZE(1024), NO_MUTEX_GUARD, NOT_IN_BINLOG, ON_CHECK(0),
       ON_UPDATE(fix_thd_mem_root));

// this has to be NO_CMD_LINE as the command-line option has a different name
static Sys_var_mybool Sys_skip_external_locking(
       "skip_external_locking", "Don't use system (external) locking",
       READ_ONLY GLOBAL_VAR(my_disable_locking), NO_CMD_LINE, DEFAULT(TRUE));

static Sys_var_mybool Sys_skip_networking(
       "skip_networking", "Don't allow connection with TCP/IP",
       READ_ONLY GLOBAL_VAR(opt_disable_networking), CMD_LINE(OPT_ARG),
       DEFAULT(FALSE));

static Sys_var_mybool Sys_skip_name_resolve(
       "skip_name_resolve",
       "Don't resolve hostnames. All hostnames are IP's or 'localhost'.",
       READ_ONLY GLOBAL_VAR(opt_skip_name_resolve),
       CMD_LINE(OPT_ARG),
       DEFAULT(FALSE));

static Sys_var_mybool Sys_skip_show_database(
       "skip_show_database", "Don't allow 'SHOW DATABASE' commands",
       READ_ONLY GLOBAL_VAR(opt_skip_show_db), CMD_LINE(OPT_ARG),
       DEFAULT(FALSE));

static Sys_var_charptr_fscs Sys_socket(
       "socket", "Socket file to use for connection",
       READ_ONLY GLOBAL_VAR(mysqld_unix_port), CMD_LINE(REQUIRED_ARG),
       DEFAULT(0));

static Sys_var_ulonglong Sys_thread_stack(
       "thread_stack", "The stack size for each thread",
       READ_ONLY GLOBAL_VAR(my_thread_stack_size), CMD_LINE(REQUIRED_ARG),
       VALID_RANGE(128*1024, ULONGLONG_MAX), DEFAULT(DEFAULT_THREAD_STACK),
       BLOCK_SIZE(1024));

static Sys_var_charptr_fscs Sys_tmpdir(
       "tmpdir", "Path for temporary files. Several paths may "
       "be specified, separated by a "
#if defined(_WIN32)
       "semicolon (;)"
#else
       "colon (:)"
#endif
       ", in this case they are used in a round-robin fashion",
       READ_ONLY GLOBAL_VAR(opt_mysql_tmpdir), CMD_LINE(REQUIRED_ARG, 't'),
       DEFAULT(0));

static bool fix_trans_mem_root(sys_var *self, THD *thd, enum_var_type type)
{
  if (type != OPT_GLOBAL)
    reset_root_defaults(&thd->transaction->mem_root,
                        thd->variables.trans_alloc_block_size,
                        thd->variables.trans_prealloc_size);
  return false;
}
static Sys_var_ulong Sys_trans_alloc_block_size(
       "transaction_alloc_block_size",
       "Allocation block size for transactions to be stored in binary log",
       SESSION_VAR(trans_alloc_block_size), CMD_LINE(REQUIRED_ARG),
       VALID_RANGE(1024, 128 * 1024 * 1024), DEFAULT(TRANS_ALLOC_BLOCK_SIZE),
       BLOCK_SIZE(1024), NO_MUTEX_GUARD, NOT_IN_BINLOG, ON_CHECK(0),
       ON_UPDATE(fix_trans_mem_root));

static Sys_var_ulong Sys_trans_prealloc_size(
       "transaction_prealloc_size",
       "Persistent buffer for transactions to be stored in binary log",
       SESSION_VAR(trans_prealloc_size), CMD_LINE(REQUIRED_ARG),
       VALID_RANGE(1024, 128 * 1024 * 1024), DEFAULT(TRANS_ALLOC_PREALLOC_SIZE),
       BLOCK_SIZE(1024), NO_MUTEX_GUARD, NOT_IN_BINLOG, ON_CHECK(0),
       ON_UPDATE(fix_trans_mem_root));

static const char *thread_handling_names[]=
{
  "one-thread-per-connection", "no-threads",
#ifdef HAVE_POOL_OF_THREADS
  "pool-of-threads",
#endif
  0
};

#if defined (_WIN32) && defined (HAVE_POOL_OF_THREADS)
/* Windows is using OS threadpool, so we're pretty sure it works well */
#define DEFAULT_THREAD_HANDLING 2
#else
#define DEFAULT_THREAD_HANDLING 0
#endif

static Sys_var_enum Sys_thread_handling(
       "thread_handling",
       "Define threads usage for handling queries",
       READ_ONLY GLOBAL_VAR(thread_handling), CMD_LINE(REQUIRED_ARG),
       thread_handling_names, 
       DEFAULT(DEFAULT_THREAD_HANDLING)
 );

#ifdef HAVE_QUERY_CACHE
static bool fix_query_cache_size(sys_var *self, THD *thd, enum_var_type type)
{
  size_t new_cache_size= query_cache.resize((size_t)query_cache_size);
  /*
     Note: query_cache_size is a global variable reflecting the
     requested cache size. See also query_cache_size_arg
  */
  if (query_cache_size != new_cache_size)
    push_warning_printf(current_thd, Sql_condition::WARN_LEVEL_WARN,
                        ER_WARN_QC_RESIZE, ER_THD(thd, ER_WARN_QC_RESIZE),
                        query_cache_size, (ulong)new_cache_size);

  query_cache_size= new_cache_size;

  return false;
}

static bool fix_query_cache_limit(sys_var *self, THD *thd, enum_var_type type)
{
  query_cache.result_size_limit(query_cache_limit);
  return false;
}
static Sys_var_ulonglong Sys_query_cache_size(
       "query_cache_size",
       "The memory allocated to store results from old queries",
       GLOBAL_VAR(query_cache_size), CMD_LINE(REQUIRED_ARG),
       VALID_RANGE(0, ULONG_MAX), DEFAULT(1024*1024), BLOCK_SIZE(1024),
       NO_MUTEX_GUARD, NOT_IN_BINLOG, NULL,
       ON_UPDATE(fix_query_cache_size));

static Sys_var_ulong Sys_query_cache_limit(
       "query_cache_limit",
       "Don't cache results that are bigger than this",
       GLOBAL_VAR(query_cache_limit), CMD_LINE(REQUIRED_ARG),
       VALID_RANGE(0, UINT_MAX), DEFAULT(1024*1024), BLOCK_SIZE(1),
       NO_MUTEX_GUARD, NOT_IN_BINLOG, ON_CHECK(0),
       ON_UPDATE(fix_query_cache_limit));

static bool fix_qcache_min_res_unit(sys_var *self, THD *thd, enum_var_type type)
{
  query_cache_min_res_unit=
    (ulong)query_cache.set_min_res_unit(query_cache_min_res_unit);
  return false;
}
static Sys_var_ulong Sys_query_cache_min_res_unit(
       "query_cache_min_res_unit",
       "The minimum size for blocks allocated by the query cache",
       GLOBAL_VAR(query_cache_min_res_unit), CMD_LINE(REQUIRED_ARG),
       VALID_RANGE(0, UINT_MAX), DEFAULT(QUERY_CACHE_MIN_RESULT_DATA_SIZE),
       BLOCK_SIZE(8), NO_MUTEX_GUARD, NOT_IN_BINLOG, ON_CHECK(0),
       ON_UPDATE(fix_qcache_min_res_unit));

static const char *query_cache_type_names[]= { "OFF", "ON", "DEMAND", 0 };

static bool check_query_cache_type(sys_var *self, THD *thd, set_var *var)
{
  if (query_cache.is_disable_in_progress())
  {
    my_error(ER_QUERY_CACHE_IS_DISABLED, MYF(0));
    return true;
  }

  if (var->type != OPT_GLOBAL && global_system_variables.query_cache_type == 0)
  {
    if (var->value)
    {
      if (var->save_result.ulonglong_value != 0)
      {
        my_error(ER_QUERY_CACHE_IS_GLOBALY_DISABLED, MYF(0));
        return true;
      }
    }
  }
  return false;
}


static bool fix_query_cache_type(sys_var *self, THD *thd, enum_var_type type)
{
  if (type != OPT_GLOBAL)
    return false;

  if (global_system_variables.query_cache_type != 0 &&
      query_cache.is_disabled())
  {
    /* if disabling in progress variable will not be set */
    DBUG_ASSERT(!query_cache.is_disable_in_progress());
    /* Enable query cache because it was disabled */
    fix_query_cache_size(0, thd, type);
  }
  else if (global_system_variables.query_cache_type == 0)
    query_cache.disable_query_cache(thd);
  return false;
}
static Sys_var_enum Sys_query_cache_type(
       "query_cache_type",
       "OFF = Don't cache or retrieve results. ON = Cache all results "
       "except SELECT SQL_NO_CACHE ... queries. DEMAND = Cache only "
       "SELECT SQL_CACHE ... queries",
       NO_SET_STMT SESSION_VAR(query_cache_type), CMD_LINE(REQUIRED_ARG),
       query_cache_type_names, DEFAULT(0), NO_MUTEX_GUARD, NOT_IN_BINLOG,
       ON_CHECK(check_query_cache_type),
       ON_UPDATE(fix_query_cache_type));

static Sys_var_mybool Sys_query_cache_wlock_invalidate(
       "query_cache_wlock_invalidate",
       "Invalidate queries in query cache on LOCK for write",
       SESSION_VAR(query_cache_wlock_invalidate), CMD_LINE(OPT_ARG),
       DEFAULT(FALSE));
#endif /* HAVE_QUERY_CACHE */

static Sys_var_on_access_global<Sys_var_mybool,
                                PRIV_SET_SYSTEM_GLOBAL_VAR_SECURE_AUTH>
Sys_secure_auth(
       "secure_auth",
       "Disallow authentication for accounts that have old (pre-4.1) "
       "passwords",
       GLOBAL_VAR(opt_secure_auth), CMD_LINE(OPT_ARG),
       DEFAULT(TRUE));

static bool check_require_secure_transport(sys_var *self, THD *thd, set_var *var)
{
#ifndef _WIN32
  /*
    Always allow require_secure_transport to be enabled on
    Linux, because it always has Unix domain sockets that are secure:
  */
  return false;
#else
  /*
    Check SSL is enabled before turning require_secure_transport ON,
    otherwise no connections will be allowed on Windows:
  */
  if (!var->save_result.ulonglong_value)
    return false;
  if (opt_use_ssl || opt_enable_named_pipe)
    return false;
  /* reject if SSL is disabled: */
  my_error(ER_NO_SECURE_TRANSPORTS_CONFIGURED, MYF(0));
  return true;
#endif
}

static Sys_var_mybool Sys_require_secure_transport(
  "require_secure_transport",
  "When this option is enabled, connections attempted using insecure "
  "transport will be rejected. Secure transports are SSL/TLS, "
  "Unix sockets or named pipes.",
  GLOBAL_VAR(opt_require_secure_transport),
  CMD_LINE(OPT_ARG),
  DEFAULT(FALSE),
  NO_MUTEX_GUARD, NOT_IN_BINLOG,
  ON_CHECK(check_require_secure_transport), ON_UPDATE(0));

static Sys_var_charptr_fscs Sys_secure_file_priv(
       "secure_file_priv",
       "Limit LOAD DATA, SELECT ... OUTFILE, and LOAD_FILE() to files "
       "within specified directory",
       PREALLOCATED READ_ONLY GLOBAL_VAR(opt_secure_file_priv),
       CMD_LINE(REQUIRED_ARG, OPT_SEQURE_FILE_PRIV), DEFAULT(0));

static bool check_server_id(sys_var *self, THD *thd, set_var *var)
{
#ifdef WITH_WSREP
  if (WSREP_ON && WSREP_PROVIDER_EXISTS && !wsrep_new_cluster && wsrep_gtid_mode)
  {
    push_warning(thd, Sql_condition::WARN_LEVEL_WARN,
                 ER_WRONG_VALUE_FOR_VAR,
                 "Can't change server_id because wsrep and wsrep_gtid_mode is set."
                 " You can set server_id only with wsrep_new_cluster. ");
    return true;
  }
#endif /* WITH_WSREP */
  return false;
}

static bool fix_server_id(sys_var *self, THD *thd, enum_var_type type)
{
  if (type == OPT_GLOBAL)
  {
    thd->variables.server_id= global_system_variables.server_id;
    /*
      Historically, server_id was a global variable that is exported to
      plugins. Now it is a session variable, and lives in the
      global_system_variables struct, but we still need to export the
      value for reading to plugins for backwards compatibility reasons.
    */
    ::server_id= global_system_variables.server_id;
  }
  return false;
}
static Sys_var_on_access<Sys_var_ulong,
                         PRIV_SET_SYSTEM_GLOBAL_VAR_SERVER_ID,
                         PRIV_SET_SYSTEM_SESSION_VAR_SERVER_ID>
Sys_server_id(
       "server_id",
       "Uniquely identifies the server instance in the community of "
       "replication partners",
       SESSION_VAR(server_id), CMD_LINE(REQUIRED_ARG, OPT_SERVER_ID),
       VALID_RANGE(1, UINT_MAX32), DEFAULT(1), BLOCK_SIZE(1), NO_MUTEX_GUARD,
       NOT_IN_BINLOG, ON_CHECK(check_server_id), ON_UPDATE(fix_server_id));

static Sys_var_on_access_global<Sys_var_mybool,
                          PRIV_SET_SYSTEM_GLOBAL_VAR_SLAVE_COMPRESSED_PROTOCOL>
Sys_slave_compressed_protocol(
       "slave_compressed_protocol",
       "Use compression on master/slave protocol",
       GLOBAL_VAR(opt_slave_compressed_protocol), CMD_LINE(OPT_ARG),
       DEFAULT(FALSE));

#ifdef HAVE_REPLICATION
static const char *slave_exec_mode_names[]= {"STRICT", "IDEMPOTENT", 0};
static Sys_var_on_access_global<Sys_var_enum,
                                PRIV_SET_SYSTEM_GLOBAL_VAR_SLAVE_EXEC_MODE>
Slave_exec_mode(
       "slave_exec_mode",
       "How replication events should be executed. Legal values "
       "are STRICT (default) and IDEMPOTENT. In IDEMPOTENT mode, "
       "replication will not stop for operations that are idempotent. "
       "For example, in row based replication attempts to delete rows that "
       "doesn't exist will be ignored. "
       "In STRICT mode, replication will stop on any unexpected difference "
       "between the master and the slave.",
       GLOBAL_VAR(slave_exec_mode_options), CMD_LINE(REQUIRED_ARG),
       slave_exec_mode_names, DEFAULT(SLAVE_EXEC_MODE_STRICT));

static Sys_var_on_access_global<Sys_var_enum,
                                PRIV_SET_SYSTEM_GLOBAL_VAR_SLAVE_DDL_EXEC_MODE>
Slave_ddl_exec_mode(
       "slave_ddl_exec_mode",
       "How replication events should be executed. Legal values "
       "are STRICT and IDEMPOTENT (default). In IDEMPOTENT mode, "
       "replication will not stop for DDL operations that are idempotent. "
       "This means that CREATE TABLE is treated as CREATE TABLE OR REPLACE and "
       "DROP TABLE is treated as DROP TABLE IF EXISTS.",
       GLOBAL_VAR(slave_ddl_exec_mode_options), CMD_LINE(REQUIRED_ARG),
       slave_exec_mode_names, DEFAULT(SLAVE_EXEC_MODE_IDEMPOTENT));

static const char *slave_run_triggers_for_rbr_names[]=
  {"NO", "YES", "LOGGING", "ENFORCE", 0};
static Sys_var_on_access_global<Sys_var_enum,
                          PRIV_SET_SYSTEM_GLOBAL_VAR_SLAVE_RUN_TRIGGERS_FOR_RBR>
Slave_run_triggers_for_rbr(
       "slave_run_triggers_for_rbr",
       "Modes for how triggers in row-base replication on slave side will be "
       "executed. Legal values are NO (default), YES, LOGGING and ENFORCE. NO means "
       "that trigger for RBR will not be running on slave. YES and LOGGING "
       "means that triggers will be running on slave, if there was not "
       "triggers running on the master for the statement. LOGGING also means "
       "results of that the executed triggers work will be written to "
       "the binlog. ENFORCE means that triggers will always be run on the slave, "
       "even if there are triggers on the master. ENFORCE implies LOGGING.",
       GLOBAL_VAR(slave_run_triggers_for_rbr), CMD_LINE(REQUIRED_ARG),
       slave_run_triggers_for_rbr_names,
       DEFAULT(SLAVE_RUN_TRIGGERS_FOR_RBR_NO));

static const char *slave_type_conversions_name[]= {"ALL_LOSSY", "ALL_NON_LOSSY", 0};
static Sys_var_on_access_global<Sys_var_set,
                              PRIV_SET_SYSTEM_GLOBAL_VAR_SLAVE_TYPE_CONVERSIONS>
Slave_type_conversions(
       "slave_type_conversions",
       "Set of slave type conversions that are enabled."
       " If the variable is empty, no conversions are"
       " allowed and it is expected that the types match exactly",
       GLOBAL_VAR(slave_type_conversions_options), CMD_LINE(REQUIRED_ARG),
       slave_type_conversions_name,
       DEFAULT(0));

static Sys_var_on_access_global<Sys_var_mybool,
                           PRIV_SET_SYSTEM_GLOBAL_VAR_SLAVE_SQL_VERIFY_CHECKSUM>
Sys_slave_sql_verify_checksum(
       "slave_sql_verify_checksum",
       "Force checksum verification of replication events after reading them "
       "from relay log. Note: Events are always checksum-verified by slave on "
       "receiving them from the network before writing them to the relay log",
       GLOBAL_VAR(opt_slave_sql_verify_checksum), CMD_LINE(OPT_ARG),
       DEFAULT(TRUE));

static Sys_var_on_access_global<Sys_var_mybool,
                              PRIV_SET_SYSTEM_GLOBAL_VAR_MASTER_VERIFY_CHECKSUM>
Sys_master_verify_checksum(
       "master_verify_checksum",
       "Force checksum verification of logged events in the binary log before "
       "sending them to slaves or printing them in the output of "
       "SHOW BINLOG EVENTS",
       GLOBAL_VAR(opt_master_verify_checksum), CMD_LINE(OPT_ARG),
       DEFAULT(FALSE));

/* These names must match RPL_SKIP_XXX #defines in slave.h. */
static const char *replicate_events_marked_for_skip_names[]= {
  "REPLICATE", "FILTER_ON_SLAVE", "FILTER_ON_MASTER", 0
};

bool
Sys_var_replicate_events_marked_for_skip::global_update(THD *thd, set_var *var)
{
  bool result= true;                            // Assume error
  DBUG_ENTER("Sys_var_replicate_events_marked_for_skip::global_update");

  mysql_mutex_unlock(&LOCK_global_system_variables);
  if (!give_error_if_slave_running(0))
    result= Sys_var_enum::global_update(thd, var);
  mysql_mutex_lock(&LOCK_global_system_variables);
  DBUG_RETURN(result);
}

static Sys_var_on_access_global<Sys_var_replicate_events_marked_for_skip,
                   PRIV_SET_SYSTEM_GLOBAL_VAR_REPLICATE_EVENTS_MARKED_FOR_SKIP>
Replicate_events_marked_for_skip
   ("replicate_events_marked_for_skip",
   "Whether the slave should replicate events that were created with "
   "@@skip_replication=1 on the master. Default REPLICATE (no events are "
   "skipped). Other values are FILTER_ON_SLAVE (events will be sent by the "
   "master but ignored by the slave) and FILTER_ON_MASTER (events marked with "
   "@@skip_replication=1 will be filtered on the master and never be sent to "
   "the slave).",
   GLOBAL_VAR(opt_replicate_events_marked_for_skip), CMD_LINE(REQUIRED_ARG),
   replicate_events_marked_for_skip_names, DEFAULT(RPL_SKIP_REPLICATE));

/* new options for semisync */

static bool fix_rpl_semi_sync_master_enabled(sys_var *self, THD *thd,
                                             enum_var_type type)
{
  mysql_mutex_unlock(&LOCK_global_system_variables);
  mysql_mutex_lock(&repl_semisync_master.LOCK_rpl_semi_sync_master_enabled);
  if (rpl_semi_sync_master_enabled)
  {
    if (repl_semisync_master.enable_master() != 0)
      rpl_semi_sync_master_enabled= false;
    else if (ack_receiver.start())
    {
      repl_semisync_master.disable_master();
      rpl_semi_sync_master_enabled= false;
    }
  }
  else
  {
    repl_semisync_master.disable_master();
    ack_receiver.stop();
  }
  mysql_mutex_unlock(&repl_semisync_master.LOCK_rpl_semi_sync_master_enabled);
  mysql_mutex_lock(&LOCK_global_system_variables);
  return false;
}

static bool fix_rpl_semi_sync_master_timeout(sys_var *self, THD *thd,
                                             enum_var_type type)
{
  repl_semisync_master.set_wait_timeout(rpl_semi_sync_master_timeout);
  return false;
}

static bool fix_rpl_semi_sync_master_trace_level(sys_var *self, THD *thd,
                                                 enum_var_type type)
{
  repl_semisync_master.set_trace_level(rpl_semi_sync_master_trace_level);
  ack_receiver.set_trace_level(rpl_semi_sync_master_trace_level);
  return false;
}

static bool fix_rpl_semi_sync_master_wait_point(sys_var *self, THD *thd,
                                                enum_var_type type)
{
  repl_semisync_master.set_wait_point(rpl_semi_sync_master_wait_point);
  return false;
}

static bool fix_rpl_semi_sync_master_wait_no_slave(sys_var *self, THD *thd,
                                                   enum_var_type type)
{
  repl_semisync_master.check_and_switch();
  return false;
}

static Sys_var_on_access_global<Sys_var_mybool,
                        PRIV_SET_SYSTEM_GLOBAL_VAR_RPL_SEMI_SYNC_MASTER_ENABLED>
Sys_semisync_master_enabled(
       "rpl_semi_sync_master_enabled",
       "Enable semi-synchronous replication master (disabled by default).",
       GLOBAL_VAR(rpl_semi_sync_master_enabled),
       CMD_LINE(OPT_ARG), DEFAULT(FALSE),
       NO_MUTEX_GUARD, NOT_IN_BINLOG, ON_CHECK(0),
       ON_UPDATE(fix_rpl_semi_sync_master_enabled));

static Sys_var_on_access_global<Sys_var_ulong,
                        PRIV_SET_SYSTEM_GLOBAL_VAR_RPL_SEMI_SYNC_MASTER_TIMEOUT>
Sys_semisync_master_timeout(
       "rpl_semi_sync_master_timeout",
       "The timeout value (in ms) for semi-synchronous replication in the "
       "master",
       GLOBAL_VAR(rpl_semi_sync_master_timeout),
       CMD_LINE(REQUIRED_ARG),
       VALID_RANGE(0,~0L),DEFAULT(10000),BLOCK_SIZE(1),
       NO_MUTEX_GUARD, NOT_IN_BINLOG, ON_CHECK(0),
       ON_UPDATE(fix_rpl_semi_sync_master_timeout));

static Sys_var_on_access_global<Sys_var_mybool,
                  PRIV_SET_SYSTEM_GLOBAL_VAR_RPL_SEMI_SYNC_MASTER_WAIT_NO_SLAVE>
Sys_semisync_master_wait_no_slave(
       "rpl_semi_sync_master_wait_no_slave",
       "Wait until timeout when no semi-synchronous replication slave "
       "available (enabled by default).",
       GLOBAL_VAR(rpl_semi_sync_master_wait_no_slave),
       CMD_LINE(OPT_ARG), DEFAULT(TRUE),
       NO_MUTEX_GUARD, NOT_IN_BINLOG, ON_CHECK(0),
       ON_UPDATE(fix_rpl_semi_sync_master_wait_no_slave));

static Sys_var_on_access_global<Sys_var_ulong,
                    PRIV_SET_SYSTEM_GLOBAL_VAR_RPL_SEMI_SYNC_MASTER_TRACE_LEVEL>
Sys_semisync_master_trace_level(
       "rpl_semi_sync_master_trace_level",
       "The tracing level for semi-sync replication.",
       GLOBAL_VAR(rpl_semi_sync_master_trace_level),
       CMD_LINE(REQUIRED_ARG),
       VALID_RANGE(0,~0L),DEFAULT(32),BLOCK_SIZE(1),
       NO_MUTEX_GUARD, NOT_IN_BINLOG, ON_CHECK(0),
       ON_UPDATE(fix_rpl_semi_sync_master_trace_level));

static const char *repl_semisync_wait_point[]=
{"AFTER_SYNC", "AFTER_COMMIT", NullS};

static Sys_var_on_access_global<Sys_var_enum,
                     PRIV_SET_SYSTEM_GLOBAL_VAR_RPL_SEMI_SYNC_MASTER_WAIT_POINT>
Sys_semisync_master_wait_point(
       "rpl_semi_sync_master_wait_point",
       "Should transaction wait for semi-sync ack after having synced binlog, "
       "or after having committed in storage engine.",
       GLOBAL_VAR(rpl_semi_sync_master_wait_point), CMD_LINE(REQUIRED_ARG),
       repl_semisync_wait_point, DEFAULT(1),
       NO_MUTEX_GUARD, NOT_IN_BINLOG,ON_CHECK(0),
       ON_UPDATE(fix_rpl_semi_sync_master_wait_point));

static bool fix_rpl_semi_sync_slave_enabled(sys_var *self, THD *thd,
                                            enum_var_type type)
{
  repl_semisync_slave.set_slave_enabled(rpl_semi_sync_slave_enabled != 0);
  return false;
}

static bool fix_rpl_semi_sync_slave_trace_level(sys_var *self, THD *thd,
                                                enum_var_type type)
{
  repl_semisync_slave.set_trace_level(rpl_semi_sync_slave_trace_level);
  return false;
}

static bool fix_rpl_semi_sync_slave_delay_master(sys_var *self, THD *thd,
                                                 enum_var_type type)
{
  repl_semisync_slave.set_delay_master(rpl_semi_sync_slave_delay_master);
  return false;
}

static bool fix_rpl_semi_sync_slave_kill_conn_timeout(sys_var *self, THD *thd,
                                                      enum_var_type type)
{
  repl_semisync_slave.
    set_kill_conn_timeout(rpl_semi_sync_slave_kill_conn_timeout);
  return false;
}

static Sys_var_on_access_global<Sys_var_mybool,
                         PRIV_SET_SYSTEM_GLOBAL_VAR_RPL_SEMI_SYNC_SLAVE_ENABLED>
Sys_semisync_slave_enabled(
       "rpl_semi_sync_slave_enabled",
       "Enable semi-synchronous replication slave (disabled by default).",
       GLOBAL_VAR(rpl_semi_sync_slave_enabled),
       CMD_LINE(OPT_ARG), DEFAULT(FALSE),
       NO_MUTEX_GUARD, NOT_IN_BINLOG, ON_CHECK(0),
       ON_UPDATE(fix_rpl_semi_sync_slave_enabled));

static Sys_var_on_access_global<Sys_var_ulong,
                    PRIV_SET_SYSTEM_GLOBAL_VAR_RPL_SEMI_SYNC_SLAVE_TRACE_LEVEL>
Sys_semisync_slave_trace_level(
       "rpl_semi_sync_slave_trace_level",
       "The tracing level for semi-sync replication.",
       GLOBAL_VAR(rpl_semi_sync_slave_trace_level),
       CMD_LINE(REQUIRED_ARG),
       VALID_RANGE(0,~0L),DEFAULT(32),BLOCK_SIZE(1),
       NO_MUTEX_GUARD, NOT_IN_BINLOG, ON_CHECK(0),
       ON_UPDATE(fix_rpl_semi_sync_slave_trace_level));

static Sys_var_on_access_global<Sys_var_mybool,
                    PRIV_SET_SYSTEM_GLOBAL_VAR_RPL_SEMI_SYNC_SLAVE_DELAY_MASTER>
Sys_semisync_slave_delay_master(
       "rpl_semi_sync_slave_delay_master",
       "Only write master info file when ack is needed.",
       GLOBAL_VAR(rpl_semi_sync_slave_delay_master),
       CMD_LINE(OPT_ARG), DEFAULT(FALSE),
       NO_MUTEX_GUARD, NOT_IN_BINLOG, ON_CHECK(0),
       ON_UPDATE(fix_rpl_semi_sync_slave_delay_master));

static Sys_var_on_access_global<Sys_var_uint,
               PRIV_SET_SYSTEM_GLOBAL_VAR_RPL_SEMI_SYNC_SLAVE_KILL_CONN_TIMEOUT>
Sys_semisync_slave_kill_conn_timeout(
       "rpl_semi_sync_slave_kill_conn_timeout",
       "Timeout for the mysql connection used to kill the slave io_thread's "
       "connection on master. This timeout comes into play when stop slave "
       "is executed.",
       GLOBAL_VAR(rpl_semi_sync_slave_kill_conn_timeout),
       CMD_LINE(OPT_ARG),
       VALID_RANGE(0, UINT_MAX), DEFAULT(5), BLOCK_SIZE(1),
       NO_MUTEX_GUARD, NOT_IN_BINLOG, ON_CHECK(0),
       ON_UPDATE(fix_rpl_semi_sync_slave_kill_conn_timeout));
#endif /* HAVE_REPLICATION */

static Sys_var_on_access_global<Sys_var_ulong,
                                PRIV_SET_SYSTEM_GLOBAL_VAR_SLOW_LAUNCH_TIME>
Sys_slow_launch_time(
       "slow_launch_time",
       "If creating the thread takes longer than this value (in seconds), "
       "the Slow_launch_threads counter will be incremented",
       GLOBAL_VAR(slow_launch_time), CMD_LINE(REQUIRED_ARG),
       VALID_RANGE(0, LONG_TIMEOUT), DEFAULT(2), BLOCK_SIZE(1));

static Sys_var_ulonglong Sys_sort_buffer(
       "sort_buffer_size",
       "Each thread that needs to do a sort allocates a buffer of this size",
       SESSION_VAR(sortbuff_size), CMD_LINE(REQUIRED_ARG),
       VALID_RANGE(MIN_SORT_MEMORY, SIZE_T_MAX), DEFAULT(MAX_SORT_MEMORY),
       BLOCK_SIZE(1));

export sql_mode_t expand_sql_mode(sql_mode_t sql_mode)
{
  if (sql_mode & MODE_ANSI)
  {
    /*
      Note that we don't set
      MODE_NO_KEY_OPTIONS | MODE_NO_TABLE_OPTIONS | MODE_NO_FIELD_OPTIONS
      to allow one to get full use of MySQL in this mode.

      MODE_ONLY_FULL_GROUP_BY was removed from ANSI mode because it is
      currently overly restrictive (see BUG#8510).
    */
    sql_mode|= (MODE_REAL_AS_FLOAT | MODE_PIPES_AS_CONCAT | MODE_ANSI_QUOTES |
                MODE_IGNORE_SPACE);
  }
  if (sql_mode & MODE_ORACLE)
    sql_mode|= (MODE_PIPES_AS_CONCAT | MODE_ANSI_QUOTES |
                MODE_IGNORE_SPACE |
                MODE_NO_KEY_OPTIONS | MODE_NO_TABLE_OPTIONS |
                MODE_NO_FIELD_OPTIONS | MODE_NO_AUTO_CREATE_USER |
                MODE_SIMULTANEOUS_ASSIGNMENT);
  if (sql_mode & MODE_MSSQL)
    sql_mode|= (MODE_PIPES_AS_CONCAT | MODE_ANSI_QUOTES |
                MODE_IGNORE_SPACE |
                MODE_NO_KEY_OPTIONS | MODE_NO_TABLE_OPTIONS |
                MODE_NO_FIELD_OPTIONS);
  if (sql_mode & MODE_POSTGRESQL)
    sql_mode|= (MODE_PIPES_AS_CONCAT | MODE_ANSI_QUOTES |
                MODE_IGNORE_SPACE |
                MODE_NO_KEY_OPTIONS | MODE_NO_TABLE_OPTIONS |
                MODE_NO_FIELD_OPTIONS);
  if (sql_mode & MODE_DB2)
    sql_mode|= (MODE_PIPES_AS_CONCAT | MODE_ANSI_QUOTES |
                MODE_IGNORE_SPACE |
                MODE_NO_KEY_OPTIONS | MODE_NO_TABLE_OPTIONS |
                MODE_NO_FIELD_OPTIONS);
  if (sql_mode & MODE_MAXDB)
    sql_mode|= (MODE_PIPES_AS_CONCAT | MODE_ANSI_QUOTES |
                MODE_IGNORE_SPACE |
                MODE_NO_KEY_OPTIONS | MODE_NO_TABLE_OPTIONS |
                MODE_NO_FIELD_OPTIONS | MODE_NO_AUTO_CREATE_USER);
  if (sql_mode & MODE_MYSQL40)
    sql_mode|= MODE_HIGH_NOT_PRECEDENCE;
  if (sql_mode & MODE_MYSQL323)
    sql_mode|= MODE_HIGH_NOT_PRECEDENCE;
  if (sql_mode & MODE_TRADITIONAL)
    sql_mode|= (MODE_STRICT_TRANS_TABLES | MODE_STRICT_ALL_TABLES |
                MODE_NO_ZERO_IN_DATE | MODE_NO_ZERO_DATE |
                MODE_ERROR_FOR_DIVISION_BY_ZERO | MODE_NO_AUTO_CREATE_USER |
                MODE_NO_ENGINE_SUBSTITUTION);
  return sql_mode;
}
static bool check_sql_mode(sys_var *self, THD *thd, set_var *var)
{
  var->save_result.ulonglong_value=
    (ulonglong) expand_sql_mode(var->save_result.ulonglong_value);
  return false;
}
static bool fix_sql_mode(sys_var *self, THD *thd, enum_var_type type)
{
  if (type != OPT_GLOBAL)
  {
    /* Update thd->server_status */
    if (thd->variables.sql_mode & MODE_NO_BACKSLASH_ESCAPES)
      thd->server_status|= SERVER_STATUS_NO_BACKSLASH_ESCAPES;
    else
      thd->server_status&= ~SERVER_STATUS_NO_BACKSLASH_ESCAPES;
    if (thd->variables.sql_mode & MODE_ANSI_QUOTES)
      thd->server_status|= SERVER_STATUS_ANSI_QUOTES;
    else
      thd->server_status&= ~SERVER_STATUS_ANSI_QUOTES;
  }
  return false;
}
/*
  WARNING: When adding new SQL modes don't forget to update the
  tables definitions that stores it's value (ie: mysql.event, mysql.proc)
*/
static const char *sql_mode_names[]=
{
  "REAL_AS_FLOAT", "PIPES_AS_CONCAT", "ANSI_QUOTES", "IGNORE_SPACE",
  "IGNORE_BAD_TABLE_OPTIONS",
  "ONLY_FULL_GROUP_BY", "NO_UNSIGNED_SUBTRACTION", "NO_DIR_IN_CREATE",
  "POSTGRESQL", "ORACLE", "MSSQL", "DB2", "MAXDB", "NO_KEY_OPTIONS",
  "NO_TABLE_OPTIONS", "NO_FIELD_OPTIONS", "MYSQL323", "MYSQL40", "ANSI",
  "NO_AUTO_VALUE_ON_ZERO", "NO_BACKSLASH_ESCAPES", "STRICT_TRANS_TABLES",
  "STRICT_ALL_TABLES", "NO_ZERO_IN_DATE", "NO_ZERO_DATE",
  "ALLOW_INVALID_DATES", "ERROR_FOR_DIVISION_BY_ZERO", "TRADITIONAL",
  "NO_AUTO_CREATE_USER", "HIGH_NOT_PRECEDENCE", "NO_ENGINE_SUBSTITUTION",
  "PAD_CHAR_TO_FULL_LENGTH", "EMPTY_STRING_IS_NULL", "SIMULTANEOUS_ASSIGNMENT",
  "TIME_ROUND_FRACTIONAL",
  0
};


const char *sql_mode_string_representation(uint bit_number)
{
  DBUG_ASSERT(bit_number < array_elements(sql_mode_names));
  return sql_mode_names[bit_number];
}


export bool sql_mode_string_representation(THD *thd, sql_mode_t sql_mode,
                                           LEX_CSTRING *ls)
{
  set_to_string(thd, ls, sql_mode, sql_mode_names);
  return ls->str == 0;
}
/*
  sql_mode should *not* be IN_BINLOG: even though it is written to the binlog,
  the slave ignores the MODE_NO_DIR_IN_CREATE variable, so slave's value
  differs from master's (see log_event.cc: Query_log_event::do_apply_event()).
*/
static Sys_var_set Sys_sql_mode(
       "sql_mode",
       "Sets the sql mode",
       SESSION_VAR(sql_mode), CMD_LINE(REQUIRED_ARG),
       sql_mode_names,
       DEFAULT(MODE_STRICT_TRANS_TABLES |
               MODE_ERROR_FOR_DIVISION_BY_ZERO |
               MODE_NO_ENGINE_SUBSTITUTION |
               MODE_NO_AUTO_CREATE_USER),
       NO_MUTEX_GUARD, NOT_IN_BINLOG,
       ON_CHECK(check_sql_mode), ON_UPDATE(fix_sql_mode));

static const char *old_mode_names[]=
{
  "NO_DUP_KEY_WARNINGS_WITH_IGNORE",
  "NO_PROGRESS_INFO",
  "ZERO_DATE_TIME_CAST",
  "UTF8_IS_UTF8MB3",
  "IGNORE_INDEX_ONLY_FOR_JOIN",
  "COMPAT_5_1_CHECKSUM",
<<<<<<< HEAD
  "LOCK_ALTER_TABLE_COPY",
=======
  "NO_NULL_COLLATION_IDS",
>>>>>>> 2b40f8d2
  0
};

/*
  sql_mode should *not* be IN_BINLOG as the slave can't remember this
  anyway on restart.
*/
static Sys_var_set Sys_old_behavior(
       "old_mode",
       "Used to emulate old behavior from earlier MariaDB or MySQL versions",
       SESSION_VAR(old_behavior), CMD_LINE(REQUIRED_ARG),
       old_mode_names, DEFAULT(OLD_MODE_UTF8_IS_UTF8MB3));

#if defined(HAVE_OPENSSL) && !defined(EMBEDDED_LIBRARY)
#define SSL_OPT(X) CMD_LINE(REQUIRED_ARG,X)
#else
#define SSL_OPT(X) NO_CMD_LINE
#endif

static Sys_var_charptr_fscs Sys_ssl_ca(
       "ssl_ca",
       "CA file in PEM format (check OpenSSL docs, implies --ssl)",
       READ_ONLY GLOBAL_VAR(opt_ssl_ca), SSL_OPT(OPT_SSL_CA),
       DEFAULT(0));

static Sys_var_charptr_fscs Sys_ssl_capath(
       "ssl_capath",
       "CA directory (check OpenSSL docs, implies --ssl)",
       READ_ONLY GLOBAL_VAR(opt_ssl_capath), SSL_OPT(OPT_SSL_CAPATH),
       DEFAULT(0));

static Sys_var_charptr_fscs Sys_ssl_cert(
       "ssl_cert", "X509 cert in PEM format (implies --ssl)",
       READ_ONLY GLOBAL_VAR(opt_ssl_cert), SSL_OPT(OPT_SSL_CERT),
       DEFAULT(0));

static Sys_var_charptr_fscs Sys_ssl_cipher(
       "ssl_cipher", "SSL cipher to use (implies --ssl)",
       READ_ONLY GLOBAL_VAR(opt_ssl_cipher), SSL_OPT(OPT_SSL_CIPHER),
       DEFAULT(0));

static Sys_var_charptr_fscs Sys_ssl_key(
       "ssl_key", "X509 key in PEM format (implies --ssl)",
       READ_ONLY GLOBAL_VAR(opt_ssl_key), SSL_OPT(OPT_SSL_KEY),
       DEFAULT(0));

static Sys_var_charptr_fscs Sys_ssl_crl(
       "ssl_crl",
       "CRL file in PEM format (check OpenSSL docs, implies --ssl)",
       READ_ONLY GLOBAL_VAR(opt_ssl_crl), SSL_OPT(OPT_SSL_CRL),
       DEFAULT(0));

static Sys_var_charptr_fscs Sys_ssl_crlpath(
       "ssl_crlpath",
       "CRL directory (check OpenSSL docs, implies --ssl)",
       READ_ONLY GLOBAL_VAR(opt_ssl_crlpath), SSL_OPT(OPT_SSL_CRLPATH),
       DEFAULT(0));

static const char *tls_version_names[]=
{
  "TLSv1.0",
  "TLSv1.1",
  "TLSv1.2",
  "TLSv1.3",
  0
};

export bool tls_version_string_representation(THD *thd, sql_mode_t sql_mode,
                                              LEX_CSTRING *ls)
{
  set_to_string(thd, ls, tls_version, tls_version_names);
  return ls->str == 0;
}

static Sys_var_set Sys_tls_version(
       "tls_version",
       "TLS protocol version for secure connections.",
       READ_ONLY GLOBAL_VAR(tls_version), CMD_LINE(REQUIRED_ARG),
       tls_version_names,
       DEFAULT(VIO_TLSv1_2 | VIO_TLSv1_3));

static Sys_var_mybool Sys_standard_compliant_cte(
       "standard_compliant_cte",
       "Allow only CTEs compliant to SQL standard",
       SESSION_VAR(only_standard_compliant_cte), CMD_LINE(OPT_ARG),
       DEFAULT(TRUE));


// why ENUM and not BOOL ?
static const char *updatable_views_with_limit_names[]= {"NO", "YES", 0};
static Sys_var_enum Sys_updatable_views_with_limit(
       "updatable_views_with_limit",
       "YES = Don't issue an error message (warning only) if a VIEW without "
       "presence of a key of the underlying table is used in queries with a "
       "LIMIT clause for updating. NO = Prohibit update of a VIEW, which "
       "does not contain a key of the underlying table and the query uses "
       "a LIMIT clause (usually get from GUI tools)",
       SESSION_VAR(updatable_views_with_limit), CMD_LINE(REQUIRED_ARG),
       updatable_views_with_limit_names, DEFAULT(TRUE));

static Sys_var_mybool Sys_sync_frm(
       "sync_frm", "Sync .frm files to disk on creation",
       GLOBAL_VAR(opt_sync_frm), CMD_LINE(OPT_ARG),
       DEFAULT(TRUE));

static char *system_time_zone_ptr;
static Sys_var_charptr Sys_system_time_zone(
       "system_time_zone", "The server system time zone",
       READ_ONLY GLOBAL_VAR(system_time_zone_ptr),
       CMD_LINE_HELP_ONLY,
       DEFAULT(system_time_zone));

/*
  If One use views with prepared statements this should be bigger than
  table_open_cache (now we allow 2 times bigger value)
*/
static Sys_var_ulong Sys_table_def_size(
       "table_definition_cache",
       "The number of cached table definitions",
       GLOBAL_VAR(tdc_size), CMD_LINE(REQUIRED_ARG),
       VALID_RANGE(TABLE_DEF_CACHE_MIN, 2*1024*1024),
       DEFAULT(TABLE_DEF_CACHE_DEFAULT), BLOCK_SIZE(1));


static bool fix_table_open_cache(sys_var *, THD *, enum_var_type)
{
  mysql_mutex_unlock(&LOCK_global_system_variables);
  tc_purge();
  mysql_mutex_lock(&LOCK_global_system_variables);
  return false;
}

/* Check the table_definition_cache comment if makes changes */
static Sys_var_ulong Sys_table_cache_size(
       "table_open_cache", "The number of cached open tables",
       GLOBAL_VAR(tc_size), CMD_LINE(REQUIRED_ARG),
       VALID_RANGE(10, 1024*1024), DEFAULT(TABLE_OPEN_CACHE_DEFAULT),
       BLOCK_SIZE(1), NO_MUTEX_GUARD, NOT_IN_BINLOG, ON_CHECK(0),
       ON_UPDATE(fix_table_open_cache));

static Sys_var_uint Sys_table_cache_instances(
       "table_open_cache_instances", "Maximum number of table cache instances",
       READ_ONLY GLOBAL_VAR(tc_instances), CMD_LINE(REQUIRED_ARG),
       VALID_RANGE(1, 64), DEFAULT(8), BLOCK_SIZE(1));

static Sys_var_ulong Sys_thread_cache_size(
       "thread_cache_size",
       "How many threads we should keep in a cache for reuse. These are freed after 5 minutes of idle time",
       GLOBAL_VAR(thread_cache_size), CMD_LINE(REQUIRED_ARG),
       VALID_RANGE(0, 16384), DEFAULT(256), BLOCK_SIZE(1));

#ifdef HAVE_POOL_OF_THREADS
static bool fix_tp_max_threads(sys_var *, THD *, enum_var_type)
{
  tp_set_max_threads(threadpool_max_threads);
  return false;
}


#ifdef _WIN32
static bool fix_tp_min_threads(sys_var *, THD *, enum_var_type)
{
  tp_set_min_threads(threadpool_min_threads);
  return false;
}
#endif

static bool check_threadpool_size(sys_var *self, THD *thd, set_var *var)
{

#ifdef _WIN32
  if (threadpool_mode != TP_MODE_GENERIC)
    return false;
#endif

  ulonglong v= var->save_result.ulonglong_value;
  if (v > threadpool_max_size)
  {
    var->save_result.ulonglong_value= threadpool_max_size;
    return throw_bounds_warning(thd, self->name.str, true, true, v);
  }
  return false;
}


static bool fix_threadpool_size(sys_var*, THD*, enum_var_type)
{
  tp_set_threadpool_size(threadpool_size);
  return false;
}


static bool fix_threadpool_stall_limit(sys_var*, THD*, enum_var_type)
{
  tp_set_threadpool_stall_limit(threadpool_stall_limit);
  return false;
}

#ifdef _WIN32
static Sys_var_on_access_global<Sys_var_uint,
                                PRIV_SET_SYSTEM_GLOBAL_VAR_THREAD_POOL>
Sys_threadpool_min_threads(
  "thread_pool_min_threads",
  "Minimum number of threads in the thread pool.",
  GLOBAL_VAR(threadpool_min_threads), CMD_LINE(REQUIRED_ARG),
  VALID_RANGE(1, 256), DEFAULT(1), BLOCK_SIZE(1),
  NO_MUTEX_GUARD, NOT_IN_BINLOG, ON_CHECK(0),
  ON_UPDATE(fix_tp_min_threads)
  );

static const char *threadpool_mode_names[]={ "windows", "generic", 0 };
static Sys_var_on_access_global<Sys_var_enum,
                                PRIV_SET_SYSTEM_GLOBAL_VAR_THREAD_POOL>
Sys_threadpool_mode(
  "thread_pool_mode",
  "Chose implementation of the threadpool",
  READ_ONLY GLOBAL_VAR(threadpool_mode), CMD_LINE(REQUIRED_ARG),
  threadpool_mode_names, DEFAULT(TP_MODE_WINDOWS)
  );
#endif

static const char *threadpool_priority_names[]={ "high", "low", "auto", 0 };
static Sys_var_on_access_global<Sys_var_enum,
                                PRIV_SET_SYSTEM_GLOBAL_VAR_THREAD_POOL>
Sys_thread_pool_priority(
  "thread_pool_priority",
  "Threadpool priority. High priority connections usually start executing earlier than low priority."
  "If priority set to 'auto', the the actual priority(low or high) is determined based on whether or not connection is inside transaction.",
  SESSION_VAR(threadpool_priority), CMD_LINE(REQUIRED_ARG),
  threadpool_priority_names, DEFAULT(TP_PRIORITY_AUTO));

static Sys_var_on_access_global<Sys_var_uint,
                                PRIV_SET_SYSTEM_GLOBAL_VAR_THREAD_POOL>
Sys_threadpool_idle_thread_timeout(
  "thread_pool_idle_timeout",
  "Timeout in seconds for an idle thread in the thread pool."
  "Worker thread will be shut down after timeout",
  GLOBAL_VAR(threadpool_idle_timeout), CMD_LINE(REQUIRED_ARG),
  VALID_RANGE(1, UINT_MAX), DEFAULT(60), BLOCK_SIZE(1)
);
static Sys_var_on_access_global<Sys_var_uint,
                                PRIV_SET_SYSTEM_GLOBAL_VAR_THREAD_POOL>
Sys_threadpool_oversubscribe(
  "thread_pool_oversubscribe",
  "How many additional active worker threads in a group are allowed.",
  GLOBAL_VAR(threadpool_oversubscribe), CMD_LINE(REQUIRED_ARG),
  VALID_RANGE(1, 1000), DEFAULT(3), BLOCK_SIZE(1)
);
static Sys_var_on_access_global<Sys_var_uint,
                                PRIV_SET_SYSTEM_GLOBAL_VAR_THREAD_POOL>
Sys_threadpool_size(
 "thread_pool_size",
 "Number of thread groups in the pool. "
 "This parameter is roughly equivalent to maximum number of concurrently "
 "executing threads (threads in a waiting state do not count as executing).",
  GLOBAL_VAR(threadpool_size), CMD_LINE(REQUIRED_ARG),
  VALID_RANGE(1, MAX_THREAD_GROUPS), DEFAULT(8), BLOCK_SIZE(1),
  NO_MUTEX_GUARD, NOT_IN_BINLOG, ON_CHECK(check_threadpool_size),
  ON_UPDATE(fix_threadpool_size)
);
static Sys_var_on_access_global<Sys_var_uint,
                                PRIV_SET_SYSTEM_GLOBAL_VAR_THREAD_POOL>
Sys_threadpool_stall_limit(
 "thread_pool_stall_limit",
 "Maximum query execution time in milliseconds,"
 "before an executing non-yielding thread is considered stalled."
 "If a worker thread is stalled, additional worker thread "
 "may be created to handle remaining clients.",
  GLOBAL_VAR(threadpool_stall_limit), CMD_LINE(REQUIRED_ARG),
  VALID_RANGE(1, UINT_MAX), DEFAULT(DEFAULT_THREADPOOL_STALL_LIMIT), BLOCK_SIZE(1),
  NO_MUTEX_GUARD, NOT_IN_BINLOG, ON_CHECK(0), 
  ON_UPDATE(fix_threadpool_stall_limit)
);

static Sys_var_on_access_global<Sys_var_uint,
                                PRIV_SET_SYSTEM_GLOBAL_VAR_THREAD_POOL>
Sys_threadpool_max_threads(
  "thread_pool_max_threads",
  "Maximum allowed number of worker threads in the thread pool",
   GLOBAL_VAR(threadpool_max_threads), CMD_LINE(REQUIRED_ARG),
   VALID_RANGE(1, 65536), DEFAULT(65536), BLOCK_SIZE(1),
   NO_MUTEX_GUARD, NOT_IN_BINLOG, ON_CHECK(0), 
   ON_UPDATE(fix_tp_max_threads)
);

static Sys_var_on_access_global<Sys_var_uint,
                                PRIV_SET_SYSTEM_GLOBAL_VAR_THREAD_POOL>
Sys_threadpool_threadpool_prio_kickup_timer(
 "thread_pool_prio_kickup_timer",
 "The number of milliseconds before a dequeued low-priority statement is moved to the high-priority queue",
  GLOBAL_VAR(threadpool_prio_kickup_timer), CMD_LINE(REQUIRED_ARG),
  VALID_RANGE(0, UINT_MAX), DEFAULT(1000), BLOCK_SIZE(1)
);

static Sys_var_on_access_global<Sys_var_mybool,
                                PRIV_SET_SYSTEM_GLOBAL_VAR_THREAD_POOL>
Sys_threadpool_exact_stats(
  "thread_pool_exact_stats",
  "If set to 1, provides better statistics in information_schema threadpool tables",
  GLOBAL_VAR(threadpool_exact_stats), CMD_LINE(OPT_ARG), DEFAULT(FALSE),
    NO_MUTEX_GUARD, NOT_IN_BINLOG
);

static Sys_var_on_access_global<Sys_var_mybool,
                                PRIV_SET_SYSTEM_GLOBAL_VAR_THREAD_POOL>
Sys_threadpool_dedicated_listener(
  "thread_pool_dedicated_listener",
  "If set to 1,listener thread will not pick up queries",
  GLOBAL_VAR(threadpool_dedicated_listener), CMD_LINE(OPT_ARG), DEFAULT(FALSE),
  NO_MUTEX_GUARD, NOT_IN_BINLOG
);
#endif /* HAVE_POOL_OF_THREADS */

/**
  Can't change the 'next' transaction_isolation if we are already in a
  transaction.
*/

static bool check_tx_isolation(sys_var *self, THD *thd, set_var *var)
{
  if (var->type == OPT_DEFAULT && thd->in_active_multi_stmt_transaction())
  {
    DBUG_ASSERT(thd->in_multi_stmt_transaction_mode());
    my_error(ER_CANT_CHANGE_TX_CHARACTERISTICS, MYF(0));
    return TRUE;
  }
  return FALSE;
}

// NO_CMD_LINE - different name of the option
static Sys_var_tx_isolation Sys_tx_isolation(
       "tx_isolation", "Default transaction isolation level."
       "This variable is deprecated and will be removed in a future release.",
       SESSION_VAR(tx_isolation), NO_CMD_LINE,
       tx_isolation_names, DEFAULT(ISO_REPEATABLE_READ),
       NO_MUTEX_GUARD, NOT_IN_BINLOG, ON_CHECK(check_tx_isolation),
       ON_UPDATE(0), DEPRECATED("'@@transaction_isolation'")); // since 11.1.0

static Sys_var_tx_isolation Sys_transaction_isolation(
       "transaction_isolation", "Default transaction isolation level",
       SESSION_VAR(tx_isolation), NO_CMD_LINE,
       tx_isolation_names, DEFAULT(ISO_REPEATABLE_READ),
       NO_MUTEX_GUARD, NOT_IN_BINLOG, ON_CHECK(check_tx_isolation));


/**
  Can't change the transaction_read_only state if we are already in a
  transaction.
*/

static bool check_tx_read_only(sys_var *self, THD *thd, set_var *var)
{
  if (var->type == OPT_DEFAULT && thd->in_active_multi_stmt_transaction())
  {
    DBUG_ASSERT(thd->in_multi_stmt_transaction_mode());
    my_error(ER_CANT_CHANGE_TX_CHARACTERISTICS, MYF(0));
    return true;
  }
  return false;
}


bool Sys_var_tx_read_only::session_update(THD *thd, set_var *var)
{
  if (var->type == OPT_SESSION && Sys_var_mybool::session_update(thd, var))
    return true;
  if (var->type == OPT_DEFAULT || !thd->in_active_multi_stmt_transaction())
  {
    // @see Sys_var_tx_isolation::session_update() above for the rules.
    thd->tx_read_only= var->save_result.ulonglong_value;

#ifndef EMBEDDED_LIBRARY
    if (thd->variables.session_track_transaction_info > TX_TRACK_NONE)
    {
      if (var->type == OPT_DEFAULT)
        thd->session_tracker.transaction_info.set_read_flags(thd,
                            thd->tx_read_only ? TX_READ_ONLY : TX_READ_WRITE);
      else
        thd->session_tracker.transaction_info.set_read_flags(thd,
                            TX_READ_INHERIT);
    }
#endif //EMBEDDED_LIBRARY
  }
  return false;
}

// NO_CMD_LINE - different name of the option
static Sys_var_tx_read_only Sys_tx_read_only(
       "tx_read_only", "Default transaction access mode. If set to OFF, "
       "the default, access is read/write. If set to ON, access is read-only. "
       "The SET TRANSACTION statement can also change the value of this variable. "
       "See SET TRANSACTION and START TRANSACTION."
       "This variable is deprecated and will be removed in a future release.",
       SESSION_VAR(tx_read_only), NO_CMD_LINE, DEFAULT(0),
       NO_MUTEX_GUARD, NOT_IN_BINLOG, ON_CHECK(check_tx_read_only),
       ON_UPDATE(0), DEPRECATED("'@@transaction_read_only'")); // since 11.1.0

static Sys_var_tx_read_only Sys_transaction_read_only(
       "transaction_read_only", "Default transaction access mode. If set to OFF, "
       "the default, access is read/write. If set to ON, access is read-only. "
       "The SET TRANSACTION statement can also change the value of this variable. "
       "See SET TRANSACTION and START TRANSACTION.",
       SESSION_VAR(tx_read_only), NO_CMD_LINE, DEFAULT(0),
       NO_MUTEX_GUARD, NOT_IN_BINLOG, ON_CHECK(check_tx_read_only));

static Sys_var_ulonglong Sys_tmp_table_size(
       "tmp_table_size",
       "Alias for tmp_memory_table_size. "
       "If an internal in-memory temporary table exceeds this size, MariaDB "
       "will automatically convert it to an on-disk MyISAM or Aria table.",
       SESSION_VAR(tmp_memory_table_size), CMD_LINE(REQUIRED_ARG),
       VALID_RANGE(0, (ulonglong)~(intptr)0), DEFAULT(16*1024*1024),
       BLOCK_SIZE(1));

static Sys_var_ulonglong Sys_tmp_memory_table_size(
       "tmp_memory_table_size",
       "If an internal in-memory temporary table exceeds this size, MariaDB "
       "will automatically convert it to an on-disk MyISAM or Aria table. "
       "Same as tmp_table_size.",
       SESSION_VAR(tmp_memory_table_size), CMD_LINE(REQUIRED_ARG),
       VALID_RANGE(0, (ulonglong)~(intptr)0), DEFAULT(16*1024*1024),
       BLOCK_SIZE(1));

static Sys_var_ulonglong Sys_tmp_disk_table_size(
       "tmp_disk_table_size",
       "Max size for data for an internal temporary on-disk MyISAM or Aria table.",
       SESSION_VAR(tmp_disk_table_size), CMD_LINE(REQUIRED_ARG),
       VALID_RANGE(1024, (ulonglong)~(intptr)0),
       DEFAULT((ulonglong)~(intptr)0), BLOCK_SIZE(1));

static Sys_var_charptr Sys_version(
       "version", "Server version number. It may also include a suffix "
       "with configuration or build information. -debug indicates "
       "debugging support was enabled on the server, and -log indicates "
       "at least one of the binary log, general log or slow query log are "
       "enabled, for example 10.1.1-MariaDB-mariadb1precise-log.",
       READ_ONLY GLOBAL_VAR(server_version_ptr),
       CMD_LINE_HELP_ONLY,
       DEFAULT(server_version));

static char *server_version_comment_ptr;
static Sys_var_charptr Sys_version_comment(
       "version_comment", "Value of the COMPILATION_COMMENT option "
       "specified by CMake when building MariaDB, for example "
       "mariadb.org binary distribution.",
       READ_ONLY GLOBAL_VAR(server_version_comment_ptr),
       CMD_LINE_HELP_ONLY,
       DEFAULT(MYSQL_COMPILATION_COMMENT));

static char *server_version_compile_machine_ptr;
static Sys_var_charptr Sys_version_compile_machine(
       "version_compile_machine", "The machine type or architecture "
       "MariaDB was built on, for example i686.",
       READ_ONLY GLOBAL_VAR(server_version_compile_machine_ptr),
       CMD_LINE_HELP_ONLY, DEFAULT(DEFAULT_MACHINE));

static char *server_version_compile_os_ptr;
static Sys_var_charptr Sys_version_compile_os(
       "version_compile_os", "Operating system that MariaDB was built "
       "on, for example debian-linux-gnu.",
       READ_ONLY GLOBAL_VAR(server_version_compile_os_ptr),
       CMD_LINE_HELP_ONLY,
       DEFAULT(SYSTEM_TYPE));

#include <source_revision.h>
static char *server_version_source_revision;
static Sys_var_charptr Sys_version_source_revision(
       "version_source_revision", "Source control revision id for MariaDB source code",
       READ_ONLY GLOBAL_VAR(server_version_source_revision),
       CMD_LINE_HELP_ONLY,
       DEFAULT(SOURCE_REVISION));

static char *malloc_library;
static Sys_var_charptr Sys_malloc_library(
       "version_malloc_library", "Version of the used malloc library",
       READ_ONLY GLOBAL_VAR(malloc_library), CMD_LINE_HELP_ONLY,
       DEFAULT(guess_malloc_library()));

static char *ssl_library;
static Sys_var_charptr Sys_ssl_library(
       "version_ssl_library", "Version of the used SSL library",
       READ_ONLY GLOBAL_VAR(ssl_library), CMD_LINE_HELP_ONLY,
       DEFAULT(SSL_LIBRARY));

static Sys_var_ulong Sys_net_wait_timeout(
       "wait_timeout",
       "The number of seconds the server waits for activity on a "
       "connection before closing it",
       NO_SET_STMT SESSION_VAR(net_wait_timeout), CMD_LINE(REQUIRED_ARG),
       VALID_RANGE(1, IF_WIN(INT_MAX32/1000, LONG_TIMEOUT)),
       DEFAULT(NET_WAIT_TIMEOUT), BLOCK_SIZE(1));

static Sys_var_uint Sys_idle_transaction_timeout(
       "idle_transaction_timeout",
       "The number of seconds the server waits for idle transaction",
       SESSION_VAR(idle_transaction_timeout), CMD_LINE(REQUIRED_ARG),
       VALID_RANGE(0, IF_WIN(INT_MAX32/1000, LONG_TIMEOUT)),
       DEFAULT(0), BLOCK_SIZE(1));

static Sys_var_uint Sys_idle_readonly_transaction_timeout(
       "idle_readonly_transaction_timeout",
       "The number of seconds the server waits for read-only idle transaction",
       SESSION_VAR(idle_readonly_transaction_timeout), CMD_LINE(REQUIRED_ARG),
       VALID_RANGE(0, IF_WIN(INT_MAX32/1000, LONG_TIMEOUT)),
       DEFAULT(0), BLOCK_SIZE(1));

static Sys_var_uint Sys_idle_write_transaction_timeout(
       "idle_write_transaction_timeout",
       "The number of seconds the server waits for write idle transaction",
       SESSION_VAR(idle_write_transaction_timeout), CMD_LINE(REQUIRED_ARG),
       VALID_RANGE(0, IF_WIN(INT_MAX32/1000, LONG_TIMEOUT)),
       DEFAULT(0), BLOCK_SIZE(1));

static Sys_var_plugin Sys_default_storage_engine(
       "default_storage_engine", "The default storage engine for new tables",
       SESSION_VAR(table_plugin), NO_CMD_LINE,
       MYSQL_STORAGE_ENGINE_PLUGIN, DEFAULT(&default_storage_engine),
       NO_MUTEX_GUARD, NOT_IN_BINLOG, ON_CHECK(check_not_null));

static Sys_var_plugin Sys_storage_engine(
       "storage_engine", "Alias for @@default_storage_engine. Deprecated",
       SESSION_VAR(table_plugin), NO_CMD_LINE,
       MYSQL_STORAGE_ENGINE_PLUGIN, DEFAULT(&default_storage_engine),
       NO_MUTEX_GUARD, NOT_IN_BINLOG, ON_CHECK(check_not_null), ON_UPDATE(0),
       DEPRECATED("'@@default_storage_engine'")); // since 10.5.1

static Sys_var_plugin Sys_default_tmp_storage_engine(
       "default_tmp_storage_engine", "The default storage engine for user-created temporary tables",
       SESSION_VAR(tmp_table_plugin), NO_CMD_LINE,
       MYSQL_STORAGE_ENGINE_PLUGIN, DEFAULT(&default_tmp_storage_engine),
       NO_MUTEX_GUARD, NOT_IN_BINLOG, ON_CHECK(check_engine_supports_temporary));

static Sys_var_plugin Sys_enforce_storage_engine(
       "enforce_storage_engine", "Force the use of a storage engine for new tables",
       SESSION_VAR(enforced_table_plugin),
       NO_CMD_LINE, MYSQL_STORAGE_ENGINE_PLUGIN,
       DEFAULT(&enforced_storage_engine), NO_MUTEX_GUARD, NOT_IN_BINLOG,
       ON_CHECK(check_has_super));


#ifdef HAVE_REPLICATION
/*
  Check
   1. Value for gtid_pos_auto_engines is not NULL.
   2. No slave SQL thread is running.
*/
static bool
check_gtid_pos_auto_engines(sys_var *self, THD *thd, set_var *var)
{
  bool running;
  bool err= false;

  DBUG_ASSERT(var->type == OPT_GLOBAL);
  if (var->value && var->value->is_null())
    err= true;
  else
  {
    running= give_error_if_slave_running(false);
    if (running)
      err= true;
  }
  return err;
}


static Sys_var_on_access_global<Sys_var_pluginlist,
                               PRIV_SET_SYSTEM_GLOBAL_VAR_GTID_POS_AUTO_ENGINES>
Sys_gtid_pos_auto_engines(
       "gtid_pos_auto_engines",
       "List of engines for which to automatically create a "
       "mysql.gtid_slave_pos_ENGINE table, if a transaction using that engine "
       "is replicated. This can be used to avoid introducing cross-engine "
       "transactions, if engines are used different from that used by table "
       "mysql.gtid_slave_pos",
       GLOBAL_VAR(opt_gtid_pos_auto_plugins), NO_CMD_LINE,
       DEFAULT(&gtid_pos_auto_engines),
       NO_MUTEX_GUARD, NOT_IN_BINLOG, ON_CHECK(check_gtid_pos_auto_engines));
#endif


#if defined(ENABLED_DEBUG_SYNC)
/*
  Variable can be set for the session only.

  This could be changed later. Then we need to have a global array of
  actions in addition to the thread local ones. SET GLOBAL would
  manage the global array, SET [SESSION] the local array. A sync point
  would need to look for a local and a global action. Setting and
  executing of global actions need to be protected by a mutex.

  The purpose of global actions could be to allow synchronizing with
  connectionless threads that cannot execute SET statements.
*/
static Sys_var_debug_sync Sys_debug_sync(
       "debug_sync", "Debug Sync Facility",
       NO_SET_STMT sys_var::ONLY_SESSION, NO_CMD_LINE,
       DEFAULT(0), NO_MUTEX_GUARD, NOT_IN_BINLOG, ON_CHECK(check_has_super));
#endif /* defined(ENABLED_DEBUG_SYNC) */

/**
 "time_format" "date_format" "datetime_format"

  the following three variables are unused, and the source of confusion
  (bug reports like "I've changed date_format, but date format hasn't changed.
  I've made them read-only, to alleviate the situation somewhat.

  @todo make them NO_CMD_LINE ?
*/
static Sys_var_charptr Sys_date_format(
       "date_format", "The DATE format (ignored)",
       READ_ONLY GLOBAL_VAR(global_date_format.format.str),
       CMD_LINE(REQUIRED_ARG),
       DEFAULT(known_date_time_formats[ISO_FORMAT].date_format),
       NO_MUTEX_GUARD, NOT_IN_BINLOG, ON_CHECK(0), ON_UPDATE(0),
       DEPRECATED("")); // since 10.1.2

static Sys_var_charptr Sys_datetime_format(
       "datetime_format", "The DATETIME format (ignored)",
       READ_ONLY GLOBAL_VAR(global_datetime_format.format.str),
       CMD_LINE(REQUIRED_ARG),
       DEFAULT(known_date_time_formats[ISO_FORMAT].datetime_format),
       NO_MUTEX_GUARD, NOT_IN_BINLOG, ON_CHECK(0), ON_UPDATE(0),
       DEPRECATED("")); // since 10.1.2

static Sys_var_charptr Sys_time_format(
       "time_format", "The TIME format (ignored)",
       READ_ONLY GLOBAL_VAR(global_time_format.format.str),
       CMD_LINE(REQUIRED_ARG),
       DEFAULT(known_date_time_formats[ISO_FORMAT].time_format),
       NO_MUTEX_GUARD, NOT_IN_BINLOG, ON_CHECK(0), ON_UPDATE(0),
       DEPRECATED("")); //  since 10.1.2

static bool fix_autocommit(sys_var *self, THD *thd, enum_var_type type)
{
  if (type == OPT_GLOBAL)
  {
    if (global_system_variables.option_bits & OPTION_AUTOCOMMIT)
      global_system_variables.option_bits&= ~OPTION_NOT_AUTOCOMMIT;
    else
      global_system_variables.option_bits|= OPTION_NOT_AUTOCOMMIT;
    return false;
  }

  if (test_all_bits(thd->variables.option_bits,
                    (OPTION_AUTOCOMMIT | OPTION_NOT_AUTOCOMMIT)))
  {
    // activating autocommit
    if (trans_commit_stmt(thd) || trans_commit(thd))
    {
      thd->variables.option_bits&= ~OPTION_AUTOCOMMIT;
      thd->release_transactional_locks();
      WSREP_DEBUG("autocommit, MDL TRX lock released: %lld",
                  (longlong) thd->thread_id);
      return true;
    }
    /*
      Don't close thread tables or release metadata locks: if we do so, we
      risk releasing locks/closing tables of expressions used to assign
      other variables, as in:
      set @var=my_stored_function1(), @@autocommit=1, @var2=(select MY_MAX(a)
      from my_table), ...
      The locks will be released at statement end anyway, as SET
      statement that assigns autocommit is marked to commit
      transaction implicitly at the end (@sa stmt_causes_implicitcommit()).
    */
    thd->variables.option_bits&=
                 ~(OPTION_BEGIN | OPTION_BINLOG_THIS_TRX | OPTION_NOT_AUTOCOMMIT |
                   OPTION_GTID_BEGIN);
    thd->transaction->all.modified_non_trans_table= false;
    thd->transaction->all.m_unsafe_rollback_flags&= ~THD_TRANS::DID_WAIT;
    thd->server_status|= SERVER_STATUS_AUTOCOMMIT;
    return false;
  }

  if ((thd->variables.option_bits &
       (OPTION_AUTOCOMMIT |OPTION_NOT_AUTOCOMMIT)) == 0)
  {
    // disabling autocommit
    thd->transaction->all.modified_non_trans_table= false;
    thd->transaction->all.m_unsafe_rollback_flags&= ~THD_TRANS::DID_WAIT;
    thd->server_status&= ~SERVER_STATUS_AUTOCOMMIT;
    thd->variables.option_bits|= OPTION_NOT_AUTOCOMMIT;
    return false;
  }

  return false; // autocommit value wasn't changed
}

static Sys_var_bit Sys_autocommit(
       "autocommit", "If set to 1, the default, all queries are committed "
       "immediately. If set to 0, they are only committed upon a COMMIT statement"
       ", or rolled back with a ROLLBACK statement. If autocommit is set to 0, "
       "and then changed to 1, all open transactions are immediately committed.",
       NO_SET_STMT SESSION_VAR(option_bits), NO_CMD_LINE,
       OPTION_AUTOCOMMIT, DEFAULT(TRUE),
       NO_MUTEX_GUARD, NOT_IN_BINLOG, ON_CHECK(0), ON_UPDATE(fix_autocommit));
export sys_var *Sys_autocommit_ptr= &Sys_autocommit; // for sql_yacc.yy

static Sys_var_mybool Sys_big_tables(
       "big_tables", "Old variable, which if set to 1, allows large result sets "
       "by saving all temporary sets to disk, avoiding 'table full' errors. No "
       "longer needed, as the server now handles this automatically.",
       SESSION_VAR(big_tables), CMD_LINE(OPT_ARG), DEFAULT(FALSE),
       NO_MUTEX_GUARD, NOT_IN_BINLOG, ON_CHECK(0), ON_UPDATE(0),
       DEPRECATED("")); // since 10.5.0

static Sys_var_bit Sys_big_selects(
       "sql_big_selects", "If set to 0, MariaDB will not perform large SELECTs."
       " See max_join_size for details. If max_join_size is set to anything but "
       "DEFAULT, sql_big_selects is automatically set to 0. If sql_big_selects "
       "is again set, max_join_size will be ignored.",
       SESSION_VAR(option_bits), NO_CMD_LINE, OPTION_BIG_SELECTS,
       DEFAULT(FALSE));

static Sys_var_bit Sys_log_off(
       "sql_log_off", "If set to 1 (0 is the default), no logging to the general "
       "query log is done for the client. Only clients with the SUPER privilege "
       "can update this variable.",
       NO_SET_STMT SESSION_VAR(option_bits), NO_CMD_LINE, OPTION_LOG_OFF,
       DEFAULT(FALSE), NO_MUTEX_GUARD, NOT_IN_BINLOG,
       ON_CHECK(check_has_super));

/**
  This function sets the session variable thd->variables.sql_log_bin 
  to reflect changes to @@session.sql_log_bin.

  @param[IN] self   A pointer to the sys_var, i.e. Sys_log_binlog.
  @param[IN] type   The type either session or global.

  @return @c FALSE.
*/
static bool fix_sql_log_bin_after_update(sys_var *self, THD *thd,
                                         enum_var_type type)
{
  DBUG_ASSERT(type == OPT_SESSION);

  thd->set_binlog_bit();

  return FALSE;
}

static bool check_session_only_variable(sys_var *self, THD *,set_var *var)
{
  if (unlikely(var->type == OPT_GLOBAL))
  {
    my_error(ER_INCORRECT_GLOBAL_LOCAL_VAR, MYF(0), self->name.str, "SESSION");
    return true;
  }
  return false;
}

/**
  This function checks if the sql_log_bin can be changed,
  what is possible if:
    - the user is a super user;
    - the set is not called from within a function/trigger;
    - there is no on-going transaction.

  @param[IN] self   A pointer to the sys_var, i.e. Sys_log_binlog.
  @param[IN] var    A pointer to the set_var created by the parser.

  @return @c FALSE if the change is allowed, otherwise @c TRUE.
*/
static bool check_sql_log_bin(sys_var *self, THD *thd, set_var *var)
{
  if (check_session_only_variable(self, thd, var))
    return true;

  if (unlikely(error_if_in_trans_or_substatement(thd,
                                                 ER_STORED_FUNCTION_PREVENTS_SWITCH_SQL_LOG_BIN,
                                                 ER_INSIDE_TRANSACTION_PREVENTS_SWITCH_SQL_LOG_BIN)))
    return true;

  return false;
}

static Sys_var_on_access<Sys_var_mybool,
                         PRIV_SET_SYSTEM_VAR_SQL_LOG_BIN,
                         PRIV_SET_SYSTEM_VAR_SQL_LOG_BIN>
Sys_sql_log_bin(
       "sql_log_bin", "If set to 0 (1 is the default), no logging to the binary "
       "log is done for the client. Only clients with the SUPER privilege can "
       "update this variable. Can have unintended consequences if set globally, "
       "see SET SQL_LOG_BIN. Starting MariaDB 10.1.7, this variable does not "
       "affect the replication of events in a Galera cluster.",
       SESSION_VAR(sql_log_bin), NO_CMD_LINE, DEFAULT(TRUE),
       NO_MUTEX_GUARD, NOT_IN_BINLOG, ON_CHECK(check_sql_log_bin),
       ON_UPDATE(fix_sql_log_bin_after_update));

static Sys_var_bit Sys_sql_warnings(
       "sql_warnings", "If set to 1, single-row INSERTs will produce a string "
       "containing warning information if a warning occurs.",
       SESSION_VAR(option_bits), NO_CMD_LINE, OPTION_WARNINGS,
       DEFAULT(FALSE));

static Sys_var_bit Sys_sql_notes(
       "sql_notes",
       "If set to 1, the default, warning_count is incremented "
       "each time a Note warning is encountered. If set to 0, Note warnings "
       "are not recorded. mysqldump has outputs to set this variable to 0 so "
       "that no unnecessary increments occur when data is reloaded. "
       "See also note_verbosity, which allows one to define with notes are "
       "sent.",
       SESSION_VAR(option_bits), NO_CMD_LINE, OPTION_SQL_NOTES,
       DEFAULT(TRUE));

static Sys_var_bit Sys_auto_is_null(
       "sql_auto_is_null", "If set to 1, the query SELECT * FROM table_name WHERE "
       "auto_increment_column IS NULL will return an auto-increment that has just "
       "been successfully inserted, the same as the LAST_INSERT_ID() function. Some"
       " ODBC programs make use of this IS NULL comparison.",
       SESSION_VAR(option_bits), NO_CMD_LINE, OPTION_AUTO_IS_NULL,
       DEFAULT(FALSE), NO_MUTEX_GUARD, IN_BINLOG);

static Sys_var_bit Sys_if_exists(
      "sql_if_exists", "If set to 1 adds an implicate IF EXISTS to ALTER, RENAME and DROP of TABLES, VIEWS, FUNCTIONS and PACKAGES",
       SESSION_VAR(option_bits), NO_CMD_LINE, OPTION_IF_EXISTS,
       DEFAULT(FALSE), NO_MUTEX_GUARD, IN_BINLOG);

static Sys_var_bit Sys_safe_updates(
       "sql_safe_updates", "If set to 1, UPDATEs and DELETEs need either a key in "
       "the WHERE clause, or a LIMIT clause, or else they will aborted. Prevents "
       "the common mistake of accidentally deleting or updating every row in a table.",
       SESSION_VAR(option_bits), CMD_LINE(OPT_ARG), OPTION_SAFE_UPDATES,
       DEFAULT(FALSE));

static Sys_var_bit Sys_buffer_results(
       "sql_buffer_result", "If set to 1 (0 is default), results from SELECT "
       "statements are always placed into temporary tables. This can help the "
       "server when it takes a long time to send the results to the client by "
       "allowing the table locks to be freed early.",
       SESSION_VAR(option_bits), NO_CMD_LINE, OPTION_BUFFER_RESULT,
       DEFAULT(FALSE));

static Sys_var_bit Sys_quote_show_create(
       "sql_quote_show_create", "If set to 1, the default, the server will "
       "quote identifiers for SHOW CREATE DATABASE, SHOW CREATE TABLE and "
       "SHOW CREATE VIEW statements. Quoting is disabled if set to 0. Enable "
       "to ensure replications works when identifiers require quoting.",
       SESSION_VAR(option_bits), NO_CMD_LINE, OPTION_QUOTE_SHOW_CREATE,
       DEFAULT(TRUE));

static Sys_var_bit Sys_foreign_key_checks(
       "foreign_key_checks", "If set to 1 (the default) foreign key constraints"
       " (including ON UPDATE and ON DELETE behavior) InnoDB tables are checked,"
       " while if set to 0, they are not checked. 0 is not recommended for normal "
       "use, though it can be useful in situations where you know the data is "
       "consistent, but want to reload data in a different order from that that "
       "specified by parent/child relationships. Setting this variable to 1 does "
       "not retrospectively check for inconsistencies introduced while set to 0.",
       SESSION_VAR(option_bits), NO_CMD_LINE,
       REVERSE(OPTION_NO_FOREIGN_KEY_CHECKS),
       DEFAULT(TRUE), NO_MUTEX_GUARD, IN_BINLOG);

static Sys_var_bit Sys_unique_checks(
       "unique_checks", "If set to 1, the default, secondary indexes in InnoDB "
       "tables are performed. If set to 0, storage engines can (but are not "
       "required to) assume that duplicate keys are not present in input data. "
       "Set to 0 to speed up imports of large tables to InnoDB. The storage "
       "engine will still issue a duplicate key error if it detects one, even "
       "if set to 0.",
       SESSION_VAR(option_bits), NO_CMD_LINE,
       REVERSE(OPTION_RELAXED_UNIQUE_CHECKS),
       DEFAULT(TRUE), NO_MUTEX_GUARD, IN_BINLOG);

static Sys_var_bit Sys_no_check_constraint(
       "check_constraint_checks", "check_constraint_checks",
       SESSION_VAR(option_bits), NO_CMD_LINE,
       REVERSE(OPTION_NO_CHECK_CONSTRAINT_CHECKS),
       DEFAULT(TRUE), NO_MUTEX_GUARD, IN_BINLOG);

#ifdef ENABLED_PROFILING
static bool update_profiling(sys_var *self, THD *thd, enum_var_type type)
{
  if (type == OPT_SESSION)
    thd->profiling.reset();
  return false;
}

static Sys_var_bit Sys_profiling(
       "profiling", "If set to 1 (0 is default), statement profiling will be "
       "enabled. See SHOW PROFILES and SHOW PROFILE.",
       NO_SET_STMT SESSION_VAR(option_bits), NO_CMD_LINE, OPTION_PROFILING,
       DEFAULT(FALSE), NO_MUTEX_GUARD, NOT_IN_BINLOG, ON_CHECK(0),
       ON_UPDATE(update_profiling));

static Sys_var_ulong Sys_profiling_history_size(
       "profiling_history_size", "Number of statements about which profiling "
       "information is maintained. If set to 0, no profiles are stored. "
       "See SHOW PROFILES.",
       NO_SET_STMT SESSION_VAR(profiling_history_size), CMD_LINE(REQUIRED_ARG),
       VALID_RANGE(0, 100), DEFAULT(15), BLOCK_SIZE(1));
#endif

/*
  When this is set by a connection, binlogged events will be marked with a
  corresponding flag. The slave can be configured to not replicate events
  so marked.
  In the binlog dump thread on the master, this variable is re-used for a
  related purpose: The slave sets this flag when connecting to the master to
  request that the master filter out (ie. not send) any events with the flag
  set, thus saving network traffic on events that would be ignored by the
  slave anyway.
*/
static bool check_skip_replication(sys_var *self, THD *thd, set_var *var)
{
  /*
    We must not change @@skip_replication in the middle of a transaction or
    statement, as that could result in only part of the transaction / statement
    being replicated.
    (This would be particularly serious if we were to replicate eg.
    Rows_log_event without Table_map_log_event or transactional updates without
    the COMMIT).
  */
  if (unlikely(error_if_in_trans_or_substatement(thd,
                                                 ER_STORED_FUNCTION_PREVENTS_SWITCH_SKIP_REPLICATION,
                                                 ER_INSIDE_TRANSACTION_PREVENTS_SWITCH_SKIP_REPLICATION)))
    return 1;

  return 0;
}

static Sys_var_bit Sys_skip_replication(
       "skip_replication", "Changes are logged into the binary log with the "
       "@@skip_replication flag set. Such events will not be replicated by "
       "slaves that run with --replicate-events-marked-for-skip set different "
       "from its default of REPLICATE. See Selectively skipping replication "
       "of binlog events for more information.",
       NO_SET_STMT SESSION_ONLY(option_bits),
       NO_CMD_LINE, OPTION_SKIP_REPLICATION,
       DEFAULT(FALSE), NO_MUTEX_GUARD, NOT_IN_BINLOG,
       ON_CHECK(check_skip_replication));

static Sys_var_harows Sys_select_limit(
       "sql_select_limit",
       "The maximum number of rows to return from SELECT statements",
       SESSION_VAR(select_limit), NO_CMD_LINE,
       VALID_RANGE(0, HA_POS_ERROR), DEFAULT(HA_POS_ERROR), BLOCK_SIZE(1));

static const char *secure_timestamp_levels[]= {"NO", "SUPER", "REPLICATION", "YES", 0};

bool is_set_timestamp_forbidden(THD *thd)
{
  switch (opt_secure_timestamp) {
  case SECTIME_NO:
    return false;
  case SECTIME_SUPER:
    return check_global_access(thd, SUPER_ACL | BINLOG_REPLAY_ACL);
  case SECTIME_REPL:
    return check_global_access(thd, BINLOG_REPLAY_ACL);
  case SECTIME_YES:
    break;
  }
  char buf[1024];
  strxnmov(buf, sizeof(buf), "--secure-timestamp=",
           secure_timestamp_levels[opt_secure_timestamp], NULL);
  my_error(ER_OPTION_PREVENTS_STATEMENT, MYF(0), buf);
  return true;
}

bool Sys_var_timestamp::on_check_access_session(THD *thd) const
{
  return is_set_timestamp_forbidden(thd);
}
static Sys_var_timestamp Sys_timestamp(
       "timestamp", "Set the time for this client",
       sys_var::ONLY_SESSION, NO_CMD_LINE,
       VALID_RANGE(0, TIMESTAMP_MAX_VALUE),
       NO_MUTEX_GUARD, IN_BINLOG);

static bool update_last_insert_id(THD *thd, set_var *var)
{
  if (!var->value)
  {
    my_error(ER_NO_DEFAULT, MYF(0), var->var->name.str);
    return true;
  }
  thd->first_successful_insert_id_in_prev_stmt=
    var->save_result.ulonglong_value;
  return false;
}
static ulonglong read_last_insert_id(THD *thd)
{
  return (ulonglong) thd->read_first_successful_insert_id_in_prev_stmt();
}
static Sys_var_session_special Sys_last_insert_id(
       "last_insert_id", "The value to be returned from LAST_INSERT_ID()",
       sys_var::ONLY_SESSION, NO_CMD_LINE,
       VALID_RANGE(0, ULONGLONG_MAX), BLOCK_SIZE(1),
       NO_MUTEX_GUARD, IN_BINLOG, ON_CHECK(0),
       ON_UPDATE(update_last_insert_id), ON_READ(read_last_insert_id));

// alias for last_insert_id(), Sybase-style
static Sys_var_session_special Sys_identity(
       "identity", "Synonym for the last_insert_id variable",
       sys_var::ONLY_SESSION, NO_CMD_LINE,
       VALID_RANGE(0, ULONGLONG_MAX), BLOCK_SIZE(1),
       NO_MUTEX_GUARD, IN_BINLOG, ON_CHECK(0),
       ON_UPDATE(update_last_insert_id), ON_READ(read_last_insert_id));

/*
  insert_id should *not* be marked as written to the binlog (i.e., it
  should *not* be IN_BINLOG), because we want any statement that
  refers to insert_id explicitly to be unsafe.  (By "explicitly", we
  mean using @@session.insert_id, whereas insert_id is used
  "implicitly" when NULL value is inserted into an auto_increment
  column).

  We want statements referring explicitly to @@session.insert_id to be
  unsafe, because insert_id is modified internally by the slave sql
  thread when NULL values are inserted in an AUTO_INCREMENT column.
  This modification interfers with the value of the
  @@session.insert_id variable if @@session.insert_id is referred
  explicitly by an insert statement (as is seen by executing "SET
  @@session.insert_id=0; CREATE TABLE t (a INT, b INT KEY
  AUTO_INCREMENT); INSERT INTO t(a) VALUES (@@session.insert_id);" in
  statement-based logging mode: t will be different on master and
  slave).
*/
static bool update_insert_id(THD *thd, set_var *var)
{
  /*
    If we set the insert_id to the DEFAULT or 0
    it means we 'reset' it so it's value doesn't
    affect the INSERT.
  */
  if (!var->value ||
      var->save_result.ulonglong_value == 0)
    thd->auto_inc_intervals_forced.empty();
  else
    thd->force_one_auto_inc_interval(var->save_result.ulonglong_value);
  return false;
}

static ulonglong read_insert_id(THD *thd)
{
  return thd->auto_inc_intervals_forced.minimum();
}


static Sys_var_session_special Sys_insert_id(
       "insert_id", "The value to be used by the following INSERT "
       "or ALTER TABLE statement when inserting an AUTO_INCREMENT value",
       sys_var::ONLY_SESSION, NO_CMD_LINE,
       VALID_RANGE(0, ULONGLONG_MAX), BLOCK_SIZE(1),
       NO_MUTEX_GUARD, NOT_IN_BINLOG, ON_CHECK(0),
       ON_UPDATE(update_insert_id), ON_READ(read_insert_id));

static bool update_rand_seed1(THD *thd, set_var *var)
{
  if (!var->value)
  {
    my_error(ER_NO_DEFAULT, MYF(0), var->var->name.str);
    return true;
  }
  thd->rand.seed1= (ulong) var->save_result.ulonglong_value;
  return false;
}
static ulonglong read_rand_seed1(THD *thd)
{
  return thd->rand.seed1;
}
static Sys_var_session_special Sys_rand_seed1(
       "rand_seed1", "Sets the internal state of the RAND() "
       "generator for replication purposes",
       sys_var::ONLY_SESSION, NO_CMD_LINE,
       VALID_RANGE(0, ULONG_MAX), BLOCK_SIZE(1),
       NO_MUTEX_GUARD, IN_BINLOG, ON_CHECK(0),
       ON_UPDATE(update_rand_seed1), ON_READ(read_rand_seed1));

static bool update_rand_seed2(THD *thd, set_var *var)
{
  if (!var->value)
  {
    my_error(ER_NO_DEFAULT, MYF(0), var->var->name.str);
    return true;
  }
  thd->rand.seed2= (ulong) var->save_result.ulonglong_value;
  return false;
}
static ulonglong read_rand_seed2(THD *thd)
{
  return thd->rand.seed2;
}
static Sys_var_session_special Sys_rand_seed2(
       "rand_seed2", "Sets the internal state of the RAND() "
       "generator for replication purposes",
       sys_var::ONLY_SESSION, NO_CMD_LINE,
       VALID_RANGE(0, ULONG_MAX), BLOCK_SIZE(1),
       NO_MUTEX_GUARD, IN_BINLOG, ON_CHECK(0),
       ON_UPDATE(update_rand_seed2), ON_READ(read_rand_seed2));

static ulonglong read_error_count(THD *thd)
{
  return thd->get_stmt_da()->error_count();
}
// this really belongs to the SHOW STATUS
static Sys_var_session_special Sys_error_count(
       "error_count", "The number of errors that resulted from the "
       "last statement that generated messages",
       READ_ONLY sys_var::ONLY_SESSION, NO_CMD_LINE,
       VALID_RANGE(0, ULONGLONG_MAX), BLOCK_SIZE(1), NO_MUTEX_GUARD,
       NOT_IN_BINLOG, ON_CHECK(0), ON_UPDATE(0), ON_READ(read_error_count));

static ulonglong read_warning_count(THD *thd)
{
  return thd->get_stmt_da()->warn_count();
}
// this really belongs to the SHOW STATUS
static Sys_var_session_special Sys_warning_count(
       "warning_count", "The number of errors, warnings, and notes "
       "that resulted from the last statement that generated messages",
       READ_ONLY sys_var::ONLY_SESSION, NO_CMD_LINE,
       VALID_RANGE(0, ULONGLONG_MAX), BLOCK_SIZE(1), NO_MUTEX_GUARD,
       NOT_IN_BINLOG, ON_CHECK(0), ON_UPDATE(0), ON_READ(read_warning_count));

static Sys_var_ulong Sys_default_week_format(
       "default_week_format",
       "The default week format used by WEEK() functions",
       SESSION_VAR(default_week_format), CMD_LINE(REQUIRED_ARG),
       VALID_RANGE(0, 7), DEFAULT(0), BLOCK_SIZE(1));

static Sys_var_uint Sys_group_concat_max_len(
       "group_concat_max_len",
       "The maximum length of the result of function GROUP_CONCAT()",
       SESSION_VAR(group_concat_max_len), CMD_LINE(REQUIRED_ARG),
       VALID_RANGE(4, UINT_MAX32), DEFAULT(1024*1024), BLOCK_SIZE(1));

static char *glob_hostname_ptr;
static Sys_var_charptr Sys_hostname(
       "hostname", "Server host name",
       READ_ONLY GLOBAL_VAR(glob_hostname_ptr), NO_CMD_LINE,
       DEFAULT(glob_hostname));

#ifndef EMBEDDED_LIBRARY
static Sys_var_charptr Sys_repl_report_host(
       "report_host",
       "Hostname or IP of the slave to be reported to the master during "
       "slave registration. Will appear in the output of SHOW SLAVE HOSTS. "
       "Leave unset if you do not want the slave to register itself with the "
       "master. Note that it is not sufficient for the master to simply read "
       "the IP of the slave off the socket once the slave connects. Due to "
       "NAT and other routing issues, that IP may not be valid for connecting "
       "to the slave from the master or other hosts",
       READ_ONLY GLOBAL_VAR(report_host), CMD_LINE(REQUIRED_ARG),
       DEFAULT(0));

static Sys_var_charptr Sys_repl_report_user(
       "report_user",
       "The account user name of the slave to be reported to the master "
       "during slave registration",
       READ_ONLY GLOBAL_VAR(report_user), CMD_LINE(REQUIRED_ARG),
       DEFAULT(0));

static Sys_var_charptr Sys_repl_report_password(
       "report_password",
       "The account password of the slave to be reported to the master "
       "during slave registration",
       READ_ONLY GLOBAL_VAR(report_password), CMD_LINE(REQUIRED_ARG),
       DEFAULT(0));

static Sys_var_uint Sys_repl_report_port(
       "report_port",
       "Port for connecting to slave reported to the master during slave "
       "registration. Set it only if the slave is listening on a non-default "
       "port or if you have a special tunnel from the master or other clients "
       "to the slave. If not sure, leave this option unset",
       READ_ONLY GLOBAL_VAR(report_port), CMD_LINE(REQUIRED_ARG),
       VALID_RANGE(0, UINT_MAX), DEFAULT(0), BLOCK_SIZE(1));
#endif

static Sys_var_mybool Sys_keep_files_on_create(
       "keep_files_on_create",
       "Don't overwrite stale .MYD and .MYI even if no directory is specified",
       SESSION_VAR(keep_files_on_create), CMD_LINE(OPT_ARG),
       DEFAULT(FALSE),
       NO_MUTEX_GUARD, NOT_IN_BINLOG, ON_CHECK(0), ON_UPDATE(0),
       DEPRECATED("")); // since 10.8.0

static char *license;
static Sys_var_charptr Sys_license(
       "license", "The type of license the server has",
       READ_ONLY GLOBAL_VAR(license), NO_CMD_LINE,
       DEFAULT(STRINGIFY_ARG(LICENSE)));

#include <proxy_protocol.h>
char *my_proxy_protocol_networks;
static bool check_proxy_protocol_networks(sys_var *, THD *, set_var *var)
{
  if (!var->value)
    return false;
  return !proxy_protocol_networks_valid(var->save_result.string_value.str);
}


static bool fix_proxy_protocol_networks(sys_var *, THD *, enum_var_type)
{
  return (bool)set_proxy_protocol_networks(my_proxy_protocol_networks);
}


static Sys_var_on_access_global<Sys_var_charptr_fscs,
                            PRIV_SET_SYSTEM_GLOBAL_VAR_PROXY_PROTOCOL_NETWORKS>
Sys_proxy_protocol_networks(
    "proxy_protocol_networks", "Enable proxy protocol for these source "
    "networks. The syntax is a comma separated list of IPv4 and IPv6 "
    "networks. If the network doesn't contain mask, it is considered to be "
    "a single host. \"*\" represents all networks and must the only "
    "directive on the line. String \"localhost\" represents non-TCP "
    "local connections (Unix domain socket, Windows named pipe or shared memory).",
    GLOBAL_VAR(my_proxy_protocol_networks), CMD_LINE(REQUIRED_ARG),
    DEFAULT(""), NO_MUTEX_GUARD, NOT_IN_BINLOG,
    ON_CHECK(check_proxy_protocol_networks), ON_UPDATE(fix_proxy_protocol_networks));


static bool check_log_path(sys_var *self, THD *thd, set_var *var)
{
  if (!var->value)
    return false; // DEFAULT is ok

  if (!var->save_result.string_value.str)
    return true;

  LEX_STRING *val= &var->save_result.string_value;

  if (val->length > FN_REFLEN)
  { // path is too long
    my_error(ER_PATH_LENGTH, MYF(0), self->name.str);
    return true;
  }

  char path[FN_REFLEN];
  size_t path_length= unpack_filename(path, val->str);

  if (!path_length)
    return true;

  if (!is_filename_allowed(var->save_result.string_value.str, 
                           var->save_result.string_value.length, TRUE))
  {
     my_error(ER_WRONG_VALUE_FOR_VAR, MYF(0), 
              self->name.str, var->save_result.string_value.str);
     return true;
  }

  static const LEX_CSTRING my_cnf= { STRING_WITH_LEN("my.cnf") };
  static const LEX_CSTRING my_ini= { STRING_WITH_LEN("my.ini") };
  if (path_length >= my_cnf.length)
  {
    if (strcasecmp(path + path_length - my_cnf.length, my_cnf.str) == 0)
      return true; // log file name ends with "my.cnf"
    DBUG_ASSERT(my_cnf.length == my_ini.length);
    if (strcasecmp(path + path_length - my_ini.length, my_ini.str) == 0)
      return true; // log file name ends with "my.ini"
  }

  MY_STAT f_stat;

  if (my_stat(path, &f_stat, MYF(0)))
  {
    if (!MY_S_ISREG(f_stat.st_mode) || !(f_stat.st_mode & MY_S_IWRITE))
      return true; // not a regular writable file
    return false;
  }

  (void) dirname_part(path, val->str, &path_length);

  if (val->length - path_length >= FN_LEN)
  { // filename is too long
      my_error(ER_PATH_LENGTH, MYF(0), self->name.str);
      return true;
  }

  if (!path_length) // no path is good path (remember, relative to datadir)
    return false;

  if (my_access(path, (F_OK|W_OK)))
    return true; // directory is not writable

  return false;
}
static bool fix_log(char** logname, const char* default_logname,
                    const char*ext, bool enabled, void (*reopen)(char*))
{
  if (!*logname) // SET ... = DEFAULT
  {
    make_default_log_name(logname, ext, false);
    if (!*logname)
      return true;
  }
  logger.lock_exclusive();
  mysql_mutex_unlock(&LOCK_global_system_variables);
  if (enabled)
    reopen(*logname);
  logger.unlock();
  mysql_mutex_lock(&LOCK_global_system_variables);
  return false;
}
static void reopen_general_log(char* name)
{
  logger.get_log_file_handler()->close(0);
  logger.get_log_file_handler()->open_query_log(name);
}
static bool fix_general_log_file(sys_var *self, THD *thd, enum_var_type type)
{
  return fix_log(&opt_logname,  opt_log_basename, ".log", opt_log,
                 reopen_general_log);
}
static Sys_var_charptr_fscs Sys_general_log_path(
       "general_log_file", "Log connections and queries to given file",
       PREALLOCATED GLOBAL_VAR(opt_logname), CMD_LINE(REQUIRED_ARG),
       DEFAULT(0), NO_MUTEX_GUARD, NOT_IN_BINLOG,
       ON_CHECK(check_log_path), ON_UPDATE(fix_general_log_file));

static void reopen_slow_log(char* name)
{
  logger.get_slow_log_file_handler()->close(0);
  logger.get_slow_log_file_handler()->open_slow_log(name);
}
static bool fix_slow_log_file(sys_var *self, THD *thd, enum_var_type type)
{
  return fix_log(&opt_slow_logname, opt_log_basename, "-slow.log",
                 global_system_variables.sql_log_slow, reopen_slow_log);
}

static Sys_var_charptr_fscs Sys_slow_log_path(
       "slow_query_log_file",
       "Alias for log_slow_query_file. "
       "Log slow queries to given log file. "
       "Defaults logging to 'hostname'-slow.log. Must be enabled to activate "
       "other slow log options",
       PREALLOCATED GLOBAL_VAR(opt_slow_logname), CMD_LINE(REQUIRED_ARG),
       DEFAULT(0), NO_MUTEX_GUARD, NOT_IN_BINLOG,
       ON_CHECK(check_log_path), ON_UPDATE(fix_slow_log_file));

static Sys_var_charptr_fscs Sys_log_slow_query_file_name(
       "log_slow_query_file", "Log slow queries to given log file. "
       "Defaults logging to 'hostname'-slow.log. Must be enabled to activate "
       "other slow log options",
       PREALLOCATED GLOBAL_VAR(opt_slow_logname), CMD_LINE(REQUIRED_ARG),
       DEFAULT(0), NO_MUTEX_GUARD, NOT_IN_BINLOG,
       ON_CHECK(check_log_path), ON_UPDATE(fix_slow_log_file));

static Sys_var_have Sys_have_compress(
       "have_compress", "If the zlib compression library is accessible to the "
       "server, this will be set to YES, otherwise it will be NO. The COMPRESS() "
       "and UNCOMPRESS() functions will only be available if set to YES.",
       READ_ONLY GLOBAL_VAR(have_compress), NO_CMD_LINE);

static Sys_var_have Sys_have_crypt(
       "have_crypt", "If the crypt() system call is available this variable will "
       "be set to YES, otherwise it will be set to NO. If set to NO, the "
       "ENCRYPT() function cannot be used.",
       READ_ONLY GLOBAL_VAR(have_crypt), NO_CMD_LINE);

static Sys_var_have Sys_have_dlopen(
       "have_dynamic_loading", "If the server supports dynamic loading of plugins, "
       "will be set to YES, otherwise will be set to NO.",
       READ_ONLY GLOBAL_VAR(have_dlopen), NO_CMD_LINE);

static Sys_var_have Sys_have_geometry(
       "have_geometry", "If the server supports spatial data types, will be set to "
       "YES, otherwise will be set to NO.",
       READ_ONLY GLOBAL_VAR(have_geometry), NO_CMD_LINE);

static Sys_var_have Sys_have_openssl(
       "have_openssl", "Comparing have_openssl with have_ssl will indicate whether "
       "YaSSL or openssl was used. If YaSSL, have_ssl will be YES, but have_openssl "
       "will be NO.",
       READ_ONLY GLOBAL_VAR(have_openssl), NO_CMD_LINE);

static Sys_var_have Sys_have_profiling(
       "have_profiling", "If statement profiling is available, will be set to YES, "
       "otherwise will be set to NO. See SHOW PROFILES and SHOW PROFILE.",
       READ_ONLY GLOBAL_VAR(have_profiling), NO_CMD_LINE);

static Sys_var_have Sys_have_query_cache(
       "have_query_cache", "If the server supports the query cache, will be set to "
       "YES, otherwise will be set to NO.",
       READ_ONLY GLOBAL_VAR(have_query_cache), NO_CMD_LINE);

static Sys_var_have Sys_have_rtree_keys(
       "have_rtree_keys", "If RTREE indexes (used for spatial indexes) "
       "are available, will be set to YES, otherwise will be set to NO.",
       READ_ONLY GLOBAL_VAR(have_rtree_keys), NO_CMD_LINE);

static Sys_var_have Sys_have_ssl(
       "have_ssl", "If the server supports secure connections, will be set to YES, "
       "otherwise will be set to NO. If set to DISABLED, the server was compiled with "
       "TLS support, but was not started with TLS support (see the mysqld options). "
       "See also have_openssl.",
       READ_ONLY GLOBAL_VAR(have_ssl), NO_CMD_LINE);

static Sys_var_have Sys_have_symlink(
       "have_symlink", "If symbolic link support is enabled, will be set to YES, "
       "otherwise will be set to NO. Required for the INDEX DIRECTORY and DATA "
       "DIRECTORY table options (see CREATE TABLE) and Windows symlink support. "
       "Will be set to DISABLED if the server is started with the "
       "--skip-symbolic-links option.",
       READ_ONLY GLOBAL_VAR(have_symlink), NO_CMD_LINE);

#if defined __SANITIZE_ADDRESS__ || defined WITH_UBSAN || __has_feature(memory_sanitizer)

# ifdef __SANITIZE_ADDRESS__
#  ifdef WITH_UBSAN
#   define SANITIZER_MODE "ASAN,UBSAN"
#  else
#   define SANITIZER_MODE "ASAN"
#  endif
# elif defined WITH_UBSAN
#  define SANITIZER_MODE "UBSAN"
# else
#  define SANITIZER_MODE "MSAN"
# endif

static char *have_sanitizer;
static Sys_var_charptr Sys_have_santitizer(
       "have_sanitizer",
       "If the server is compiled with sanitize (compiler option), this "
       "variable is set to the sanitizer mode used. Possible values are "
       "ASAN (Address sanitizer) or UBSAN (The Undefined Behavior Sanitizer).",
        READ_ONLY GLOBAL_VAR(have_sanitizer), NO_CMD_LINE,
       DEFAULT(SANITIZER_MODE));
#endif /* defined(__SANITIZE_ADDRESS__) || defined(WITH_UBSAN) */

static bool fix_log_state(sys_var *self, THD *thd, enum_var_type type);

static Sys_var_mybool Sys_general_log(
       "general_log", "Log connections and queries to a table or log file. "
       "Defaults logging to a file 'hostname'.log or a table mysql.general_log"
       "if --log-output=TABLE is used.",
       GLOBAL_VAR(opt_log), CMD_LINE(OPT_ARG),
       DEFAULT(FALSE), NO_MUTEX_GUARD, NOT_IN_BINLOG, ON_CHECK(0),
       ON_UPDATE(fix_log_state));

static Sys_var_mybool Sys_slow_query_log(
       "slow_query_log",
       "Alias for log_slow_query. "
       "Log slow queries to a table or log file. Defaults logging to a file "
       "'hostname'-slow.log or a table mysql.slow_log if --log-output=TABLE is "
       "used. Must be enabled to activate other slow log options.",
       SESSION_VAR(sql_log_slow), CMD_LINE(OPT_ARG),
       DEFAULT(FALSE), NO_MUTEX_GUARD, NOT_IN_BINLOG,
       ON_CHECK(0), ON_UPDATE(fix_log_state));

static Sys_var_mybool Sys_log_slow_query(
       "log_slow_query",
       "Log slow queries to a table or log file. Defaults logging to a file "
       "'hostname'-slow.log or a table mysql.slow_log if --log-output=TABLE is "
       "used. Must be enabled to activate other slow log options.",
       SESSION_VAR(sql_log_slow), CMD_LINE(OPT_ARG),
       DEFAULT(FALSE), NO_MUTEX_GUARD, NOT_IN_BINLOG,
       ON_CHECK(0), ON_UPDATE(fix_log_state));

static bool fix_log_state(sys_var *self, THD *thd, enum_var_type type)
{
  bool res;
  my_bool *UNINIT_VAR(newvalptr), newval, UNINIT_VAR(oldval);
  uint UNINIT_VAR(log_type);

  if (type != OPT_GLOBAL)
    return 0;

  if (self == &Sys_general_log)
  {
    newvalptr= &opt_log;
    oldval=    logger.get_log_file_handler()->is_open();
    log_type=  QUERY_LOG_GENERAL;
  }
  else
  {
    DBUG_ASSERT(self == &Sys_slow_query_log || self == &Sys_log_slow_query);
    newvalptr= &global_system_variables.sql_log_slow;
    oldval=    logger.get_slow_log_file_handler()->is_open();
    log_type=  QUERY_LOG_SLOW;
  }

  newval= *newvalptr;
  if (oldval == newval)
    return false;

  *newvalptr= oldval; // [de]activate_log_handler works that way (sigh)

  mysql_mutex_unlock(&LOCK_global_system_variables);
  if (!newval)
  {
    logger.deactivate_log_handler(thd, log_type);
    res= false;
  }
  else
    res= logger.activate_log_handler(thd, log_type);
  mysql_mutex_lock(&LOCK_global_system_variables);
  return res;
}


static bool check_not_empty_set(sys_var *self, THD *thd, set_var *var)
{
  return var->save_result.ulonglong_value == 0;
}
static bool fix_log_output(sys_var *self, THD *thd, enum_var_type type)
{
  logger.lock_exclusive();
  logger.init_slow_log(log_output_options);
  logger.init_general_log(log_output_options);
  logger.unlock();
  return false;
}

static const char *log_output_names[] = { "NONE", "FILE", "TABLE", NULL};

static Sys_var_set Sys_log_output(
       "log_output", "How logs should be written",
       GLOBAL_VAR(log_output_options), CMD_LINE(REQUIRED_ARG),
       log_output_names, DEFAULT(LOG_FILE), NO_MUTEX_GUARD, NOT_IN_BINLOG,
       ON_CHECK(check_not_empty_set), ON_UPDATE(fix_log_output));

#ifdef HAVE_REPLICATION
static Sys_var_mybool Sys_log_slave_updates(
       "log_slave_updates", "Tells the slave to log the updates from "
       "the slave thread to the binary log. You will need to turn it on if "
       "you plan to daisy-chain the slaves.",
       READ_ONLY GLOBAL_VAR(opt_log_slave_updates), CMD_LINE(OPT_ARG),
       DEFAULT(0));

static Sys_var_charptr_fscs Sys_relay_log(
       "relay_log", "The location and name to use for relay logs.",
       READ_ONLY GLOBAL_VAR(opt_relay_logname), CMD_LINE(REQUIRED_ARG),
       DEFAULT(0));

/*
  Uses NO_CMD_LINE since the --relay-log-index option set
  opt_relaylog_index_name variable and computes a value for the
  relay_log_index variable.
*/
static Sys_var_charptr_fscs Sys_relay_log_index(
       "relay_log_index", "The location and name to use for the file "
       "that keeps a list of the last relay logs.",
       READ_ONLY GLOBAL_VAR(relay_log_index), NO_CMD_LINE,
       DEFAULT(0));

/*
  Uses NO_CMD_LINE since the --log-bin-index option set
  opt_binlog_index_name variable and computes a value for the
  log_bin_index variable.
*/
static Sys_var_charptr_fscs Sys_binlog_index(
       "log_bin_index", "File that holds the names for last binary log files.",
       READ_ONLY GLOBAL_VAR(log_bin_index), NO_CMD_LINE,
       DEFAULT(0));

static Sys_var_charptr_fscs Sys_relay_log_basename(
       "relay_log_basename",
       "The full path of the relay log file names, excluding the extension.",
       READ_ONLY GLOBAL_VAR(relay_log_basename), NO_CMD_LINE,
       DEFAULT(0));

static Sys_var_charptr_fscs Sys_log_bin_basename(
       "log_bin_basename",
       "The full path of the binary log file names, excluding the extension.",
       READ_ONLY GLOBAL_VAR(log_bin_basename), NO_CMD_LINE,
       DEFAULT(0));

static Sys_var_charptr_fscs Sys_relay_log_info_file(
       "relay_log_info_file", "The location and name of the file that "
       "remembers where the SQL replication thread is in the relay logs.",
       READ_ONLY GLOBAL_VAR(relay_log_info_file), CMD_LINE(REQUIRED_ARG),
       DEFAULT(0));

static Sys_var_on_access_global<Sys_var_mybool,
                                PRIV_SET_SYSTEM_GLOBAL_VAR_RELAY_LOG_PURGE>
Sys_relay_log_purge(
       "relay_log_purge", "if disabled - do not purge relay logs. "
       "if enabled - purge them as soon as they are no more needed.",
       GLOBAL_VAR(relay_log_purge), CMD_LINE(OPT_ARG), DEFAULT(TRUE));

static Sys_var_on_access_global<Sys_var_mybool,
                                PRIV_SET_SYSTEM_GLOBAL_VAR_RELAY_LOG_RECOVERY>
Sys_relay_log_recovery(
       "relay_log_recovery", "Enables automatic relay log recovery "
       "right after the database startup, which means that the IO Thread "
       "starts re-fetching from the master right after the last transaction "
       "processed.",
       GLOBAL_VAR(relay_log_recovery), CMD_LINE(OPT_ARG), DEFAULT(FALSE));


bool Sys_var_rpl_filter::global_update(THD *thd, set_var *var)
{
  bool result= true;                            // Assume error
  LEX_CSTRING *base_name= &var->base;

  if (!base_name->length)
    base_name= &thd->variables.default_master_connection;

  mysql_mutex_unlock(&LOCK_global_system_variables);

  if (Master_info *mi= get_master_info(base_name, !var->base.length ?
                                       Sql_condition::WARN_LEVEL_ERROR :
                                       Sql_condition::WARN_LEVEL_WARN))
  {
    if (mi->rli.slave_running)
    {
      my_error(ER_SLAVE_MUST_STOP, MYF(0), 
               (int) mi->connection_name.length,
               mi->connection_name.str);
      result= true;
    }
    else
    {
      result= set_filter_value(var->save_result.string_value.str, mi);
    }
    mi->release();
  }

  mysql_mutex_lock(&LOCK_global_system_variables);
  return result;
}

bool Sys_var_rpl_filter::set_filter_value(const char *value, Master_info *mi)
{
  bool status= true;
  Rpl_filter* rpl_filter= mi->rpl_filter;

  /* Proctect against other threads */
  mysql_mutex_lock(&LOCK_active_mi);
  switch (opt_id) {
  case OPT_REPLICATE_REWRITE_DB:
    status= rpl_filter->set_rewrite_db(value);
    break;
  case OPT_REPLICATE_DO_DB:
    status= rpl_filter->set_do_db(value);
    break;
  case OPT_REPLICATE_DO_TABLE:
    status= rpl_filter->set_do_table(value);
    break;
  case OPT_REPLICATE_IGNORE_DB:
    status= rpl_filter->set_ignore_db(value);
    break;
  case OPT_REPLICATE_IGNORE_TABLE:
    status= rpl_filter->set_ignore_table(value);
    break;
  case OPT_REPLICATE_WILD_DO_TABLE:
    status= rpl_filter->set_wild_do_table(value);
    break;
  case OPT_REPLICATE_WILD_IGNORE_TABLE:
    status= rpl_filter->set_wild_ignore_table(value);
    break;
  }
  mysql_mutex_unlock(&LOCK_active_mi);
  return status;
}

const uchar *
Sys_var_rpl_filter::global_value_ptr(THD *thd,
                                     const LEX_CSTRING *base_name) const
{
  char buf[256];
  String tmp(buf, sizeof(buf), &my_charset_bin);
  uchar *ret;
  Master_info *mi;
  Rpl_filter *rpl_filter;

  mysql_mutex_unlock(&LOCK_global_system_variables);
  mi= get_master_info(base_name, !base_name->length ?
                      Sql_condition::WARN_LEVEL_ERROR :
                      Sql_condition::WARN_LEVEL_WARN);

  if (!mi)
  {
    mysql_mutex_lock(&LOCK_global_system_variables);
    return 0;
  }

  rpl_filter= mi->rpl_filter;

  mysql_mutex_lock(&LOCK_active_mi);
  switch (opt_id) {
  case OPT_REPLICATE_REWRITE_DB:
    rpl_filter->get_rewrite_db(&tmp);
    break;
  case OPT_REPLICATE_DO_DB:
    rpl_filter->get_do_db(&tmp);
    break;
  case OPT_REPLICATE_DO_TABLE:
    rpl_filter->get_do_table(&tmp);
    break;
  case OPT_REPLICATE_IGNORE_DB:
    rpl_filter->get_ignore_db(&tmp);
    break;
  case OPT_REPLICATE_IGNORE_TABLE:
    rpl_filter->get_ignore_table(&tmp);
    break;
  case OPT_REPLICATE_WILD_DO_TABLE:
    rpl_filter->get_wild_do_table(&tmp);
    break;
  case OPT_REPLICATE_WILD_IGNORE_TABLE:
    rpl_filter->get_wild_ignore_table(&tmp);
    break;
  }
  mysql_mutex_unlock(&LOCK_active_mi);
  mysql_mutex_lock(&LOCK_global_system_variables);

  mi->release();

  ret= (uchar *) thd->strmake(tmp.ptr(), tmp.length());

  return ret;
}

const uchar *
Sys_var_binlog_filter::global_value_ptr(THD *thd,
                                        const LEX_CSTRING *base_name) const
{
  char buf[256];
  String tmp(buf, sizeof(buf), &my_charset_bin);
  uchar *ret;

  tmp.length(0);

  switch (opt_id) {
  case OPT_BINLOG_DO_DB:
    binlog_filter->get_do_db(&tmp);
    break;
  case OPT_BINLOG_IGNORE_DB:
    binlog_filter->get_ignore_db(&tmp);
    break;
  }

  ret= (uchar *) thd->strmake(tmp.ptr(), tmp.length());

  return ret;
}

static Sys_var_rpl_filter Sys_replicate_do_db(
       "replicate_do_db", OPT_REPLICATE_DO_DB,
       "Tell the slave to restrict replication to updates of tables "
       "whose names appear in the comma-separated list. For "
       "statement-based replication, only the default database (that "
       "is, the one selected by USE) is considered, not any explicitly "
       "mentioned tables in the query. For row-based replication, the "
       "actual names of table(s) being updated are checked.",
       PRIV_SET_SYSTEM_GLOBAL_VAR_REPLICATE_DO_DB);

static Sys_var_binlog_filter Sys_binlog_do_db(
      "binlog_do_db", OPT_BINLOG_DO_DB,
      "Tells the primary it should log updates for the specified database, "
      "and exclude all others not explicitly mentioned.",
      PRIV_SET_SYSTEM_GLOBAL_VAR_BINLOG_DO_DB);

static Sys_var_rpl_filter Sys_replicate_rewrite_db(
       "replicate_rewrite_db", OPT_REPLICATE_REWRITE_DB,
       "Tells the slave to replicate binlog events "
       "into a different database than their original target on the master."
       "Example: replicate-rewrite-db=master_db_name->slave_db_name.",
       PRIV_SET_SYSTEM_GLOBAL_VAR_REPLICATE_REWRITE_DB);

static Sys_var_rpl_filter Sys_replicate_do_table(
       "replicate_do_table", OPT_REPLICATE_DO_TABLE,
       "Tells the slave to restrict replication to tables in the "
       "comma-separated list.",
       PRIV_SET_SYSTEM_GLOBAL_VAR_REPLICATE_DO_TABLE);

static Sys_var_rpl_filter Sys_replicate_ignore_db(
       "replicate_ignore_db", OPT_REPLICATE_IGNORE_DB,
       "Tell the slave to restrict replication to updates of tables "
       "whose names do not appear in the comma-separated list. For "
       "statement-based replication, only the default database (that "
       "is, the one selected by USE) is considered, not any explicitly "
       "mentioned tables in the query. For row-based replication, the "
       "actual names of table(s) being updated are checked.",
       PRIV_SET_SYSTEM_GLOBAL_VAR_REPLICATE_IGNORE_DB);

static Sys_var_binlog_filter Sys_binlog_ignore_db(
      "binlog_ignore_db", OPT_BINLOG_IGNORE_DB,
      "Tells the primary that updates to the given database should not be logged to the binary log.",
      PRIV_SET_SYSTEM_GLOBAL_VAR_BINLOG_IGNORE_DB);

static Sys_var_rpl_filter Sys_replicate_ignore_table(
       "replicate_ignore_table", OPT_REPLICATE_IGNORE_TABLE,
       "Tells the slave thread not to replicate any statement that "
       "updates the specified table, even if any other tables might be "
       "updated by the same statement.",
       PRIV_SET_SYSTEM_GLOBAL_VAR_REPLICATE_IGNORE_TABLE);

static Sys_var_rpl_filter Sys_replicate_wild_do_table(
       "replicate_wild_do_table", OPT_REPLICATE_WILD_DO_TABLE,
       "Tells the slave thread to restrict replication to statements "
       "where any of the updated tables match the specified database "
       "and table name patterns.",
       PRIV_SET_SYSTEM_GLOBAL_VAR_REPLICATE_WILD_DO_TABLE);

static Sys_var_rpl_filter Sys_replicate_wild_ignore_table(
       "replicate_wild_ignore_table", OPT_REPLICATE_WILD_IGNORE_TABLE,
       "Tells the slave thread to not replicate to the tables that "
       "match the given wildcard pattern.",
       PRIV_SET_SYSTEM_GLOBAL_VAR_REPLICATE_WILD_IGNORE_TABLE);

static Sys_var_charptr_fscs Sys_slave_load_tmpdir(
       "slave_load_tmpdir", "The location where the slave should put "
       "its temporary files when replicating a LOAD DATA INFILE command",
       READ_ONLY GLOBAL_VAR(slave_load_tmpdir), CMD_LINE(REQUIRED_ARG),
       DEFAULT(0));

static Sys_var_ulong Sys_opt_binlog_rows_event_max_size(
      "binlog_row_event_max_size",
      "The maximum size of a row-based binary log event in bytes. Rows will be "
      "grouped into events smaller than this size if possible. "
      "The value has to be a multiple of 256.",
      READ_ONLY GLOBAL_VAR(opt_binlog_rows_event_max_size), CMD_LINE(REQUIRED_ARG),
      VALID_RANGE(256, UINT_MAX32 - (UINT_MAX32 % 256)), DEFAULT(8192),
      BLOCK_SIZE(256));

static Sys_var_on_access_global<Sys_var_uint,
                                PRIV_SET_SYSTEM_GLOBAL_VAR_SLAVE_NET_TIMEOUT>
Sys_slave_net_timeout(
       "slave_net_timeout", "Number of seconds to wait for more data "
       "from any master/slave connection before aborting the read",
       GLOBAL_VAR(slave_net_timeout), CMD_LINE(REQUIRED_ARG),
       VALID_RANGE(1, LONG_TIMEOUT), DEFAULT(SLAVE_NET_TIMEOUT), BLOCK_SIZE(1));


/*
  Access a multi_source variable
  Return 0 + warning if it doesn't exist
*/

ulonglong Sys_var_multi_source_ulonglong::
get_master_info_ulonglong_value(THD *thd, ptrdiff_t offset) const
{
  Master_info *mi;
  ulonglong res= 0;                                  // Default value
  mysql_mutex_unlock(&LOCK_global_system_variables);
  if ((mi= get_master_info(&thd->variables.default_master_connection,
                           Sql_condition::WARN_LEVEL_WARN)))
  {
    res= *((ulonglong*) (((uchar*) mi) + master_info_offset));
    mi->release();
  }
  mysql_mutex_lock(&LOCK_global_system_variables);
  return res;
}
  

bool update_multi_source_variable(sys_var *self_var, THD *thd,
                                  enum_var_type type)
{
  Sys_var_multi_source_ulonglong *self= (Sys_var_multi_source_ulonglong*) self_var;
  bool result= true;
  Master_info *mi;

  if (type == OPT_GLOBAL)
    mysql_mutex_unlock(&LOCK_global_system_variables);
  if ((mi= (get_master_info(&thd->variables.default_master_connection,
                            Sql_condition::WARN_LEVEL_ERROR))))
  {
    mysql_mutex_lock(&mi->rli.run_lock);
    mysql_mutex_lock(&mi->rli.data_lock);
    result= self->update_variable(thd, mi);
    mysql_mutex_unlock(&mi->rli.data_lock);
    mysql_mutex_unlock(&mi->rli.run_lock);
    mi->release();
  }
  if (type == OPT_GLOBAL)
    mysql_mutex_lock(&LOCK_global_system_variables);
  return result;
}

static bool update_slave_skip_counter(sys_var *self, THD *thd, Master_info *mi)
{
  if (mi->rli.slave_running)
  {
    my_error(ER_SLAVE_MUST_STOP, MYF(0), (int) mi->connection_name.length,
             mi->connection_name.str);
    return true;
  }
  if (mi->using_gtid != Master_info::USE_GTID_NO && mi->using_parallel())
  {
    ulong domain_count;
    mysql_mutex_lock(&rpl_global_gtid_slave_state->LOCK_slave_state);
    domain_count= rpl_global_gtid_slave_state->count();
    mysql_mutex_unlock(&rpl_global_gtid_slave_state->LOCK_slave_state);
    if (domain_count > 1)
    {
      /*
        With domain-based parallel replication, the slave position is
        multi-dimensional, so the relay log position is not very meaningful.
        It might not even correspond to the next GTID to execute in _any_
        domain (the case after error stop). So slave_skip_counter will most
        likely not do what the user intends. Instead give an error, with a
        suggestion to instead set @@gtid_slave_pos past the point of error;
        this works reliably also in the case of multiple domains.
      */
      my_error(ER_SLAVE_SKIP_NOT_IN_GTID, MYF(0));
      return true;
    }
  }

  /* The value was stored temporarily in thd */
  mi->rli.slave_skip_counter= thd->variables.slave_skip_counter;
  return false;
}

static Sys_var_multi_source_ulonglong Sys_slave_skip_counter(
       "sql_slave_skip_counter", "Skip the next N events from the master log",
       SESSION_VAR(slave_skip_counter), NO_CMD_LINE,
       MASTER_INFO_VAR(rli.slave_skip_counter),
       VALID_RANGE(0, UINT_MAX), DEFAULT(0), BLOCK_SIZE(1),
       ON_UPDATE(update_slave_skip_counter));

static bool update_max_relay_log_size(sys_var *self, THD *thd, Master_info *mi)
{
  mi->rli.max_relay_log_size= thd->variables.max_relay_log_size;
  mi->rli.relay_log.set_max_size((ulong)mi->rli.max_relay_log_size);
  return false;
}

static Sys_var_multi_source_ulonglong Sys_max_relay_log_size(
       "max_relay_log_size",
       "relay log will be rotated automatically when the size exceeds this "
       "value.  If 0 at startup, it's set to max_binlog_size",
       SESSION_VAR(max_relay_log_size), CMD_LINE(REQUIRED_ARG),
       MASTER_INFO_VAR(rli.max_relay_log_size),
       VALID_RANGE(0, 1024L*1024*1024), DEFAULT(0), BLOCK_SIZE(IO_SIZE),
       ON_UPDATE(update_max_relay_log_size));

static Sys_var_charptr Sys_slave_skip_errors(
       "slave_skip_errors", "Tells the slave thread to continue "
       "replication when a query event returns an error from the "
       "provided list",
       READ_ONLY GLOBAL_VAR(opt_slave_skip_errors), CMD_LINE(REQUIRED_ARG),
       DEFAULT(0));

static Sys_var_on_access_global<Sys_var_ulonglong,
                            PRIV_SET_SYSTEM_GLOBAL_VAR_READ_BINLOG_SPEED_LIMIT>
Sys_read_binlog_speed_limit(
       "read_binlog_speed_limit", "Maximum speed(KB/s) to read binlog from"
       " master (0 = no limit)",
       GLOBAL_VAR(opt_read_binlog_speed_limit), CMD_LINE(REQUIRED_ARG),
       VALID_RANGE(0, ULONG_MAX), DEFAULT(0), BLOCK_SIZE(1));

static Sys_var_charptr Sys_slave_transaction_retry_errors(
       "slave_transaction_retry_errors", "Tells the slave thread to retry "
       "transaction for replication when a query event returns an error from "
       "the provided list. Deadlock error, elapsed lock wait timeout, "
       "net read error, net read timeout, net write error, net write timeout, "
       "connect error and 2 types of lost connection error are automatically "
       "added to this list",
       READ_ONLY GLOBAL_VAR(opt_slave_transaction_retry_errors), CMD_LINE(REQUIRED_ARG),
       DEFAULT(0));

static Sys_var_ulonglong Sys_relay_log_space_limit(
       "relay_log_space_limit", "Maximum space to use for all relay logs",
       READ_ONLY GLOBAL_VAR(relay_log_space_limit), CMD_LINE(REQUIRED_ARG),
       VALID_RANGE(0, ULONGLONG_MAX), DEFAULT(0), BLOCK_SIZE(1));

static Sys_var_on_access_global<Sys_var_uint,
                                PRIV_SET_SYSTEM_GLOBAL_VAR_SYNC_RELAY_LOG>
Sys_sync_relaylog_period(
       "sync_relay_log", "Synchronously flush relay log to disk after "
       "every #th event. Use 0 to disable synchronous flushing",
       GLOBAL_VAR(sync_relaylog_period), CMD_LINE(REQUIRED_ARG),
       VALID_RANGE(0, UINT_MAX), DEFAULT(10000), BLOCK_SIZE(1));

static Sys_var_on_access_global<Sys_var_uint,
                                PRIV_SET_SYSTEM_GLOBAL_VAR_SYNC_RELAY_LOG_INFO>
Sys_sync_relayloginfo_period(
       "sync_relay_log_info", "Synchronously flush relay log info "
       "to disk after every #th transaction. Use 0 to disable "
       "synchronous flushing",
       GLOBAL_VAR(sync_relayloginfo_period), CMD_LINE(REQUIRED_ARG),
       VALID_RANGE(0, UINT_MAX), DEFAULT(10000), BLOCK_SIZE(1));
#endif

static Sys_var_on_access_global<Sys_var_uint,
                                PRIV_SET_SYSTEM_GLOBAL_VAR_SYNC_BINLOG>
Sys_sync_binlog_period(
       "sync_binlog", "Synchronously flush binary log to disk after "
       "every #th event. Use 0 (default) to disable synchronous flushing",
       GLOBAL_VAR(sync_binlog_period), CMD_LINE(REQUIRED_ARG),
       VALID_RANGE(0, UINT_MAX), DEFAULT(0), BLOCK_SIZE(1));

static Sys_var_on_access_global<Sys_var_uint,
                                PRIV_SET_SYSTEM_GLOBAL_VAR_SYNC_MASTER_INFO>
Sys_sync_masterinfo_period(
       "sync_master_info", "Synchronously flush master info to disk "
       "after every #th event. Use 0 to disable synchronous flushing",
       GLOBAL_VAR(sync_masterinfo_period), CMD_LINE(REQUIRED_ARG),
       VALID_RANGE(0, UINT_MAX), DEFAULT(10000), BLOCK_SIZE(1));

#ifdef HAVE_REPLICATION
static Sys_var_ulong Sys_slave_trans_retries(
       "slave_transaction_retries", "Number of times the slave SQL "
       "thread will retry a transaction in case it failed with a deadlock, "
       "elapsed lock wait timeout or listed in "
       "slave_transaction_retry_errors, before giving up and stopping",
       GLOBAL_VAR(slave_trans_retries), CMD_LINE(REQUIRED_ARG),
       VALID_RANGE(0, UINT_MAX), DEFAULT(10), BLOCK_SIZE(1));

static Sys_var_on_access_global<Sys_var_ulong,
                    PRIV_SET_SYSTEM_GLOBAL_VAR_SLAVE_TRANSACTION_RETRY_INTERVAL>
Sys_slave_trans_retry_interval(
       "slave_transaction_retry_interval", "Interval of the slave SQL "
       "thread will retry a transaction in case it failed with a deadlock "
       "or elapsed lock wait timeout or listed in "
       "slave_transaction_retry_errors",
       GLOBAL_VAR(slave_trans_retry_interval), CMD_LINE(REQUIRED_ARG),
       VALID_RANGE(0, 3600), DEFAULT(0), BLOCK_SIZE(1));
#endif

static bool check_locale(sys_var *self, THD *thd, set_var *var)
{
  if (!var->value)
    return false;

  MY_LOCALE *locale;
  char buff[STRING_BUFFER_USUAL_SIZE];
  if (var->value->result_type() == INT_RESULT)
  {
    int lcno= (int)var->value->val_int();
    if (!(locale= my_locale_by_number(lcno)))
    {
      my_error(ER_UNKNOWN_LOCALE, MYF(0), llstr(lcno, buff));
      return true;
    }
    if (check_not_null(self, thd, var))
      return true;
  }
  else // STRING_RESULT
  {
    String str(buff, sizeof(buff), system_charset_info), *res;
    if (!(res=var->value->val_str(&str)))
      return true;
    else if (!(locale= my_locale_by_name(res->c_ptr_safe())))
    {
      ErrConvString err(res);
      my_error(ER_UNKNOWN_LOCALE, MYF(0), err.ptr());
      return true;
    }
  }

  var->save_result.ptr= locale;

  if (!locale->errmsgs->errmsgs)
  {
    bool res;
    mysql_mutex_lock(&LOCK_error_messages);
    res= (!locale->errmsgs->errmsgs &&
          read_texts(ERRMSG_FILE, locale->errmsgs->language,
                     &locale->errmsgs->errmsgs));
    mysql_mutex_unlock(&LOCK_error_messages);
    if (res)
    {
      push_warning_printf(thd, Sql_condition::WARN_LEVEL_WARN, ER_UNKNOWN_ERROR,
                          "Can't process error message file for locale '%s'",
                          locale->name);
      return true;
    }
  }
  status_var_increment(thd->status_var.feature_locale);
  return false;
}

static bool update_locale(sys_var *self, THD* thd, enum_var_type type)
{
  /* Cache pointer to error messages */
  if (type == OPT_SESSION)
    thd->variables.errmsgs= thd->variables.lc_messages->errmsgs->errmsgs;
  else
    global_system_variables.errmsgs=
      global_system_variables.lc_messages->errmsgs->errmsgs;
  return false;
}
  
static Sys_var_struct Sys_lc_messages(
       "lc_messages", "Set the language used for the error messages",
       SESSION_VAR(lc_messages), NO_CMD_LINE,
       offsetof(MY_LOCALE, name), DEFAULT(&my_default_lc_messages),
       NO_MUTEX_GUARD, NOT_IN_BINLOG, ON_CHECK(check_locale), ON_UPDATE(update_locale));

static Sys_var_struct Sys_lc_time_names(
       "lc_time_names", "Set the language used for the month "
       "names and the days of the week",
       SESSION_VAR(lc_time_names), NO_CMD_LINE,
       offsetof(MY_LOCALE, name), DEFAULT(&my_default_lc_time_names),
       NO_MUTEX_GUARD, IN_BINLOG, ON_CHECK(check_locale));

static Sys_var_tz Sys_time_zone(
       "time_zone", "The current time zone, used to initialize the time "
       "zone for a client when it connects. Set to SYSTEM by default, in "
       "which the client uses the system time zone value.",
       SESSION_VAR(time_zone), NO_CMD_LINE,
       DEFAULT(&default_tz), NO_MUTEX_GUARD, IN_BINLOG);

#ifdef WITH_WSREP
#include "wsrep_var.h"
#include "wsrep_sst.h"
#include "wsrep_binlog.h"

static Sys_var_charptr_fscs Sys_wsrep_provider(
       "wsrep_provider", "Path to replication provider library",
       PREALLOCATED READ_ONLY GLOBAL_VAR(wsrep_provider), CMD_LINE(REQUIRED_ARG),
       DEFAULT(WSREP_NONE),
       NO_MUTEX_GUARD, NOT_IN_BINLOG,
       ON_CHECK(wsrep_provider_check), ON_UPDATE(wsrep_provider_update));

static Sys_var_charptr Sys_wsrep_provider_options(
       "wsrep_provider_options", "Semicolon (;) separated list of wsrep "
       "options (see wsrep_provider_options documentation).",
       PREALLOCATED GLOBAL_VAR(wsrep_provider_options), 
       CMD_LINE(REQUIRED_ARG),
       DEFAULT(""), NO_MUTEX_GUARD, NOT_IN_BINLOG,
       ON_CHECK(wsrep_provider_options_check), 
       ON_UPDATE(wsrep_provider_options_update));

static Sys_var_charptr_fscs Sys_wsrep_data_home_dir(
       "wsrep_data_home_dir", "home directory for wsrep provider",
       READ_ONLY GLOBAL_VAR(wsrep_data_home_dir), CMD_LINE(REQUIRED_ARG),
       DEFAULT(mysql_real_data_home));

static Sys_var_charptr Sys_wsrep_cluster_name(
       "wsrep_cluster_name", "Name for the cluster",
       PREALLOCATED GLOBAL_VAR(wsrep_cluster_name), CMD_LINE(REQUIRED_ARG),
       DEFAULT(WSREP_CLUSTER_NAME),
       NO_MUTEX_GUARD, NOT_IN_BINLOG,
       ON_CHECK(wsrep_cluster_name_check),
       ON_UPDATE(wsrep_cluster_name_update));

static Sys_var_charptr Sys_wsrep_cluster_address (
       "wsrep_cluster_address", "Address to initially connect to cluster",
       PREALLOCATED GLOBAL_VAR(wsrep_cluster_address), 
       CMD_LINE(REQUIRED_ARG),
       DEFAULT(""),
       NO_MUTEX_GUARD, NOT_IN_BINLOG,
       ON_CHECK(wsrep_cluster_address_check), 
       ON_UPDATE(wsrep_cluster_address_update));

static Sys_var_charptr Sys_wsrep_node_name (
       "wsrep_node_name", "Name of this node. This name can be used in "
       "wsrep_sst_donor as a preferred donor. Note that multiple nodes "
       "in a cluster can have the same name.",
       PREALLOCATED GLOBAL_VAR(wsrep_node_name), CMD_LINE(REQUIRED_ARG),
       DEFAULT(glob_hostname), NO_MUTEX_GUARD, NOT_IN_BINLOG,
       wsrep_node_name_check, wsrep_node_name_update);

static Sys_var_charptr Sys_wsrep_node_address (
       "wsrep_node_address", "Specifies the node's network address, in "
       "the format ip address[:port]. Used in situations where autoguessing "
       "is not reliable. As of MariaDB 10.1.8, supports IPv6.",
       PREALLOCATED GLOBAL_VAR(wsrep_node_address), CMD_LINE(REQUIRED_ARG),
       DEFAULT(""),
       NO_MUTEX_GUARD, NOT_IN_BINLOG,
       ON_CHECK(wsrep_node_address_check),
       ON_UPDATE(wsrep_node_address_update));

static Sys_var_charptr Sys_wsrep_node_incoming_address(
       "wsrep_node_incoming_address", "Client connection address",
       PREALLOCATED GLOBAL_VAR(wsrep_node_incoming_address),CMD_LINE(REQUIRED_ARG),
       DEFAULT(WSREP_NODE_INCOMING_AUTO));

static Sys_var_ulong Sys_wsrep_slave_threads(
       "wsrep_slave_threads", "Number of slave appliers to launch",
       GLOBAL_VAR(wsrep_slave_threads), CMD_LINE(REQUIRED_ARG),
       VALID_RANGE(1, 512), DEFAULT(1), BLOCK_SIZE(1),
       NO_MUTEX_GUARD, NOT_IN_BINLOG,
       ON_CHECK(0),
       ON_UPDATE(wsrep_slave_threads_update));

static Sys_var_charptr Sys_wsrep_dbug_option(
       "wsrep_dbug_option", "DBUG options to provider library",
       GLOBAL_VAR(wsrep_dbug_option),CMD_LINE(REQUIRED_ARG),
       DEFAULT(""));

static const char *wsrep_debug_names[]=
{ "NONE", "SERVER", "TRANSACTION", "STREAMING", "CLIENT", NullS };
static Sys_var_enum Sys_wsrep_debug(
       "wsrep_debug", "WSREP debug level logging",
       GLOBAL_VAR(wsrep_debug), CMD_LINE(REQUIRED_ARG),
       wsrep_debug_names, DEFAULT(0),
       NO_MUTEX_GUARD, NOT_IN_BINLOG,
       ON_CHECK(0), ON_UPDATE(wsrep_debug_update));

static Sys_var_mybool Sys_wsrep_convert_LOCK_to_trx(
       "wsrep_convert_LOCK_to_trx", "To convert locking sessions "
       "into transactions",
       GLOBAL_VAR(wsrep_convert_LOCK_to_trx), 
       CMD_LINE(OPT_ARG), DEFAULT(FALSE));

static Sys_var_ulong Sys_wsrep_retry_autocommit(
      "wsrep_retry_autocommit", "Max number of times to retry "
      "a failed autocommit statement",
       SESSION_VAR(wsrep_retry_autocommit), CMD_LINE(REQUIRED_ARG),
       VALID_RANGE(0, 10000), DEFAULT(1), BLOCK_SIZE(1));

static bool update_wsrep_auto_increment_control (sys_var *self, THD *thd, enum_var_type type)
{
  if (wsrep_auto_increment_control)
  {
    /*
      The variables that control auto increment shall be calculated
      automatically based on the size of the cluster. This usually done
      within the wsrep_view_handler_cb callback. However, if the user
      manually sets the value of wsrep_auto_increment_control to 'ON',
      then we should to re-calculate these variables again (because
      these values may be required before wsrep_view_handler_cb will
      be re-invoked, which is rarely invoked if the cluster stays in
      the stable state):
    */
    global_system_variables.auto_increment_increment=
       wsrep_cluster_size ? wsrep_cluster_size : 1;
    global_system_variables.auto_increment_offset=
       wsrep_local_index >= 0 ? wsrep_local_index + 1 : 1;
    thd->variables.auto_increment_increment=
      global_system_variables.auto_increment_increment;
    thd->variables.auto_increment_offset=
      global_system_variables.auto_increment_offset;
  }
  else
  {
    /*
      We must restore the last values of the variables that
      are explicitly specified by the user:
    */
    global_system_variables.auto_increment_increment=
      global_system_variables.saved_auto_increment_increment;
    global_system_variables.auto_increment_offset=
      global_system_variables.saved_auto_increment_offset;
    thd->variables.auto_increment_increment=
      thd->variables.saved_auto_increment_increment;
    thd->variables.auto_increment_offset=
      thd->variables.saved_auto_increment_offset;
  }
  return false;
}

static Sys_var_mybool Sys_wsrep_auto_increment_control(
       "wsrep_auto_increment_control", "To automatically control the "
       "assignment of autoincrement variables",
       GLOBAL_VAR(wsrep_auto_increment_control), 
       CMD_LINE(OPT_ARG), DEFAULT(TRUE),
       NO_MUTEX_GUARD, NOT_IN_BINLOG, ON_CHECK(0),
       ON_UPDATE(update_wsrep_auto_increment_control));

static Sys_var_mybool Sys_wsrep_drupal_282555_workaround(
       "wsrep_drupal_282555_workaround", "Enable a workaround to handle the "
       "cases where inserting a DEFAULT value into an auto-increment column "
       "could fail with duplicate key error",
       GLOBAL_VAR(wsrep_drupal_282555_workaround),
       CMD_LINE(OPT_ARG), DEFAULT(FALSE));

static Sys_var_charptr sys_wsrep_sst_method(
       "wsrep_sst_method", "State snapshot transfer method",
       GLOBAL_VAR(wsrep_sst_method),CMD_LINE(REQUIRED_ARG),
       DEFAULT(WSREP_SST_DEFAULT), NO_MUTEX_GUARD, NOT_IN_BINLOG,
       ON_CHECK(wsrep_sst_method_check));

static Sys_var_charptr Sys_wsrep_sst_receive_address( 
       "wsrep_sst_receive_address", "Address where node is waiting for "
       "SST contact", 
       GLOBAL_VAR(wsrep_sst_receive_address),CMD_LINE(REQUIRED_ARG),
       DEFAULT(WSREP_SST_ADDRESS_AUTO), NO_MUTEX_GUARD,
       NOT_IN_BINLOG,
       ON_CHECK(wsrep_sst_receive_address_check),
       ON_UPDATE(wsrep_sst_receive_address_update)); 

static Sys_var_charptr Sys_wsrep_sst_auth(
       "wsrep_sst_auth", "Authentication for SST connection",
       PREALLOCATED GLOBAL_VAR(wsrep_sst_auth), CMD_LINE(REQUIRED_ARG),
       DEFAULT(NULL), NO_MUTEX_GUARD,
       NOT_IN_BINLOG,
       ON_CHECK(wsrep_sst_auth_check),
       ON_UPDATE(wsrep_sst_auth_update)); 

static Sys_var_charptr Sys_wsrep_sst_donor(
       "wsrep_sst_donor", "preferred donor node for the SST",
       GLOBAL_VAR(wsrep_sst_donor),CMD_LINE(REQUIRED_ARG),
       DEFAULT(""), NO_MUTEX_GUARD, NOT_IN_BINLOG,
       ON_CHECK(wsrep_sst_donor_check),
       ON_UPDATE(wsrep_sst_donor_update)); 

static Sys_var_mybool Sys_wsrep_sst_donor_rejects_queries(
       "wsrep_sst_donor_rejects_queries", "Reject client queries "
       "when donating state snapshot transfer", 
       GLOBAL_VAR(wsrep_sst_donor_rejects_queries), 
       CMD_LINE(OPT_ARG), DEFAULT(FALSE));

static Sys_var_mybool Sys_wsrep_on (
       "wsrep_on", "To enable wsrep replication ",
       SESSION_VAR(wsrep_on), 
       CMD_LINE(OPT_ARG), DEFAULT(FALSE),
       NO_MUTEX_GUARD, NOT_IN_BINLOG,
       ON_CHECK(wsrep_on_check),
       ON_UPDATE(wsrep_on_update));

static Sys_var_charptr Sys_wsrep_start_position (
       "wsrep_start_position", "global transaction position to start from ",
       PREALLOCATED GLOBAL_VAR(wsrep_start_position), 
       CMD_LINE(REQUIRED_ARG),
       DEFAULT(WSREP_START_POSITION_ZERO),
       NO_MUTEX_GUARD, NOT_IN_BINLOG,
       ON_CHECK(wsrep_start_position_check), 
       ON_UPDATE(wsrep_start_position_update));

static Sys_var_ulong Sys_wsrep_max_ws_size (
       "wsrep_max_ws_size", "Max write set size (bytes)",
       GLOBAL_VAR(wsrep_max_ws_size), CMD_LINE(REQUIRED_ARG),
       VALID_RANGE(1024, WSREP_MAX_WS_SIZE), DEFAULT(WSREP_MAX_WS_SIZE),
       BLOCK_SIZE(1), NO_MUTEX_GUARD, NOT_IN_BINLOG,
       ON_CHECK(wsrep_max_ws_size_check), ON_UPDATE(wsrep_max_ws_size_update));

static Sys_var_ulong Sys_wsrep_max_ws_rows (
       "wsrep_max_ws_rows", "Max number of rows in write set",
       GLOBAL_VAR(wsrep_max_ws_rows), CMD_LINE(REQUIRED_ARG),
       VALID_RANGE(0, 1048576), DEFAULT(0), BLOCK_SIZE(1));

static Sys_var_charptr Sys_wsrep_notify_cmd(
       "wsrep_notify_cmd", "",
       READ_ONLY GLOBAL_VAR(wsrep_notify_cmd), CMD_LINE(REQUIRED_ARG),
       DEFAULT(""));

static Sys_var_charptr_fscs Sys_wsrep_status_file(
       "wsrep_status_file", "wsrep status output filename",
       READ_ONLY GLOBAL_VAR(wsrep_status_file), CMD_LINE(REQUIRED_ARG),
       DEFAULT(""));

static Sys_var_mybool Sys_wsrep_certify_nonPK(
       "wsrep_certify_nonPK", "Certify tables with no primary key",
       GLOBAL_VAR(wsrep_certify_nonPK), 
       CMD_LINE(OPT_ARG), DEFAULT(TRUE));

static const char *wsrep_certification_rules_names[]= { "strict", "optimized", NullS };
static Sys_var_enum Sys_wsrep_certification_rules(
       "wsrep_certification_rules",
       "Certification rules to use in the cluster. Possible values are: "
       "\"strict\": stricter rules that could result in more certification "
       "failures. "
       "\"optimized\": relaxed rules that allow more concurrency and "
       "cause less certification failures.",
       GLOBAL_VAR(wsrep_certification_rules), CMD_LINE(REQUIRED_ARG),
       wsrep_certification_rules_names, DEFAULT(WSREP_CERTIFICATION_RULES_STRICT),
       NO_MUTEX_GUARD, NOT_IN_BINLOG, ON_CHECK(0),
       ON_UPDATE(0));

static Sys_var_mybool Sys_wsrep_causal_reads(
       "wsrep_causal_reads", "Setting this variable is equivalent "
       "to setting wsrep_sync_wait READ flag",
       SESSION_VAR(wsrep_causal_reads),
       CMD_LINE(OPT_ARG, OPT_WSREP_CAUSAL_READS), DEFAULT(FALSE),
       NO_MUTEX_GUARD, NOT_IN_BINLOG, ON_CHECK(0),
       ON_UPDATE(wsrep_causal_reads_update),
       DEPRECATED("'@@wsrep_sync_wait=1'")); // since 10.1.3

static Sys_var_uint Sys_wsrep_sync_wait(
       "wsrep_sync_wait", "Ensure \"synchronous\" read view before executing "
       "an operation of the type specified by bitmask: 1 - READ(includes "
       "SELECT, SHOW and BEGIN/START TRANSACTION); 2 - UPDATE and DELETE; 4 - "
       "INSERT and REPLACE",
       SESSION_VAR(wsrep_sync_wait), CMD_LINE(OPT_ARG, OPT_WSREP_SYNC_WAIT),
       VALID_RANGE(WSREP_SYNC_WAIT_NONE, WSREP_SYNC_WAIT_MAX),
       DEFAULT(WSREP_SYNC_WAIT_NONE), BLOCK_SIZE(1),
       NO_MUTEX_GUARD, NOT_IN_BINLOG, ON_CHECK(0),
       ON_UPDATE(wsrep_sync_wait_update));

static const char *wsrep_mode_names[]=
{
  "STRICT_REPLICATION",
  "BINLOG_ROW_FORMAT_ONLY",
  "REQUIRED_PRIMARY_KEY",
  "REPLICATE_MYISAM",
  "REPLICATE_ARIA",
  "DISALLOW_LOCAL_GTID",
  "BF_ABORT_MARIABACKUP",
  NullS
};
static Sys_var_set Sys_wsrep_mode(
       "wsrep_mode",
       "Set of WSREP features that are enabled.",
       GLOBAL_VAR(wsrep_mode), CMD_LINE(REQUIRED_ARG),
       wsrep_mode_names,
       DEFAULT(0),
       NO_MUTEX_GUARD, NOT_IN_BINLOG,
       ON_CHECK(wsrep_mode_check));

static const char *wsrep_OSU_method_names[]= { "TOI", "RSU", NullS };
static Sys_var_enum Sys_wsrep_OSU_method(
       "wsrep_OSU_method", "Method for Online Schema Upgrade",
       SESSION_VAR(wsrep_OSU_method), CMD_LINE(OPT_ARG),
       wsrep_OSU_method_names, DEFAULT(WSREP_OSU_TOI));

static PolyLock_mutex PLock_wsrep_desync(&LOCK_wsrep_desync);
static Sys_var_mybool Sys_wsrep_desync (
       "wsrep_desync", "To desynchronize the node from the cluster",
       GLOBAL_VAR(wsrep_desync),
       CMD_LINE(OPT_ARG), DEFAULT(FALSE),
       &PLock_wsrep_desync, NOT_IN_BINLOG,
       ON_CHECK(wsrep_desync_check),
       ON_UPDATE(wsrep_desync_update));

static const char *wsrep_reject_queries_names[]= { "NONE", "ALL", "ALL_KILL", NullS };
static Sys_var_enum Sys_wsrep_reject_queries(
       "wsrep_reject_queries", "Variable to set to reject queries",
       GLOBAL_VAR(wsrep_reject_queries), CMD_LINE(OPT_ARG),
       wsrep_reject_queries_names, DEFAULT(WSREP_REJECT_NONE),
       NO_MUTEX_GUARD, NOT_IN_BINLOG, ON_CHECK(0),
       ON_UPDATE(wsrep_reject_queries_update));

static const char *wsrep_binlog_format_names[]=
       {"MIXED", "STATEMENT", "ROW", "NONE", NullS};
static Sys_var_enum Sys_wsrep_forced_binlog_format(
       "wsrep_forced_binlog_format", "binlog format to take effect over user's choice",
       GLOBAL_VAR(wsrep_forced_binlog_format), CMD_LINE(REQUIRED_ARG),
       wsrep_binlog_format_names, DEFAULT(BINLOG_FORMAT_UNSPEC));

static Sys_var_mybool Sys_wsrep_recover_datadir(
       "wsrep_recover", "Recover database state after crash and exit",
       READ_ONLY GLOBAL_VAR(wsrep_recovery),
       CMD_LINE(OPT_ARG), DEFAULT(FALSE));

static Sys_var_mybool Sys_wsrep_log_conflicts(
       "wsrep_log_conflicts", "To log multi-master conflicts",
       GLOBAL_VAR(wsrep_log_conflicts), CMD_LINE(OPT_ARG), DEFAULT(FALSE));

static Sys_var_ulong Sys_wsrep_mysql_replication_bundle(
      "wsrep_mysql_replication_bundle", "mysql replication group commit ",
       GLOBAL_VAR(wsrep_mysql_replication_bundle), CMD_LINE(REQUIRED_ARG),
       VALID_RANGE(0, 1000), DEFAULT(0), BLOCK_SIZE(1));

static Sys_var_mybool Sys_wsrep_load_data_splitting(
       "wsrep_load_data_splitting", "To commit LOAD DATA "
       "transaction after every 10K rows inserted (deprecated)",
       GLOBAL_VAR(wsrep_load_data_splitting), 
       CMD_LINE(OPT_ARG), DEFAULT(0), NO_MUTEX_GUARD, NOT_IN_BINLOG,
       ON_CHECK(0), ON_UPDATE(0), DEPRECATED("")); // since 10.4.3

static Sys_var_mybool Sys_wsrep_slave_FK_checks(
       "wsrep_slave_FK_checks", "Should slave thread do "
       "foreign key constraint checks",
       GLOBAL_VAR(wsrep_slave_FK_checks), 
       CMD_LINE(OPT_ARG), DEFAULT(TRUE));

static Sys_var_mybool Sys_wsrep_slave_UK_checks(
       "wsrep_slave_UK_checks", "Should slave thread do "
       "secondary index uniqueness checks",
       GLOBAL_VAR(wsrep_slave_UK_checks), 
       CMD_LINE(OPT_ARG), DEFAULT(FALSE));

static Sys_var_mybool Sys_wsrep_restart_slave(
       "wsrep_restart_slave", "Should MariaDB slave be restarted automatically, when node joins back to cluster",
       GLOBAL_VAR(wsrep_restart_slave), CMD_LINE(OPT_ARG), DEFAULT(FALSE));

static Sys_var_ulonglong Sys_wsrep_trx_fragment_size(
      "wsrep_trx_fragment_size",
      "Size of transaction fragments for streaming replication (measured in "
      "units of 'wsrep_trx_fragment_unit')",
      SESSION_VAR(wsrep_trx_fragment_size), CMD_LINE(REQUIRED_ARG),
      VALID_RANGE(0, WSREP_MAX_WS_SIZE), DEFAULT(0), BLOCK_SIZE(1),
      NO_MUTEX_GUARD, NOT_IN_BINLOG,
      ON_CHECK(wsrep_trx_fragment_size_check),
      ON_UPDATE(wsrep_trx_fragment_size_update));

extern const char *wsrep_fragment_units[];

static Sys_var_enum Sys_wsrep_trx_fragment_unit(
      "wsrep_trx_fragment_unit",
      "Unit for streaming replication transaction fragments' size: bytes, "
      "rows, statements",
      SESSION_VAR(wsrep_trx_fragment_unit), CMD_LINE(REQUIRED_ARG),
      wsrep_fragment_units,
      DEFAULT(WSREP_FRAG_BYTES),
      NO_MUTEX_GUARD, NOT_IN_BINLOG,
      ON_CHECK(0),
      ON_UPDATE(wsrep_trx_fragment_unit_update));

extern const char *wsrep_SR_store_types[];
static Sys_var_enum Sys_wsrep_SR_store(
       "wsrep_SR_store", "Storage for streaming replication fragments",
       READ_ONLY GLOBAL_VAR(wsrep_SR_store_type), CMD_LINE(REQUIRED_ARG),
       wsrep_SR_store_types, DEFAULT(WSREP_SR_STORE_TABLE));

static Sys_var_mybool Sys_wsrep_dirty_reads(
       "wsrep_dirty_reads",
       "Allow reads even when the node is not in the primary component.",
       SESSION_VAR(wsrep_dirty_reads), CMD_LINE(OPT_ARG),
       DEFAULT(FALSE));

static Sys_var_uint Sys_wsrep_ignore_apply_errors (
       "wsrep_ignore_apply_errors", "Ignore replication errors",
       GLOBAL_VAR(wsrep_ignore_apply_errors), CMD_LINE(REQUIRED_ARG),
       VALID_RANGE(WSREP_IGNORE_ERRORS_NONE, WSREP_IGNORE_ERRORS_MAX),
       DEFAULT(7), BLOCK_SIZE(1));

static Sys_var_uint Sys_wsrep_gtid_domain_id(
       "wsrep_gtid_domain_id", "When wsrep_gtid_mode is set, this value is "
       "used as gtid_domain_id for galera transactions and also copied to the "
       "joiner nodes during state transfer. It is ignored, otherwise.",
       GLOBAL_VAR(wsrep_gtid_domain_id), CMD_LINE(REQUIRED_ARG),
       VALID_RANGE(0, UINT_MAX32), DEFAULT(0), BLOCK_SIZE(1),
       NO_MUTEX_GUARD, NOT_IN_BINLOG, ON_CHECK(0),
       ON_UPDATE(wsrep_gtid_domain_id_update));

static Sys_var_ulonglong Sys_wsrep_gtid_seq_no(
       "wsrep_gtid_seq_no",
       "Internal server usage, manually set WSREP GTID seqno.",
       SESSION_ONLY(wsrep_gtid_seq_no),
       NO_CMD_LINE, VALID_RANGE(0, ULONGLONG_MAX), DEFAULT(0),
       BLOCK_SIZE(1), NO_MUTEX_GUARD, NOT_IN_BINLOG,
       ON_CHECK(wsrep_gtid_seq_no_check));

static Sys_var_mybool Sys_wsrep_gtid_mode(
       "wsrep_gtid_mode", "Automatically update the (joiner) node's "
       "wsrep_gtid_domain_id value with that of donor's (received during "
       "state transfer) and use it in place of gtid_domain_id for all galera "
       "transactions. When OFF (default), wsrep_gtid_domain_id is simply "
       "ignored (backward compatibility).",
       GLOBAL_VAR(wsrep_gtid_mode), CMD_LINE(OPT_ARG), DEFAULT(FALSE));

static char *wsrep_patch_version_ptr;
static Sys_var_charptr Sys_wsrep_patch_version(
       "wsrep_patch_version", "Wsrep patch version, for example wsrep_25.10.",
       READ_ONLY GLOBAL_VAR(wsrep_patch_version_ptr), CMD_LINE_HELP_ONLY,
       DEFAULT(WSREP_PATCH_VERSION));


static Sys_var_charptr Sys_wsrep_allowlist(
       "wsrep_allowlist", "Allowed IP addresses split by comma delimiter",
       READ_ONLY GLOBAL_VAR(wsrep_allowlist), CMD_LINE(REQUIRED_ARG),
       DEFAULT(""));

#endif /* WITH_WSREP */

static bool fix_host_cache_size(sys_var *, THD *, enum_var_type)
{
  hostname_cache_resize((uint) host_cache_size);
  return false;
}

static Sys_var_ulong Sys_host_cache_size(
       "host_cache_size",
       "How many host names should be cached to avoid resolving.",
       AUTO_SET GLOBAL_VAR(host_cache_size),
       CMD_LINE(REQUIRED_ARG), VALID_RANGE(0, 65536),
       DEFAULT(HOST_CACHE_SIZE), BLOCK_SIZE(1),
       NO_MUTEX_GUARD, NOT_IN_BINLOG, ON_CHECK(0),
       ON_UPDATE(fix_host_cache_size));

vio_keepalive_opts opt_vio_keepalive;

static Sys_var_int Sys_keepalive_time(
       "tcp_keepalive_time",
       "Timeout, in seconds, with no activity until the first TCP keep-alive packet is sent."
       "If set to 0, system dependent default is used.",
       AUTO_SET GLOBAL_VAR(opt_vio_keepalive.idle),
       CMD_LINE(REQUIRED_ARG), VALID_RANGE(0, INT_MAX32/1000), DEFAULT(0),
       BLOCK_SIZE(1));

static Sys_var_int Sys_keepalive_interval(
       "tcp_keepalive_interval",
       "The interval, in seconds, between when successive keep-alive packets are sent if no acknowledgement is received."
       "If set to 0, system dependent default is used.",
       AUTO_SET GLOBAL_VAR(opt_vio_keepalive.interval),
       CMD_LINE(REQUIRED_ARG), VALID_RANGE(0, INT_MAX32/1000), DEFAULT(0),
       BLOCK_SIZE(1));

static Sys_var_int Sys_keepalive_probes(
       "tcp_keepalive_probes",
       "The number of unacknowledged probes to send before considering the connection dead and notifying the application layer."
       "If set to 0, system dependent default is used.",
       AUTO_SET GLOBAL_VAR(opt_vio_keepalive.probes),
       CMD_LINE(REQUIRED_ARG), VALID_RANGE(0, INT_MAX32/1000), DEFAULT(0),
       BLOCK_SIZE(1));


static bool update_tcp_nodelay(sys_var *self, THD *thd,
  enum_var_type type)
{
  DBUG_ASSERT(thd);

  Vio *vio = thd->net.vio;
  if (vio)
    return (MY_TEST(vio_nodelay(vio, thd->variables.tcp_nodelay)));

  return false;
}

static Sys_var_mybool Sys_tcp_nodelay(
       "tcp_nodelay",
       "Set option TCP_NODELAY (disable Nagle's algorithm) on socket",
       SESSION_VAR(tcp_nodelay), CMD_LINE(OPT_ARG),
       DEFAULT(TRUE),NO_MUTEX_GUARD, NOT_IN_BINLOG,
       ON_CHECK(check_session_only_variable),
       ON_UPDATE(update_tcp_nodelay));

static Sys_var_charptr_fscs Sys_ignore_db_dirs(
       "ignore_db_dirs",
       "Specifies a directory to add to the ignore list when collecting "
       "database names from the datadir. Put a blank argument to reset "
       "the list accumulated so far.",
       READ_ONLY GLOBAL_VAR(opt_ignore_db_dirs), 
       CMD_LINE(REQUIRED_ARG, OPT_IGNORE_DB_DIRECTORY),
       DEFAULT(0));

static Sys_var_ulong Sys_sp_cache_size(
       "stored_program_cache",
       "The soft upper limit for number of cached stored routines for "
       "one connection.",
       GLOBAL_VAR(stored_program_cache_size), CMD_LINE(REQUIRED_ARG),
       VALID_RANGE(0, 512 * 1024), DEFAULT(256), BLOCK_SIZE(1));

export const char *plugin_maturity_names[]=
{ "unknown", "experimental", "alpha", "beta", "gamma", "stable", 0 };
static Sys_var_enum Sys_plugin_maturity(
       "plugin_maturity",
       "The lowest desirable plugin maturity. "
       "Plugins less mature than that will not be installed or loaded",
       READ_ONLY GLOBAL_VAR(plugin_maturity), CMD_LINE(REQUIRED_ARG),
       plugin_maturity_names,
       DEFAULT(SERVER_MATURITY_LEVEL > 0 ?
               SERVER_MATURITY_LEVEL - 1 : SERVER_MATURITY_LEVEL));

static Sys_var_ulong Sys_deadlock_search_depth_short(
       "deadlock_search_depth_short",
       "Short search depth for the two-step deadlock detection",
       SESSION_VAR(wt_deadlock_search_depth_short), CMD_LINE(REQUIRED_ARG),
       VALID_RANGE(0, 32), DEFAULT(4), BLOCK_SIZE(1));

static Sys_var_ulong Sys_deadlock_search_depth_long(
       "deadlock_search_depth_long",
       "Long search depth for the two-step deadlock detection",
       SESSION_VAR(wt_deadlock_search_depth_long), CMD_LINE(REQUIRED_ARG),
       VALID_RANGE(0, 33), DEFAULT(15), BLOCK_SIZE(1));

static Sys_var_ulong Sys_deadlock_timeout_depth_short(
       "deadlock_timeout_short",
       "Short timeout for the two-step deadlock detection (in microseconds)",
       SESSION_VAR(wt_timeout_short), CMD_LINE(REQUIRED_ARG),
       VALID_RANGE(0, UINT_MAX), DEFAULT(10000), BLOCK_SIZE(1));

static Sys_var_ulong Sys_deadlock_timeout_depth_long(
       "deadlock_timeout_long",
       "Long timeout for the two-step deadlock detection (in microseconds)",
       SESSION_VAR(wt_timeout_long), CMD_LINE(REQUIRED_ARG),
       VALID_RANGE(0, UINT_MAX), DEFAULT(50000000), BLOCK_SIZE(1));

static Sys_var_uint Sys_extra_port(
       "extra_port",
       "Extra port number to use for tcp connections in a "
       "one-thread-per-connection manner. 0 means don't use another port",
       READ_ONLY GLOBAL_VAR(mysqld_extra_port), CMD_LINE(REQUIRED_ARG),
       VALID_RANGE(0, UINT_MAX32), DEFAULT(0), BLOCK_SIZE(1));

static Sys_var_on_access_global<Sys_var_ulong,
                              PRIV_SET_SYSTEM_GLOBAL_VAR_EXTRA_MAX_CONNECTIONS>
Sys_extra_max_connections(
       "extra_max_connections", "The number of connections on extra-port",
       GLOBAL_VAR(extra_max_connections), CMD_LINE(REQUIRED_ARG),
       VALID_RANGE(1, 100000), DEFAULT(1), BLOCK_SIZE(1), NO_MUTEX_GUARD,
       NOT_IN_BINLOG, ON_CHECK(0), ON_UPDATE(fix_max_connections));

#ifdef SAFE_MUTEX
static Sys_var_mybool Sys_mutex_deadlock_detector(
       "debug_mutex_deadlock_detector", "Enable checking of wrong mutex usage",
       READ_ONLY GLOBAL_VAR(safe_mutex_deadlock_detector),
       CMD_LINE(OPT_ARG), DEFAULT(TRUE));
#endif

static Sys_var_keycache Sys_key_cache_segments(
       "key_cache_segments", "The number of segments in a key cache",
       KEYCACHE_VAR(param_partitions),
       CMD_LINE(REQUIRED_ARG, OPT_KEY_CACHE_PARTITIONS),
       VALID_RANGE(0, MAX_KEY_CACHE_PARTITIONS),
       DEFAULT(DEFAULT_KEY_CACHE_PARTITIONS),
       BLOCK_SIZE(1), NO_MUTEX_GUARD, NOT_IN_BINLOG, ON_CHECK(0),
       ON_UPDATE(repartition_keycache));

static const char *log_slow_filter_names[]= 
{
  "admin", "filesort", "filesort_on_disk", "filesort_priority_queue",
  "full_join", "full_scan", "not_using_index", "query_cache",
  "query_cache_miss", "tmp_table", "tmp_table_on_disk", 0
};


static Sys_var_set Sys_log_slow_filter(
       "log_slow_filter",
       "Log only certain types of queries to the slow log. If variable empty all kind of queries are logged.  All types are bound by slow_query_time, except 'not_using_index' which is always logged if enabled",
       SESSION_VAR(log_slow_filter), CMD_LINE(REQUIRED_ARG),
       log_slow_filter_names,
       /* by default we log all queries except 'not_using_index' */
       DEFAULT(my_set_bits(array_elements(log_slow_filter_names)-1) &
               ~QPLAN_NOT_USING_INDEX));

static const char *log_slow_disabled_statements_names[]=
{ "admin", "call", "slave", "sp", 0 };

static const char *log_disabled_statements_names[]=
{ "slave", "sp", 0 };

static Sys_var_set Sys_log_slow_disabled_statements(
       "log_slow_disabled_statements",
       "Don't log certain types of statements to slow log",
       SESSION_VAR(log_slow_disabled_statements), CMD_LINE(REQUIRED_ARG),
       log_slow_disabled_statements_names,
       DEFAULT(LOG_SLOW_DISABLE_SP));

static Sys_var_set Sys_log_disabled_statements(
       "log_disabled_statements",
       "Don't log certain types of statements to general log",
       SESSION_VAR(log_disabled_statements), CMD_LINE(REQUIRED_ARG),
       log_disabled_statements_names,
       DEFAULT(LOG_DISABLE_SP),
       NO_MUTEX_GUARD, NOT_IN_BINLOG, ON_CHECK(check_has_super));

#define NOT_SUPPORTED_YET -2
#ifndef PCRE2_EXTENDED_MORE
#define PCRE2_EXTENDED_MORE NOT_SUPPORTED_YET
#endif

static const char *default_regex_flags_names[]= 
{
  "DOTALL",    // (?s)  . matches anything including NL
  "DUPNAMES",  // (?J)  Allow duplicate names for subpatterns
  "EXTENDED",  // (?x)  Ignore white space and # comments
  "EXTENDED_MORE",//(?xx)  Ignore white space and # comments inside cheracter
  "EXTRA",     // means nothing since PCRE2
  "MULTILINE", // (?m)  ^ and $ match newlines within data
  "UNGREEDY",  // (?U)  Invert greediness of quantifiers
  0
};
static const int default_regex_flags_to_pcre[]=
{
  PCRE2_DOTALL,
  PCRE2_DUPNAMES,
  PCRE2_EXTENDED,
  PCRE2_EXTENDED_MORE,
  -1, /* EXTRA flag not available since PCRE2 */
  PCRE2_MULTILINE,
  PCRE2_UNGREEDY,
  0
};
int default_regex_flags_pcre(THD *thd)
{
  ulonglong src= thd->variables.default_regex_flags;
  int i, res;
  for (i= res= 0; default_regex_flags_to_pcre[i]; i++)
  {
    if (src & (1ULL << i))
    {
      if (default_regex_flags_to_pcre[i] < 0)
      {
        const char *msg= default_regex_flags_to_pcre[i] == NOT_SUPPORTED_YET
          ? "Your version of PCRE2 does not support the %s flag. Ignored."
          : "PCRE2 doesn't support the %s flag. Ignored.";
        push_warning_printf(thd, Sql_condition::WARN_LEVEL_WARN,
                          ER_UNKNOWN_ERROR, msg, default_regex_flags_names[i]);
        continue;
      }
      res|= default_regex_flags_to_pcre[i];
    }
  }
  return res;
}
static Sys_var_set Sys_default_regex_flags(
       "default_regex_flags",
       "Default flags for the regex library",
       SESSION_VAR(default_regex_flags), CMD_LINE(REQUIRED_ARG),
       default_regex_flags_names,
       DEFAULT(0));

static Sys_var_ulong Sys_log_slow_rate_limit(
       "log_slow_rate_limit",
       "Write to slow log every #th slow query. Set to 1 to log everything. "
       "Increase it to reduce the size of the slow or the performance impact "
       "of slow logging",
       SESSION_VAR(log_slow_rate_limit), CMD_LINE(REQUIRED_ARG),
       VALID_RANGE(1, UINT_MAX), DEFAULT(1), BLOCK_SIZE(1));

/*
  Full is not needed below anymore as one can set all bits with '= ALL', but
  we need it for compatiblity with earlier versions.
*/
static const char *log_slow_verbosity_names[]=
{ "innodb", "query_plan", "explain", "engine", "warnings", "full", 0};

static Sys_var_set Sys_log_slow_verbosity(
       "log_slow_verbosity",
       "Verbosity level for the slow log",
       SESSION_VAR(log_slow_verbosity), CMD_LINE(REQUIRED_ARG),
       log_slow_verbosity_names, DEFAULT(LOG_SLOW_VERBOSITY_INIT));

static Sys_var_ulong Sys_log_slow_max_warnings(
       "log_slow_max_warnings",
       "Max numbers of warnings printed to slow query log per statement",
       SESSION_VAR(log_slow_max_warnings), CMD_LINE(REQUIRED_ARG),
       VALID_RANGE(0, 1000), DEFAULT(10), BLOCK_SIZE(1));

static const char *note_verbosity_names[]=
{ "basic", "unusable_keys", "explain", 0};

static Sys_var_set Sys_note_verbosity(
       "note_verbosity",
       "Verbosity level for note-warnings given to the user. "
       "See also @@sql_notes.",
       SESSION_VAR(note_verbosity), CMD_LINE(REQUIRED_ARG),
       note_verbosity_names, DEFAULT(NOTE_VERBOSITY_NORMAL |
                                     NOTE_VERBOSITY_EXPLAIN));

static Sys_var_ulong Sys_join_cache_level(
       "join_cache_level",
       "Controls what join operations can be executed with join buffers. Odd "
       "numbers are used for plain join buffers while even numbers are used "
       "for linked buffers",
       SESSION_VAR(join_cache_level), CMD_LINE(REQUIRED_ARG),
       VALID_RANGE(0, 8), DEFAULT(2), BLOCK_SIZE(1));

static Sys_var_ulong Sys_mrr_buffer_size(
       "mrr_buffer_size",
       "Size of buffer to use when using MRR with range access",
       SESSION_VAR(mrr_buff_size), CMD_LINE(REQUIRED_ARG),
       VALID_RANGE(IO_SIZE*2, INT_MAX32), DEFAULT(256*1024), BLOCK_SIZE(1));

static Sys_var_ulong Sys_rowid_merge_buff_size(
       "rowid_merge_buff_size",
       "The size of the buffers used [NOT] IN evaluation via partial matching",
       SESSION_VAR(rowid_merge_buff_size), CMD_LINE(REQUIRED_ARG),
       VALID_RANGE(0, LONG_MAX), DEFAULT(8*1024*1024),
       BLOCK_SIZE(1));

static Sys_var_mybool Sys_userstat(
       "userstat",
       "Enables statistics gathering for USER_STATISTICS, CLIENT_STATISTICS, "
       "INDEX_STATISTICS and TABLE_STATISTICS tables in the INFORMATION_SCHEMA",
       GLOBAL_VAR(opt_userstat_running),
       CMD_LINE(OPT_ARG), DEFAULT(FALSE));

static Sys_var_on_access<Sys_var_mybool,
                         PRIV_SET_SYSTEM_VAR_BINLOG_ANNOTATE_ROW_EVENTS,
                         PRIV_SET_SYSTEM_VAR_BINLOG_ANNOTATE_ROW_EVENTS>
Sys_binlog_annotate_row_events(
       "binlog_annotate_row_events",
       "Tells the master to annotate RBR events with the statement that "
       "caused these events",
       SESSION_VAR(binlog_annotate_row_events), CMD_LINE(OPT_ARG),
       DEFAULT(TRUE));

#ifdef HAVE_REPLICATION
static Sys_var_mybool Sys_replicate_annotate_row_events(
       "replicate_annotate_row_events",
       "Tells the slave to write annotate rows events received from the master "
       "to its own binary log. Ignored if log_slave_updates is not set",
       READ_ONLY GLOBAL_VAR(opt_replicate_annotate_row_events),
       CMD_LINE(OPT_ARG), DEFAULT(TRUE));
#endif

static Sys_var_ulonglong Sys_join_buffer_space_limit(
       "join_buffer_space_limit",
       "The limit of the space for all join buffers used by a query",
       SESSION_VAR(join_buff_space_limit), CMD_LINE(REQUIRED_ARG),
       VALID_RANGE(2048, ULONGLONG_MAX), DEFAULT(16*128*1024),
       BLOCK_SIZE(2048));

static Sys_var_ulong Sys_progress_report_time(
       "progress_report_time",
       "Seconds between sending progress reports to the client for "
       "time-consuming statements. Set to 0 to disable progress reporting.",
       SESSION_VAR(progress_report_time), CMD_LINE(REQUIRED_ARG),
       VALID_RANGE(0, UINT_MAX), DEFAULT(5), BLOCK_SIZE(1));

const char *use_stat_tables_modes[] =
           {"NEVER", "COMPLEMENTARY", "PREFERABLY",
           "COMPLEMENTARY_FOR_QUERIES", "PREFERABLY_FOR_QUERIES", 0};
static Sys_var_enum Sys_optimizer_use_stat_tables(
       "use_stat_tables",
       "Specifies how to use system statistics tables",
       SESSION_VAR(use_stat_tables), CMD_LINE(REQUIRED_ARG),
       use_stat_tables_modes, DEFAULT(4));

static Sys_var_ulong Sys_histogram_size(
       "histogram_size",
       "Number of bytes used for a histogram. "
       "If set to 0, no histograms are created by ANALYZE.",
       SESSION_VAR(histogram_size), CMD_LINE(REQUIRED_ARG),
       VALID_RANGE(0, 255), DEFAULT(254), BLOCK_SIZE(1));

extern const char *histogram_types[];
static Sys_var_enum Sys_histogram_type(
       "histogram_type",
       "Specifies type of the histograms created by ANALYZE. "
       "Possible values are: "
       "SINGLE_PREC_HB - single precision height-balanced, "
       "DOUBLE_PREC_HB - double precision height-balanced, "
       "JSON_HB - height-balanced, stored as JSON.",
       SESSION_VAR(histogram_type), CMD_LINE(REQUIRED_ARG),
       histogram_types, DEFAULT(2));

static Sys_var_mybool Sys_no_thread_alarm(
       "debug_no_thread_alarm",
       "Disable system thread alarm calls. Disabling it may be useful "
       "in debugging or testing, never do it in production",
       READ_ONLY GLOBAL_VAR(my_disable_thr_alarm), CMD_LINE(OPT_ARG),
       DEFAULT(FALSE));

static Sys_var_mybool Sys_query_cache_strip_comments(
       "query_cache_strip_comments",
       "Strip all comments from a query before storing it "
       "in the query cache",
       SESSION_VAR(query_cache_strip_comments), CMD_LINE(OPT_ARG),
       DEFAULT(FALSE));

static ulonglong in_transaction(THD *thd)
{
  return MY_TEST(thd->in_active_multi_stmt_transaction());
}
static Sys_var_session_special Sys_in_transaction(
       "in_transaction", "Whether there is an active transaction",
       READ_ONLY sys_var::ONLY_SESSION, NO_CMD_LINE,
       VALID_RANGE(0, 1), BLOCK_SIZE(1), NO_MUTEX_GUARD,
       NOT_IN_BINLOG, ON_CHECK(0), ON_UPDATE(0), ON_READ(in_transaction));

#ifndef DBUG_OFF
static Sys_var_ulong Sys_debug_binlog_fsync_sleep(
       "debug_binlog_fsync_sleep",
       "Extra sleep (in microseconds) to add to binlog fsync(), for debugging",
       GLOBAL_VAR(opt_binlog_dbug_fsync_sleep),
       CMD_LINE(REQUIRED_ARG),
       VALID_RANGE(0, UINT_MAX), DEFAULT(0), BLOCK_SIZE(1));
#endif

static Sys_var_harows Sys_expensive_subquery_limit(
       "expensive_subquery_limit",
       "The maximum number of rows a subquery may examine in order to be "
       "executed during optimization and used for constant optimization",
       SESSION_VAR(expensive_subquery_limit), CMD_LINE(REQUIRED_ARG),
       VALID_RANGE(0, HA_POS_ERROR), DEFAULT(100), BLOCK_SIZE(1));

static Sys_var_mybool Sys_encrypt_tmp_disk_tables(
       "encrypt_tmp_disk_tables",
       "Encrypt temporary on-disk tables (created as part of query execution)",
       GLOBAL_VAR(encrypt_tmp_disk_tables),
       CMD_LINE(OPT_ARG), DEFAULT(FALSE));

static Sys_var_mybool Sys_encrypt_tmp_files(
       "encrypt_tmp_files",
       "Encrypt temporary files (created for filesort, binary log cache, etc)",
       READ_ONLY GLOBAL_VAR(encrypt_tmp_files),
       CMD_LINE(OPT_ARG), DEFAULT(FALSE));

static Sys_var_mybool Sys_binlog_encryption(
       "encrypt_binlog", "Encrypt binary logs (including relay logs)",
       READ_ONLY GLOBAL_VAR(encrypt_binlog), CMD_LINE(OPT_ARG),
       DEFAULT(FALSE));

static const char *binlog_row_image_names[]= {"MINIMAL", "NOBLOB", "FULL", NullS};
static Sys_var_on_access<Sys_var_enum,
                         PRIV_SET_SYSTEM_VAR_BINLOG_ROW_IMAGE,
                         PRIV_SET_SYSTEM_VAR_BINLOG_ROW_IMAGE>
Sys_binlog_row_image(
       "binlog_row_image",
       "Controls whether rows should be logged in 'FULL', 'NOBLOB' or "
       "'MINIMAL' formats. 'FULL', means that all columns in the before "
       "and after image are logged. 'NOBLOB', means that mysqld avoids logging "
       "blob columns whenever possible (eg, blob column was not changed or "
       "is not part of primary key). 'MINIMAL', means that a PK equivalent (PK "
       "columns or full row if there is no PK in the table) is logged in the "
       "before image, and only changed columns are logged in the after image. "
       "(Default: FULL).",
       SESSION_VAR(binlog_row_image), CMD_LINE(REQUIRED_ARG),
       binlog_row_image_names, DEFAULT(BINLOG_ROW_IMAGE_FULL));

static const char *binlog_row_metadata_names[]= {"NO_LOG", "MINIMAL", "FULL", NullS};
static Sys_var_on_access_global<Sys_var_enum,
                                PRIV_SET_SYSTEM_GLOBAL_VAR_BINLOG_ROW_METADATA>
Sys_binlog_row_metadata(
       "binlog_row_metadata",
       "Controls whether metadata is logged using FULL , MINIMAL format and NO_LOG."
       "FULL causes all metadata to be logged; MINIMAL means that only "
       "metadata actually required by slave is logged; NO_LOG NO metadata will be logged."
       "Default: NO_LOG.",
       GLOBAL_VAR(binlog_row_metadata), CMD_LINE(REQUIRED_ARG),
       binlog_row_metadata_names, DEFAULT(Table_map_log_event::BINLOG_ROW_METADATA_NO_LOG),
       NO_MUTEX_GUARD, NOT_IN_BINLOG, ON_CHECK(NULL),
       ON_UPDATE(NULL));


static bool check_pseudo_slave_mode(sys_var *self, THD *thd, set_var *var)
{
  longlong previous_val= thd->variables.pseudo_slave_mode;
  longlong val= (longlong) var->save_result.ulonglong_value;
  bool rli_fake= false;

#ifndef EMBEDDED_LIBRARY
  rli_fake= thd->rli_fake ? true : false;
#endif

  if (rli_fake)
  {
    if (!val)
    {
#ifndef EMBEDDED_LIBRARY
      delete thd->rli_fake;
      thd->rli_fake= NULL;
      delete thd->rgi_fake;
      thd->rgi_fake= NULL;
#endif
    }
    else if (previous_val && val)
      goto ineffective;
    else if (!previous_val && val)
      push_warning(thd, Sql_condition::WARN_LEVEL_WARN,
                   ER_WRONG_VALUE_FOR_VAR,
                   "'pseudo_slave_mode' is already ON.");
  }
  else
  {
    if (!previous_val && !val)
      goto ineffective;
    else if (previous_val && !val)
      push_warning(thd, Sql_condition::WARN_LEVEL_WARN,
                   ER_WRONG_VALUE_FOR_VAR,
                   "Slave applier execution mode not active, "
                   "statement ineffective.");
  }
  goto end;

ineffective:
  push_warning(thd, Sql_condition::WARN_LEVEL_WARN,
               ER_WRONG_VALUE_FOR_VAR,
               "'pseudo_slave_mode' change was ineffective.");

end:
  return FALSE;
}
static Sys_var_mybool Sys_pseudo_slave_mode(
       "pseudo_slave_mode",
       "SET pseudo_slave_mode= 0,1 are commands that mysqlbinlog "
       "adds to beginning and end of binary log dumps. While zero "
       "value indeed disables, the actual enabling of the slave "
       "applier execution mode is done implicitly when a "
       "Format_description_event is sent through the session.",
       SESSION_ONLY(pseudo_slave_mode), NO_CMD_LINE, DEFAULT(FALSE),
       NO_MUTEX_GUARD, NOT_IN_BINLOG, ON_CHECK(check_pseudo_slave_mode));

static Sys_var_mybool Sys_mysql56_temporal_format(
       "mysql56_temporal_format",
       "Use MySQL-5.6 (instead of MariaDB-5.3) format for TIME, DATETIME, TIMESTAMP columns.",
       GLOBAL_VAR(opt_mysql56_temporal_format),
       CMD_LINE(OPT_ARG), DEFAULT(TRUE));

static Sys_var_mybool Sys_strict_password_validation(
       "strict_password_validation",
       "When password validation plugins are enabled, reject passwords "
       "that cannot be validated (passwords specified as a hash)",
       GLOBAL_VAR(strict_password_validation),
       CMD_LINE(OPT_ARG), DEFAULT(TRUE));

#ifdef HAVE_MMAP
static Sys_var_ulong Sys_log_tc_size(
       "log_tc_size",
       "Size of transaction coordinator log.",
       READ_ONLY GLOBAL_VAR(opt_tc_log_size),
       CMD_LINE(REQUIRED_ARG),
       VALID_RANGE(my_getpagesize() * 3, ULONG_MAX),
       DEFAULT(my_getpagesize() * 6), BLOCK_SIZE(my_getpagesize()));
#endif

static Sys_var_ulonglong Sys_max_session_mem_used(
       "max_session_mem_used", "Amount of memory a single user session "
       "is allowed to allocate. This limits the value of the "
       "session variable MEM_USED", SESSION_VAR(max_mem_used),
       CMD_LINE(REQUIRED_ARG), VALID_RANGE(8192,  ULONGLONG_MAX),
       DEFAULT(LONGLONG_MAX), BLOCK_SIZE(1));

#ifndef EMBEDDED_LIBRARY

static Sys_var_sesvartrack Sys_track_session_sys_vars(
       "session_track_system_variables",
       "Track changes in registered system variables. ",
       CMD_LINE(REQUIRED_ARG),
       DEFAULT("autocommit,character_set_client,character_set_connection,"
       "character_set_results,time_zone"));

static bool update_session_track_schema(sys_var *self, THD *thd,
                                        enum_var_type type)
{
  DBUG_ENTER("update_session_track_schema");
  DBUG_RETURN(thd->session_tracker.current_schema.update(thd, NULL));
}

static Sys_var_mybool Sys_session_track_schema(
       "session_track_schema",
       "Track changes to the default schema.",
       SESSION_VAR(session_track_schema),
       CMD_LINE(OPT_ARG), DEFAULT(TRUE),
       NO_MUTEX_GUARD, NOT_IN_BINLOG,
       ON_CHECK(0),
       ON_UPDATE(update_session_track_schema));


static bool update_session_track_tx_info(sys_var *self, THD *thd,
                                         enum_var_type type)
{
  DBUG_ENTER("update_session_track_tx_info");
  DBUG_RETURN(thd->session_tracker.transaction_info.update(thd, NULL));
}

static const char *session_track_transaction_info_names[]=
  { "OFF", "STATE", "CHARACTERISTICS", NullS };

static Sys_var_enum Sys_session_track_transaction_info(
       "session_track_transaction_info",
       "Track changes to the transaction attributes. OFF to disable; "
       "STATE to track just transaction state (Is there an active transaction? "
       "Does it have any data? etc.); CHARACTERISTICS to track transaction "
       "state and report all statements needed to start a transaction with "
       "the same characteristics (isolation level, read only/read write,"
       "snapshot - but not any work done / data modified within the "
       "transaction).",
       SESSION_VAR(session_track_transaction_info),
       CMD_LINE(REQUIRED_ARG), session_track_transaction_info_names,
       DEFAULT(0), NO_MUTEX_GUARD, NOT_IN_BINLOG, ON_CHECK(0),
       ON_UPDATE(update_session_track_tx_info));


static bool update_session_track_state_change(sys_var *self, THD *thd,
                                              enum_var_type type)
{
  DBUG_ENTER("update_session_track_state_change");
  DBUG_RETURN(thd->session_tracker.state_change.update(thd, NULL));
}

static Sys_var_mybool Sys_session_track_state_change(
       "session_track_state_change",
       "Track changes to the session state.",
       SESSION_VAR(session_track_state_change),
       CMD_LINE(OPT_ARG), DEFAULT(FALSE),
       NO_MUTEX_GUARD, NOT_IN_BINLOG,
       ON_CHECK(0),
       ON_UPDATE(update_session_track_state_change));


#ifdef USER_VAR_TRACKING
static bool update_session_track_user_variables(sys_var *self, THD *thd,
                                                enum_var_type type)
{
  return thd->session_tracker.user_variables.update(thd, 0);
}

static Sys_var_mybool Sys_session_track_user_variables(
       "session_track_user_variables",
       "Track changes to user variables.",
       SESSION_VAR(session_track_user_variables),
       CMD_LINE(OPT_ARG), DEFAULT(FALSE),
       NO_MUTEX_GUARD, NOT_IN_BINLOG,
       ON_CHECK(0),
       ON_UPDATE(update_session_track_user_variables));
#endif // USER_VAR_TRACKING

#endif //EMBEDDED_LIBRARY

static Sys_var_enum Sys_secure_timestamp(
       "secure_timestamp", "Restricts direct setting of a session "
       "timestamp. Possible levels are: YES - timestamp cannot deviate from "
       "the system clock, REPLICATION - replication thread can adjust "
       "timestamp to match the master's, SUPER - a user with this "
       "privilege and a replication thread can adjust timestamp, NO - "
       "historical behavior, anyone can modify session timestamp",
       READ_ONLY GLOBAL_VAR(opt_secure_timestamp), CMD_LINE(REQUIRED_ARG),
       secure_timestamp_levels, DEFAULT(SECTIME_NO));

static Sys_var_ulonglong Sys_max_rowid_filter_size(
       "max_rowid_filter_size",
       "The maximum size of the container of a rowid filter",
       SESSION_VAR(max_rowid_filter_size), CMD_LINE(REQUIRED_ARG),
       VALID_RANGE(1024, (ulonglong)~(intptr)0), DEFAULT(128*1024),
       BLOCK_SIZE(1));

static Sys_var_bit Sys_system_versioning_insert_history(
       "system_versioning_insert_history",
       "Allows direct inserts into ROW_START and ROW_END columns if "
       "secure_timestamp allows changing @@timestamp",
       SESSION_VAR(option_bits), CMD_LINE(OPT_ARG),
       OPTION_INSERT_HISTORY, DEFAULT(FALSE),
       NO_MUTEX_GUARD, IN_BINLOG);

/* Optimizer variables */

static Sys_var_uint Sys_in_subquery_conversion_threshold(
       "in_predicate_conversion_threshold",
       "The minimum number of scalar elements in the value list of "
       "IN predicate that triggers its conversion to IN subquery. Set to "
       "0 to disable the conversion.",
       SESSION_VAR(in_subquery_conversion_threshold), CMD_LINE(REQUIRED_ARG),
       VALID_RANGE(0, UINT_MAX), DEFAULT(IN_SUBQUERY_CONVERSION_THRESHOLD),
       BLOCK_SIZE(1));

static Sys_var_ulong Sys_optimizer_max_sel_arg_weight(
       "optimizer_max_sel_arg_weight",
       "The maximum weight of the SEL_ARG graph. Set to 0 for no limit",
       SESSION_VAR(optimizer_max_sel_arg_weight), CMD_LINE(REQUIRED_ARG),
       VALID_RANGE(0, UINT_MAX), DEFAULT(SEL_ARG::MAX_WEIGHT), BLOCK_SIZE(1));

static Sys_var_ulong Sys_optimizer_max_sel_args(
       "optimizer_max_sel_args",
       "The maximum number of SEL_ARG objects created when optimizing a range. "
       "If more objects would be needed, the range will not be used by the "
       "optimizer.",
       SESSION_VAR(optimizer_max_sel_args), CMD_LINE(REQUIRED_ARG),
       VALID_RANGE(0, UINT_MAX), DEFAULT(SEL_ARG::DEFAULT_MAX_SEL_ARGS), BLOCK_SIZE(1));

static Sys_var_engine_optimizer_cost Sys_optimizer_disk_read_ratio(
  "optimizer_disk_read_ratio",
  "Chance that we have to do a disk read to find a row or index entry from "
  "the engine cache (cache_misses/total_cache_requests).  0.0 means that "
  "everything is cached and 1.0 means that nothing is expected to be in the "
  "engine cache.",
  COST_VAR(disk_read_ratio),
  CMD_LINE(REQUIRED_ARG, OPT_COSTS_DISK_READ_RATIO),
  VALID_RANGE(0.0, 1.0), DEFAULT(DEFAULT_DISK_READ_RATIO), COST_ADJUST(1));

static Sys_var_engine_optimizer_cost Sys_optimizer_key_lookup_cost(
  "optimizer_key_lookup_cost",
  "Cost for finding a key based on a key value",
  COST_VAR(key_lookup_cost),
  CMD_LINE(REQUIRED_ARG, OPT_COSTS_KEY_LOOKUP_COST),
  VALID_RANGE(0, 1000), DEFAULT(DEFAULT_KEY_LOOKUP_COST), COST_ADJUST(1000));

static Sys_var_engine_optimizer_cost Sys_optimizer_row_lookup_cost(
  "optimizer_row_lookup_cost",
  "Cost of finding a row based on a rowid or a clustered key.",
  COST_VAR(row_lookup_cost),
  CMD_LINE(REQUIRED_ARG, OPT_COSTS_ROW_LOOKUP_COST),
  VALID_RANGE(0, 1000), DEFAULT(DEFAULT_ROW_LOOKUP_COST), COST_ADJUST(1000));

static Sys_var_engine_optimizer_cost Sys_optimizer_disk_read_cost(
  "optimizer_disk_read_cost",
  "Cost of reading a block of IO_SIZE (4096) from a disk (in usec).",
  COST_VAR(disk_read_cost),
  CMD_LINE(REQUIRED_ARG, OPT_COSTS_DISK_READ_COST),
  VALID_RANGE(0, 10000), DEFAULT(DEFAULT_DISK_READ_COST), COST_ADJUST(1000));

static Sys_var_engine_optimizer_cost Sys_optimizer_key_copy_cost(
  "optimizer_key_copy_cost",
  "Cost of finding the next key in the engine and copying it to the SQL "
  "layer.",
  COST_VAR(key_copy_cost),
  CMD_LINE(REQUIRED_ARG, OPT_COSTS_KEY_COPY_COST),
  VALID_RANGE(0, 1000), DEFAULT(DEFAULT_KEY_COPY_COST), COST_ADJUST(1000));

static Sys_var_engine_optimizer_cost Sys_optimizer_index_block_copy_cost(
  "optimizer_index_block_copy_cost",
  "Cost of copying a key block from the cache to intern storage as part of "
  "an index scan.",
  COST_VAR(index_block_copy_cost),
  CMD_LINE(REQUIRED_ARG, OPT_COSTS_INDEX_BLOCK_COPY_COST),
  VALID_RANGE(0, 1000), DEFAULT(DEFAULT_INDEX_BLOCK_COPY_COST), COST_ADJUST(1000));

static Sys_var_engine_optimizer_cost Sys_optimizer_row_next_find_cost(
  "optimizer_row_next_find_cost",
  "Cost of finding the next row when scanning the table.",
  COST_VAR(row_next_find_cost),
  CMD_LINE(REQUIRED_ARG, OPT_COSTS_ROW_NEXT_FIND_COST),
  VALID_RANGE(0, 1000), DEFAULT(DEFAULT_ROW_NEXT_FIND_COST), COST_ADJUST(1000));

static Sys_var_engine_optimizer_cost Sys_optimizer_key_next_find_cost(
  "optimizer_key_next_find_cost",
  "Cost of finding the next key and rowid when using filters.",
  COST_VAR(key_next_find_cost),
  CMD_LINE(REQUIRED_ARG, OPT_COSTS_KEY_NEXT_FIND_COST),
  VALID_RANGE(0, 1000), DEFAULT(DEFAULT_KEY_NEXT_FIND_COST), COST_ADJUST(1000));

static Sys_var_engine_optimizer_cost Sys_optimizer_row_copy_cost(
  "optimizer_row_copy_cost",
  "Cost of copying a row from the engine or the join cache to the SQL layer.",
  COST_VAR(row_copy_cost),
  CMD_LINE(REQUIRED_ARG, OPT_COSTS_ROW_COPY_COST),
  VALID_RANGE(0, 1000), DEFAULT(DEFAULT_ROW_COPY_COST), COST_ADJUST(1000));

static Sys_var_engine_optimizer_cost Sys_optimizer_key_cmp_cost(
  "optimizer_key_compare_cost",
  "Cost of checking a key against the end key condition.",
  COST_VAR(key_cmp_cost),
  CMD_LINE(REQUIRED_ARG, OPT_COSTS_KEY_CMP_COST),
  VALID_RANGE(0, 1000), DEFAULT(DEFAULT_KEY_COMPARE_COST), COST_ADJUST(1000));

static Sys_var_engine_optimizer_cost Sys_optimizer_rowid_cmp_cost(
  "optimizer_rowid_compare_cost",
  "Cost of comparing two rowid's",
  COST_VAR(rowid_cmp_cost),
  CMD_LINE(REQUIRED_ARG, OPT_COSTS_ROWID_CMP_COST),
  VALID_RANGE(0, 1000), DEFAULT(DEFAULT_ROWID_COMPARE_COST), COST_ADJUST(1000));

static Sys_var_engine_optimizer_cost Sys_optimizer_rowid_copy_cost(
  "optimizer_rowid_copy_cost",
  "Cost of copying a rowid",
  COST_VAR(rowid_copy_cost),
  CMD_LINE(REQUIRED_ARG, OPT_COSTS_ROWID_COPY_COST),
  VALID_RANGE(0, 1000), DEFAULT(DEFAULT_ROWID_COPY_COST), COST_ADJUST(1000));

/* The following costs are stored in THD and handler */

static Sys_var_optimizer_cost Sys_optimizer_where_cost(
  "optimizer_where_cost",
  "Cost of checking the row against the WHERE clause. Increasing this will "
  "have the optimizer to prefer plans with less row combinations.",
  SESSION_VAR(optimizer_where_cost),
  CMD_LINE(REQUIRED_ARG),
  VALID_RANGE(0, 100000), DEFAULT(DEFAULT_WHERE_COST), COST_ADJUST(1000));

static Sys_var_optimizer_cost Sys_optimizer_scan_cost(
  "optimizer_scan_setup_cost",
  "Extra cost added to TABLE and INDEX scans to get optimizer to prefer "
  "index lookups.",
  SESSION_VAR(optimizer_scan_setup_cost),
  CMD_LINE(REQUIRED_ARG),
  VALID_RANGE(0, 100000000), DEFAULT(DEFAULT_TABLE_SCAN_SETUP_COST),
  COST_ADJUST(1000));

extern const char *block_encryption_mode_values[];
static Sys_var_enum Sys_block_encryption_mode(
  "block_encryption_mode", "Default block encryption mode for "
  "AES_ENCRYPT() and AES_DECRYPT() functions",
  SESSION_VAR(block_encryption_mode), CMD_LINE(REQUIRED_ARG),
  block_encryption_mode_values, DEFAULT(0));<|MERGE_RESOLUTION|>--- conflicted
+++ resolved
@@ -3901,11 +3901,8 @@
   "UTF8_IS_UTF8MB3",
   "IGNORE_INDEX_ONLY_FOR_JOIN",
   "COMPAT_5_1_CHECKSUM",
-<<<<<<< HEAD
+  "NO_NULL_COLLATION_IDS",
   "LOCK_ALTER_TABLE_COPY",
-=======
-  "NO_NULL_COLLATION_IDS",
->>>>>>> 2b40f8d2
   0
 };
 
