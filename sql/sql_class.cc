--- conflicted
+++ resolved
@@ -1237,12 +1237,7 @@
   case Sql_condition::WARN_LEVEL_WARN:
     got_warning= 1;
     break;
-<<<<<<< HEAD
   case Sql_condition::WARN_LEVEL_ERROR:
-    mysql_audit_general(this, MYSQL_AUDIT_GENERAL_ERROR, sql_errno, msg);
-=======
-  case MYSQL_ERROR::WARN_LEVEL_ERROR:
->>>>>>> 124428a9
     break;
   default:
     DBUG_ASSERT(FALSE);
