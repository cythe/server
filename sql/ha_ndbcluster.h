--- conflicted
+++ resolved
@@ -672,13 +672,9 @@
   int read_multi_range_next(KEY_MULTI_RANGE **found_range_p);
 
   bool get_error_message(int error, String *buf);
-<<<<<<< HEAD
   ha_rows records();
-  void info(uint);
+  int info(uint);
   void get_dynamic_partition_info(PARTITION_INFO *stat_info, uint part_id);
-=======
-  int info(uint);
->>>>>>> 46152464
   int extra(enum ha_extra_function operation);
   int extra_opt(enum ha_extra_function operation, ulong cache_size);
   int reset();
