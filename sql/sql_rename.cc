/*
   Copyright (c) 2000, 2013, Oracle and/or its affiliates.
   Copyright (c) 2011, 2021, Monty Program Ab.

   This program is free software; you can redistribute it and/or modify
   it under the terms of the GNU General Public License as published by
   the Free Software Foundation; version 2 of the License.

   This program is distributed in the hope that it will be useful,
   but WITHOUT ANY WARRANTY; without even the implied warranty of
   MERCHANTABILITY or FITNESS FOR A PARTICULAR PURPOSE.  See the
   GNU General Public License for more details.

   You should have received a copy of the GNU General Public License
   along with this program; if not, write to the Free Software
   Foundation, Inc., 51 Franklin St, Fifth Floor, Boston, MA 02110-1335  USA */

/*
  Atomic rename of table;  RENAME TABLE t1 to t2, tmp to t1 [,...]
*/

#include "mariadb.h"
#include "sql_priv.h"
#include "unireg.h"
#include "sql_rename.h"
#include "sql_cache.h"                          // query_cache_*
#include "sql_table.h"                         // write_bin_log
#include "sql_view.h"             // mysql_frm_type, mysql_rename_view
#include "sql_trigger.h"
#include "sql_base.h"   // tdc_remove_table, lock_table_names,
#include "sql_handler.h"                        // mysql_ha_rm_tables
<<<<<<< HEAD
#include "sql_statistics.h" 
#include "ddl_log.h"
#include "debug.h"

/* used to hold table entries for as part of list of renamed temporary tables */
struct TABLE_PAIR
{
  TABLE_LIST *from, *to;
};
=======
#include "sql_statistics.h"
#include "wsrep_mysqld.h"
>>>>>>> ba987a46


static bool rename_tables(THD *thd, TABLE_LIST *table_list,
                          DDL_LOG_STATE *ddl_log_state,
                          bool skip_error, bool if_exits,
                          bool *force_if_exists);

/*
  Every two entries in the table_list form a pair of original name and
  the new name.
*/

bool mysql_rename_tables(THD *thd, TABLE_LIST *table_list, bool silent,
                          bool if_exists)
{
  bool error= 1;
  bool binlog_error= 0, force_if_exists;
  TABLE_LIST *ren_table= 0;
  int to_table;
  const char *rename_log_table[2]= {NULL, NULL};
  DDL_LOG_STATE ddl_log_state;
  DBUG_ENTER("mysql_rename_tables");

  /*
    Avoid problems with a rename on a table that we have locked or
    if the user is trying to to do this in a transcation context
  */

  if (thd->locked_tables_mode || thd->in_active_multi_stmt_transaction())
  {
    my_message(ER_LOCK_OR_ACTIVE_TRANSACTION,
               ER_THD(thd, ER_LOCK_OR_ACTIVE_TRANSACTION), MYF(0));
    DBUG_RETURN(1);
  }

  mysql_ha_rm_tables(thd, table_list);

  if (logger.is_log_table_enabled(QUERY_LOG_GENERAL) ||
      logger.is_log_table_enabled(QUERY_LOG_SLOW))
  {

    /*
      Rules for rename of a log table:

      IF   1. Log tables are enabled
      AND  2. Rename operates on the log table and nothing is being
              renamed to the log table.
      DO   3. Throw an error message.
      ELSE 4. Perform rename.
    */

    for (to_table= 0, ren_table= table_list; ren_table;
         to_table= 1 - to_table, ren_table= ren_table->next_local)
    {
      int log_table_rename;
      if ((log_table_rename= check_if_log_table(ren_table, TRUE, NullS)))
      {
        /*
          as we use log_table_rename as an array index, we need it to start
          with 0, while QUERY_LOG_SLOW == 1 and QUERY_LOG_GENERAL == 2.
          So, we shift the value to start with 0;
        */
        log_table_rename--;
        if (rename_log_table[log_table_rename])
        {
          if (to_table)
            rename_log_table[log_table_rename]= NULL;
          else
          {
            /*
              Two renames of "log_table TO" w/o rename "TO log_table" in
              between.
            */
            my_error(ER_CANT_RENAME_LOG_TABLE, MYF(0),
                     ren_table->table_name.str,
                     ren_table->table_name.str);
            goto err;
          }
        }
        else
        {
          if (to_table)
          {
            /*
              Attempt to rename a table TO log_table w/o renaming
              log_table TO some table.
            */
            my_error(ER_CANT_RENAME_LOG_TABLE, MYF(0),
                     ren_table->table_name.str,
                     ren_table->table_name.str);
            goto err;
          }
          else
          {
            /* save the name of the log table to report an error */
            rename_log_table[log_table_rename]= ren_table->table_name.str;
          }
        }
      }
    }
    if (rename_log_table[0] || rename_log_table[1])
    {
      if (rename_log_table[0])
        my_error(ER_CANT_RENAME_LOG_TABLE, MYF(0), rename_log_table[0],
                 rename_log_table[0]);
      else
        my_error(ER_CANT_RENAME_LOG_TABLE, MYF(0), rename_log_table[1],
                 rename_log_table[1]);
      goto err;
    }
  }

  if (lock_table_names(thd, table_list, 0, thd->variables.lock_wait_timeout,
                       0))
    goto err;

  error=0;
  bzero(&ddl_log_state, sizeof(ddl_log_state));

  /*
    An exclusive lock on table names is satisfactory to ensure
    no other thread accesses this table.
  */
  error= rename_tables(thd, table_list, &ddl_log_state,
                       0, if_exists, &force_if_exists);

  if (likely(!silent && !error))
  {
    ulonglong save_option_bits= thd->variables.option_bits;
    if (force_if_exists && ! if_exists)
    {
      /* Add IF EXISTS to binary log */
      thd->variables.option_bits|= OPTION_IF_EXISTS;
    }

    debug_crash_here("ddl_log_rename_before_binlog");
    /*
      Store xid in ddl log and binary log so that we can check on ddl recovery
      if the item is in the binary log (and thus the operation was complete
    */
    thd->binlog_xid= thd->query_id;
    ddl_log_update_xid(&ddl_log_state, thd->binlog_xid);
    binlog_error= write_bin_log(thd, TRUE, thd->query(), thd->query_length());
    if (binlog_error)
      error= 1;
    thd->binlog_xid= 0;
    thd->variables.option_bits= save_option_bits;
    debug_crash_here("ddl_log_rename_after_binlog");

    if (likely(!binlog_error))
      my_ok(thd);
  }

  if (likely(!error))
  {
    query_cache_invalidate3(thd, table_list, 0);
    ddl_log_complete(&ddl_log_state);
  }
  else
  {
    /* Revert the renames of normal tables with the help of the ddl log */
    ddl_log_revert(thd, &ddl_log_state);
  }

err:
  DBUG_RETURN(error || binlog_error);
}


static bool
do_rename_temporary(THD *thd, TABLE_LIST *ren_table, TABLE_LIST *new_table)
{
  LEX_CSTRING *new_alias;
  DBUG_ENTER("do_rename_temporary");

  new_alias= (lower_case_table_names == 2) ? &new_table->alias :
                                             &new_table->table_name;

  if (thd->find_temporary_table(new_table, THD::TMP_TABLE_ANY))
  {
    my_error(ER_TABLE_EXISTS_ERROR, MYF(0), new_alias->str);
    DBUG_RETURN(1);                     // This can't be skipped
  }

  DBUG_RETURN(thd->rename_temporary_table(ren_table->table,
                                          &new_table->db, new_alias));
}


/**
   Parameters for do_rename
*/

struct rename_param
{
  LEX_CSTRING old_alias, new_alias;
  LEX_CUSTRING old_version;
  handlerton *from_table_hton;
};


/**
  check_rename()

  Check pre-conditions for rename
  - From table should exists
  - To table should not exists.

  SYNOPSIS
  @param new_table_name    The new table/view name
  @param new_table_alias   The new table/view alias
  @param if_exists         If not set, give an error if the table does not
                           exists. If set, just give a warning in this case.
  @return
  @retval 0   ok
  @retval >0  Error (from table doesn't exists or to table exists)
  @retval <0  Can't do rename, but no error
*/

static int
check_rename(THD *thd, rename_param *param,
             TABLE_LIST *ren_table,
             const LEX_CSTRING *new_db,
             const LEX_CSTRING *new_table_name,
             const LEX_CSTRING *new_table_alias,
             bool if_exists)
{
  DBUG_ENTER("check_rename");
  DBUG_PRINT("enter", ("if_exists: %d", (int) if_exists));


  if (lower_case_table_names == 2)
  {
    param->old_alias= ren_table->alias;
    param->new_alias= *new_table_alias;
  }
  else
  {
    param->old_alias= ren_table->table_name;
    param->new_alias= *new_table_name;
  }
  DBUG_ASSERT(param->new_alias.str);

  if (!ha_table_exists(thd, &ren_table->db, &param->old_alias,
                       &param->old_version, NULL,
                       &param->from_table_hton) ||
      !param->from_table_hton)
  {
    my_error(ER_NO_SUCH_TABLE, MYF(if_exists ? ME_NOTE : 0),
             ren_table->db.str, param->old_alias.str);
    DBUG_RETURN(if_exists ? -1 : 1);
  }

  if (param->from_table_hton != view_pseudo_hton &&
      ha_check_if_updates_are_ignored(thd, param->from_table_hton, "RENAME"))
  {
    /*
      Shared table. Just drop the old .frm as it's not correct anymore
      Discovery will find the old table when it's accessed
     */
    tdc_remove_table(thd, ren_table->db.str, ren_table->table_name.str);
    quick_rm_table(thd, 0, &ren_table->db, &param->old_alias, FRM_ONLY, 0);
    DBUG_RETURN(-1);
  }

  if (ha_table_exists(thd, new_db, &param->new_alias, NULL, NULL, 0))
  {
    my_error(ER_TABLE_EXISTS_ERROR, MYF(0), param->new_alias.str);
    DBUG_RETURN(1);                     // This can't be skipped
  }
  DBUG_RETURN(0);
}


/*
  Rename a single table or a view

  SYNPOSIS
    do_rename()
      thd               Thread handle
      ren_table         A table/view to be renamed
      new_db            The database to which the table to be moved to
      skip_error        Skip error, but only if the table didn't exists
      force_if_exists   Set to 1 if we have to log the query with 'IF EXISTS'
                        Otherwise don't touch the value

  DESCRIPTION
    Rename a single table or a view.
    In case of failure, all changes will be reverted

  RETURN
    false     Ok
    true      rename failed
*/

static bool
do_rename(THD *thd, rename_param *param, DDL_LOG_STATE *ddl_log_state,
          TABLE_LIST *ren_table, const LEX_CSTRING *new_db,
          bool skip_error, bool *force_if_exists)
{
  int rc= 1;
  handlerton *hton;
  LEX_CSTRING *old_alias, *new_alias;
  TRIGGER_RENAME_PARAM rename_param;
  DBUG_ENTER("do_rename");
  DBUG_PRINT("enter", ("skip_error: %d", (int) skip_error));

  old_alias= &param->old_alias;
  new_alias= &param->new_alias;
  hton=      param->from_table_hton;

  DBUG_ASSERT(!thd->locked_tables_mode);

#ifdef WITH_WSREP
  if (WSREP(thd) && hton && hton != view_pseudo_hton &&
      !wsrep_should_replicate_ddl(thd, hton))
    DBUG_RETURN(1);
#endif

  tdc_remove_table(thd, ren_table->db.str, ren_table->table_name.str);

  if (hton != view_pseudo_hton)
  {
    if (hton->flags & HTON_TABLE_MAY_NOT_EXIST_ON_SLAVE)
      *force_if_exists= 1;

    /* Check if we can rename triggers */
    if (Table_triggers_list::prepare_for_rename(thd, &rename_param,
                                                &ren_table->db,
                                                old_alias,
                                                &ren_table->table_name,
                                                new_db,
                                                new_alias))
      DBUG_RETURN(!skip_error);

    thd->replication_flags= 0;

    if (ddl_log_rename_table(thd, ddl_log_state, hton,
                             &ren_table->db, old_alias, new_db, new_alias))
      DBUG_RETURN(1);

    debug_crash_here("ddl_log_rename_before_rename_table");
    if (!(rc= mysql_rename_table(hton, &ren_table->db, old_alias,
                                 new_db, new_alias, &param->old_version, 0)))
    {
      /* Table rename succeded.
         It's safe to start recovery at rename trigger phase
      */
      debug_crash_here("ddl_log_rename_before_phase_trigger");
      ddl_log_update_phase(ddl_log_state, DDL_RENAME_PHASE_TRIGGER);

      debug_crash_here("ddl_log_rename_before_rename_trigger");

      if (!(rc= Table_triggers_list::change_table_name(thd,
                                                       &rename_param,
                                                       &ren_table->db,
                                                       old_alias,
                                                       &ren_table->table_name,
                                                       new_db,
                                                       new_alias)))
      {
        debug_crash_here("ddl_log_rename_before_stat_tables");
        (void) rename_table_in_stat_tables(thd, &ren_table->db,
                                           &ren_table->table_name,
                                           new_db, new_alias);
        debug_crash_here("ddl_log_rename_after_stat_tables");
      }
      else
      {
        /*
          We've succeeded in renaming table's .frm and in updating
          corresponding handler data, but have failed to update table's
          triggers appropriately. So let us revert operations on .frm
          and handler's data and report about failure to rename table.
        */
        debug_crash_here("ddl_log_rename_after_failed_rename_trigger");
        (void) mysql_rename_table(hton, new_db, new_alias,
                                  &ren_table->db, old_alias, &param->old_version,
                                  NO_FK_CHECKS);
        debug_crash_here("ddl_log_rename_after_revert_rename_table");
        ddl_log_disable_entry(ddl_log_state);
        debug_crash_here("ddl_log_rename_after_disable_entry");
      }
    }
    if (thd->replication_flags & OPTION_IF_EXISTS)
      *force_if_exists= 1;
  }
  else
  {
    /*
      Change of schema is not allowed
      except of ALTER ...UPGRADE DATA DIRECTORY NAME command
      because a view has valid internal db&table names in this case.
    */
    if (thd->lex->sql_command != SQLCOM_ALTER_DB_UPGRADE &&
        cmp(&ren_table->db, new_db))
    {
      my_error(ER_FORBID_SCHEMA_CHANGE, MYF(0), ren_table->db.str, new_db->str);
      DBUG_RETURN(1);
    }

    ddl_log_rename_view(thd, ddl_log_state, &ren_table->db,
                        &ren_table->table_name, new_db, new_alias);
    debug_crash_here("ddl_log_rename_before_rename_view");
    rc= mysql_rename_view(thd, new_db, new_alias, &ren_table->db,
                          &ren_table->table_name);
    debug_crash_here("ddl_log_rename_after_rename_view");
    if (rc)
    {
      /*
        On error mysql_rename_view() will leave things as such.
      */
      ddl_log_disable_entry(ddl_log_state);
      debug_crash_here("ddl_log_rename_after_disable_entry");
    }
  }
  DBUG_RETURN(rc && !skip_error ? 1 : 0);
}


/*
  Rename all tables in list; Return pointer to wrong entry if something goes
  wrong.  Note that the table_list may be empty!
*/

/*
  Rename tables/views in the list

  SYNPOSIS
    rename_tables()
      thd               Thread handle
      table_list        List of tables to rename
      ddl_log_state     ddl logging
      skip_error        Whether to skip errors
      if_exists         Don't give an error if table doesn't exists
      force_if_exists   Set to 1 if we have to log the query with 'IF EXISTS'
                        Otherwise set it to 0

  DESCRIPTION
    Take a table/view name from and odd list element and rename it to a
    the name taken from list element+1. Note that the table_list may be
    empty.

  RETURN
    0         Ok
    1         error
              All tables are reverted to their original names
*/

static bool
rename_tables(THD *thd, TABLE_LIST *table_list, DDL_LOG_STATE *ddl_log_state,
              bool skip_error, bool if_exists, bool *force_if_exists)
{
  TABLE_LIST *ren_table, *new_table;
  List<TABLE_PAIR> tmp_tables;
  DBUG_ENTER("rename_tables");

  *force_if_exists= 0;

  for (ren_table= table_list; ren_table; ren_table= new_table->next_local)
  {
    new_table= ren_table->next_local;

    if (is_temporary_table(ren_table))
    {
      /*
        Store renamed temporary tables into a list.
        We don't store these in the ddl log to avoid writes and syncs
        when only using temporary tables.  We don't need the log as
        all temporary tables will disappear anyway in a crash.
      */
      TABLE_PAIR *pair= (TABLE_PAIR*) thd->alloc(sizeof(*pair));
      if (! pair || tmp_tables.push_front(pair, thd->mem_root))
        goto revert_rename;
      pair->from= ren_table;
      pair->to=   new_table;

      if (do_rename_temporary(thd, ren_table, new_table))
        goto revert_rename;
    }
    else
    {
      int error;
      rename_param param;
      error= check_rename(thd, &param, ren_table, &new_table->db,
                          &new_table->table_name,
                          &new_table->alias, (skip_error || if_exists));
      if (error < 0)
        continue;                               // Ignore rename (if exists)
      if (error > 0)
        goto revert_rename;

      if (do_rename(thd, &param, ddl_log_state,
                    ren_table, &new_table->db,
                    skip_error, force_if_exists))
        goto revert_rename;
    }
  }
  DBUG_RETURN(0);

revert_rename:
  /* Revert temporary tables. Normal tables are reverted in the caller */
  List_iterator_fast<TABLE_PAIR> it(tmp_tables);
  while (TABLE_PAIR *pair= it++)
    do_rename_temporary(thd, pair->to, pair->from);

  DBUG_RETURN(1);
}<|MERGE_RESOLUTION|>--- conflicted
+++ resolved
@@ -29,9 +29,9 @@
 #include "sql_trigger.h"
 #include "sql_base.h"   // tdc_remove_table, lock_table_names,
 #include "sql_handler.h"                        // mysql_ha_rm_tables
-<<<<<<< HEAD
-#include "sql_statistics.h" 
+#include "sql_statistics.h"
 #include "ddl_log.h"
+#include "wsrep_mysqld.h"
 #include "debug.h"
 
 /* used to hold table entries for as part of list of renamed temporary tables */
@@ -39,10 +39,6 @@
 {
   TABLE_LIST *from, *to;
 };
-=======
-#include "sql_statistics.h"
-#include "wsrep_mysqld.h"
->>>>>>> ba987a46
 
 
 static bool rename_tables(THD *thd, TABLE_LIST *table_list,
