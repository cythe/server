/* Copyright (C) 2000-2004 MySQL AB

   This program is free software; you can redistribute it and/or modify
   it under the terms of the GNU General Public License as published by
   the Free Software Foundation; version 2 of the License.

   This program is distributed in the hope that it will be useful,
   but WITHOUT ANY WARRANTY; without even the implied warranty of
   MERCHANTABILITY or FITNESS FOR A PARTICULAR PURPOSE.  See the
   GNU General Public License for more details.

   You should have received a copy of the GNU General Public License
   along with this program; if not, write to the Free Software
   Foundation, Inc., 59 Temple Place, Suite 330, Boston, MA  02111-1307  USA */


#ifndef MYSQL_CLIENT

#ifdef USE_PRAGMA_IMPLEMENTATION
#pragma implementation				// gcc: Class implementation
#endif

#include "mysql_priv.h"
#include "slave.h"
#include "rpl_filter.h"
#include "rpl_utility.h"
#include <my_dir.h>
#endif /* MYSQL_CLIENT */
#include <base64.h>
#include <my_bitmap.h>

#define log_cs	&my_charset_latin1

/*
  Cache that will automatically be written to a dedicated file on
  destruction.

  DESCRIPTION

 */
class Write_on_release_cache
{
public:
  enum flag
  {
    FLUSH_F
  };

  typedef unsigned short flag_set;

  /*
    Constructor.

    SYNOPSIS
      Write_on_release_cache
      cache  Pointer to cache to use
      file   File to write cache to upon destruction
      flags  Flags for the cache

    DESCRIPTION

      Class used to guarantee copy of cache to file before exiting the
      current block.  On successful copy of the cache, the cache will
      be reinited as a WRITE_CACHE.

      Currently, a pointer to the cache is provided in the
      constructor, but it would be possible to create a subclass
      holding the IO_CACHE itself.
   */
  Write_on_release_cache(IO_CACHE *cache, FILE *file, flag_set flags = 0)
    : m_cache(cache), m_file(file), m_flags(flags)
  {
    reinit_io_cache(m_cache, WRITE_CACHE, 0L, FALSE, TRUE);
  }

  ~Write_on_release_cache()
  {
    if (!my_b_copy_to_file(m_cache, m_file))
      reinit_io_cache(m_cache, WRITE_CACHE, 0L, FALSE, TRUE);
    if (m_flags | FLUSH_F)
      fflush(m_file);
  }

  /*
    Return a pointer to the internal IO_CACHE.

    SYNOPSIS
      operator&()

    DESCRIPTION
      Function to return a pointer to the internal, so that the object
      can be treated as a IO_CACHE and used with the my_b_* IO_CACHE
      functions

    RETURN VALUE
      A pointer to the internal IO_CACHE.
   */
  IO_CACHE *operator&()
  {
    return m_cache;
  }

private:
  // Hidden, to prevent usage.
  Write_on_release_cache(Write_on_release_cache const&);

  IO_CACHE *m_cache;
  FILE *m_file;
  flag_set m_flags;
};


/*
  pretty_print_str()
*/

#ifdef MYSQL_CLIENT
static void pretty_print_str(IO_CACHE* cache, char* str, int len)
{
  char* end = str + len;
  my_b_printf(cache, "\'");
  while (str < end)
  {
    char c;
    switch ((c=*str++)) {
    case '\n': my_b_printf(cache, "\\n"); break;
    case '\r': my_b_printf(cache, "\\r"); break;
    case '\\': my_b_printf(cache, "\\\\"); break;
    case '\b': my_b_printf(cache, "\\b"); break;
    case '\t': my_b_printf(cache, "\\t"); break;
    case '\'': my_b_printf(cache, "\\'"); break;
    case 0   : my_b_printf(cache, "\\0"); break;
    default:
      my_b_printf(cache, "%c", c);
      break;
    }
  }
  my_b_printf(cache, "\'");
}
#endif /* MYSQL_CLIENT */

#if defined(HAVE_REPLICATION) && !defined(MYSQL_CLIENT)

static void clear_all_errors(THD *thd, struct st_relay_log_info *rli)
{
  thd->query_error = 0;
  thd->clear_error();
  *rli->last_slave_error = 0;
  rli->last_slave_errno = 0;
}


/*
  Ignore error code specified on command line
*/

inline int ignored_error_code(int err_code)
{
#ifdef HAVE_NDB_BINLOG
  /*
    The following error codes are hard-coded and will always be ignored.
  */
  switch (err_code)
  {
  case ER_DB_CREATE_EXISTS:
  case ER_DB_DROP_EXISTS:
    return 1;
  default:
    /* Nothing to do */
    break;
  }
#endif
  return ((err_code == ER_SLAVE_IGNORED_TABLE) ||
          (use_slave_mask && bitmap_is_set(&slave_error_mask, err_code)));
}
#endif


/*
  pretty_print_str()
*/

#if defined(HAVE_REPLICATION) && !defined(MYSQL_CLIENT)
static char *pretty_print_str(char *packet, char *str, int len)
{
  char *end= str + len;
  char *pos= packet;
  *pos++= '\'';
  while (str < end)
  {
    char c;
    switch ((c=*str++)) {
    case '\n': *pos++= '\\'; *pos++= 'n'; break;
    case '\r': *pos++= '\\'; *pos++= 'r'; break;
    case '\\': *pos++= '\\'; *pos++= '\\'; break;
    case '\b': *pos++= '\\'; *pos++= 'b'; break;
    case '\t': *pos++= '\\'; *pos++= 't'; break;
    case '\'': *pos++= '\\'; *pos++= '\''; break;
    case 0   : *pos++= '\\'; *pos++= '0'; break;
    default:
      *pos++= c;
      break;
    }
  }
  *pos++= '\'';
  return pos;
}
#endif /* !MYSQL_CLIENT */


/*
  Creates a temporary name for load data infile:

  SYNOPSIS
    slave_load_file_stem()
    buf		      Store new filename here
    file_id	      File_id (part of file name)
    event_server_id   Event_id (part of file name)
    ext		      Extension for file name

  RETURN
    Pointer to start of extension
*/

#if defined(HAVE_REPLICATION) && !defined(MYSQL_CLIENT)
static char *slave_load_file_stem(char *buf, uint file_id,
                                  int event_server_id, const char *ext)
{
  char *res;
  fn_format(buf,"SQL_LOAD-",slave_load_tmpdir, "", MY_UNPACK_FILENAME);
  to_unix_path(buf);

  buf = strend(buf);
  buf = int10_to_str(::server_id, buf, 10);
  *buf++ = '-';
  buf = int10_to_str(event_server_id, buf, 10);
  *buf++ = '-';
  res= int10_to_str(file_id, buf, 10);
  strmov(res, ext);                             // Add extension last
  return res;                                   // Pointer to extension
}
#endif


/*
  Delete all temporary files used for SQL_LOAD.

  SYNOPSIS
    cleanup_load_tmpdir()
*/

#if defined(HAVE_REPLICATION) && !defined(MYSQL_CLIENT)
static void cleanup_load_tmpdir()
{
  MY_DIR *dirp;
  FILEINFO *file;
  uint i;
  char fname[FN_REFLEN], prefbuf[31], *p;

  if (!(dirp=my_dir(slave_load_tmpdir,MYF(MY_WME))))
    return;

  /* 
     When we are deleting temporary files, we should only remove
     the files associated with the server id of our server.
     We don't use event_server_id here because since we've disabled
     direct binlogging of Create_file/Append_file/Exec_load events
     we cannot meet Start_log event in the middle of events from one 
     LOAD DATA.
  */
  p= strmake(prefbuf, STRING_WITH_LEN("SQL_LOAD-"));
  p= int10_to_str(::server_id, p, 10);
  *(p++)= '-';
  *p= 0;

  for (i=0 ; i < (uint)dirp->number_off_files; i++)
  {
    file=dirp->dir_entry+i;
    if (is_prefix(file->name, prefbuf))
    {
      fn_format(fname,file->name,slave_load_tmpdir,"",MY_UNPACK_FILENAME);
      my_delete(fname, MYF(0));
    }
  }

  my_dirend(dirp);
}
#endif


/*
  write_str()
*/

static bool write_str(IO_CACHE *file, char *str, uint length)
{
  byte tmp[1];
  tmp[0]= (byte) length;
  return (my_b_safe_write(file, tmp, sizeof(tmp)) ||
	  my_b_safe_write(file, (byte*) str, length));
}


/*
  read_str()
*/

static inline int read_str(char **buf, char *buf_end, char **str,
			   uint8 *len)
{
  if (*buf + ((uint) (uchar) **buf) >= buf_end)
    return 1;
  *len= (uint8) **buf;
  *str= (*buf)+1;
  (*buf)+= (uint) *len+1;
  return 0;
}


/*
  Transforms a string into "" or its expression in 0x... form.
*/

char *str_to_hex(char *to, const char *from, uint len)
{
  if (len)
  {
    *to++= '0';
    *to++= 'x';
    to= octet2hex(to, from, len);
  }
  else
    to= strmov(to, "\"\"");
  return to;                               // pointer to end 0 of 'to'
}

/*
  Append a version of the 'from' string suitable for use in a query to
  the 'to' string.  To generate a correct escaping, the character set
  information in 'csinfo' is used.
 */
#ifndef MYSQL_CLIENT
int
append_query_string(CHARSET_INFO *csinfo,
                    String const *from, String *to)
{
  char *beg, *ptr;
  uint32 const orig_len= to->length();
  if (to->reserve(orig_len + from->length()*2+3))
    return 1;

  beg= to->c_ptr_quick() + to->length();
  ptr= beg;
  if (csinfo->escape_with_backslash_is_dangerous)
    ptr= str_to_hex(ptr, from->ptr(), from->length());
  else
  {
    *ptr++= '\'';
    ptr+= escape_string_for_mysql(csinfo, ptr, 0,
                                  from->ptr(), from->length());
    *ptr++='\'';
  }
  to->length(orig_len + ptr - beg);
  return 0;
}
#endif


/*
  Prints a "session_var=value" string. Used by mysqlbinlog to print some SET
  commands just before it prints a query.
*/

#ifdef MYSQL_CLIENT

<<<<<<< HEAD
static void print_set_option(IO_CACHE* file, uint32 bits_changed,
                             uint32 option, uint32 flags, const char* name,
                             bool* need_comma)
=======
static void print_set_option(FILE* file, uint32 bits_changed, uint32 option,
                             uint32 flags, const char* name, bool* need_comma) 
>>>>>>> c2e0e5af
{
  if (bits_changed & option)
  {
    if (*need_comma)
      my_b_printf(file,", ");
    my_b_printf(file,"%s=%d", name, test(flags & option));
    *need_comma= 1;
  }
}
#endif

/**************************************************************************
	Log_event methods (= the parent class of all events)
**************************************************************************/

/*
  Log_event::get_type_str()
*/

const char* Log_event::get_type_str()
{
  switch(get_type_code()) {
  case START_EVENT_V3:  return "Start_v3";
  case STOP_EVENT:   return "Stop";
  case QUERY_EVENT:  return "Query";
  case ROTATE_EVENT: return "Rotate";
  case INTVAR_EVENT: return "Intvar";
  case LOAD_EVENT:   return "Load";
  case NEW_LOAD_EVENT:   return "New_load";
  case SLAVE_EVENT:  return "Slave";
  case CREATE_FILE_EVENT: return "Create_file";
  case APPEND_BLOCK_EVENT: return "Append_block";
  case DELETE_FILE_EVENT: return "Delete_file";
  case EXEC_LOAD_EVENT: return "Exec_load";
  case RAND_EVENT: return "RAND";
  case XID_EVENT: return "Xid";
  case USER_VAR_EVENT: return "User var";
  case FORMAT_DESCRIPTION_EVENT: return "Format_desc";
  case TABLE_MAP_EVENT: return "Table_map";
  case WRITE_ROWS_EVENT: return "Write_rows";
  case UPDATE_ROWS_EVENT: return "Update_rows";
  case DELETE_ROWS_EVENT: return "Delete_rows";
  case BEGIN_LOAD_QUERY_EVENT: return "Begin_load_query";
  case EXECUTE_LOAD_QUERY_EVENT: return "Execute_load_query";
  default: return "Unknown";				/* impossible */
  }
}


/*
  Log_event::Log_event()
*/

#ifndef MYSQL_CLIENT
Log_event::Log_event(THD* thd_arg, uint16 flags_arg, bool using_trans)
  :log_pos(0), temp_buf(0), exec_time(0), flags(flags_arg), thd(thd_arg)
{
  server_id=	thd->server_id;
  when=		thd->start_time;
  cache_stmt=	using_trans;
}


/*
  This minimal constructor is for when you are not even sure that there
  is a valid THD. For example in the server when we are shutting down or
  flushing logs after receiving a SIGHUP (then we must write a Rotate to
  the binlog but we have no THD, so we need this minimal constructor).
*/

Log_event::Log_event()
  :temp_buf(0), exec_time(0), flags(0), cache_stmt(0),
   thd(0)
{
  server_id=	::server_id;
  when=		time(NULL);
  log_pos=	0;
}
#endif /* !MYSQL_CLIENT */


/*
  Log_event::Log_event()
*/

Log_event::Log_event(const char* buf,
                     const Format_description_log_event* description_event)
  :temp_buf(0), cache_stmt(0)
{
#ifndef MYSQL_CLIENT
  thd = 0;
#endif
  when = uint4korr(buf);
  server_id = uint4korr(buf + SERVER_ID_OFFSET);
  if (description_event->binlog_version==1)
  {
    log_pos= 0;
    flags= 0;
    return;
  }
  /* 4.0 or newer */
  log_pos= uint4korr(buf + LOG_POS_OFFSET);
  /*
    If the log is 4.0 (so here it can only be a 4.0 relay log read by
    the SQL thread or a 4.0 master binlog read by the I/O thread),
    log_pos is the beginning of the event: we transform it into the end
    of the event, which is more useful.
    But how do you know that the log is 4.0: you know it if
    description_event is version 3 *and* you are not reading a
    Format_desc (remember that mysqlbinlog starts by assuming that 5.0
    logs are in 4.0 format, until it finds a Format_desc).
  */
  if (description_event->binlog_version==3 &&
      buf[EVENT_TYPE_OFFSET]<FORMAT_DESCRIPTION_EVENT && log_pos)
  {
      /*
        If log_pos=0, don't change it. log_pos==0 is a marker to mean
        "don't change rli->group_master_log_pos" (see
        inc_group_relay_log_pos()). As it is unreal log_pos, adding the
        event len's is nonsense. For example, a fake Rotate event should
        not have its log_pos (which is 0) changed or it will modify
        Exec_master_log_pos in SHOW SLAVE STATUS, displaying a nonsense
        value of (a non-zero offset which does not exist in the master's
        binlog, so which will cause problems if the user uses this value
        in CHANGE MASTER).
      */
    log_pos+= uint4korr(buf + EVENT_LEN_OFFSET);
  }
  DBUG_PRINT("info", ("log_pos: %lu", (ulong) log_pos));

  flags= uint2korr(buf + FLAGS_OFFSET);
  if ((buf[EVENT_TYPE_OFFSET] == FORMAT_DESCRIPTION_EVENT) ||
      (buf[EVENT_TYPE_OFFSET] == ROTATE_EVENT))
  {
    /*
      These events always have a header which stops here (i.e. their
      header is FROZEN).
    */
    /*
      Initialization to zero of all other Log_event members as they're
      not specified. Currently there are no such members; in the future
      there will be an event UID (but Format_description and Rotate
      don't need this UID, as they are not propagated through
      --log-slave-updates (remember the UID is used to not play a query
      twice when you have two masters which are slaves of a 3rd master).
      Then we are done.
    */
    return;
  }
  /* otherwise, go on with reading the header from buf (nothing now) */
}

#ifndef MYSQL_CLIENT
#ifdef HAVE_REPLICATION

/*
  Log_event::exec_event()
*/

int Log_event::exec_event(struct st_relay_log_info* rli)
{
  DBUG_ENTER("Log_event::exec_event");

  /*
    rli is null when (as far as I (Guilhem) know)
    the caller is
    Load_log_event::exec_event *and* that one is called from
    Execute_load_log_event::exec_event. 
    In this case, we don't do anything here ;
    Execute_load_log_event::exec_event will call Log_event::exec_event
    again later with the proper rli.
    Strictly speaking, if we were sure that rli is null
    only in the case discussed above, 'if (rli)' is useless here.
    But as we are not 100% sure, keep it for now.
  */
  if (rli)
  {
    /*
      If in a transaction, and if the slave supports transactions, just
      inc_event_relay_log_pos(). We only have to check for OPTION_BEGIN
      (not OPTION_NOT_AUTOCOMMIT) as transactions are logged with
      BEGIN/COMMIT, not with SET AUTOCOMMIT= .

      CAUTION: opt_using_transactions means
      innodb || bdb ; suppose the master supports InnoDB and BDB,
      but the slave supports only BDB, problems
      will arise:
      - suppose an InnoDB table is created on the master,
      - then it will be MyISAM on the slave
      - but as opt_using_transactions is true, the slave will believe he
      is transactional with the MyISAM table. And problems will come
      when one does START SLAVE; STOP SLAVE; START SLAVE; (the slave
      will resume at BEGIN whereas there has not been any rollback).
      This is the problem of using opt_using_transactions instead of a
      finer "does the slave support
      _the_transactional_handler_used_on_the_master_".

      More generally, we'll have problems when a query mixes a
      transactional handler and MyISAM and STOP SLAVE is issued in the
      middle of the "transaction". START SLAVE will resume at BEGIN
      while the MyISAM table has already been updated.
    */
    if ((thd->options & OPTION_BEGIN) && opt_using_transactions)
      rli->inc_event_relay_log_pos();
    else
    {
      rli->inc_group_relay_log_pos(log_pos);
      flush_relay_log_info(rli);
      /* 
         Note that Rotate_log_event::exec_event() does not call this
         function, so there is no chance that a fake rotate event resets
         last_master_timestamp.
         Note that we update without mutex (probably ok - except in some very
         rare cases, only consequence is that value may take some time to
         display in Seconds_Behind_Master - not critical).
      */
      rli->last_master_timestamp= when;
    }
  }
  DBUG_RETURN(0);
}


/*
  Log_event::pack_info()
*/

void Log_event::pack_info(Protocol *protocol)
{
  protocol->store("", &my_charset_bin);
}


/*
  Log_event::net_send()

  Only called by SHOW BINLOG EVENTS
*/

int Log_event::net_send(Protocol *protocol, const char* log_name, my_off_t pos)
{
  const char *p= strrchr(log_name, FN_LIBCHAR);
  const char *event_type;
  if (p)
    log_name = p + 1;
  
  protocol->prepare_for_resend();
  protocol->store(log_name, &my_charset_bin);
  protocol->store((ulonglong) pos);
  event_type = get_type_str();
  protocol->store(event_type, strlen(event_type), &my_charset_bin);
  protocol->store((uint32) server_id);
  protocol->store((ulonglong) log_pos);
  pack_info(protocol);
  return protocol->write();
}
#endif /* HAVE_REPLICATION */


/*
  Log_event::init_show_field_list()
*/

void Log_event::init_show_field_list(List<Item>* field_list)
{
  field_list->push_back(new Item_empty_string("Log_name", 20));
  field_list->push_back(new Item_return_int("Pos", 11,
					    MYSQL_TYPE_LONGLONG));
  field_list->push_back(new Item_empty_string("Event_type", 20));
  field_list->push_back(new Item_return_int("Server_id", 10,
					    MYSQL_TYPE_LONG));
  field_list->push_back(new Item_return_int("End_log_pos", 11,
					    MYSQL_TYPE_LONGLONG));
  field_list->push_back(new Item_empty_string("Info", 20));
}


/*
  Log_event::write()
*/

bool Log_event::write_header(IO_CACHE* file, ulong event_data_length)
{
  byte header[LOG_EVENT_HEADER_LEN];
  DBUG_ENTER("Log_event::write_header");

  /* Store number of bytes that will be written by this event */
  data_written= event_data_length + sizeof(header);

  /*
    log_pos != 0 if this is relay-log event. In this case we should not
    change the position
  */

  if (is_artificial_event())
  {
    /*
      We should not do any cleanup on slave when reading this. We
      mark this by setting log_pos to 0.  Start_log_event_v3() will
      detect this on reading and set artificial_event=1 for the event.
    */
    log_pos= 0;
  }
  else  if (!log_pos)
  {
    /*
      Calculate position of end of event

      Note that with a SEQ_READ_APPEND cache, my_b_tell() does not
      work well.  So this will give slightly wrong positions for the
      Format_desc/Rotate/Stop events which the slave writes to its
      relay log. For example, the initial Format_desc will have
      end_log_pos=91 instead of 95. Because after writing the first 4
      bytes of the relay log, my_b_tell() still reports 0. Because
      my_b_append() does not update the counter which my_b_tell()
      later uses (one should probably use my_b_append_tell() to work
      around this).  To get right positions even when writing to the
      relay log, we use the (new) my_b_safe_tell().

      Note that this raises a question on the correctness of all these
      DBUG_ASSERT(my_b_tell()=rli->event_relay_log_pos).

      If in a transaction, the log_pos which we calculate below is not
      very good (because then my_b_safe_tell() returns start position
      of the BEGIN, so it's like the statement was at the BEGIN's
      place), but it's not a very serious problem (as the slave, when
      it is in a transaction, does not take those end_log_pos into
      account (as it calls inc_event_relay_log_pos()). To be fixed
      later, so that it looks less strange. But not bug.
    */

    log_pos= my_b_safe_tell(file)+data_written;
  }

  /*
    Header will be of size LOG_EVENT_HEADER_LEN for all events, except for
    FORMAT_DESCRIPTION_EVENT and ROTATE_EVENT, where it will be
    LOG_EVENT_MINIMAL_HEADER_LEN (remember these 2 have a frozen header,
    because we read them before knowing the format).
  */

  int4store(header, (ulong) when);              // timestamp
  header[EVENT_TYPE_OFFSET]= get_type_code();
  int4store(header+ SERVER_ID_OFFSET, server_id);
  int4store(header+ EVENT_LEN_OFFSET, data_written);
  int4store(header+ LOG_POS_OFFSET, log_pos);
  int2store(header+ FLAGS_OFFSET, flags);

  DBUG_RETURN(my_b_safe_write(file, header, sizeof(header)) != 0);
}


/*
  Log_event::read_log_event()

  This needn't be format-tolerant, because we only read
  LOG_EVENT_MINIMAL_HEADER_LEN (we just want to read the event's length).

*/

int Log_event::read_log_event(IO_CACHE* file, String* packet,
			      pthread_mutex_t* log_lock)
{
  ulong data_len;
  int result=0;
  char buf[LOG_EVENT_MINIMAL_HEADER_LEN];
  DBUG_ENTER("read_log_event");

  if (log_lock)
    pthread_mutex_lock(log_lock);
  if (my_b_read(file, (byte*) buf, sizeof(buf)))
  {
    /*
      If the read hits eof, we must report it as eof so the caller
      will know it can go into cond_wait to be woken up on the next
      update to the log.
    */
    DBUG_PRINT("error",("file->error: %d", file->error));
    if (!file->error)
      result= LOG_READ_EOF;
    else
      result= (file->error > 0 ? LOG_READ_TRUNC : LOG_READ_IO);
    goto end;
  }
  data_len= uint4korr(buf + EVENT_LEN_OFFSET);
  if (data_len < LOG_EVENT_MINIMAL_HEADER_LEN ||
      data_len > current_thd->variables.max_allowed_packet)
  {
    DBUG_PRINT("error",("data_len: %ld", data_len));
    result= ((data_len < LOG_EVENT_MINIMAL_HEADER_LEN) ? LOG_READ_BOGUS :
	     LOG_READ_TOO_LARGE);
    goto end;
  }
  packet->append(buf, sizeof(buf));
  data_len-= LOG_EVENT_MINIMAL_HEADER_LEN;
  if (data_len)
  {
    if (packet->append(file, data_len))
    {
      /*
	Here if we hit EOF it's really an error: as data_len is >=0
        there's supposed to be more bytes available. 
	EOF means we are reading the event partially, which should
	never happen: either we read badly or the binlog is truncated.
      */
      result= file->error >= 0 ? LOG_READ_TRUNC: LOG_READ_IO;
      /* Implicit goto end; */
    }
  }

end:
  if (log_lock)
    pthread_mutex_unlock(log_lock);
  DBUG_RETURN(result);
}
#endif /* !MYSQL_CLIENT */

#ifndef MYSQL_CLIENT
#define UNLOCK_MUTEX if (log_lock) pthread_mutex_unlock(log_lock);
#define LOCK_MUTEX if (log_lock) pthread_mutex_lock(log_lock);
#else
#define UNLOCK_MUTEX
#define LOCK_MUTEX
#endif

/*
  Log_event::read_log_event()

  NOTE:
    Allocates memory;  The caller is responsible for clean-up.
*/

#ifndef MYSQL_CLIENT
Log_event* Log_event::read_log_event(IO_CACHE* file,
				     pthread_mutex_t* log_lock,
                                     const Format_description_log_event *description_event)
#else
Log_event* Log_event::read_log_event(IO_CACHE* file,
                                     const Format_description_log_event *description_event)
#endif
{
  DBUG_ENTER("Log_event::read_log_event(IO_CACHE *, Format_description_log_event *");
  DBUG_ASSERT(description_event != 0);
  char head[LOG_EVENT_MINIMAL_HEADER_LEN];
  /*
    First we only want to read at most LOG_EVENT_MINIMAL_HEADER_LEN, just to
    check the event for sanity and to know its length; no need to really parse
    it. We say "at most" because this could be a 3.23 master, which has header
    of 13 bytes, whereas LOG_EVENT_MINIMAL_HEADER_LEN is 19 bytes (it's
    "minimal" over the set {MySQL >=4.0}).
  */
  uint header_size= min(description_event->common_header_len,
                        LOG_EVENT_MINIMAL_HEADER_LEN);

  LOCK_MUTEX;
  DBUG_PRINT("info", ("my_b_tell: %lu", (ulong) my_b_tell(file)));
  if (my_b_read(file, (byte *) head, header_size))
  {
    DBUG_PRINT("info", ("Log_event::read_log_event(IO_CACHE*,Format_desc*) \
failed my_b_read"));
    UNLOCK_MUTEX;
    /*
      No error here; it could be that we are at the file's end. However
      if the next my_b_read() fails (below), it will be an error as we
      were able to read the first bytes.
    */
    DBUG_RETURN(0);
  }
  uint data_len = uint4korr(head + EVENT_LEN_OFFSET);
  char *buf= 0;
  const char *error= 0;
  Log_event *res=  0;
#ifndef max_allowed_packet
  THD *thd=current_thd;
  uint max_allowed_packet= thd ? thd->variables.max_allowed_packet : ~(ulong)0;
#endif

  if (data_len > max_allowed_packet)
  {
    error = "Event too big";
    goto err;
  }

  if (data_len < header_size)
  {
    error = "Event too small";
    goto err;
  }

  // some events use the extra byte to null-terminate strings
  if (!(buf = my_malloc(data_len+1, MYF(MY_WME))))
  {
    error = "Out of memory";
    goto err;
  }
  buf[data_len] = 0;
  memcpy(buf, head, header_size);
  if (my_b_read(file, (byte*) buf + header_size, data_len - header_size))
  {
    error = "read error";
    goto err;
  }
  if ((res= read_log_event(buf, data_len, &error, description_event)))
    res->register_temp_buf(buf);

err:
  UNLOCK_MUTEX;
  if (!res)
  {
    DBUG_ASSERT(error != 0);
    sql_print_error("Error in Log_event::read_log_event(): "
                    "'%s', data_len: %d, event_type: %d",
		    error,data_len,head[EVENT_TYPE_OFFSET]);
    my_free(buf, MYF(MY_ALLOW_ZERO_PTR));
    /*
      The SQL slave thread will check if file->error<0 to know
      if there was an I/O error. Even if there is no "low-level" I/O errors
      with 'file', any of the high-level above errors is worrying
      enough to stop the SQL thread now ; as we are skipping the current event,
      going on with reading and successfully executing other events can
      only corrupt the slave's databases. So stop.
    */
    file->error= -1;
  }
  DBUG_RETURN(res);
}


/*
  Log_event::read_log_event()
  Binlog format tolerance is in (buf, event_len, description_event)
  constructors.
*/

Log_event* Log_event::read_log_event(const char* buf, uint event_len,
				     const char **error,
                                     const Format_description_log_event *description_event)
{
  Log_event* ev;
  DBUG_ENTER("Log_event::read_log_event(char*,...)");
  DBUG_ASSERT(description_event != 0);
  DBUG_PRINT("info", ("binlog_version: %d", description_event->binlog_version));
  if (event_len < EVENT_LEN_OFFSET ||
      (uint) event_len != uint4korr(buf+EVENT_LEN_OFFSET))
  {
    *error="Sanity check failed";		// Needed to free buffer
    DBUG_RETURN(NULL); // general sanity check - will fail on a partial read
  }

  /* To check the integrity of the Log_event_type enumeration */
  DBUG_ASSERT(buf[EVENT_TYPE_OFFSET] < ENUM_END_EVENT);

  switch(buf[EVENT_TYPE_OFFSET]) {
  case QUERY_EVENT:
    ev  = new Query_log_event(buf, event_len, description_event, QUERY_EVENT);
    break;
  case LOAD_EVENT:
    ev = new Load_log_event(buf, event_len, description_event);
    break;
  case NEW_LOAD_EVENT:
    ev = new Load_log_event(buf, event_len, description_event);
    break;
  case ROTATE_EVENT:
    ev = new Rotate_log_event(buf, event_len, description_event);
    break;
#ifdef HAVE_REPLICATION
  case SLAVE_EVENT: /* can never happen (unused event) */
    ev = new Slave_log_event(buf, event_len);
    break;
#endif /* HAVE_REPLICATION */
  case CREATE_FILE_EVENT:
    ev = new Create_file_log_event(buf, event_len, description_event);
    break;
  case APPEND_BLOCK_EVENT:
    ev = new Append_block_log_event(buf, event_len, description_event);
    break;
  case DELETE_FILE_EVENT:
    ev = new Delete_file_log_event(buf, event_len, description_event);
    break;
  case EXEC_LOAD_EVENT:
    ev = new Execute_load_log_event(buf, event_len, description_event);
    break;
  case START_EVENT_V3: /* this is sent only by MySQL <=4.x */
    ev = new Start_log_event_v3(buf, description_event);
    break;
  case STOP_EVENT:
    ev = new Stop_log_event(buf, description_event);
    break;
  case INTVAR_EVENT:
    ev = new Intvar_log_event(buf, description_event);
    break;
  case XID_EVENT:
    ev = new Xid_log_event(buf, description_event);
    break;
  case RAND_EVENT:
    ev = new Rand_log_event(buf, description_event);
    break;
  case USER_VAR_EVENT:
    ev = new User_var_log_event(buf, description_event);
    break;
  case FORMAT_DESCRIPTION_EVENT:
    ev = new Format_description_log_event(buf, event_len, description_event); 
    break;
#if defined(HAVE_REPLICATION) 
  case WRITE_ROWS_EVENT:
    ev = new Write_rows_log_event(buf, event_len, description_event);
    break;
  case UPDATE_ROWS_EVENT:
    ev = new Update_rows_log_event(buf, event_len, description_event);
    break;
  case DELETE_ROWS_EVENT:
    ev = new Delete_rows_log_event(buf, event_len, description_event);
    break;
  case TABLE_MAP_EVENT:
    ev = new Table_map_log_event(buf, event_len, description_event);
    break;
#endif
  case BEGIN_LOAD_QUERY_EVENT:
    ev = new Begin_load_query_log_event(buf, event_len, description_event);
    break;
  case EXECUTE_LOAD_QUERY_EVENT:
    ev = new Execute_load_query_log_event(buf, event_len, description_event);
    break;
  default:
    DBUG_PRINT("error",("Unknown evernt code: %d",(int) buf[EVENT_TYPE_OFFSET]));
    ev= NULL;
    break;
  }

  /*
    is_valid() are small event-specific sanity tests which are
    important; for example there are some my_malloc() in constructors
    (e.g. Query_log_event::Query_log_event(char*...)); when these
    my_malloc() fail we can't return an error out of the constructor
    (because constructor is "void") ; so instead we leave the pointer we
    wanted to allocate (e.g. 'query') to 0 and we test it in is_valid().
    Same for Format_description_log_event, member 'post_header_len'.
  */
  if (!ev || !ev->is_valid())
  {
    DBUG_PRINT("error",("Found invalid event in binary log"));

    delete ev;
#ifdef MYSQL_CLIENT
    if (!force_opt) /* then mysqlbinlog dies */
    {
      *error= "Found invalid event in binary log";
      DBUG_RETURN(0);
    }
    ev= new Unknown_log_event(buf, description_event);
#else
    *error= "Found invalid event in binary log";
    DBUG_RETURN(0);
#endif
  }
  DBUG_RETURN(ev);  
}

#ifdef MYSQL_CLIENT

/*
  Log_event::print_header()
*/

void Log_event::print_header(IO_CACHE* file,
                             PRINT_EVENT_INFO* print_event_info,
                             bool is_more __attribute__((unused)))
{
  char llbuff[22];
  my_off_t hexdump_from= print_event_info->hexdump_from;
  DBUG_ENTER("Log_event::print_header");

  my_b_printf(file, "#");
  print_timestamp(file);
  my_b_printf(file, " server id %d  end_log_pos %s ", server_id,
              llstr(log_pos,llbuff));

  /* mysqlbinlog --hexdump */
  if (print_event_info->hexdump_from)
  {
    my_b_printf(file, "\n");
    uchar *ptr= (uchar*)temp_buf;
    my_off_t size=
      uint4korr(ptr + EVENT_LEN_OFFSET) - LOG_EVENT_MINIMAL_HEADER_LEN;
    my_off_t i;

    /* Header len * 4 >= header len * (2 chars + space + extra space) */
    char *h, hex_string[LOG_EVENT_MINIMAL_HEADER_LEN*4]= {0};
    char *c, char_string[16+1]= {0};

    /* Pretty-print event common header if header is exactly 19 bytes */
    if (print_event_info->common_header_len == LOG_EVENT_MINIMAL_HEADER_LEN)
    {
      char emit_buf[256];               // Enough for storing one line
      my_b_printf(file, "# Position  Timestamp   Type   Master ID        "
                  "Size      Master Pos    Flags \n");
      int const bytes_written=
        my_snprintf(emit_buf, sizeof(emit_buf),
                    "# %8.8lx %02x %02x %02x %02x   %02x   "
                    "%02x %02x %02x %02x   %02x %02x %02x %02x   "
                    "%02x %02x %02x %02x   %02x %02x\n",
                    (unsigned long) hexdump_from,
                    ptr[0], ptr[1], ptr[2], ptr[3], ptr[4], ptr[5], ptr[6],
                    ptr[7], ptr[8], ptr[9], ptr[10], ptr[11], ptr[12], ptr[13],
                    ptr[14], ptr[15], ptr[16], ptr[17], ptr[18]);
      DBUG_ASSERT(bytes_written >= 0);
      DBUG_ASSERT(static_cast<my_size_t>(bytes_written) < sizeof(emit_buf));
      my_b_write(file, (byte*) emit_buf, bytes_written);
      ptr += LOG_EVENT_MINIMAL_HEADER_LEN;
      hexdump_from += LOG_EVENT_MINIMAL_HEADER_LEN;
    }

    /* Rest of event (without common header) */
    for (i= 0, c= char_string, h=hex_string;
	 i < size;
	 i++, ptr++)
    {
      my_snprintf(h, 4, "%02x ", *ptr);
      h += 3;

      *c++= my_isalnum(&my_charset_bin, *ptr) ? *ptr : '.';

      if (i % 16 == 15)
      {
        /*
          my_b_printf() does not support full printf() formats, so we
          have to do it this way.

          TODO: Rewrite my_b_printf() to support full printf() syntax.
         */
        char emit_buf[256];
        int const bytes_written=
          my_snprintf(emit_buf, sizeof(emit_buf),
                      "# %8.8lx %-48.48s |%16s|\n",
                      (unsigned long) (hexdump_from + (i & 0xfffffff0)),
                      hex_string, char_string);
        DBUG_ASSERT(bytes_written >= 0);
        DBUG_ASSERT(static_cast<my_size_t>(bytes_written) < sizeof(emit_buf));
	my_b_write(file, (byte*) emit_buf, bytes_written);
	hex_string[0]= 0;
	char_string[0]= 0;
	c= char_string;
	h= hex_string;
      }
      else if (i % 8 == 7) *h++ = ' ';
    }
    *c= '\0';

    /* Non-full last line */
    if (hex_string[0])
    {
      char emit_buf[256];
      int const bytes_written=
        my_snprintf(emit_buf, sizeof(emit_buf),
                    "# %8.8lx %-48.48s |%s|\n",
                    (unsigned long) (hexdump_from + (i & 0xfffffff0)),
                    hex_string, char_string);
      DBUG_ASSERT(bytes_written >= 0);
      DBUG_ASSERT(static_cast<my_size_t>(bytes_written) < sizeof(emit_buf));
      my_b_write(file, (byte*) emit_buf, bytes_written);
    }
    /*
      need a # to prefix the rest of printouts for example those of
      Rows_log_event::print_helper().
    */
    my_b_write(file, reinterpret_cast<const byte*>("# "), 2);
  }
  DBUG_VOID_RETURN;
}


void Log_event::print_base64(IO_CACHE* file,
                             PRINT_EVENT_INFO* print_event_info,
                             bool more)
{
  const uchar *ptr= (const uchar *)temp_buf;
  uint32 size= uint4korr(ptr + EVENT_LEN_OFFSET);
  DBUG_ENTER("Log_event::print_base64");

  size_t const tmp_str_sz= base64_needed_encoded_length((int) size);
  char *const tmp_str= (char *) my_malloc(tmp_str_sz, MYF(MY_WME));
  if (!tmp_str) {
    fprintf(stderr, "\nError: Out of memory. "
            "Could not print correct binlog event.\n");
    DBUG_VOID_RETURN;
  }

  if (base64_encode(ptr, (size_t) size, tmp_str))
  {
    DBUG_ASSERT(0);
  }

  if (my_b_tell(file) == 0)
    my_b_printf(file, "\nBINLOG '\n");

  my_b_printf(file, "%s\n", tmp_str);

  if (!more)
    my_b_printf(file, "'%s\n", print_event_info->delimiter);

  my_free(tmp_str, MYF(0));
  DBUG_VOID_RETURN;
}


/*
  Log_event::print_timestamp()
*/

void Log_event::print_timestamp(IO_CACHE* file, time_t* ts)
{
  struct tm *res;
  DBUG_ENTER("Log_event::print_timestamp");
  if (!ts)
    ts = &when;
#ifdef MYSQL_SERVER				// This is always false
  struct tm tm_tmp;
  localtime_r(ts,(res= &tm_tmp));
#else
  res=localtime(ts);
#endif

  my_b_printf(file,"%02d%02d%02d %2d:%02d:%02d",
              res->tm_year % 100,
              res->tm_mon+1,
              res->tm_mday,
              res->tm_hour,
              res->tm_min,
              res->tm_sec);
  DBUG_VOID_RETURN;
}

#endif /* MYSQL_CLIENT */


/**************************************************************************
	Query_log_event methods
**************************************************************************/

#if defined(HAVE_REPLICATION) && !defined(MYSQL_CLIENT)

/*
  Query_log_event::pack_info()
  This (which is used only for SHOW BINLOG EVENTS) could be updated to
  print SET @@session_var=. But this is not urgent, as SHOW BINLOG EVENTS is
  only an information, it does not produce suitable queries to replay (for
  example it does not print LOAD DATA INFILE).
*/

void Query_log_event::pack_info(Protocol *protocol)
{
  // TODO: show the catalog ??
  char *buf, *pos;
  if (!(buf= my_malloc(9 + db_len + q_len, MYF(MY_WME))))
    return;
  pos= buf;
  if (!(flags & LOG_EVENT_SUPPRESS_USE_F)
      && db && db_len)
  {
    pos= strmov(buf, "use `");
    memcpy(pos, db, db_len);
    pos= strmov(pos+db_len, "`; ");
  }
  if (query && q_len)
  {
    memcpy(pos, query, q_len);
    pos+= q_len;
  }
  protocol->store(buf, pos-buf, &my_charset_bin);
  my_free(buf, MYF(MY_ALLOW_ZERO_PTR));
}
#endif

#ifndef MYSQL_CLIENT

/* Utility function for the next method */
static void write_str_with_code_and_len(char **dst, const char *src,
                                        int len, uint code)
{
  DBUG_ASSERT(src);
  *((*dst)++)= code;
  *((*dst)++)= (uchar) len;
  bmove(*dst, src, len);
  (*dst)+= len;
}


/*
  Query_log_event::write()

  NOTES:
    In this event we have to modify the header to have the correct
    EVENT_LEN_OFFSET as we don't yet know how many status variables we
    will print!
*/

bool Query_log_event::write(IO_CACHE* file)
{
  uchar buf[QUERY_HEADER_LEN+
            1+4+           // code of flags2 and flags2
            1+8+           // code of sql_mode and sql_mode
            1+1+FN_REFLEN+ // code of catalog and catalog length and catalog
            1+4+           // code of autoinc and the 2 autoinc variables
            1+6+           // code of charset and charset
            1+1+MAX_TIME_ZONE_NAME_LENGTH+ // code of tz and tz length and tz name
            1+2+           // code of lc_time_names and lc_time_names_number
            1+2            // code of charset_database and charset_database_number
            ], *start, *start_of_status;
  ulong event_length;

  if (!query)
    return 1;                                   // Something wrong with event

  /*
    We want to store the thread id:
    (- as an information for the user when he reads the binlog)
    - if the query uses temporary table: for the slave SQL thread to know to
    which master connection the temp table belongs.
    Now imagine we (write()) are called by the slave SQL thread (we are
    logging a query executed by this thread; the slave runs with
    --log-slave-updates). Then this query will be logged with
    thread_id=the_thread_id_of_the_SQL_thread. Imagine that 2 temp tables of
    the same name were created simultaneously on the master (in the master
    binlog you have
    CREATE TEMPORARY TABLE t; (thread 1)
    CREATE TEMPORARY TABLE t; (thread 2)
    ...)
    then in the slave's binlog there will be
    CREATE TEMPORARY TABLE t; (thread_id_of_the_slave_SQL_thread)
    CREATE TEMPORARY TABLE t; (thread_id_of_the_slave_SQL_thread)
    which is bad (same thread id!).

    To avoid this, we log the thread's thread id EXCEPT for the SQL
    slave thread for which we log the original (master's) thread id.
    Now this moves the bug: what happens if the thread id on the
    master was 10 and when the slave replicates the query, a
    connection number 10 is opened by a normal client on the slave,
    and updates a temp table of the same name? We get a problem
    again. To avoid this, in the handling of temp tables (sql_base.cc)
    we use thread_id AND server_id.  TODO when this is merged into
    4.1: in 4.1, slave_proxy_id has been renamed to pseudo_thread_id
    and is a session variable: that's to make mysqlbinlog work with
    temp tables. We probably need to introduce

    SET PSEUDO_SERVER_ID
    for mysqlbinlog in 4.1. mysqlbinlog would print:
    SET PSEUDO_SERVER_ID=
    SET PSEUDO_THREAD_ID=
    for each query using temp tables.
  */
  int4store(buf + Q_THREAD_ID_OFFSET, slave_proxy_id);
  int4store(buf + Q_EXEC_TIME_OFFSET, exec_time);
  buf[Q_DB_LEN_OFFSET] = (char) db_len;
  int2store(buf + Q_ERR_CODE_OFFSET, error_code);

  /*
    You MUST always write status vars in increasing order of code. This
    guarantees that a slightly older slave will be able to parse those he
    knows.
  */
  start_of_status= start= buf+QUERY_HEADER_LEN;
  if (flags2_inited)
  {
    *start++= Q_FLAGS2_CODE;
    int4store(start, flags2);
    start+= 4;
  }
  if (sql_mode_inited)
  {
    *start++= Q_SQL_MODE_CODE;
    int8store(start, (ulonglong)sql_mode);
    start+= 8;
  }
  if (catalog_len) // i.e. this var is inited (false for 4.0 events)
  {
    write_str_with_code_and_len((char **)(&start),
                                catalog, catalog_len, Q_CATALOG_NZ_CODE);
    /*
      In 5.0.x where x<4 masters we used to store the end zero here. This was
      a waste of one byte so we don't do it in x>=4 masters. We change code to
      Q_CATALOG_NZ_CODE, because re-using the old code would make x<4 slaves
      of this x>=4 master segfault (expecting a zero when there is
      none). Remaining compatibility problems are: the older slave will not
      find the catalog; but it is will not crash, and it's not an issue
      that it does not find the catalog as catalogs were not used in these
      older MySQL versions (we store it in binlog and read it from relay log
      but do nothing useful with it). What is an issue is that the older slave
      will stop processing the Q_* blocks (and jumps to the db/query) as soon
      as it sees unknown Q_CATALOG_NZ_CODE; so it will not be able to read
      Q_AUTO_INCREMENT*, Q_CHARSET and so replication will fail silently in
      various ways. Documented that you should not mix alpha/beta versions if
      they are not exactly the same version, with example of 5.0.3->5.0.2 and
      5.0.4->5.0.3. If replication is from older to new, the new will
      recognize Q_CATALOG_CODE and have no problem.
    */
  }
  if (auto_increment_increment != 1)
  {
    *start++= Q_AUTO_INCREMENT;
    int2store(start, auto_increment_increment);
    int2store(start+2, auto_increment_offset);
    start+= 4;
  }
  if (charset_inited)
  {
    *start++= Q_CHARSET_CODE;
    memcpy(start, charset, 6);
    start+= 6;
  }
  if (time_zone_len)
  {
    /* In the TZ sys table, column Name is of length 64 so this should be ok */
    DBUG_ASSERT(time_zone_len <= MAX_TIME_ZONE_NAME_LENGTH);
    *start++= Q_TIME_ZONE_CODE;
    *start++= time_zone_len;
    memcpy(start, time_zone_str, time_zone_len);
    start+= time_zone_len;
  }
  if (lc_time_names_number)
  {
    DBUG_ASSERT(lc_time_names_number <= 0xFFFF);
    *start++= Q_LC_TIME_NAMES_CODE;
    int2store(start, lc_time_names_number);
    start+= 2;
  }
  if (charset_database_number)
  {
    DBUG_ASSERT(charset_database_number <= 0xFFFF);
    *start++= Q_CHARSET_DATABASE_CODE;
    int2store(start, charset_database_number);
    start+= 2;
  }
  /*
    Here there could be code like
    if (command-line-option-which-says-"log_this_variable" && inited)
    {
    *start++= Q_THIS_VARIABLE_CODE;
    int4store(start, this_variable);
    start+= 4;
    }
  */
  
  /* Store length of status variables */
  status_vars_len= (uint) (start-start_of_status);
  DBUG_ASSERT(status_vars_len <= MAX_SIZE_LOG_EVENT_STATUS);
  int2store(buf + Q_STATUS_VARS_LEN_OFFSET, status_vars_len);

  /*
    Calculate length of whole event
    The "1" below is the \0 in the db's length
  */
  event_length= (uint) (start-buf) + get_post_header_size_for_derived() + db_len + 1 + q_len;

  return (write_header(file, event_length) ||
          my_b_safe_write(file, (byte*) buf, QUERY_HEADER_LEN) ||
          write_post_header_for_derived(file) ||
          my_b_safe_write(file, (byte*) start_of_status,
                          (uint) (start-start_of_status)) ||
          my_b_safe_write(file, (db) ? (byte*) db : (byte*)"", db_len + 1) ||
          my_b_safe_write(file, (byte*) query, q_len)) ? 1 : 0;
}

/*
  Query_log_event::Query_log_event()
 
  The simplest constructor that could possibly work.  This is used for
  creating static objects that have a special meaning and are invisible
  to the log.  
*/
Query_log_event::Query_log_event()
  :Log_event(), data_buf(0)
{
}


/*
  Query_log_event::Query_log_event()
*/
Query_log_event::Query_log_event(THD* thd_arg, const char* query_arg,
				 ulong query_length, bool using_trans,
				 bool suppress_use)
  :Log_event(thd_arg,
	     ((thd_arg->tmp_table_used ? LOG_EVENT_THREAD_SPECIFIC_F : 0)
	      | (suppress_use          ? LOG_EVENT_SUPPRESS_USE_F    : 0)),
	     using_trans),
   data_buf(0), query(query_arg), catalog(thd_arg->catalog),
   db(thd_arg->db), q_len((uint32) query_length),
   error_code((thd_arg->killed != THD::NOT_KILLED) ?
              ((thd_arg->system_thread & SYSTEM_THREAD_DELAYED_INSERT) ?
               0 : thd->killed_errno()) : thd_arg->net.last_errno),
   thread_id(thd_arg->thread_id),
   /* save the original thread id; we already know the server id */
   slave_proxy_id(thd_arg->variables.pseudo_thread_id),
   flags2_inited(1), sql_mode_inited(1), charset_inited(1),
   sql_mode(thd_arg->variables.sql_mode),
   auto_increment_increment(thd_arg->variables.auto_increment_increment),
   auto_increment_offset(thd_arg->variables.auto_increment_offset),
   lc_time_names_number(thd_arg->variables.lc_time_names->number),
   charset_database_number(0)
{
  time_t end_time;
  time(&end_time);
  exec_time = (ulong) (end_time  - thd->start_time);
  catalog_len = (catalog) ? (uint32) strlen(catalog) : 0;
  /* status_vars_len is set just before writing the event */
  db_len = (db) ? (uint32) strlen(db) : 0;
  if (thd_arg->variables.collation_database != thd_arg->db_charset)
    charset_database_number= thd_arg->variables.collation_database->number;
  
  /*
    If we don't use flags2 for anything else than options contained in
    thd->options, it would be more efficient to flags2=thd_arg->options
    (OPTIONS_WRITTEN_TO_BINLOG would be used only at reading time).
    But it's likely that we don't want to use 32 bits for 3 bits; in the future
    we will probably want to reclaim the 29 bits. So we need the &.
  */
  flags2= (uint32) (thd_arg->options & OPTIONS_WRITTEN_TO_BIN_LOG);
  DBUG_ASSERT(thd->variables.character_set_client->number < 256*256);
  DBUG_ASSERT(thd->variables.collation_connection->number < 256*256);
  DBUG_ASSERT(thd->variables.collation_server->number < 256*256);
  int2store(charset, thd_arg->variables.character_set_client->number);
  int2store(charset+2, thd_arg->variables.collation_connection->number);
  int2store(charset+4, thd_arg->variables.collation_server->number);
  if (thd_arg->time_zone_used)
  {
    /*
      Note that our event becomes dependent on the Time_zone object
      representing the time zone. Fortunately such objects are never deleted
      or changed during mysqld's lifetime.
    */
    time_zone_len= thd_arg->variables.time_zone->get_name()->length();
    time_zone_str= thd_arg->variables.time_zone->get_name()->ptr();
  }
  else
    time_zone_len= 0;
  DBUG_PRINT("info",("Query_log_event has flags2: %lu  sql_mode: %lu",
                     (ulong) flags2, sql_mode));
}
#endif /* MYSQL_CLIENT */


/* 2 utility functions for the next method */

/* 
  Get the pointer for a string (src) that contains the length in
  the first byte. Set the output string (dst) to the string value
  and place the length of the string in the byte after the string.
*/
static void get_str_len_and_pointer(const Log_event::Byte **src, 
                                    const char **dst, 
                                    uint *len)
{
  if ((*len= **src))
    *dst= (char *)*src + 1;                          // Will be copied later
  (*src)+= *len + 1;
}

static void copy_str_and_move(const char **src, 
                              Log_event::Byte **dst, 
                              uint len)
{
  memcpy(*dst, *src, len);
  *src= (const char *)*dst;
  (*dst)+= len;
  *(*dst)++= 0;
}

/*
  Query_log_event::Query_log_event()
  This is used by the SQL slave thread to prepare the event before execution.
*/

Query_log_event::Query_log_event(const char* buf, uint event_len,
                                 const Format_description_log_event *description_event,
                                 Log_event_type event_type)
  :Log_event(buf, description_event), data_buf(0), query(NullS),
   db(NullS), catalog_len(0), status_vars_len(0),
   flags2_inited(0), sql_mode_inited(0), charset_inited(0),
   auto_increment_increment(1), auto_increment_offset(1),
   time_zone_len(0), lc_time_names_number(0), charset_database_number(0)
{
  ulong data_len;
  uint32 tmp;
  uint8 common_header_len, post_header_len;
  Log_event::Byte *start;
  const Log_event::Byte *end;
  bool catalog_nz= 1;
  DBUG_ENTER("Query_log_event::Query_log_event(char*,...)");

  common_header_len= description_event->common_header_len;
  post_header_len= description_event->post_header_len[event_type-1];
  DBUG_PRINT("info",("event_len: %u  common_header_len: %d  post_header_len: %d",
                     event_len, common_header_len, post_header_len));
  
  /*
    We test if the event's length is sensible, and if so we compute data_len.
    We cannot rely on QUERY_HEADER_LEN here as it would not be format-tolerant.
    We use QUERY_HEADER_MINIMAL_LEN which is the same for 3.23, 4.0 & 5.0.
  */
  if (event_len < (uint)(common_header_len + post_header_len))
    DBUG_VOID_RETURN;				
  data_len = event_len - (common_header_len + post_header_len);
  buf+= common_header_len;
  
  slave_proxy_id= thread_id = uint4korr(buf + Q_THREAD_ID_OFFSET);
  exec_time = uint4korr(buf + Q_EXEC_TIME_OFFSET);
  db_len = (uint)buf[Q_DB_LEN_OFFSET]; // TODO: add a check of all *_len vars
  error_code = uint2korr(buf + Q_ERR_CODE_OFFSET);

  /*
    5.0 format starts here.
    Depending on the format, we may or not have affected/warnings etc
    The remnent post-header to be parsed has length:
  */
  tmp= post_header_len - QUERY_HEADER_MINIMAL_LEN; 
  if (tmp)
  {
    status_vars_len= uint2korr(buf + Q_STATUS_VARS_LEN_OFFSET);
    data_len-= status_vars_len;
    DBUG_PRINT("info", ("Query_log_event has status_vars_len: %u",
                        (uint) status_vars_len));
    tmp-= 2;
  }
  /*
    We have parsed everything we know in the post header for QUERY_EVENT,
    the rest of post header is either comes from older version MySQL or
    dedicated to derived events (e.g. Execute_load_query...)
  */

  /* variable-part: the status vars; only in MySQL 5.0  */
  
  start= (Log_event::Byte*) (buf+post_header_len);
  end= (const Log_event::Byte*) (start+status_vars_len);
  for (const Log_event::Byte* pos= start; pos < end;)
  {
    switch (*pos++) {
    case Q_FLAGS2_CODE:
      flags2_inited= 1;
      flags2= uint4korr(pos);
      DBUG_PRINT("info",("In Query_log_event, read flags2: %lu", (ulong) flags2));
      pos+= 4;
      break;
    case Q_SQL_MODE_CODE:
    {
#ifndef DBUG_OFF
      char buff[22];
#endif
      sql_mode_inited= 1;
      sql_mode= (ulong) uint8korr(pos); // QQ: Fix when sql_mode is ulonglong
      DBUG_PRINT("info",("In Query_log_event, read sql_mode: %s",
			 llstr(sql_mode, buff)));
      pos+= 8;
      break;
    }
    case Q_CATALOG_NZ_CODE:
      get_str_len_and_pointer(&pos, &catalog, &catalog_len);
      break;
    case Q_AUTO_INCREMENT:
      auto_increment_increment= uint2korr(pos);
      auto_increment_offset=    uint2korr(pos+2);
      pos+= 4;
      break;
    case Q_CHARSET_CODE:
    {
      charset_inited= 1;
      memcpy(charset, pos, 6);
      pos+= 6;
      break;
    }
    case Q_TIME_ZONE_CODE:
    {
      get_str_len_and_pointer(&pos, &time_zone_str, &time_zone_len);
      break;
    }
    case Q_CATALOG_CODE: /* for 5.0.x where 0<=x<=3 masters */
      if ((catalog_len= *pos))
        catalog= (char*) pos+1;                           // Will be copied later
      pos+= catalog_len+2; // leap over end 0
      catalog_nz= 0; // catalog has end 0 in event
      break;
    case Q_LC_TIME_NAMES_CODE:
      lc_time_names_number= uint2korr(pos);
      pos+= 2;
      break;
    case Q_CHARSET_DATABASE_CODE:
      charset_database_number= uint2korr(pos);
      pos+= 2;
      break;
    default:
      /* That's why you must write status vars in growing order of code */
      DBUG_PRINT("info",("Query_log_event has unknown status vars (first has\
 code: %u), skipping the rest of them", (uint) *(pos-1)));
      pos= (const uchar*) end;                         // Break loop
    }
  }
  
#if !defined(MYSQL_CLIENT) && defined(HAVE_QUERY_CACHE)
  if (!(start= data_buf = (Log_event::Byte*) my_malloc(catalog_len + 1 +
                                              time_zone_len + 1 +
                                              data_len + 1 +
                                              QUERY_CACHE_FLAGS_SIZE +
                                              db_len + 1,
                                              MYF(MY_WME))))
#else
  if (!(start= data_buf = (Log_event::Byte*) my_malloc(catalog_len + 1 +
                                             time_zone_len + 1 +
                                             data_len + 1,
                                             MYF(MY_WME))))
#endif
      DBUG_VOID_RETURN;
  if (catalog_len)                                  // If catalog is given
  {
    if (likely(catalog_nz)) // true except if event comes from 5.0.0|1|2|3.
      copy_str_and_move(&catalog, &start, catalog_len);
    else
    {
      memcpy(start, catalog, catalog_len+1); // copy end 0
      catalog= (const char *)start;
      start+= catalog_len+1;
    }
  }
  if (time_zone_len)
    copy_str_and_move(&time_zone_str, &start, time_zone_len);

  /* A 2nd variable part; this is common to all versions */ 
  memcpy((char*) start, end, data_len);          // Copy db and query
  start[data_len]= '\0';              // End query with \0 (For safetly)
  db= (char *)start;
  query= (char *)(start + db_len + 1);
  q_len= data_len - db_len -1;
  DBUG_VOID_RETURN;
}


/*
  Query_log_event::print()
*/

#ifdef MYSQL_CLIENT
void Query_log_event::print_query_header(IO_CACHE* file,
					 PRINT_EVENT_INFO* print_event_info)
{
  // TODO: print the catalog ??
  char buff[40],*end;				// Enough for SET TIMESTAMP
  bool different_db= 1;
  uint32 tmp;

  if (!print_event_info->short_form)
  {
    print_header(file, print_event_info, FALSE);
    my_b_printf(file, "\t%s\tthread_id=%lu\texec_time=%lu\terror_code=%d\n",
                get_type_str(), (ulong) thread_id, (ulong) exec_time,
                error_code);
  }

  if (!(flags & LOG_EVENT_SUPPRESS_USE_F) && db)
  {
    if (different_db= memcmp(print_event_info->db, db, db_len + 1))
      memcpy(print_event_info->db, db, db_len + 1);
    if (db[0] && different_db) 
      my_b_printf(file, "use %s%s\n", db, print_event_info->delimiter);
  }

  end=int10_to_str((long) when, strmov(buff,"SET TIMESTAMP="),10);
  end= strmov(end, print_event_info->delimiter);
  *end++='\n';
  my_b_write(file, (byte*) buff, (uint) (end-buff));
  if (flags & LOG_EVENT_THREAD_SPECIFIC_F)
    my_b_printf(file,"SET @@session.pseudo_thread_id=%lu%s\n",
                (ulong)thread_id, print_event_info->delimiter);

  /*
    If flags2_inited==0, this is an event from 3.23 or 4.0; nothing to
    print (remember we don't produce mixed relay logs so there cannot be
    5.0 events before that one so there is nothing to reset).
  */
  if (likely(flags2_inited)) /* likely as this will mainly read 5.0 logs */
  {
    /* tmp is a bitmask of bits which have changed. */
    if (likely(print_event_info->flags2_inited)) 
      /* All bits which have changed */
      tmp= (print_event_info->flags2) ^ flags2;
    else /* that's the first Query event we read */
    {
      print_event_info->flags2_inited= 1;
      tmp= ~((uint32)0); /* all bits have changed */
    }

    if (unlikely(tmp)) /* some bits have changed */
    {
      bool need_comma= 0;
      my_b_printf(file, "SET ");
      print_set_option(file, tmp, OPTION_NO_FOREIGN_KEY_CHECKS, ~flags2,
                   "@@session.foreign_key_checks", &need_comma);
      print_set_option(file, tmp, OPTION_AUTO_IS_NULL, flags2,
                   "@@session.sql_auto_is_null", &need_comma);
      print_set_option(file, tmp, OPTION_RELAXED_UNIQUE_CHECKS, ~flags2,
                   "@@session.unique_checks", &need_comma);
      my_b_printf(file,"%s\n", print_event_info->delimiter);
      print_event_info->flags2= flags2;
    }
  }

  /*
    Now the session variables;
    it's more efficient to pass SQL_MODE as a number instead of a
    comma-separated list.
    FOREIGN_KEY_CHECKS, SQL_AUTO_IS_NULL, UNIQUE_CHECKS are session-only
    variables (they have no global version; they're not listed in
    sql_class.h), The tests below work for pure binlogs or pure relay
    logs. Won't work for mixed relay logs but we don't create mixed
    relay logs (that is, there is no relay log with a format change
    except within the 3 first events, which mysqlbinlog handles
    gracefully). So this code should always be good.
  */

  if (likely(sql_mode_inited))
  {
    if (unlikely(!print_event_info->sql_mode_inited)) /* first Query event */
    {
      print_event_info->sql_mode_inited= 1;
      /* force a difference to force write */
      print_event_info->sql_mode= ~sql_mode;
    }
    if (unlikely(print_event_info->sql_mode != sql_mode))
    {
      my_b_printf(file,"SET @@session.sql_mode=%lu%s\n",
                  (ulong)sql_mode, print_event_info->delimiter);
      print_event_info->sql_mode= sql_mode;
    }
  }
  if (print_event_info->auto_increment_increment != auto_increment_increment ||
      print_event_info->auto_increment_offset != auto_increment_offset)
  {
    my_b_printf(file,"SET @@session.auto_increment_increment=%lu, @@session.auto_increment_offset=%lu%s\n",
                auto_increment_increment,auto_increment_offset,
                print_event_info->delimiter);
    print_event_info->auto_increment_increment= auto_increment_increment;
    print_event_info->auto_increment_offset=    auto_increment_offset;
  }

  /* TODO: print the catalog when we feature SET CATALOG */

  if (likely(charset_inited))
  {
    if (unlikely(!print_event_info->charset_inited)) /* first Query event */
    {
      print_event_info->charset_inited= 1;
      print_event_info->charset[0]= ~charset[0]; // force a difference to force write
    }
    if (unlikely(bcmp(print_event_info->charset, charset, 6)))
    {
      CHARSET_INFO *cs_info= get_charset(uint2korr(charset), MYF(MY_WME));
      if (cs_info)
      {
        /* for mysql client */
        my_b_printf(file, "/*!\\C %s */%s\n",
                    cs_info->csname, print_event_info->delimiter);
      }
      my_b_printf(file,"SET "
                  "@@session.character_set_client=%d,"
                  "@@session.collation_connection=%d,"
                  "@@session.collation_server=%d"
                  "%s\n",
                  uint2korr(charset),
                  uint2korr(charset+2),
                  uint2korr(charset+4),
                  print_event_info->delimiter);
      memcpy(print_event_info->charset, charset, 6);
    }
  }
  if (time_zone_len)
  {
    if (bcmp(print_event_info->time_zone_str, time_zone_str, time_zone_len+1))
    {
      my_b_printf(file,"SET @@session.time_zone='%s'%s\n",
                  time_zone_str, print_event_info->delimiter);
      memcpy(print_event_info->time_zone_str, time_zone_str, time_zone_len+1);
    }
  }
  if (lc_time_names_number != print_event_info->lc_time_names_number)
  {
    my_b_printf(file, "SET @@session.lc_time_names=%d%s\n",
                lc_time_names_number, print_event_info->delimiter);
    print_event_info->lc_time_names_number= lc_time_names_number;
  }
  if (charset_database_number != print_event_info->charset_database_number)
  {
    if (charset_database_number)
<<<<<<< HEAD
      my_b_printf(file, "SET @@session.collation_database=%d%s\n",
                  charset_database_number, print_event_info->delimiter);
    else
      my_b_printf(file, "SET @@session.collation_database=DEFAULT%s\n",
                  print_event_info->delimiter);
=======
      fprintf(file, "SET @@session.collation_database=%d%s\n",
              charset_database_number, print_event_info->delimiter);
    else
      fprintf(file, "SET @@session.collation_database=DEFAULT%s\n",
              print_event_info->delimiter);
>>>>>>> c2e0e5af
    print_event_info->charset_database_number= charset_database_number;
  }
}


void Query_log_event::print(FILE* file, PRINT_EVENT_INFO* print_event_info)
{
  Write_on_release_cache cache(&print_event_info->head_cache, file);

  print_query_header(&cache, print_event_info);
  my_b_write(&cache, (byte*) query, q_len);
  my_b_printf(&cache, "%s\n", print_event_info->delimiter);
}
#endif /* MYSQL_CLIENT */


/*
  Query_log_event::exec_event()
*/

#if defined(HAVE_REPLICATION) && !defined(MYSQL_CLIENT)

int Query_log_event::exec_event(struct st_relay_log_info* rli)
{
  return exec_event(rli, query, q_len);
}


int Query_log_event::exec_event(struct st_relay_log_info* rli,
                                const char *query_arg, uint32 q_len_arg)
{
  LEX_STRING new_db;
  int expected_error,actual_error= 0;
  /*
    Colleagues: please never free(thd->catalog) in MySQL. This would lead to
    bugs as here thd->catalog is a part of an alloced block, not an entire
    alloced block (see Query_log_event::exec_event()). Same for thd->db.
    Thank you.
  */
  thd->catalog= catalog_len ? (char *) catalog : (char *)"";
  new_db.length= db_len;
  new_db.str= (char *) rpl_filter->get_rewrite_db(db, &new_db.length);
  thd->set_db(new_db.str, new_db.length);       /* allocates a copy of 'db' */
  thd->variables.auto_increment_increment= auto_increment_increment;
  thd->variables.auto_increment_offset=    auto_increment_offset;

  /*
    InnoDB internally stores the master log position it has executed so far,
    i.e. the position just after the COMMIT event.
    When InnoDB will want to store, the positions in rli won't have
    been updated yet, so group_master_log_* will point to old BEGIN
    and event_master_log* will point to the beginning of current COMMIT.
    But log_pos of the COMMIT Query event is what we want, i.e. the pos of the
    END of the current log event (COMMIT). We save it in rli so that InnoDB can
    access it.
  */
  rli->future_group_master_log_pos= log_pos;
  DBUG_PRINT("info", ("log_pos: %lu", (ulong) log_pos));

  clear_all_errors(thd, rli);
  rli->clear_tables_to_lock();

  /*
    Note:   We do not need to execute reset_one_shot_variables() if this
            db_ok() test fails.
    Reason: The db stored in binlog events is the same for SET and for
            its companion query.  If the SET is ignored because of
            db_ok(), the companion query will also be ignored, and if
            the companion query is ignored in the db_ok() test of
            ::exec_event(), then the companion SET also have so we
            don't need to reset_one_shot_variables().
  */
  if (rpl_filter->db_ok(thd->db))
  {
    thd->set_time((time_t)when);
    thd->query_length= q_len_arg;
    thd->query= (char*)query_arg;
    VOID(pthread_mutex_lock(&LOCK_thread_count));
    thd->query_id = next_query_id();
    VOID(pthread_mutex_unlock(&LOCK_thread_count));
    thd->variables.pseudo_thread_id= thread_id;		// for temp tables
    DBUG_PRINT("query",("%s",thd->query));

    if (ignored_error_code((expected_error= error_code)) ||
	!check_expected_error(thd,rli,expected_error))
    {
      if (flags2_inited)
        /*
          all bits of thd->options which are 1 in OPTIONS_WRITTEN_TO_BIN_LOG
          must take their value from flags2.
        */
        thd->options= flags2|(thd->options & ~OPTIONS_WRITTEN_TO_BIN_LOG);
      /*
        else, we are in a 3.23/4.0 binlog; we previously received a
        Rotate_log_event which reset thd->options and sql_mode etc, so
        nothing to do.
      */
      /*
        We do not replicate IGNORE_DIR_IN_CREATE. That is, if the master is a
        slave which runs with SQL_MODE=IGNORE_DIR_IN_CREATE, this should not
        force us to ignore the dir too. Imagine you are a ring of machines, and
        one has a disk problem so that you temporarily need
        IGNORE_DIR_IN_CREATE on this machine; you don't want it to propagate
        elsewhere (you don't want all slaves to start ignoring the dirs).
      */
      if (sql_mode_inited)
        thd->variables.sql_mode=
          (ulong) ((thd->variables.sql_mode & MODE_NO_DIR_IN_CREATE) |
                   (sql_mode & ~(ulong) MODE_NO_DIR_IN_CREATE));
      if (charset_inited)
      {
        if (rli->cached_charset_compare(charset))
        {
          /* Verify that we support the charsets found in the event. */
          if (!(thd->variables.character_set_client=
                get_charset(uint2korr(charset), MYF(MY_WME))) ||
              !(thd->variables.collation_connection=
                get_charset(uint2korr(charset+2), MYF(MY_WME))) ||
              !(thd->variables.collation_server=
                get_charset(uint2korr(charset+4), MYF(MY_WME))))
          {
            /*
              We updated the thd->variables with nonsensical values (0). Let's
              set them to something safe (i.e. which avoids crash), and we'll
              stop with EE_UNKNOWN_CHARSET in compare_errors (unless set to
              ignore this error).
            */
            set_slave_thread_default_charset(thd, rli);
            goto compare_errors;
          }
          thd->update_charset(); // for the charset change to take effect
        }
      }
      if (time_zone_len)
      {
        String tmp(time_zone_str, time_zone_len, &my_charset_bin);
        if (!(thd->variables.time_zone=
              my_tz_find_with_opening_tz_tables(thd, &tmp)))
        {
          my_error(ER_UNKNOWN_TIME_ZONE, MYF(0), tmp.c_ptr());
          thd->variables.time_zone= global_system_variables.time_zone;
          goto compare_errors;
        }
      }
      if (lc_time_names_number)
      {
        if (!(thd->variables.lc_time_names=
              my_locale_by_number(lc_time_names_number)))
        {
          my_printf_error(ER_UNKNOWN_ERROR,
                      "Unknown locale: '%d'", MYF(0), lc_time_names_number);
          thd->variables.lc_time_names= &my_locale_en_US;
          goto compare_errors;
        }
      }
      else
        thd->variables.lc_time_names= &my_locale_en_US;
      if (charset_database_number)
      {
        CHARSET_INFO *cs;
        if (!(cs= get_charset(charset_database_number, MYF(0))))
        {
          char buf[20];
          int10_to_str((int) charset_database_number, buf, -10);
          my_error(ER_UNKNOWN_COLLATION, MYF(0), buf);
          goto compare_errors;
        }
        thd->variables.collation_database= cs;
      }
      else
        thd->variables.collation_database= thd->db_charset;
      
      /* Execute the query (note that we bypass dispatch_command()) */
      mysql_parse(thd, thd->query, thd->query_length);

    }
    else
    {
      /*
        The query got a really bad error on the master (thread killed etc),
        which could be inconsistent. Parse it to test the table names: if the
        replicate-*-do|ignore-table rules say "this query must be ignored" then
        we exit gracefully; otherwise we warn about the bad error and tell DBA
        to check/fix it.
      */
      if (mysql_test_parse_for_slave(thd, thd->query, thd->query_length))
        clear_all_errors(thd, rli);        /* Can ignore query */
      else
      {
        slave_print_msg(ERROR_LEVEL, rli, expected_error, 
                          "\
Query partially completed on the master (error on master: %d) \
and was aborted. There is a chance that your master is inconsistent at this \
point. If you are sure that your master is ok, run this query manually on the \
slave and then restart the slave with SET GLOBAL SQL_SLAVE_SKIP_COUNTER=1; \
START SLAVE; . Query: '%s'", expected_error, thd->query);
        thd->query_error= 1;
      }
      goto end;
    }

    /* If the query was not ignored, it is printed to the general log */
    if (thd->net.last_errno != ER_SLAVE_IGNORED_TABLE)
      general_log_print(thd, COM_QUERY, "%s", thd->query);

compare_errors:

     /*
      If we expected a non-zero error code, and we don't get the same error
      code, and none of them should be ignored.
    */
    DBUG_PRINT("info",("expected_error: %d  last_errno: %d",
 		       expected_error, thd->net.last_errno));
    if ((expected_error != (actual_error= thd->net.last_errno)) &&
 	expected_error &&
 	!ignored_error_code(actual_error) &&
 	!ignored_error_code(expected_error))
    {
      slave_print_msg(ERROR_LEVEL, rli, 0,
                      "\
Query caused different errors on master and slave.     \
Error on master: '%s' (%d), Error on slave: '%s' (%d). \
Default database: '%s'. Query: '%s'",
                      ER_SAFE(expected_error),
                      expected_error,
                      actual_error ? thd->net.last_error: "no error",
                      actual_error,
                      print_slave_db_safe(db), query_arg);
      thd->query_error= 1;
    }
    /*
      If we get the same error code as expected, or they should be ignored. 
    */
    else if (expected_error == actual_error ||
 	     ignored_error_code(actual_error))
    {
      DBUG_PRINT("info",("error ignored"));
      clear_all_errors(thd, rli);
    }
    /*
      Other cases: mostly we expected no error and get one.
    */
    else if (thd->query_error || thd->is_fatal_error)
    {
      slave_print_msg(ERROR_LEVEL, rli, actual_error,
                      "Error '%s' on query. Default database: '%s'. Query: '%s'",
                      (actual_error ? thd->net.last_error :
                       "unexpected success or fatal error"),
                      print_slave_db_safe(thd->db), query_arg);
      thd->query_error= 1;
    }

    /*
      TODO: compare the values of "affected rows" around here. Something
      like:
      if ((uint32) affected_in_event != (uint32) affected_on_slave)
      {
      sql_print_error("Slave: did not get the expected number of affected \
      rows running query from master - expected %d, got %d (this numbers \
      should have matched modulo 4294967296).", 0, ...);
      thd->query_error = 1;
      }
      We may also want an option to tell the slave to ignore "affected"
      mismatch. This mismatch could be implemented with a new ER_ code, and
      to ignore it you would use --slave-skip-errors...

      To do the comparison we need to know the value of "affected" which the
      above mysql_parse() computed. And we need to know the value of
      "affected" in the master's binlog. Both will be implemented later. The
      important thing is that we now have the format ready to log the values
      of "affected" in the binlog. So we can release 5.0.0 before effectively
      logging "affected" and effectively comparing it.
    */
  } /* End of if (db_ok(... */

end:
  VOID(pthread_mutex_lock(&LOCK_thread_count));
  /*
    Probably we have set thd->query, thd->db, thd->catalog to point to places
    in the data_buf of this event. Now the event is going to be deleted
    probably, so data_buf will be freed, so the thd->... listed above will be
    pointers to freed memory. 
    So we must set them to 0, so that those bad pointers values are not later
    used. Note that "cleanup" queries like automatic DROP TEMPORARY TABLE
    don't suffer from these assignments to 0 as DROP TEMPORARY
    TABLE uses the db.table syntax.
  */
  thd->catalog= 0;
  thd->set_db(NULL, 0);                 /* will free the current database */
  thd->query= 0;			// just to be sure
  thd->query_length= 0;
  VOID(pthread_mutex_unlock(&LOCK_thread_count));
  close_thread_tables(thd);      
  /*
    As a disk space optimization, future masters will not log an event for
    LAST_INSERT_ID() if that function returned 0 (and thus they will be able
    to replace the THD::stmt_depends_on_first_successful_insert_id_in_prev_stmt
    variable by (THD->first_successful_insert_id_in_prev_stmt > 0) ; with the
    resetting below we are ready to support that.
  */
  thd->first_successful_insert_id_in_prev_stmt_for_binlog= 0;
  thd->first_successful_insert_id_in_prev_stmt= 0;
  thd->stmt_depends_on_first_successful_insert_id_in_prev_stmt= 0;
  free_root(thd->mem_root,MYF(MY_KEEP_PREALLOC));
  /*
    If there was an error we stop. Otherwise we increment positions. Note that
    we will not increment group* positions if we are just after a SET
    ONE_SHOT, because SET ONE_SHOT should not be separated from its following
    updating query.
  */
  return (thd->query_error ? thd->query_error : 
          (thd->one_shot_set ? (rli->inc_event_relay_log_pos(),0) :
           Log_event::exec_event(rli))); 
}
#endif


/**************************************************************************
	Muted_query_log_event methods
**************************************************************************/

#ifndef MYSQL_CLIENT
/*
  Muted_query_log_event::Muted_query_log_event()
*/
Muted_query_log_event::Muted_query_log_event()
  :Query_log_event()
{
}
#endif


/**************************************************************************
	Start_log_event_v3 methods
**************************************************************************/

#ifndef MYSQL_CLIENT
Start_log_event_v3::Start_log_event_v3() :Log_event(), binlog_version(BINLOG_VERSION), artificial_event(0)
{
  created= when;
  memcpy(server_version, ::server_version, ST_SERVER_VER_LEN);
}
#endif

/*
  Start_log_event_v3::pack_info()
*/

#if defined(HAVE_REPLICATION) && !defined(MYSQL_CLIENT)
void Start_log_event_v3::pack_info(Protocol *protocol)
{
  char buf[12 + ST_SERVER_VER_LEN + 14 + 22], *pos;
  pos= strmov(buf, "Server ver: ");
  pos= strmov(pos, server_version);
  pos= strmov(pos, ", Binlog ver: ");
  pos= int10_to_str(binlog_version, pos, 10);
  protocol->store(buf, (uint) (pos-buf), &my_charset_bin);
}
#endif


/*
  Start_log_event_v3::print()
*/

#ifdef MYSQL_CLIENT
void Start_log_event_v3::print(FILE* file, PRINT_EVENT_INFO* print_event_info)
{
  DBUG_ENTER("Start_log_event_v3::print");

  Write_on_release_cache cache(&print_event_info->head_cache, file,
                               Write_on_release_cache::FLUSH_F);

  if (!print_event_info->short_form)
  {
    print_header(&cache, print_event_info, FALSE);
    my_b_printf(&cache, "\tStart: binlog v %d, server v %s created ",
                binlog_version, server_version);
    print_timestamp(&cache);
    if (created)
      my_b_printf(&cache," at startup");
    my_b_printf(&cache, "\n");
    if (flags & LOG_EVENT_BINLOG_IN_USE_F)
      my_b_printf(&cache, "# Warning: this binlog was not closed properly. "
                  "Most probably mysqld crashed writing it.\n");
  }
  if (!artificial_event && created)
  {
#ifdef WHEN_WE_HAVE_THE_RESET_CONNECTION_SQL_COMMAND
    /*
      This is for mysqlbinlog: like in replication, we want to delete the stale
      tmp files left by an unclean shutdown of mysqld (temporary tables)
      and rollback unfinished transaction.
      Probably this can be done with RESET CONNECTION (syntax to be defined).
    */
    my_b_printf(&cache,"RESET CONNECTION%s\n", print_event_info->delimiter);
#else
    my_b_printf(&cache,"ROLLBACK%s\n", print_event_info->delimiter);
#endif
  }
  DBUG_VOID_RETURN;
}
#endif /* MYSQL_CLIENT */

/*
  Start_log_event_v3::Start_log_event_v3()
*/

Start_log_event_v3::Start_log_event_v3(const char* buf,
                                       const Format_description_log_event* description_event)
  :Log_event(buf, description_event)
{
  buf+= description_event->common_header_len;
  binlog_version= uint2korr(buf+ST_BINLOG_VER_OFFSET);
  memcpy(server_version, buf+ST_SERVER_VER_OFFSET,
	 ST_SERVER_VER_LEN);
  // prevent overrun if log is corrupted on disk
  server_version[ST_SERVER_VER_LEN-1]= 0;
  created= uint4korr(buf+ST_CREATED_OFFSET);
  /* We use log_pos to mark if this was an artificial event or not */
  artificial_event= (log_pos == 0);
}


/*
  Start_log_event_v3::write()
*/

#ifndef MYSQL_CLIENT
bool Start_log_event_v3::write(IO_CACHE* file)
{
  char buff[START_V3_HEADER_LEN];
  int2store(buff + ST_BINLOG_VER_OFFSET,binlog_version);
  memcpy(buff + ST_SERVER_VER_OFFSET,server_version,ST_SERVER_VER_LEN);
  int4store(buff + ST_CREATED_OFFSET,created);
  return (write_header(file, sizeof(buff)) ||
          my_b_safe_write(file, (byte*) buff, sizeof(buff)));
}
#endif


/*
  Start_log_event_v3::exec_event()

  The master started

  IMPLEMENTATION
    - To handle the case where the master died without having time to write
      DROP TEMPORARY TABLE, DO RELEASE_LOCK (prepared statements' deletion is
      TODO), we clean up all temporary tables that we got, if we are sure we
      can (see below).

  TODO
    - Remove all active user locks.
      Guilhem 2003-06: this is true but not urgent: the worst it can cause is
      the use of a bit of memory for a user lock which will not be used
      anymore. If the user lock is later used, the old one will be released. In
      other words, no deadlock problem.
*/

#if defined(HAVE_REPLICATION) && !defined(MYSQL_CLIENT)
int Start_log_event_v3::exec_event(struct st_relay_log_info* rli)
{
  DBUG_ENTER("Start_log_event_v3::exec_event");
  switch (binlog_version)
  {
  case 3:
  case 4:
    /*
      This can either be 4.x (then a Start_log_event_v3 is only at master
      startup so we are sure the master has restarted and cleared his temp
      tables; the event always has 'created'>0) or 5.0 (then we have to test
      'created').
    */
    if (created)
    {
      close_temporary_tables(thd);
      cleanup_load_tmpdir();
    }
    break;

    /*
       Now the older formats; in that case load_tmpdir is cleaned up by the I/O
       thread.
    */
  case 1:
    if (strncmp(rli->relay_log.description_event_for_exec->server_version,
                "3.23.57",7) >= 0 && created)
    {
      /*
        Can distinguish, based on the value of 'created': this event was
        generated at master startup.
      */
      close_temporary_tables(thd);
    }
    /*
      Otherwise, can't distinguish a Start_log_event generated at
      master startup and one generated by master FLUSH LOGS, so cannot
      be sure temp tables have to be dropped. So do nothing.
    */
    break;
  default:
    /* this case is impossible */
    DBUG_RETURN(1);
  }
  DBUG_RETURN(Log_event::exec_event(rli));
}
#endif /* defined(HAVE_REPLICATION) && !defined(MYSQL_CLIENT) */

/***************************************************************************
       Format_description_log_event methods
****************************************************************************/

/*
  Format_description_log_event 1st ctor.

  SYNOPSIS
    Format_description_log_event::Format_description_log_event
      binlog_version              the binlog version for which we want to build
                                  an event. Can be 1 (=MySQL 3.23), 3 (=4.0.x
                                  x>=2 and 4.1) or 4 (MySQL 5.0). Note that the
                                  old 4.0 (binlog version 2) is not supported;
                                  it should not be used for replication with
                                  5.0.

  DESCRIPTION
    Ctor. Can be used to create the event to write to the binary log (when the
    server starts or when FLUSH LOGS), or to create artificial events to parse
    binlogs from MySQL 3.23 or 4.x.
    When in a client, only the 2nd use is possible.
*/

Format_description_log_event::
Format_description_log_event(uint8 binlog_ver, const char* server_ver)
  :Start_log_event_v3()
{
  created= when;
  binlog_version= binlog_ver;
  switch (binlog_ver) {
  case 4: /* MySQL 5.0 */
    memcpy(server_version, ::server_version, ST_SERVER_VER_LEN);
    DBUG_EXECUTE_IF("pretend_version_50034_in_binlog",
                    strmov(server_version, "5.0.34"););
    common_header_len= LOG_EVENT_HEADER_LEN;
    number_of_event_types= LOG_EVENT_TYPES;
    /* we'll catch my_malloc() error in is_valid() */
    post_header_len=(uint8*) my_malloc(number_of_event_types*sizeof(uint8),
                                       MYF(MY_ZEROFILL));
    /*
      This long list of assignments is not beautiful, but I see no way to
      make it nicer, as the right members are #defines, not array members, so
      it's impossible to write a loop.
    */
    if (post_header_len)
    {
      post_header_len[START_EVENT_V3-1]= START_V3_HEADER_LEN;
      post_header_len[QUERY_EVENT-1]= QUERY_HEADER_LEN;
      post_header_len[ROTATE_EVENT-1]= ROTATE_HEADER_LEN;
      post_header_len[LOAD_EVENT-1]= LOAD_HEADER_LEN;
      post_header_len[CREATE_FILE_EVENT-1]= CREATE_FILE_HEADER_LEN;
      post_header_len[APPEND_BLOCK_EVENT-1]= APPEND_BLOCK_HEADER_LEN;
      post_header_len[EXEC_LOAD_EVENT-1]= EXEC_LOAD_HEADER_LEN;
      post_header_len[DELETE_FILE_EVENT-1]= DELETE_FILE_HEADER_LEN;
      post_header_len[NEW_LOAD_EVENT-1]= post_header_len[LOAD_EVENT-1];
      post_header_len[FORMAT_DESCRIPTION_EVENT-1]= FORMAT_DESCRIPTION_HEADER_LEN;
      post_header_len[TABLE_MAP_EVENT-1]=    TABLE_MAP_HEADER_LEN;
      post_header_len[WRITE_ROWS_EVENT-1]=   ROWS_HEADER_LEN;
      post_header_len[UPDATE_ROWS_EVENT-1]=  ROWS_HEADER_LEN;
      post_header_len[DELETE_ROWS_EVENT-1]=  ROWS_HEADER_LEN;
      /*
        We here have the possibility to simulate a master of before we changed
        the table map id to be stored in 6 bytes: when it was stored in 4
        bytes (=> post_header_len was 6). This is used to test backward
        compatibility.
        This code can be removed after a few months (today is Dec 21st 2005),
        when we know that the 4-byte masters are not deployed anymore (check
        with Tomas Ulin first!), and the accompanying test (rpl_row_4_bytes)
        too.
      */
      DBUG_EXECUTE_IF("old_row_based_repl_4_byte_map_id_master",
                      post_header_len[TABLE_MAP_EVENT-1]=
                      post_header_len[WRITE_ROWS_EVENT-1]=
                      post_header_len[UPDATE_ROWS_EVENT-1]=
                      post_header_len[DELETE_ROWS_EVENT-1]= 6;);
      post_header_len[BEGIN_LOAD_QUERY_EVENT-1]= post_header_len[APPEND_BLOCK_EVENT-1];
      post_header_len[EXECUTE_LOAD_QUERY_EVENT-1]= EXECUTE_LOAD_QUERY_HEADER_LEN;
    }
    break;

  case 1: /* 3.23 */
  case 3: /* 4.0.x x>=2 */
    /*
      We build an artificial (i.e. not sent by the master) event, which
      describes what those old master versions send.
    */
    if (binlog_ver==1)
      strmov(server_version, server_ver ? server_ver : "3.23");
    else
      strmov(server_version, server_ver ? server_ver : "4.0");
    common_header_len= binlog_ver==1 ? OLD_HEADER_LEN :
      LOG_EVENT_MINIMAL_HEADER_LEN;
    /*
      The first new event in binlog version 4 is Format_desc. So any event type
      after that does not exist in older versions. We use the events known by
      version 3, even if version 1 had only a subset of them (this is not a
      problem: it uses a few bytes for nothing but unifies code; it does not
      make the slave detect less corruptions).
    */
    number_of_event_types= FORMAT_DESCRIPTION_EVENT - 1;
    post_header_len=(uint8*) my_malloc(number_of_event_types*sizeof(uint8),
                                       MYF(0));
    if (post_header_len)
    {
      post_header_len[START_EVENT_V3-1]= START_V3_HEADER_LEN;
      post_header_len[QUERY_EVENT-1]= QUERY_HEADER_MINIMAL_LEN;
      post_header_len[STOP_EVENT-1]= 0;
      post_header_len[ROTATE_EVENT-1]= (binlog_ver==1) ? 0 : ROTATE_HEADER_LEN;
      post_header_len[INTVAR_EVENT-1]= 0;
      post_header_len[LOAD_EVENT-1]= LOAD_HEADER_LEN;
      post_header_len[SLAVE_EVENT-1]= 0;
      post_header_len[CREATE_FILE_EVENT-1]= CREATE_FILE_HEADER_LEN;
      post_header_len[APPEND_BLOCK_EVENT-1]= APPEND_BLOCK_HEADER_LEN;
      post_header_len[EXEC_LOAD_EVENT-1]= EXEC_LOAD_HEADER_LEN;
      post_header_len[DELETE_FILE_EVENT-1]= DELETE_FILE_HEADER_LEN;
      post_header_len[NEW_LOAD_EVENT-1]= post_header_len[LOAD_EVENT-1];
      post_header_len[RAND_EVENT-1]= 0;
      post_header_len[USER_VAR_EVENT-1]= 0;
    }
    break;
  default: /* Includes binlog version 2 i.e. 4.0.x x<=1 */
    post_header_len= 0; /* will make is_valid() fail */
    break;
  }
  calc_server_version_split();
}


/*
  The problem with this constructor is that the fixed header may have a
  length different from this version, but we don't know this length as we
  have not read the Format_description_log_event which says it, yet. This
  length is in the post-header of the event, but we don't know where the
  post-header starts.
  So this type of event HAS to:
  - either have the header's length at the beginning (in the header, at a
  fixed position which will never be changed), not in the post-header. That
  would make the header be "shifted" compared to other events.
  - or have a header of size LOG_EVENT_MINIMAL_HEADER_LEN (19), in all future
  versions, so that we know for sure.
  I (Guilhem) chose the 2nd solution. Rotate has the same constraint (because
  it is sent before Format_description_log_event).
*/

Format_description_log_event::
Format_description_log_event(const char* buf,
                             uint event_len,
                             const
                             Format_description_log_event*
                             description_event)
  :Start_log_event_v3(buf, description_event)
{
  DBUG_ENTER("Format_description_log_event::Format_description_log_event(char*,...)");
  buf+= LOG_EVENT_MINIMAL_HEADER_LEN;
  if ((common_header_len=buf[ST_COMMON_HEADER_LEN_OFFSET]) < OLD_HEADER_LEN)
    DBUG_VOID_RETURN; /* sanity check */
  number_of_event_types=
    event_len-(LOG_EVENT_MINIMAL_HEADER_LEN+ST_COMMON_HEADER_LEN_OFFSET+1);
  DBUG_PRINT("info", ("common_header_len=%d number_of_event_types=%d",
                      common_header_len, number_of_event_types));
  /* If alloc fails, we'll detect it in is_valid() */
  post_header_len= (uint8*) my_memdup((byte*)buf+ST_COMMON_HEADER_LEN_OFFSET+1,
                                      number_of_event_types*
                                      sizeof(*post_header_len), MYF(0));
  calc_server_version_split();
  DBUG_VOID_RETURN;
}

#ifndef MYSQL_CLIENT
bool Format_description_log_event::write(IO_CACHE* file)
{
  /*
    We don't call Start_log_event_v3::write() because this would make 2
    my_b_safe_write().
  */
  byte buff[FORMAT_DESCRIPTION_HEADER_LEN];
  int2store(buff + ST_BINLOG_VER_OFFSET,binlog_version);
  memcpy((char*) buff + ST_SERVER_VER_OFFSET,server_version,ST_SERVER_VER_LEN);
  int4store(buff + ST_CREATED_OFFSET,created);
  buff[ST_COMMON_HEADER_LEN_OFFSET]= LOG_EVENT_HEADER_LEN;
  memcpy((char*) buff+ST_COMMON_HEADER_LEN_OFFSET+1, (byte*) post_header_len,
         LOG_EVENT_TYPES);
  return (write_header(file, sizeof(buff)) ||
          my_b_safe_write(file, buff, sizeof(buff)));
}
#endif

/*
  SYNOPSIS
    Format_description_log_event::exec_event()

  IMPLEMENTATION
    Save the information which describes the binlog's format, to be able to
    read all coming events.
    Call Start_log_event_v3::exec_event().
*/

#if defined(HAVE_REPLICATION) && !defined(MYSQL_CLIENT)
int Format_description_log_event::exec_event(struct st_relay_log_info* rli)
{
  DBUG_ENTER("Format_description_log_event::exec_event");

  /* save the information describing this binlog */
  delete rli->relay_log.description_event_for_exec;
  rli->relay_log.description_event_for_exec= this;

#ifdef USING_TRANSACTIONS
  /*
    As a transaction NEVER spans on 2 or more binlogs:
    if we have an active transaction at this point, the master died
    while writing the transaction to the binary log, i.e. while
    flushing the binlog cache to the binlog. XA guarantees that master has
    rolled back. So we roll back.
    Note: this event could be sent by the master to inform us of the
    format of its binlog; in other words maybe it is not at its
    original place when it comes to us; we'll know this by checking
    log_pos ("artificial" events have log_pos == 0).
  */
  if (!artificial_event && created && thd->transaction.all.nht)
  {
    /* This is not an error (XA is safe), just an information */
    slave_print_msg(INFORMATION_LEVEL, rli, 0,
                    "Rolling back unfinished transaction (no COMMIT "
                    "or ROLLBACK in relay log). A probable cause is that "
                    "the master died while writing the transaction to "
                    "its binary log, thus rolled back too."); 
    rli->cleanup_context(thd, 1);
  }
#endif
  /*
    If this event comes from ourselves, there is no cleaning task to perform,
    we don't call Start_log_event_v3::exec_event() (this was just to update the
    log's description event).
  */
  if (server_id == (uint32) ::server_id)
  {
    /*
      We only increase the relay log position if we are skipping
      events and do not touch any group_* variables, nor flush the
      relay log info.  If there is a crash, we will have to re-skip
      the events again, but that is a minor issue.

      If we do not skip stepping the group log position (and the
      server id was changed when restarting the server), it might well
      be that we start executing at a position that is invalid, e.g.,
      at a Rows_log_event or a Query_log_event preceeded by a
      Intvar_log_event instead of starting at a Table_map_log_event or
      the Intvar_log_event respectively.
     */
    rli->inc_event_relay_log_pos();
    DBUG_RETURN(0);
  }

  /*
    If the event was not requested by the slave i.e. the master sent it while
    the slave asked for a position >4, the event will make
    rli->group_master_log_pos advance. Say that the slave asked for position
    1000, and the Format_desc event's end is 96. Then in the beginning of
    replication rli->group_master_log_pos will be 0, then 96, then jump to
    first really asked event (which is >96). So this is ok.
  */
  DBUG_RETURN(Start_log_event_v3::exec_event(rli));
}
#endif


/**
   Splits the event's 'server_version' string into three numeric pieces stored
   into 'server_version_split':
   X.Y.Zabc (X,Y,Z numbers, a not a digit) -> {X,Y,Z}
   X.Yabc -> {X,Y,0}
   Xabc -> {X,0,0}
   'server_version_split' is then used for lookups to find if the server which
   created this event has some known bug.
*/
void Format_description_log_event::calc_server_version_split()
{
  char *p= server_version, *r;
  ulong number;
  for (uint i= 0; i<=2; i++)
  {
    number= strtoul(p, &r, 10);
    server_version_split[i]= (uchar)number;
    DBUG_ASSERT(number < 256); // fit in uchar
    p= r;
    DBUG_ASSERT(!((i == 0) && (*r != '.'))); // should be true in practice
    if (*r == '.')
      p++; // skip the dot
  }
  DBUG_PRINT("info",("Format_description_log_event::server_version_split:"
                     " '%s' %d %d %d", server_version,
                     server_version_split[0],
                     server_version_split[1], server_version_split[2]));
}


  /**************************************************************************
        Load_log_event methods
   General note about Load_log_event: the binlogging of LOAD DATA INFILE is
   going to be changed in 5.0 (or maybe in 5.1; not decided yet).
   However, the 5.0 slave could still have to read such events (from a 4.x
   master), convert them (which just means maybe expand the header, when 5.0
   servers have a UID in events) (remember that whatever is after the header
   will be like in 4.x, as this event's format is not modified in 5.0 as we
   will use new types of events to log the new LOAD DATA INFILE features).
   To be able to read/convert, we just need to not assume that the common
   header is of length LOG_EVENT_HEADER_LEN (we must use the description
   event).
   Note that I (Guilhem) manually tested replication of a big LOAD DATA INFILE
   between 3.23 and 5.0, and between 4.0 and 5.0, and it works fine (and the
   positions displayed in SHOW SLAVE STATUS then are fine too).
  **************************************************************************/

/*
  Load_log_event::pack_info()
*/

#if defined(HAVE_REPLICATION) && !defined(MYSQL_CLIENT)
uint Load_log_event::get_query_buffer_length()
{
  return
    5 + db_len + 3 +                        // "use DB; "
    18 + fname_len + 2 +                    // "LOAD DATA INFILE 'file''"
    7 +					    // LOCAL
    9 +                                     // " REPLACE or IGNORE "
    13 + table_name_len*2 +                 // "INTO TABLE `table`"
    21 + sql_ex.field_term_len*4 + 2 +      // " FIELDS TERMINATED BY 'str'"
    23 + sql_ex.enclosed_len*4 + 2 +        // " OPTIONALLY ENCLOSED BY 'str'"
    12 + sql_ex.escaped_len*4 + 2 +         // " ESCAPED BY 'str'"
    21 + sql_ex.line_term_len*4 + 2 +       // " FIELDS TERMINATED BY 'str'"
    19 + sql_ex.line_start_len*4 + 2 +      // " LINES STARTING BY 'str'"
    15 + 22 +                               // " IGNORE xxx  LINES"
    3 + (num_fields-1)*2 + field_block_len; // " (field1, field2, ...)"
}


void Load_log_event::print_query(bool need_db, char *buf,
                                 char **end, char **fn_start, char **fn_end)
{
  char *pos= buf;

  if (need_db && db && db_len)
  {
    pos= strmov(pos, "use `");
    memcpy(pos, db, db_len);
    pos= strmov(pos+db_len, "`; ");
  }

  pos= strmov(pos, "LOAD DATA ");

  if (fn_start)
    *fn_start= pos;

  if (check_fname_outside_temp_buf())
    pos= strmov(pos, "LOCAL ");
  pos= strmov(pos, "INFILE '");
  memcpy(pos, fname, fname_len);
  pos= strmov(pos+fname_len, "' ");

  if (sql_ex.opt_flags & REPLACE_FLAG)
    pos= strmov(pos, " REPLACE ");
  else if (sql_ex.opt_flags & IGNORE_FLAG)
    pos= strmov(pos, " IGNORE ");

  pos= strmov(pos ,"INTO");

  if (fn_end)
    *fn_end= pos;

  pos= strmov(pos ," TABLE `");
  memcpy(pos, table_name, table_name_len);
  pos+= table_name_len;

  /* We have to create all optinal fields as the default is not empty */
  pos= strmov(pos, "` FIELDS TERMINATED BY ");
  pos= pretty_print_str(pos, sql_ex.field_term, sql_ex.field_term_len);
  if (sql_ex.opt_flags & OPT_ENCLOSED_FLAG)
    pos= strmov(pos, " OPTIONALLY ");
  pos= strmov(pos, " ENCLOSED BY ");
  pos= pretty_print_str(pos, sql_ex.enclosed, sql_ex.enclosed_len);

  pos= strmov(pos, " ESCAPED BY ");
  pos= pretty_print_str(pos, sql_ex.escaped, sql_ex.escaped_len);

  pos= strmov(pos, " LINES TERMINATED BY ");
  pos= pretty_print_str(pos, sql_ex.line_term, sql_ex.line_term_len);
  if (sql_ex.line_start_len)
  {
    pos= strmov(pos, " STARTING BY ");
    pos= pretty_print_str(pos, sql_ex.line_start, sql_ex.line_start_len);
  }

  if ((long) skip_lines > 0)
  {
    pos= strmov(pos, " IGNORE ");
    pos= longlong10_to_str((longlong) skip_lines, pos, 10);
    pos= strmov(pos," LINES ");    
  }

  if (num_fields)
  {
    uint i;
    const char *field= fields;
    pos= strmov(pos, " (");
    for (i = 0; i < num_fields; i++)
    {
      if (i)
      {
        *pos++= ' ';
        *pos++= ',';
      }
      memcpy(pos, field, field_lens[i]);
      pos+=   field_lens[i];
      field+= field_lens[i]  + 1;
    }
    *pos++= ')';
  }

  *end= pos;
}


void Load_log_event::pack_info(Protocol *protocol)
{
  char *buf, *end;

  if (!(buf= my_malloc(get_query_buffer_length(), MYF(MY_WME))))
    return;
  print_query(TRUE, buf, &end, 0, 0);
  protocol->store(buf, end-buf, &my_charset_bin);
  my_free(buf, MYF(0));
}
#endif /* defined(HAVE_REPLICATION) && !defined(MYSQL_CLIENT) */


#ifndef MYSQL_CLIENT

/*
  Load_log_event::write_data_header()
*/

bool Load_log_event::write_data_header(IO_CACHE* file)
{
  char buf[LOAD_HEADER_LEN];
  int4store(buf + L_THREAD_ID_OFFSET, slave_proxy_id);
  int4store(buf + L_EXEC_TIME_OFFSET, exec_time);
  int4store(buf + L_SKIP_LINES_OFFSET, skip_lines);
  buf[L_TBL_LEN_OFFSET] = (char)table_name_len;
  buf[L_DB_LEN_OFFSET] = (char)db_len;
  int4store(buf + L_NUM_FIELDS_OFFSET, num_fields);
  return my_b_safe_write(file, (byte*)buf, LOAD_HEADER_LEN) != 0;
}


/*
  Load_log_event::write_data_body()
*/

bool Load_log_event::write_data_body(IO_CACHE* file)
{
  if (sql_ex.write_data(file))
    return 1;
  if (num_fields && fields && field_lens)
  {
    if (my_b_safe_write(file, (byte*)field_lens, num_fields) ||
	my_b_safe_write(file, (byte*)fields, field_block_len))
      return 1;
  }
  return (my_b_safe_write(file, (byte*)table_name, table_name_len + 1) ||
	  my_b_safe_write(file, (byte*)db, db_len + 1) ||
	  my_b_safe_write(file, (byte*)fname, fname_len));
}


/*
  Load_log_event::Load_log_event()
*/

Load_log_event::Load_log_event(THD *thd_arg, sql_exchange *ex,
			       const char *db_arg, const char *table_name_arg,
			       List<Item> &fields_arg,
			       enum enum_duplicates handle_dup,
			       bool ignore, bool using_trans)
  :Log_event(thd_arg, !thd_arg->tmp_table_used ?
	     0 : LOG_EVENT_THREAD_SPECIFIC_F, using_trans),
   thread_id(thd_arg->thread_id),
   slave_proxy_id(thd_arg->variables.pseudo_thread_id),
   num_fields(0),fields(0),
   field_lens(0),field_block_len(0),
   table_name(table_name_arg ? table_name_arg : ""),
   db(db_arg), fname(ex->file_name), local_fname(FALSE)
{
  time_t end_time;
  time(&end_time);
  exec_time = (ulong) (end_time  - thd_arg->start_time);
  /* db can never be a zero pointer in 4.0 */
  db_len = (uint32) strlen(db);
  table_name_len = (uint32) strlen(table_name);
  fname_len = (fname) ? (uint) strlen(fname) : 0;
  sql_ex.field_term = (char*) ex->field_term->ptr();
  sql_ex.field_term_len = (uint8) ex->field_term->length();
  sql_ex.enclosed = (char*) ex->enclosed->ptr();
  sql_ex.enclosed_len = (uint8) ex->enclosed->length();
  sql_ex.line_term = (char*) ex->line_term->ptr();
  sql_ex.line_term_len = (uint8) ex->line_term->length();
  sql_ex.line_start = (char*) ex->line_start->ptr();
  sql_ex.line_start_len = (uint8) ex->line_start->length();
  sql_ex.escaped = (char*) ex->escaped->ptr();
  sql_ex.escaped_len = (uint8) ex->escaped->length();
  sql_ex.opt_flags = 0;
  sql_ex.cached_new_format = -1;
    
  if (ex->dumpfile)
    sql_ex.opt_flags|= DUMPFILE_FLAG;
  if (ex->opt_enclosed)
    sql_ex.opt_flags|= OPT_ENCLOSED_FLAG;

  sql_ex.empty_flags= 0;

  switch (handle_dup) {
  case DUP_REPLACE:
    sql_ex.opt_flags|= REPLACE_FLAG;
    break;
  case DUP_UPDATE:				// Impossible here
  case DUP_ERROR:
    break;	
  }
  if (ignore)
    sql_ex.opt_flags|= IGNORE_FLAG;

  if (!ex->field_term->length())
    sql_ex.empty_flags |= FIELD_TERM_EMPTY;
  if (!ex->enclosed->length())
    sql_ex.empty_flags |= ENCLOSED_EMPTY;
  if (!ex->line_term->length())
    sql_ex.empty_flags |= LINE_TERM_EMPTY;
  if (!ex->line_start->length())
    sql_ex.empty_flags |= LINE_START_EMPTY;
  if (!ex->escaped->length())
    sql_ex.empty_flags |= ESCAPED_EMPTY;
    
  skip_lines = ex->skip_lines;

  List_iterator<Item> li(fields_arg);
  field_lens_buf.length(0);
  fields_buf.length(0);
  Item* item;
  while ((item = li++))
  {
    num_fields++;
    uchar len = (uchar) strlen(item->name);
    field_block_len += len + 1;
    fields_buf.append(item->name, len + 1);
    field_lens_buf.append((char*)&len, 1);
  }

  field_lens = (const uchar*)field_lens_buf.ptr();
  fields = fields_buf.ptr();
}
#endif /* !MYSQL_CLIENT */


/*
  Load_log_event::Load_log_event()

  NOTE
    The caller must do buf[event_len] = 0 before he starts using the
    constructed event.
*/

Load_log_event::Load_log_event(const char *buf, uint event_len,
                               const Format_description_log_event *description_event)
  :Log_event(buf, description_event), num_fields(0), fields(0),
   field_lens(0),field_block_len(0),
   table_name(0), db(0), fname(0), local_fname(FALSE)
{
  DBUG_ENTER("Load_log_event");
  /*
    I (Guilhem) manually tested replication of LOAD DATA INFILE for 3.23->5.0,
    4.0->5.0 and 5.0->5.0 and it works.
  */
  if (event_len)
    copy_log_event(buf, event_len,
                   ((buf[EVENT_TYPE_OFFSET] == LOAD_EVENT) ?
                    LOAD_HEADER_LEN + 
                    description_event->common_header_len :
                    LOAD_HEADER_LEN + LOG_EVENT_HEADER_LEN),
                   description_event);
  /* otherwise it's a derived class, will call copy_log_event() itself */
  DBUG_VOID_RETURN;
}


/*
  Load_log_event::copy_log_event()
*/

int Load_log_event::copy_log_event(const char *buf, ulong event_len,
                                   int body_offset,
                                   const Format_description_log_event *description_event)
{
  DBUG_ENTER("Load_log_event::copy_log_event");
  uint data_len;
  char* buf_end = (char*)buf + event_len;
  /* this is the beginning of the post-header */
  const char* data_head = buf + description_event->common_header_len;
  slave_proxy_id= thread_id= uint4korr(data_head + L_THREAD_ID_OFFSET);
  exec_time = uint4korr(data_head + L_EXEC_TIME_OFFSET);
  skip_lines = uint4korr(data_head + L_SKIP_LINES_OFFSET);
  table_name_len = (uint)data_head[L_TBL_LEN_OFFSET];
  db_len = (uint)data_head[L_DB_LEN_OFFSET];
  num_fields = uint4korr(data_head + L_NUM_FIELDS_OFFSET);
	  
  if ((int) event_len < body_offset)
    DBUG_RETURN(1);
  /*
    Sql_ex.init() on success returns the pointer to the first byte after
    the sql_ex structure, which is the start of field lengths array.
  */
  if (!(field_lens= (uchar*)sql_ex.init((char*)buf + body_offset,
                                        buf_end,
                                        buf[EVENT_TYPE_OFFSET] != LOAD_EVENT)))
    DBUG_RETURN(1);
  
  data_len = event_len - body_offset;
  if (num_fields > data_len) // simple sanity check against corruption
    DBUG_RETURN(1);
  for (uint i = 0; i < num_fields; i++)
    field_block_len += (uint)field_lens[i] + 1;

  fields = (char*)field_lens + num_fields;
  table_name  = fields + field_block_len;
  db = table_name + table_name_len + 1;
  fname = db + db_len + 1;
  fname_len = strlen(fname);
  // null termination is accomplished by the caller doing buf[event_len]=0

  DBUG_RETURN(0);
}


/*
  Load_log_event::print()
*/

#ifdef MYSQL_CLIENT
void Load_log_event::print(FILE* file, PRINT_EVENT_INFO* print_event_info)
{
  print(file, print_event_info, 0);
}


void Load_log_event::print(FILE* file_arg, PRINT_EVENT_INFO* print_event_info,
			   bool commented)
{
  Write_on_release_cache cache(&print_event_info->head_cache, file_arg);

  DBUG_ENTER("Load_log_event::print");
  if (!print_event_info->short_form)
  {
    print_header(&cache, print_event_info, FALSE);
    my_b_printf(&cache, "\tQuery\tthread_id=%ld\texec_time=%ld\n",
                thread_id, exec_time);
  }

  bool different_db= 1;
  if (db)
  {
    /*
      If the database is different from the one of the previous statement, we
      need to print the "use" command, and we update the last_db.
      But if commented, the "use" is going to be commented so we should not
      update the last_db.
    */
    if ((different_db= memcmp(print_event_info->db, db, db_len + 1)) &&
        !commented)
      memcpy(print_event_info->db, db, db_len + 1);
  }
  
  if (db && db[0] && different_db)
    my_b_printf(&cache, "%suse %s%s\n", 
            commented ? "# " : "",
            db, print_event_info->delimiter);

  if (flags & LOG_EVENT_THREAD_SPECIFIC_F)
    my_b_printf(&cache,"%sSET @@session.pseudo_thread_id=%lu%s\n",
            commented ? "# " : "", (ulong)thread_id,
            print_event_info->delimiter);
  my_b_printf(&cache, "%sLOAD DATA ",
              commented ? "# " : "");
  if (check_fname_outside_temp_buf())
    my_b_printf(&cache, "LOCAL ");
  my_b_printf(&cache, "INFILE '%-*s' ", fname_len, fname);

  if (sql_ex.opt_flags & REPLACE_FLAG)
    my_b_printf(&cache," REPLACE ");
  else if (sql_ex.opt_flags & IGNORE_FLAG)
    my_b_printf(&cache," IGNORE ");
  
  my_b_printf(&cache, "INTO TABLE `%s`", table_name);
  my_b_printf(&cache, " FIELDS TERMINATED BY ");
  pretty_print_str(&cache, sql_ex.field_term, sql_ex.field_term_len);

  if (sql_ex.opt_flags & OPT_ENCLOSED_FLAG)
    my_b_printf(&cache," OPTIONALLY ");
  my_b_printf(&cache, " ENCLOSED BY ");
  pretty_print_str(&cache, sql_ex.enclosed, sql_ex.enclosed_len);
     
  my_b_printf(&cache, " ESCAPED BY ");
  pretty_print_str(&cache, sql_ex.escaped, sql_ex.escaped_len);
     
  my_b_printf(&cache," LINES TERMINATED BY ");
  pretty_print_str(&cache, sql_ex.line_term, sql_ex.line_term_len);


  if (sql_ex.line_start)
  {
    my_b_printf(&cache," STARTING BY ");
    pretty_print_str(&cache, sql_ex.line_start, sql_ex.line_start_len);
  }
  if ((long) skip_lines > 0)
    my_b_printf(&cache, " IGNORE %ld LINES", (long) skip_lines);

  if (num_fields)
  {
    uint i;
    const char* field = fields;
    my_b_printf(&cache, " (");
    for (i = 0; i < num_fields; i++)
    {
      if (i)
	my_b_printf(&cache, ",");
      my_b_printf(&cache, field);
	  
      field += field_lens[i]  + 1;
    }
    my_b_printf(&cache, ")");
  }

  my_b_printf(&cache, "%s\n", print_event_info->delimiter);
  DBUG_VOID_RETURN;
}
#endif /* MYSQL_CLIENT */


/*
  Load_log_event::set_fields()

  Note that this function can not use the member variable 
  for the database, since LOAD DATA INFILE on the slave
  can be for a different database than the current one.
  This is the reason for the affected_db argument to this method.
*/

#ifndef MYSQL_CLIENT
void Load_log_event::set_fields(const char* affected_db, 
				List<Item> &field_list,
                                Name_resolution_context *context)
{
  uint i;
  const char* field = fields;
  for (i= 0; i < num_fields; i++)
  {
    field_list.push_back(new Item_field(context,
                                        affected_db, table_name, field));
    field+= field_lens[i]  + 1;
  }
}
#endif /* !MYSQL_CLIENT */


#if defined(HAVE_REPLICATION) && !defined(MYSQL_CLIENT)
/*
  Does the data loading job when executing a LOAD DATA on the slave

  SYNOPSIS
    Load_log_event::exec_event
      net  
      rli                             
      use_rli_only_for_errors	  - if set to 1, rli is provided to 
                                  Load_log_event::exec_event only for this 
				  function to have RPL_LOG_NAME and 
				  rli->last_slave_error, both being used by 
				  error reports. rli's position advancing
				  is skipped (done by the caller which is
				  Execute_load_log_event::exec_event).
				  - if set to 0, rli is provided for full use,
				  i.e. for error reports and position
				  advancing.

  DESCRIPTION
    Does the data loading job when executing a LOAD DATA on the slave
 
  RETURN VALUE
    0           Success                                                 
    1    	Failure
*/

int Load_log_event::exec_event(NET* net, struct st_relay_log_info* rli, 
			       bool use_rli_only_for_errors)
{
  LEX_STRING new_db;
  new_db.length= db_len;
  new_db.str= (char *) rpl_filter->get_rewrite_db(db, &new_db.length);
  thd->set_db(new_db.str, new_db.length);
  DBUG_ASSERT(thd->query == 0);
  thd->query_length= 0;                         // Should not be needed
  thd->query_error= 0;
  clear_all_errors(thd, rli);

  /* see Query_log_event::exec_event() and BUG#13360 */
  DBUG_ASSERT(!rli->m_table_map.count());
  /*
    Usually mysql_init_query() is called by mysql_parse(), but we need it here
    as the present method does not call mysql_parse().
  */
  mysql_init_query(thd, 0, 0);
  if (!use_rli_only_for_errors)
  {
    /* Saved for InnoDB, see comment in Query_log_event::exec_event() */
    rli->future_group_master_log_pos= log_pos;
    DBUG_PRINT("info", ("log_pos: %lu", (ulong) log_pos));
  }
 
   /*
    We test replicate_*_db rules. Note that we have already prepared the file
    to load, even if we are going to ignore and delete it now. So it is
    possible that we did a lot of disk writes for nothing. In other words, a
    big LOAD DATA INFILE on the master will still consume a lot of space on
    the slave (space in the relay log + space of temp files: twice the space
    of the file to load...) even if it will finally be ignored.
    TODO: fix this; this can be done by testing rules in
    Create_file_log_event::exec_event() and then discarding Append_block and
    al. Another way is do the filtering in the I/O thread (more efficient: no
    disk writes at all).


    Note:   We do not need to execute reset_one_shot_variables() if this
            db_ok() test fails.
    Reason: The db stored in binlog events is the same for SET and for
            its companion query.  If the SET is ignored because of
            db_ok(), the companion query will also be ignored, and if
            the companion query is ignored in the db_ok() test of
            ::exec_event(), then the companion SET also have so we
            don't need to reset_one_shot_variables().
  */
  if (rpl_filter->db_ok(thd->db))
  {
    thd->set_time((time_t)when);
    VOID(pthread_mutex_lock(&LOCK_thread_count));
    thd->query_id = next_query_id();
    VOID(pthread_mutex_unlock(&LOCK_thread_count));
    /*
      Initing thd->row_count is not necessary in theory as this variable has no
      influence in the case of the slave SQL thread (it is used to generate a
      "data truncated" warning but which is absorbed and never gets to the
      error log); still we init it to avoid a Valgrind message.
    */
    mysql_reset_errors(thd, 0);

    TABLE_LIST tables;
    bzero((char*) &tables,sizeof(tables));
    tables.db= thd->strmake(thd->db, thd->db_length);
    tables.alias = tables.table_name = (char*) table_name;
    tables.lock_type = TL_WRITE;
    tables.updating= 1;

    // the table will be opened in mysql_load    
    if (rpl_filter->is_on() && !rpl_filter->tables_ok(thd->db, &tables))
    {
      // TODO: this is a bug - this needs to be moved to the I/O thread
      if (net)
        skip_load_data_infile(net);
    }
    else
    {
      char llbuff[22];
      char *end;
      enum enum_duplicates handle_dup;
      bool ignore= 0;
      char *load_data_query;

      /*
        Forge LOAD DATA INFILE query which will be used in SHOW PROCESS LIST
        and written to slave's binlog if binlogging is on.
      */
      if (!(load_data_query= (char *)thd->alloc(get_query_buffer_length() + 1)))
      {
        /*
          This will set thd->fatal_error in case of OOM. So we surely will notice
          that something is wrong.
        */
        goto error;
      }

      print_query(FALSE, load_data_query, &end, (char **)&thd->lex->fname_start,
                  (char **)&thd->lex->fname_end);
      *end= 0;
      thd->query_length= end - load_data_query;
      thd->query= load_data_query;

      if (sql_ex.opt_flags & REPLACE_FLAG)
      {
	handle_dup= DUP_REPLACE;
      }
      else if (sql_ex.opt_flags & IGNORE_FLAG)
      {
        ignore= 1;
        handle_dup= DUP_ERROR;
      }
      else
      {
        /*
	  When replication is running fine, if it was DUP_ERROR on the
          master then we could choose IGNORE here, because if DUP_ERROR
          suceeded on master, and data is identical on the master and slave,
          then there should be no uniqueness errors on slave, so IGNORE is
          the same as DUP_ERROR. But in the unlikely case of uniqueness errors
          (because the data on the master and slave happen to be different
	  (user error or bug), we want LOAD DATA to print an error message on
	  the slave to discover the problem.

          If reading from net (a 3.23 master), mysql_load() will change this
          to IGNORE.
        */
        handle_dup= DUP_ERROR;
      }
      /*
        We need to set thd->lex->sql_command and thd->lex->duplicates
        since InnoDB tests these variables to decide if this is a LOAD
        DATA ... REPLACE INTO ... statement even though mysql_parse()
        is not called.  This is not needed in 5.0 since there the LOAD
        DATA ... statement is replicated using mysql_parse(), which
        sets the thd->lex fields correctly.
      */
      thd->lex->sql_command= SQLCOM_LOAD;
      thd->lex->duplicates= handle_dup;

      sql_exchange ex((char*)fname, sql_ex.opt_flags & DUMPFILE_FLAG);
      String field_term(sql_ex.field_term,sql_ex.field_term_len,log_cs);
      String enclosed(sql_ex.enclosed,sql_ex.enclosed_len,log_cs);
      String line_term(sql_ex.line_term,sql_ex.line_term_len,log_cs);
      String line_start(sql_ex.line_start,sql_ex.line_start_len,log_cs);
      String escaped(sql_ex.escaped,sql_ex.escaped_len, log_cs);
      ex.field_term= &field_term;
      ex.enclosed= &enclosed;
      ex.line_term= &line_term;
      ex.line_start= &line_start;
      ex.escaped= &escaped;

      ex.opt_enclosed = (sql_ex.opt_flags & OPT_ENCLOSED_FLAG);
      if (sql_ex.empty_flags & FIELD_TERM_EMPTY)
	ex.field_term->length(0);

      ex.skip_lines = skip_lines;
      List<Item> field_list;
      thd->lex->select_lex.context.resolve_in_table_list_only(&tables);
      set_fields(tables.db, field_list, &thd->lex->select_lex.context);
      thd->variables.pseudo_thread_id= thread_id;
      if (net)
      {
	// mysql_load will use thd->net to read the file
	thd->net.vio = net->vio;
	/*
	  Make sure the client does not get confused about the packet sequence
	*/
	thd->net.pkt_nr = net->pkt_nr;
      }
      /*
        It is safe to use tmp_list twice because we are not going to
        update it inside mysql_load().
      */
      List<Item> tmp_list;
      if (mysql_load(thd, &ex, &tables, field_list, tmp_list, tmp_list,
                     handle_dup, ignore, net != 0))
        thd->query_error= 1;
      if (thd->cuted_fields)
      {
	/* log_pos is the position of the LOAD event in the master log */
        sql_print_warning("Slave: load data infile on table '%s' at "
                          "log position %s in log '%s' produced %ld "
                          "warning(s). Default database: '%s'",
                          (char*) table_name,
                          llstr(log_pos,llbuff), RPL_LOG_NAME, 
                          (ulong) thd->cuted_fields,
                          print_slave_db_safe(thd->db));
      }
      if (net)
        net->pkt_nr= thd->net.pkt_nr;
    }
  }
  else
  {
    /*
      We will just ask the master to send us /dev/null if we do not
      want to load the data.
      TODO: this a bug - needs to be done in I/O thread
    */
    if (net)
      skip_load_data_infile(net);
  }

error:
  thd->net.vio = 0; 
  const char *remember_db= thd->db;
  VOID(pthread_mutex_lock(&LOCK_thread_count));
  thd->catalog= 0;
  thd->set_db(NULL, 0);                   /* will free the current database */
  thd->query= 0;
  thd->query_length= 0;
  VOID(pthread_mutex_unlock(&LOCK_thread_count));
  close_thread_tables(thd);
  if (thd->query_error)
  {
    /* this err/sql_errno code is copy-paste from net_send_error() */
    const char *err;
    int sql_errno;
    if ((err=thd->net.last_error)[0])
      sql_errno=thd->net.last_errno;
    else
    {
      sql_errno=ER_UNKNOWN_ERROR;
      err=ER(sql_errno);       
    }
    slave_print_msg(ERROR_LEVEL, rli, sql_errno,"\
Error '%s' running LOAD DATA INFILE on table '%s'. Default database: '%s'",
                    err, (char*)table_name, print_slave_db_safe(remember_db));
    free_root(thd->mem_root,MYF(MY_KEEP_PREALLOC));
    return 1;
  }
  free_root(thd->mem_root,MYF(MY_KEEP_PREALLOC));
	    
  if (thd->is_fatal_error)
  {
    slave_print_msg(ERROR_LEVEL, rli, ER_UNKNOWN_ERROR, "\
Fatal error running LOAD DATA INFILE on table '%s'. Default database: '%s'",
                    (char*)table_name, print_slave_db_safe(remember_db));
    return 1;
  }

  return ( use_rli_only_for_errors ? 0 : Log_event::exec_event(rli) ); 
}
#endif


/**************************************************************************
  Rotate_log_event methods
**************************************************************************/

/*
  Rotate_log_event::pack_info()
*/

#if defined(HAVE_REPLICATION) && !defined(MYSQL_CLIENT)
void Rotate_log_event::pack_info(Protocol *protocol)
{
  char buf1[256], buf[22];
  String tmp(buf1, sizeof(buf1), log_cs);
  tmp.length(0);
  tmp.append(new_log_ident, ident_len);
  tmp.append(STRING_WITH_LEN(";pos="));
  tmp.append(llstr(pos,buf));
  protocol->store(tmp.ptr(), tmp.length(), &my_charset_bin);
}
#endif


/*
  Rotate_log_event::print()
*/

#ifdef MYSQL_CLIENT
void Rotate_log_event::print(FILE* file, PRINT_EVENT_INFO* print_event_info)
{
  char buf[22];
  Write_on_release_cache cache(&print_event_info->head_cache, file,
                               Write_on_release_cache::FLUSH_F);

  if (print_event_info->short_form)
    return;
  print_header(&cache, print_event_info, FALSE);
  my_b_printf(&cache, "\tRotate to ");
  if (new_log_ident)
    my_b_write(&cache, (byte*) new_log_ident, (uint)ident_len);
  my_b_printf(&cache, "  pos: %s\n", llstr(pos, buf));
}
#endif /* MYSQL_CLIENT */



/*
  Rotate_log_event::Rotate_log_event() (2 constructors)
*/


#ifndef MYSQL_CLIENT
Rotate_log_event::Rotate_log_event(const char* new_log_ident_arg,
                                   uint ident_len_arg, ulonglong pos_arg,
                                   uint flags_arg)
  :Log_event(), new_log_ident(new_log_ident_arg),
   pos(pos_arg),ident_len(ident_len_arg ? ident_len_arg :
                          (uint) strlen(new_log_ident_arg)), flags(flags_arg)
{
#ifndef DBUG_OFF
  char buff[22];
  DBUG_ENTER("Rotate_log_event::Rotate_log_event(...,flags)");
  DBUG_PRINT("enter",("new_log_ident: %s  pos: %s  flags: %lu", new_log_ident_arg,
                      llstr(pos_arg, buff), (ulong) flags));
#endif
  if (flags & DUP_NAME)
    new_log_ident= my_strndup(new_log_ident_arg, ident_len, MYF(MY_WME));
  DBUG_VOID_RETURN;
}
#endif


Rotate_log_event::Rotate_log_event(const char* buf, uint event_len,
                                   const Format_description_log_event* description_event)
  :Log_event(buf, description_event) ,new_log_ident(0), flags(DUP_NAME)
{
  DBUG_ENTER("Rotate_log_event::Rotate_log_event(char*,...)");
  // The caller will ensure that event_len is what we have at EVENT_LEN_OFFSET
  uint8 header_size= description_event->common_header_len;
  uint8 post_header_len= description_event->post_header_len[ROTATE_EVENT-1];
  uint ident_offset;
  if (event_len < header_size)
    DBUG_VOID_RETURN;
  buf += header_size;
  pos = post_header_len ? uint8korr(buf + R_POS_OFFSET) : 4;
  ident_len = (uint)(event_len -
                     (header_size+post_header_len)); 
  ident_offset = post_header_len; 
  set_if_smaller(ident_len,FN_REFLEN-1);
  new_log_ident= my_strndup(buf + ident_offset, (uint) ident_len, MYF(MY_WME));
  DBUG_VOID_RETURN;
}


/*
  Rotate_log_event::write()
*/

#ifndef MYSQL_CLIENT
bool Rotate_log_event::write(IO_CACHE* file)
{
  char buf[ROTATE_HEADER_LEN];
  int8store(buf + R_POS_OFFSET, pos);
  return (write_header(file, ROTATE_HEADER_LEN + ident_len) ||
          my_b_safe_write(file, (byte*)buf, ROTATE_HEADER_LEN) ||
          my_b_safe_write(file, (byte*)new_log_ident, (uint) ident_len));
}
#endif

/*
  Rotate_log_event::exec_event()

  Got a rotate log event from the master

  IMPLEMENTATION
    This is mainly used so that we can later figure out the logname and
    position for the master.

    We can't rotate the slave's BINlog as this will cause infinitive rotations
    in a A -> B -> A setup.
    The NOTES below is a wrong comment which will disappear when 4.1 is merged.

  RETURN VALUES
    0	ok
*/

#if defined(HAVE_REPLICATION) && !defined(MYSQL_CLIENT)
int Rotate_log_event::exec_event(struct st_relay_log_info* rli)
{
  DBUG_ENTER("Rotate_log_event::exec_event");

  pthread_mutex_lock(&rli->data_lock);
  rli->event_relay_log_pos= my_b_tell(rli->cur_log);
  /*
    If we are in a transaction: the only normal case is when the I/O thread was
    copying a big transaction, then it was stopped and restarted: we have this
    in the relay log:
    BEGIN
    ...
    ROTATE (a fake one)
    ...
    COMMIT or ROLLBACK
    In that case, we don't want to touch the coordinates which correspond to
    the beginning of the transaction.
    Starting from 5.0.0, there also are some rotates from the slave itself, in
    the relay log.
  */
  if (!(thd->options & OPTION_BEGIN))
  {
    memcpy(rli->group_master_log_name, new_log_ident, ident_len+1);
    rli->notify_group_master_log_name_update();
    rli->group_master_log_pos= pos;
    rli->group_relay_log_pos= rli->event_relay_log_pos;
    DBUG_PRINT("info", ("group_master_log_name: '%s'  "
                        "group_master_log_pos: %lu",
                        rli->group_master_log_name,
                        (ulong) rli->group_master_log_pos));
    /*
      Reset thd->options and sql_mode etc, because this could be the signal of
      a master's downgrade from 5.0 to 4.0.
      However, no need to reset description_event_for_exec: indeed, if the next
      master is 5.0 (even 5.0.1) we will soon get a Format_desc; if the next
      master is 4.0 then the events are in the slave's format (conversion).
    */
    set_slave_thread_options(thd);
    set_slave_thread_default_charset(thd, rli);
    thd->variables.sql_mode= global_system_variables.sql_mode;
    thd->variables.auto_increment_increment=
      thd->variables.auto_increment_offset= 1;
  }
  pthread_mutex_unlock(&rli->data_lock);
  pthread_cond_broadcast(&rli->data_cond);
  flush_relay_log_info(rli);
  DBUG_RETURN(0);
}
#endif


/**************************************************************************
	Intvar_log_event methods
**************************************************************************/

/*
  Intvar_log_event::pack_info()
*/

#if defined(HAVE_REPLICATION) && !defined(MYSQL_CLIENT)
void Intvar_log_event::pack_info(Protocol *protocol)
{
  char buf[256], *pos;
  pos= strmake(buf, get_var_type_name(), sizeof(buf)-23);
  *pos++= '=';
  pos= longlong10_to_str(val, pos, -10);
  protocol->store(buf, (uint) (pos-buf), &my_charset_bin);
}
#endif


/*
  Intvar_log_event::Intvar_log_event()
*/

Intvar_log_event::Intvar_log_event(const char* buf,
                                   const Format_description_log_event* description_event)
  :Log_event(buf, description_event)
{
  buf+= description_event->common_header_len;
  type= buf[I_TYPE_OFFSET];
  val= uint8korr(buf+I_VAL_OFFSET);
}


/*
  Intvar_log_event::get_var_type_name()
*/

const char* Intvar_log_event::get_var_type_name()
{
  switch(type) {
  case LAST_INSERT_ID_EVENT: return "LAST_INSERT_ID";
  case INSERT_ID_EVENT: return "INSERT_ID";
  default: /* impossible */ return "UNKNOWN";
  }
}


/*
  Intvar_log_event::write()
*/

#ifndef MYSQL_CLIENT
bool Intvar_log_event::write(IO_CACHE* file)
{
  byte buf[9];
  buf[I_TYPE_OFFSET]= (byte) type;
  int8store(buf + I_VAL_OFFSET, val);
  return (write_header(file, sizeof(buf)) ||
          my_b_safe_write(file, buf, sizeof(buf)));
}
#endif


/*
  Intvar_log_event::print()
*/

#ifdef MYSQL_CLIENT
void Intvar_log_event::print(FILE* file, PRINT_EVENT_INFO* print_event_info)
{
  char llbuff[22];
  const char *msg;
  LINT_INIT(msg);
  Write_on_release_cache cache(&print_event_info->head_cache, file,
                               Write_on_release_cache::FLUSH_F);

  if (!print_event_info->short_form)
  {
    print_header(&cache, print_event_info, FALSE);
    my_b_printf(&cache, "\tIntvar\n");
  }

  my_b_printf(&cache, "SET ");
  switch (type) {
  case LAST_INSERT_ID_EVENT:
    msg="LAST_INSERT_ID";
    break;
  case INSERT_ID_EVENT:
    msg="INSERT_ID";
    break;
  case INVALID_INT_EVENT:
  default: // cannot happen
    msg="INVALID_INT";
    break;
  }
  my_b_printf(&cache, "%s=%s%s\n",
              msg, llstr(val,llbuff), print_event_info->delimiter);
}
#endif


/*
  Intvar_log_event::exec_event()
*/

#if defined(HAVE_REPLICATION)&& !defined(MYSQL_CLIENT)
int Intvar_log_event::exec_event(struct st_relay_log_info* rli)
{
  switch (type) {
  case LAST_INSERT_ID_EVENT:
    thd->stmt_depends_on_first_successful_insert_id_in_prev_stmt= 1;
    thd->first_successful_insert_id_in_prev_stmt= val;
    break;
  case INSERT_ID_EVENT:
    thd->force_one_auto_inc_interval(val);
    break;
  }
  rli->inc_event_relay_log_pos();
  return 0;
}
#endif


/**************************************************************************
  Rand_log_event methods
**************************************************************************/

#if defined(HAVE_REPLICATION) && !defined(MYSQL_CLIENT)
void Rand_log_event::pack_info(Protocol *protocol)
{
  char buf1[256], *pos;
  pos= strmov(buf1,"rand_seed1=");
  pos= int10_to_str((long) seed1, pos, 10);
  pos= strmov(pos, ",rand_seed2=");
  pos= int10_to_str((long) seed2, pos, 10);
  protocol->store(buf1, (uint) (pos-buf1), &my_charset_bin);
}
#endif


Rand_log_event::Rand_log_event(const char* buf,
                               const Format_description_log_event* description_event)
  :Log_event(buf, description_event)
{
  buf+= description_event->common_header_len;
  seed1= uint8korr(buf+RAND_SEED1_OFFSET);
  seed2= uint8korr(buf+RAND_SEED2_OFFSET);
}


#ifndef MYSQL_CLIENT
bool Rand_log_event::write(IO_CACHE* file)
{
  byte buf[16];
  int8store(buf + RAND_SEED1_OFFSET, seed1);
  int8store(buf + RAND_SEED2_OFFSET, seed2);
  return (write_header(file, sizeof(buf)) ||
          my_b_safe_write(file, buf, sizeof(buf)));
}
#endif


#ifdef MYSQL_CLIENT
void Rand_log_event::print(FILE* file, PRINT_EVENT_INFO* print_event_info)
{
  Write_on_release_cache cache(&print_event_info->head_cache, file,
                               Write_on_release_cache::FLUSH_F);

  char llbuff[22],llbuff2[22];
  if (!print_event_info->short_form)
  {
    print_header(&cache, print_event_info, FALSE);
    my_b_printf(&cache, "\tRand\n");
  }
  my_b_printf(&cache, "SET @@RAND_SEED1=%s, @@RAND_SEED2=%s%s\n",
              llstr(seed1, llbuff),llstr(seed2, llbuff2),
              print_event_info->delimiter);
}
#endif /* MYSQL_CLIENT */


#if defined(HAVE_REPLICATION) && !defined(MYSQL_CLIENT)
int Rand_log_event::exec_event(struct st_relay_log_info* rli)
{
  thd->rand.seed1= (ulong) seed1;
  thd->rand.seed2= (ulong) seed2;
  rli->inc_event_relay_log_pos();
  return 0;
}
#endif /* !MYSQL_CLIENT */


/**************************************************************************
  Xid_log_event methods
**************************************************************************/

#if defined(HAVE_REPLICATION) && !defined(MYSQL_CLIENT)
void Xid_log_event::pack_info(Protocol *protocol)
{
  char buf[128], *pos;
  pos= strmov(buf, "COMMIT /* xid=");
  pos= longlong10_to_str(xid, pos, 10);
  pos= strmov(pos, " */");
  protocol->store(buf, (uint) (pos-buf), &my_charset_bin);
}
#endif

/*
  NOTE it's ok not to use int8store here,
  as long as xid_t::set(ulonglong) and
  xid_t::get_my_xid doesn't do it either

  we don't care about actual values of xids as long as
  identical numbers compare identically
*/

Xid_log_event::
Xid_log_event(const char* buf,
              const Format_description_log_event *description_event)
  :Log_event(buf, description_event)
{
  buf+= description_event->common_header_len;
  memcpy((char*) &xid, buf, sizeof(xid));
}


#ifndef MYSQL_CLIENT
bool Xid_log_event::write(IO_CACHE* file)
{
  return write_header(file, sizeof(xid)) ||
         my_b_safe_write(file, (byte*) &xid, sizeof(xid));
}
#endif


#ifdef MYSQL_CLIENT
void Xid_log_event::print(FILE* file, PRINT_EVENT_INFO* print_event_info)
{
  Write_on_release_cache cache(&print_event_info->head_cache, file,
                               Write_on_release_cache::FLUSH_F);

  if (!print_event_info->short_form)
  {
    char buf[64];
    longlong10_to_str(xid, buf, 10);

    print_header(&cache, print_event_info, FALSE);
    my_b_printf(&cache, "\tXid = %s\n", buf);
  }
  my_b_printf(&cache, "COMMIT%s\n", print_event_info->delimiter);
}
#endif /* MYSQL_CLIENT */


#if defined(HAVE_REPLICATION) && !defined(MYSQL_CLIENT)
int Xid_log_event::exec_event(struct st_relay_log_info* rli)
{
  /* For a slave Xid_log_event is COMMIT */
  general_log_print(thd, COM_QUERY,
                    "COMMIT /* implicit, from Xid_log_event */");
  return end_trans(thd, COMMIT) || Log_event::exec_event(rli);
}
#endif /* !MYSQL_CLIENT */


/**************************************************************************
  User_var_log_event methods
**************************************************************************/

#if defined(HAVE_REPLICATION) && !defined(MYSQL_CLIENT)
void User_var_log_event::pack_info(Protocol* protocol)
{
  char *buf= 0;
  uint val_offset= 4 + name_len;
  uint event_len= val_offset;

  if (is_null)
  {
    buf= my_malloc(val_offset + 5, MYF(MY_WME));
    strmov(buf + val_offset, "NULL");
    event_len= val_offset + 4;
  }
  else
  {
    switch (type) {
    case REAL_RESULT:
      double real_val;
      float8get(real_val, val);
      buf= my_malloc(val_offset + FLOATING_POINT_BUFFER, MYF(MY_WME));
      event_len+= my_sprintf(buf + val_offset,
			     (buf + val_offset, "%.14g", real_val));
      break;
    case INT_RESULT:
      buf= my_malloc(val_offset + 22, MYF(MY_WME));
      event_len= longlong10_to_str(uint8korr(val), buf + val_offset,-10)-buf;
      break;
    case DECIMAL_RESULT:
    {
      buf= my_malloc(val_offset + DECIMAL_MAX_STR_LENGTH, MYF(MY_WME));
      String str(buf+val_offset, DECIMAL_MAX_STR_LENGTH, &my_charset_bin);
      my_decimal dec;
      binary2my_decimal(E_DEC_FATAL_ERROR, val+2, &dec, val[0], val[1]);
      my_decimal2string(E_DEC_FATAL_ERROR, &dec, 0, 0, 0, &str);
      event_len= str.length() + val_offset;
      break;
    } 
    case STRING_RESULT:
      /* 15 is for 'COLLATE' and other chars */
      buf= my_malloc(event_len+val_len*2+1+2*MY_CS_NAME_SIZE+15, MYF(MY_WME));
      CHARSET_INFO *cs;
      if (!(cs= get_charset(charset_number, MYF(0))))
      {
        strmov(buf+val_offset, "???");
        event_len+= 3;
      }
      else
      {
        char *p= strxmov(buf + val_offset, "_", cs->csname, " ", NullS);
        p= str_to_hex(p, val, val_len);
        p= strxmov(p, " COLLATE ", cs->name, NullS);
        event_len= p-buf;
      }
      break;
    case ROW_RESULT:
    default:
      DBUG_ASSERT(1);
      return;
    }
  }
  buf[0]= '@';
  buf[1]= '`';
  buf[2+name_len]= '`';
  buf[3+name_len]= '=';
  memcpy(buf+2, name, name_len);
  protocol->store(buf, event_len, &my_charset_bin);
  my_free(buf, MYF(MY_ALLOW_ZERO_PTR));
}
#endif /* !MYSQL_CLIENT */


User_var_log_event::
User_var_log_event(const char* buf,
                   const Format_description_log_event* description_event)
  :Log_event(buf, description_event)
{
  buf+= description_event->common_header_len;
  name_len= uint4korr(buf);
  name= (char *) buf + UV_NAME_LEN_SIZE;
  buf+= UV_NAME_LEN_SIZE + name_len;
  is_null= (bool) *buf;
  if (is_null)
  {
    type= STRING_RESULT;
    charset_number= my_charset_bin.number;
    val_len= 0;
    val= 0;  
  }
  else
  {
    type= (Item_result) buf[UV_VAL_IS_NULL];
    charset_number= uint4korr(buf + UV_VAL_IS_NULL + UV_VAL_TYPE_SIZE);
    val_len= uint4korr(buf + UV_VAL_IS_NULL + UV_VAL_TYPE_SIZE + 
		       UV_CHARSET_NUMBER_SIZE);
    val= (char *) (buf + UV_VAL_IS_NULL + UV_VAL_TYPE_SIZE +
		   UV_CHARSET_NUMBER_SIZE + UV_VAL_LEN_SIZE);
  }
}


#ifndef MYSQL_CLIENT
bool User_var_log_event::write(IO_CACHE* file)
{
  char buf[UV_NAME_LEN_SIZE];
  char buf1[UV_VAL_IS_NULL + UV_VAL_TYPE_SIZE + 
	    UV_CHARSET_NUMBER_SIZE + UV_VAL_LEN_SIZE];
  char buf2[max(8, DECIMAL_MAX_FIELD_SIZE + 2)], *pos= buf2;
  uint buf1_length;
  ulong event_length;

  int4store(buf, name_len);
  
  if ((buf1[0]= is_null))
  {
    buf1_length= 1;
    val_len= 0;
  }    
  else
  {
    buf1[1]= type;
    int4store(buf1 + 2, charset_number);

    switch (type) {
    case REAL_RESULT:
      float8store(buf2, *(double*) val);
      break;
    case INT_RESULT:
      int8store(buf2, *(longlong*) val);
      break;
    case DECIMAL_RESULT:
    {
      my_decimal *dec= (my_decimal *)val;
      dec->fix_buffer_pointer();
      buf2[0]= (char)(dec->intg + dec->frac);
      buf2[1]= (char)dec->frac;
      decimal2bin((decimal_t*)val, buf2+2, buf2[0], buf2[1]);
      val_len= decimal_bin_size(buf2[0], buf2[1]) + 2;
      break;
    }
    case STRING_RESULT:
      pos= val;
      break;
    case ROW_RESULT:
    default:
      DBUG_ASSERT(1);
      return 0;
    }
    int4store(buf1 + 2 + UV_CHARSET_NUMBER_SIZE, val_len);
    buf1_length= 10;
  }

  /* Length of the whole event */
  event_length= sizeof(buf)+ name_len + buf1_length + val_len;

  return (write_header(file, event_length) ||
          my_b_safe_write(file, (byte*) buf, sizeof(buf))   ||
	  my_b_safe_write(file, (byte*) name, name_len)     ||
	  my_b_safe_write(file, (byte*) buf1, buf1_length) ||
	  my_b_safe_write(file, (byte*) pos, val_len));
}
#endif


/*
  User_var_log_event::print()
*/

#ifdef MYSQL_CLIENT
void User_var_log_event::print(FILE* file, PRINT_EVENT_INFO* print_event_info)
{
  Write_on_release_cache cache(&print_event_info->head_cache, file,
                               Write_on_release_cache::FLUSH_F);

  if (!print_event_info->short_form)
  {
    print_header(&cache, print_event_info, FALSE);
    my_b_printf(&cache, "\tUser_var\n");
  }

  my_b_printf(&cache, "SET @`");
  my_b_write(&cache, (byte*) name, (uint) (name_len));
  my_b_printf(&cache, "`");

  if (is_null)
  {
    my_b_printf(&cache, ":=NULL%s\n", print_event_info->delimiter);
  }
  else
  {
    switch (type) {
    case REAL_RESULT:
      double real_val;
      float8get(real_val, val);
      my_b_printf(&cache, ":=%.14g%s\n", real_val, print_event_info->delimiter);
      break;
    case INT_RESULT:
      char int_buf[22];
      longlong10_to_str(uint8korr(val), int_buf, -10);
      my_b_printf(&cache, ":=%s%s\n", int_buf, print_event_info->delimiter);
      break;
    case DECIMAL_RESULT:
    {
      char str_buf[200];
      int str_len= sizeof(str_buf) - 1;
      int precision= (int)val[0];
      int scale= (int)val[1];
      decimal_digit_t dec_buf[10];
      decimal_t dec;
      dec.len= 10;
      dec.buf= dec_buf;

      bin2decimal(val+2, &dec, precision, scale);
      decimal2string(&dec, str_buf, &str_len, 0, 0, 0);
      str_buf[str_len]= 0;
      my_b_printf(&cache, ":=%s%s\n", str_buf, print_event_info->delimiter);
      break;
    }
    case STRING_RESULT:
    {
      /*
        Let's express the string in hex. That's the most robust way. If we
        print it in character form instead, we need to escape it with
        character_set_client which we don't know (we will know it in 5.0, but
        in 4.1 we don't know it easily when we are printing
        User_var_log_event). Explanation why we would need to bother with
        character_set_client (quoting Bar):
        > Note, the parser doesn't switch to another unescaping mode after
        > it has met a character set introducer.
        > For example, if an SJIS client says something like:
        > SET @a= _ucs2 \0a\0b'
        > the string constant is still unescaped according to SJIS, not
        > according to UCS2.
      */
      char *hex_str;
      CHARSET_INFO *cs;

      if (!(hex_str= (char *)my_alloca(2*val_len+1+2))) // 2 hex digits / byte
        break; // no error, as we are 'void'
      str_to_hex(hex_str, val, val_len);
      /*
        For proper behaviour when mysqlbinlog|mysql, we need to explicitely
        specify the variable's collation. It will however cause problems when
        people want to mysqlbinlog|mysql into another server not supporting the
        character set. But there's not much to do about this and it's unlikely.
      */
      if (!(cs= get_charset(charset_number, MYF(0))))
        /*
          Generate an unusable command (=> syntax error) is probably the best
          thing we can do here.
        */
        my_b_printf(&cache, ":=???%s\n", print_event_info->delimiter);
      else
        my_b_printf(&cache, ":=_%s %s COLLATE `%s`%s\n",
                    cs->csname, hex_str, cs->name,
                    print_event_info->delimiter);
      my_afree(hex_str);
    }
      break;
    case ROW_RESULT:
    default:
      DBUG_ASSERT(1);
      return;
    }
  }
}
#endif


/*
  User_var_log_event::exec_event()
*/

#if defined(HAVE_REPLICATION) && !defined(MYSQL_CLIENT)
int User_var_log_event::exec_event(struct st_relay_log_info* rli)
{
  Item *it= 0;
  CHARSET_INFO *charset;
  if (!(charset= get_charset(charset_number, MYF(MY_WME))))
    return 1;
  LEX_STRING user_var_name;
  user_var_name.str= name;
  user_var_name.length= name_len;
  double real_val;
  longlong int_val;

  if (is_null)
  {
    it= new Item_null();
  }
  else
  {
    switch (type) {
    case REAL_RESULT:
      float8get(real_val, val);
      it= new Item_float(real_val);
      val= (char*) &real_val;		// Pointer to value in native format
      val_len= 8;
      break;
    case INT_RESULT:
      int_val= (longlong) uint8korr(val);
      it= new Item_int(int_val);
      val= (char*) &int_val;		// Pointer to value in native format
      val_len= 8;
      break;
    case DECIMAL_RESULT:
    {
      Item_decimal *dec= new Item_decimal(val+2, val[0], val[1]);
      it= dec;
      val= (char *)dec->val_decimal(NULL);
      val_len= sizeof(my_decimal);
      break;
    }
    case STRING_RESULT:
      it= new Item_string(val, val_len, charset);
      break;
    case ROW_RESULT:
    default:
      DBUG_ASSERT(1);
      return 0;
    }
  }
  Item_func_set_user_var e(user_var_name, it);
  /*
    Item_func_set_user_var can't substitute something else on its place =>
    0 can be passed as last argument (reference on item)
  */
  e.fix_fields(thd, 0);
  /*
    A variable can just be considered as a table with
    a single record and with a single column. Thus, like
    a column value, it could always have IMPLICIT derivation.
   */
  e.update_hash(val, val_len, type, charset, DERIVATION_IMPLICIT, 0);
  free_root(thd->mem_root,0);

  rli->inc_event_relay_log_pos();
  return 0;
}
#endif /* !MYSQL_CLIENT */


/**************************************************************************
  Slave_log_event methods
**************************************************************************/

#ifdef HAVE_REPLICATION
#ifdef MYSQL_CLIENT
void Unknown_log_event::print(FILE* file_arg, PRINT_EVENT_INFO* print_event_info)
{
  Write_on_release_cache cache(&print_event_info->head_cache, file_arg);

  if (print_event_info->short_form)
    return;
  print_header(&cache, print_event_info, FALSE);
  my_b_printf(&cache, "\n# %s", "Unknown event\n");
}
#endif  

#ifndef MYSQL_CLIENT
void Slave_log_event::pack_info(Protocol *protocol)
{
  char buf[256+HOSTNAME_LENGTH], *pos;
  pos= strmov(buf, "host=");
  pos= strnmov(pos, master_host, HOSTNAME_LENGTH);
  pos= strmov(pos, ",port=");
  pos= int10_to_str((long) master_port, pos, 10);
  pos= strmov(pos, ",log=");
  pos= strmov(pos, master_log);
  pos= strmov(pos, ",pos=");
  pos= longlong10_to_str(master_pos, pos, 10);
  protocol->store(buf, pos-buf, &my_charset_bin);
}
#endif /* !MYSQL_CLIENT */


#ifndef MYSQL_CLIENT
Slave_log_event::Slave_log_event(THD* thd_arg,
				 struct st_relay_log_info* rli)
  :Log_event(thd_arg, 0, 0) , mem_pool(0), master_host(0)
{
  DBUG_ENTER("Slave_log_event");
  if (!rli->inited)				// QQ When can this happen ?
    DBUG_VOID_RETURN;

  MASTER_INFO* mi = rli->mi;
  // TODO: re-write this better without holding both locks at the same time
  pthread_mutex_lock(&mi->data_lock);
  pthread_mutex_lock(&rli->data_lock);
  master_host_len = strlen(mi->host);
  master_log_len = strlen(rli->group_master_log_name);
  // on OOM, just do not initialize the structure and print the error
  if ((mem_pool = (char*)my_malloc(get_data_size() + 1,
				   MYF(MY_WME))))
  {
    master_host = mem_pool + SL_MASTER_HOST_OFFSET ;
    memcpy(master_host, mi->host, master_host_len + 1);
    master_log = master_host + master_host_len + 1;
    memcpy(master_log, rli->group_master_log_name, master_log_len + 1);
    master_port = mi->port;
    master_pos = rli->group_master_log_pos;
    DBUG_PRINT("info", ("master_log: %s  pos: %lu", master_log,
			(ulong) master_pos));
  }
  else
    sql_print_error("Out of memory while recording slave event");
  pthread_mutex_unlock(&rli->data_lock);
  pthread_mutex_unlock(&mi->data_lock);
  DBUG_VOID_RETURN;
}
#endif /* !MYSQL_CLIENT */


Slave_log_event::~Slave_log_event()
{
  my_free(mem_pool, MYF(MY_ALLOW_ZERO_PTR));
}


#ifdef MYSQL_CLIENT
void Slave_log_event::print(FILE* file, PRINT_EVENT_INFO* print_event_info)
{
  Write_on_release_cache cache(&print_event_info->head_cache, file);

  char llbuff[22];
  if (print_event_info->short_form)
    return;
  print_header(&cache, print_event_info, FALSE);
  my_b_printf(&cache, "\n\
Slave: master_host: '%s'  master_port: %d  master_log: '%s'  master_pos: %s\n",
	  master_host, master_port, master_log, llstr(master_pos, llbuff));
}
#endif /* MYSQL_CLIENT */


int Slave_log_event::get_data_size()
{
  return master_host_len + master_log_len + 1 + SL_MASTER_HOST_OFFSET;
}


#ifndef MYSQL_CLIENT
bool Slave_log_event::write(IO_CACHE* file)
{
  ulong event_length= get_data_size();
  int8store(mem_pool + SL_MASTER_POS_OFFSET, master_pos);
  int2store(mem_pool + SL_MASTER_PORT_OFFSET, master_port);
  // log and host are already there

  return (write_header(file, event_length) ||
          my_b_safe_write(file, (byte*) mem_pool, event_length));
}
#endif


void Slave_log_event::init_from_mem_pool(int data_size)
{
  master_pos = uint8korr(mem_pool + SL_MASTER_POS_OFFSET);
  master_port = uint2korr(mem_pool + SL_MASTER_PORT_OFFSET);
  master_host = mem_pool + SL_MASTER_HOST_OFFSET;
  master_host_len = strlen(master_host);
  // safety
  master_log = master_host + master_host_len + 1;
  if (master_log > mem_pool + data_size)
  {
    master_host = 0;
    return;
  }
  master_log_len = strlen(master_log);
}


/* This code is not used, so has not been updated to be format-tolerant */
Slave_log_event::Slave_log_event(const char* buf, uint event_len)
  :Log_event(buf,0) /*unused event*/ ,mem_pool(0),master_host(0)
{
  if (event_len < LOG_EVENT_HEADER_LEN)
    return;
  event_len -= LOG_EVENT_HEADER_LEN;
  if (!(mem_pool = (char*) my_malloc(event_len + 1, MYF(MY_WME))))
    return;
  memcpy(mem_pool, buf + LOG_EVENT_HEADER_LEN, event_len);
  mem_pool[event_len] = 0;
  init_from_mem_pool(event_len);
}


#ifndef MYSQL_CLIENT
int Slave_log_event::exec_event(struct st_relay_log_info* rli)
{
  if (mysql_bin_log.is_open())
    mysql_bin_log.write(this);
  return Log_event::exec_event(rli);
}
#endif /* !MYSQL_CLIENT */


/**************************************************************************
	Stop_log_event methods
**************************************************************************/

/*
  Stop_log_event::print()
*/

#ifdef MYSQL_CLIENT
void Stop_log_event::print(FILE* file, PRINT_EVENT_INFO* print_event_info)
{
  Write_on_release_cache cache(&print_event_info->head_cache, file,
                               Write_on_release_cache::FLUSH_F);

  if (print_event_info->short_form)
    return;

  print_header(&cache, print_event_info, FALSE);
  my_b_printf(&cache, "\tStop\n");
}
#endif /* MYSQL_CLIENT */


/*
  Stop_log_event::exec_event()

  The master stopped.
  We used to clean up all temporary tables but this is useless as, as the
  master has shut down properly, it has written all DROP TEMPORARY TABLE
  (prepared statements' deletion is TODO only when we binlog prep stmts).
  We used to clean up slave_load_tmpdir, but this is useless as it has been
  cleared at the end of LOAD DATA INFILE.
  So we have nothing to do here.
  The place were we must do this cleaning is in Start_log_event_v3::exec_event(),
  not here. Because if we come here, the master was sane.
*/

#ifndef MYSQL_CLIENT
int Stop_log_event::exec_event(struct st_relay_log_info* rli)
{
  /*
    We do not want to update master_log pos because we get a rotate event
    before stop, so by now group_master_log_name is set to the next log.
    If we updated it, we will have incorrect master coordinates and this
    could give false triggers in MASTER_POS_WAIT() that we have reached
    the target position when in fact we have not.
  */
  if (thd->options & OPTION_BEGIN)
    rli->inc_event_relay_log_pos();
  else
  {
    rli->inc_group_relay_log_pos(0);
    flush_relay_log_info(rli);
  }
  return 0;
}
#endif /* !MYSQL_CLIENT */
#endif /* HAVE_REPLICATION */


/**************************************************************************
	Create_file_log_event methods
**************************************************************************/

/*
  Create_file_log_event ctor
*/

#ifndef MYSQL_CLIENT
Create_file_log_event::
Create_file_log_event(THD* thd_arg, sql_exchange* ex,
		      const char* db_arg, const char* table_name_arg,
		      List<Item>& fields_arg, enum enum_duplicates handle_dup,
                      bool ignore,
		      char* block_arg, uint block_len_arg, bool using_trans)
  :Load_log_event(thd_arg,ex,db_arg,table_name_arg,fields_arg,handle_dup, ignore,
		  using_trans),
   fake_base(0), block(block_arg), event_buf(0), block_len(block_len_arg),
   file_id(thd_arg->file_id = mysql_bin_log.next_file_id())
{
  DBUG_ENTER("Create_file_log_event");
  sql_ex.force_new_format();
  DBUG_VOID_RETURN;
}


/*
  Create_file_log_event::write_data_body()
*/

bool Create_file_log_event::write_data_body(IO_CACHE* file)
{
  bool res;
  if ((res= Load_log_event::write_data_body(file)) || fake_base)
    return res;
  return (my_b_safe_write(file, (byte*) "", 1) ||
          my_b_safe_write(file, (byte*) block, block_len));
}


/*
  Create_file_log_event::write_data_header()
*/

bool Create_file_log_event::write_data_header(IO_CACHE* file)
{
  bool res;
  byte buf[CREATE_FILE_HEADER_LEN];
  if ((res= Load_log_event::write_data_header(file)) || fake_base)
    return res;
  int4store(buf + CF_FILE_ID_OFFSET, file_id);
  return my_b_safe_write(file, buf, CREATE_FILE_HEADER_LEN) != 0;
}


/*
  Create_file_log_event::write_base()
*/

bool Create_file_log_event::write_base(IO_CACHE* file)
{
  bool res;
  fake_base= 1;                                 // pretend we are Load event
  res= write(file);
  fake_base= 0;
  return res;
}

#endif /* !MYSQL_CLIENT */

/*
  Create_file_log_event ctor
*/

Create_file_log_event::Create_file_log_event(const char* buf, uint len,
                                             const Format_description_log_event* description_event)
  :Load_log_event(buf,0,description_event),fake_base(0),block(0),inited_from_old(0)
{
  DBUG_ENTER("Create_file_log_event::Create_file_log_event(char*,...)");
  uint block_offset;
  uint header_len= description_event->common_header_len;
  uint8 load_header_len= description_event->post_header_len[LOAD_EVENT-1];
  uint8 create_file_header_len= description_event->post_header_len[CREATE_FILE_EVENT-1];
  if (!(event_buf= my_memdup((byte*) buf, len, MYF(MY_WME))) ||
      copy_log_event(event_buf,len,
                     ((buf[EVENT_TYPE_OFFSET] == LOAD_EVENT) ?
                      load_header_len + header_len :
                      (fake_base ? (header_len+load_header_len) :
                       (header_len+load_header_len) +
                       create_file_header_len)),
                     description_event))
    DBUG_VOID_RETURN;
  if (description_event->binlog_version!=1)
  {
    file_id= uint4korr(buf + 
                       header_len +
		       load_header_len + CF_FILE_ID_OFFSET);
    /*
      Note that it's ok to use get_data_size() below, because it is computed
      with values we have already read from this event (because we called
      copy_log_event()); we are not using slave's format info to decode
      master's format, we are really using master's format info.
      Anyway, both formats should be identical (except the common_header_len)
      as these Load events are not changed between 4.0 and 5.0 (as logging of
      LOAD DATA INFILE does not use Load_log_event in 5.0).

      The + 1 is for \0 terminating fname  
    */
    block_offset= (description_event->common_header_len +
                   Load_log_event::get_data_size() +
                   create_file_header_len + 1);
    if (len < block_offset)
      return;
    block = (char*)buf + block_offset;
    block_len = len - block_offset;
  }
  else
  {
    sql_ex.force_new_format();
    inited_from_old = 1;
  }
  DBUG_VOID_RETURN;
}


/*
  Create_file_log_event::print()
*/

#ifdef MYSQL_CLIENT
void Create_file_log_event::print(FILE* file, PRINT_EVENT_INFO* print_event_info,
				  bool enable_local)
{
  Write_on_release_cache cache(&print_event_info->head_cache, file);

  if (print_event_info->short_form)
  {
    if (enable_local && check_fname_outside_temp_buf())
      Load_log_event::print(file, print_event_info);
    return;
  }

  if (enable_local)
  {
    Load_log_event::print(file, print_event_info,
			  !check_fname_outside_temp_buf());
    /* 
       That one is for "file_id: etc" below: in mysqlbinlog we want the #, in
       SHOW BINLOG EVENTS we don't.
    */
    my_b_printf(&cache, "#"); 
  }

  my_b_printf(&cache, " file_id: %d  block_len: %d\n", file_id, block_len);
}


void Create_file_log_event::print(FILE* file, PRINT_EVENT_INFO* print_event_info)
{
  print(file, print_event_info, 0);
}
#endif /* MYSQL_CLIENT */


/*
  Create_file_log_event::pack_info()
*/

#if defined(HAVE_REPLICATION) && !defined(MYSQL_CLIENT)
void Create_file_log_event::pack_info(Protocol *protocol)
{
  char buf[NAME_LEN*2 + 30 + 21*2], *pos;
  pos= strmov(buf, "db=");
  memcpy(pos, db, db_len);
  pos= strmov(pos + db_len, ";table=");
  memcpy(pos, table_name, table_name_len);
  pos= strmov(pos + table_name_len, ";file_id=");
  pos= int10_to_str((long) file_id, pos, 10);
  pos= strmov(pos, ";block_len=");
  pos= int10_to_str((long) block_len, pos, 10);
  protocol->store(buf, (uint) (pos-buf), &my_charset_bin);
}
#endif /* defined(HAVE_REPLICATION) && !defined(MYSQL_CLIENT) */


/*
  Create_file_log_event::exec_event()
*/

#if defined(HAVE_REPLICATION) && !defined(MYSQL_CLIENT)
int Create_file_log_event::exec_event(struct st_relay_log_info* rli)
{
  char proc_info[17+FN_REFLEN+10], *fname_buf;
  char *ext;
  int fd = -1;
  IO_CACHE file;
  int error = 1;

  bzero((char*)&file, sizeof(file));
  fname_buf= strmov(proc_info, "Making temp file ");
  ext= slave_load_file_stem(fname_buf, file_id, server_id, ".info");
  thd->proc_info= proc_info;
  my_delete(fname_buf, MYF(0)); // old copy may exist already
  if ((fd= my_create(fname_buf, CREATE_MODE,
		     O_WRONLY | O_BINARY | O_EXCL | O_NOFOLLOW,
		     MYF(MY_WME))) < 0 ||
      init_io_cache(&file, fd, IO_SIZE, WRITE_CACHE, (my_off_t)0, 0,
		    MYF(MY_WME|MY_NABP)))
  {
    slave_print_msg(ERROR_LEVEL, rli, my_errno, "Error in Create_file event: "
                    "could not open file '%s'", fname_buf);
    goto err;
  }
  
  // a trick to avoid allocating another buffer
  fname= fname_buf;
  fname_len= (uint) (strmov(ext, ".data") - fname);
  if (write_base(&file))
  {
    strmov(ext, ".info"); // to have it right in the error message
    slave_print_msg(ERROR_LEVEL, rli, my_errno,
                    "Error in Create_file event: could not write to file '%s'",
                    fname_buf);
    goto err;
  }
  end_io_cache(&file);
  my_close(fd, MYF(0));
  
  // fname_buf now already has .data, not .info, because we did our trick
  my_delete(fname_buf, MYF(0)); // old copy may exist already
  if ((fd= my_create(fname_buf, CREATE_MODE,
		     O_WRONLY | O_BINARY | O_EXCL | O_NOFOLLOW,
		     MYF(MY_WME))) < 0)
  {
    slave_print_msg(ERROR_LEVEL, rli, my_errno, "Error in Create_file event: "
                    "could not open file '%s'", fname_buf);
    goto err;
  }
  if (my_write(fd, (byte*) block, block_len, MYF(MY_WME+MY_NABP)))
  {
    slave_print_msg(ERROR_LEVEL, rli, my_errno, "Error in Create_file event: "
                    "write to '%s' failed", fname_buf);
    goto err;
  }
  error=0;					// Everything is ok

err:
  if (error)
    end_io_cache(&file);
  if (fd >= 0)
    my_close(fd, MYF(0));
  thd->proc_info= 0;
  return error ? 1 : Log_event::exec_event(rli);
}
#endif /* defined(HAVE_REPLICATION) && !defined(MYSQL_CLIENT) */


/**************************************************************************
	Append_block_log_event methods
**************************************************************************/

/*
  Append_block_log_event ctor
*/

#ifndef MYSQL_CLIENT  
Append_block_log_event::Append_block_log_event(THD* thd_arg, const char* db_arg,
					       char* block_arg,
					       uint block_len_arg,
					       bool using_trans)
  :Log_event(thd_arg,0, using_trans), block(block_arg),
   block_len(block_len_arg), file_id(thd_arg->file_id), db(db_arg)
{
}
#endif


/*
  Append_block_log_event ctor
*/

Append_block_log_event::Append_block_log_event(const char* buf, uint len,
                                               const Format_description_log_event* description_event)
  :Log_event(buf, description_event),block(0)
{
  DBUG_ENTER("Append_block_log_event::Append_block_log_event(char*,...)");
  uint8 common_header_len= description_event->common_header_len; 
  uint8 append_block_header_len=
    description_event->post_header_len[APPEND_BLOCK_EVENT-1];
  uint total_header_len= common_header_len+append_block_header_len;
  if (len < total_header_len)
    DBUG_VOID_RETURN;
  file_id= uint4korr(buf + common_header_len + AB_FILE_ID_OFFSET);
  block= (char*)buf + total_header_len;
  block_len= len - total_header_len;
  DBUG_VOID_RETURN;
}


/*
  Append_block_log_event::write()
*/

#ifndef MYSQL_CLIENT
bool Append_block_log_event::write(IO_CACHE* file)
{
  byte buf[APPEND_BLOCK_HEADER_LEN];
  int4store(buf + AB_FILE_ID_OFFSET, file_id);
  return (write_header(file, APPEND_BLOCK_HEADER_LEN + block_len) ||
          my_b_safe_write(file, buf, APPEND_BLOCK_HEADER_LEN) ||
	  my_b_safe_write(file, (byte*) block, block_len));
}
#endif


/*
  Append_block_log_event::print()
*/

#ifdef MYSQL_CLIENT  
void Append_block_log_event::print(FILE* file,
				   PRINT_EVENT_INFO* print_event_info)
{
  Write_on_release_cache cache(&print_event_info->head_cache, file);

  if (print_event_info->short_form)
    return;
  print_header(&cache, print_event_info, FALSE);
  my_b_printf(&cache, "\n#%s: file_id: %d  block_len: %d\n",
              get_type_str(), file_id, block_len);
}
#endif /* MYSQL_CLIENT */


/*
  Append_block_log_event::pack_info()
*/

#if defined(HAVE_REPLICATION) && !defined(MYSQL_CLIENT)
void Append_block_log_event::pack_info(Protocol *protocol)
{
  char buf[256];
  uint length;
  length= (uint) my_sprintf(buf,
			    (buf, ";file_id=%u;block_len=%u", file_id,
			     block_len));
  protocol->store(buf, length, &my_charset_bin);
}


/*
  Append_block_log_event::get_create_or_append()
*/

int Append_block_log_event::get_create_or_append() const
{
  return 0; /* append to the file, fail if not exists */
}

/*
  Append_block_log_event::exec_event()
*/

int Append_block_log_event::exec_event(struct st_relay_log_info* rli)
{
  char proc_info[17+FN_REFLEN+10], *fname= proc_info+17;
  int fd;
  int error = 1;
  DBUG_ENTER("Append_block_log_event::exec_event");

  fname= strmov(proc_info, "Making temp file ");
  slave_load_file_stem(fname, file_id, server_id, ".data");
  thd->proc_info= proc_info;
  if (get_create_or_append())
  {
    my_delete(fname, MYF(0)); // old copy may exist already
    if ((fd= my_create(fname, CREATE_MODE,
		       O_WRONLY | O_BINARY | O_EXCL | O_NOFOLLOW,
		       MYF(MY_WME))) < 0)
    {
      slave_print_msg(ERROR_LEVEL, rli, my_errno,
                      "Error in %s event: could not create file '%s'",
                      get_type_str(), fname);
      goto err;
    }
  }
  else if ((fd = my_open(fname, O_WRONLY | O_APPEND | O_BINARY | O_NOFOLLOW,
                         MYF(MY_WME))) < 0)
  {
    slave_print_msg(ERROR_LEVEL, rli, my_errno,
                    "Error in %s event: could not open file '%s'",
                    get_type_str(), fname);
    goto err;
  }
  if (my_write(fd, (byte*) block, block_len, MYF(MY_WME+MY_NABP)))
  {
    slave_print_msg(ERROR_LEVEL, rli, my_errno,
                    "Error in %s event: write to '%s' failed",
                    get_type_str(), fname);
    goto err;
  }
  error=0;

err:
  if (fd >= 0)
    my_close(fd, MYF(0));
  thd->proc_info= 0;
  DBUG_RETURN(error ? error : Log_event::exec_event(rli));
}
#endif


/**************************************************************************
	Delete_file_log_event methods
**************************************************************************/

/*
  Delete_file_log_event ctor
*/

#ifndef MYSQL_CLIENT
Delete_file_log_event::Delete_file_log_event(THD *thd_arg, const char* db_arg,
					     bool using_trans)
  :Log_event(thd_arg, 0, using_trans), file_id(thd_arg->file_id), db(db_arg)
{
}
#endif

/*
  Delete_file_log_event ctor
*/

Delete_file_log_event::Delete_file_log_event(const char* buf, uint len,
                                             const Format_description_log_event* description_event)
  :Log_event(buf, description_event),file_id(0)
{
  uint8 common_header_len= description_event->common_header_len;
  uint8 delete_file_header_len= description_event->post_header_len[DELETE_FILE_EVENT-1];
  if (len < (uint)(common_header_len + delete_file_header_len))
    return;
  file_id= uint4korr(buf + common_header_len + DF_FILE_ID_OFFSET);
}


/*
  Delete_file_log_event::write()
*/

#ifndef MYSQL_CLIENT
bool Delete_file_log_event::write(IO_CACHE* file)
{
 byte buf[DELETE_FILE_HEADER_LEN];
 int4store(buf + DF_FILE_ID_OFFSET, file_id);
 return (write_header(file, sizeof(buf)) ||
         my_b_safe_write(file, buf, sizeof(buf)));
}
#endif


/*
  Delete_file_log_event::print()
*/

#ifdef MYSQL_CLIENT  
void Delete_file_log_event::print(FILE* file,
				  PRINT_EVENT_INFO* print_event_info)
{
  Write_on_release_cache cache(&print_event_info->head_cache, file);

  if (print_event_info->short_form)
    return;
  print_header(&cache, print_event_info, FALSE);
  my_b_printf(&cache, "\n#Delete_file: file_id=%u\n", file_id);
}
#endif /* MYSQL_CLIENT */

/*
  Delete_file_log_event::pack_info()
*/

#if defined(HAVE_REPLICATION) && !defined(MYSQL_CLIENT)
void Delete_file_log_event::pack_info(Protocol *protocol)
{
  char buf[64];
  uint length;
  length= (uint) my_sprintf(buf, (buf, ";file_id=%u", (uint) file_id));
  protocol->store(buf, (int32) length, &my_charset_bin);
}
#endif

/*
  Delete_file_log_event::exec_event()
*/

#if defined(HAVE_REPLICATION) && !defined(MYSQL_CLIENT)
int Delete_file_log_event::exec_event(struct st_relay_log_info* rli)
{
  char fname[FN_REFLEN+10];
  char *ext= slave_load_file_stem(fname, file_id, server_id, ".data");
  (void) my_delete(fname, MYF(MY_WME));
  strmov(ext, ".info");
  (void) my_delete(fname, MYF(MY_WME));
  return Log_event::exec_event(rli);
}
#endif /* defined(HAVE_REPLICATION) && !defined(MYSQL_CLIENT) */


/**************************************************************************
	Execute_load_log_event methods
**************************************************************************/

/*
  Execute_load_log_event ctor
*/

#ifndef MYSQL_CLIENT  
Execute_load_log_event::Execute_load_log_event(THD *thd_arg, const char* db_arg,
					       bool using_trans)
  :Log_event(thd_arg, 0, using_trans), file_id(thd_arg->file_id), db(db_arg)
{
}
#endif
  

/*
  Execute_load_log_event ctor
*/

Execute_load_log_event::Execute_load_log_event(const char* buf, uint len,
                                               const Format_description_log_event* description_event)
  :Log_event(buf, description_event), file_id(0)
{
  uint8 common_header_len= description_event->common_header_len;
  uint8 exec_load_header_len= description_event->post_header_len[EXEC_LOAD_EVENT-1];
  if (len < (uint)(common_header_len+exec_load_header_len))
    return;
  file_id= uint4korr(buf + common_header_len + EL_FILE_ID_OFFSET);
}


/*
  Execute_load_log_event::write()
*/

#ifndef MYSQL_CLIENT
bool Execute_load_log_event::write(IO_CACHE* file)
{
  byte buf[EXEC_LOAD_HEADER_LEN];
  int4store(buf + EL_FILE_ID_OFFSET, file_id);
  return (write_header(file, sizeof(buf)) || 
          my_b_safe_write(file, buf, sizeof(buf)));
}
#endif


/*
  Execute_load_log_event::print()
*/

#ifdef MYSQL_CLIENT  
void Execute_load_log_event::print(FILE* file,
				   PRINT_EVENT_INFO* print_event_info)
{
  Write_on_release_cache cache(&print_event_info->head_cache, file);

  if (print_event_info->short_form)
    return;
  print_header(&cache, print_event_info, FALSE);
  my_b_printf(&cache, "\n#Exec_load: file_id=%d\n",
              file_id);
}
#endif

/*
  Execute_load_log_event::pack_info()
*/

#if defined(HAVE_REPLICATION) && !defined(MYSQL_CLIENT)
void Execute_load_log_event::pack_info(Protocol *protocol)
{
  char buf[64];
  uint length;
  length= (uint) my_sprintf(buf, (buf, ";file_id=%u", (uint) file_id));
  protocol->store(buf, (int32) length, &my_charset_bin);
}


/*
  Execute_load_log_event::exec_event()
*/

int Execute_load_log_event::exec_event(struct st_relay_log_info* rli)
{
  char fname[FN_REFLEN+10];
  char *ext;
  int fd;
  int error= 1;
  IO_CACHE file;
  Load_log_event *lev= 0;

  ext= slave_load_file_stem(fname, file_id, server_id, ".info");
  if ((fd = my_open(fname, O_RDONLY | O_BINARY | O_NOFOLLOW,
                    MYF(MY_WME))) < 0 ||
      init_io_cache(&file, fd, IO_SIZE, READ_CACHE, (my_off_t)0, 0,
		    MYF(MY_WME|MY_NABP)))
  {
    slave_print_msg(ERROR_LEVEL, rli, my_errno, "Error in Exec_load event: "
                    "could not open file '%s'", fname);
    goto err;
  }
  if (!(lev = (Load_log_event*)Log_event::read_log_event(&file,
                                                         (pthread_mutex_t*)0,
                                                         rli->relay_log.description_event_for_exec)) ||
      lev->get_type_code() != NEW_LOAD_EVENT)
  {
    slave_print_msg(ERROR_LEVEL, rli, 0, "Error in Exec_load event: "
                    "file '%s' appears corrupted", fname);
    goto err;
  }

  lev->thd = thd;
  /*
    lev->exec_event should use rli only for errors
    i.e. should not advance rli's position.
    lev->exec_event is the place where the table is loaded (it calls
    mysql_load()).
  */

  rli->future_group_master_log_pos= log_pos;
  if (lev->exec_event(0,rli,1)) 
  {
    /*
      We want to indicate the name of the file that could not be loaded
      (SQL_LOADxxx).
      But as we are here we are sure the error is in rli->last_slave_error and
      rli->last_slave_errno (example of error: duplicate entry for key), so we
      don't want to overwrite it with the filename.
      What we want instead is add the filename to the current error message.
    */
    char *tmp= my_strdup(rli->last_slave_error,MYF(MY_WME));
    if (tmp)
    {
      slave_print_msg(ERROR_LEVEL, rli,
                      rli->last_slave_errno, /* ok to re-use error code */
                      "%s. Failed executing load from '%s'", 
                      tmp, fname);
      my_free(tmp,MYF(0));
    }
    goto err;
  }
  /*
    We have an open file descriptor to the .info file; we need to close it
    or Windows will refuse to delete the file in my_delete().
  */
  if (fd >= 0)
  {
    my_close(fd, MYF(0));
    end_io_cache(&file);
    fd= -1;
  }
  (void) my_delete(fname, MYF(MY_WME));
  memcpy(ext, ".data", 6);
  (void) my_delete(fname, MYF(MY_WME));
  error = 0;

err:
  delete lev;
  if (fd >= 0)
  {
    my_close(fd, MYF(0));
    end_io_cache(&file);
  }
  return error ? error : Log_event::exec_event(rli);
}

#endif /* defined(HAVE_REPLICATION) && !defined(MYSQL_CLIENT) */


/**************************************************************************
	Begin_load_query_log_event methods
**************************************************************************/

#ifndef MYSQL_CLIENT
Begin_load_query_log_event::
Begin_load_query_log_event(THD* thd_arg, const char* db_arg, char* block_arg,
                           uint block_len_arg, bool using_trans)
  :Append_block_log_event(thd_arg, db_arg, block_arg, block_len_arg,
                          using_trans)
{
   file_id= thd_arg->file_id= mysql_bin_log.next_file_id();
}
#endif


Begin_load_query_log_event::
Begin_load_query_log_event(const char* buf, uint len,
                           const Format_description_log_event* desc_event)
  :Append_block_log_event(buf, len, desc_event)
{
}


#if defined( HAVE_REPLICATION) && !defined(MYSQL_CLIENT)
int Begin_load_query_log_event::get_create_or_append() const
{
  return 1; /* create the file */
}
#endif /* defined( HAVE_REPLICATION) && !defined(MYSQL_CLIENT) */


/**************************************************************************
	Execute_load_query_log_event methods
**************************************************************************/


#ifndef MYSQL_CLIENT
Execute_load_query_log_event::
Execute_load_query_log_event(THD* thd_arg, const char* query_arg,
                     ulong query_length_arg, uint fn_pos_start_arg,
                     uint fn_pos_end_arg,
                     enum_load_dup_handling dup_handling_arg,
                     bool using_trans, bool suppress_use):
  Query_log_event(thd_arg, query_arg, query_length_arg, using_trans,
                  suppress_use),
  file_id(thd_arg->file_id), fn_pos_start(fn_pos_start_arg),
  fn_pos_end(fn_pos_end_arg), dup_handling(dup_handling_arg)
{
}
#endif /* !MYSQL_CLIENT */


Execute_load_query_log_event::
Execute_load_query_log_event(const char* buf, uint event_len,
                             const Format_description_log_event* desc_event):
  Query_log_event(buf, event_len, desc_event, EXECUTE_LOAD_QUERY_EVENT),
  file_id(0), fn_pos_start(0), fn_pos_end(0)
{
  if (!Query_log_event::is_valid())
    return;

  buf+= desc_event->common_header_len;

  fn_pos_start= uint4korr(buf + ELQ_FN_POS_START_OFFSET);
  fn_pos_end= uint4korr(buf + ELQ_FN_POS_END_OFFSET);
  dup_handling= (enum_load_dup_handling)(*(buf + ELQ_DUP_HANDLING_OFFSET));

  if (fn_pos_start > q_len || fn_pos_end > q_len ||
      dup_handling > LOAD_DUP_REPLACE)
    return;

  file_id= uint4korr(buf + ELQ_FILE_ID_OFFSET);
}


ulong Execute_load_query_log_event::get_post_header_size_for_derived()
{
  return EXECUTE_LOAD_QUERY_EXTRA_HEADER_LEN;
}


#ifndef MYSQL_CLIENT
bool
Execute_load_query_log_event::write_post_header_for_derived(IO_CACHE* file)
{
  char buf[EXECUTE_LOAD_QUERY_EXTRA_HEADER_LEN];
  int4store(buf, file_id);
  int4store(buf + 4, fn_pos_start);
  int4store(buf + 4 + 4, fn_pos_end);
  *(buf + 4 + 4 + 4)= (char)dup_handling;
  return my_b_safe_write(file, (byte*) buf, EXECUTE_LOAD_QUERY_EXTRA_HEADER_LEN);
}
#endif


#ifdef MYSQL_CLIENT
void Execute_load_query_log_event::print(FILE* file,
                                         PRINT_EVENT_INFO* print_event_info)
{
  print(file, print_event_info, 0);
}


void Execute_load_query_log_event::print(FILE* file,
                                         PRINT_EVENT_INFO* print_event_info,
                                         const char *local_fname)
{
  Write_on_release_cache cache(&print_event_info->head_cache, file);

  print_query_header(&cache, print_event_info);

  if (local_fname)
  {
    my_b_write(&cache, (byte*) query, fn_pos_start);
    my_b_printf(&cache, " LOCAL INFILE \'");
    my_b_printf(&cache, local_fname);
    my_b_printf(&cache, "\'");
    if (dup_handling == LOAD_DUP_REPLACE)
      my_b_printf(&cache, " REPLACE");
    my_b_printf(&cache, " INTO");
    my_b_write(&cache, (byte*) query + fn_pos_end, q_len-fn_pos_end);
    my_b_printf(&cache, "%s\n", print_event_info->delimiter);
  }
  else
  {
    my_b_write(&cache, (byte*) query, q_len);
    my_b_printf(&cache, "%s\n", print_event_info->delimiter);
  }

  if (!print_event_info->short_form)
    my_b_printf(&cache, "# file_id: %d \n", file_id);
}
#endif


#if defined(HAVE_REPLICATION) && !defined(MYSQL_CLIENT)
void Execute_load_query_log_event::pack_info(Protocol *protocol)
{
  char *buf, *pos;
  if (!(buf= my_malloc(9 + db_len + q_len + 10 + 21, MYF(MY_WME))))
    return;
  pos= buf;
  if (db && db_len)
  {
    pos= strmov(buf, "use `");
    memcpy(pos, db, db_len);
    pos= strmov(pos+db_len, "`; ");
  }
  if (query && q_len)
  {
    memcpy(pos, query, q_len);
    pos+= q_len;
  }
  pos= strmov(pos, " ;file_id=");
  pos= int10_to_str((long) file_id, pos, 10);
  protocol->store(buf, pos-buf, &my_charset_bin);
  my_free(buf, MYF(MY_ALLOW_ZERO_PTR));
}


int
Execute_load_query_log_event::exec_event(struct st_relay_log_info* rli)
{
  char *p;
  char *buf;
  char *fname;
  char *fname_end;
  int error;

  /* Replace filename and LOCAL keyword in query before executing it */
  if (!(buf = my_malloc(q_len + 1 - (fn_pos_end - fn_pos_start) +
                        (FN_REFLEN + 10) + 10 + 8 + 5, MYF(MY_WME))))
  {
    slave_print_msg(ERROR_LEVEL, rli, my_errno, "Not enough memory");
    return 1;
  }

  p= buf;
  memcpy(p, query, fn_pos_start);
  p+= fn_pos_start;
  fname= (p= strmake(p, STRING_WITH_LEN(" INFILE \'")));
  p= slave_load_file_stem(p, file_id, server_id, ".data");
  fname_end= p= strend(p);                      // Safer than p=p+5
  *(p++)='\'';
  switch (dup_handling) {
  case LOAD_DUP_IGNORE:
    p= strmake(p, STRING_WITH_LEN(" IGNORE"));
    break;
  case LOAD_DUP_REPLACE:
    p= strmake(p, STRING_WITH_LEN(" REPLACE"));
    break;
  default:
    /* Ordinary load data */
    break;
  }
  p= strmake(p, STRING_WITH_LEN(" INTO"));
  p= strmake(p, query+fn_pos_end, q_len-fn_pos_end);

  error= Query_log_event::exec_event(rli, buf, p-buf);

  /* Forging file name for deletion in same buffer */
  *fname_end= 0;

  /*
    If there was an error the slave is going to stop, leave the
    file so that we can re-execute this event at START SLAVE.
  */
  if (!error)
    (void) my_delete(fname, MYF(MY_WME));

  my_free(buf, MYF(MY_ALLOW_ZERO_PTR));
  return error;
}
#endif


/**************************************************************************
	sql_ex_info methods
**************************************************************************/

/*
  sql_ex_info::write_data()
*/

bool sql_ex_info::write_data(IO_CACHE* file)
{
  if (new_format())
  {
    return (write_str(file, field_term, (uint) field_term_len) ||
	    write_str(file, enclosed,   (uint) enclosed_len) ||
	    write_str(file, line_term,  (uint) line_term_len) ||
	    write_str(file, line_start, (uint) line_start_len) ||
	    write_str(file, escaped,    (uint) escaped_len) ||
	    my_b_safe_write(file,(byte*) &opt_flags,1));
  }
  else
  {
    old_sql_ex old_ex;
    old_ex.field_term= *field_term;
    old_ex.enclosed=   *enclosed;
    old_ex.line_term=  *line_term;
    old_ex.line_start= *line_start;
    old_ex.escaped=    *escaped;
    old_ex.opt_flags=  opt_flags;
    old_ex.empty_flags=empty_flags;
    return my_b_safe_write(file, (byte*) &old_ex, sizeof(old_ex)) != 0;
  }
}


/*
  sql_ex_info::init()
*/

char* sql_ex_info::init(char* buf,char* buf_end,bool use_new_format)
{
  cached_new_format = use_new_format;
  if (use_new_format)
  {
    empty_flags=0;
    /*
      The code below assumes that buf will not disappear from
      under our feet during the lifetime of the event. This assumption
      holds true in the slave thread if the log is in new format, but is not
      the case when we have old format because we will be reusing net buffer
      to read the actual file before we write out the Create_file event.
    */
    if (read_str(&buf, buf_end, &field_term, &field_term_len) ||
	read_str(&buf, buf_end, &enclosed,   &enclosed_len) ||
	read_str(&buf, buf_end, &line_term,  &line_term_len) ||
	read_str(&buf, buf_end, &line_start, &line_start_len) ||
	read_str(&buf, buf_end, &escaped,    &escaped_len))
      return 0;
    opt_flags = *buf++;
  }
  else
  {
    field_term_len= enclosed_len= line_term_len= line_start_len= escaped_len=1;
    field_term = buf++;			// Use first byte in string
    enclosed=	 buf++;
    line_term=   buf++;
    line_start=  buf++;
    escaped=     buf++;
    opt_flags =  *buf++;
    empty_flags= *buf++;
    if (empty_flags & FIELD_TERM_EMPTY)
      field_term_len=0;
    if (empty_flags & ENCLOSED_EMPTY)
      enclosed_len=0;
    if (empty_flags & LINE_TERM_EMPTY)
      line_term_len=0;
    if (empty_flags & LINE_START_EMPTY)
      line_start_len=0;
    if (empty_flags & ESCAPED_EMPTY)
      escaped_len=0;
  }
  return buf;
}


/**************************************************************************
	Rows_log_event member functions
**************************************************************************/

#ifndef MYSQL_CLIENT
Rows_log_event::Rows_log_event(THD *thd_arg, TABLE *tbl_arg, ulong tid,
                               MY_BITMAP const *cols, bool is_transactional)
  : Log_event(thd_arg, 0, is_transactional),
    m_row_count(0),
    m_table(tbl_arg),
    m_table_id(tid),
    m_width(tbl_arg ? tbl_arg->s->fields : 1),
    m_rows_buf(0), m_rows_cur(0), m_rows_end(0),
    m_flags(0)
{
  /*
    We allow a special form of dummy event when the table, and cols
    are null and the table id is ~0UL.  This is a temporary
    solution, to be able to terminate a started statement in the
    binary log: the extreneous events will be removed in the future.
   */
  DBUG_ASSERT(tbl_arg && tbl_arg->s && tid != ~0UL ||
              !tbl_arg && !cols && tid == ~0UL);

  if (thd_arg->options & OPTION_NO_FOREIGN_KEY_CHECKS)
      set_flags(NO_FOREIGN_KEY_CHECKS_F);
  if (thd_arg->options & OPTION_RELAXED_UNIQUE_CHECKS)
      set_flags(RELAXED_UNIQUE_CHECKS_F);
  /* if bitmap_init fails, catched in is_valid() */
  if (likely(!bitmap_init(&m_cols,
                          m_width <= sizeof(m_bitbuf)*8 ? m_bitbuf : NULL,
                          (m_width + 7) & ~7UL,
                          false)))
  {
    /* Cols can be zero if this is a dummy binrows event */
    if (likely(cols != NULL))
      memcpy(m_cols.bitmap, cols->bitmap, no_bytes_in_map(cols));
  }
  else
    m_cols.bitmap= 0; // to not free it
}
#endif

Rows_log_event::Rows_log_event(const char *buf, uint event_len,
                               Log_event_type event_type,
                               const Format_description_log_event
                               *description_event)
  : Log_event(buf, description_event),
    m_row_count(0),
    m_rows_buf(0), m_rows_cur(0), m_rows_end(0)
{
  DBUG_ENTER("Rows_log_event::Rows_log_event(const char*,...)");
  uint8 const common_header_len= description_event->common_header_len;
  uint8 const post_header_len= description_event->post_header_len[event_type-1];

  DBUG_PRINT("enter",("event_len: %u  common_header_len: %d  "
		      "post_header_len: %d",
		      event_len, common_header_len,
		      post_header_len));

  const char *post_start= buf + common_header_len;
  post_start+= RW_MAPID_OFFSET;
  if (post_header_len == 6)
  {
    /* Master is of an intermediate source tree before 5.1.4. Id is 4 bytes */
    m_table_id= uint4korr(post_start);
    post_start+= 4;
  }
  else
  {
    m_table_id= (ulong) uint6korr(post_start);
    post_start+= RW_FLAGS_OFFSET;
  }

  m_flags= uint2korr(post_start);

  byte const *const var_start= (const byte *)buf + common_header_len + 
    post_header_len;
  byte const *const ptr_width= var_start;
  uchar *ptr_after_width= (uchar*) ptr_width;
  m_width = net_field_length(&ptr_after_width);

  const uint byte_count= (m_width + 7) / 8;
  const byte* const ptr_rows_data= var_start + byte_count + 1;

  my_size_t const data_size= event_len - (ptr_rows_data - (const byte *) buf);
  DBUG_PRINT("info",("m_table_id: %lu  m_flags: %d  m_width: %lu  data_size: %lu",
                     m_table_id, m_flags, m_width, data_size));

  m_rows_buf= (byte*)my_malloc(data_size, MYF(MY_WME));
  if (likely((bool)m_rows_buf))
  {
    /* if bitmap_init fails, catched in is_valid() */
    if (likely(!bitmap_init(&m_cols,
                            m_width <= sizeof(m_bitbuf)*8 ? m_bitbuf : NULL,
                            (m_width + 7) & ~7UL,
                            false)))
      memcpy(m_cols.bitmap, ptr_after_width, byte_count);
    m_rows_end= m_rows_buf + data_size;
    m_rows_cur= m_rows_end;
    memcpy(m_rows_buf, ptr_rows_data, data_size);
  }
  else
    m_cols.bitmap= 0; // to not free it

  DBUG_VOID_RETURN;
}

Rows_log_event::~Rows_log_event()
{
  if (m_cols.bitmap == m_bitbuf) // no my_malloc happened
    m_cols.bitmap= 0; // so no my_free in bitmap_free
  bitmap_free(&m_cols); // To pair with bitmap_init().
  my_free((gptr)m_rows_buf, MYF(MY_ALLOW_ZERO_PTR));
}

#ifndef MYSQL_CLIENT
int Rows_log_event::do_add_row_data(byte *const row_data,
                                    my_size_t const length)
{
  /*
    When the table has a primary key, we would probably want, by default, to
    log only the primary key value instead of the entire "before image". This
    would save binlog space. TODO
  */
  DBUG_ENTER("Rows_log_event::do_add_row_data");
  DBUG_PRINT("enter", ("row_data: 0x%lx  length: %lu", (ulong) row_data,
                       (ulong) length));
  /*
    Don't print debug messages when running valgrind since they can
    trigger false warnings.
   */
#ifndef HAVE_purify
  DBUG_DUMP("row_data", (const char*)row_data, min(length, 32));
#endif

  DBUG_ASSERT(m_rows_buf <= m_rows_cur);
  DBUG_ASSERT(!m_rows_buf || m_rows_end && m_rows_buf < m_rows_end);
  DBUG_ASSERT(m_rows_cur <= m_rows_end);

  /* The cast will always work since m_rows_cur <= m_rows_end */
  if (static_cast<my_size_t>(m_rows_end - m_rows_cur) <= length)
  {
    my_size_t const block_size= 1024;
    my_ptrdiff_t const cur_size= m_rows_cur - m_rows_buf;
    my_ptrdiff_t const new_alloc= 
        block_size * ((cur_size + length + block_size - 1) / block_size);

    byte* const new_buf= (byte*)my_realloc((gptr)m_rows_buf, (uint) new_alloc,
                                           MYF(MY_ALLOW_ZERO_PTR|MY_WME));
    if (unlikely(!new_buf))
      DBUG_RETURN(HA_ERR_OUT_OF_MEM);

    /* If the memory moved, we need to move the pointers */
    if (new_buf != m_rows_buf)
    {
      m_rows_buf= new_buf;
      m_rows_cur= m_rows_buf + cur_size;
    }

    /*
       The end pointer should always be changed to point to the end of
       the allocated memory.
    */
    m_rows_end= m_rows_buf + new_alloc;
  }

  DBUG_ASSERT(m_rows_cur + length <= m_rows_end);
  memcpy(m_rows_cur, row_data, length);
  m_rows_cur+= length;
  m_row_count++;
  DBUG_RETURN(0);
}
#endif

#if !defined(MYSQL_CLIENT) && defined(HAVE_REPLICATION)
/*
  Unpack a row into table->record[0].
  
  SYNOPSIS
    unpack_row()
    rli     Relay log info
    table   Table to unpack into
    colcnt  Number of columns to read from record
    row     Packed row data
    cols    Pointer to columns data to fill in
    row_end Pointer to variable that will hold the value of the
            one-after-end position for the row
    master_reclength
            Pointer to variable that will be set to the length of the
            record on the master side
    rw_set  Pointer to bitmap that holds either the read_set or the
            write_set of the table

  DESCRIPTION

      The function will always unpack into the table->record[0]
      record.  This is because there are too many dependencies on
      where the various member functions of Field and subclasses
      expect to write.

      The row is assumed to only consist of the fields for which the
      bitset represented by 'arr' and 'bits'; the other parts of the
      record are left alone.

      At most 'colcnt' columns are read: if the table is larger than
      that, the remaining fields are not filled in.

  RETURN VALUE

      Error code, or zero if no error. The following error codes can
      be returned:

      ER_NO_DEFAULT_FOR_FIELD
        Returned if one of the fields existing on the slave but not on
        the master does not have a default value (and isn't nullable)
 */
static int
unpack_row(RELAY_LOG_INFO *rli,
           TABLE *table, uint const colcnt,
           char const *row, MY_BITMAP const *cols,
           char const **row_end, ulong *master_reclength,
           MY_BITMAP* const rw_set, Log_event_type const event_type)
{
  byte *const record= table->record[0];
  DBUG_ENTER("unpack_row");
  DBUG_ASSERT(record && row);
  DBUG_PRINT("enter", ("row: 0x%lx  table->record[0]: 0x%lx", (long) row, (long) record));
  my_size_t master_null_bytes= table->s->null_bytes;

  if (colcnt != table->s->fields)
  {
    Field **fptr= &table->field[colcnt-1];
    do
      master_null_bytes= (*fptr)->last_null_byte();
    while (master_null_bytes == Field::LAST_NULL_BYTE_UNDEF &&
           fptr-- > table->field);

    /*
      If master_null_bytes is LAST_NULL_BYTE_UNDEF (0) at this time,
      there were no nullable fields nor BIT fields at all in the
      columns that are common to the master and the slave. In that
      case, there is only one null byte holding the X bit.

      OBSERVE! There might still be nullable columns following the
      common columns, so table->s->null_bytes might be greater than 1.
     */
    if (master_null_bytes == Field::LAST_NULL_BYTE_UNDEF)
      master_null_bytes= 1;
  }

  DBUG_ASSERT(master_null_bytes <= table->s->null_bytes);
  memcpy(record, row, master_null_bytes);            // [1]
  int error= 0;

  bitmap_set_all(rw_set);

  Field **const begin_ptr = table->field;
  Field **field_ptr;
  char const *ptr= row + master_null_bytes;
  Field **const end_ptr= begin_ptr + colcnt;
  for (field_ptr= begin_ptr ; field_ptr < end_ptr ; ++field_ptr)
  {
    Field *const f= *field_ptr;

    if (bitmap_is_set(cols, field_ptr -  begin_ptr))
    {
      DBUG_ASSERT((const char *)table->record[0] <= f->ptr);
      DBUG_ASSERT(f->ptr < (char*)(table->record[0] + table->s->reclength +
                                   (f->pack_length_in_rec() == 0)));

      DBUG_PRINT("info", ("unpacking column '%s' to 0x%lx", f->field_name,
                          (long) f->ptr));
      ptr= f->unpack(f->ptr, ptr);
      /* Field...::unpack() cannot return 0 */
      DBUG_ASSERT(ptr != NULL);
    }
    else
      bitmap_clear_bit(rw_set, field_ptr - begin_ptr);
  }

  *row_end = ptr;
  if (master_reclength)
  {
    if (*field_ptr)
      *master_reclength = (*field_ptr)->ptr - (char*) table->record[0];
    else
      *master_reclength = table->s->reclength;
  }

  /*
    Set properties for remaining columns, if there are any. We let the
    corresponding bit in the write_set be set, to write the value if
    it was not there already. We iterate over all remaining columns,
    even if there were an error, to get as many error messages as
    possible.  We are still able to return a pointer to the next row,
    so redo that.

    This generation of error messages is only relevant when inserting
    new rows.
   */
  for ( ; *field_ptr ; ++field_ptr)
  {
    uint32 const mask= NOT_NULL_FLAG | NO_DEFAULT_VALUE_FLAG;
    Field *const f= *field_ptr;

    DBUG_PRINT("info", ("processing column '%s' @ 0x%lx", f->field_name,
                        (long) f->ptr));
    if (event_type == WRITE_ROWS_EVENT && (f->flags & mask) == mask)
    {
      slave_print_msg(ERROR_LEVEL, rli, ER_NO_DEFAULT_FOR_FIELD,
                      "Field `%s` of table `%s`.`%s` "
                      "has no default value and cannot be NULL",
                      (*field_ptr)->field_name, table->s->db.str,
                      table->s->table_name.str);
      error = ER_NO_DEFAULT_FOR_FIELD;
    }
    else
      f->set_default();
  }

  DBUG_RETURN(error);
}

int Rows_log_event::exec_event(st_relay_log_info *rli)
{
  DBUG_ENTER("Rows_log_event::exec_event(st_relay_log_info*)");
  int error= 0;
  char const *row_start= (char const *)m_rows_buf;

  /*
    If m_table_id == ~0UL, then we have a dummy event that does
    not contain any data.  In that case, we just remove all tables in
    the tables_to_lock list, close the thread tables, step the relay
    log position, and return with success.
   */
  if (m_table_id == ~0UL)
  {
    /*
       This one is supposed to be set: just an extra check so that
       nothing strange has happened.
     */
    DBUG_ASSERT(get_flags(STMT_END_F));

    rli->clear_tables_to_lock();
    close_thread_tables(thd);
    thd->clear_error();
    rli->inc_event_relay_log_pos();
    DBUG_RETURN(0);
  }

  /*
    'thd' has been set by exec_relay_log_event(), just before calling
    exec_event(). We still check here to prevent future coding errors.
  */
  DBUG_ASSERT(rli->sql_thd == thd);

  /*
    If there is no locks taken, this is the first binrow event seen
    after the table map events.  We should then lock all the tables
    used in the transaction and proceed with execution of the actual
    event.
  */
  if (!thd->lock)
  {
    bool need_reopen= 1; /* To execute the first lap of the loop below */

    /*
      lock_tables() reads the contents of thd->lex, so they must be
      initialized. Contrary to in Table_map_log_event::exec_event() we don't
      call mysql_init_query() as that may reset the binlog format.
    */
    lex_start(thd, NULL, 0);

    while ((error= lock_tables(thd, rli->tables_to_lock,
                               rli->tables_to_lock_count, &need_reopen)))
    {
      if (!need_reopen)
      {
        if (thd->query_error || thd->is_fatal_error)
        {
          /*
            Error reporting borrowed from Query_log_event with many excessive
            simplifications (we don't honour --slave-skip-errors)
          */
          uint actual_error= thd->net.last_errno;
          slave_print_msg(ERROR_LEVEL, rli, actual_error,
                          "Error '%s' in %s event: when locking tables",
                          (actual_error ? thd->net.last_error :
                           "unexpected success or fatal error"),
                          get_type_str());
          thd->is_fatal_error= 1;
        }
        else
        {
          slave_print_msg(ERROR_LEVEL, rli, error,
                         "Error in %s event: when locking tables",
                         get_type_str());
        }
        rli->clear_tables_to_lock();
        DBUG_RETURN(error);
      }

      /*
        So we need to reopen the tables.

        We need to flush the pending RBR event, since it keeps a
        pointer to an open table.

        ALTERNATIVE SOLUTION (not implemented): Extract a pointer to
        the pending RBR event and reset the table pointer after the
        tables has been reopened.

        NOTE: For this new scheme there should be no pending event:
        need to add code to assert that is the case.
       */
      thd->binlog_flush_pending_rows_event(false);
      TABLE_LIST *tables= rli->tables_to_lock;
      close_tables_for_reopen(thd, &tables);

      if ((error= open_tables(thd, &tables, &rli->tables_to_lock_count, 0)))
      {
        if (thd->query_error || thd->is_fatal_error)
        {
          /*
            Error reporting borrowed from Query_log_event with many excessive
            simplifications (we don't honour --slave-skip-errors)
          */
          uint actual_error= thd->net.last_errno;
          slave_print_msg(ERROR_LEVEL, rli, actual_error,
                          "Error '%s' on reopening tables",
                          (actual_error ? thd->net.last_error :
                           "unexpected success or fatal error"));
          thd->query_error= 1;
        }
        rli->clear_tables_to_lock();
        DBUG_RETURN(error);
      }
    }

    /*
      When the open and locking succeeded, we check all tables to
      ensure that they still have the correct type.

      We can use a down cast here since we know that every table added
      to the tables_to_lock is a RPL_TABLE_LIST.
    */

    {
      RPL_TABLE_LIST *ptr= rli->tables_to_lock;
      for ( ; ptr ; ptr= static_cast<RPL_TABLE_LIST*>(ptr->next_global))
      {
        if (ptr->m_tabledef.compatible_with(rli, ptr->table))
        {
          mysql_unlock_tables(thd, thd->lock);
          thd->lock= 0;
          thd->query_error= 1;
          rli->clear_tables_to_lock();
          DBUG_RETURN(ERR_BAD_TABLE_DEF);
        }
      }
    }

    /*
      ... and then we add all the tables to the table map and remove
      them from tables to lock.

      We also invalidate the query cache for all the tables, since
      they will now be changed.

      TODO [/Matz]: Maybe the query cache should not be invalidated
      here? It might be that a table is not changed, even though it
      was locked for the statement.  We do know that each
      Rows_log_event contain at least one row, so after processing one
      Rows_log_event, we can invalidate the query cache for the
      associated table.
     */
    for (TABLE_LIST *ptr= rli->tables_to_lock ; ptr ; ptr= ptr->next_global)
    {
      rli->m_table_map.set_table(ptr->table_id, ptr->table);
    }
#ifdef HAVE_QUERY_CACHE
    query_cache.invalidate_locked_for_write(rli->tables_to_lock);
#endif
    rli->clear_tables_to_lock();
  }

  DBUG_ASSERT(rli->tables_to_lock == NULL && rli->tables_to_lock_count == 0);

  TABLE* table= rli->m_table_map.get_table(m_table_id);

  if (table)
  {
    /*
      table == NULL means that this table should not be replicated
      (this was set up by Table_map_log_event::exec_event() which
      tested replicate-* rules).
    */

    /*
      It's not needed to set_time() but
      1) it continues the property that "Time" in SHOW PROCESSLIST shows how
      much slave is behind
      2) it will be needed when we allow replication from a table with no
      TIMESTAMP column to a table with one.
      So we call set_time(), like in SBR. Presently it changes nothing.
    */
    thd->set_time((time_t)when);
    /*
      There are a few flags that are replicated with each row event.
      Make sure to set/clear them before executing the main body of
      the event.
    */
    if (get_flags(NO_FOREIGN_KEY_CHECKS_F))
        thd->options|= OPTION_NO_FOREIGN_KEY_CHECKS;
    else
        thd->options&= ~OPTION_NO_FOREIGN_KEY_CHECKS;

    if (get_flags(RELAXED_UNIQUE_CHECKS_F))
        thd->options|= OPTION_RELAXED_UNIQUE_CHECKS;
    else
        thd->options&= ~OPTION_RELAXED_UNIQUE_CHECKS;
    /* A small test to verify that objects have consistent types */
    DBUG_ASSERT(sizeof(thd->options) == sizeof(OPTION_RELAXED_UNIQUE_CHECKS));

    error= do_before_row_operations(table);
    while (error == 0 && row_start < (const char*) m_rows_end)
    {
      char const *row_end= NULL;
      if ((error= do_prepare_row(thd, rli, table, row_start, &row_end)))
        break; // We should perform the after-row operation even in
               // the case of error

      DBUG_ASSERT(row_end != NULL); // cannot happen
      DBUG_ASSERT(row_end <= (const char*)m_rows_end);

      /* in_use can have been set to NULL in close_tables_for_reopen */
      THD* old_thd= table->in_use;
      if (!table->in_use)
        table->in_use= thd;
      error= do_exec_row(table);
      table->in_use = old_thd;
      switch (error)
      {
        /* Some recoverable errors */
      case HA_ERR_RECORD_CHANGED:
      case HA_ERR_KEY_NOT_FOUND:	/* Idempotency support: OK if
                                           tuple does not exist */
	error= 0;
      case 0:
	break;

      default:
	slave_print_msg(ERROR_LEVEL, rli, error,
                        "Error in %s event: row application failed",
                        get_type_str());
	thd->query_error= 1;
	break;
      }

      row_start= row_end;
    }
    DBUG_EXECUTE_IF("STOP_SLAVE_after_first_Rows_event",
                    rli->abort_slave=1;);
    error= do_after_row_operations(table, error);
    if (!cache_stmt)
    {
      DBUG_PRINT("info", ("Marked that we need to keep log"));
      thd->options|= OPTION_KEEP_LOG;
    }
  }

  if (error)
  {                     /* error has occured during the transaction */
    slave_print_msg(ERROR_LEVEL, rli, error,
                    "Error in %s event: error during transaction execution "
                    "on table %s.%s",
                    get_type_str(), table->s->db.str, 
                    table->s->table_name.str);
     /*
      If one day we honour --skip-slave-errors in row-based replication, and
      the error should be skipped, then we would clear mappings, rollback,
      close tables, but the slave SQL thread would not stop and then may
      assume the mapping is still available, the tables are still open...
      So then we should clear mappings/rollback/close here only if this is a
      STMT_END_F.
      For now we code, knowing that error is not skippable and so slave SQL
      thread is certainly going to stop.
      rollback at the caller along with sbr.
    */
    thd->reset_current_stmt_binlog_row_based();
    rli->cleanup_context(thd, 0);  /* rollback at caller in step with sbr */
    thd->query_error= 1;
    DBUG_RETURN(error);
  }

  if (get_flags(STMT_END_F))
  {
    /*
      This is the end of a statement or transaction, so close (and
      unlock) the tables we opened when processing the
      Table_map_log_event starting the statement.

      OBSERVER.  This will clear *all* mappings, not only those that
      are open for the table. There is not good handle for on-close
      actions for tables.

      NOTE. Even if we have no table ('table' == 0) we still need to be
      here, so that we increase the group relay log position. If we didn't, we
      could have a group relay log position which lags behind "forever"
      (assume the last master's transaction is ignored by the slave because of
      replicate-ignore rules).
    */
    thd->binlog_flush_pending_rows_event(true);
    /*
      If this event is not in a transaction, the call below will, if some
      transactional storage engines are involved, commit the statement into
      them and flush the pending event to binlog.
      If this event is in a transaction, the call will do nothing, but a
      Xid_log_event will come next which will, if some transactional engines
      are involved, commit the transaction and flush the pending event to the
      binlog.
    */
    error= ha_autocommit_or_rollback(thd, 0);
    /*
      Now what if this is not a transactional engine? we still need to
      flush the pending event to the binlog; we did it with
      thd->binlog_flush_pending_rows_event(). Note that we imitate
      what is done for real queries: a call to
      ha_autocommit_or_rollback() (sometimes only if involves a
      transactional engine), and a call to be sure to have the pending
      event flushed.
    */

    thd->reset_current_stmt_binlog_row_based();
    rli->cleanup_context(thd, 0);
    rli->transaction_end(thd);

    if (error == 0)
    {
      /*
        Clear any errors pushed in thd->net.last_err* if for example "no key
        found" (as this is allowed). This is a safety measure; apparently
        those errors (e.g. when executing a Delete_rows_log_event of a
        non-existing row, like in rpl_row_mystery22.test,
        thd->net.last_error = "Can't find record in 't1'" and last_errno=1032)
        do not become visible. We still prefer to wipe them out.
      */
      thd->clear_error();
      error= Log_event::exec_event(rli);
    }
    else
      slave_print_msg(ERROR_LEVEL, rli, error,
                      "Error in %s event: commit of row events failed, "
                      "table `%s`.`%s`",
                      get_type_str(), table->s->db.str, 
                      table->s->table_name.str);
    DBUG_RETURN(error);
  }

  if (table && (table->s->primary_key == MAX_KEY) && !cache_stmt)
  {
    /*
      ------------ Temporary fix until WL#2975 is implemented ---------

      This event is not the last one (no STMT_END_F). If we stop now
      (in case of terminate_slave_thread()), how will we restart? We
      have to restart from Table_map_log_event, but as this table is
      not transactional, the rows already inserted will still be
      present, and idempotency is not guaranteed (no PK) so we risk
      that repeating leads to double insert. So we desperately try to
      continue, hope we'll eventually leave this buggy situation (by
      executing the final Rows_log_event). If we are in a hopeless
      wait (reached end of last relay log and nothing gets appended
      there), we timeout after one minute, and notify DBA about the
      problem.  When WL#2975 is implemented, just remove the member
      st_relay_log_info::unsafe_to_stop_at and all its occurences.
    */
    rli->unsafe_to_stop_at= time(0);
  }

  DBUG_ASSERT(error == 0);
  thd->clear_error();
  rli->inc_event_relay_log_pos();
  
  DBUG_RETURN(0);
}
#endif /* !defined(MYSQL_CLIENT) && defined(HAVE_REPLICATION) */

#ifndef MYSQL_CLIENT
bool Rows_log_event::write_data_header(IO_CACHE *file)
{
  byte buf[ROWS_HEADER_LEN];	// No need to init the buffer
  DBUG_ASSERT(m_table_id != ~0UL);
  DBUG_EXECUTE_IF("old_row_based_repl_4_byte_map_id_master",
                  {
                    int4store(buf + 0, m_table_id);
                    int2store(buf + 4, m_flags);
                    return (my_b_safe_write(file, buf, 6));
                  });
  int6store(buf + RW_MAPID_OFFSET, (ulonglong)m_table_id);
  int2store(buf + RW_FLAGS_OFFSET, m_flags);
  return (my_b_safe_write(file, buf, ROWS_HEADER_LEN));
}

bool Rows_log_event::write_data_body(IO_CACHE*file)
{
  /*
     Note that this should be the number of *bits*, not the number of
     bytes.
  */
  char sbuf[sizeof(m_width)];
  my_ptrdiff_t const data_size= m_rows_cur - m_rows_buf;

  char *const sbuf_end= net_store_length((char*) sbuf, (uint) m_width);
  DBUG_ASSERT(static_cast<my_size_t>(sbuf_end - sbuf) <= sizeof(sbuf));

  return (my_b_safe_write(file, reinterpret_cast<byte*>(sbuf),
                          sbuf_end - sbuf) ||
          my_b_safe_write(file, reinterpret_cast<byte*>(m_cols.bitmap),
                          no_bytes_in_map(&m_cols)) ||
          my_b_safe_write(file, m_rows_buf, (uint) data_size));
}
#endif

#if defined(HAVE_REPLICATION) && !defined(MYSQL_CLIENT)
void Rows_log_event::pack_info(Protocol *protocol)
{
  char buf[256];
  char const *const flagstr=
    get_flags(STMT_END_F) ? " flags: STMT_END_F" : "";
  my_size_t bytes= my_snprintf(buf, sizeof(buf),
                               "table_id: %lu%s", m_table_id, flagstr);
  protocol->store(buf, bytes, &my_charset_bin);
}
#endif

#ifdef MYSQL_CLIENT
void Rows_log_event::print_helper(FILE *file,
                                  PRINT_EVENT_INFO *print_event_info,
                                  char const *const name)
{
  IO_CACHE *const head= &print_event_info->head_cache;
  IO_CACHE *const body= &print_event_info->body_cache;
  if (!print_event_info->short_form)
  {
    bool const last_stmt_event= get_flags(STMT_END_F);
    print_header(head, print_event_info, !last_stmt_event);
    my_b_printf(head, "\t%s: table id %lu\n", name, m_table_id);
    print_base64(body, print_event_info, !last_stmt_event);
  }

  if (get_flags(STMT_END_F))
  {
    my_b_copy_to_file(head, file);
    my_b_copy_to_file(body, file);
    reinit_io_cache(head, WRITE_CACHE, 0, FALSE, TRUE);
    reinit_io_cache(body, WRITE_CACHE, 0, FALSE, TRUE);
  }
}
#endif

/**************************************************************************
	Table_map_log_event member functions and support functions
**************************************************************************/

/*
  Constructor used to build an event for writing to the binary log.
  Mats says tbl->s lives longer than this event so it's ok to copy pointers
  (tbl->s->db etc) and not pointer content.
 */
#if !defined(MYSQL_CLIENT)
Table_map_log_event::Table_map_log_event(THD *thd, TABLE *tbl, ulong tid,
                                         bool is_transactional, uint16 flags)
  : Log_event(thd, 0, is_transactional),
    m_table(tbl),
    m_dbnam(tbl->s->db.str),
    m_dblen(m_dbnam ? tbl->s->db.length : 0),
    m_tblnam(tbl->s->table_name.str),
    m_tbllen(tbl->s->table_name.length),
    m_colcnt(tbl->s->fields), m_coltype(0),
    m_table_id(tid),
    m_flags(flags)
{
  DBUG_ASSERT(m_table_id != ~0UL);
  /*
    In TABLE_SHARE, "db" and "table_name" are 0-terminated (see this comment in
    table.cc / alloc_table_share():
      Use the fact the key is db/0/table_name/0
    As we rely on this let's assert it.
  */
  DBUG_ASSERT((tbl->s->db.str == 0) ||
              (tbl->s->db.str[tbl->s->db.length] == 0));
  DBUG_ASSERT(tbl->s->table_name.str[tbl->s->table_name.length] == 0);


  m_data_size=  TABLE_MAP_HEADER_LEN;
  DBUG_EXECUTE_IF("old_row_based_repl_4_byte_map_id_master", m_data_size= 6;);
  m_data_size+= m_dblen + 2;	// Include length and terminating \0
  m_data_size+= m_tbllen + 2;	// Include length and terminating \0
  m_data_size+= 1 + m_colcnt;	// COLCNT and column types

  /* If malloc fails, catched in is_valid() */
  if ((m_memory= my_malloc(m_colcnt, MYF(MY_WME))))
  {
    m_coltype= reinterpret_cast<uchar*>(m_memory);
    for (unsigned int i= 0 ; i < m_table->s->fields ; ++i)
      m_coltype[i]= m_table->field[i]->type();
  }
}
#endif /* !defined(MYSQL_CLIENT) */

/*
  Constructor used by slave to read the event from the binary log.
 */
#if defined(HAVE_REPLICATION)
Table_map_log_event::Table_map_log_event(const char *buf, uint event_len,
                                         const Format_description_log_event
                                         *description_event)

  : Log_event(buf, description_event),
#ifndef MYSQL_CLIENT
  m_table(NULL),
#endif
  m_memory(NULL)
{
  DBUG_ENTER("Table_map_log_event::Table_map_log_event(const char*,uint,...)");

  uint8 common_header_len= description_event->common_header_len;
  uint8 post_header_len= description_event->post_header_len[TABLE_MAP_EVENT-1];
  DBUG_PRINT("info",("event_len: %u  common_header_len: %d  post_header_len: %d",
                     event_len, common_header_len, post_header_len));

  /*
    Don't print debug messages when running valgrind since they can
    trigger false warnings.
   */
#ifndef HAVE_purify
  DBUG_DUMP("event buffer", buf, event_len);
#endif

  /* Read the post-header */
  const char *post_start= buf + common_header_len;

  post_start+= TM_MAPID_OFFSET;
  if (post_header_len == 6)
  {
    /* Master is of an intermediate source tree before 5.1.4. Id is 4 bytes */
    m_table_id= uint4korr(post_start);
    post_start+= 4;
  }
  else
  {
    DBUG_ASSERT(post_header_len == TABLE_MAP_HEADER_LEN);
    m_table_id= (ulong) uint6korr(post_start);
    post_start+= TM_FLAGS_OFFSET;
  }

  DBUG_ASSERT(m_table_id != ~0UL);

  m_flags= uint2korr(post_start);

  /* Read the variable part of the event */
  const char *const vpart= buf + common_header_len + post_header_len;

  /* Extract the length of the various parts from the buffer */
  byte const* const ptr_dblen= (byte const*)vpart + 0;
  m_dblen= *(uchar*) ptr_dblen;

  /* Length of database name + counter + terminating null */
  byte const* const ptr_tbllen= ptr_dblen + m_dblen + 2;
  m_tbllen= *(uchar*) ptr_tbllen;

  /* Length of table name + counter + terminating null */
  byte const* const ptr_colcnt= ptr_tbllen + m_tbllen + 2;
  uchar *ptr_after_colcnt= (uchar*) ptr_colcnt;
  m_colcnt= net_field_length(&ptr_after_colcnt);

  DBUG_PRINT("info",("m_dblen: %lu  off: %ld  m_tbllen: %lu  off: %ld  m_colcnt: %lu  off: %ld",
                     m_dblen, (long) (ptr_dblen-(const byte*)vpart), 
                     m_tbllen, (long) (ptr_tbllen-(const byte*)vpart),
                     m_colcnt, (long) (ptr_colcnt-(const byte*)vpart)));

  /* Allocate mem for all fields in one go. If fails, catched in is_valid() */
  m_memory= my_multi_malloc(MYF(MY_WME),
			    &m_dbnam, m_dblen + 1,
			    &m_tblnam, m_tbllen + 1,
			    &m_coltype, m_colcnt,
			    NULL);

  if (m_memory)
  {
    /* Copy the different parts into their memory */
    strncpy(const_cast<char*>(m_dbnam), (const char*)ptr_dblen  + 1, m_dblen + 1);
    strncpy(const_cast<char*>(m_tblnam), (const char*)ptr_tbllen + 1, m_tbllen + 1);
    memcpy(m_coltype, ptr_after_colcnt, m_colcnt);
  }

  DBUG_VOID_RETURN;
}
#endif

Table_map_log_event::~Table_map_log_event()
{
  my_free(m_memory, MYF(MY_ALLOW_ZERO_PTR));
}

/*
  Return value is an error code, one of:

      -1     Failure to open table   [from open_tables()]
       0     Success
       1     No room for more tables [from set_table()]
       2     Out of memory           [from set_table()]
       3     Wrong table definition
       4     Daisy-chaining RBR with SBR not possible
 */

#if !defined(MYSQL_CLIENT) && defined(HAVE_REPLICATION)
int Table_map_log_event::exec_event(st_relay_log_info *rli)
{
  DBUG_ENTER("Table_map_log_event::exec_event(st_relay_log_info*)");

  DBUG_ASSERT(rli->sql_thd == thd);

  /* Step the query id to mark what columns that are actually used. */
  pthread_mutex_lock(&LOCK_thread_count);
  thd->query_id= next_query_id();
  pthread_mutex_unlock(&LOCK_thread_count);

  RPL_TABLE_LIST *table_list;
  char *db_mem, *tname_mem;
  void *const memory=
    my_multi_malloc(MYF(MY_WME),
                    &table_list, sizeof(RPL_TABLE_LIST),
                    &db_mem, NAME_LEN + 1,
                    &tname_mem, NAME_LEN + 1,
                    NULL);

  if (memory == NULL)
    DBUG_RETURN(HA_ERR_OUT_OF_MEM);

  uint dummy_len;
  bzero(table_list, sizeof(*table_list));
  table_list->db = db_mem;
  table_list->alias= table_list->table_name = tname_mem;
  table_list->lock_type= TL_WRITE;
  table_list->next_global= table_list->next_local= 0;
  table_list->table_id= m_table_id;
  table_list->updating= 1;
  strmov(table_list->db, rpl_filter->get_rewrite_db(m_dbnam, &dummy_len));
  strmov(table_list->table_name, m_tblnam);

  int error= 0;

  if (!rpl_filter->db_ok(table_list->db) ||
      (rpl_filter->is_on() && !rpl_filter->tables_ok("", table_list)))
  {
    my_free((gptr) memory, MYF(MY_WME));
  }
  else
  {
    /*
      open_tables() reads the contents of thd->lex, so they must be
      initialized, so we should call lex_start(); to be even safer, we
      call mysql_init_query() which does a more complete set of inits.
    */
    mysql_init_query(thd, NULL, 0);
    /*
      Check if the slave is set to use SBR.  If so, it should switch
      to using RBR until the end of the "statement", i.e., next
      STMT_END_F or next error.
    */
    if (!thd->current_stmt_binlog_row_based &&
        mysql_bin_log.is_open() && (thd->options & OPTION_BIN_LOG))
    {
      thd->set_current_stmt_binlog_row_based();
    }

    /*
      Open the table if it is not already open and add the table to
      table map.  Note that for any table that should not be
      replicated, a filter is needed.

      The creation of a new TABLE_LIST is used to up-cast the
      table_list consisting of RPL_TABLE_LIST items. This will work
      since the only case where the argument to open_tables() is
      changed, is when thd->lex->query_tables == table_list, i.e.,
      when the statement requires prelocking. Since this is not
      executed when a statement is executed, this case will not occur.
      As a precaution, an assertion is added to ensure that the bad
      case is not a fact.

      Either way, the memory in the list is *never* released
      internally in the open_tables() function, hence we take a copy
      of the pointer to make sure that it's not lost.
    */
    uint count;
    DBUG_ASSERT(thd->lex->query_tables != table_list);
    TABLE_LIST *tmp_table_list= table_list;
    if ((error= open_tables(thd, &tmp_table_list, &count, 0)))
    {
      if (thd->query_error || thd->is_fatal_error)
      {
        /*
          Error reporting borrowed from Query_log_event with many excessive
          simplifications (we don't honour --slave-skip-errors)
        */
        uint actual_error= thd->net.last_errno;
        slave_print_msg(ERROR_LEVEL, rli, actual_error,
                        "Error '%s' on opening table `%s`.`%s`",
                        (actual_error ? thd->net.last_error :
                         "unexpected success or fatal error"),
                        table_list->db, table_list->table_name);
        thd->query_error= 1;
      }
      goto err;
    }

    m_table= table_list->table;

    /*
      This will fail later otherwise, the 'in_use' field should be
      set to the current thread.
    */
    DBUG_ASSERT(m_table->in_use);

    /*
      Use placement new to construct the table_def instance in the
      memory allocated for it inside table_list.

      The memory allocated by the table_def structure (i.e., not the
      memory allocated *for* the table_def structure) is released
      inside st_relay_log_info::clear_tables_to_lock() by calling the
      table_def destructor explicitly.
    */
    new (&table_list->m_tabledef) table_def(m_coltype, m_colcnt);
    table_list->m_tabledef_valid= TRUE;

    /*
      We record in the slave's information that the table should be
      locked by linking the table into the list of tables to lock.
    */
    table_list->next_global= table_list->next_local= rli->tables_to_lock;
    rli->tables_to_lock= table_list;
    rli->tables_to_lock_count++;
    /* 'memory' is freed in clear_tables_to_lock */
  }

  /*
    We explicitly do not call Log_event::exec_event() here since we do not
    want the relay log position to be flushed to disk. The flushing will be
    done by the last Rows_log_event that either ends a statement (outside a
    transaction) or a transaction.

    A table map event can *never* end a transaction or a statement, so we
    just step the relay log position.
  */

  if (likely(!error))
    rli->inc_event_relay_log_pos();
  DBUG_RETURN(error);

err:
  my_free((gptr) memory, MYF(MY_WME));
  DBUG_RETURN(error);
}
#endif /* !defined(MYSQL_CLIENT) && defined(HAVE_REPLICATION) */

#ifndef MYSQL_CLIENT
bool Table_map_log_event::write_data_header(IO_CACHE *file)
{
  DBUG_ASSERT(m_table_id != ~0UL);
  byte buf[TABLE_MAP_HEADER_LEN];
  DBUG_EXECUTE_IF("old_row_based_repl_4_byte_map_id_master",
                  {
                    int4store(buf + 0, m_table_id);
                    int2store(buf + 4, m_flags);
                    return (my_b_safe_write(file, buf, 6));
                  });
  int6store(buf + TM_MAPID_OFFSET, (ulonglong)m_table_id);
  int2store(buf + TM_FLAGS_OFFSET, m_flags);
  return (my_b_safe_write(file, buf, TABLE_MAP_HEADER_LEN));
}

bool Table_map_log_event::write_data_body(IO_CACHE *file)
{
  DBUG_ASSERT(m_dbnam != NULL);
  DBUG_ASSERT(m_tblnam != NULL);
  /* We use only one byte per length for storage in event: */
  DBUG_ASSERT(m_dblen < 128);
  DBUG_ASSERT(m_tbllen < 128);

  byte const dbuf[]= { (byte) m_dblen };
  byte const tbuf[]= { (byte) m_tbllen };

  char cbuf[sizeof(m_colcnt)];
  char *const cbuf_end= net_store_length((char*) cbuf, (uint) m_colcnt);
  DBUG_ASSERT(static_cast<my_size_t>(cbuf_end - cbuf) <= sizeof(cbuf));

  return (my_b_safe_write(file, dbuf,      sizeof(dbuf)) ||
          my_b_safe_write(file, (const byte*)m_dbnam,   m_dblen+1) ||
          my_b_safe_write(file, tbuf,      sizeof(tbuf)) ||
          my_b_safe_write(file, (const byte*)m_tblnam,  m_tbllen+1) ||
          my_b_safe_write(file, reinterpret_cast<byte*>(cbuf),
                          cbuf_end - (char*) cbuf) ||
          my_b_safe_write(file, reinterpret_cast<byte*>(m_coltype), m_colcnt));
 }
#endif

#if defined(HAVE_REPLICATION) && !defined(MYSQL_CLIENT)

/*
  Print some useful information for the SHOW BINARY LOG information
  field.
 */

#if defined(HAVE_REPLICATION) && !defined(MYSQL_CLIENT)
void Table_map_log_event::pack_info(Protocol *protocol)
{
    char buf[256];
    my_size_t bytes= my_snprintf(buf, sizeof(buf),
                                 "table_id: %lu (%s.%s)",
                              m_table_id, m_dbnam, m_tblnam);
    protocol->store(buf, bytes, &my_charset_bin);
}
#endif


#endif


#ifdef MYSQL_CLIENT
void Table_map_log_event::print(FILE *file, PRINT_EVENT_INFO *print_event_info)
{
  if (!print_event_info->short_form)
  {
    print_header(&print_event_info->head_cache, print_event_info, TRUE);
    my_b_printf(&print_event_info->head_cache,
                "\tTable_map: `%s`.`%s` mapped to number %lu\n",
                m_dbnam, m_tblnam, m_table_id);
    print_base64(&print_event_info->body_cache, print_event_info, TRUE);
  }
}
#endif

/**************************************************************************
	Write_rows_log_event member functions
**************************************************************************/

/*
  Constructor used to build an event for writing to the binary log.
 */
#if !defined(MYSQL_CLIENT)
Write_rows_log_event::Write_rows_log_event(THD *thd_arg, TABLE *tbl_arg,
                                           ulong tid_arg,
                                           MY_BITMAP const *cols,
                                           bool is_transactional)
  : Rows_log_event(thd_arg, tbl_arg, tid_arg, cols, is_transactional)
{
}
#endif

/*
  Constructor used by slave to read the event from the binary log.
 */
#ifdef HAVE_REPLICATION
Write_rows_log_event::Write_rows_log_event(const char *buf, uint event_len,
                                           const Format_description_log_event
                                           *description_event)
: Rows_log_event(buf, event_len, WRITE_ROWS_EVENT, description_event)
{
}
#endif

#if !defined(MYSQL_CLIENT) && defined(HAVE_REPLICATION)
int Write_rows_log_event::do_before_row_operations(TABLE *table)
{
  int error= 0;

  /*
    We are using REPLACE semantics and not INSERT IGNORE semantics
    when writing rows, that is: new rows replace old rows.  We need to
    inform the storage engine that it should use this behaviour.
  */

  /* Tell the storage engine that we are using REPLACE semantics. */
  thd->lex->duplicates= DUP_REPLACE;

  /*
    Pretend we're executing a REPLACE command: this is needed for
    InnoDB and NDB Cluster since they are not (properly) checking the
    lex->duplicates flag.
  */
  thd->lex->sql_command= SQLCOM_REPLACE;

  table->file->extra(HA_EXTRA_IGNORE_DUP_KEY);  // Needed for ndbcluster
  table->file->extra(HA_EXTRA_WRITE_CAN_REPLACE);  // Needed for ndbcluster
  table->file->extra(HA_EXTRA_IGNORE_NO_KEY);   // Needed for ndbcluster
  /*
    TODO: the cluster team (Tomas?) says that it's better if the engine knows
    how many rows are going to be inserted, then it can allocate needed memory
    from the start.
  */
  table->file->ha_start_bulk_insert(0);
  /*
    We need TIMESTAMP_NO_AUTO_SET otherwise ha_write_row() will not use fill
    any TIMESTAMP column with data from the row but instead will use
    the event's current time.
    As we replicate from TIMESTAMP to TIMESTAMP and slave has no extra
    columns, we know that all TIMESTAMP columns on slave will receive explicit
    data from the row, so TIMESTAMP_NO_AUTO_SET is ok.
    When we allow a table without TIMESTAMP to be replicated to a table having
    more columns including a TIMESTAMP column, or when we allow a TIMESTAMP
    column to be replicated into a BIGINT column and the slave's table has a
    TIMESTAMP column, then the slave's TIMESTAMP column will take its value
    from set_time() which we called earlier (consistent with SBR). And then in
    some cases we won't want TIMESTAMP_NO_AUTO_SET (will require some code to
    analyze if explicit data is provided for slave's TIMESTAMP columns).
  */
  table->timestamp_field_type= TIMESTAMP_NO_AUTO_SET;
  return error;
}

int Write_rows_log_event::do_after_row_operations(TABLE *table, int error)
{
  if (error == 0)
    error= table->file->ha_end_bulk_insert();
  return error;
}

int Write_rows_log_event::do_prepare_row(THD *thd, RELAY_LOG_INFO *rli,
                                         TABLE *table,
                                         char const *const row_start,
                                         char const **const row_end)
{
  DBUG_ASSERT(table != NULL);
  DBUG_ASSERT(row_start && row_end);

  int error;
  error= unpack_row(rli, table, m_width, row_start, &m_cols, row_end,
                    &m_master_reclength, table->write_set, WRITE_ROWS_EVENT);
  bitmap_copy(table->read_set, table->write_set);
  return error;
}

/*
  Check if there are more UNIQUE keys after the given key.
*/
static int
last_uniq_key(TABLE *table, uint keyno)
{
  while (++keyno < table->s->keys)
    if (table->key_info[keyno].flags & HA_NOSAME)
      return 0;
  return 1;
}

/* Anonymous namespace for template functions/classes */
namespace {

  /*
    Smart pointer that will automatically call my_afree (a macro) when
    the pointer goes out of scope.  This is used so that I do not have
    to remember to call my_afree() before each return.  There is no
    overhead associated with this, since all functions are inline.

    I (Matz) would prefer to use the free function as a template
    parameter, but that is not possible when the "function" is a
    macro.
  */
  template <class Obj>
  class auto_afree_ptr
  {
    Obj* m_ptr;
  public:
    auto_afree_ptr(Obj* ptr) : m_ptr(ptr) { }
    ~auto_afree_ptr() { if (m_ptr) my_afree(m_ptr); }
    void assign(Obj* ptr) {
      /* Only to be called if it hasn't been given a value before. */
      DBUG_ASSERT(m_ptr == NULL);
      m_ptr= ptr;
    }
    Obj* get() { return m_ptr; }
  };

}


/*
  Copy "extra" columns from record[1] to record[0].

  Copy the extra fields that are not present on the master but are
  present on the slave from record[1] to record[0].  This is used
  after fetching a record that are to be updated, either inside
  replace_record() or as part of executing an update_row().
 */
static int
copy_extra_record_fields(TABLE *table,
                         my_size_t master_reclength,
                         my_ptrdiff_t master_fields)
{
  DBUG_PRINT("info", ("Copying to 0x%lx "
                      "from field %lu at offset %lu "
                      "to field %d at offset %lu",
                      (long) table->record[0],
                      (ulong) master_fields, (ulong) master_reclength,
                      table->s->fields, table->s->reclength));
  /*
    Copying the extra fields of the slave that does not exist on
    master into record[0] (which are basically the default values).
  */
  DBUG_ASSERT(master_reclength <= table->s->reclength);
  if (master_reclength < table->s->reclength)
    bmove_align(table->record[0] + master_reclength,
                table->record[1] + master_reclength,
                table->s->reclength - master_reclength);
    
  /*
    Bit columns are special.  We iterate over all the remaining
    columns and copy the "extra" bits to the new record.  This is
    not a very good solution: it should be refactored on
    opportunity.

    REFACTORING SUGGESTION (Matz).  Introduce a member function
    similar to move_field_offset() called copy_field_offset() to
    copy field values and implement it for all Field subclasses. Use
    this function to copy data from the found record to the record
    that are going to be inserted.

    The copy_field_offset() function need to be a virtual function,
    which in this case will prevent copying an entire range of
    fields efficiently.
  */
  {
    Field **field_ptr= table->field + master_fields;
    for ( ; *field_ptr ; ++field_ptr)
    {
      /*
        Set the null bit according to the values in record[1]
       */
      if ((*field_ptr)->maybe_null() &&
          (*field_ptr)->is_null_in_record(reinterpret_cast<uchar*>(table->record[1])))
        (*field_ptr)->set_null();
      else
        (*field_ptr)->set_notnull();

      /*
        Do the extra work for special columns.
       */
      switch ((*field_ptr)->real_type())
      {
      default:
        /* Nothing to do */
        break;

      case MYSQL_TYPE_BIT:
        Field_bit *f= static_cast<Field_bit*>(*field_ptr);
        if (f->bit_len > 0)
        {
          my_ptrdiff_t const offset= table->record[1] - table->record[0];
          uchar const bits=
            get_rec_bits(f->bit_ptr + offset, f->bit_ofs, f->bit_len);
          set_rec_bits(bits, f->bit_ptr, f->bit_ofs, f->bit_len);
        }
        break;
      }
    }
  }
  return 0;                                     // All OK
}

/*
  Replace the provided record in the database.

  SYNOPSIS
      replace_record()
      thd    Thread context for writing the record.
      table  Table to which record should be written.
      master_reclength
             Offset to first column that is not present on the master,
             alternatively the length of the record on the master
             side.

  RETURN VALUE
      Error code on failure, 0 on success.

  DESCRIPTION
      Similar to how it is done in mysql_insert(), we first try to do
      a ha_write_row() and of that fails due to duplicated keys (or
      indices), we do an ha_update_row() or a ha_delete_row() instead.
 */
static int
replace_record(THD *thd, TABLE *table,
               ulong const master_reclength,
               uint const master_fields)
{
  DBUG_ENTER("replace_record");
  DBUG_ASSERT(table != NULL && thd != NULL);

  int error;
  int keynum;
  auto_afree_ptr<char> key(NULL);

  while ((error= table->file->ha_write_row(table->record[0])))
  {
    if (error == HA_ERR_LOCK_DEADLOCK || error == HA_ERR_LOCK_WAIT_TIMEOUT)
    {
      table->file->print_error(error, MYF(0)); /* to check at exec_relay_log_event */
      DBUG_RETURN(error);
    }
    if ((keynum= table->file->get_dup_key(error)) < 0)
    {
      /* We failed to retrieve the duplicate key */
      DBUG_RETURN(HA_ERR_FOUND_DUPP_KEY);
    }

    /*
       We need to retrieve the old row into record[1] to be able to
       either update or delete the offending record.  We either:

       - use rnd_pos() with a row-id (available as dupp_row) to the
         offending row, if that is possible (MyISAM and Blackhole), or else

       - use index_read_idx() with the key that is duplicated, to
         retrieve the offending row.
     */
    if (table->file->ha_table_flags() & HA_DUPLICATE_POS)
    {
      error= table->file->rnd_pos(table->record[1], table->file->dup_ref);
      if (error)
        DBUG_RETURN(error);
    }
    else
    {
      if (table->file->extra(HA_EXTRA_FLUSH_CACHE))
      {
        DBUG_RETURN(my_errno);
      }

      if (key.get() == NULL)
      {
        key.assign(static_cast<char*>(my_alloca(table->s->max_unique_length)));
        if (key.get() == NULL)
          DBUG_RETURN(ENOMEM);
      }

      key_copy((byte*)key.get(), table->record[0], table->key_info + keynum, 0);
      error= table->file->index_read_idx(table->record[1], keynum, 
                                         (const byte*)key.get(),
                                         table->key_info[keynum].key_length,
                                         HA_READ_KEY_EXACT);
      if (error)
        DBUG_RETURN(error);
    }

    /*
       Now, table->record[1] should contain the offending row.  That
       will enable us to update it or, alternatively, delete it (so
       that we can insert the new row afterwards).

       First we copy the columns into table->record[0] that are not
       present on the master from table->record[1], if there are any.
    */
    copy_extra_record_fields(table, master_reclength, master_fields);

    /*
       REPLACE is defined as either INSERT or DELETE + INSERT.  If
       possible, we can replace it with an UPDATE, but that will not
       work on InnoDB if FOREIGN KEY checks are necessary.

       I (Matz) am not sure of the reason for the last_uniq_key()
       check as, but I'm guessing that it's something along the
       following lines.

       Suppose that we got the duplicate key to be a key that is not
       the last unique key for the table and we perform an update:
       then there might be another key for which the unique check will
       fail, so we're better off just deleting the row and inserting
       the correct row.
     */
    if (last_uniq_key(table, keynum) &&
        !table->file->referenced_by_foreign_key())
    {
      error=table->file->ha_update_row(table->record[1],
                                       table->record[0]);
      DBUG_RETURN(error);
    }
    else
    {
      if ((error= table->file->ha_delete_row(table->record[1])))
        DBUG_RETURN(error);
      /* Will retry ha_write_row() with the offending row removed. */
    }
  }
  DBUG_RETURN(error);
}

int Write_rows_log_event::do_exec_row(TABLE *table)
{
  DBUG_ASSERT(table != NULL);
  int error= replace_record(thd, table, m_master_reclength, m_width);
  return error;
}
#endif /* !defined(MYSQL_CLIENT) && defined(HAVE_REPLICATION) */

#ifdef MYSQL_CLIENT
void Write_rows_log_event::print(FILE *file, PRINT_EVENT_INFO* print_event_info)
{
  Rows_log_event::print_helper(file, print_event_info, "Write_rows");
}
#endif

/**************************************************************************
	Delete_rows_log_event member functions
**************************************************************************/

#if !defined(MYSQL_CLIENT) && defined(HAVE_REPLICATION)
/*
  Compares table->record[0] and table->record[1]

  Returns TRUE if different.
*/
static bool record_compare(TABLE *table)
{
  if (table->s->blob_fields + table->s->varchar_fields == 0)
    return cmp_record(table,record[1]);
  /* Compare null bits */
  if (memcmp(table->null_flags,
	     table->null_flags+table->s->rec_buff_length,
	     table->s->null_bytes))
    return TRUE;				// Diff in NULL value
  /* Compare updated fields */
  for (Field **ptr=table->field ; *ptr ; ptr++)
  {
    if ((*ptr)->cmp_binary_offset(table->s->rec_buff_length))
      return TRUE;
  }
  return FALSE;
}


/*
  Find the row given by 'key', if the table has keys, or else use a table scan
  to find (and fetch) the row.

  If the engine allows random access of the records, a combination of
  position() and rnd_pos() will be used.

  @param table Pointer to table to search
  @param key   Pointer to key to use for search, if table has key

  @pre <code>table->record[0]</code> shall contain the row to locate
  and <code>key</code> shall contain a key to use for searching, if
  the engine has a key.

  @post If the return value is zero, <code>table->record[1]</code>
  will contain the fetched row and the internal "cursor" will refer to
  the row. If the return value is non-zero,
  <code>table->record[1]</code> is undefined.  In either case,
  <code>table->record[0]</code> is undefined.

  @return Zero if the row was successfully fetched into
  <code>table->record[1]</code>, error code otherwise.
 */

static int find_and_fetch_row(TABLE *table, byte *key)
{
  DBUG_ENTER("find_and_fetch_row(TABLE *table, byte *key, byte *record)");
  DBUG_PRINT("enter", ("table: 0x%lx, key: 0x%lx  record: 0x%lx",
		       (long) table, (long) key, (long) table->record[1]));

  DBUG_ASSERT(table->in_use != NULL);

  if ((table->file->ha_table_flags() & HA_PRIMARY_KEY_REQUIRED_FOR_POSITION) &&
      table->s->primary_key < MAX_KEY)
  {
    /*
      Use a more efficient method to fetch the record given by
      table->record[0] if the engine allows it.  We first compute a
      row reference using the position() member function (it will be
      stored in table->file->ref) and the use rnd_pos() to position
      the "cursor" (i.e., record[0] in this case) at the correct row.

      TODO: Add a check that the correct record has been fetched by
      comparing with the original record. Take into account that the
      record on the master and slave can be of different
      length. Something along these lines should work:

      ADD>>>  store_record(table,record[1]);
              int error= table->file->rnd_pos(table->record[0], table->file->ref);
      ADD>>>  DBUG_ASSERT(memcmp(table->record[1], table->record[0],
                                 table->s->reclength) == 0);

    */
    table->file->position(table->record[0]);
    int error= table->file->rnd_pos(table->record[0], table->file->ref);
    /*
      rnd_pos() returns the record in table->record[0], so we have to
      move it to table->record[1].
     */
    bmove_align(table->record[1], table->record[0], table->s->reclength);
    DBUG_RETURN(error);
  }

  /* We need to retrieve all fields */
  /* TODO: Move this out from this function to main loop */
  table->use_all_columns();

  if (table->s->keys > 0)
  {
    int error;
    /* We have a key: search the table using the index */
    if (!table->file->inited && (error= table->file->ha_index_init(0, FALSE)))
      DBUG_RETURN(error);

  /*
    Don't print debug messages when running valgrind since they can
    trigger false warnings.
   */
#ifndef HAVE_purify
    DBUG_DUMP("table->record[0]", (const char *)table->record[0], table->s->reclength);
    DBUG_DUMP("table->record[1]", (const char *)table->record[1], table->s->reclength);
#endif

    /*
      We need to set the null bytes to ensure that the filler bit are
      all set when returning.  There are storage engines that just set
      the necessary bits on the bytes and don't set the filler bits
      correctly.
    */
    my_ptrdiff_t const pos=
      table->s->null_bytes > 0 ? table->s->null_bytes - 1 : 0;
    table->record[1][pos]= 0xFF;
    if ((error= table->file->index_read(table->record[1], key,
                                        table->key_info->key_length,
                                        HA_READ_KEY_EXACT)))
    {
      table->file->print_error(error, MYF(0));
      table->file->ha_index_end();
      DBUG_RETURN(error);
    }

  /*
    Don't print debug messages when running valgrind since they can
    trigger false warnings.
   */
#ifndef HAVE_purify
    DBUG_DUMP("table->record[0]", (const char *)table->record[0], table->s->reclength);
    DBUG_DUMP("table->record[1]", (const char *)table->record[1], table->s->reclength);
#endif
    /*
      Below is a minor "optimization".  If the key (i.e., key number
      0) has the HA_NOSAME flag set, we know that we have found the
      correct record (since there can be no duplicates); otherwise, we
      have to compare the record with the one found to see if it is
      the correct one.

      CAVEAT! This behaviour is essential for the replication of,
      e.g., the mysql.proc table since the correct record *shall* be
      found using the primary key *only*.  There shall be no
      comparison of non-PK columns to decide if the correct record is
      found.  I can see no scenario where it would be incorrect to
      chose the row to change only using a PK or an UNNI.
    */
    if (table->key_info->flags & HA_NOSAME)
    {
      table->file->ha_index_end();
      DBUG_RETURN(0);
    }

    while (record_compare(table))
    {
      int error;
      /*
        We need to set the null bytes to ensure that the filler bit
        are all set when returning.  There are storage engines that
        just set the necessary bits on the bytes and don't set the
        filler bits correctly.
      */
      my_ptrdiff_t const pos=
        table->s->null_bytes > 0 ? table->s->null_bytes - 1 : 0;
      table->record[1][pos]= 0xFF;
      if ((error= table->file->index_next(table->record[1])))
      {
	table->file->print_error(error, MYF(0));
        table->file->ha_index_end();
	DBUG_RETURN(error);
      }
    }

    /*
      Have to restart the scan to be able to fetch the next row.
    */
    table->file->ha_index_end();
  }
  else
  {
    int restart_count= 0; // Number of times scanning has restarted from top
    int error;

    /* We don't have a key: search the table using rnd_next() */
    if ((error= table->file->ha_rnd_init(1)))
      return error;

    /* Continue until we find the right record or have made a full loop */
    do
    {
      /*
        We need to set the null bytes to ensure that the filler bit
        are all set when returning.  There are storage engines that
        just set the necessary bits on the bytes and don't set the
        filler bits correctly.
      */
      my_ptrdiff_t const pos=
        table->s->null_bytes > 0 ? table->s->null_bytes - 1 : 0;
      table->record[1][pos]= 0xFF;
      error= table->file->rnd_next(table->record[1]);

      switch (error)
      {
      case 0:
      case HA_ERR_RECORD_DELETED:
	break;

      case HA_ERR_END_OF_FILE:
	if (++restart_count < 2)
	  table->file->ha_rnd_init(1);
	break;

      default:
	table->file->print_error(error, MYF(0));
        table->file->ha_rnd_end();
	DBUG_RETURN(error);
      }
    }
    while (restart_count < 2 && record_compare(table));

    /*
      Have to restart the scan to be able to fetch the next row.
    */
    table->file->ha_rnd_end();

    DBUG_ASSERT(error == HA_ERR_END_OF_FILE || error == 0);
    DBUG_RETURN(error);
  }

  DBUG_RETURN(0);
}
#endif

/*
  Constructor used to build an event for writing to the binary log.
 */

#ifndef MYSQL_CLIENT
Delete_rows_log_event::Delete_rows_log_event(THD *thd_arg, TABLE *tbl_arg,
                                             ulong tid, MY_BITMAP const *cols,
                                             bool is_transactional)
  : Rows_log_event(thd_arg, tbl_arg, tid, cols, is_transactional)
#ifdef HAVE_REPLICATION
  ,m_memory(NULL), m_key(NULL), m_after_image(NULL)
#endif
{
}
#endif /* #if !defined(MYSQL_CLIENT) */

/*
  Constructor used by slave to read the event from the binary log.
 */
#ifdef HAVE_REPLICATION
Delete_rows_log_event::Delete_rows_log_event(const char *buf, uint event_len,
                                             const Format_description_log_event
                                             *description_event)
#if defined(MYSQL_CLIENT)
  : Rows_log_event(buf, event_len, DELETE_ROWS_EVENT, description_event)
#else
  : Rows_log_event(buf, event_len, DELETE_ROWS_EVENT, description_event),
    m_memory(NULL), m_key(NULL), m_after_image(NULL)
#endif
{
}
#endif

#if !defined(MYSQL_CLIENT) && defined(HAVE_REPLICATION)
int Delete_rows_log_event::do_before_row_operations(TABLE *table)
{
  DBUG_ASSERT(m_memory == NULL);

  if ((table->file->ha_table_flags() & HA_PRIMARY_KEY_REQUIRED_FOR_POSITION) &&
      table->s->primary_key < MAX_KEY)
  {
    /*
      We don't need to allocate any memory for m_after_image and
      m_key since they are not used.
    */
    return 0;
  }

  int error= 0;

  if (table->s->keys > 0)
  {
    m_memory=
      my_multi_malloc(MYF(MY_WME),
		      &m_after_image, table->s->reclength,
		      &m_key, table->key_info->key_length,
		      NULL);
  }
  else
  {
    m_after_image= (byte*)my_malloc(table->s->reclength, MYF(MY_WME));
    m_memory= (gptr)m_after_image;
    m_key= NULL;
  }
  if (!m_memory)
    return HA_ERR_OUT_OF_MEM;

  return error;
}

int Delete_rows_log_event::do_after_row_operations(TABLE *table, int error)
{
  /*error= ToDo:find out what this should really be, this triggers close_scan in nbd, returning error?*/
  table->file->ha_index_or_rnd_end();
  my_free(m_memory, MYF(MY_ALLOW_ZERO_PTR)); // Free for multi_malloc
  m_memory= NULL;
  m_after_image= NULL;
  m_key= NULL;

  return error;
}

int Delete_rows_log_event::do_prepare_row(THD *thd, RELAY_LOG_INFO *rli,
                                          TABLE *table,
                                          char const *const row_start,
                                          char const **const row_end)
{
  int error;
  DBUG_ASSERT(row_start && row_end);
  /*
    This assertion actually checks that there is at least as many
    columns on the slave as on the master.
  */
  DBUG_ASSERT(table->s->fields >= m_width);

  error= unpack_row(rli, table, m_width, row_start, &m_cols, row_end,
                    &m_master_reclength, table->read_set, DELETE_ROWS_EVENT);
  /*
    If we will access rows using the random access method, m_key will
    be set to NULL, so we do not need to make a key copy in that case.
   */
  if (m_key)
  {
    KEY *const key_info= table->key_info;

    key_copy(m_key, table->record[0], key_info, 0);
  }

  return error;
}

int Delete_rows_log_event::do_exec_row(TABLE *table)
{
  int error;
  DBUG_ASSERT(table != NULL);

  if (!(error= find_and_fetch_row(table, m_key)))
  { 
    /*
      Now we should have the right row to delete.  We are using
      record[0] since it is guaranteed to point to a record with the
      correct value.
    */
    error= table->file->ha_delete_row(table->record[0]);
  }
  return error;
}

#endif /* !defined(MYSQL_CLIENT) && defined(HAVE_REPLICATION) */

#ifdef MYSQL_CLIENT
void Delete_rows_log_event::print(FILE *file,
                                  PRINT_EVENT_INFO* print_event_info)
{
  Rows_log_event::print_helper(file, print_event_info, "Delete_rows");
}
#endif


/**************************************************************************
	Update_rows_log_event member functions
**************************************************************************/

/*
  Constructor used to build an event for writing to the binary log.
 */
#if !defined(MYSQL_CLIENT)
Update_rows_log_event::Update_rows_log_event(THD *thd_arg, TABLE *tbl_arg,
                                             ulong tid, MY_BITMAP const *cols,
                                             bool is_transactional)
: Rows_log_event(thd_arg, tbl_arg, tid, cols, is_transactional)
#ifdef HAVE_REPLICATION
  , m_memory(NULL), m_key(NULL)
#endif
{
}
#endif /* !defined(MYSQL_CLIENT) */

/*
  Constructor used by slave to read the event from the binary log.
 */
#ifdef HAVE_REPLICATION
Update_rows_log_event::Update_rows_log_event(const char *buf, uint event_len,
                                             const
                                             Format_description_log_event
                                             *description_event)
#if defined(MYSQL_CLIENT)
  : Rows_log_event(buf, event_len, UPDATE_ROWS_EVENT, description_event)
#else
  : Rows_log_event(buf, event_len, UPDATE_ROWS_EVENT, description_event),
    m_memory(NULL), m_key(NULL)
#endif
{
}
#endif

#if !defined(MYSQL_CLIENT) && defined(HAVE_REPLICATION)
int Update_rows_log_event::do_before_row_operations(TABLE *table)
{
  DBUG_ASSERT(m_memory == NULL);

  int error= 0;

  if (table->s->keys > 0)
  {
    m_memory=
      my_multi_malloc(MYF(MY_WME),
		      &m_after_image, table->s->reclength,
		      &m_key, table->key_info->key_length,
		      NULL);
  }
  else
  {
    m_after_image= (byte*)my_malloc(table->s->reclength, MYF(MY_WME));
    m_memory= (gptr)m_after_image;
    m_key= NULL;
  }
  if (!m_memory)
    return HA_ERR_OUT_OF_MEM;

  table->timestamp_field_type= TIMESTAMP_NO_AUTO_SET;

  return error;
}

int Update_rows_log_event::do_after_row_operations(TABLE *table, int error)
{
  /*error= ToDo:find out what this should really be, this triggers close_scan in nbd, returning error?*/
  table->file->ha_index_or_rnd_end();
  my_free(m_memory, MYF(MY_ALLOW_ZERO_PTR));
  m_memory= NULL;
  m_after_image= NULL;
  m_key= NULL;

  return error;
}

int Update_rows_log_event::do_prepare_row(THD *thd, RELAY_LOG_INFO *rli,
                                          TABLE *table,
                                          char const *const row_start,
                                          char const **const row_end)
{
  int error;
  DBUG_ASSERT(row_start && row_end);
  /*
    This assertion actually checks that there is at least as many
    columns on the slave as on the master.
  */
  DBUG_ASSERT(table->s->fields >= m_width);

  /*
    We need to perform some juggling below since unpack_row() always
    unpacks into table->record[0]. For more information, see the
    comments for unpack_row().
  */

  /* record[0] is the before image for the update */
  error= unpack_row(rli, table, m_width, row_start, &m_cols, row_end,
                    &m_master_reclength, table->read_set, UPDATE_ROWS_EVENT);
  store_record(table, record[1]);
  char const *next_start = *row_end;
  /* m_after_image is the after image for the update */
  error= unpack_row(rli, table, m_width, next_start, &m_cols, row_end,
                    &m_master_reclength, table->write_set, UPDATE_ROWS_EVENT);
  bmove_align(m_after_image, table->record[0], table->s->reclength);
  restore_record(table, record[1]);

  /*
    Don't print debug messages when running valgrind since they can
    trigger false warnings.
   */
#ifndef HAVE_purify
  DBUG_DUMP("record[0]", (const char *)table->record[0], table->s->reclength);
  DBUG_DUMP("m_after_image", (const char *)m_after_image, table->s->reclength);
#endif

  /*
    If we will access rows using the random access method, m_key will
    be set to NULL, so we do not need to make a key copy in that case.
   */
  if (m_key)
  {
    KEY *const key_info= table->key_info;

    key_copy(m_key, table->record[0], key_info, 0);
  }

  return error;
}

int Update_rows_log_event::do_exec_row(TABLE *table)
{
  DBUG_ASSERT(table != NULL);

  int error= find_and_fetch_row(table, m_key);
  if (error)
    return error;

  /*
    We have to ensure that the new record (i.e., the after image) is
    in record[0] and the old record (i.e., the before image) is in
    record[1].  This since some storage engines require this (for
    example, the partition engine).

    Since find_and_fetch_row() puts the fetched record (i.e., the old
    record) in record[1], we can keep it there. We put the new record
    (i.e., the after image) into record[0], and copy the fields that
    are on the slave (i.e., in record[1]) into record[0], effectively
    overwriting the default values that where put there by the
    unpack_row() function.
  */
  bmove_align(table->record[0], m_after_image, table->s->reclength);
  copy_extra_record_fields(table, m_master_reclength, m_width);

  /*
    Now we have the right row to update.  The old row (the one we're
    looking for) is in record[1] and the new row has is in record[0].
    We also have copied the original values already in the slave's
    database into the after image delivered from the master.
  */
  error= table->file->ha_update_row(table->record[1], table->record[0]);

  return error;
}
#endif /* !defined(MYSQL_CLIENT) && defined(HAVE_REPLICATION) */

#ifdef MYSQL_CLIENT
void Update_rows_log_event::print(FILE *file,
				  PRINT_EVENT_INFO* print_event_info)
{
  Rows_log_event::print_helper(file, print_event_info, "Update_rows");
}
#endif
<|MERGE_RESOLUTION|>--- conflicted
+++ resolved
@@ -373,14 +373,9 @@
 
 #ifdef MYSQL_CLIENT
 
-<<<<<<< HEAD
 static void print_set_option(IO_CACHE* file, uint32 bits_changed,
                              uint32 option, uint32 flags, const char* name,
                              bool* need_comma)
-=======
-static void print_set_option(FILE* file, uint32 bits_changed, uint32 option,
-                             uint32 flags, const char* name, bool* need_comma) 
->>>>>>> c2e0e5af
 {
   if (bits_changed & option)
   {
@@ -1870,19 +1865,11 @@
   if (charset_database_number != print_event_info->charset_database_number)
   {
     if (charset_database_number)
-<<<<<<< HEAD
       my_b_printf(file, "SET @@session.collation_database=%d%s\n",
                   charset_database_number, print_event_info->delimiter);
     else
       my_b_printf(file, "SET @@session.collation_database=DEFAULT%s\n",
                   print_event_info->delimiter);
-=======
-      fprintf(file, "SET @@session.collation_database=%d%s\n",
-              charset_database_number, print_event_info->delimiter);
-    else
-      fprintf(file, "SET @@session.collation_database=DEFAULT%s\n",
-              print_event_info->delimiter);
->>>>>>> c2e0e5af
     print_event_info->charset_database_number= charset_database_number;
   }
 }
