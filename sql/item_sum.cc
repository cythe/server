/* Copyright (c) 2000, 2015, Oracle and/or its affiliates.
   Copyright (c) 2008, 2015, MariaDB

   This program is free software; you can redistribute it and/or modify
   it under the terms of the GNU General Public License as published by
   the Free Software Foundation; version 2 of the License.

   This program is distributed in the hope that it will be useful,
   but WITHOUT ANY WARRANTY; without even the implied warranty of
   MERCHANTABILITY or FITNESS FOR A PARTICULAR PURPOSE.  See the
   GNU General Public License for more details.

   You should have received a copy of the GNU General Public License
   along with this program; if not, write to the Free Software
   Foundation, Inc., 51 Franklin St, Fifth Floor, Boston, MA 02110-1301  USA */


/**
  @file

  @brief
  Sum functions (COUNT, MIN...)
*/

#ifdef USE_PRAGMA_IMPLEMENTATION
#pragma implementation				// gcc: Class implementation
#endif

#include "mariadb.h"
#include "sql_priv.h"
#include "sql_select.h"
#include "uniques.h"
#include "sp_rcontext.h"
#include "sp.h"
#include "sql_parse.h"
#include "sp_head.h"

/**
  Calculate the affordable RAM limit for structures like TREE or Unique
  used in Item_sum_*
*/

size_t Item_sum::ram_limitation(THD *thd)
{
  return (size_t)MY_MIN(thd->variables.tmp_memory_table_size,
                thd->variables.max_heap_table_size);
}


/**
  Prepare an aggregate function item for checking context conditions.

    The function initializes the members of the Item_sum object created
    for a set function that are used to check validity of the set function
    occurrence.
    If the set function is not allowed in any subquery where it occurs
    an error is reported immediately.

  @param thd      reference to the thread context info

  @note
    This function is to be called for any item created for a set function
    object when the traversal of trees built for expressions used in the query
    is performed at the phase of context analysis. This function is to
    be invoked at the descent of this traversal.
  @retval
    TRUE   if an error is reported
  @retval
    FALSE  otherwise
*/
 
bool Item_sum::init_sum_func_check(THD *thd)
{
  SELECT_LEX *curr_sel= thd->lex->current_select;
  if (curr_sel && curr_sel->name_visibility_map.is_clear_all())
  {
    for (SELECT_LEX *sl= curr_sel; sl; sl= sl->context.outer_select())
    {
      curr_sel->name_visibility_map.set_bit(sl->nest_level);
    }
  }
  if (!curr_sel ||
      !(thd->lex->allow_sum_func.is_overlapping(curr_sel->name_visibility_map)))
  {
    my_message(ER_INVALID_GROUP_FUNC_USE, ER_THD(thd, ER_INVALID_GROUP_FUNC_USE),
               MYF(0));
    return TRUE;
  }
  /* Set a reference to the nesting set function if there is  any */
  in_sum_func= thd->lex->in_sum_func;
  /* Save a pointer to object to be used in items for nested set functions */
  thd->lex->in_sum_func= this;
  nest_level= thd->lex->current_select->nest_level;
  ref_by= 0;
  aggr_level= -1;
  aggr_sel= NULL;
  max_arg_level= -1;
  max_sum_func_level= -1;
  outer_fields.empty();
  return FALSE;
}

/**
  Check constraints imposed on a usage of a set function.

    The method verifies whether context conditions imposed on a usage
    of any set function are met for this occurrence.

    The function first checks if we are using any window functions as
    arguments to the set function. In that case it returns an error.

    Afterwards, it checks whether the set function occurs in the position where it
    can be aggregated and, when it happens to occur in argument of another
    set function, the method checks that these two functions are aggregated in
    different subqueries.
    If the context conditions are not met the method reports an error.
    If the set function is aggregated in some outer subquery the method
    adds it to the chain of items for such set functions that is attached
    to the the st_select_lex structure for this subquery.

    A number of designated members of the object are used to check the
    conditions. They are specified in the comment before the Item_sum
    class declaration.
    Additionally a bitmap variable called allow_sum_func is employed.
    It is included into the thd->lex structure.
    The bitmap contains 1 at n-th position if the set function happens
    to occur under a construct of the n-th level subquery where usage
    of set functions are allowed (i.e either in the SELECT list or
    in the HAVING clause of the corresponding subquery)
    Consider the query:
    @code
       SELECT SUM(t1.b) FROM t1 GROUP BY t1.a
         HAVING t1.a IN (SELECT t2.c FROM t2 WHERE AVG(t1.b) > 20) AND
                t1.a > (SELECT MIN(t2.d) FROM t2);
    @endcode
    allow_sum_func will contain: 
    - for SUM(t1.b) - 1 at the first position 
    - for AVG(t1.b) - 1 at the first position, 0 at the second position
    - for MIN(t2.d) - 1 at the first position, 1 at the second position.

  @param thd  reference to the thread context info
  @param ref  location of the pointer to this item in the embedding expression

  @note
    This function is to be called for any item created for a set function
    object when the traversal of trees built for expressions used in the query
    is performed at the phase of context analysis. This function is to
    be invoked at the ascent of this traversal.

  @retval
    TRUE   if an error is reported
  @retval
    FALSE  otherwise
*/
 
bool Item_sum::check_sum_func(THD *thd, Item **ref)
{
  SELECT_LEX *curr_sel= thd->lex->current_select;
  nesting_map allow_sum_func(thd->lex->allow_sum_func);
  allow_sum_func.intersect(curr_sel->name_visibility_map);
  bool invalid= FALSE;
  // should be set already
  DBUG_ASSERT(!curr_sel->name_visibility_map.is_clear_all());

  /*
     Window functions can not be used as arguments to sum functions.
     Aggregation happes before window function computation, so there
     are no values to aggregate over.
  */
  if (with_window_func)
  {
    my_message(ER_SUM_FUNC_WITH_WINDOW_FUNC_AS_ARG,
               ER_THD(thd, ER_SUM_FUNC_WITH_WINDOW_FUNC_AS_ARG),
               MYF(0));
    return TRUE;
  }

  if (window_func_sum_expr_flag)
    return false;
  /*  
    The value of max_arg_level is updated if an argument of the set function
    contains a column reference resolved  against a subquery whose level is
    greater than the current value of max_arg_level.
    max_arg_level cannot be greater than nest level.
    nest level is always >= 0  
  */ 
  if (nest_level == max_arg_level)
  {
    /*
      The function must be aggregated in the current subquery, 
      If it is there under a construct where it is not allowed 
      we report an error. 
    */ 
    invalid= !(allow_sum_func.is_set(max_arg_level));
  }
  else if (max_arg_level >= 0 ||
           !(allow_sum_func.is_set(nest_level)))
  {
    /*
      The set function can be aggregated only in outer subqueries.
      Try to find a subquery where it can be aggregated;
      If we fail to find such a subquery report an error.
    */
    if (register_sum_func(thd, ref))
      return TRUE;
    invalid= aggr_level < 0 &&
             !(allow_sum_func.is_set(nest_level));
    if (!invalid && thd->variables.sql_mode & MODE_ANSI)
      invalid= aggr_level < 0 && max_arg_level < nest_level;
  }
  if (!invalid && aggr_level < 0)
  {
    aggr_level= nest_level;
    aggr_sel= curr_sel;
  }
  /*
    By this moment we either found a subquery where the set function is
    to be aggregated  and assigned a value that is  >= 0 to aggr_level,
    or set the value of 'invalid' to TRUE to report later an error. 
  */
  /* 
    Additionally we have to check whether possible nested set functions
    are acceptable here: they are not, if the level of aggregation of
    some of them is less than aggr_level.
  */
  if (!invalid) 
    invalid= aggr_level <= max_sum_func_level;
  if (invalid)  
  {
    my_message(ER_INVALID_GROUP_FUNC_USE,
               ER_THD(thd, ER_INVALID_GROUP_FUNC_USE),
               MYF(0));
    return TRUE;
  }

  if (in_sum_func)
  {
    /*
      If the set function is nested adjust the value of
      max_sum_func_level for the nesting set function.
      We take into account only enclosed set functions that are to be 
      aggregated on the same level or above of the nest level of 
      the enclosing set function.
      But we must always pass up the max_sum_func_level because it is
      the maximum nested level of all directly and indirectly enclosed
      set functions. We must do that even for set functions that are
      aggregated inside of their enclosing set function's nest level
      because the enclosing function may contain another enclosing
      function that is to be aggregated outside or on the same level
      as its parent's nest level.
    */
    if (in_sum_func->nest_level >= aggr_level)
      set_if_bigger(in_sum_func->max_sum_func_level, aggr_level);
    set_if_bigger(in_sum_func->max_sum_func_level, max_sum_func_level);
  }

  /*
    Check that non-aggregated fields and sum functions aren't mixed in the
    same select in the ONLY_FULL_GROUP_BY mode.
  */
  if (outer_fields.elements)
  {
    Item_field *field;
    /*
      Here we compare the nesting level of the select to which an outer field
      belongs to with the aggregation level of the sum function. All fields in
      the outer_fields list are checked.

      If the nesting level is equal to the aggregation level then the field is
        aggregated by this sum function.
      If the nesting level is less than the aggregation level then the field
        belongs to an outer select. In this case if there is an embedding sum
        function add current field to functions outer_fields list. If there is
        no embedding function then the current field treated as non aggregated
        and the select it belongs to is marked accordingly.
      If the nesting level is greater than the aggregation level then it means
        that this field was added by an inner sum function.
        Consider an example:

          select avg ( <-- we are here, checking outer.f1
            select (
              select sum(outer.f1 + inner.f1) from inner
            ) from outer)
          from most_outer;

        In this case we check that no aggregate functions are used in the
        select the field belongs to. If there are some then an error is
        raised.
    */
    List_iterator<Item_field> of(outer_fields);
    while ((field= of++))
    {
      SELECT_LEX *sel= field->field->table->pos_in_table_list->select_lex;
      if (sel->nest_level < aggr_level)
      {
        if (in_sum_func)
        {
          /*
            Let upper function decide whether this field is a non
            aggregated one.
          */
          in_sum_func->outer_fields.push_back(field, thd->mem_root);
        }
        else
          sel->set_non_agg_field_used(true);
      }
      if (sel->nest_level > aggr_level &&
          (sel->agg_func_used()) &&
          !sel->group_list.elements)
      {
        my_message(ER_MIX_OF_GROUP_FUNC_AND_FIELDS,
                   ER_THD(thd, ER_MIX_OF_GROUP_FUNC_AND_FIELDS), MYF(0));
        return TRUE;
      }
    }
  }
  aggr_sel->set_agg_func_used(true);
  if (sum_func() == SP_AGGREGATE_FUNC)
    aggr_sel->set_custom_agg_func_used(true);
  update_used_tables();
  thd->lex->in_sum_func= in_sum_func;
  return FALSE;
}

/**
  Attach a set function to the subquery where it must be aggregated.

    The function looks for an outer subquery where the set function must be
    aggregated. If it finds such a subquery then aggr_level is set to
    the nest level of this subquery and the item for the set function
    is added to the list of set functions used in nested subqueries
    inner_sum_func_list defined for each subquery. When the item is placed 
    there the field 'ref_by' is set to ref.

  @note
    Now we 'register' only set functions that are aggregated in outer
    subqueries. Actually it makes sense to link all set function for
    a subquery in one chain. It would simplify the process of 'splitting'
    for set functions.

  @param thd  reference to the thread context info
  @param ref  location of the pointer to this item in the embedding expression

  @retval
    FALSE  if the executes without failures (currently always)
  @retval
    TRUE   otherwise
*/  

bool Item_sum::register_sum_func(THD *thd, Item **ref)
{
  SELECT_LEX *sl;
  nesting_map allow_sum_func= thd->lex->allow_sum_func;
  for (sl= thd->lex->current_select->context.outer_select() ;
       sl && sl->nest_level > max_arg_level;
       sl= sl->context.outer_select())
  {
    if (aggr_level < 0 &&
        (allow_sum_func.is_set(sl->nest_level)))
    {
      /* Found the most nested subquery where the function can be aggregated */
      aggr_level= sl->nest_level;
      aggr_sel= sl;
    }
  }
  if (sl && (allow_sum_func.is_set(sl->nest_level)))
  {
    /* 
      We reached the subquery of level max_arg_level and checked
      that the function can be aggregated here. 
      The set function will be aggregated in this subquery.
    */   
    aggr_level= sl->nest_level;
    aggr_sel= sl;

  }
  if (aggr_level >= 0)
  {
    ref_by= ref;
    /* Add the object to the list of registered objects assigned to aggr_sel */
    if (!aggr_sel->inner_sum_func_list)
      next= this;
    else
    {
      next= aggr_sel->inner_sum_func_list->next;
      aggr_sel->inner_sum_func_list->next= this;
    }
    aggr_sel->inner_sum_func_list= this;
    aggr_sel->with_sum_func= 1;

    /* 
      Mark Item_subselect(s) as containing aggregate function all the way up
      to aggregate function's calculation context.
      Note that we must not mark the Item of calculation context itself
      because with_sum_func on the calculation context st_select_lex is
      already set above.

      with_sum_func being set for an Item means that this Item refers 
      (somewhere in it, e.g. one of its arguments if it's a function) directly
      or through intermediate items to an aggregate function that is calculated
      in a context "outside" of the Item (e.g. in the current or outer select).

      with_sum_func being set for an st_select_lex means that this st_select_lex
      has aggregate functions directly referenced (i.e. not through a sub-select).
    */
    for (sl= thd->lex->current_select; 
         sl && sl != aggr_sel && sl->master_unit()->item;
         sl= sl->master_unit()->outer_select() )
      sl->master_unit()->item->with_sum_func= 1;
  }
  thd->lex->current_select->mark_as_dependent(thd, aggr_sel, NULL);

  if ((thd->lex->describe & DESCRIBE_EXTENDED) && aggr_sel)
  {
    push_warning_printf(thd, Sql_condition::WARN_LEVEL_NOTE,
                        ER_WARN_AGGFUNC_DEPENDENCE,
                        ER_THD(thd, ER_WARN_AGGFUNC_DEPENDENCE),
                        func_name(),
                        thd->lex->current_select->select_number,
                        aggr_sel->select_number);
  }
  return FALSE;
}


bool Item_sum::collect_outer_ref_processor(void *param)
{
  Collect_deps_prm *prm= (Collect_deps_prm *)param;
  SELECT_LEX *ds;
  if ((ds= depended_from()) &&
      ds->nest_level_base == prm->nest_level_base &&
      ds->nest_level < prm->nest_level)
  {
    if (prm->collect)
      prm->parameters->add_unique(this, &cmp_items);
    else
      prm->count++;
  }
  return FALSE;
}


Item_sum::Item_sum(THD *thd, List<Item> &list): Item_func_or_sum(thd, list)
{
  if (!(orig_args= (Item **) thd->alloc(sizeof(Item *) * arg_count)))
  {
    args= NULL;
  }
  mark_as_sum_func();
  init_aggregator();
  list.empty();					// Fields are used
}


/**
  Constructor used in processing select with temporary tebles.
*/

Item_sum::Item_sum(THD *thd, Item_sum *item):
  Item_func_or_sum(thd, item),
  aggr_sel(item->aggr_sel),
  nest_level(item->nest_level), aggr_level(item->aggr_level),
  quick_group(item->quick_group),
  orig_args(NULL)
{
  if (arg_count <= 2)
  {
    orig_args=tmp_orig_args;
  }
  else
  {
    if (!(orig_args= (Item**) thd->alloc(sizeof(Item*)*arg_count)))
      return;
  }
  memcpy(orig_args, item->orig_args, sizeof(Item*)*arg_count);
  init_aggregator();
  with_distinct= item->with_distinct;
  if (item->aggr)
    set_aggregator(item->aggr->Aggrtype());
}


void Item_sum::mark_as_sum_func()
{
  SELECT_LEX *cur_select= current_thd->lex->current_select;
  cur_select->n_sum_items++;
  cur_select->with_sum_func= 1;
  const_item_cache= false;
  with_sum_func= 1;
  with_field= 0;
  window_func_sum_expr_flag= false;
}


void Item_sum::print(String *str, enum_query_type query_type)
{
  /* orig_args is not filled with valid values until fix_fields() */
  Item **pargs= fixed ? orig_args : args;
  str->append(func_name());
  /*
    TODO:
    The fact that func_name() may return a name with an extra '('
    is really annoying. This shoud be fixed.
  */
  if (!is_aggr_sum_func())
    str->append('(');
  for (uint i=0 ; i < arg_count ; i++)
  {
    if (i)
      str->append(',');
    pargs[i]->print(str, query_type);
  }
  str->append(')');
}

void Item_sum::fix_num_length_and_dec()
{
  decimals=0;
  for (uint i=0 ; i < arg_count ; i++)
    set_if_bigger(decimals,args[i]->decimals);
  max_length=float_length(decimals);
}

Item *Item_sum::get_tmp_table_item(THD *thd)
{
  Item_sum* sum_item= (Item_sum *) copy_or_same(thd);
  if (sum_item && sum_item->result_field)	   // If not a const sum func
  {
    Field *result_field_tmp= sum_item->result_field;
    for (uint i=0 ; i < sum_item->arg_count ; i++)
    {
      Item *arg= sum_item->args[i];
      if (!arg->const_item())
      {
	if (arg->type() == Item::FIELD_ITEM)
	  ((Item_field*) arg)->field= result_field_tmp++;
	else
	  sum_item->args[i]= new (thd->mem_root) Item_temptable_field(thd, result_field_tmp++);
      }
    }
  }
  return sum_item;
}


void Item_sum::update_used_tables ()
{
  if (!Item_sum::const_item())
  {
    used_tables_cache= 0;
    for (uint i=0 ; i < arg_count ; i++)
    {
      args[i]->update_used_tables();
      used_tables_cache|= args[i]->used_tables();
    }
    /*
      MariaDB: don't run the following {
      
      used_tables_cache&= PSEUDO_TABLE_BITS;

      // the aggregate function is aggregated into its local context
      used_tables_cache|= ((table_map)1 << aggr_sel->join->tables) - 1;
      
      } because if we do it, table elimination will assume that
        - constructs like "COUNT(*)" use columns from all tables
        - so, it is not possible to eliminate any table
      our solution for COUNT(*) is that it has
        item->used_tables() == 0 && !item->const_item()
    */
  }
}


Item *Item_sum::set_arg(uint i, THD *thd, Item *new_val) 
{
  thd->change_item_tree(args + i, new_val);
  return new_val;
}


int Item_sum::set_aggregator(Aggregator::Aggregator_type aggregator)
{
  /*
    Dependent subselects may be executed multiple times, making
    set_aggregator to be called multiple times. The aggregator type
    will be the same, but it needs to be reset so that it is
    reevaluated with the new dependent data.
    This function may also be called multiple times during query optimization.
    In this case, the type may change, so we delete the old aggregator,
    and create a new one.
  */
  if (aggr && aggregator == aggr->Aggrtype())
  {
    aggr->clear();
    return FALSE;
  }

  delete aggr;
  switch (aggregator)
  {
  case Aggregator::DISTINCT_AGGREGATOR:
    aggr= new Aggregator_distinct(this);
    break;
  case Aggregator::SIMPLE_AGGREGATOR:
    aggr= new Aggregator_simple(this);
    break;
  };
  return aggr ? FALSE : TRUE;
}


void Item_sum::cleanup()
{
  if (aggr)
  {
    delete aggr;
    aggr= NULL;
  }
  Item_result_field::cleanup();
  const_item_cache= false;
}

Item *Item_sum::result_item(THD *thd, Field *field)
{
  return new (thd->mem_root) Item_field(thd, field);
}

bool Item_sum::check_vcol_func_processor(void *arg)
{
  return mark_unsupported_function(func_name(), 
                                   is_aggr_sum_func() ? ")" : "()",
                                   arg, VCOL_IMPOSSIBLE);
}


/**
  Compare keys consisting of single field that cannot be compared as binary.
 
  Used by the Unique class to compare keys. Will do correct comparisons
  for all field types.

  @param    arg     Pointer to the relevant Field class instance
  @param    key1    left key image
  @param    key2    right key image
  @return   comparison result
    @retval < 0       if key1 < key2
    @retval = 0       if key1 = key2
    @retval > 0       if key1 > key2
*/

int simple_str_key_cmp(void* arg, uchar* key1, uchar* key2)
{
  Field *f= (Field*) arg;
  return f->cmp(key1, key2);
}


C_MODE_START

int count_distinct_walk(void *elem, element_count count, void *arg)
{
  (*((ulonglong*)arg))++;
  return 0;
}

C_MODE_END


/**
  Correctly compare composite keys.
 
  Used by the Unique class to compare keys. Will do correct comparisons
  for composite keys with various field types.

  @param arg     Pointer to the relevant Aggregator_distinct instance
  @param key1    left key image
  @param key2    right key image
  @return        comparison result
    @retval <0       if key1 < key2
    @retval =0       if key1 = key2
    @retval >0       if key1 > key2
*/

int Aggregator_distinct::composite_key_cmp(void* arg, uchar* key1, uchar* key2)
{
  Aggregator_distinct *aggr= (Aggregator_distinct *) arg;
  Field **field    = aggr->table->field;
  Field **field_end= field + aggr->table->s->fields;
  uint32 *lengths=aggr->field_lengths;
  for (; field < field_end; ++field)
  {
    Field* f = *field;
    int len = *lengths++;
    int res = f->cmp(key1, key2);
    if (res)
      return res;
    key1 += len;
    key2 += len;
  }
  return 0;
}


/***************************************************************************/

C_MODE_START

/* Declarations for auxilary C-callbacks */

int simple_raw_key_cmp(void* arg, const void* key1, const void* key2)
{
    return memcmp(key1, key2, *(uint *) arg);
}


static int item_sum_distinct_walk_for_count(void *element, 
                                            element_count num_of_dups,
                                            void *item)
{
  return ((Aggregator_distinct*) (item))->unique_walk_function_for_count(element);
}
 

static int item_sum_distinct_walk(void *element, element_count num_of_dups,
                                  void *item)
{
  return ((Aggregator_distinct*) (item))->unique_walk_function(element);
}

C_MODE_END

/***************************************************************************/
/**
  Called before feeding the first row. Used to allocate/setup
  the internal structures used for aggregation.
 
  @param thd Thread descriptor
  @return status
    @retval FALSE success
    @retval TRUE  faliure  

    Prepares Aggregator_distinct to process the incoming stream.
    Creates the temporary table and the Unique class if needed.
    Called by Item_sum::aggregator_setup()
*/

bool Aggregator_distinct::setup(THD *thd)
{
  endup_done= FALSE;
  /*
    Setup can be called twice for ROLLUP items. This is a bug.
    Please add DBUG_ASSERT(tree == 0) here when it's fixed.
  */
  if (tree || table || tmp_table_param)
    return FALSE;

  if (item_sum->setup(thd))
    return TRUE;
  if (item_sum->sum_func() == Item_sum::COUNT_FUNC || 
      item_sum->sum_func() == Item_sum::COUNT_DISTINCT_FUNC)
  {
    List<Item> list;
    SELECT_LEX *select_lex= thd->lex->current_select;

    if (!(tmp_table_param= new TMP_TABLE_PARAM))
      return TRUE;

    /* Create a table with an unique key over all parameters */
    for (uint i=0; i < item_sum->get_arg_count() ; i++)
    {
      Item *item=item_sum->get_arg(i);
      if (list.push_back(item, thd->mem_root))
        return TRUE;                              // End of memory
      if (item->const_item() && item->is_null())
        always_null= true;
    }
    if (always_null)
      return FALSE;
    count_field_types(select_lex, tmp_table_param, list, 0);
    tmp_table_param->force_copy_fields= item_sum->has_force_copy_fields();
    DBUG_ASSERT(table == 0);
    /*
      Make create_tmp_table() convert BIT columns to BIGINT.
      This is needed because BIT fields store parts of their data in table's
      null bits, and we don't have methods to compare two table records, which
      is needed by Unique which is used when HEAP table is used.
    */
    {
      List_iterator_fast<Item> li(list);
      Item *item;
      while ((item= li++))
      {    
        if (item->type() == Item::FIELD_ITEM &&
            ((Item_field*)item)->field->type() == FIELD_TYPE_BIT)
          item->marker=4;
      }    
    }    
    if (!(table= create_tmp_table(thd, tmp_table_param, list, (ORDER*) 0, 1,
                                  0,
                                  (select_lex->options | thd->variables.option_bits),
                                  HA_POS_ERROR, &empty_clex_str)))
      return TRUE;
    table->file->extra(HA_EXTRA_NO_ROWS);		// Don't update rows
    table->no_rows=1;

    if (table->s->db_type() == heap_hton)
    {
      /*
        No blobs, otherwise it would have been MyISAM: set up a compare
        function and its arguments to use with Unique.
      */
      qsort_cmp2 compare_key;
      void* cmp_arg;
      Field **field= table->field;
      Field **field_end= field + table->s->fields;
      bool all_binary= TRUE;

      for (tree_key_length= 0; field < field_end; ++field)
      {
        Field *f= *field;
        enum enum_field_types type= f->type();
        tree_key_length+= f->pack_length();
        if ((type == MYSQL_TYPE_VARCHAR) ||
            (!f->binary() && (type == MYSQL_TYPE_STRING ||
                             type == MYSQL_TYPE_VAR_STRING)))
        {
          all_binary= FALSE;
          break;
        }
      }
      if (all_binary)
      {
        cmp_arg= (void*) &tree_key_length;
        compare_key= (qsort_cmp2) simple_raw_key_cmp;
      }
      else
      {
        if (table->s->fields == 1)
        {
          /*
            If we have only one field, which is the most common use of
            count(distinct), it is much faster to use a simpler key
            compare method that can take advantage of not having to worry
            about other fields.
          */
          compare_key= (qsort_cmp2) simple_str_key_cmp;
          cmp_arg= (void*) table->field[0];
          /* tree_key_length has been set already */
        }
        else
        {
          uint32 *length;
          compare_key= (qsort_cmp2) composite_key_cmp;
          cmp_arg= (void*) this;
          field_lengths= (uint32*) thd->alloc(table->s->fields * sizeof(uint32));
          for (tree_key_length= 0, length= field_lengths, field= table->field;
               field < field_end; ++field, ++length)
          {
            *length= (*field)->pack_length();
            tree_key_length+= *length;
          }
        }
      }
      DBUG_ASSERT(tree == 0);
      tree= new Unique(compare_key, cmp_arg, tree_key_length,
                       item_sum->ram_limitation(thd));
      /*
        The only time tree_key_length could be 0 is if someone does
        count(distinct) on a char(0) field - stupid thing to do,
        but this has to be handled - otherwise someone can crash
        the server with a DoS attack
      */
      if (! tree)
        return TRUE;
    }
    return FALSE;
  }
  else
  {
    Item *arg;
    DBUG_ENTER("Aggregator_distinct::setup");
    /* It's legal to call setup() more than once when in a subquery */
    if (tree)
      DBUG_RETURN(FALSE);

    /*
      Virtual table and the tree are created anew on each re-execution of
      PS/SP. Hence all further allocations are performed in the runtime
      mem_root.
    */

    item_sum->null_value= item_sum->maybe_null= 1;
    item_sum->quick_group= 0;

    DBUG_ASSERT(item_sum->get_arg(0)->fixed);

    arg= item_sum->get_arg(0);
    if (arg->const_item())
    {
      (void) arg->is_null();
      if (arg->null_value)
        always_null= true;
    }

    if (always_null)
      DBUG_RETURN(FALSE);

    Field *field= arg->type_handler()->
                    make_num_distinct_aggregator_field(thd->mem_root, arg);
    if (!field || !(table= create_virtual_tmp_table(thd, field)))
      DBUG_RETURN(TRUE);

    /* XXX: check that the case of CHAR(0) works OK */
    tree_key_length= table->s->reclength - table->s->null_bytes;

    /*
      Unique handles all unique elements in a tree until they can't fit
      in.  Then the tree is dumped to the temporary file. We can use
      simple_raw_key_cmp because the table contains numbers only; decimals
      are converted to binary representation as well.
    */
    tree= new Unique(simple_raw_key_cmp, &tree_key_length, tree_key_length,
                     item_sum->ram_limitation(thd));

    DBUG_RETURN(tree == 0);
  }
}


/**
  Invalidate calculated value and clear the distinct rows.
 
  Frees space used by the internal data structures.
  Removes the accumulated distinct rows. Invalidates the calculated result.
*/

void Aggregator_distinct::clear()
{
  endup_done= FALSE;
  item_sum->clear();
  if (tree)
    tree->reset();
  /* tree and table can be both null only if always_null */
  if (item_sum->sum_func() == Item_sum::COUNT_FUNC || 
      item_sum->sum_func() == Item_sum::COUNT_DISTINCT_FUNC)
  {
    if (!tree && table)
    {
      table->file->extra(HA_EXTRA_NO_CACHE);
      table->file->ha_delete_all_rows();
      table->file->extra(HA_EXTRA_WRITE_CACHE);
    }
  }
  else
  {
    item_sum->null_value= 1;
  }
}


/**
  Process incoming row. 
  
  Add it to Unique/temp hash table if it's unique. Skip the row if 
  not unique.
  Prepare Aggregator_distinct to process the incoming stream.
  Create the temporary table and the Unique class if needed.
  Called by Item_sum::aggregator_add().
  To actually get the result value in item_sum's buffers 
  Aggregator_distinct::endup() must be called.

  @return status
    @retval FALSE     success
    @retval TRUE      failure
*/

bool Aggregator_distinct::add()
{
  if (always_null)
    return 0;

  if (item_sum->sum_func() == Item_sum::COUNT_FUNC || 
      item_sum->sum_func() == Item_sum::COUNT_DISTINCT_FUNC)
  {
    int error;
    copy_fields(tmp_table_param);
    if (copy_funcs(tmp_table_param->items_to_copy, table->in_use))
      return TRUE;

    for (Field **field=table->field ; *field ; field++)
      if ((*field)->is_real_null(0))
        return 0;					// Don't count NULL

    if (tree)
    {
      /*
        The first few bytes of record (at least one) are just markers
        for deleted and NULLs. We want to skip them since they will
        bloat the tree without providing any valuable info. Besides,
        key_length used to initialize the tree didn't include space for them.
      */
      return tree->unique_add(table->record[0] + table->s->null_bytes);
    }
    if (unlikely((error= table->file->ha_write_tmp_row(table->record[0]))) &&
        table->file->is_fatal_error(error, HA_CHECK_DUP))
      return TRUE;
    return FALSE;
  }
  else
  {
    item_sum->get_arg(0)->save_in_field(table->field[0], FALSE);
    if (table->field[0]->is_null())
      return 0;
    DBUG_ASSERT(tree);
    item_sum->null_value= 0;
    /*
      '0' values are also stored in the tree. This doesn't matter
      for SUM(DISTINCT), but is important for AVG(DISTINCT)
    */
    return tree->unique_add(table->field[0]->ptr);
  }
}


/**
  Calculate the aggregate function value.
 
  Since Distinct_aggregator::add() just collects the distinct rows,
  we must go over the distinct rows and feed them to the aggregation
  function before returning its value.
  This is what endup () does. It also sets the result validity flag
  endup_done to TRUE so it will not recalculate the aggregate value
  again if the Item_sum hasn't been reset.
*/

void Aggregator_distinct::endup()
{
  /* prevent consecutive recalculations */
  if (endup_done)
    return;

  /* we are going to calculate the aggregate value afresh */
  item_sum->clear();

  /* The result will definitely be null : no more calculations needed */
  if (always_null)
    return;

  if (item_sum->sum_func() == Item_sum::COUNT_FUNC || 
      item_sum->sum_func() == Item_sum::COUNT_DISTINCT_FUNC)
  {
    DBUG_ASSERT(item_sum->fixed == 1);
    Item_sum_count *sum= (Item_sum_count *)item_sum;
    if (tree && tree->elements == 0)
    {
      /* everything fits in memory */
      sum->count= (longlong) tree->elements_in_tree();
      endup_done= TRUE;
    }
    if (!tree)
    {
      /* there were blobs */
      table->file->info(HA_STATUS_VARIABLE | HA_STATUS_NO_LOCK);
      sum->count= table->file->stats.records;
      endup_done= TRUE;
    }
  }

 /*
   We don't have a tree only if 'setup()' hasn't been called;
   this is the case of sql_executor.cc:return_zero_rows.
 */
  if (tree && !endup_done)
  {
   /*
     All tree's values are not NULL.
     Note that value of field is changed as we walk the tree, in
     Aggregator_distinct::unique_walk_function, but it's always not NULL.
   */
   table->field[0]->set_notnull();
    /* go over the tree of distinct keys and calculate the aggregate value */
    use_distinct_values= TRUE;
    tree_walk_action func;
    if (item_sum->sum_func() == Item_sum::COUNT_DISTINCT_FUNC)
      func= item_sum_distinct_walk_for_count;
    else
      func= item_sum_distinct_walk;
    tree->walk(table, func, (void*) this);
    use_distinct_values= FALSE;
  }
  /* prevent consecutive recalculations */
  endup_done= TRUE;
}


String *
Item_sum_num::val_str(String *str)
{
  return val_string_from_real(str);
}


my_decimal *Item_sum_num::val_decimal(my_decimal *decimal_value)
{
  return val_decimal_from_real(decimal_value);
}


String *
Item_sum_int::val_str(String *str)
{
  return val_string_from_int(str);
}


my_decimal *Item_sum_int::val_decimal(my_decimal *decimal_value)
{
  return val_decimal_from_int(decimal_value);
}


bool
Item_sum_num::fix_fields(THD *thd, Item **ref)
{
  DBUG_ASSERT(fixed == 0);

  if (init_sum_func_check(thd))
    return TRUE;

  decimals=0;
  maybe_null= sum_func() != COUNT_FUNC;
  for (uint i=0 ; i < arg_count ; i++)
  {
    if (args[i]->fix_fields_if_needed_for_scalar(thd, &args[i]))
      return TRUE;
    set_if_bigger(decimals, args[i]->decimals);
    m_with_subquery|= args[i]->with_subquery();
    with_param|= args[i]->with_param;
    with_window_func|= args[i]->with_window_func;
  }
  result_field=0;
  max_length=float_length(decimals);
  null_value=1;
  if (fix_length_and_dec() ||
      check_sum_func(thd, ref))
    return TRUE;

  memcpy (orig_args, args, sizeof (Item *) * arg_count);
  fixed= 1;
  return FALSE;
}


bool
Item_sum_hybrid::fix_fields(THD *thd, Item **ref)
{
  DBUG_ENTER("Item_sum_hybrid::fix_fields");
  DBUG_ASSERT(fixed == 0);

  if (init_sum_func_check(thd))
    DBUG_RETURN(TRUE);

  // 'item' can be changed during fix_fields
  if (args[0]->fix_fields_if_needed_for_scalar(thd, &args[0]))
    DBUG_RETURN(TRUE);

  m_with_subquery= args[0]->with_subquery();
  with_param= args[0]->with_param;
  with_window_func|= args[0]->with_window_func;

  if (fix_length_and_dec())
    DBUG_RETURN(TRUE);

  if (!is_window_func_sum_expr())
    setup_hybrid(thd, args[0], NULL);
  result_field=0;

  if (check_sum_func(thd, ref))
    DBUG_RETURN(TRUE);

  orig_args[0]= args[0];
  fixed= 1;
  DBUG_RETURN(FALSE);
}


bool Item_sum_hybrid::fix_length_and_dec()
{
  DBUG_ASSERT(args[0]->field_type() == args[0]->real_item()->field_type());
  DBUG_ASSERT(args[0]->result_type() == args[0]->real_item()->result_type());
  return args[0]->type_handler()->Item_sum_hybrid_fix_length_and_dec(this);
}


/**
  MIN/MAX function setup.

  @param item       argument of MIN/MAX function
  @param value_arg  calculated value of MIN/MAX function

  @details
    Setup cache/comparator of MIN/MAX functions. When called by the
    copy_or_same function value_arg parameter contains calculated value
    of the original MIN/MAX object and it is saved in this object's cache.

    We mark the value and arg_cache with 'RAND_TABLE_BIT' to ensure
    that Arg_comparator::compare_datetime() doesn't allocate new
    item inside of Arg_comparator.  This would cause compare_datetime()
    and Item_sum_min::add() to use different values!
*/

void Item_sum_hybrid::setup_hybrid(THD *thd, Item *item, Item *value_arg)
{
  DBUG_ENTER("Item_sum_hybrid::setup_hybrid");
  if (!(value= item->get_cache(thd)))
    DBUG_VOID_RETURN;
  value->setup(thd, item);
  value->store(value_arg);
  /* Don't cache value, as it will change */
  if (!item->const_item())
    value->set_used_tables(RAND_TABLE_BIT);
  if (!(arg_cache= item->get_cache(thd)))
    DBUG_VOID_RETURN;
  arg_cache->setup(thd, item);
  /* Don't cache value, as it will change */
  if (!item->const_item())
    arg_cache->set_used_tables(RAND_TABLE_BIT);
  cmp= new Arg_comparator();
  if (cmp)
    cmp->set_cmp_func(this, (Item**)&arg_cache, (Item**)&value, FALSE);
  DBUG_VOID_RETURN;
}


Field *Item_sum_hybrid::create_tmp_field(bool group, TABLE *table)
{
  DBUG_ENTER("Item_sum_hybrid::create_tmp_field");

  if (args[0]->type() == Item::FIELD_ITEM)
  {
    Field *field= ((Item_field*) args[0])->field;
    if ((field= create_tmp_field_from_field(table->in_use, field, &name,
                                            table, NULL)))
      field->flags&= ~NOT_NULL_FLAG;
    DBUG_RETURN(field);
  }
  DBUG_RETURN(tmp_table_field_from_field_type(table));
}

/***********************************************************************
** Item_sum_sp class
***********************************************************************/

Item_sum_sp::Item_sum_sp(THD *thd, Name_resolution_context *context_arg,
                           sp_name *name_arg, sp_head *sp, List<Item> &list)
  :Item_sum(thd, list), Item_sp(thd, context_arg, name_arg)
{
  maybe_null= 1;
  quick_group= 0;
  m_sp= sp;
}

Item_sum_sp::Item_sum_sp(THD *thd, Name_resolution_context *context_arg,
                           sp_name *name_arg, sp_head *sp)
  :Item_sum(thd), Item_sp(thd, context_arg, name_arg)
{
  maybe_null= 1;
  quick_group= 0;
  m_sp= sp;
}

Item_sum_sp::Item_sum_sp(THD *thd, Item_sum_sp *item):
             Item_sum(thd, item), Item_sp(thd, item)
{
  maybe_null= item->maybe_null;
  quick_group= item->quick_group;
}

bool
Item_sum_sp::fix_fields(THD *thd, Item **ref)
{
  DBUG_ASSERT(fixed == 0);
  if (init_sum_func_check(thd))
    return TRUE;
  decimals= 0;

  m_sp= m_sp ? m_sp : sp_handler_function.sp_find_routine(thd, m_name, true);

  if (!m_sp)
  {
    my_missing_function_error(m_name->m_name, ErrConvDQName(m_name).ptr());
    context->process_error(thd);
    return TRUE;
  }

  if (init_result_field(thd, max_length, maybe_null, &null_value, &name))
    return TRUE;

  for (uint i= 0 ; i < arg_count ; i++)
  {
    if (args[i]->fix_fields_if_needed_for_scalar(thd, &args[i]))
      return TRUE;
    set_if_bigger(decimals, args[i]->decimals);
    m_with_subquery|= args[i]->with_subquery();
    with_window_func|= args[i]->with_window_func;
  }
  result_field= NULL;
  max_length= float_length(decimals);
  null_value= 1;
  if (fix_length_and_dec())
    return TRUE;

  if (check_sum_func(thd, ref))
    return TRUE;

  memcpy(orig_args, args, sizeof(Item *) * arg_count);
  fixed= 1;
  return FALSE;
}

/**
  Execute function to store value in result field.
  This is called when we need the value to be returned for the function.
  Here we send a signal in form of the server status that all rows have been
  fetched and now we have to exit from the function with the return value.
  @return Function returns error status.
  @retval FALSE on success.
  @retval TRUE if an error occurred.
*/

bool
Item_sum_sp::execute()
{
  THD *thd= current_thd;
  bool res;
  uint old_server_status= thd->server_status;

  /* We set server status so we can send a signal to exit from the
     function with the return value. */

  thd->server_status= SERVER_STATUS_LAST_ROW_SENT;
  res= Item_sp::execute(thd, &null_value, args, arg_count);
  thd->server_status= old_server_status;
  return res;
}

/**
  Handles the aggregation of the values.
  @note: See class description for more details on how and why this is done.
  @return The error state.
  @retval FALSE on success.
  @retval TRUE if an error occurred.
*/

bool
Item_sum_sp::add()
{
  return execute_impl(current_thd, args, arg_count);
}


void
Item_sum_sp::clear()
{
  delete func_ctx;
  func_ctx= NULL;
  sp_query_arena->free_items();
  free_root(&sp_mem_root, MYF(0));
}

const Type_handler *Item_sum_sp::type_handler() const
{
  DBUG_ENTER("Item_sum_sp::type_handler");
  DBUG_PRINT("info", ("m_sp = %p", (void *) m_sp));
  DBUG_ASSERT(sp_result_field);
  // This converts ENUM/SET to STRING
  const Type_handler *handler= sp_result_field->type_handler();
  DBUG_RETURN(handler->type_handler_for_item_field());
}

void
Item_sum_sp::cleanup()
{
  Item_sp::cleanup();
  Item_sum::cleanup();
}

/**
  Initialize local members with values from the Field interface.
  @note called from Item::fix_fields.
*/

bool
Item_sum_sp::fix_length_and_dec()
{
  DBUG_ENTER("Item_sum_sp::fix_length_and_dec");
  DBUG_ASSERT(sp_result_field);
  Type_std_attributes::set(sp_result_field->type_std_attributes());
  bool res= Item_sum::fix_length_and_dec();
  DBUG_RETURN(res);
}

const char *
Item_sum_sp::func_name() const
{
  THD *thd= current_thd;
  return Item_sp::func_name(thd);
}

Item* Item_sum_sp::copy_or_same(THD *thd)
{
  Item_sum_sp *copy_item= new (thd->mem_root) Item_sum_sp(thd, this);
  copy_item->init_result_field(thd, max_length, maybe_null, 
                               &copy_item->null_value, &copy_item->name);
  return copy_item;
}

/***********************************************************************
** reset and add of sum_func
***********************************************************************/

/**
  @todo
  check if the following assignments are really needed
*/
Item_sum_sum::Item_sum_sum(THD *thd, Item_sum_sum *item) 
  :Item_sum_num(thd, item),
   Type_handler_hybrid_field_type(item),
   direct_added(FALSE), direct_reseted_field(FALSE),
   curr_dec_buff(item->curr_dec_buff),
   count(item->count)
{
  /* TODO: check if the following assignments are really needed */
  if (result_type() == DECIMAL_RESULT)
  {
    my_decimal2decimal(item->dec_buffs, dec_buffs);
    my_decimal2decimal(item->dec_buffs + 1, dec_buffs + 1);
  }
  else
    sum= item->sum;
}

Item *Item_sum_sum::copy_or_same(THD* thd)
{
  return new (thd->mem_root) Item_sum_sum(thd, this);
}


void Item_sum_sum::cleanup()
{
  DBUG_ENTER("Item_sum_sum::cleanup");
  direct_added= direct_reseted_field= FALSE;
  Item_sum_num::cleanup();
  DBUG_VOID_RETURN;
}


void Item_sum_sum::clear()
{
  DBUG_ENTER("Item_sum_sum::clear");
  null_value=1;
  count= 0;
  if (result_type() == DECIMAL_RESULT)
  {
    curr_dec_buff= 0;
    my_decimal_set_zero(dec_buffs);
  }
  else
    sum= 0.0;
  DBUG_VOID_RETURN;
}


void Item_sum_sum::fix_length_and_dec_double()
{
  set_handler(&type_handler_double); // Change FLOAT to DOUBLE
  decimals= args[0]->decimals;
  sum= 0.0;
}


void Item_sum_sum::fix_length_and_dec_decimal()
{
  set_handler(&type_handler_newdecimal); // Change temporal to new DECIMAL
  decimals= args[0]->decimals;
  /* SUM result can't be longer than length(arg) + length(MAX_ROWS) */
  int precision= args[0]->decimal_precision() + DECIMAL_LONGLONG_DIGITS;
  max_length= my_decimal_precision_to_length_no_truncation(precision,
                                                           decimals,
                                                           unsigned_flag);
  curr_dec_buff= 0;
  my_decimal_set_zero(dec_buffs);
}


bool Item_sum_sum::fix_length_and_dec()
{
  DBUG_ENTER("Item_sum_sum::fix_length_and_dec");
  maybe_null=null_value=1;
  if (args[0]->cast_to_int_type_handler()->
      Item_sum_sum_fix_length_and_dec(this))
    DBUG_RETURN(TRUE);
  DBUG_PRINT("info", ("Type: %s (%d, %d)", type_handler()->name().ptr(),
                      max_length, (int) decimals));
  DBUG_RETURN(FALSE);
}


void Item_sum_sum::direct_add(my_decimal *add_sum_decimal)
{
  DBUG_ENTER("Item_sum_sum::direct_add");
  DBUG_PRINT("info", ("add_sum_decimal: %p", add_sum_decimal));
  direct_added= TRUE;
  direct_reseted_field= FALSE;
  if (add_sum_decimal)
  {
    direct_sum_is_null= FALSE;
    direct_sum_decimal= *add_sum_decimal;
  }
  else
  {
    direct_sum_is_null= TRUE;
    direct_sum_decimal= decimal_zero;
  }
  DBUG_VOID_RETURN;
}


void Item_sum_sum::direct_add(double add_sum_real, bool add_sum_is_null)
{
  DBUG_ENTER("Item_sum_sum::direct_add");
  DBUG_PRINT("info", ("add_sum_real: %f", add_sum_real));
  direct_added= TRUE;
  direct_reseted_field= FALSE;
  direct_sum_is_null= add_sum_is_null;
  direct_sum_real= add_sum_real;
  DBUG_VOID_RETURN;
}


bool Item_sum_sum::add()
{
  DBUG_ENTER("Item_sum_sum::add");
  add_helper(false);
  DBUG_RETURN(0);
}

void Item_sum_sum::add_helper(bool perform_removal)
{
  DBUG_ENTER("Item_sum_sum::add_helper");

  if (result_type() == DECIMAL_RESULT)
  {
    if (unlikely(direct_added))
    {
      /* Add value stored by Item_sum_sum::direct_add */
      DBUG_ASSERT(!perform_removal);

      direct_added= FALSE;
      if (likely(!direct_sum_is_null))
      {
        my_decimal_add(E_DEC_FATAL_ERROR, dec_buffs + (curr_dec_buff^1),
                       &direct_sum_decimal, dec_buffs + curr_dec_buff);
        curr_dec_buff^= 1;
        null_value= 0;
      }
    }
    else
    {
      direct_reseted_field= FALSE;
      my_decimal value;
      const my_decimal *val= aggr->arg_val_decimal(&value);
      if (!aggr->arg_is_null(true))
      {
        if (perform_removal)
        {
          if (count > 0)
          {
            my_decimal_sub(E_DEC_FATAL_ERROR, dec_buffs + (curr_dec_buff ^ 1),
              dec_buffs + curr_dec_buff, val);
            count--;
          }
          else
            DBUG_VOID_RETURN;
        }
        else
        {
          count++;
          my_decimal_add(E_DEC_FATAL_ERROR, dec_buffs + (curr_dec_buff ^ 1),
            val, dec_buffs + curr_dec_buff);
        }
        curr_dec_buff^= 1;
        null_value= (count > 0) ? 0 : 1;
      }
    }
  }
  else
  {
    if (unlikely(direct_added))
    {
      /* Add value stored by Item_sum_sum::direct_add */
      DBUG_ASSERT(!perform_removal);

      direct_added= FALSE;
      if (!direct_sum_is_null)
      {
        sum+= direct_sum_real;
        null_value= 0;
      }
    }
    else
    {
      direct_reseted_field= FALSE;
      if (perform_removal && count > 0)
        sum-= aggr->arg_val_real();
      else
        sum+= aggr->arg_val_real();
      if (!aggr->arg_is_null(true))
      {
        if (perform_removal)
        {
          if (count > 0)
          {
            count--;
          }
        }
        else
          count++;

        null_value= (count > 0) ? 0 : 1;
      }
    }
  }
  DBUG_VOID_RETURN;
}


longlong Item_sum_sum::val_int()
{
  DBUG_ASSERT(fixed == 1);
  if (aggr)
    aggr->endup();
  if (result_type() == DECIMAL_RESULT)
  {
    longlong result;
    my_decimal2int(E_DEC_FATAL_ERROR, dec_buffs + curr_dec_buff, unsigned_flag,
                   &result);
    return result;
  }
  return val_int_from_real();
}


double Item_sum_sum::val_real()
{
  DBUG_ASSERT(fixed == 1);
  if (aggr)
    aggr->endup();
  if (result_type() == DECIMAL_RESULT)
    my_decimal2double(E_DEC_FATAL_ERROR, dec_buffs + curr_dec_buff, &sum);
  return sum;
}


String *Item_sum_sum::val_str(String *str)
{
  if (aggr)
    aggr->endup();
  if (result_type() == DECIMAL_RESULT)
    return val_string_from_decimal(str);
  return val_string_from_real(str);
}


my_decimal *Item_sum_sum::val_decimal(my_decimal *val)
{
  if (aggr)
    aggr->endup();
  if (result_type() == DECIMAL_RESULT)
    return null_value ? NULL : (dec_buffs + curr_dec_buff);
  return val_decimal_from_real(val);
}

void Item_sum_sum::remove()
{
  DBUG_ENTER("Item_sum_sum::remove");
  add_helper(true);
  DBUG_VOID_RETURN;
}

/**
  Aggregate a distinct row from the distinct hash table.
 
  Called for each row into the hash table 'Aggregator_distinct::table'.
  Includes the current distinct row into the calculation of the 
  aggregate value. Uses the Field classes to get the value from the row.
  This function is used for AVG/SUM(DISTINCT). For COUNT(DISTINCT) 
  it's called only when there are no blob arguments and the data don't
  fit into memory (so Unique makes persisted trees on disk). 

  @param element     pointer to the row data.
  
  @return status
    @retval FALSE     success
    @retval TRUE      failure
*/
  
bool Aggregator_distinct::unique_walk_function(void *element)
{
  memcpy(table->field[0]->ptr, element, tree_key_length);
  item_sum->add();
  return 0;
}


/*
  A variant of unique_walk_function() that is to be used with Item_sum_count.

  COUNT is a special aggregate function: it doesn't need the values, it only
  needs to count them. COUNT needs to know the values are not NULLs, but NULL
  values are not put into the Unique, so we don't need to check for NULLs here.
*/

bool Aggregator_distinct::unique_walk_function_for_count(void *element)
{
  Item_sum_count *sum= (Item_sum_count *)item_sum;
  sum->count++;
  return 0;
}


Aggregator_distinct::~Aggregator_distinct()
{
  if (tree)
  {
    delete tree;
    tree= NULL;
  }
  if (table)
  {
    free_tmp_table(table->in_use, table);
    table=NULL;
  }
  if (tmp_table_param)
  {
    delete tmp_table_param;
    tmp_table_param= NULL;
  }
}


my_decimal *Aggregator_simple::arg_val_decimal(my_decimal *value)
{
  return item_sum->args[0]->val_decimal(value);
}


double Aggregator_simple::arg_val_real()
{
  return item_sum->args[0]->val_real();
}


bool Aggregator_simple::arg_is_null(bool use_null_value)
{
  Item **item= item_sum->args;
  const uint item_count= item_sum->arg_count;
  if (use_null_value)
  {
    for (uint i= 0; i < item_count; i++)
    {
      if (item[i]->null_value)
        return true;
    }
  }
  else
  {
    for (uint i= 0; i < item_count; i++)
    {
      if (item[i]->maybe_null && item[i]->is_null())
        return true;
    }
  }
  return false;
}


my_decimal *Aggregator_distinct::arg_val_decimal(my_decimal * value)
{
  return use_distinct_values ? table->field[0]->val_decimal(value) :
    item_sum->args[0]->val_decimal(value);
}


double Aggregator_distinct::arg_val_real()
{
  return use_distinct_values ? table->field[0]->val_real() :
    item_sum->args[0]->val_real();
}


bool Aggregator_distinct::arg_is_null(bool use_null_value)
{
  if (use_distinct_values)
  {
    const bool rc= table->field[0]->is_null();
    DBUG_ASSERT(!rc); // NULLs are never stored in 'tree'
    return rc;
  }
  return use_null_value ?
    item_sum->args[0]->null_value :
    (item_sum->args[0]->maybe_null && item_sum->args[0]->is_null());
}


Item *Item_sum_count::copy_or_same(THD* thd)
{
  DBUG_ENTER("Item_sum_count::copy_or_same");
  DBUG_RETURN(new (thd->mem_root) Item_sum_count(thd, this));
}


void Item_sum_count::direct_add(longlong add_count)
{
  DBUG_ENTER("Item_sum_count::direct_add");
  DBUG_PRINT("info", ("add_count: %lld", add_count));
  direct_counted= TRUE;
  direct_reseted_field= FALSE;
  direct_count= add_count;
  DBUG_VOID_RETURN;
}


void Item_sum_count::clear()
{
  DBUG_ENTER("Item_sum_count::clear");
  count= 0;
  DBUG_VOID_RETURN;
}


bool Item_sum_count::add()
{
  DBUG_ENTER("Item_sum_count::add");
  if (direct_counted)
  {
    direct_counted= FALSE;
    count+= direct_count;
  }
  else
  {
    direct_reseted_field= FALSE;
    if (aggr->arg_is_null(false))
      DBUG_RETURN(0);
    count++;
  }
  DBUG_RETURN(0);
}


/*
  Remove a row. This is used by window functions.
*/

void Item_sum_count::remove()
{
  DBUG_ASSERT(aggr->Aggrtype() == Aggregator::SIMPLE_AGGREGATOR);
  if (aggr->arg_is_null(false))
    return;
  if (count > 0)
    count--;
}

longlong Item_sum_count::val_int()
{
  DBUG_ENTER("Item_sum_count::val_int");
  DBUG_ASSERT(fixed == 1);
  if (aggr)
    aggr->endup();
  DBUG_RETURN((longlong)count);
}


void Item_sum_count::cleanup()
{
  DBUG_ENTER("Item_sum_count::cleanup");
  count= 0;
  direct_counted= FALSE;
  direct_reseted_field= FALSE;
  Item_sum_int::cleanup();
  DBUG_VOID_RETURN;
}


/*
  Avgerage
*/

void Item_sum_avg::fix_length_and_dec_decimal()
{
  Item_sum_sum::fix_length_and_dec_decimal();
  int precision= args[0]->decimal_precision() + prec_increment;
  decimals= MY_MIN(args[0]->decimals + prec_increment, DECIMAL_MAX_SCALE);
  max_length= my_decimal_precision_to_length_no_truncation(precision,
                                                           decimals,
                                                           unsigned_flag);
  f_precision= MY_MIN(precision+DECIMAL_LONGLONG_DIGITS, DECIMAL_MAX_PRECISION);
  f_scale=  args[0]->decimals;
  dec_bin_size= my_decimal_get_binary_size(f_precision, f_scale);
}


void Item_sum_avg::fix_length_and_dec_double()
{
  Item_sum_sum::fix_length_and_dec_double();
  decimals= MY_MIN(args[0]->decimals + prec_increment,
                   FLOATING_POINT_DECIMALS);
  max_length= MY_MIN(args[0]->max_length + prec_increment, float_length(decimals));
}


bool Item_sum_avg::fix_length_and_dec()
{
  DBUG_ENTER("Item_sum_avg::fix_length_and_dec");
  prec_increment= current_thd->variables.div_precincrement;
  maybe_null=null_value=1;
  if (args[0]->cast_to_int_type_handler()->
      Item_sum_avg_fix_length_and_dec(this))
    DBUG_RETURN(TRUE);
  DBUG_PRINT("info", ("Type: %s (%d, %d)", type_handler()->name().ptr(),
                      max_length, (int) decimals));
  DBUG_RETURN(FALSE);
}


Item *Item_sum_avg::copy_or_same(THD* thd)
{
  return new (thd->mem_root) Item_sum_avg(thd, this);
}


Field *Item_sum_avg::create_tmp_field(bool group, TABLE *table)
{

  if (group)
  {
    /*
      We must store both value and counter in the temporary table in one field.
      The easiest way is to do this is to store both value in a string
      and unpack on access.
    */
    Field *field= new (table->in_use->mem_root)
      Field_string(((result_type() == DECIMAL_RESULT) ?
                   dec_bin_size : sizeof(double)) + sizeof(longlong),
                   0, &name, &my_charset_bin);
    if (field)
      field->init(table);
    return field;
  }
  return tmp_table_field_from_field_type(table);
}


void Item_sum_avg::clear()
{
  Item_sum_sum::clear();
  count=0;
}


bool Item_sum_avg::add()
{
  if (Item_sum_sum::add())
    return TRUE;
  if (!aggr->arg_is_null(true))
    count++;
  return FALSE;
}

void Item_sum_avg::remove()
{
  Item_sum_sum::remove();
  if (!aggr->arg_is_null(true))
  {
    if (count > 0)
      count--;
  }
}

double Item_sum_avg::val_real()
{
  DBUG_ASSERT(fixed == 1);
  if (aggr)
    aggr->endup();
  if (!count)
  {
    null_value=1;
    return 0.0;
  }
  return Item_sum_sum::val_real() / ulonglong2double(count);
}


my_decimal *Item_sum_avg::val_decimal(my_decimal *val)
{
  my_decimal cnt;
  const my_decimal *sum_dec;
  DBUG_ASSERT(fixed == 1);
  if (aggr)
    aggr->endup();
  if (!count)
  {
    null_value=1;
    return NULL;
  }

  /*
    For non-DECIMAL result_type() the division will be done in
    Item_sum_avg::val_real().
  */
  if (result_type() != DECIMAL_RESULT)
    return val_decimal_from_real(val);

  sum_dec= dec_buffs + curr_dec_buff;
  int2my_decimal(E_DEC_FATAL_ERROR, count, 0, &cnt);
  my_decimal_div(E_DEC_FATAL_ERROR, val, sum_dec, &cnt, prec_increment);
  return val;
}


String *Item_sum_avg::val_str(String *str)
{
  if (aggr)
    aggr->endup();
  if (result_type() == DECIMAL_RESULT)
    return val_string_from_decimal(str);
  return val_string_from_real(str);
}


/*
  Standard deviation
*/

double Item_sum_std::val_real()
{
  DBUG_ASSERT(fixed == 1);
  double nr= Item_sum_variance::val_real();
<<<<<<< HEAD
  if (std::isinf(nr))
=======
  if (isnan(nr))
  {
    /*
      variance_fp_recurrence_next() can overflow in some cases and return "nan":

      CREATE OR REPLACE TABLE t1 (a DOUBLE);
      INSERT INTO t1 VALUES (1.7e+308), (-1.7e+308), (0);
      SELECT STDDEV_SAMP(a) FROM t1;
    */
    null_value= true; // Convert "nan" to NULL
    return 0;
  }
  if (my_isinf(nr))
>>>>>>> 50a8fc52
    return DBL_MAX;
  DBUG_ASSERT(nr >= 0.0);
  return sqrt(nr);
}

Item *Item_sum_std::copy_or_same(THD* thd)
{
  return new (thd->mem_root) Item_sum_std(thd, this);
}


Item *Item_sum_std::result_item(THD *thd, Field *field)
{
  return new (thd->mem_root) Item_std_field(thd, this);
}


/*
  Variance
*/


/**
  Variance implementation for floating-point implementations, without
  catastrophic cancellation, from Knuth's _TAoCP_, 3rd ed, volume 2, pg232.
  This alters the value at m, s, and increments count.
*/

/*
  These two functions are used by the Item_sum_variance and the
  Item_variance_field classes, which are unrelated, and each need to calculate
  variance.  The difference between the two classes is that the first is used
  for a mundane SELECT, while the latter is used in a GROUPing SELECT.
*/
static void variance_fp_recurrence_next(double *m, double *s, ulonglong *count, double nr)
{
  *count += 1;

  if (*count == 1) 
  {
    *m= nr;
    *s= 0;
  }
  else
  {
    double m_kminusone= *m;
    volatile double diff= nr - m_kminusone;
    *m= m_kminusone + diff / (double) *count;
    *s= *s + diff * (nr - *m);
  }
}


static double variance_fp_recurrence_result(double s, ulonglong count, bool is_sample_variance)
{
  if (count == 1)
    return 0.0;

  if (is_sample_variance)
    return s / (count - 1);

  /* else, is a population variance */
  return s / count;
}


Item_sum_variance::Item_sum_variance(THD *thd, Item_sum_variance *item):
  Item_sum_num(thd, item),
    count(item->count), sample(item->sample),
    prec_increment(item->prec_increment)
{
  recurrence_m= item->recurrence_m;
  recurrence_s= item->recurrence_s;
}


void Item_sum_variance::fix_length_and_dec_double()
{
  DBUG_ASSERT(Item_sum_variance::type_handler() == &type_handler_double);
  decimals= MY_MIN(args[0]->decimals + 4, FLOATING_POINT_DECIMALS);
}


void Item_sum_variance::fix_length_and_dec_decimal()
{
  DBUG_ASSERT(Item_sum_variance::type_handler() == &type_handler_double);
  int precision= args[0]->decimal_precision() * 2 + prec_increment;
  decimals= MY_MIN(args[0]->decimals + prec_increment,
                   FLOATING_POINT_DECIMALS - 1);
  max_length= my_decimal_precision_to_length_no_truncation(precision,
                                                           decimals,
                                                           unsigned_flag);
}


bool Item_sum_variance::fix_length_and_dec()
{
  DBUG_ENTER("Item_sum_variance::fix_length_and_dec");
  maybe_null= null_value= 1;
  prec_increment= current_thd->variables.div_precincrement;

  /*
    According to the SQL2003 standard (Part 2, Foundations; sec 10.9,
    aggregate function; paragraph 7h of Syntax Rules), "the declared 
    type of the result is an implementation-defined aproximate numeric
    type.
  */
  if (args[0]->type_handler()->Item_sum_variance_fix_length_and_dec(this))
    DBUG_RETURN(TRUE);
  DBUG_PRINT("info", ("Type: %s (%d, %d)", type_handler()->name().ptr(),
                      max_length, (int)decimals));
  DBUG_RETURN(FALSE);
}


Item *Item_sum_variance::copy_or_same(THD* thd)
{
  return new (thd->mem_root) Item_sum_variance(thd, this);
}


/**
  Create a new field to match the type of value we're expected to yield.
  If we're grouping, then we need some space to serialize variables into, to
  pass around.
*/
Field *Item_sum_variance::create_tmp_field(bool group, TABLE *table)
{
  Field *field;
  if (group)
  {
    /*
      We must store both value and counter in the temporary table in one field.
      The easiest way is to do this is to store both value in a string
      and unpack on access.
    */
    field= new Field_string(sizeof(double)*2 + sizeof(longlong), 0,
                            &name, &my_charset_bin);
  }
  else
    field= new Field_double(max_length, maybe_null, &name, decimals,
                            TRUE);

  if (field != NULL)
    field->init(table);

  return field;
}


void Item_sum_variance::clear()
{
  count= 0; 
}

bool Item_sum_variance::add()
{
  /* 
    Why use a temporary variable?  We don't know if it is null until we
    evaluate it, which has the side-effect of setting null_value .
  */
  double nr= args[0]->val_real();
  
  if (!args[0]->null_value)
    variance_fp_recurrence_next(&recurrence_m, &recurrence_s, &count, nr);
  return 0;
}

double Item_sum_variance::val_real()
{
  DBUG_ASSERT(fixed == 1);

  /*
    'sample' is a 1/0 boolean value.  If it is 1/true, id est this is a sample
    variance call, then we should set nullness when the count of the items
    is one or zero.  If it's zero, i.e. a population variance, then we only
    set nullness when the count is zero.

    Another way to read it is that 'sample' is the numerical threshhold, at and
    below which a 'count' number of items is called NULL.
  */
  DBUG_ASSERT((sample == 0) || (sample == 1));
  if (count <= sample)
  {
    null_value=1;
    return 0.0;
  }

  null_value=0;
  return variance_fp_recurrence_result(recurrence_s, count, sample);
}


my_decimal *Item_sum_variance::val_decimal(my_decimal *dec_buf)
{
  DBUG_ASSERT(fixed == 1);
  return val_decimal_from_real(dec_buf);
}


void Item_sum_variance::reset_field()
{
  double nr;
  uchar *res= result_field->ptr;

  nr= args[0]->val_real();              /* sets null_value as side-effect */

  if (args[0]->null_value)
    bzero(res,sizeof(double)*2+sizeof(longlong));
  else
  {
    /* Serialize format is (double)m, (double)s, (longlong)count */
    ulonglong tmp_count;
    double tmp_s;
    float8store(res, nr);               /* recurrence variable m */
    tmp_s= 0.0;
    float8store(res + sizeof(double), tmp_s);
    tmp_count= 1;
    int8store(res + sizeof(double)*2, tmp_count);
  }
}


void Item_sum_variance::update_field()
{
  ulonglong field_count;
  uchar *res=result_field->ptr;

  double nr= args[0]->val_real();       /* sets null_value as side-effect */

  if (args[0]->null_value)
    return;

  /* Serialize format is (double)m, (double)s, (longlong)count */
  double field_recurrence_m, field_recurrence_s;
  float8get(field_recurrence_m, res);
  float8get(field_recurrence_s, res + sizeof(double));
  field_count=sint8korr(res+sizeof(double)*2);

  variance_fp_recurrence_next(&field_recurrence_m, &field_recurrence_s, &field_count, nr);

  float8store(res, field_recurrence_m);
  float8store(res + sizeof(double), field_recurrence_s);
  res+= sizeof(double)*2;
  int8store(res,field_count);
}


Item *Item_sum_variance::result_item(THD *thd, Field *field)
{
  return new (thd->mem_root) Item_variance_field(thd, this);
}

/* min & max */

void Item_sum_hybrid::clear()
{
  DBUG_ENTER("Item_sum_hybrid::clear");
  value->clear();
  null_value= 1;
  DBUG_VOID_RETURN;
}


bool
Item_sum_hybrid::get_date(MYSQL_TIME *ltime, ulonglong fuzzydate)
{
  DBUG_ASSERT(fixed == 1);
  if (null_value)
    return true;
  bool retval= value->get_date(ltime, fuzzydate);
  if ((null_value= value->null_value))
    DBUG_ASSERT(retval == true);
  return retval;
}


void Item_sum_hybrid::direct_add(Item *item)
{
  DBUG_ENTER("Item_sum_hybrid::direct_add");
  DBUG_PRINT("info", ("item: %p", item));
  direct_added= TRUE;
  direct_item= item;
  DBUG_VOID_RETURN;
}


double Item_sum_hybrid::val_real()
{
  DBUG_ENTER("Item_sum_hybrid::val_real");
  DBUG_ASSERT(fixed == 1);
  if (null_value)
    DBUG_RETURN(0.0);
  double retval= value->val_real();
  if ((null_value= value->null_value))
    DBUG_ASSERT(retval == 0.0);
  DBUG_RETURN(retval);
}

longlong Item_sum_hybrid::val_int()
{
  DBUG_ENTER("Item_sum_hybrid::val_int");
  DBUG_ASSERT(fixed == 1);
  if (null_value)
    DBUG_RETURN(0);
  longlong retval= value->val_int();
  if ((null_value= value->null_value))
    DBUG_ASSERT(retval == 0);
  DBUG_RETURN(retval);
}


my_decimal *Item_sum_hybrid::val_decimal(my_decimal *val)
{
  DBUG_ENTER("Item_sum_hybrid::val_decimal");
  DBUG_ASSERT(fixed == 1);
  if (null_value)
    DBUG_RETURN(0);
  my_decimal *retval= value->val_decimal(val);
  if ((null_value= value->null_value))
    DBUG_ASSERT(retval == NULL);
  DBUG_RETURN(retval);
}


String *
Item_sum_hybrid::val_str(String *str)
{
  DBUG_ENTER("Item_sum_hybrid::val_str");
  DBUG_ASSERT(fixed == 1);
  if (null_value)
    DBUG_RETURN(0);
  String *retval= value->val_str(str);
  if ((null_value= value->null_value))
    DBUG_ASSERT(retval == NULL);
  DBUG_RETURN(retval);
}


void Item_sum_hybrid::cleanup()
{
  DBUG_ENTER("Item_sum_hybrid::cleanup");
  Item_sum::cleanup();
  if (cmp)
    delete cmp;
  cmp= 0;
  /*
    by default it is TRUE to avoid TRUE reporting by
    Item_func_not_all/Item_func_nop_all if this item was never called.

    no_rows_in_result() set it to FALSE if was not results found.
    If some results found it will be left unchanged.
  */
  was_values= TRUE;
  DBUG_VOID_RETURN;
}

void Item_sum_hybrid::no_rows_in_result()
{
  DBUG_ENTER("Item_sum_hybrid::no_rows_in_result");
  /* We may be called here twice in case of ref field in function */
  if (was_values)
  {
    was_values= FALSE;
    was_null_value= value->null_value;
    clear();
  }
  DBUG_VOID_RETURN;
}

void Item_sum_hybrid::restore_to_before_no_rows_in_result()
{
  if (!was_values)
  {
    was_values= TRUE;
    null_value= value->null_value= was_null_value;
  }
}


Item *Item_sum_min::copy_or_same(THD* thd)
{
  DBUG_ENTER("Item_sum_min::copy_or_same");
  Item_sum_min *item= new (thd->mem_root) Item_sum_min(thd, this);
  item->setup_hybrid(thd, args[0], value);
  DBUG_RETURN(item);
}


bool Item_sum_min::add()
{
  Item *UNINIT_VAR(tmp_item);
  DBUG_ENTER("Item_sum_min::add");
  DBUG_PRINT("enter", ("this: %p", this));

  if (unlikely(direct_added))
  {
    /* Change to use direct_item */
    tmp_item= arg_cache->get_item();
    arg_cache->store(direct_item);
  }
  DBUG_PRINT("info", ("null_value: %s", null_value ? "TRUE" : "FALSE"));
  /* args[0] < value */
  arg_cache->cache_value();
  if (!arg_cache->null_value &&
      (null_value || cmp->compare() < 0))
  {
    value->store(arg_cache);
    value->cache_value();
    null_value= 0;
  }
  if (unlikely(direct_added))
  {
    /* Restore original item */
    direct_added= FALSE;
    arg_cache->store(tmp_item);
  }
  DBUG_RETURN(0);
}


Item *Item_sum_max::copy_or_same(THD* thd)
{
  Item_sum_max *item= new (thd->mem_root) Item_sum_max(thd, this);
  item->setup_hybrid(thd, args[0], value);
  return item;
}


bool Item_sum_max::add()
{
  Item * UNINIT_VAR(tmp_item);
  DBUG_ENTER("Item_sum_max::add");
  DBUG_PRINT("enter", ("this: %p", this));

  if (unlikely(direct_added))
  {
    /* Change to use direct_item */
    tmp_item= arg_cache->get_item();
    arg_cache->store(direct_item);
  }
  /* args[0] > value */
  arg_cache->cache_value();
  DBUG_PRINT("info", ("null_value: %s", null_value ? "TRUE" : "FALSE"));
  if (!arg_cache->null_value &&
      (null_value || cmp->compare() > 0))
  {
    value->store(arg_cache);
    value->cache_value();
    null_value= 0;
  }
  if (unlikely(direct_added))
  {
    /* Restore original item */
    direct_added= FALSE;
    arg_cache->store(tmp_item);
  }
  DBUG_RETURN(0);
}


/* bit_or and bit_and */

longlong Item_sum_bit::val_int()
{
  DBUG_ASSERT(fixed == 1);
  return (longlong) bits;
}


void Item_sum_bit::clear()
{
  bits= reset_bits;
  if (as_window_function)
    clear_as_window();
}

Item *Item_sum_or::copy_or_same(THD* thd)
{
  return new (thd->mem_root) Item_sum_or(thd, this);
}

bool Item_sum_bit::clear_as_window()
{
  memset(bit_counters, 0, sizeof(bit_counters));
  num_values_added= 0;
  set_bits_from_counters();
  return 0;
}

bool Item_sum_bit::remove_as_window(ulonglong value)
{
  DBUG_ASSERT(as_window_function);
  if (num_values_added == 0)
    return 0; // Nothing to remove.

  for (int i= 0; i < NUM_BIT_COUNTERS; i++)
  {
    if (!bit_counters[i])
    {
      // Don't attempt to remove values that were never added.
      DBUG_ASSERT((value & (1ULL << i)) == 0);
      continue;
    }
    bit_counters[i]-= (value & (1ULL << i)) ? 1 : 0;
  }

  // Prevent overflow;
  num_values_added = MY_MIN(num_values_added, num_values_added - 1);
  set_bits_from_counters();
  return 0;
}

bool Item_sum_bit::add_as_window(ulonglong value)
{
  DBUG_ASSERT(as_window_function);
  for (int i= 0; i < NUM_BIT_COUNTERS; i++)
  {
    bit_counters[i]+= (value & (1ULL << i)) ? 1 : 0;
  }
  // Prevent overflow;
  num_values_added = MY_MAX(num_values_added, num_values_added + 1);
  set_bits_from_counters();
  return 0;
}

void Item_sum_or::set_bits_from_counters()
{
  ulonglong value= 0;
  for (int i= 0; i < NUM_BIT_COUNTERS; i++)
  {
    value|= bit_counters[i] > 0 ? (1 << i) : 0;
  }
  bits= value | reset_bits;
}

bool Item_sum_or::add()
{
  ulonglong value= (ulonglong) args[0]->val_int();
  if (!args[0]->null_value)
  {
    if (as_window_function)
      return add_as_window(value);
    bits|=value;
  }
  return 0;
}

void Item_sum_xor::set_bits_from_counters()
{
  ulonglong value= 0;
  for (int i= 0; i < NUM_BIT_COUNTERS; i++)
  {
    value|= (bit_counters[i] % 2) ? (1 << i) : 0;
  }
  bits= value ^ reset_bits;
}

Item *Item_sum_xor::copy_or_same(THD* thd)
{
  return new (thd->mem_root) Item_sum_xor(thd, this);
}


bool Item_sum_xor::add()
{
  ulonglong value= (ulonglong) args[0]->val_int();
  if (!args[0]->null_value)
  {
    if (as_window_function)
      return add_as_window(value);
    bits^=value;
  }
  return 0;
}

void Item_sum_and::set_bits_from_counters()
{
  ulonglong value= 0;
  if (!num_values_added)
  {
    bits= reset_bits;
    return;
  }

  for (int i= 0; i < NUM_BIT_COUNTERS; i++)
  {
    // We've only added values of 1 for this bit.
    if (bit_counters[i] == num_values_added)
      value|= (1ULL << i);
  }
  bits= value & reset_bits;
}
Item *Item_sum_and::copy_or_same(THD* thd)
{
  return new (thd->mem_root) Item_sum_and(thd, this);
}


bool Item_sum_and::add()
{
  ulonglong value= (ulonglong) args[0]->val_int();
  if (!args[0]->null_value)
  {
    if (as_window_function)
      return add_as_window(value);
    bits&=value;
  }
  return 0;
}

/************************************************************************
** reset result of a Item_sum with is saved in a tmp_table
*************************************************************************/

void Item_sum_num::reset_field()
{
  double nr= args[0]->val_real();
  uchar *res=result_field->ptr;

  if (maybe_null)
  {
    if (args[0]->null_value)
    {
      nr=0.0;
      result_field->set_null();
    }
    else
      result_field->set_notnull();
  }
  float8store(res,nr);
}


void Item_sum_hybrid::reset_field()
{
  Item *UNINIT_VAR(tmp_item), *arg0;
  DBUG_ENTER("Item_sum_hybrid::reset_field");

  arg0= args[0];
  if (unlikely(direct_added))
  {
    /* Switch to use direct item */
    tmp_item= value->get_item();
    value->store(direct_item);
    arg0= direct_item;
  }

  switch(result_type()) {
  case STRING_RESULT:
  {
    char buff[MAX_FIELD_WIDTH];
    String tmp(buff,sizeof(buff),result_field->charset()),*res;

    res= arg0->val_str(&tmp);
    if (arg0->null_value)
    {
      result_field->set_null();
      result_field->reset();
    }
    else
    {
      result_field->set_notnull();
      result_field->store(res->ptr(),res->length(),tmp.charset());
    }
    break;
  }
  case INT_RESULT:
  {
    longlong nr= arg0->val_int();

    if (maybe_null)
    {
      if (arg0->null_value)
      {
	nr=0;
	result_field->set_null();
      }
      else
	result_field->set_notnull();
    }
    DBUG_PRINT("info", ("nr: %lld", nr));
    result_field->store(nr, unsigned_flag);
    break;
  }
  case REAL_RESULT:
  {
    double nr= arg0->val_real();

    if (maybe_null)
    {
      if (arg0->null_value)
      {
	nr=0.0;
	result_field->set_null();
      }
      else
	result_field->set_notnull();
    }
    result_field->store(nr);
    break;
  }
  case DECIMAL_RESULT:
  {
    my_decimal value_buff, *arg_dec= arg0->val_decimal(&value_buff);

    if (maybe_null)
    {
      if (arg0->null_value)
        result_field->set_null();
      else
        result_field->set_notnull();
    }
    /*
      We must store zero in the field as we will use the field value in
      add()
    */
    if (!arg_dec)                               // Null
      arg_dec= &decimal_zero;
    result_field->store_decimal(arg_dec);
    break;
  }
  case ROW_RESULT:
  case TIME_RESULT:
    DBUG_ASSERT(0);
  }

  if (unlikely(direct_added))
  {
    direct_added= FALSE;
    value->store(tmp_item);
  }
  DBUG_VOID_RETURN;
}


void Item_sum_sum::reset_field()
{
  my_bool null_flag;
  DBUG_ASSERT (aggr->Aggrtype() != Aggregator::DISTINCT_AGGREGATOR);
  if (result_type() == DECIMAL_RESULT)
  {
    my_decimal value, *arg_val;
    if (unlikely(direct_added))
      arg_val= &direct_sum_decimal;
    else
    {
      if (!(arg_val= args[0]->val_decimal(&value)))
        arg_val= &decimal_zero;                 // Null
    }
    result_field->store_decimal(arg_val);
  }
  else
  {
    DBUG_ASSERT(result_type() == REAL_RESULT);
    double nr= likely(!direct_added) ? args[0]->val_real() : direct_sum_real;
    float8store(result_field->ptr, nr);
  }

  if (unlikely(direct_added))
  {
    direct_added= FALSE;
    direct_reseted_field= TRUE;
    null_flag= direct_sum_is_null;
  }
  else
    null_flag= args[0]->null_value;

  if (null_flag)
    result_field->set_null();
  else
    result_field->set_notnull();
}


void Item_sum_count::reset_field()
{
  DBUG_ENTER("Item_sum_count::reset_field");
  uchar *res=result_field->ptr;
  longlong nr=0;
  DBUG_ASSERT (aggr->Aggrtype() != Aggregator::DISTINCT_AGGREGATOR);

  if (unlikely(direct_counted))
  {
    nr= direct_count;
    direct_counted= FALSE;
    direct_reseted_field= TRUE;
  }
  else if (!args[0]->maybe_null || !args[0]->is_null())
    nr= 1;
  DBUG_PRINT("info", ("nr: %lld", nr));
  int8store(res,nr);
  DBUG_VOID_RETURN;
}


void Item_sum_avg::reset_field()
{
  uchar *res=result_field->ptr;
  DBUG_ASSERT (aggr->Aggrtype() != Aggregator::DISTINCT_AGGREGATOR);
  if (result_type() == DECIMAL_RESULT)
  {
    longlong tmp;
    my_decimal value, *arg_dec= args[0]->val_decimal(&value);
    if (args[0]->null_value)
    {
      arg_dec= &decimal_zero;
      tmp= 0;
    }
    else
      tmp= 1;
    my_decimal2binary(E_DEC_FATAL_ERROR, arg_dec, res, f_precision, f_scale);
    res+= dec_bin_size;
    int8store(res, tmp);
  }
  else
  {
    double nr= args[0]->val_real();

    if (args[0]->null_value)
      bzero(res,sizeof(double)+sizeof(longlong));
    else
    {
      longlong tmp= 1;
      float8store(res,nr);
      res+=sizeof(double);
      int8store(res,tmp);
    }
  }
}


void Item_sum_bit::reset_field()
{
  reset_and_add();
  int8store(result_field->ptr, bits);
}

void Item_sum_bit::update_field()
{
  // We never call update_field when computing the function as a window
  // function. Setting bits to a random value invalidates the bits counters and
  // the result of the bit function becomes erroneous.
  DBUG_ASSERT(!as_window_function);
  uchar *res=result_field->ptr;
  bits= uint8korr(res);
  add();
  int8store(res, bits);
}


/**
  calc next value and merge it with field_value.
*/

void Item_sum_sum::update_field()
{
  DBUG_ASSERT (aggr->Aggrtype() != Aggregator::DISTINCT_AGGREGATOR);
  if (result_type() == DECIMAL_RESULT)
  {
    my_decimal value, *arg_val;
    my_bool null_flag;
    if (unlikely(direct_added || direct_reseted_field))
    {
      direct_added= direct_reseted_field= FALSE;
      arg_val= &direct_sum_decimal;
      null_flag= direct_sum_is_null;
    }
    else
    {
      arg_val= args[0]->val_decimal(&value);
      null_flag= args[0]->null_value;
    }

    if (!null_flag)
    {
      if (!result_field->is_null())
      {
        my_decimal field_value;
        my_decimal *field_val= result_field->val_decimal(&field_value);
        my_decimal_add(E_DEC_FATAL_ERROR, dec_buffs, arg_val, field_val);
        result_field->store_decimal(dec_buffs);
      }
      else
      {
        result_field->store_decimal(arg_val);
        result_field->set_notnull();
      }
    }
  }
  else
  {
    double old_nr,nr;
    uchar *res= result_field->ptr;
    my_bool null_flag;

    float8get(old_nr,res);
    if (unlikely(direct_added || direct_reseted_field))
    {
      direct_added= direct_reseted_field= FALSE;
      null_flag= direct_sum_is_null;
      nr= direct_sum_real;
    }
    else
    {
      nr= args[0]->val_real();
      null_flag= args[0]->null_value;
    }
    if (!null_flag)
    {
      old_nr+=nr;
      result_field->set_notnull();
    }
    float8store(res,old_nr);
  }
}


void Item_sum_count::update_field()
{
  DBUG_ENTER("Item_sum_count::update_field");
  longlong nr;
  uchar *res=result_field->ptr;

  nr=sint8korr(res);
  if (unlikely(direct_counted || direct_reseted_field))
  {
    direct_counted= direct_reseted_field= FALSE;
    nr+= direct_count;
  }
  else if (!args[0]->maybe_null || !args[0]->is_null())
    nr++;
  DBUG_PRINT("info", ("nr: %lld", nr));
  int8store(res,nr);
  DBUG_VOID_RETURN;
}


void Item_sum_avg::update_field()
{
  longlong field_count;
  uchar *res=result_field->ptr;

  DBUG_ASSERT (aggr->Aggrtype() != Aggregator::DISTINCT_AGGREGATOR);

  if (result_type() == DECIMAL_RESULT)
  {
    my_decimal value, *arg_val= args[0]->val_decimal(&value);
    if (!args[0]->null_value)
    {
      binary2my_decimal(E_DEC_FATAL_ERROR, res,
                        dec_buffs + 1, f_precision, f_scale);
      field_count= sint8korr(res + dec_bin_size);
      my_decimal_add(E_DEC_FATAL_ERROR, dec_buffs, arg_val, dec_buffs + 1);
      my_decimal2binary(E_DEC_FATAL_ERROR, dec_buffs,
                        res, f_precision, f_scale);
      res+= dec_bin_size;
      field_count++;
      int8store(res, field_count);
    }
  }
  else
  {
    double nr;

    nr= args[0]->val_real();
    if (!args[0]->null_value)
    {
      double old_nr;
      float8get(old_nr, res);
      field_count= sint8korr(res + sizeof(double));
      old_nr+= nr;
      float8store(res,old_nr);
      res+= sizeof(double);
      field_count++;
      int8store(res, field_count);
    }
  }
}


Item *Item_sum_avg::result_item(THD *thd, Field *field)
{
  return
    result_type() == DECIMAL_RESULT ?
    (Item_avg_field*) new (thd->mem_root) Item_avg_field_decimal(thd, this) :
    (Item_avg_field*) new (thd->mem_root) Item_avg_field_double(thd, this);
}


void Item_sum_hybrid::update_field()
{
  DBUG_ENTER("Item_sum_hybrid::update_field");
  Item *UNINIT_VAR(tmp_item);
  if (unlikely(direct_added))
  {
    tmp_item= args[0];
    args[0]= direct_item;
  }
  switch (result_type()) {
  case STRING_RESULT:
    min_max_update_str_field();
    break;
  case INT_RESULT:
    min_max_update_int_field();
    break;
  case DECIMAL_RESULT:
    min_max_update_decimal_field();
    break;
  default:
    min_max_update_real_field();
  }
  if (unlikely(direct_added))
  {
    direct_added= FALSE;
    args[0]= tmp_item;
  }
  DBUG_VOID_RETURN;
}


void
Item_sum_hybrid::min_max_update_str_field()
{
  DBUG_ENTER("Item_sum_hybrid::min_max_update_str_field");
  DBUG_ASSERT(cmp);
  String *res_str=args[0]->val_str(&cmp->value1);

  if (!args[0]->null_value)
  {
    result_field->val_str(&cmp->value2);

    if (result_field->is_null() ||
	(cmp_sign * sortcmp(res_str,&cmp->value2,collation.collation)) < 0)
      result_field->store(res_str->ptr(),res_str->length(),res_str->charset());
    result_field->set_notnull();
  }
  DBUG_VOID_RETURN;
}


void
Item_sum_hybrid::min_max_update_real_field()
{
  double nr,old_nr;

  DBUG_ENTER("Item_sum_hybrid::min_max_update_real_field");
  old_nr=result_field->val_real();
  nr= args[0]->val_real();
  if (!args[0]->null_value)
  {
    if (result_field->is_null(0) ||
	(cmp_sign > 0 ? old_nr > nr : old_nr < nr))
      old_nr=nr;
    result_field->set_notnull();
  }
  else if (result_field->is_null(0))
    result_field->set_null();
  result_field->store(old_nr);
  DBUG_VOID_RETURN;
}


void
Item_sum_hybrid::min_max_update_int_field()
{
  longlong nr,old_nr;

  DBUG_ENTER("Item_sum_hybrid::min_max_update_int_field");
  old_nr=result_field->val_int();
  nr=args[0]->val_int();
  if (!args[0]->null_value)
  {
    if (result_field->is_null(0))
      old_nr=nr;
    else
    {
      bool res=(unsigned_flag ?
		(ulonglong) old_nr > (ulonglong) nr :
		old_nr > nr);
      /* (cmp_sign > 0 && res) || (!(cmp_sign > 0) && !res) */
      if ((cmp_sign > 0) ^ (!res))
	old_nr=nr;
    }
    result_field->set_notnull();
  }
  else if (result_field->is_null(0))
    result_field->set_null();
  DBUG_PRINT("info", ("nr: %lld", old_nr));
  result_field->store(old_nr, unsigned_flag);
  DBUG_VOID_RETURN;
}


/**
  @todo
  optimize: do not get result_field in case of args[0] is NULL
*/
void
Item_sum_hybrid::min_max_update_decimal_field()
{
  DBUG_ENTER("Item_sum_hybrid::min_max_update_decimal_field");
  my_decimal old_val, nr_val;
  const my_decimal *old_nr;
  const my_decimal *nr= args[0]->val_decimal(&nr_val);
  if (!args[0]->null_value)
  {
    if (result_field->is_null(0))
      old_nr=nr;
    else
    {
      old_nr= result_field->val_decimal(&old_val);
      bool res= my_decimal_cmp(old_nr, nr) > 0;
      /* (cmp_sign > 0 && res) || (!(cmp_sign > 0) && !res) */
      if ((cmp_sign > 0) ^ (!res))
        old_nr=nr;
    }
    result_field->set_notnull();
    result_field->store_decimal(old_nr);
  }
  else if (result_field->is_null(0))
    result_field->set_null();
  DBUG_VOID_RETURN;
}


double Item_avg_field_double::val_real()
{
  // fix_fields() never calls for this Item
  double nr;
  longlong count;
  uchar *res;

  float8get(nr,field->ptr);
  res= (field->ptr+sizeof(double));
  count= sint8korr(res);

  if ((null_value= !count))
    return 0.0;
  return nr/(double) count;
}


my_decimal *Item_avg_field_decimal::val_decimal(my_decimal *dec_buf)
{
  // fix_fields() never calls for this Item
  longlong count= sint8korr(field->ptr + dec_bin_size);
  if ((null_value= !count))
    return 0;

  my_decimal dec_count, dec_field;
  binary2my_decimal(E_DEC_FATAL_ERROR,
                    field->ptr, &dec_field, f_precision, f_scale);
  int2my_decimal(E_DEC_FATAL_ERROR, count, 0, &dec_count);
  my_decimal_div(E_DEC_FATAL_ERROR, dec_buf,
                 &dec_field, &dec_count, prec_increment);
  return dec_buf;
}


double Item_std_field::val_real()
{
  double nr;
  // fix_fields() never calls for this Item
  nr= Item_variance_field::val_real();
  DBUG_ASSERT(nr >= 0.0);
  return sqrt(nr);
}


double Item_variance_field::val_real()
{
  // fix_fields() never calls for this Item
  double recurrence_s;
  ulonglong count;
  float8get(recurrence_s, (field->ptr + sizeof(double)));
  count=sint8korr(field->ptr+sizeof(double)*2);

  if ((null_value= (count <= sample)))
    return 0.0;

  return variance_fp_recurrence_result(recurrence_s, count, sample);
}


/****************************************************************************
** Functions to handle dynamic loadable aggregates
** Original source by: Alexis Mikhailov <root@medinf.chuvashia.su>
** Adapted for UDAs by: Andreas F. Bobak <bobak@relog.ch>.
** Rewritten by: Monty.
****************************************************************************/

#ifdef HAVE_DLOPEN

void Item_udf_sum::clear()
{
  DBUG_ENTER("Item_udf_sum::clear");
  udf.clear();
  DBUG_VOID_RETURN;
}

bool Item_udf_sum::add()
{
  my_bool tmp_null_value;
  DBUG_ENTER("Item_udf_sum::add");
  udf.add(&tmp_null_value);
  null_value= tmp_null_value;
  DBUG_RETURN(0);
}

void Item_udf_sum::cleanup()
{
  /*
    udf_handler::cleanup() nicely handles case when we have not
    original item but one created by copy_or_same() method.
  */
  udf.cleanup();
  Item_sum::cleanup();
}


void Item_udf_sum::print(String *str, enum_query_type query_type)
{
  str->append(func_name());
  str->append('(');
  for (uint i=0 ; i < arg_count ; i++)
  {
    if (i)
      str->append(',');
    args[i]->print(str, query_type);
  }
  str->append(')');
}


Item *Item_sum_udf_float::copy_or_same(THD* thd)
{
  return new (thd->mem_root) Item_sum_udf_float(thd, this);
}

double Item_sum_udf_float::val_real()
{
  my_bool tmp_null_value;
  double res;
  DBUG_ASSERT(fixed == 1);
  DBUG_ENTER("Item_sum_udf_float::val");
  DBUG_PRINT("enter",("result_type: %d  arg_count: %d",
		     args[0]->result_type(), arg_count));
  res= udf.val(&tmp_null_value);
  null_value= tmp_null_value;
  DBUG_RETURN(res);
}


String *Item_sum_udf_float::val_str(String *str)
{
  return val_string_from_real(str);
}


my_decimal *Item_sum_udf_float::val_decimal(my_decimal *dec)
{
  return val_decimal_from_real(dec);
}


String *Item_sum_udf_decimal::val_str(String *str)
{
  return val_string_from_decimal(str);
}


double Item_sum_udf_decimal::val_real()
{
  return val_real_from_decimal();
}


longlong Item_sum_udf_decimal::val_int()
{
  return val_int_from_decimal();
}


my_decimal *Item_sum_udf_decimal::val_decimal(my_decimal *dec_buf)
{
  my_decimal *res;
  my_bool tmp_null_value;
  DBUG_ASSERT(fixed == 1);
  DBUG_ENTER("Item_func_udf_decimal::val_decimal");
  DBUG_PRINT("enter",("result_type: %d  arg_count: %d",
                     args[0]->result_type(), arg_count));

  res= udf.val_decimal(&tmp_null_value, dec_buf);
  null_value= tmp_null_value;
  DBUG_RETURN(res);
}


Item *Item_sum_udf_decimal::copy_or_same(THD* thd)
{
  return new (thd->mem_root) Item_sum_udf_decimal(thd, this);
}


Item *Item_sum_udf_int::copy_or_same(THD* thd)
{
  return new (thd->mem_root) Item_sum_udf_int(thd, this);
}

longlong Item_sum_udf_int::val_int()
{
  my_bool tmp_null_value;
  longlong res;
  DBUG_ASSERT(fixed == 1);
  DBUG_ENTER("Item_sum_udf_int::val_int");
  DBUG_PRINT("enter",("result_type: %d  arg_count: %d",
		     args[0]->result_type(), arg_count));
  res= udf.val_int(&tmp_null_value);
  null_value= tmp_null_value;
  DBUG_RETURN(res);
}


String *Item_sum_udf_int::val_str(String *str)
{
  return val_string_from_int(str);
}

my_decimal *Item_sum_udf_int::val_decimal(my_decimal *dec)
{
  return val_decimal_from_int(dec);
}


/** Default max_length is max argument length. */

bool Item_sum_udf_str::fix_length_and_dec()
{
  DBUG_ENTER("Item_sum_udf_str::fix_length_and_dec");
  max_length=0;
  for (uint i = 0; i < arg_count; i++)
    set_if_bigger(max_length,args[i]->max_length);
  DBUG_RETURN(FALSE);
}


Item *Item_sum_udf_str::copy_or_same(THD* thd)
{
  return new (thd->mem_root) Item_sum_udf_str(thd, this);
}


my_decimal *Item_sum_udf_str::val_decimal(my_decimal *dec)
{
  return val_decimal_from_string(dec);
}

String *Item_sum_udf_str::val_str(String *str)
{
  DBUG_ASSERT(fixed == 1);
  DBUG_ENTER("Item_sum_udf_str::str");
  String *res=udf.val_str(str,&str_value);
  null_value = !res;
  DBUG_RETURN(res);
}

#endif /* HAVE_DLOPEN */


/*****************************************************************************
 GROUP_CONCAT function

 SQL SYNTAX:
  GROUP_CONCAT([DISTINCT] expr,... [ORDER BY col [ASC|DESC],...]
    [SEPARATOR str_const])

 concat of values from "group by" operation

 BUGS
   Blobs doesn't work with DISTINCT or ORDER BY
*****************************************************************************/



/** 
  Compares the values for fields in expr list of GROUP_CONCAT.
  @note
       
     GROUP_CONCAT([DISTINCT] expr [,expr ...]
              [ORDER BY {unsigned_integer | col_name | expr}
                  [ASC | DESC] [,col_name ...]]
              [SEPARATOR str_val])
 
  @return
  @retval -1 : key1 < key2 
  @retval  0 : key1 = key2
  @retval  1 : key1 > key2 
*/

extern "C"
int group_concat_key_cmp_with_distinct(void* arg, const void* key1, 
                                       const void* key2)
{
  Item_func_group_concat *item_func= (Item_func_group_concat*)arg;

  for (uint i= 0; i < item_func->arg_count_field; i++)
  {
    Item *item= item_func->args[i];
    /*
      If item is a const item then either get_tmp_table_field returns 0
      or it is an item over a const table.
    */
    if (item->const_item())
      continue;
    /*
      We have to use get_tmp_table_field() instead of
      real_item()->get_tmp_table_field() because we want the field in
      the temporary table, not the original field
    */
    Field *field= item->get_tmp_table_field();

    if (!field)
      continue;

    uint offset= (field->offset(field->table->record[0]) -
                  field->table->s->null_bytes);
    int res= field->cmp((uchar*)key1 + offset, (uchar*)key2 + offset);
    if (res)
      return res;
  }
  return 0;
}


/**
  function of sort for syntax: GROUP_CONCAT(expr,... ORDER BY col,... )
*/

extern "C"
int group_concat_key_cmp_with_order(void* arg, const void* key1, 
                                    const void* key2)
{
  Item_func_group_concat* grp_item= (Item_func_group_concat*) arg;
  ORDER **order_item, **end;

  for (order_item= grp_item->order, end=order_item+ grp_item->arg_count_order;
       order_item < end;
       order_item++)
  {
    Item *item= *(*order_item)->item;
    /* 
      If field_item is a const item then either get_tmp_table_field returns 0
      or it is an item over a const table. 
    */
    if (item->const_item())
      continue;
    /*
      If item is a const item then either get_tmp_table_field returns 0
      or it is an item over a const table.
    */
    if (item->const_item())
      continue;
    /*
      We have to use get_tmp_table_field() instead of
      real_item()->get_tmp_table_field() because we want the field in
      the temporary table, not the original field

      Note that for the case of ROLLUP, field may point to another table
      tham grp_item->table. This is however ok as the table definitions are
      the same.
    */
    Field *field= item->get_tmp_table_field();
    if (!field)
      continue;

    uint offset= (field->offset(field->table->record[0]) -
                  field->table->s->null_bytes);
    int res= field->cmp((uchar*)key1 + offset, (uchar*)key2 + offset);
    if (res)
      return ((*order_item)->direction == ORDER::ORDER_ASC) ? res : -res;
  }
  /*
    We can't return 0 because in that case the tree class would remove this
    item as double value. This would cause problems for case-changes and
    if the returned values are not the same we do the sort on.
  */
  return 1;
}


/**
  Append data from current leaf to item->result.
*/

extern "C"
int dump_leaf_key(void* key_arg, element_count count __attribute__((unused)),
                  void* item_arg)
{
  Item_func_group_concat *item= (Item_func_group_concat *) item_arg;
  TABLE *table= item->table;
  uint max_length= (uint)table->in_use->variables.group_concat_max_len;
  String tmp((char *)table->record[1], table->s->reclength,
             default_charset_info);
  String tmp2;
  uchar *key= (uchar *) key_arg;
  String *result= &item->result;
  Item **arg= item->args, **arg_end= item->args + item->arg_count_field;
  uint old_length= result->length();

  ulonglong *offset_limit= &item->copy_offset_limit;
  ulonglong *row_limit = &item->copy_row_limit;
  if (item->limit_clause && !(*row_limit))
    return 1;

  if (item->no_appended)
    item->no_appended= FALSE;
  else
    result->append(*item->separator);

  tmp.length(0);

  if (item->limit_clause && (*offset_limit))
  {
    item->row_count++;
    item->no_appended= TRUE;
    (*offset_limit)--;
    return 0;
  }

  for (; arg < arg_end; arg++)
  {
    String *res;
    /*
      We have to use get_tmp_table_field() instead of
      real_item()->get_tmp_table_field() because we want the field in
      the temporary table, not the original field
      We also can't use table->field array to access the fields
      because it contains both order and arg list fields.
     */
    if ((*arg)->const_item())
      res= (*arg)->val_str(&tmp);
    else
    {
      Field *field= (*arg)->get_tmp_table_field();
      if (field)
      {
        uint offset= (field->offset(field->table->record[0]) -
                      table->s->null_bytes);
        DBUG_ASSERT(offset < table->s->reclength);
        res= field->val_str(&tmp, key + offset);
      }
      else
        res= (*arg)->val_str(&tmp);
    }
    if (res)
      result->append(*res);
  }

  if (item->limit_clause)
    (*row_limit)--;
  item->row_count++;

  /* stop if length of result more than max_length */
  if (result->length() > max_length)
  {
    CHARSET_INFO *cs= item->collation.collation;
    const char *ptr= result->ptr();
    THD *thd= current_thd;
    /*
      It's ok to use item->result.length() as the fourth argument
      as this is never used to limit the length of the data.
      Cut is done with the third argument.
    */
    size_t add_length= Well_formed_prefix(cs,
                                        ptr + old_length,
                                        ptr + max_length,
                                        result->length()).length();
    result->length(old_length + add_length);
    item->warning_for_row= TRUE;
    push_warning_printf(thd, Sql_condition::WARN_LEVEL_WARN,
                        ER_CUT_VALUE_GROUP_CONCAT,
                        ER_THD(thd, ER_CUT_VALUE_GROUP_CONCAT),
                        item->row_count);

    /**
       To avoid duplicated warnings in Item_func_group_concat::val_str()
    */
    if (table && table->blob_storage)
      table->blob_storage->set_truncated_value(false);
    return 1;
  }
  return 0;
}


/**
  Constructor of Item_func_group_concat.

  @param distinct_arg   distinct
  @param select_list    list of expression for show values
  @param order_list     list of sort columns
  @param separator_arg  string value of separator.
*/

Item_func_group_concat::
Item_func_group_concat(THD *thd, Name_resolution_context *context_arg,
                       bool distinct_arg, List<Item> *select_list,
                       const SQL_I_List<ORDER> &order_list,
                       String *separator_arg, bool limit_clause,
                       Item *row_limit_arg, Item *offset_limit_arg)
  :Item_sum(thd), tmp_table_param(0), separator(separator_arg), tree(0),
   unique_filter(NULL), table(0),
   order(0), context(context_arg),
   arg_count_order(order_list.elements),
   arg_count_field(select_list->elements),
   row_count(0),
   distinct(distinct_arg),
   warning_for_row(FALSE),
   force_copy_fields(0), row_limit(NULL),
   offset_limit(NULL), limit_clause(limit_clause),
   copy_offset_limit(0), copy_row_limit(0), original(0)
{
  Item *item_select;
  Item **arg_ptr;

  quick_group= FALSE;
  arg_count= arg_count_field + arg_count_order;

  /*
    We need to allocate:
    args - arg_count_field+arg_count_order
           (for possible order items in temporary tables)
    order - arg_count_order
  */
  if (!(args= (Item**) thd->alloc(sizeof(Item*) * arg_count * 2 +
                                  sizeof(ORDER*)*arg_count_order)))
    return;

  order= (ORDER**)(args + arg_count);

  /* fill args items of show and sort */
  List_iterator_fast<Item> li(*select_list);

  for (arg_ptr=args ; (item_select= li++) ; arg_ptr++)
    *arg_ptr= item_select;

  if (arg_count_order)
  {
    ORDER **order_ptr= order;
    for (ORDER *order_item= order_list.first;
         order_item != NULL;
         order_item= order_item->next)
    {
      (*order_ptr++)= order_item;
      *arg_ptr= *order_item->item;
      order_item->item= arg_ptr++;
    }
  }

  /* orig_args is only used for print() */
  orig_args= (Item**) (order + arg_count_order);
  memcpy(orig_args, args, sizeof(Item*) * arg_count);
  if (limit_clause)
  {
    row_limit= row_limit_arg;
    offset_limit= offset_limit_arg;
  }
}


Item_func_group_concat::Item_func_group_concat(THD *thd,
                                               Item_func_group_concat *item)
  :Item_sum(thd, item),
  tmp_table_param(item->tmp_table_param),
  separator(item->separator),
  tree(item->tree),
  unique_filter(item->unique_filter),
  table(item->table),
  context(item->context),
  arg_count_order(item->arg_count_order),
  arg_count_field(item->arg_count_field),
  row_count(item->row_count),
  distinct(item->distinct),
  warning_for_row(item->warning_for_row),
  always_null(item->always_null),
  force_copy_fields(item->force_copy_fields),
  row_limit(item->row_limit), offset_limit(item->offset_limit),
  limit_clause(item->limit_clause),copy_offset_limit(item->copy_offset_limit),
  copy_row_limit(item->copy_row_limit), original(item)
{
  quick_group= item->quick_group;
  result.set_charset(collation.collation);

  /*
    Since the ORDER structures pointed to by the elements of the 'order' array
    may be modified in find_order_in_list() called from
    Item_func_group_concat::setup(), create a copy of those structures so that
    such modifications done in this object would not have any effect on the
    object being copied.
  */
  ORDER *tmp;
  if (!(tmp= (ORDER *) thd->alloc(sizeof(ORDER *) * arg_count_order +
                                  sizeof(ORDER) * arg_count_order)))
    return;
  order= (ORDER **)(tmp + arg_count_order);
  for (uint i= 0; i < arg_count_order; i++, tmp++)
  {
    /*
      Compiler generated copy constructor is used to
      to copy all the members of ORDER struct.
      It's also necessary to update ORDER::next pointer
      so that it points to new ORDER element.
    */
    new (tmp) st_order(*(item->order[i])); 
    tmp->next= (i + 1 == arg_count_order) ? NULL : (tmp + 1);
    order[i]= tmp;
  }
}


void Item_func_group_concat::cleanup()
{
  DBUG_ENTER("Item_func_group_concat::cleanup");
  Item_sum::cleanup();

  /*
    Free table and tree if they belong to this item (if item have not pointer
    to original item from which was made copy => it own its objects )
  */
  if (!original)
  {
    delete tmp_table_param;
    tmp_table_param= 0;
    if (table)
    {
      THD *thd= table->in_use;
      if (table->blob_storage)
        delete table->blob_storage;
      free_tmp_table(thd, table);
      table= 0;
      if (tree)
      {
        delete_tree(tree, 0);
        tree= 0;
      }
      if (unique_filter)
      {
        delete unique_filter;
        unique_filter= NULL;
      }
    }
    DBUG_ASSERT(tree == 0);
  }
  /*
    As the ORDER structures pointed to by the elements of the
    'order' array may be modified in find_order_in_list() called
    from Item_func_group_concat::setup() to point to runtime
    created objects, we need to reset them back to the original
    arguments of the function.
  */
  ORDER **order_ptr= order;
  for (uint i= 0; i < arg_count_order; i++)
  {
    (*order_ptr)->item= &args[arg_count_field + i];
    order_ptr++;
  }
  DBUG_VOID_RETURN;
}


Item *Item_func_group_concat::copy_or_same(THD* thd)
{
  return new (thd->mem_root) Item_func_group_concat(thd, this);
}


void Item_func_group_concat::clear()
{
  result.length(0);
  result.copy();
  null_value= TRUE;
  warning_for_row= FALSE;
  no_appended= TRUE;
  if (offset_limit)
    copy_offset_limit= offset_limit->val_int();
  if (row_limit)
    copy_row_limit= row_limit->val_int();
  if (tree)
    reset_tree(tree);
  if (unique_filter)
    unique_filter->reset();
  if (table && table->blob_storage)
    table->blob_storage->reset();
  /* No need to reset the table as we never call write_row */
}


bool Item_func_group_concat::add()
{
  if (always_null)
    return 0;
  copy_fields(tmp_table_param);
  if (copy_funcs(tmp_table_param->items_to_copy, table->in_use))
    return TRUE;

  for (uint i= 0; i < arg_count_field; i++)
  {
    Item *show_item= args[i];
    if (show_item->const_item())
      continue;

    Field *field= show_item->get_tmp_table_field();
    if (field && field->is_null_in_record((const uchar*) table->record[0]))
        return 0;                               // Skip row if it contains null
  }

  null_value= FALSE;
  bool row_eligible= TRUE;

  if (distinct) 
  {
    /* Filter out duplicate rows. */
    uint count= unique_filter->elements_in_tree();
    unique_filter->unique_add(table->record[0] + table->s->null_bytes);
    if (count == unique_filter->elements_in_tree())
      row_eligible= FALSE;
  }

  TREE_ELEMENT *el= 0;                          // Only for safety
  if (row_eligible && tree)
  {
    el= tree_insert(tree, table->record[0] + table->s->null_bytes, 0,
                    tree->custom_arg);
    /* check if there was enough memory to insert the row */
    if (!el)
      return 1;
  }
  /*
    If the row is not a duplicate (el->count == 1)
    we can dump the row here in case of GROUP_CONCAT(DISTINCT...)
    instead of doing tree traverse later.
  */
  if (row_eligible && !warning_for_row &&
      (!tree || (el->count == 1 && distinct && !arg_count_order)))
    dump_leaf_key(table->record[0] + table->s->null_bytes, 1, this);

  return 0;
}


bool
Item_func_group_concat::fix_fields(THD *thd, Item **ref)
{
  uint i;                       /* for loop variable */
  DBUG_ASSERT(fixed == 0);

  if (init_sum_func_check(thd))
    return TRUE;

  maybe_null= 1;

  /*
    Fix fields for select list and ORDER clause
  */

  for (i=0 ; i < arg_count ; i++)
  {
    if (args[i]->fix_fields_if_needed_for_scalar(thd, &args[i]))
      return TRUE;
    m_with_subquery|= args[i]->with_subquery();
    with_param|= args[i]->with_param;
    with_window_func|= args[i]->with_window_func;
  }

  /* skip charset aggregation for order columns */
  if (agg_arg_charsets_for_string_result(collation,
                                         args, arg_count - arg_count_order))
    return 1;

  result.set_charset(collation.collation);
  result_field= 0;
  null_value= 1;
  max_length= (uint32)(thd->variables.group_concat_max_len
              / collation.collation->mbminlen
              * collation.collation->mbmaxlen);

  uint32 offset;
  if (separator->needs_conversion(separator->length(), separator->charset(),
                                  collation.collation, &offset))
  {
    uint32 buflen= collation.collation->mbmaxlen * separator->length();
    uint errors, conv_length;
    char *buf;
    String *new_separator;

    if (!(buf= (char*) thd->stmt_arena->alloc(buflen)) ||
        !(new_separator= new(thd->stmt_arena->mem_root)
                           String(buf, buflen, collation.collation)))
      return TRUE;
    
    conv_length= copy_and_convert(buf, buflen, collation.collation,
                                  separator->ptr(), separator->length(),
                                  separator->charset(), &errors);
    new_separator->length(conv_length);
    separator= new_separator;
  }

  if (check_sum_func(thd, ref))
    return TRUE;

  fixed= 1;
  return FALSE;
}


bool Item_func_group_concat::setup(THD *thd)
{
  List<Item> list;
  SELECT_LEX *select_lex= thd->lex->current_select;
  const bool order_or_distinct= MY_TEST(arg_count_order > 0 || distinct);
  DBUG_ENTER("Item_func_group_concat::setup");

  /*
    Currently setup() can be called twice. Please add
    assertion here when this is fixed.
  */
  if (table || tree)
    DBUG_RETURN(FALSE);

  if (!(tmp_table_param= new TMP_TABLE_PARAM))
    DBUG_RETURN(TRUE);

  /* Push all not constant fields to the list and create a temp table */
  always_null= 0;
  for (uint i= 0; i < arg_count_field; i++)
  {
    Item *item= args[i];
    if (list.push_back(item, thd->mem_root))
      DBUG_RETURN(TRUE);
    if (item->const_item())
    {
      if (item->is_null())
      {
        always_null= 1;
        DBUG_RETURN(FALSE);
      }
    }
  }

  List<Item> all_fields(list);
  /*
    Try to find every ORDER expression in the list of GROUP_CONCAT
    arguments. If an expression is not found, prepend it to
    "all_fields". The resulting field list is used as input to create
    tmp table columns.
  */
  if (arg_count_order)
  {
    uint n_elems= arg_count_order + all_fields.elements;
    ref_pointer_array= static_cast<Item**>(thd->alloc(sizeof(Item*) * n_elems));
    if (!ref_pointer_array)
      DBUG_RETURN(TRUE);
    memcpy(ref_pointer_array, args, arg_count * sizeof(Item*));
    if (setup_order(thd, Ref_ptr_array(ref_pointer_array, n_elems),
                    context->table_list, list,  all_fields, *order))
      DBUG_RETURN(TRUE);
  }

  count_field_types(select_lex, tmp_table_param, all_fields, 0);
  tmp_table_param->force_copy_fields= force_copy_fields;
  DBUG_ASSERT(table == 0);
  if (order_or_distinct)
  {
    /*
      Force the create_tmp_table() to convert BIT columns to INT
      as we cannot compare two table records containg BIT fields
      stored in the the tree used for distinct/order by.
      Moreover we don't even save in the tree record null bits 
      where BIT fields store parts of their data.
    */
    List_iterator_fast<Item> li(all_fields);
    Item *item;
    while ((item= li++))
    {
      if (item->type() == Item::FIELD_ITEM && 
          ((Item_field*) item)->field->type() == FIELD_TYPE_BIT)
        item->marker= 4;
    }
  }

  /*
    We have to create a temporary table to get descriptions of fields
    (types, sizes and so on).

    Note that in the table, we first have the ORDER BY fields, then the
    field list.
  */
  if (!(table= create_tmp_table(thd, tmp_table_param, all_fields,
                                (ORDER*) 0, 0, TRUE,
                                (select_lex->options |
                                 thd->variables.option_bits),
                                HA_POS_ERROR, &empty_clex_str)))
    DBUG_RETURN(TRUE);
  table->file->extra(HA_EXTRA_NO_ROWS);
  table->no_rows= 1;

  /**
    Initialize blob_storage if GROUP_CONCAT is used
    with ORDER BY | DISTINCT and BLOB field count > 0.    
  */
  if (order_or_distinct && table->s->blob_fields)
    table->blob_storage= new Blob_mem_storage();

  /*
     Need sorting or uniqueness: init tree and choose a function to sort.
     Don't reserve space for NULLs: if any of gconcat arguments is NULL,
     the row is not added to the result.
  */
  uint tree_key_length= table->s->reclength - table->s->null_bytes;

  if (arg_count_order)
  {
    tree= &tree_base;
    /*
      Create a tree for sorting. The tree is used to sort (according to the
      syntax of this function). If there is no ORDER BY clause, we don't
      create this tree.
    */
    init_tree(tree, (size_t)MY_MIN(thd->variables.max_heap_table_size,
                               thd->variables.sortbuff_size/16), 0,
              tree_key_length, 
              group_concat_key_cmp_with_order, NULL, (void*) this,
              MYF(MY_THREAD_SPECIFIC));
  }

  if (distinct)
    unique_filter= new Unique(group_concat_key_cmp_with_distinct,
                              (void*)this,
                              tree_key_length,
                              ram_limitation(thd));
  if ((row_limit && row_limit->cmp_type() != INT_RESULT) ||
      (offset_limit && offset_limit->cmp_type() != INT_RESULT))
  {
    my_error(ER_INVALID_VALUE_TO_LIMIT, MYF(0));
    DBUG_RETURN(TRUE);
  }
  
  DBUG_RETURN(FALSE);
}


/* This is used by rollup to create a separate usable copy of the function */

void Item_func_group_concat::make_unique()
{
  tmp_table_param= 0;
  table=0;
  original= 0;
  force_copy_fields= 1;
  tree= 0;
}


String* Item_func_group_concat::val_str(String* str)
{
  DBUG_ASSERT(fixed == 1);
  if (null_value)
    return 0;
  if (no_appended && tree)
    /* Tree is used for sorting as in ORDER BY */
    tree_walk(tree, &dump_leaf_key, this, left_root_right);

  if (table && table->blob_storage && 
      table->blob_storage->is_truncated_value())
  {
    warning_for_row= true;
    push_warning_printf(current_thd, Sql_condition::WARN_LEVEL_WARN,
                        ER_CUT_VALUE_GROUP_CONCAT, ER(ER_CUT_VALUE_GROUP_CONCAT),
                        row_count);
  }

  return &result;
}


void Item_func_group_concat::print(String *str, enum_query_type query_type)
{
  str->append(STRING_WITH_LEN("group_concat("));
  if (distinct)
    str->append(STRING_WITH_LEN("distinct "));
  for (uint i= 0; i < arg_count_field; i++)
  {
    if (i)
      str->append(',');
    orig_args[i]->print(str, query_type);
  }
  if (arg_count_order)
  {
    str->append(STRING_WITH_LEN(" order by "));
    for (uint i= 0 ; i < arg_count_order ; i++)
    {
      if (i)
        str->append(',');
      orig_args[i + arg_count_field]->print(str, query_type);
      if (order[i]->direction == ORDER::ORDER_ASC)
        str->append(STRING_WITH_LEN(" ASC"));
     else
        str->append(STRING_WITH_LEN(" DESC"));
    }
  }
  str->append(STRING_WITH_LEN(" separator \'"));
  str->append_for_single_quote(separator->ptr(), separator->length());
  str->append(STRING_WITH_LEN("\')"));
}


Item_func_group_concat::~Item_func_group_concat()
{
  if (!original && unique_filter)
    delete unique_filter;    
}<|MERGE_RESOLUTION|>--- conflicted
+++ resolved
@@ -2046,9 +2046,6 @@
 {
   DBUG_ASSERT(fixed == 1);
   double nr= Item_sum_variance::val_real();
-<<<<<<< HEAD
-  if (std::isinf(nr))
-=======
   if (isnan(nr))
   {
     /*
@@ -2061,8 +2058,7 @@
     null_value= true; // Convert "nan" to NULL
     return 0;
   }
-  if (my_isinf(nr))
->>>>>>> 50a8fc52
+  if (std::isinf(nr))
     return DBL_MAX;
   DBUG_ASSERT(nr >= 0.0);
   return sqrt(nr);
