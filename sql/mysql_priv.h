--- conflicted
+++ resolved
@@ -847,13 +847,8 @@
        LOCK_error_log, LOCK_delayed_insert,
        LOCK_delayed_status, LOCK_delayed_create, LOCK_crypt, LOCK_timezone,
        LOCK_slave_list, LOCK_active_mi, LOCK_manager,
-<<<<<<< HEAD
        LOCK_global_system_variables, LOCK_user_conn;
-extern rw_lock_t      LOCK_grant;
-=======
-       LOCK_global_system_variables;
 extern rw_lock_t LOCK_grant, LOCK_sys_init_connect, LOCK_sys_init_slave;
->>>>>>> a0e4a6de
 extern pthread_cond_t COND_refresh, COND_thread_count, COND_manager;
 extern pthread_attr_t connection_attrib;
 extern I_List<THD> threads;
