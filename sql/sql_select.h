#ifndef SQL_SELECT_INCLUDED
#define SQL_SELECT_INCLUDED

/* Copyright (c) 2000, 2013, Oracle and/or its affiliates.
   Copyright (c) 2008, 2022, MariaDB Corporation.

   This program is free software; you can redistribute it and/or modify
   it under the terms of the GNU General Public License as published by
   the Free Software Foundation; version 2 of the License.

   This program is distributed in the hope that it will be useful,
   but WITHOUT ANY WARRANTY; without even the implied warranty of
   MERCHANTABILITY or FITNESS FOR A PARTICULAR PURPOSE.  See the
   GNU General Public License for more details.

   You should have received a copy of the GNU General Public License
   along with this program; if not, write to the Free Software
   Foundation, Inc., 51 Franklin St, Fifth Floor, Boston, MA 02110-1335  USA */

/**
  @file

  @brief
  classes to use when handling where clause
*/

#ifdef USE_PRAGMA_INTERFACE
#pragma interface			/* gcc class implementation */
#endif

#include "procedure.h"
#include "sql_array.h"                        /* Array */
#include "records.h"                          /* READ_RECORD */
#include "opt_range.h"                /* SQL_SELECT, QUICK_SELECT_I */
#include "filesort.h"

typedef struct st_join_table JOIN_TAB;
/* Values in optimize */
#define KEY_OPTIMIZE_EXISTS		1U
#define KEY_OPTIMIZE_REF_OR_NULL	2U
#define KEY_OPTIMIZE_EQ	                4U

inline uint get_hash_join_key_no() { return MAX_KEY; }

inline bool is_hash_join_key_no(uint key) { return key == MAX_KEY; }

typedef struct keyuse_t {
  TABLE *table;
  Item	*val;				/**< or value if no field */
  table_map used_tables;
  uint	key, keypart, optimize;
  key_part_map keypart_map;
  ha_rows      ref_table_rows;
  /**
    If true, the comparison this value was created from will not be
    satisfied if val has NULL 'value'.
  */
  bool null_rejecting;
  /*
    !NULL - This KEYUSE was created from an equality that was wrapped into
            an Item_func_trig_cond. This means the equality (and validity of 
            this KEYUSE element) can be turned on and off. The on/off state 
            is indicted by the pointed value:
              *cond_guard == TRUE <=> equality condition is on
              *cond_guard == FALSE <=> equality condition is off

    NULL  - Otherwise (the source equality can't be turned off)
  */
  bool *cond_guard;
  /*
     0..64    <=> This was created from semi-join IN-equality # sj_pred_no.
     MAX_UINT  Otherwise
  */
  uint         sj_pred_no;

  /*
    If this is NULL than KEYUSE is always enabled.
    Otherwise it points to the enabling flag for this keyuse (true <=> enabled)
  */
  bool *validity_ref;

  bool is_for_hash_join() { return is_hash_join_key_no(key); }
} KEYUSE;


struct KEYUSE_EXT: public KEYUSE
{
  /*
    This keyuse can be used only when the partial join being extended
    contains the tables from this table map
  */
  table_map needed_in_prefix;
  /* The enabling flag for keyuses usable for splitting */
  bool validity_var;
};

/// Used when finding key fields
struct KEY_FIELD {
  Field		*field;
  Item_bool_func *cond;
  Item		*val;			///< May be empty if diff constant
  uint		level;
  uint		optimize;
  bool		eq_func;
  /**
    If true, the condition this struct represents will not be satisfied
    when val IS NULL.
  */
  bool          null_rejecting;
  bool         *cond_guard; /* See KEYUSE::cond_guard */
  uint          sj_pred_no; /* See KEYUSE::sj_pred_no */
};


#define NO_KEYPART ((uint)(-1))

class store_key;

const int NO_REF_PART= uint(-1);

typedef struct st_table_ref
{
  bool		key_err;
  /** True if something was read into buffer in join_read_key.  */
  bool          has_record;
  uint          key_parts;                ///< num of ...
  uint          key_length;               ///< length of key_buff
  int           key;                      ///< key no
  uchar         *key_buff;                ///< value to look for with key
  uchar         *key_buff2;               ///< key_buff+key_length
  store_key     **key_copy;               //

  /*
    Bitmap of key parts which refer to constants. key_copy only has copiers for
    non-const key parts.
  */
  key_part_map  const_ref_part_map;

  Item          **items;                  ///< val()'s for each keypart
  /*  
    Array of pointers to trigger variables. Some/all of the pointers may be
    NULL.  The ref access can be used iff
    
      for each used key part i, (!cond_guards[i] || *cond_guards[i]) 

    This array is used by subquery code. The subquery code may inject
    triggered conditions, i.e. conditions that can be 'switched off'. A ref 
    access created from such condition is not valid when at least one of the 
    underlying conditions is switched off (see subquery code for more details)
  */
  bool          **cond_guards;
  /**
    (null_rejecting & (1<<i)) means the condition is '=' and no matching
    rows will be produced if items[i] IS NULL (see add_not_null_conds())
  */
  key_part_map  null_rejecting;
  table_map	depend_map;		  ///< Table depends on these tables.

  /* null byte position in the key_buf. Used for REF_OR_NULL optimization */
  uchar          *null_ref_key;
  /* 
    ref_or_null optimization: number of key part that alternates between
    the lookup value or NULL (there's only one such part). 
    If we're not using ref_or_null, the value is NO_REF_PART
  */
  uint           null_ref_part;

  /*
    The number of times the record associated with this key was used
    in the join.
  */
  ha_rows       use_count;

  /*
    TRUE <=> disable the "cache" as doing lookup with the same key value may
    produce different results (because of Index Condition Pushdown)

  */
  bool          disable_cache;

  /*
    If true, this ref access was constructed from equalities generated by
    LATERAL DERIVED (aka GROUP BY splitting) optimization
  */
  bool          uses_splitting;

  bool tmp_table_index_lookup_init(THD *thd, KEY *tmp_key, Item_iterator &it,
                                   bool value, uint skip= 0);
  bool is_access_triggered();
} TABLE_REF;


/*
  The structs which holds the join connections and join states
*/
enum join_type { JT_UNKNOWN,JT_SYSTEM,JT_CONST,JT_EQ_REF,JT_REF,JT_MAYBE_REF,
		 JT_ALL, JT_RANGE, JT_NEXT, JT_FT, JT_REF_OR_NULL,
		 JT_UNIQUE_SUBQUERY, JT_INDEX_SUBQUERY, JT_INDEX_MERGE,
                 JT_HASH, JT_HASH_RANGE, JT_HASH_NEXT, JT_HASH_INDEX_MERGE};

class JOIN;

enum enum_nested_loop_state
{
  NESTED_LOOP_KILLED= -2, NESTED_LOOP_ERROR= -1,
  NESTED_LOOP_OK= 0, NESTED_LOOP_NO_MORE_ROWS= 1,
  NESTED_LOOP_QUERY_LIMIT= 3, NESTED_LOOP_CURSOR_LIMIT= 4
};


/* Possible sj_strategy values */
enum sj_strategy_enum
{
  SJ_OPT_NONE=0,
  SJ_OPT_DUPS_WEEDOUT=1,
  SJ_OPT_LOOSE_SCAN  =2,
  SJ_OPT_FIRST_MATCH =3,
  SJ_OPT_MATERIALIZE =4,
  SJ_OPT_MATERIALIZE_SCAN=5
};

/* Values for JOIN_TAB::packed_info */
#define TAB_INFO_HAVE_VALUE 1U
#define TAB_INFO_USING_INDEX 2U
#define TAB_INFO_USING_WHERE 4U
#define TAB_INFO_FULL_SCAN_ON_NULL 8U

typedef enum_nested_loop_state
(*Next_select_func)(JOIN *, struct st_join_table *, bool);
Next_select_func setup_end_select_func(JOIN *join, JOIN_TAB *tab);
int rr_sequential(READ_RECORD *info);
int rr_sequential_and_unpack(READ_RECORD *info);
Item *remove_pushed_top_conjuncts(THD *thd, Item *cond);
Item *and_new_conditions_to_optimized_cond(THD *thd, Item *cond,
                                           COND_EQUAL **cond_eq,
                                           List<Item> &new_conds,
                                           Item::cond_result *cond_value);

#include "sql_explain.h"

/**************************************************************************************
 * New EXPLAIN structures END
 *************************************************************************************/

class JOIN_CACHE;
class SJ_TMP_TABLE;
class JOIN_TAB_RANGE;
class AGGR_OP;
class Filesort;
struct SplM_plan_info;
class SplM_opt_info;

typedef struct st_join_table {
  TABLE		*table;
  TABLE_LIST    *tab_list;
  KEYUSE	*keyuse;			/**< pointer to first used key */
  KEY           *hj_key;       /**< descriptor of the used best hash join key
				    not supported by any index                 */
  SQL_SELECT	*select;
  COND		*select_cond;
  COND          *on_precond;    /**< part of on condition to check before
				     accessing the first inner table           */  
  QUICK_SELECT_I *quick;
  /* 
    The value of select_cond before we've attempted to do Index Condition
    Pushdown. We may need to restore everything back if we first choose one
    index but then reconsider (see test_if_skip_sort_order() for such
    scenarios).
    NULL means no index condition pushdown was performed.
  */
  Item          *pre_idx_push_select_cond;
  /*
    Pointer to the associated ON expression. on_expr_ref=!NULL except for
    degenerate joins. 

    Optimization phase: *on_expr_ref!=NULL for tables that are the single
      tables on the inner side of the outer join (t1 LEFT JOIN t2 ON...)

    Execution phase: *on_expr_ref!=NULL for tables that are first inner tables
      within an outer join (which may have multiple tables)
  */
  Item	       **on_expr_ref;
  COND_EQUAL    *cond_equal;    /**< multiple equalities for the on expression */
  st_join_table *first_inner;   /**< first inner table for including outerjoin */
  bool           found;         /**< true after all matches or null complement */
  bool           not_null_compl;/**< true before null complement is added      */
  st_join_table *last_inner;    /**< last table table for embedding outer join */
  st_join_table *first_upper;  /**< first inner table for embedding outer join */
  st_join_table *first_unmatched; /**< used for optimization purposes only     */

  /*
    For join tabs that are inside an SJM bush: root of the bush
  */
  st_join_table *bush_root_tab;

  /* TRUE <=> This join_tab is inside an SJM bush and is the last leaf tab here */
  bool          last_leaf_in_bush;
  
  /*
    ptr  - this is a bush, and ptr points to description of child join_tab
           range
    NULL - this join tab has no bush children
  */
  JOIN_TAB_RANGE *bush_children;
  
  /* Special content for EXPLAIN 'Extra' column or NULL if none */
  enum explain_extra_tag info;
  
  Table_access_tracker *tracker;

  Table_access_tracker *jbuf_tracker;
  /* 
    Bitmap of TAB_INFO_* bits that encodes special line for EXPLAIN 'Extra'
    column, or 0 if there is no info.
  */
  uint          packed_info;

  //  READ_RECORD::Setup_func materialize_table;
  READ_RECORD::Setup_func read_first_record;
  Next_select_func next_select;
  READ_RECORD	read_record;
  /* 
    Currently the following two fields are used only for a [NOT] IN subquery
    if it is executed by an alternative full table scan when the left operand of
    the subquery predicate is evaluated to NULL.
  */  
  READ_RECORD::Setup_func save_read_first_record;/* to save read_first_record */
  READ_RECORD::Read_func save_read_record;/* to save read_record.read_record */
  double	worst_seeks;
  key_map	const_keys;			/**< Keys with constant part */
  key_map	checked_keys;			/**< Keys checked in find_best */
  key_map	needed_reg;
  key_map       keys;                           /**< all keys with can be used */

  /* Either #rows in the table or 1 for const table.  */
  ha_rows	records;
  /*
    Number of records that will be scanned (yes scanned, not returned) by the
    best 'independent' access method, i.e. table scan or QUICK_*_SELECT)
  */
  ha_rows       found_records;
  /*
    Cost of accessing the table using "ALL" or range/index_merge access
    method (but not 'index' for some reason), i.e. this matches method which
    E(#records) is in found_records.
  */
  double        read_time;
  
  /* Copy of POSITION::records_read, set by get_best_combination() */
  double        records_read;
  
  /* The selectivity of the conditions that can be pushed to the table */ 
  double        cond_selectivity;  
  
  /* Startup cost for execution */
  double        startup_cost;
    
  double        partial_join_cardinality;

  table_map	dependent,key_dependent;
  /*
     1 - use quick select
     2 - use "Range checked for each record"
  */
  uint		use_quick;
  /*
    Index to use. Note: this is valid only for 'index' access, but not range or
    ref access.
  */
  uint          index;
  uint		status;				///< Save status for cache
  uint		used_fields;
  ulong         used_fieldlength;
  ulong         max_used_fieldlength;
  uint          used_blobs;
  uint          used_null_fields;
  uint          used_uneven_bit_fields;
  enum join_type type;
  bool          cached_eq_ref_table,eq_ref_table;
  bool          shortcut_for_distinct;
  bool          sorted;
  /* 
    If it's not 0 the number stored this field indicates that the index
    scan has been chosen to access the table data and we expect to scan 
    this number of rows for the table.
  */ 
  ha_rows       limit; 
  TABLE_REF	ref;
  /* TRUE <=> condition pushdown supports other tables presence */
  bool          icp_other_tables_ok;
  /* 
    TRUE <=> condition pushed to the index has to be factored out of
    the condition pushed to the table
  */
  bool          idx_cond_fact_out;
  bool          use_join_cache;
  uint          used_join_cache_level;
  ulong         join_buffer_size_limit;
  JOIN_CACHE	*cache;
  /*
    Index condition for BKA access join
  */
  Item          *cache_idx_cond;
  SQL_SELECT    *cache_select;
  AGGR_OP       *aggr;
  JOIN		*join;
  /*
    Embedding SJ-nest (may be not the direct parent), or NULL if none.
    This variable holds the result of table pullout.
  */
  TABLE_LIST    *emb_sj_nest;

  /* FirstMatch variables (final QEP) */
  struct st_join_table *first_sj_inner_tab;
  struct st_join_table *last_sj_inner_tab;

  /* Variables for semi-join duplicate elimination */
  SJ_TMP_TABLE  *flush_weedout_table;
  SJ_TMP_TABLE  *check_weed_out_table;
  /* for EXPLAIN only: */
  SJ_TMP_TABLE  *first_weedout_table;

  /**
    reference to saved plan and execution statistics
  */
  Explain_table_access *explain_plan;

  /*
    If set, means we should stop join enumeration after we've got the first
    match and return to the specified join tab. May point to
    join->join_tab[-1] which means stop join execution after the first
    match.
  */
  struct st_join_table  *do_firstmatch;
 
  /* 
     ptr  - We're doing a LooseScan, this join tab is the first (i.e. 
            "driving") join tab), and ptr points to the last join tab
            handled by the strategy. loosescan_match_tab->found_match
            should be checked to see if the current value group had a match.
     NULL - Not doing a loose scan on this join tab.
  */
  struct st_join_table *loosescan_match_tab;
  
  /* TRUE <=> we are inside LooseScan range */
  bool inside_loosescan_range;

  /* Buffer to save index tuple to be able to skip duplicates */
  uchar *loosescan_buf;
  
  /* 
    Index used by LooseScan (we store it here separately because ref access
    stores it in tab->ref.key, while range scan stores it in tab->index, etc)
  */
  uint loosescan_key;

  /* Length of key tuple (depends on #keyparts used) to store in the above */
  uint loosescan_key_len;

  /* Used by LooseScan. TRUE<=> there has been a matching record combination */
  bool found_match;
  
  /*
    Used by DuplicateElimination. tab->table->ref must have the rowid
    whenever we have a current record.
  */
  int  keep_current_rowid;

  /* NestedOuterJoins: Bitmap of nested joins this table is part of */
  nested_join_map embedding_map;

  /* Tmp table info */
  TMP_TABLE_PARAM *tmp_table_param;

  /* Sorting related info */
  Filesort *filesort;
  SORT_INFO *filesort_result;
  
  /*
    Non-NULL value means this join_tab must do window function computation
    before reading.
  */
  Window_funcs_computation* window_funcs_step;

  /**
    List of topmost expressions in the select list. The *next* JOIN_TAB
    in the plan should use it to obtain correct values. Same applicable to
    all_fields. These lists are needed because after tmp tables functions
    will be turned to fields. These variables are pointing to
    tmp_fields_list[123]. Valid only for tmp tables and the last non-tmp
    table in the query plan.
    @see JOIN::make_aggr_tables_info()
  */
  List<Item> *fields;
  /** List of all expressions in the select list */
  List<Item> *all_fields;
  /*
    Pointer to the ref array slice which to switch to before sending
    records. Valid only for tmp tables.
  */
  Ref_ptr_array *ref_array;

  /** Number of records saved in tmp table */
  ha_rows send_records;

  /** HAVING condition for checking prior saving a record into tmp table*/
  Item *having;

  /** TRUE <=> remove duplicates on this table. */
  bool distinct;

  /*
    Semi-join strategy to be used for this join table. This is a copy of
    POSITION::sj_strategy field. This field is set up by the
    fix_semijoin_strategies_for_picked_join_order.
  */
  enum sj_strategy_enum sj_strategy;

  uint n_sj_tables;

  bool preread_init_done;

  /*
    Cost info to the range filter used when joining this join table
    (Defined when the best join order has been already chosen)
  */
  Range_rowid_filter_cost_info *range_rowid_filter_info;
  /* Rowid filter to be used when joining this join table */
  Rowid_filter *rowid_filter;
  /* Becomes true just after the used range filter has been built / filled */
  bool is_rowid_filter_built;

  void build_range_rowid_filter_if_needed();

  void cleanup();
  inline bool is_using_loose_index_scan()
  {
    const SQL_SELECT *sel= filesort ? filesort->select : select;
    return (sel && sel->quick &&
            (sel->quick->get_type() == QUICK_SELECT_I::QS_TYPE_GROUP_MIN_MAX));
  }
  bool is_using_agg_loose_index_scan ()
  {
    return (is_using_loose_index_scan() &&
            ((QUICK_GROUP_MIN_MAX_SELECT *)select->quick)->is_agg_distinct());
  }
  bool is_inner_table_of_semi_join_with_first_match()
  {
    return first_sj_inner_tab != NULL;
  }
  bool is_inner_table_of_semijoin()
  {
    return emb_sj_nest != NULL;
  }
  bool is_inner_table_of_outer_join()
  {
    return first_inner != NULL;
  }
  bool is_single_inner_of_semi_join_with_first_match()
  {
    return first_sj_inner_tab == this && last_sj_inner_tab == this;            
  }
  bool is_single_inner_of_outer_join()
  {
    return first_inner == this && first_inner->last_inner == this;
  }
  bool is_first_inner_for_outer_join()
  {
    return first_inner && first_inner == this;
  }
  bool use_match_flag()
  {
    return is_first_inner_for_outer_join() || first_sj_inner_tab == this ; 
  }
  bool check_only_first_match()
  {
    return is_inner_table_of_semi_join_with_first_match() ||
           (is_inner_table_of_outer_join() &&
            table->reginfo.not_exists_optimize);
  }
  bool is_last_inner_table()
  {
    return (first_inner && first_inner->last_inner == this) ||
           last_sj_inner_tab == this;
  }
  /*
    Check whether the table belongs to a nest of inner tables of an
    outer join or to a nest of inner tables of a semi-join
  */
  bool is_nested_inner()
  {
    if (first_inner && 
        (first_inner != first_inner->last_inner || first_inner->first_upper))
      return TRUE;
    if (first_sj_inner_tab && first_sj_inner_tab != last_sj_inner_tab)
      return TRUE;
    return FALSE;
  }
  struct st_join_table *get_first_inner_table()
  {
    if (first_inner)
      return first_inner;
    return first_sj_inner_tab; 
  }
  void set_select_cond(COND *to, uint line)
  {
    DBUG_PRINT("info", ("select_cond changes %p -> %p at line %u tab %p",
                        select_cond, to, line, this));
    select_cond= to;
  }
  COND *set_cond(COND *new_cond)
  {
    COND *tmp_select_cond= select_cond;
    set_select_cond(new_cond, __LINE__);
    if (select)
      select->cond= new_cond;
    return tmp_select_cond;
  }
  void calc_used_field_length(bool max_fl);
  ulong get_used_fieldlength()
  {
    if (!used_fieldlength)
      calc_used_field_length(FALSE);
    return used_fieldlength;
  }
  ulong get_max_used_fieldlength()
  {
    if (!max_used_fieldlength)
      calc_used_field_length(TRUE);
    return max_used_fieldlength;
  }
  double get_partial_join_cardinality() { return partial_join_cardinality; }
  bool hash_join_is_possible();
  int make_scan_filter();
  bool is_ref_for_hash_join() { return is_hash_join_key_no(ref.key); }
  KEY *get_keyinfo_by_key_no(uint key) 
  {
    return (is_hash_join_key_no(key) ? hj_key : table->key_info+key);
  }
  double scan_time();
  ha_rows get_examined_rows();
  bool preread_init();

  bool is_sjm_nest() { return MY_TEST(bush_children); }
  
  /*
    If this join_tab reads a non-merged semi-join (also called jtbm), return
    the select's number.  Otherwise, return 0.
  */
  int get_non_merged_semijoin_select() const
  {
    Item_in_subselect *subq;
    if (table->pos_in_table_list && 
        (subq= table->pos_in_table_list->jtbm_subselect))
    {
      return subq->unit->first_select()->select_number;
    }
    return 0; /* Not a merged semi-join */
  }

  bool access_from_tables_is_allowed(table_map used_tables,
                                     table_map sjm_lookup_tables)
  {
    table_map used_sjm_lookup_tables= used_tables & sjm_lookup_tables;
    return !used_sjm_lookup_tables ||
           (emb_sj_nest && 
            !(used_sjm_lookup_tables & ~emb_sj_nest->sj_inner_tables));
  }

  bool keyuse_is_valid_for_access_in_chosen_plan(JOIN *join, KEYUSE *keyuse);

  void remove_redundant_bnl_scan_conds();

  bool save_explain_data(Explain_table_access *eta, table_map prefix_tables,
                         bool distinct, struct st_join_table *first_top_tab);

  bool use_order() const; ///< Use ordering provided by chosen index?
  bool sort_table();
  bool remove_duplicates();

  void partial_cleanup();
  void add_keyuses_for_splitting();
  SplM_plan_info *choose_best_splitting(double record_count,
                                        table_map remaining_tables);
  bool fix_splitting(SplM_plan_info *spl_plan, table_map remaining_tables,
                     bool is_const_table);
} JOIN_TAB;


#include "sql_join_cache.h"

enum_nested_loop_state
sub_select_cache(JOIN *join, JOIN_TAB *join_tab, bool end_of_records);
enum_nested_loop_state 
sub_select(JOIN *join, JOIN_TAB *join_tab, bool end_of_records);
enum_nested_loop_state
sub_select_postjoin_aggr(JOIN *join, JOIN_TAB *join_tab, bool end_of_records);

enum_nested_loop_state
end_send_group(JOIN *join, JOIN_TAB *join_tab __attribute__((unused)),
	       bool end_of_records);
enum_nested_loop_state
end_write_group(JOIN *join, JOIN_TAB *join_tab __attribute__((unused)),
		bool end_of_records);


class Semi_join_strategy_picker
{
public:
  /* Called when starting to build a new join prefix */
  virtual void set_empty() = 0;

  /* 
    Update internal state after another table has been added to the join
    prefix
  */
  virtual void set_from_prev(POSITION *prev) = 0;
  
  virtual bool check_qep(JOIN *join,
                         uint idx,
                         table_map remaining_tables, 
                         const JOIN_TAB *new_join_tab,
                         double *record_count,
                         double *read_time,
                         table_map *handled_fanout,
                         sj_strategy_enum *strategy,
                         POSITION *loose_scan_pos) = 0;

  virtual void mark_used() = 0;

  virtual ~Semi_join_strategy_picker() {} 
};


/*
  Duplicate Weedout strategy optimization state
*/

class Duplicate_weedout_picker : public Semi_join_strategy_picker
{
  /* The first table that the strategy will need to handle */
  uint  first_dupsweedout_table;

  /*
    Tables that we will need to have in the prefix to do the weedout step
    (all inner and all outer that the involved semi-joins are correlated with)
  */
  table_map dupsweedout_tables;
  
  bool is_used;
public:
  void set_empty()
  {
    dupsweedout_tables= 0;
    first_dupsweedout_table= MAX_TABLES;
    is_used= FALSE;
  }
  void set_from_prev(POSITION *prev);
  
  bool check_qep(JOIN *join,
                 uint idx,
                 table_map remaining_tables, 
                 const JOIN_TAB *new_join_tab,
                 double *record_count,
                 double *read_time,
                 table_map *handled_fanout,
                 sj_strategy_enum *stratey,
                 POSITION *loose_scan_pos);

  void mark_used() { is_used= TRUE; }
  friend void fix_semijoin_strategies_for_picked_join_order(JOIN *join);
};


class Firstmatch_picker : public Semi_join_strategy_picker
{
  /*
    Index of the first inner table that we intend to handle with this
    strategy
  */
  uint first_firstmatch_table;
  /*
    Tables that were not in the join prefix when we've started considering 
    FirstMatch strategy.
  */
  table_map first_firstmatch_rtbl;
  /* 
    Tables that need to be in the prefix before we can calculate the cost
    of using FirstMatch strategy.
   */
  table_map firstmatch_need_tables;

  bool is_used;

  bool in_firstmatch_prefix() { return (first_firstmatch_table != MAX_TABLES); }
  void invalidate_firstmatch_prefix() { first_firstmatch_table= MAX_TABLES; }
public:
  void set_empty()
  {
    invalidate_firstmatch_prefix();
    is_used= FALSE;
  }

  void set_from_prev(POSITION *prev);
  bool check_qep(JOIN *join,
                 uint idx,
                 table_map remaining_tables, 
                 const JOIN_TAB *new_join_tab,
                 double *record_count,
                 double *read_time,
                 table_map *handled_fanout,
                 sj_strategy_enum *strategy,
                 POSITION *loose_scan_pos);

  void mark_used() { is_used= TRUE; }
  friend void fix_semijoin_strategies_for_picked_join_order(JOIN *join);
};


class LooseScan_picker : public Semi_join_strategy_picker
{
public:
  /* The first (i.e. driving) table we're doing loose scan for */
  uint        first_loosescan_table;
  /* 
     Tables that need to be in the prefix before we can calculate the cost
     of using LooseScan strategy.
  */
  table_map   loosescan_need_tables;

  /*
    keyno  -  Planning to do LooseScan on this key. If keyuse is NULL then 
              this is a full index scan, otherwise this is a ref+loosescan
              scan (and keyno matches the KEUSE's)
    MAX_KEY - Not doing a LooseScan
  */
  uint loosescan_key;  // final (one for strategy instance )
  uint loosescan_parts; /* Number of keyparts to be kept distinct */
  
  bool is_used;
  void set_empty()
  {
    first_loosescan_table= MAX_TABLES; 
    is_used= FALSE;
  }

  void set_from_prev(POSITION *prev);
  bool check_qep(JOIN *join,
                 uint idx,
                 table_map remaining_tables, 
                 const JOIN_TAB *new_join_tab,
                 double *record_count,
                 double *read_time,
                 table_map *handled_fanout,
                 sj_strategy_enum *strategy,
                 POSITION *loose_scan_pos);
  void mark_used() { is_used= TRUE; }

  friend class Loose_scan_opt;
  friend void best_access_path(JOIN      *join,
                               JOIN_TAB  *s,
                               table_map remaining_tables,
                               const POSITION *join_positions,
                               uint      idx,
                               bool      disable_jbuf,
                               double    record_count,
                               POSITION *pos,
                               POSITION *loose_scan_pos);
  friend bool get_best_combination(JOIN *join);
  friend int setup_semijoin_loosescan(JOIN *join);
  friend void fix_semijoin_strategies_for_picked_join_order(JOIN *join);
};


class Sj_materialization_picker : public Semi_join_strategy_picker
{
  bool is_used;

  /* The last inner table (valid once we're after it) */
  uint      sjm_scan_last_inner;
  /*
    Tables that we need to have in the prefix to calculate the correct cost.
    Basically, we need all inner tables and outer tables mentioned in the
    semi-join's ON expression so we can correctly account for fanout.
  */
  table_map sjm_scan_need_tables;

public:
  void set_empty()
  {
    sjm_scan_need_tables= 0;
    sjm_scan_last_inner= 0;
    is_used= FALSE;
  }
  void set_from_prev(POSITION *prev);
  bool check_qep(JOIN *join,
                 uint idx,
                 table_map remaining_tables, 
                 const JOIN_TAB *new_join_tab,
                 double *record_count,
                 double *read_time,
                 table_map *handled_fanout,
                 sj_strategy_enum *strategy,
                 POSITION *loose_scan_pos);
  void mark_used() { is_used= TRUE; }

  friend void fix_semijoin_strategies_for_picked_join_order(JOIN *join);
};


class Range_rowid_filter_cost_info;
class Rowid_filter;


/**
  Information about a position of table within a join order. Used in join
  optimization.
*/
class POSITION
{
public:
  /* The table that's put into join order */
  JOIN_TAB *table;

  /*
    The "fanout": number of output rows that will be produced (after
    pushed down selection condition is applied) per each row combination of
    previous tables.
  */
  double records_read;

  /* The selectivity of the pushed down conditions */
  double cond_selectivity;

  /* 
    Cost accessing the table in course of the entire complete join execution,
    i.e. cost of one access method use (e.g. 'range' or 'ref' scan ) times 
    number the access method will be invoked.
  */
  double read_time;

  double    prefix_record_count;

  /*
    NULL  -  'index' or 'range' or 'index_merge' or 'ALL' access is used.
    Other - [eq_]ref[_or_null] access is used. Pointer to {t.keypart1 = expr}
  */
  KEYUSE *key;

  /* Info on splitting plan used at this position */
  SplM_plan_info *spl_plan;

  /* Cost info for the range filter used at this position */
  Range_rowid_filter_cost_info *range_rowid_filter_info;

  /* If ref-based access is used: bitmap of tables this table depends on  */
  table_map ref_depend_map;

  /*
    Bitmap of semi-join inner tables that are in the join prefix and for
    which there's no provision for how to eliminate semi-join duplicates
    they produce.
  */
  table_map dups_producing_tables;

  table_map inner_tables_handled_with_other_sjs;

  Duplicate_weedout_picker  dups_weedout_picker;
  Firstmatch_picker         firstmatch_picker;
  LooseScan_picker          loosescan_picker;
  Sj_materialization_picker sjmat_picker;

  /* Cumulative cost and record count for the join prefix */
  Cost_estimate prefix_cost;

  /*
    Current optimization state: Semi-join strategy to be used for this
    and preceding join tables.

    Join optimizer sets this for the *last* join_tab in the
    duplicate-generating range. That is, in order to interpret this field,
    one needs to traverse join->[best_]positions array from right to left.
    When you see a join table with sj_strategy!= SJ_OPT_NONE, some other
    field (depending on the strategy) tells how many preceding positions
    this applies to. The values of covered_preceding_positions->sj_strategy
    must be ignored.
  */
  enum sj_strategy_enum sj_strategy;

  /*
    Valid only after fix_semijoin_strategies_for_picked_join_order() call:
    if sj_strategy!=SJ_OPT_NONE, this is the number of subsequent tables that
    are covered by the specified semi-join strategy
  */
  uint n_sj_tables;

  /*
    TRUE <=> join buffering will be used. At the moment this is based on
    *very* imprecise guesses made in best_access_path().
  */
  bool use_join_buffer;
  POSITION();
};

typedef Bounds_checked_array<Item_null_result*> Item_null_array;

typedef struct st_rollup
{
  enum State { STATE_NONE, STATE_INITED, STATE_READY };
  State state;
  Item_null_array null_items;
  Ref_ptr_array *ref_pointer_arrays;
  List<Item> *fields;
} ROLLUP;


class JOIN_TAB_RANGE: public Sql_alloc
{
public:
  JOIN_TAB *start;
  JOIN_TAB *end;
};

class Pushdown_query;

/**
  @brief
    Class to perform postjoin aggregation operations

  @details
    The result records are obtained on the put_record() call.
    The aggrgation process is determined by the write_func, it could be:
      end_write          Simply store all records in tmp table.
      end_write_group    Perform grouping using join->group_fields,
                         records are expected to be sorted.
      end_update         Perform grouping using the key generated on tmp
                         table. Input records aren't expected to be sorted.
                         Tmp table uses the heap engine
      end_update_unique  Same as above, but the engine is myisam.

    Lazy table initialization is used - the table will be instantiated and
    rnd/index scan started on the first put_record() call.

*/

class AGGR_OP :public Sql_alloc
{
public:
  JOIN_TAB *join_tab;

  AGGR_OP(JOIN_TAB *tab) : join_tab(tab), write_func(NULL)
  {};

  enum_nested_loop_state put_record() { return put_record(false); };
  /*
    Send the result of operation further (to a next operation/client)
    This function is called after all records were put into tmp table.

    @return return one of enum_nested_loop_state values.
  */
  enum_nested_loop_state end_send();
  /** write_func setter */
  void set_write_func(Next_select_func new_write_func)
  {
    write_func= new_write_func;
  }

private:
  /** Write function that would be used for saving records in tmp table. */
  Next_select_func write_func;
  enum_nested_loop_state put_record(bool end_of_records);
  bool prepare_tmp_table();
};


class JOIN :public Sql_alloc
{
private:
  JOIN(const JOIN &rhs);                        /**< not implemented */
  JOIN& operator=(const JOIN &rhs);             /**< not implemented */

protected:

  /**
    The subset of the state of a JOIN that represents an optimized query
    execution plan. Allows saving/restoring different JOIN plans for the same
    query.
  */
  class Join_plan_state {
  public:
    DYNAMIC_ARRAY keyuse;        /* Copy of the JOIN::keyuse array. */
    POSITION *best_positions;    /* Copy of JOIN::best_positions */
    /* Copies of the JOIN_TAB::keyuse pointers for each JOIN_TAB. */
    KEYUSE **join_tab_keyuse;
    /* Copies of JOIN_TAB::checked_keys for each JOIN_TAB. */
    key_map *join_tab_checked_keys;
    SJ_MATERIALIZATION_INFO **sj_mat_info;
    my_bool error;
  public:
    Join_plan_state(uint tables) : error(0)
    {   
      keyuse.elements= 0;
      keyuse.buffer= NULL;
      keyuse.malloc_flags= 0;
      best_positions= 0;                        /* To detect errors */
      error= my_multi_malloc(MYF(MY_WME),
                             &best_positions,
                             sizeof(*best_positions) * (tables + 1),
                             &join_tab_keyuse,
                             sizeof(*join_tab_keyuse) * tables,
                             &join_tab_checked_keys,
                             sizeof(*join_tab_checked_keys) * tables,
                             &sj_mat_info,
                             sizeof(sj_mat_info) * tables,
                             NullS) == 0;
    }
    Join_plan_state(JOIN *join);
    ~Join_plan_state()
    {
      delete_dynamic(&keyuse);
      my_free(best_positions);
    }
  };

  /* Results of reoptimizing a JOIN via JOIN::reoptimize(). */
  enum enum_reopt_result {
    REOPT_NEW_PLAN, /* there is a new reoptimized plan */
    REOPT_OLD_PLAN, /* no new improved plan can be found, use the old one */
    REOPT_ERROR,    /* an irrecovarable error occurred during reoptimization */
    REOPT_NONE      /* not yet reoptimized */
  };

  /* Support for plan reoptimization with rewritten conditions. */
  enum_reopt_result reoptimize(Item *added_where, table_map join_tables,
                               Join_plan_state *save_to);
  /* Choose a subquery plan for a table-less subquery. */
  bool choose_tableless_subquery_plan();
  void handle_implicit_grouping_with_window_funcs();

public:
  void save_query_plan(Join_plan_state *save_to);
  void reset_query_plan();
  void restore_query_plan(Join_plan_state *restore_from);

public:
  JOIN_TAB *join_tab, **best_ref;

  /* List of fields that aren't under an aggregate function */
  List<Item_field> non_agg_fields;

  JOIN_TAB **map2table;    ///< mapping between table indexes and JOIN_TABs
  List<JOIN_TAB_RANGE> join_tab_ranges;
  
  /*
    Base tables participating in the join. After join optimization is done, the
    tables are stored in the join order (but the only really important part is 
    that const tables are first).
  */
  TABLE    **table;
  /**
    The table which has an index that allows to produce the requried ordering.
    A special value of 0x1 means that the ordering will be produced by
    passing 1st non-const table to filesort(). NULL means no such table exists.
  */
  TABLE    *sort_by_table;
  /* 
    Number of tables in the join. 
    (In MySQL, it is named 'tables' and is also the number of elements in 
     join->join_tab array. In MariaDB, the latter is not true, so we've renamed
     the variable)
  */
  uint	   table_count;
  uint     outer_tables;  /**< Number of tables that are not inside semijoin */
  uint     const_tables;
  /* 
    Number of tables in the top join_tab array. Normally this matches
    (join_tab_ranges.head()->end - join_tab_ranges.head()->start). 
    
    We keep it here so that it is saved/restored with JOIN::restore_tmp.
  */
  uint     top_join_tab_count;
  uint     aggr_tables;     ///< Number of post-join tmp tables 
  uint	   send_group_parts;
  /*
    True if the query has GROUP BY.
    (that is, if group_by != NULL. when DISTINCT is converted into GROUP BY, it
     will set this, too. It is not clear why we need a separate var from 
     group_list)
  */
  bool	   group;
  bool     need_distinct;

  /**
    Indicates that grouping will be performed on the result set during
    query execution. This field belongs to query execution.

    @see make_group_fields, alloc_group_fields, JOIN::exec
  */
  bool     sort_and_group; 
  bool     first_record,full_join, no_field_update;
  bool     hash_join;
  bool	   do_send_rows;
  table_map const_table_map;
  /** 
    Bitmap of semijoin tables that the current partial plan decided
    to materialize and access by lookups
  */
  table_map sjm_lookup_tables;
  /** 
    Bitmap of semijoin tables that the chosen plan decided
    to materialize to scan the results of materialization
  */
  table_map sjm_scan_tables;
  /*
    Constant tables for which we have found a row (as opposed to those for
    which we didn't).
  */
  table_map found_const_table_map;
  
  /* Tables removed by table elimination. Set to 0 before the elimination. */
  table_map eliminated_tables;
  /*
     Bitmap of all inner tables from outer joins (set at start of
     make_join_statistics)
  */
  table_map outer_join;
  /* Bitmap of tables used in the select list items */
  table_map select_list_used_tables;
  ha_rows  send_records,found_records,join_examined_rows;

  /*
    LIMIT for the JOIN operation. When not using aggregation or DISITNCT, this 
    is the same as select's LIMIT clause specifies.
    Note that this doesn't take sql_calc_found_rows into account.
  */
  ha_rows row_limit;

  /*
    How many output rows should be produced after GROUP BY.
    (if sql_calc_found_rows is used, LIMIT is ignored)
  */
  ha_rows select_limit;
  /*
    Number of duplicate rows found in UNION.
  */
  ha_rows duplicate_rows;
  /**
    Used to fetch no more than given amount of rows per one
    fetch operation of server side cursor.
    The value is checked in end_send and end_send_group in fashion, similar
    to offset_limit_cnt:
      - fetch_limit= HA_POS_ERROR if there is no cursor.
      - when we open a cursor, we set fetch_limit to 0,
      - on each fetch iteration we add num_rows to fetch to fetch_limit
    NOTE: currently always HA_POS_ERROR.
  */
  ha_rows  fetch_limit;

  /* Finally picked QEP. This is result of join optimization */
  POSITION *best_positions;

  Pushdown_query *pushdown_query;
  JOIN_TAB *original_join_tab;
  uint	   original_table_count;

/******* Join optimization state members start *******/
  /*
    pointer - we're doing optimization for a semi-join materialization nest.
    NULL    - otherwise
  */
  TABLE_LIST *emb_sjm_nest;
  
  /* Current join optimization state */
  POSITION *positions;
  
  /*
    Bitmap of nested joins embedding the position at the end of the current 
    partial join (valid only during join optimizer run).
  */
  nested_join_map cur_embedding_map;
  
  /*
    Bitmap of inner tables of semi-join nests that have a proper subset of
    their tables in the current join prefix. That is, of those semi-join
    nests that have their tables both in and outside of the join prefix.
  */
  table_map cur_sj_inner_tables;
  
  /* We also maintain a stack of join optimization states in * join->positions[] */
/******* Join optimization state members end *******/

  /*
    Tables within complex firstmatch ranges (i.e. those where inner tables are
    interleaved with outer tables). Join buffering cannot be used for these.
  */
  table_map complex_firstmatch_tables;

  Next_select_func first_select;
  /*
    The cost of best complete join plan found so far during optimization,
    after optimization phase - cost of picked join order (not taking into
    account the changes made by test_if_skip_sort_order()).
  */
  double   best_read;
  /*
    Estimated result rows (fanout) of the join operation. If this is a subquery
    that is reexecuted multiple times, this value includes the estiamted # of
    reexecutions. This value is equal to the multiplication of all
    join->positions[i].records_read of a JOIN.
  */
  double   join_record_count;
  List<Item> *fields;
  List<Cached_item> group_fields, group_fields_cache;
  THD	   *thd;
  Item_sum  **sum_funcs, ***sum_funcs_end;
  /** second copy of sumfuncs (for queries with 2 temporary tables */
  Item_sum  **sum_funcs2, ***sum_funcs_end2;
  Procedure *procedure;
  Item	    *having;
  Item      *tmp_having; ///< To store having when processed temporary table
  Item      *having_history; ///< Store having for explain
  ORDER     *group_list_for_estimates;
  bool      having_is_correlated;
  ulonglong  select_options;
  /* 
    Bitmap of allowed types of the join caches that
    can be used for join operations
  */
  uint allowed_join_cache_types;
  bool allowed_semijoin_with_cache;
  bool allowed_outer_join_with_cache;
  /* Maximum level of the join caches that can be used for join operations */ 
  uint max_allowed_join_cache_level;
  select_result *result;
  TMP_TABLE_PARAM tmp_table_param;
  MYSQL_LOCK *lock;
  /// unit structure (with global parameters) for this select
  SELECT_LEX_UNIT *unit;
  /// select that processed
  SELECT_LEX *select_lex;
  /** 
    TRUE <=> optimizer must not mark any table as a constant table.
    This is needed for subqueries in form "a IN (SELECT .. UNION SELECT ..):
    when we optimize the select that reads the results of the union from a
    temporary table, we must not mark the temp. table as constant because
    the number of rows in it may vary from one subquery execution to another.
  */
  bool no_const_tables; 
  /*
    This flag is set if we call no_rows_in_result() as par of end_group().
    This is used as a simple speed optimization to avoiding calling
    restore_no_rows_in_result() in ::reinit()
  */
  bool no_rows_in_result_called;

  /**
    This is set if SQL_CALC_ROWS was calculated by filesort()
    and should be taken from the appropriate JOIN_TAB
  */
  bool filesort_found_rows;

  bool subq_exit_fl;
  
  ROLLUP rollup;				///< Used with rollup
  
  bool mixed_implicit_grouping;
  bool select_distinct;				///< Set if SELECT DISTINCT
  /**
    If we have the GROUP BY statement in the query,
    but the group_list was emptied by optimizer, this
    flag is TRUE.
    It happens when fields in the GROUP BY are from
    constant table
  */
  bool group_optimized_away;

  /*
    simple_xxxxx is set if ORDER/GROUP BY doesn't include any references
    to other tables than the first non-constant table in the JOIN.
    It's also set if ORDER/GROUP BY is empty.
    Used for deciding for or against using a temporary table to compute 
    GROUP/ORDER BY.
  */
  bool simple_order, simple_group;

  /*
    ordered_index_usage is set if an ordered index access
    should be used instead of a filesort when computing 
    ORDER/GROUP BY.
  */
  enum
  {
    ordered_index_void,       // No ordered index avail.
    ordered_index_group_by,   // Use index for GROUP BY
    ordered_index_order_by    // Use index for ORDER BY
  } ordered_index_usage;

  /**
    Is set only in case if we have a GROUP BY clause
    and no ORDER BY after constant elimination of 'order'.
  */
  bool no_order;
  /** Is set if we have a GROUP BY and we have ORDER BY on a constant. */
  bool          skip_sort_order;

  bool need_tmp; 
  bool hidden_group_fields;
  /* TRUE if there was full cleunap of the JOIN */
  bool cleaned;
  DYNAMIC_ARRAY keyuse;
  Item::cond_result cond_value, having_value;
  /**
    Impossible where after reading const tables 
    (set in make_join_statistics())
  */
  bool impossible_where; 
  List<Item> all_fields; ///< to store all fields that used in query
  ///Above list changed to use temporary table
  List<Item> tmp_all_fields1, tmp_all_fields2, tmp_all_fields3;
  ///Part, shared with list above, emulate following list
  List<Item> tmp_fields_list1, tmp_fields_list2, tmp_fields_list3;
  List<Item> &fields_list; ///< hold field list passed to mysql_select
  List<Item> procedure_fields_list;
  int error;

  ORDER *order, *group_list, *proc_param; //hold parameters of mysql_select
  COND *conds;                            // ---"---
  Item *conds_history;                    // store WHERE for explain
  COND *outer_ref_cond;       ///<part of conds containing only outer references
  COND *pseudo_bits_cond;     // part of conds containing special bita
  TABLE_LIST *tables_list;           ///<hold 'tables' parameter of mysql_select
  List<TABLE_LIST> *join_list;       ///< list of joined tables in reverse order
  COND_EQUAL *cond_equal;
  COND_EQUAL *having_equal;
  /*
    Constant codition computed during optimization, but evaluated during
    join execution. Typically expensive conditions that should not be
    evaluated at optimization time.
  */
  Item *exec_const_cond;
  /*
    Constant ORDER and/or GROUP expressions that contain subqueries. Such
    expressions need to evaluated to verify that the subquery indeed
    returns a single row. The evaluation of such expressions is delayed
    until query execution.
  */
  List<Item> exec_const_order_group_cond;
  SQL_SELECT *select;                ///<created in optimisation phase
  JOIN_TAB *return_tab;              ///<used only for outer joins

  /*
    Used pointer reference for this select.
    select_lex->ref_pointer_array contains five "slices" of the same length:
    |========|========|========|========|========|
     ref_ptrs items0   items1   items2   items3
   */
  Ref_ptr_array ref_ptrs;
  // Copy of the initial slice above, to be used with different lists
  Ref_ptr_array items0, items1, items2, items3;
  // Used by rollup, to restore ref_ptrs after overwriting it.
  Ref_ptr_array current_ref_ptrs;

  const char *zero_result_cause; ///< not 0 if exec must return zero result
  
  bool union_part; ///< this subselect is part of union 

  enum join_optimization_state { NOT_OPTIMIZED=0,
                                 OPTIMIZATION_IN_PROGRESS=1,
                                 OPTIMIZATION_PHASE_1_DONE=2,
                                 OPTIMIZATION_DONE=3};
  // state of JOIN optimization
  enum join_optimization_state optimization_state;
  bool initialized; ///< flag to avoid double init_execution calls

  Explain_select *explain;
  
  enum { QEP_NOT_PRESENT_YET, QEP_AVAILABLE, QEP_DELETED} have_query_plan;

  // if keep_current_rowid=true, whether they should be saved in temporary table
  bool tmp_table_keep_current_rowid;

  /*
    Additional WHERE and HAVING predicates to be considered for IN=>EXISTS
    subquery transformation of a JOIN object.
  */
  Item *in_to_exists_where;
  Item *in_to_exists_having;
  
  /* Temporary tables used to weed-out semi-join duplicates */
  List<TABLE> sj_tmp_tables;
  /* SJM nests that are executed with SJ-Materialization strategy */
  List<SJ_MATERIALIZATION_INFO> sjm_info_list;

  /** TRUE <=> ref_pointer_array is set to items3. */
  bool set_group_rpa;
  /** Exec time only: TRUE <=> current group has been sent */
  bool group_sent;
  /**
    TRUE if the query contains an aggregate function but has no GROUP
    BY clause. 
  */
  bool implicit_grouping; 

  bool with_two_phase_optimization;

  /* Saved execution plan for this join */
  Join_plan_state *save_qep;
  /* Info on splittability of the table materialized by this plan*/
  SplM_opt_info *spl_opt_info;
  /* Contains info on keyuses usable for splitting */
  Dynamic_array<KEYUSE_EXT> *ext_keyuses_for_splitting;

  JOIN_TAB *sort_and_group_aggr_tab;
  /*
    Flag is set to true if select_lex was found to be degenerated before
    the optimize_cond() call in JOIN::optimize_inner() method.
  */
  bool is_orig_degenerated;

  JOIN(THD *thd_arg, List<Item> &fields_arg, ulonglong select_options_arg,
       select_result *result_arg)
    :fields_list(fields_arg)
  {
    init(thd_arg, fields_arg, select_options_arg, result_arg);
  }

  void init(THD *thd_arg, List<Item> &fields_arg, ulonglong select_options_arg,
       select_result *result_arg)
  {
    join_tab= 0;
    table= 0;
    table_count= 0;
    top_join_tab_count= 0;
    const_tables= 0;
    const_table_map= found_const_table_map= 0;
    aggr_tables= 0;
    eliminated_tables= 0;
    join_list= 0;
    implicit_grouping= FALSE;
    sort_and_group= 0;
    first_record= 0;
    do_send_rows= 1;
    duplicate_rows= send_records= 0;
    found_records= 0;
    fetch_limit= HA_POS_ERROR;
    thd= thd_arg;
    sum_funcs= sum_funcs2= 0;
    procedure= 0;
    having= tmp_having= having_history= 0;
    having_is_correlated= false;
    group_list_for_estimates= 0;
    select_options= select_options_arg;
    result= result_arg;
    lock= thd_arg->lock;
    select_lex= 0; //for safety
    select_distinct= MY_TEST(select_options & SELECT_DISTINCT);
    no_order= 0;
    simple_order= 0;
    simple_group= 0;
    ordered_index_usage= ordered_index_void;
    need_distinct= 0;
    skip_sort_order= 0;
    with_two_phase_optimization= 0;
    save_qep= 0;
    spl_opt_info= 0;
    ext_keyuses_for_splitting= 0;
    spl_opt_info= 0;
    need_tmp= 0;
    hidden_group_fields= 0; /*safety*/
    error= 0;
    select= 0;
    return_tab= 0;
    ref_ptrs.reset();
    items0.reset();
    items1.reset();
    items2.reset();
    items3.reset();
    zero_result_cause= 0;
    optimization_state= JOIN::NOT_OPTIMIZED;
    have_query_plan= QEP_NOT_PRESENT_YET;
    initialized= 0;
    cleaned= 0;
    cond_equal= 0;
    having_equal= 0;
    exec_const_cond= 0;
    group_optimized_away= 0;
    no_rows_in_result_called= 0;
    positions= best_positions= 0;
    pushdown_query= 0;
    original_join_tab= 0;
    explain= NULL;
    tmp_table_keep_current_rowid= 0;

    all_fields= fields_arg;
    if (&fields_list != &fields_arg)      /* Avoid valgrind-warning */
      fields_list= fields_arg;
    non_agg_fields.empty();
    bzero((char*) &keyuse,sizeof(keyuse));
    having_value= Item::COND_UNDEF;
    tmp_table_param.init();
    tmp_table_param.end_write_records= HA_POS_ERROR;
    rollup.state= ROLLUP::STATE_NONE;

    no_const_tables= FALSE;
    first_select= sub_select;
    set_group_rpa= false;
    group_sent= 0;

    outer_ref_cond= pseudo_bits_cond= NULL;
    in_to_exists_where= NULL;
    in_to_exists_having= NULL;
    emb_sjm_nest= NULL;
    sjm_lookup_tables= 0;
    sjm_scan_tables= 0;
    is_orig_degenerated= false;
  }

  /* True if the plan guarantees that it will be returned zero or one row */
  bool only_const_tables()  { return const_tables == table_count; }
  /* Number of tables actually joined at the top level */
  uint exec_join_tab_cnt() { return tables_list ? top_join_tab_count : 0; }

  /*
    Number of tables in the join which also includes the temporary tables
    created for GROUP BY, DISTINCT , WINDOW FUNCTION etc.
  */
  uint total_join_tab_cnt()
  {
    return exec_join_tab_cnt() + aggr_tables - 1;
  }

  int prepare(TABLE_LIST *tables, uint wind_num,
	      COND *conds, uint og_num, ORDER *order, bool skip_order_by,
              ORDER *group, Item *having, ORDER *proc_param, SELECT_LEX *select,
	      SELECT_LEX_UNIT *unit);
  bool prepare_stage2();
  int optimize();
  int optimize_inner();
  int optimize_stage2();
  bool build_explain();
  int reinit();
  int init_execution();
  void exec();

  void exec_inner();
  bool prepare_result(List<Item> **columns_list);
  int destroy();
  void restore_tmp();
  bool alloc_func_list();
  bool flatten_subqueries();
  bool optimize_unflattened_subqueries();
  bool optimize_constant_subqueries();
  int init_join_caches();
  bool make_range_rowid_filters();
  bool init_range_rowid_filters();
  bool make_sum_func_list(List<Item> &all_fields, List<Item> &send_fields,
			  bool before_group_by, bool recompute= FALSE);

  /// Initialzes a slice, see comments for ref_ptrs above.
  Ref_ptr_array ref_ptr_array_slice(size_t slice_num)
  {
    size_t slice_sz= select_lex->ref_pointer_array.size() / 5U;
    DBUG_ASSERT(select_lex->ref_pointer_array.size() % 5 == 0);
    DBUG_ASSERT(slice_num < 5U);
    return Ref_ptr_array(&select_lex->ref_pointer_array[slice_num * slice_sz],
                         slice_sz);
  }

  /**
     Overwrites one slice with the contents of another slice.
     In the normal case, dst and src have the same size().
     However: the rollup slices may have smaller size than slice_sz.
   */
  void copy_ref_ptr_array(Ref_ptr_array dst_arr, Ref_ptr_array src_arr)
  {
    DBUG_ASSERT(dst_arr.size() >= src_arr.size());
    if (src_arr.size() == 0)
      return;

    void *dest= dst_arr.array();
    const void *src= src_arr.array();
    memcpy(dest, src, src_arr.size() * src_arr.element_size());
  }

  /// Overwrites 'ref_ptrs' and remembers the the source as 'current'.
  void set_items_ref_array(Ref_ptr_array src_arr)
  {
    copy_ref_ptr_array(ref_ptrs, src_arr);
    current_ref_ptrs= src_arr;
  }

  /// Initializes 'items0' and remembers that it is 'current'.
  void init_items_ref_array()
  {
    items0= ref_ptr_array_slice(1);
    copy_ref_ptr_array(items0, ref_ptrs);
    current_ref_ptrs= items0;
  }

  bool rollup_init();
  bool rollup_process_const_fields();
  bool rollup_make_fields(List<Item> &all_fields, List<Item> &fields,
			  Item_sum ***func);
  int rollup_send_data(uint idx);
  int rollup_write_data(uint idx, TMP_TABLE_PARAM *tmp_table_param, TABLE *table);
  void join_free();
  /** Cleanup this JOIN, possibly for reuse */
  void cleanup(bool full);
  void clear();
  bool send_row_on_empty_set()
  {
    return (do_send_rows && implicit_grouping && !group_optimized_away &&
            having_value != Item::COND_FALSE);
  }
  bool empty_result() { return (zero_result_cause && !implicit_grouping); }
  bool change_result(select_result *new_result, select_result *old_result);
  bool is_top_level_join() const
  {
    return (unit == &thd->lex->unit && (unit->fake_select_lex == 0 ||
                                        select_lex == unit->fake_select_lex));
  }
  void cache_const_exprs();
  inline table_map all_tables_map()
  {
    return (table_map(1) << table_count) - 1;
  }
  void drop_unused_derived_keys();
  bool get_best_combination();
  bool add_sorting_to_table(JOIN_TAB *tab, ORDER *order);
  inline void eval_select_list_used_tables();
  /* 
    Return the table for which an index scan can be used to satisfy 
    the sort order needed by the ORDER BY/(implicit) GROUP BY clause 
  */
  JOIN_TAB *get_sort_by_join_tab()
  {
    return (need_tmp || !sort_by_table || skip_sort_order ||
            ((group || tmp_table_param.sum_func_count) && !group_list)) ?
              NULL : join_tab+const_tables;
  }
  bool setup_subquery_caches();
  bool shrink_join_buffers(JOIN_TAB *jt, 
                           ulonglong curr_space,
                           ulonglong needed_space);
  void set_allowed_join_cache_types();
  bool is_allowed_hash_join_access()
  { 
    return MY_TEST(allowed_join_cache_types & JOIN_CACHE_HASHED_BIT) &&
           max_allowed_join_cache_level > JOIN_CACHE_HASHED_BIT;
  }
  /*
    Check if we need to create a temporary table.
    This has to be done if all tables are not already read (const tables)
    and one of the following conditions holds:
    - We are using DISTINCT (simple distinct's are already optimized away)
    - We are using an ORDER BY or GROUP BY on fields not in the first table
    - We are using different ORDER BY and GROUP BY orders
    - The user wants us to buffer the result.
    - We are using WINDOW functions.
    When the WITH ROLLUP modifier is present, we cannot skip temporary table
    creation for the DISTINCT clause just because there are only const tables.
  */
  bool test_if_need_tmp_table()
  {
    return ((const_tables != table_count &&
	    ((select_distinct || !simple_order || !simple_group) ||
	     (group_list && order) ||
             MY_TEST(select_options & OPTION_BUFFER_RESULT))) ||
            (rollup.state != ROLLUP::STATE_NONE && select_distinct) ||
            select_lex->have_window_funcs());
  }
  bool choose_subquery_plan(table_map join_tables);
  void get_partial_cost_and_fanout(int end_tab_idx,
                                   table_map filter_map,
                                   double *read_time_arg, 
                                   double *record_count_arg);
  void get_prefix_cost_and_fanout(uint n_tables, 
                                  double *read_time_arg,
                                  double *record_count_arg);
  double get_examined_rows();
  /* defined in opt_subselect.cc */
  bool transform_max_min_subquery();
  /* True if this JOIN is a subquery under an IN predicate. */
  bool is_in_subquery()
  {
    return (unit->item && unit->item->is_in_predicate());
  }
  bool save_explain_data(Explain_query *output, bool can_overwrite,
                         bool need_tmp_table, bool need_order, bool distinct);
  int save_explain_data_intern(Explain_query *output, bool need_tmp_table,
                               bool need_order, bool distinct,
                               const char *message);
  JOIN_TAB *first_breadth_first_tab() { return join_tab; }
  bool check_two_phase_optimization(THD *thd);
  bool inject_cond_into_where(Item *injected_cond);
  bool check_for_splittable_materialized();
  void add_keyuses_for_splitting();
  bool inject_best_splitting_cond(table_map remaining_tables);
  bool fix_all_splittings_in_plan();
  bool inject_splitting_cond_for_all_tables_with_split_opt();

  bool transform_in_predicates_into_in_subq(THD *thd);
private:
  /**
    Create a temporary table to be used for processing DISTINCT/ORDER
    BY/GROUP BY.

    @note Will modify JOIN object wrt sort/group attributes

    @param tab              the JOIN_TAB object to attach created table to
    @param tmp_table_fields List of items that will be used to define
                            column types of the table.
    @param tmp_table_group  Group key to use for temporary table, NULL if none.
    @param save_sum_fields  If true, do not replace Item_sum items in 
                            @c tmp_fields list with Item_field items referring 
                            to fields in temporary table.

    @returns false on success, true on failure
  */
  bool create_postjoin_aggr_table(JOIN_TAB *tab, List<Item> *tmp_table_fields,
                                  ORDER *tmp_table_group,
                                  bool save_sum_fields,
                                  bool distinct,
                                  bool keep_row_ordermake);
  /**
    Optimize distinct when used on a subset of the tables.

    E.g.,: SELECT DISTINCT t1.a FROM t1,t2 WHERE t1.b=t2.b
    In this case we can stop scanning t2 when we have found one t1.a
  */
  void optimize_distinct();

  void cleanup_item_list(List<Item> &items) const;
  bool add_having_as_table_cond(JOIN_TAB *tab);
  bool make_aggr_tables_info();
  bool add_fields_for_current_rowid(JOIN_TAB *cur, List<Item> *fields);
};

enum enum_with_bush_roots { WITH_BUSH_ROOTS, WITHOUT_BUSH_ROOTS};
enum enum_with_const_tables { WITH_CONST_TABLES, WITHOUT_CONST_TABLES};

JOIN_TAB *first_linear_tab(JOIN *join,
                           enum enum_with_bush_roots include_bush_roots,
                           enum enum_with_const_tables const_tbls);
JOIN_TAB *next_linear_tab(JOIN* join, JOIN_TAB* tab, 
                          enum enum_with_bush_roots include_bush_roots);

JOIN_TAB *first_top_level_tab(JOIN *join, enum enum_with_const_tables with_const);
JOIN_TAB *next_top_level_tab(JOIN *join, JOIN_TAB *tab);

typedef struct st_select_check {
  uint const_ref,reg_ref;
} SELECT_CHECK;

extern const char *join_type_str[];

/* Extern functions in sql_select.cc */
void count_field_types(SELECT_LEX *select_lex, TMP_TABLE_PARAM *param, 
                       List<Item> &fields, bool reset_with_sum_func);
bool setup_copy_fields(THD *thd, TMP_TABLE_PARAM *param,
		       Ref_ptr_array ref_pointer_array,
		       List<Item> &new_list1, List<Item> &new_list2,
		       uint elements, List<Item> &fields);
void copy_fields(TMP_TABLE_PARAM *param);
bool copy_funcs(Item **func_ptr, const THD *thd);
uint find_shortest_key(TABLE *table, const key_map *usable_keys);
bool is_indexed_agg_distinct(JOIN *join, List<Item_field> *out_args);

/* functions from opt_sum.cc */
bool simple_pred(Item_func *func_item, Item **args, bool *inv_order);
int opt_sum_query(THD* thd,
                  List<TABLE_LIST> &tables, List<Item> &all_fields, COND *conds);

/* from sql_delete.cc, used by opt_range.cc */
extern "C" int refpos_order_cmp(void* arg, const void *a,const void *b);

/** class to copying an field/item to a key struct */

class store_key :public Sql_alloc
{
public:
  bool null_key; /* TRUE <=> the value of the key has a null part */
  enum store_key_result { STORE_KEY_OK, STORE_KEY_FATAL, STORE_KEY_CONV };
  enum Type { FIELD_STORE_KEY, ITEM_STORE_KEY, CONST_ITEM_STORE_KEY };
  store_key(THD *thd, Field *field_arg, uchar *ptr, uchar *null, uint length)
    :null_key(0), null_ptr(null), err(0)
  {
    to_field=field_arg->new_key_field(thd->mem_root, field_arg->table,
                                      ptr, length, null, 1);
  }
  store_key(store_key &arg)
    :Sql_alloc(), null_key(arg.null_key), to_field(arg.to_field),
             null_ptr(arg.null_ptr), err(arg.err)

  {}
  virtual ~store_key() {}			/** Not actually needed */
  virtual enum Type type() const=0;
  virtual const char *name() const=0;
  virtual bool store_key_is_const() { return false; }

  /**
    @brief sets ignore truncation warnings mode and calls the real copy method

    @details this function makes sure truncation warnings when preparing the
    key buffers don't end up as errors (because of an enclosing INSERT/UPDATE).
  */
  enum store_key_result copy()
  {
    enum store_key_result result;
    THD *thd= to_field->table->in_use;
    Check_level_instant_set check_level_save(thd, CHECK_FIELD_IGNORE);
    Sql_mode_save sql_mode(thd);
    thd->variables.sql_mode&= ~(MODE_NO_ZERO_IN_DATE | MODE_NO_ZERO_DATE);
    thd->variables.sql_mode|= MODE_INVALID_DATES;
    result= copy_inner();
    return result;
  }

 protected:
  Field *to_field;				// Store data here
  uchar *null_ptr;
  uchar err;

  virtual enum store_key_result copy_inner()=0;
};


class store_key_field: public store_key
{
  Copy_field copy_field;
  const char *field_name;
 public:
  store_key_field(THD *thd, Field *to_field_arg, uchar *ptr,
                  uchar *null_ptr_arg,
		  uint length, Field *from_field, const char *name_arg)
    :store_key(thd, to_field_arg,ptr,
	       null_ptr_arg ? null_ptr_arg : from_field->maybe_null() ? &err
	       : (uchar*) 0, length), field_name(name_arg)
  {
    if (to_field)
    {
      copy_field.set(to_field,from_field,0);
    }
  }  

  enum Type type() const { return FIELD_STORE_KEY; }
  const char *name() const { return field_name; }

  void change_source_field(Item_field *fld_item)
  {
    copy_field.set(to_field, fld_item->field, 0);
    field_name= fld_item->full_name();
  }

 protected: 
  enum store_key_result copy_inner()
  {
    TABLE *table= copy_field.to_field->table;
    MY_BITMAP *old_map= dbug_tmp_use_all_columns(table,
                                                 &table->write_set);

    /* 
      It looks like the next statement is needed only for a simplified
      hash function over key values used now in BNLH join.
      When the implementation of this function will be replaced for a proper
      full version this statement probably should be removed.
    */  
    bzero(copy_field.to_ptr,copy_field.to_length);

    copy_field.do_copy(&copy_field);
    dbug_tmp_restore_column_map(&table->write_set, old_map);
    null_key= to_field->is_null();
    return err != 0 ? STORE_KEY_FATAL : STORE_KEY_OK;
  }
};


class store_key_item :public store_key
{
 protected:
  Item *item;
  /*
    Flag that forces usage of save_val() method which save value of the
    item instead of save_in_field() method which saves result.
  */
  bool use_value;
public:
  store_key_item(THD *thd, Field *to_field_arg, uchar *ptr,
                 uchar *null_ptr_arg, uint length, Item *item_arg, bool val)
    :store_key(thd, to_field_arg, ptr,
	       null_ptr_arg ? null_ptr_arg : item_arg->maybe_null ?
	       &err : (uchar*) 0, length), item(item_arg), use_value(val)
  {}
  store_key_item(store_key &arg, Item *new_item, bool val)
    :store_key(arg), item(new_item), use_value(val)
  {}


  enum Type type() const { return ITEM_STORE_KEY; }
  const char *name() const { return "func"; }

 protected:  
  enum store_key_result copy_inner()
  {
    TABLE *table= to_field->table;
    MY_BITMAP *old_map= dbug_tmp_use_all_columns(table,
                                                 &table->write_set);
    int res= FALSE;

    /* 
      It looks like the next statement is needed only for a simplified
      hash function over key values used now in BNLH join.
      When the implementation of this function will be replaced for a proper
      full version this statement probably should be removed.
    */  
    to_field->reset();

    if (use_value)
      item->save_val(to_field);
    else
      res= item->save_in_field(to_field, 1);
    /*
     Item::save_in_field() may call Item::val_xxx(). And if this is a subquery
     we need to check for errors executing it and react accordingly
    */
    if (!res && table->in_use->is_error())
      res= 1; /* STORE_KEY_FATAL */
    dbug_tmp_restore_column_map(&table->write_set, old_map);
    null_key= to_field->is_null() || item->null_value;
    return ((err != 0 || res < 0 || res > 2) ? STORE_KEY_FATAL : 
            (store_key_result) res);
  }
};


class store_key_const_item :public store_key_item
{
  bool inited;
public:
  store_key_const_item(THD *thd, Field *to_field_arg, uchar *ptr,
		       uchar *null_ptr_arg, uint length,
		       Item *item_arg)
    :store_key_item(thd, to_field_arg, ptr,
		    null_ptr_arg ? null_ptr_arg : item_arg->maybe_null ?
		    &err : (uchar*) 0, length, item_arg, FALSE), inited(0)
  {
  }
  store_key_const_item(store_key &arg, Item *new_item)
    :store_key_item(arg, new_item, FALSE), inited(0)
  {}

  enum Type type() const { return CONST_ITEM_STORE_KEY; }
  const char *name() const { return "const"; }
  bool store_key_is_const() { return true; }

protected:  
  enum store_key_result copy_inner()
  {
    int res;
    if (!inited)
    {
      inited=1;
      TABLE *table= to_field->table;
      MY_BITMAP *old_map= dbug_tmp_use_all_columns(table,
                                                   &table->write_set);
      if ((res= item->save_in_field(to_field, 1)))
      {       
        if (!err)
          err= res < 0 ? 1 : res; /* 1=STORE_KEY_FATAL */
      }
      /*
        Item::save_in_field() may call Item::val_xxx(). And if this is a subquery
        we need to check for errors executing it and react accordingly
        */
      if (!err && to_field->table->in_use->is_error())
        err= 1; /* STORE_KEY_FATAL */
      dbug_tmp_restore_column_map(&table->write_set, old_map);
    }
    null_key= to_field->is_null() || item->null_value;
    return (err > 2 ? STORE_KEY_FATAL : (store_key_result) err);
  }
};

void best_access_path(JOIN *join, JOIN_TAB *s,
                      table_map remaining_tables,
                      const POSITION *join_positions, uint idx,
                      bool disable_jbuf, double record_count,
                      POSITION *pos, POSITION *loose_scan_pos);
bool cp_buffer_from_ref(THD *thd, TABLE *table, TABLE_REF *ref);
bool error_if_full_join(JOIN *join);
int report_error(TABLE *table, int error);
int safe_index_read(JOIN_TAB *tab);
int get_quick_record(SQL_SELECT *select);
int setup_order(THD *thd, Ref_ptr_array ref_pointer_array, TABLE_LIST *tables,
                List<Item> &fields, List <Item> &all_fields, ORDER *order,
                bool from_window_spec= false);
int setup_group(THD *thd,  Ref_ptr_array ref_pointer_array, TABLE_LIST *tables,
		List<Item> &fields, List<Item> &all_fields, ORDER *order,
		bool *hidden_group_fields, bool from_window_spec= false);
bool fix_inner_refs(THD *thd, List<Item> &all_fields, SELECT_LEX *select,
                    Ref_ptr_array ref_pointer_array);
int join_read_key2(THD *thd, struct st_join_table *tab, TABLE *table,
                   struct st_table_ref *table_ref);

bool handle_select(THD *thd, LEX *lex, select_result *result,
                   ulong setup_tables_done_option);
bool mysql_select(THD *thd,
                  TABLE_LIST *tables, uint wild_num,  List<Item> &list,
                  COND *conds, uint og_num, ORDER *order, ORDER *group,
                  Item *having, ORDER *proc_param, ulonglong select_type, 
                  select_result *result, SELECT_LEX_UNIT *unit, 
                  SELECT_LEX *select_lex);
void free_underlaid_joins(THD *thd, SELECT_LEX *select);
bool mysql_explain_union(THD *thd, SELECT_LEX_UNIT *unit,
                         select_result *result);

/*
  General routine to change field->ptr of a NULL-terminated array of Field
  objects. Useful when needed to call val_int, val_str or similar and the
  field data is not in table->record[0] but in some other structure.
  set_key_field_ptr changes all fields of an index using a key_info object.
  All methods presume that there is at least one field to change.
*/


class Virtual_tmp_table: public TABLE
{
  /**
    Destruct collected fields. This method can be called on errors,
    when we could not make the virtual temporary table completely,
    e.g. when some of the fields could not be created or added.

    This is needed to avoid memory leaks, as some fields can be BLOB
    variants and thus can have String onboard. Strings must be destructed
    as they store data on the heap (not on MEM_ROOT).
  */
  void destruct_fields()
  {
    for (uint i= 0; i < s->fields; i++)
    {
      field[i]->free();
      delete field[i];  // to invoke the field destructor
    }
    s->fields= 0;       // safety
  }

protected:
  /**
     The number of the fields that are going to be in the table.
     We remember the number of the fields at init() time, and
     at open() we check that all of the fields were really added.
  */
  uint m_alloced_field_count;

  /**
    Setup field pointers and null-bit pointers.
  */
  void setup_field_pointers();

public:
  /**
    Create a new empty virtual temporary table on the thread mem_root.
    After creation, the caller must:
    - call init()
    - populate the table with new fields using add().
    - call open().
    @param thd         - Current thread.
  */
  static void *operator new(size_t size, THD *thd) throw();
  static void operator delete(void *ptr, size_t size) { TRASH_FREE(ptr, size); }
  static void operator delete(void *, THD *) throw(){}

  Virtual_tmp_table(THD *thd) : m_alloced_field_count(0)
  {
    reset();
    temp_pool_slot= MY_BIT_NONE;
    in_use= thd;
    copy_blobs= true;
    alias.set("", 0, &my_charset_bin);
  }

  ~Virtual_tmp_table()
  {
    if (s)
      destruct_fields();
  }

  /**
    Allocate components for the given number of fields.
     - fields[]
     - s->blob_fields[],
     - bitmaps: def_read_set, def_write_set, tmp_set, eq_join_set, cond_set.
    @param field_count - The number of fields we plan to add to the table.
    @returns false     - on success.
    @returns true      - on error.
  */
  bool init(uint field_count);

  /**
    Add one Field to the end of the field array, update members:
    s->reclength, s->fields, s->blob_fields, s->null_fuelds.
  */
  bool add(Field *new_field)
  {
    DBUG_ASSERT(s->fields < m_alloced_field_count);
    new_field->init(this);
    field[s->fields]= new_field;
    s->reclength+= new_field->pack_length();
    if (!(new_field->flags & NOT_NULL_FLAG))
      s->null_fields++;
    if (new_field->flags & BLOB_FLAG)
    {
      // Note, s->blob_fields was incremented in Field_blob::Field_blob
      DBUG_ASSERT(s->blob_fields);
      DBUG_ASSERT(s->blob_fields <= m_alloced_field_count);
      s->blob_field[s->blob_fields - 1]= s->fields;
    }
    new_field->field_index= s->fields++;
    return false;
  }

  /**
    Add fields from a Spvar_definition list
    @returns false - on success.
    @returns true  - on error.
  */
  bool add(List<Spvar_definition> &field_list);

  /**
    Open a virtual table for read/write:
    - Setup end markers in TABLE::field and TABLE_SHARE::blob_fields,
    - Allocate a buffer in TABLE::record[0].
    - Set field pointers (Field::ptr, Field::null_pos, Field::null_bit) to
      the allocated record.
    This method is called when all of the fields have been added to the table.
    After calling this method the table is ready for read and write operations.
    @return false - on success
    @return true  - on error (e.g. could not allocate the record buffer).
  */
  bool open();

  void set_all_fields_to_null()
  {
    for (uint i= 0; i < s->fields; i++)
      field[i]->set_null();
  }
  /**
    Set all fields from a compatible item list.
    The number of fields in "this" must be equal to the number
    of elements in "value".
  */
  bool sp_set_all_fields_from_item_list(THD *thd, List<Item> &items);

  /**
    Set all fields from a compatible item.
    The number of fields in "this" must be the same with the number
    of elements in "value".
  */
  bool sp_set_all_fields_from_item(THD *thd, Item *value);

  /**
    Find a ROW element index by its name
    Assumes that "this" is used as a storage for a ROW-type SP variable.
    @param [OUT] idx        - the index of the found field is returned here
    @param [IN]  field_name - find a field with this name
    @return      true       - on error (the field was not found)
    @return      false      - on success (idx[0] was set to the field index)
  */
  bool sp_find_field_by_name(uint *idx, const LEX_CSTRING &name) const;

  /**
    Find a ROW element index by its name.
    If the element is not found, and error is issued.
    @param [OUT] idx        - the index of the found field is returned here
    @param [IN]  var_name   - the name of the ROW variable (for error reporting)
    @param [IN]  field_name - find a field with this name
    @return      true       - on error (the field was not found)
    @return      false      - on success (idx[0] was set to the field index)
  */
  bool sp_find_field_by_name_or_error(uint *idx,
                                      const LEX_CSTRING &var_name,
                                      const LEX_CSTRING &field_name) const;
};


/**
  Create a reduced TABLE object with properly set up Field list from a
  list of field definitions.

    The created table doesn't have a table handler associated with
    it, has no keys, no group/distinct, no copy_funcs array.
    The sole purpose of this TABLE object is to use the power of Field
    class to read/write data to/from table->record[0]. Then one can store
    the record in any container (RB tree, hash, etc).
    The table is created in THD mem_root, so are the table's fields.
    Consequently, if you don't BLOB fields, you don't need to free it.

  @param thd         connection handle
  @param field_list  list of column definitions

  @return
    0 if out of memory, or a
    TABLE object ready for read and write in case of success
*/

inline Virtual_tmp_table *
create_virtual_tmp_table(THD *thd, List<Spvar_definition> &field_list)
{
  Virtual_tmp_table *table;
  if (!(table= new(thd) Virtual_tmp_table(thd)))
    return NULL;

  /*
    If "simulate_create_virtual_tmp_table_out_of_memory" debug option
    is enabled, we now enable "simulate_out_of_memory". This effectively
    makes table->init() fail on OOM inside multi_alloc_root().
    This is done to test that ~Virtual_tmp_table() called from the "delete"
    below correcly handles OOM.
  */
  DBUG_EXECUTE_IF("simulate_create_virtual_tmp_table_out_of_memory",
                  DBUG_SET("+d,simulate_out_of_memory"););

  if (table->init(field_list.elements) ||
      table->add(field_list) ||
      table->open())
  {
    delete table;
    return NULL;
  }
  return table;
}


/**
  Create a new virtual temporary table consisting of a single field.
  SUM(DISTINCT expr) and similar numeric aggregate functions use this.
  @param thd    - Current thread
  @param field  - The field that will be added into the table.
  @return NULL  - On error.
  @return !NULL - A pointer to the created table that is ready
                  for read and write.
*/
inline TABLE *
create_virtual_tmp_table(THD *thd, Field *field)
{
  Virtual_tmp_table *table;
  DBUG_ASSERT(field);
  if (!(table= new(thd) Virtual_tmp_table(thd)))
    return NULL;
  if (table->init(1) ||
      table->add(field) ||
      table->open())
  {
    delete table;
    return NULL;
  }
  return table;
}


int test_if_item_cache_changed(List<Cached_item> &list);
int join_init_read_record(JOIN_TAB *tab);
int join_read_record_no_init(JOIN_TAB *tab);
void set_position(JOIN *join,uint idx,JOIN_TAB *table,KEYUSE *key);
inline Item * and_items(THD *thd, Item* cond, Item *item)
{
  return (cond ? (new (thd->mem_root) Item_cond_and(thd, cond, item)) : item);
}
inline Item * or_items(THD *thd, Item* cond, Item *item)
{
  return (cond ? (new (thd->mem_root) Item_cond_or(thd, cond, item)) : item);
}
bool choose_plan(JOIN *join, table_map join_tables);
void optimize_wo_join_buffering(JOIN *join, uint first_tab, uint last_tab, 
                                table_map last_remaining_tables, 
                                bool first_alt, uint no_jbuf_before,
                                double *outer_rec_count, double *reopt_cost);
Item_equal *find_item_equal(COND_EQUAL *cond_equal, Field *field,
                            bool *inherited_fl);
extern bool test_if_ref(Item *, 
                 Item_field *left_item,Item *right_item);

inline bool optimizer_flag(THD *thd, ulonglong flag)
{ 
  return (thd->variables.optimizer_switch & flag);
}

/*
int print_fake_select_lex_join(select_result_sink *result, bool on_the_fly,
                               SELECT_LEX *select_lex, uint8 select_options);
*/

uint get_index_for_order(ORDER *order, TABLE *table, SQL_SELECT *select,
                         ha_rows limit, ha_rows *scanned_limit, 
                         bool *need_sort, bool *reverse);
ORDER *simple_remove_const(ORDER *order, COND *where);
bool const_expression_in_where(COND *cond, Item *comp_item,
                               Field *comp_field= NULL,
                               Item **const_item= NULL);
bool cond_is_datetime_is_null(Item *cond);
bool cond_has_datetime_is_null(Item *cond);

/* Table elimination entry point function */
void eliminate_tables(JOIN *join);

/* Index Condition Pushdown entry point function */
void push_index_cond(JOIN_TAB *tab, uint keyno);

#define OPT_LINK_EQUAL_FIELDS    1

/* EXPLAIN-related utility functions */
int print_explain_message_line(select_result_sink *result, 
                               uint8 options, bool is_analyze,
                               uint select_number,
                               const char *select_type,
                               ha_rows *rows,
                               const char *message);
void explain_append_mrr_info(QUICK_RANGE_SELECT *quick, String *res);
int append_possible_keys(MEM_ROOT *alloc, String_list &list, TABLE *table, 
                         key_map possible_keys);

/****************************************************************************
  Temporary table support for SQL Runtime
 ***************************************************************************/

#define STRING_TOTAL_LENGTH_TO_PACK_ROWS 128
#define AVG_STRING_LENGTH_TO_PACK_ROWS   64
#define RATIO_TO_PACK_ROWS	       2
#define MIN_STRING_LENGTH_TO_PACK_ROWS   10

void calc_group_buffer(TMP_TABLE_PARAM *param, ORDER *group);
TABLE *create_tmp_table(THD *thd,TMP_TABLE_PARAM *param,List<Item> &fields,
			ORDER *group, bool distinct, bool save_sum_fields,
			ulonglong select_options, ha_rows rows_limit,
                        const LEX_CSTRING *alias, bool do_not_open=FALSE,
                        bool keep_row_order= FALSE);
void free_tmp_table(THD *thd, TABLE *entry);
bool create_internal_tmp_table_from_heap(THD *thd, TABLE *table,
                                         TMP_ENGINE_COLUMNDEF *start_recinfo,
                                         TMP_ENGINE_COLUMNDEF **recinfo, 
                                         int error, bool ignore_last_dupp_key_error,
                                         bool *is_duplicate);
bool create_internal_tmp_table(TABLE *table, KEY *keyinfo, 
                               TMP_ENGINE_COLUMNDEF *start_recinfo,
                               TMP_ENGINE_COLUMNDEF **recinfo, 
                               ulonglong options);
bool instantiate_tmp_table(TABLE *table, KEY *keyinfo, 
                           TMP_ENGINE_COLUMNDEF *start_recinfo,
                           TMP_ENGINE_COLUMNDEF **recinfo,
                           ulonglong options);
bool open_tmp_table(TABLE *table);
void setup_tmp_table_column_bitmaps(TABLE *table, uchar *bitmaps);
double prev_record_reads(const POSITION *positions, uint idx, table_map found_ref);
void fix_list_after_tbl_changes(SELECT_LEX *new_parent, List<TABLE_LIST> *tlist);
double get_tmp_table_lookup_cost(THD *thd, double row_count, uint row_size);
double get_tmp_table_write_cost(THD *thd, double row_count, uint row_size);
void optimize_keyuse(JOIN *join, DYNAMIC_ARRAY *keyuse_array);
bool sort_and_filter_keyuse(THD *thd, DYNAMIC_ARRAY *keyuse,
                            bool skip_unprefixed_keyparts);

struct st_cond_statistic
{
  Item *cond;
  Field *field_arg;
  ulong positive;
};
typedef struct st_cond_statistic COND_STATISTIC;

ulong check_selectivity(THD *thd,
                        ulong rows_to_read,
                        TABLE *table,
                        List<COND_STATISTIC> *conds);

class Pushdown_query: public Sql_alloc
{
public:
  SELECT_LEX *select_lex;
  bool store_data_in_temp_table;
  group_by_handler *handler;
  Item *having;

  Pushdown_query(SELECT_LEX *select_lex_arg, group_by_handler *handler_arg)
    : select_lex(select_lex_arg), store_data_in_temp_table(0),
    handler(handler_arg), having(0) {}

  ~Pushdown_query() { delete handler; }

  /* Function that calls the above scan functions */
  int execute(JOIN *);
};

class derived_handler;

class Pushdown_derived: public Sql_alloc
{
private:
  bool is_analyze;
public:
  TABLE_LIST *derived;
  derived_handler *handler;

  Pushdown_derived(TABLE_LIST *tbl, derived_handler *h);

  ~Pushdown_derived();

  int execute(); 
};


class select_handler;


class Pushdown_select: public Sql_alloc
{
private:
  bool is_analyze;
  List<Item> result_columns;
  bool send_result_set_metadata();
  bool send_data();
  bool send_eof();

public:
  SELECT_LEX *select;
  select_handler *handler;

  Pushdown_select(SELECT_LEX *sel, select_handler *h);

  ~Pushdown_select();

  bool init();

  int execute(); 
};


bool test_if_order_compatible(SQL_I_List<ORDER> &a, SQL_I_List<ORDER> &b);
int test_if_group_changed(List<Cached_item> &list);
int create_sort_index(THD *thd, JOIN *join, JOIN_TAB *tab, Filesort *fsort);

JOIN_TAB *first_explain_order_tab(JOIN* join);
JOIN_TAB *next_explain_order_tab(JOIN* join, JOIN_TAB* tab);

<<<<<<< HEAD
bool check_simple_equality(THD *thd, const Item::Context &ctx,
                           Item *left_item, Item *right_item,
                           COND_EQUAL *cond_equal);

void propagate_new_equalities(THD *thd, Item *cond,
                              List<Item_equal> *new_equalities,
                              COND_EQUAL *inherited,
                              bool *is_simplifiable_cond);
=======
bool is_eliminated_table(table_map eliminated_tables, TABLE_LIST *tbl);
>>>>>>> 79660e59

#endif /* SQL_SELECT_INCLUDED */<|MERGE_RESOLUTION|>--- conflicted
+++ resolved
@@ -2540,7 +2540,8 @@
 JOIN_TAB *first_explain_order_tab(JOIN* join);
 JOIN_TAB *next_explain_order_tab(JOIN* join, JOIN_TAB* tab);
 
-<<<<<<< HEAD
+bool is_eliminated_table(table_map eliminated_tables, TABLE_LIST *tbl);
+
 bool check_simple_equality(THD *thd, const Item::Context &ctx,
                            Item *left_item, Item *right_item,
                            COND_EQUAL *cond_equal);
@@ -2549,8 +2550,5 @@
                               List<Item_equal> *new_equalities,
                               COND_EQUAL *inherited,
                               bool *is_simplifiable_cond);
-=======
-bool is_eliminated_table(table_map eliminated_tables, TABLE_LIST *tbl);
->>>>>>> 79660e59
 
 #endif /* SQL_SELECT_INCLUDED */