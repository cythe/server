--- conflicted
+++ resolved
@@ -1,9 +1,5 @@
-<<<<<<< HEAD
-/* Copyright (c) 2000, 2014, Oracle and/or its affiliates.
-   Copyright (c) 2009, 2014, Monty Program Ab.
-=======
-/* Copyright (c) 2000, 2015, Oracle and/or its affiliates. All rights reserved.
->>>>>>> 31c803e8
+/* Copyright (c) 2000, 2015, Oracle and/or its affiliates.
+   Copyright (c) 2009, 2015, MariaDB
 
    This program is free software; you can redistribute it and/or modify
    it under the terms of the GNU General Public License as published by
@@ -715,14 +711,13 @@
 
 find_files_result
 find_files(THD *thd, List<LEX_STRING> *files, const char *db,
-           const char *path, const char *wild, bool dir, MEM_ROOT *tmp_mem_root)
+           const char *path, const char *wild, bool dir)
 {
   uint i;
   char *ext;
   MY_DIR *dirp;
   FILEINFO *file;
   LEX_STRING *file_name= 0;
-  MEM_ROOT **root_ptr= NULL, *old_root= NULL;
   uint file_name_len;
 #ifndef NO_EMBEDDED_ACCESS_CHECKS
   uint col_access=thd->col_access;
@@ -748,13 +743,6 @@
     else
       my_error(ER_CANT_READ_DIR, MYF(ME_BELL+ME_WAITTANG), path, my_errno);
     DBUG_RETURN(FIND_FILES_DIR);
-  }
-
-  if (tmp_mem_root)
-  {
-    root_ptr= my_pthread_getspecific_ptr(MEM_ROOT**, THR_MALLOC);
-    old_root= *root_ptr;
-    *root_ptr= tmp_mem_root;
   }
 
   for (i=0 ; i < (uint) dirp->number_off_files  ; i++)
@@ -839,16 +827,8 @@
         continue;
     }
 #endif
-<<<<<<< HEAD
     if (!(file_name=
           thd->make_lex_string(file_name, uname, file_name_len, TRUE)) ||
-=======
-    if (!(file_name= tmp_mem_root ?
-                     make_lex_string_root(tmp_mem_root, file_name, uname,
-                                          file_name_len, TRUE) :
-                     thd->make_lex_string(file_name, uname,
-                                          file_name_len, TRUE)) ||
->>>>>>> 31c803e8
         files->push_back(file_name))
     {
       my_dirend(dirp);
@@ -859,9 +839,6 @@
   my_dirend(dirp);
 
   (void) ha_find_files(thd, db, path, wild, dir, files);
-
-  if (tmp_mem_root)
-    *root_ptr= old_root;
 
   DBUG_RETURN(FIND_FILES_OK);
 }
@@ -1509,16 +1486,12 @@
                       to tailor the format of the statement.  Can be
                       NULL, in which case only SQL_MODE is considered
                       when building the statement.
-<<<<<<< HEAD
-
-=======
     show_database     If true, then print the database before the table
                       name. The database name is only printed in the event
                       that it is different from the current database.
                       If false, then do not print the database before
                       the table name.
-  
->>>>>>> 31c803e8
+
   NOTE
     Currently always return 0, but might return error code in the
     future.
@@ -2221,9 +2194,9 @@
     Security_context *tmp_sctx= tmp->security_ctx;
     struct st_my_thread_var *mysys_var;
     if ((tmp->vio_ok() || tmp->system_thread) &&
-        (!user || (tmp_sctx->user && !strcmp(tmp_sctx->user, user))))
-    {
-<<<<<<< HEAD
+        (!user || (!tmp->system_thread &&
+                   tmp_sctx->user && !strcmp(tmp_sctx->user, user))))
+    {
       thread_info *thd_info= new thread_info;
 
       thd_info->thread_id=tmp->thread_id;
@@ -2232,14 +2205,6 @@
                                    "system user" : "unauthenticated user"));
       if (tmp->peer_port && (tmp_sctx->host || tmp_sctx->ip) &&
           thd->security_ctx->host_or_ip[0])
-=======
-      DEBUG_SYNC(thd,"after_one_element_read_from_threads_iterator");
-      Security_context *tmp_sctx= tmp->security_ctx;
-      struct st_my_thread_var *mysys_var;
-      if ((tmp->vio_ok() || tmp->system_thread) &&
-          (!user || (!tmp->system_thread && tmp_sctx->user &&
-                     !strcmp(tmp_sctx->user, user))))
->>>>>>> 31c803e8
       {
         if ((thd_info->host= (char*) thd->alloc(LIST_PROCESS_HOST_LEN+1)))
           my_snprintf((char *) thd_info->host, LIST_PROCESS_HOST_LEN,
@@ -3561,7 +3526,7 @@
 
 int make_db_list(THD *thd, List<LEX_STRING> *files,
                  LOOKUP_FIELD_VALUES *lookup_field_vals,
-                 bool *with_i_schema, MEM_ROOT *tmp_mem_root)
+                 bool *with_i_schema)
 {
   LEX_STRING *i_s_name_copy= 0;
   i_s_name_copy= thd->make_lex_string(i_s_name_copy,
@@ -3585,8 +3550,7 @@
         return 1;
     }
     return (find_files(thd, files, NullS, mysql_data_home,
-                       lookup_field_vals->db_value.str, 1, tmp_mem_root) !=
-                      FIND_FILES_OK);
+                       lookup_field_vals->db_value.str, 1) != FIND_FILES_OK);
   }
 
 
@@ -3628,7 +3592,7 @@
     return 1;
   *with_i_schema= 1;
   return (find_files(thd, files, NullS,
-                     mysql_data_home, NullS, 1, tmp_mem_root) != FIND_FILES_OK);
+                     mysql_data_home, NullS, 1) != FIND_FILES_OK);
 }
 
 
@@ -3736,8 +3700,7 @@
 static int
 make_table_name_list(THD *thd, List<LEX_STRING> *table_names, LEX *lex,
                      LOOKUP_FIELD_VALUES *lookup_field_vals,
-                     bool with_i_schema, LEX_STRING *db_name,
-                     MEM_ROOT *tmp_mem_root)
+                     bool with_i_schema, LEX_STRING *db_name)
 {
   char path[FN_REFLEN + 1];
   build_table_filename(path, sizeof(path) - 1, db_name->str, "", "", 0);
@@ -3791,8 +3754,7 @@
                               lookup_field_vals->table_value.str));
 
   find_files_result res= find_files(thd, table_names, db_name->str, path,
-                                    lookup_field_vals->table_value.str, 0,
-                                    tmp_mem_root);
+                                    lookup_field_vals->table_value.str, 0);
   if (res != FIND_FILES_OK)
   {
     /*
@@ -4440,9 +4402,6 @@
   bool can_deadlock;
   DBUG_ENTER("get_all_tables");
 
-  MEM_ROOT tmp_mem_root;
-  init_sql_alloc(&tmp_mem_root, TABLE_ALLOC_BLOCK_SIZE, 0);
-
   /*
     In cases when SELECT from I_S table being filled by this call is
     part of statement which also uses other tables or is being executed
@@ -4534,7 +4493,7 @@
     goto err;
   }
 
-  if (make_db_list(thd, &db_names, &lookup_field_vals, &with_i_schema, &tmp_mem_root))
+  if (make_db_list(thd, &db_names, &lookup_field_vals, &with_i_schema))
     goto err;
   it.rewind(); /* To get access to new elements in basis list */
   while ((db_name= it++))
@@ -4551,7 +4510,7 @@
       List<LEX_STRING> table_names;
       int res= make_table_name_list(thd, &table_names, lex,
                                     &lookup_field_vals,
-                                    with_i_schema, db_name, &tmp_mem_root);
+                                    with_i_schema, db_name);
       if (res == 2)   /* Not fatal error, continue */
         continue;
       if (res)
@@ -4626,10 +4585,9 @@
       with_i_schema= 0;
     }
   }
+
   error= 0;
 err:
-
-  free_root(&tmp_mem_root, MYF(0));
   thd->restore_backup_open_tables_state(&open_tables_state_backup);
 
   DBUG_RETURN(error);
@@ -4654,27 +4612,6 @@
     TODO: fill_schema_shemata() is called when new client is connected.
     Returning error status in this case leads to client hangup.
   */
-
-  /*
-   * A temporary class is created to free tmp_mem_root when we return from
-   * this function, since we have 'return' from this function from many
-   * places. This is just to avoid goto.
-   */
-  class free_tmp_mem_root
-  {
-  public:
-    free_tmp_mem_root()
-    {
-      init_sql_alloc(&tmp_mem_root, TABLE_ALLOC_BLOCK_SIZE, 0);
-    }
-    ~free_tmp_mem_root()
-    {
-      free_root(&tmp_mem_root, MYF(0));
-    }
-    MEM_ROOT tmp_mem_root;
-  };
-
-  free_tmp_mem_root dummy_member;
 
   LOOKUP_FIELD_VALUES lookup_field_vals;
   List<LEX_STRING> db_names;
@@ -4689,16 +4626,11 @@
 
   if (get_lookup_field_values(thd, cond, tables, &lookup_field_vals))
     DBUG_RETURN(0);
-<<<<<<< HEAD
   DBUG_PRINT("INDEX VALUES",("db_name: %s  table_name: %s",
-=======
-
-  DBUG_PRINT("INDEX VALUES",("db_name='%s', table_name='%s'",
->>>>>>> 31c803e8
                              lookup_field_vals.db_value.str,
                              lookup_field_vals.table_value.str));
   if (make_db_list(thd, &db_names, &lookup_field_vals,
-                   &with_i_schema, &dummy_member.tmp_mem_root))
+                   &with_i_schema))
     DBUG_RETURN(1);
 
   /*
@@ -7013,38 +6945,13 @@
       schema_table_idx == SCH_GLOBAL_VARIABLES)
     option_type= OPT_GLOBAL;
 
-<<<<<<< HEAD
   COND *partial_cond= make_cond_for_info_schema(cond, tables);
 
-=======
-  /*
-    Lock LOCK_plugin_delete to avoid deletion of any plugins while creating
-    SHOW_VAR array and hold it until all variables are stored in the table.
-  */
-  if (thd->fill_variables_recursion_level++ == 0)
-  {
-    mysql_mutex_lock(&LOCK_plugin_delete);
-  }
-
-  // Lock LOCK_system_variables_hash to prepare SHOW_VARs array.
->>>>>>> 31c803e8
   mysql_rwlock_rdlock(&LOCK_system_variables_hash);
   res= show_status_array(thd, wild, enumerate_sys_vars(thd, sorted_vars, option_type),
                          option_type, NULL, "", tables->table,
                          upper_case_names, partial_cond);
   mysql_rwlock_unlock(&LOCK_system_variables_hash);
-<<<<<<< HEAD
-=======
-
-  res= show_status_array(thd, wild, sys_var_array, option_type, NULL, "",
-                         tables->table, upper_case_names, cond);
-
-  if (thd->fill_variables_recursion_level-- == 1)
-  {
-    mysql_mutex_unlock(&LOCK_plugin_delete);
-  }
-
->>>>>>> 31c803e8
   DBUG_RETURN(res);
 }
 
