--- conflicted
+++ resolved
@@ -569,7 +569,6 @@
   return false;
 }
 
-<<<<<<< HEAD
 
 bool Arg_comparator::set_cmp_func_int()
 {
@@ -577,26 +576,6 @@
   func= is_owner_equal_func() ? &Arg_comparator::compare_e_int :
                                 &Arg_comparator::compare_int_signed;
   if ((*a)->field_type() == MYSQL_TYPE_YEAR &&
-=======
-  if (m_compare_type == REAL_RESULT &&
-      (((*a)->result_type() == DECIMAL_RESULT && !(*a)->const_item() &&
-        (*b)->result_type() == STRING_RESULT  &&  (*b)->const_item()) ||
-       ((*b)->result_type() == DECIMAL_RESULT && !(*b)->const_item() &&
-        (*a)->result_type() == STRING_RESULT  &&  (*a)->const_item())))
-  {
-    /*
-     <non-const decimal expression> <cmp> <const string expression>
-     or
-     <const string expression> <cmp> <non-const decimal expression>
-
-     Do comparison as decimal rather than float, in order not to lose precision.
-    */
-    m_compare_type= DECIMAL_RESULT;
-  }
-
-  if (m_compare_type == INT_RESULT &&
-      (*a)->field_type() == MYSQL_TYPE_YEAR &&
->>>>>>> 2f3d4bd5
       (*b)->field_type() == MYSQL_TYPE_YEAR)
   {
     func= is_owner_equal_func() ? &Arg_comparator::compare_e_datetime :
@@ -624,6 +603,22 @@
 
 bool Arg_comparator::set_cmp_func_real()
 {
+  if ((((*a)->result_type() == DECIMAL_RESULT && !(*a)->const_item() &&
+        (*b)->result_type() == STRING_RESULT  &&  (*b)->const_item()) ||
+      ((*b)->result_type() == DECIMAL_RESULT && !(*b)->const_item() &&
+       (*a)->result_type() == STRING_RESULT  &&  (*a)->const_item())))
+  {
+    /*
+     <non-const decimal expression> <cmp> <const string expression>
+     or
+     <const string expression> <cmp> <non-const decimal expression>
+
+     Do comparison as decimal rather than float, in order not to lose precision.
+    */
+    m_compare_handler= &type_handler_newdecimal;
+    return set_cmp_func_decimal();
+  }
+
   THD *thd= current_thd;
   func= is_owner_equal_func() ? &Arg_comparator::compare_e_real :
                                 &Arg_comparator::compare_real;
