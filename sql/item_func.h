--- conflicted
+++ resolved
@@ -1162,18 +1162,14 @@
   longlong val_int();
   const char *func_name() const { return "coercibility"; }
   void fix_length_and_dec() { max_length=10; maybe_null= 0; }
-<<<<<<< HEAD
-  table_map not_null_tables() const { return 0; }
+  bool eval_not_null_tables(uchar *)
+  {
+    not_null_tables_cache= 0;
+    return false;
+  }
   Item* propagate_equal_fields(THD *thd, const Context &ctx, COND_EQUAL *cond)
   { return this; }
   bool const_item() const { return true; }
-=======
-  bool eval_not_null_tables(uchar *opt_arg)
-  {
-    not_null_tables_cache= 0;
-    return 0;
-  }
->>>>>>> d8d39721
 };
 
 class Item_func_locate :public Item_int_func
