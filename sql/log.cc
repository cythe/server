--- conflicted
+++ resolved
@@ -8753,13 +8753,7 @@
     ++num_commits;
     set_current_thd(current->thd);
     if (current->cache_mngr->using_xa && likely(!current->error) &&
-<<<<<<< HEAD
         !DBUG_IF("skip_commit_ordered"))
-    {
-      mysql_mutex_lock(&current->thd->LOCK_thd_data);
-=======
-        DBUG_EVALUATE_IF("skip_commit_ordered", 0, 1))
->>>>>>> eb1f8b29
       run_commit_ordered(current->thd, current->all);
     current->thd->wakeup_subsequent_commits(current->error);
 
