/* Copyright 2000-2008 MySQL AB, 2008 Sun Microsystems, Inc.

   This program is free software; you can redistribute it and/or modify
   it under the terms of the GNU General Public License as published by
   the Free Software Foundation; version 2 of the License.

   This program is distributed in the hope that it will be useful,
   but WITHOUT ANY WARRANTY; without even the implied warranty of
   MERCHANTABILITY or FITNESS FOR A PARTICULAR PURPOSE.  See the
   GNU General Public License for more details.

   You should have received a copy of the GNU General Public License
   along with this program; if not, write to the Free Software
   Foundation, Inc., 59 Temple Place, Suite 330, Boston, MA  02111-1307  USA */


/**
  @file

  @brief
  logging of commands

  @todo
    Abort logging when we get an error in reading or writing log files
*/

#include "mysql_priv.h"
#include "sql_repl.h"
#include "rpl_filter.h"
#include "rpl_rli.h"

#include <my_dir.h>
#include <stdarg.h>
#include <m_ctype.h>				// For test_if_number

#ifdef __NT__
#include "message.h"
#endif

#include <mysql/plugin.h>

/* max size of the log message */
#define MAX_LOG_BUFFER_SIZE 1024
#define MAX_USER_HOST_SIZE 512
#define MAX_TIME_SIZE 32
#define MY_OFF_T_UNDEF (~(my_off_t)0UL)

#define FLAGSTR(V,F) ((V)&(F)?#F" ":"")

LOGGER logger;

MYSQL_BIN_LOG mysql_bin_log(&sync_binlog_period);

static bool test_if_number(const char *str,
			   ulong *res, bool allow_wildcards);
static int binlog_init(void *p);
static int binlog_close_connection(handlerton *hton, THD *thd);
static int binlog_savepoint_set(handlerton *hton, THD *thd, void *sv);
static int binlog_savepoint_rollback(handlerton *hton, THD *thd, void *sv);
static int binlog_commit(handlerton *hton, THD *thd, bool all);
static int binlog_rollback(handlerton *hton, THD *thd, bool all);
static int binlog_prepare(handlerton *hton, THD *thd, bool all);

/**
  Silence all errors and warnings reported when performing a write
  to a log table.
  Errors and warnings are not reported to the client or SQL exception
  handlers, so that the presence of logging does not interfere and affect
  the logic of an application.
*/
class Silence_log_table_errors : public Internal_error_handler
{
  char m_message[MYSQL_ERRMSG_SIZE];
public:
  Silence_log_table_errors()
  {
    m_message[0]= '\0';
  }

  virtual ~Silence_log_table_errors() {}

  virtual bool handle_error(uint sql_errno, const char *message,
                            MYSQL_ERROR::enum_warning_level level,
                            THD *thd);
  const char *message() const { return m_message; }
};

bool
Silence_log_table_errors::handle_error(uint /* sql_errno */,
                                       const char *message_arg,
                                       MYSQL_ERROR::enum_warning_level /* level */,
                                       THD * /* thd */)
{
  strmake(m_message, message_arg, sizeof(m_message)-1);
  return TRUE;
}


sql_print_message_func sql_print_message_handlers[3] =
{
  sql_print_information,
  sql_print_warning,
  sql_print_error
};


char *make_default_log_name(char *buff,const char* log_ext)
{
  strmake(buff, pidfile_name, FN_REFLEN-5);
  return fn_format(buff, buff, mysql_data_home, log_ext,
                   MYF(MY_UNPACK_FILENAME|MY_REPLACE_EXT));
}

/*
  Helper class to hold a mutex for the duration of the
  block.

  Eliminates the need for explicit unlocking of mutexes on, e.g.,
  error returns.  On passing a null pointer, the sentry will not do
  anything.
 */
class Mutex_sentry
{
public:
  Mutex_sentry(pthread_mutex_t *mutex)
    : m_mutex(mutex)
  {
    if (m_mutex)
      pthread_mutex_lock(mutex);
  }

  ~Mutex_sentry()
  {
    if (m_mutex)
      pthread_mutex_unlock(m_mutex);
#ifndef DBUG_OFF
    m_mutex= 0;
#endif
  }

private:
  pthread_mutex_t *m_mutex;

  // It's not allowed to copy this object in any way
  Mutex_sentry(Mutex_sentry const&);
  void operator=(Mutex_sentry const&);
};

/*
  Helper class to store binary log transaction data.
*/
class binlog_trx_data {
public:
  binlog_trx_data()
    : at_least_one_stmt(0), incident(FALSE), m_pending(0),
    before_stmt_pos(MY_OFF_T_UNDEF)
  {
    trans_log.end_of_file= max_binlog_cache_size;
  }

  ~binlog_trx_data()
  {
    DBUG_ASSERT(pending() == NULL);
    close_cached_file(&trans_log);
  }

  my_off_t position() const {
    return my_b_tell(&trans_log);
  }

  bool empty() const
  {
    return pending() == NULL && my_b_tell(&trans_log) == 0;
  }

  /*
    Truncate the transaction cache to a certain position. This
    includes deleting the pending event.
   */
  void truncate(my_off_t pos)
  {
    DBUG_PRINT("info", ("truncating to position %lu", (ulong) pos));
    DBUG_PRINT("info", ("before_stmt_pos=%lu", (ulong) pos));
    delete pending();
    set_pending(0);
    reinit_io_cache(&trans_log, WRITE_CACHE, pos, 0, 0);
    trans_log.end_of_file= max_binlog_cache_size;
    if (pos < before_stmt_pos)
      before_stmt_pos= MY_OFF_T_UNDEF;

    /*
      The only valid positions that can be truncated to are at the
      beginning of a statement. We are relying on this fact to be able
      to set the at_least_one_stmt flag correctly. In other word, if
      we are truncating to the beginning of the transaction cache,
      there will be no statements in the cache, otherwhise, we will
      have at least one statement in the transaction cache.
     */
    at_least_one_stmt= (pos > 0);
  }

  /*
    Reset the entire contents of the transaction cache, emptying it
    completely.
   */
  void reset() {
    if (!empty())
      truncate(0);
    before_stmt_pos= MY_OFF_T_UNDEF;
    incident= FALSE;
    trans_log.end_of_file= max_binlog_cache_size;
    DBUG_ASSERT(empty());
  }

  Rows_log_event *pending() const
  {
    return m_pending;
  }

  void set_pending(Rows_log_event *const pending)
  {
    m_pending= pending;
  }

  IO_CACHE trans_log;                         // The transaction cache

  void set_incident(void)
  {
    incident= TRUE;
  }
  
  bool has_incident(void)
  {
    return(incident);
  }

  /**
    Boolean that is true if there is at least one statement in the
    transaction cache.
  */
  bool at_least_one_stmt;
  bool incident;

private:
  /*
    Pending binrows event. This event is the event where the rows are
    currently written.
   */
  Rows_log_event *m_pending;

public:
  /*
    Binlog position before the start of the current statement.
  */
  my_off_t before_stmt_pos;
};

handlerton *binlog_hton;

bool LOGGER::is_log_table_enabled(uint log_table_type)
{
  switch (log_table_type) {
  case QUERY_LOG_SLOW:
    return (table_log_handler != NULL) && opt_slow_log;
  case QUERY_LOG_GENERAL:
    return (table_log_handler != NULL) && opt_log ;
  default:
    DBUG_ASSERT(0);
    return FALSE;                             /* make compiler happy */
  }
}


/* Check if a given table is opened log table */
int check_if_log_table(uint db_len, const char *db, uint table_name_len,
                       const char *table_name, uint check_if_opened)
{
  if (db_len == 5 &&
      !(lower_case_table_names ?
        my_strcasecmp(system_charset_info, db, "mysql") :
        strcmp(db, "mysql")))
  {
    if (table_name_len == 11 && !(lower_case_table_names ?
                                  my_strcasecmp(system_charset_info,
                                                table_name, "general_log") :
                                  strcmp(table_name, "general_log")))
    {
      if (!check_if_opened || logger.is_log_table_enabled(QUERY_LOG_GENERAL))
        return QUERY_LOG_GENERAL;
      return 0;
    }

    if (table_name_len == 8 && !(lower_case_table_names ?
      my_strcasecmp(system_charset_info, table_name, "slow_log") :
      strcmp(table_name, "slow_log")))
    {
      if (!check_if_opened || logger.is_log_table_enabled(QUERY_LOG_SLOW))
        return QUERY_LOG_SLOW;
      return 0;
    }
  }
  return 0;
}


Log_to_csv_event_handler::Log_to_csv_event_handler()
{
}


Log_to_csv_event_handler::~Log_to_csv_event_handler()
{
}


void Log_to_csv_event_handler::cleanup()
{
  logger.is_log_tables_initialized= FALSE;
}

/* log event handlers */

/**
  Log command to the general log table

  Log given command to the general log table.

  @param  event_time        command start timestamp
  @param  user_host         the pointer to the string with user@host info
  @param  user_host_len     length of the user_host string. this is computed
                            once and passed to all general log event handlers
  @param  thread_id         Id of the thread, issued a query
  @param  command_type      the type of the command being logged
  @param  command_type_len  the length of the string above
  @param  sql_text          the very text of the query being executed
  @param  sql_text_len      the length of sql_text string


  @return This function attempts to never call my_error(). This is
  necessary, because general logging happens already after a statement
  status has been sent to the client, so the client can not see the
  error anyway. Besides, the error is not related to the statement
  being executed and is internal, and thus should be handled
  internally (@todo: how?).
  If a write to the table has failed, the function attempts to
  write to a short error message to the file. The failure is also
  indicated in the return value. 

  @retval  FALSE   OK
  @retval  TRUE    error occured
*/

bool Log_to_csv_event_handler::
  log_general(THD *thd, time_t event_time, const char *user_host,
              uint user_host_len, int thread_id,
              const char *command_type, uint command_type_len,
              const char *sql_text, uint sql_text_len,
              CHARSET_INFO *client_cs)
{
  TABLE_LIST table_list;
  TABLE *table;
  bool result= TRUE;
  bool need_close= FALSE;
  bool need_pop= FALSE;
  bool need_rnd_end= FALSE;
  uint field_index;
  Silence_log_table_errors error_handler;
  Open_tables_state open_tables_backup;
  ulonglong save_thd_options;
  bool save_time_zone_used;

  /*
    CSV uses TIME_to_timestamp() internally if table needs to be repaired
    which will set thd->time_zone_used
  */
  save_time_zone_used= thd->time_zone_used;

  save_thd_options= thd->options;
  thd->options&= ~OPTION_BIN_LOG;

  bzero(& table_list, sizeof(TABLE_LIST));
  table_list.alias= table_list.table_name= GENERAL_LOG_NAME.str;
  table_list.table_name_length= GENERAL_LOG_NAME.length;

  table_list.lock_type= TL_WRITE_CONCURRENT_INSERT;

  table_list.db= MYSQL_SCHEMA_NAME.str;
  table_list.db_length= MYSQL_SCHEMA_NAME.length;

  /*
    1) open_performance_schema_table generates an error of the
    table can not be opened or is corrupted.
    2) "INSERT INTO general_log" can generate warning sometimes.

    Suppress these warnings and errors, they can't be dealt with
    properly anyway.

    QQ: this problem needs to be studied in more detail.
    Comment this 2 lines and run "cast.test" to see what's happening.
  */
  thd->push_internal_handler(& error_handler);
  need_pop= TRUE;

  if (!(table= open_performance_schema_table(thd, & table_list,
                                             & open_tables_backup)))
    goto err;

  need_close= TRUE;

  if (table->file->extra(HA_EXTRA_MARK_AS_LOG_TABLE) ||
      table->file->ha_rnd_init(0))
    goto err;

  need_rnd_end= TRUE;

  /* Honor next number columns if present */
  table->next_number_field= table->found_next_number_field;

  /*
    NOTE: we do not call restore_record() here, as all fields are
    filled by the Logger (=> no need to load default ones).
  */

  /*
    We do not set a value for table->field[0], as it will use
    default value (which is CURRENT_TIMESTAMP).
  */

  /* check that all columns exist */
  if (table->s->fields < 6)
    goto err;

  DBUG_ASSERT(table->field[0]->type() == MYSQL_TYPE_TIMESTAMP);

  ((Field_timestamp*) table->field[0])->store_timestamp((my_time_t)
                                                        event_time);

  /* do a write */
  if (table->field[1]->store(user_host, user_host_len, client_cs) ||
      table->field[2]->store((longlong) thread_id, TRUE) ||
      table->field[3]->store((longlong) server_id, TRUE) ||
      table->field[4]->store(command_type, command_type_len, client_cs))
    goto err;

  /*
    A positive return value in store() means truncation.
    Still logging a message in the log in this case.
  */
  table->field[5]->flags|= FIELDFLAG_HEX_ESCAPE;
  if (table->field[5]->store(sql_text, sql_text_len, client_cs) < 0)
    goto err;

  /* mark all fields as not null */
  table->field[1]->set_notnull();
  table->field[2]->set_notnull();
  table->field[3]->set_notnull();
  table->field[4]->set_notnull();
  table->field[5]->set_notnull();

  /* Set any extra columns to their default values */
  for (field_index= 6 ; field_index < table->s->fields ; field_index++)
  {
    table->field[field_index]->set_default();
  }

  /* log table entries are not replicated */
  if (table->file->ha_write_row(table->record[0]))
    goto err;

  result= FALSE;

err:
  if (result && !thd->killed)
    sql_print_error("Failed to write to mysql.general_log: %s",
                    error_handler.message());

  if (need_rnd_end)
  {
    table->file->ha_rnd_end();
    table->file->ha_release_auto_increment();
  }
  if (need_pop)
    thd->pop_internal_handler();
  if (need_close)
    close_performance_schema_table(thd, & open_tables_backup);

  thd->options= save_thd_options;
  thd->time_zone_used= save_time_zone_used;
  return result;
}


/*
  Log a query to the slow log table

  SYNOPSIS
    log_slow()
    thd               THD of the query
    current_time      current timestamp
    query_start_arg   command start timestamp
    user_host         the pointer to the string with user@host info
    user_host_len     length of the user_host string. this is computed once
                      and passed to all general log event handlers
    query_time        Amount of time the query took to execute (in microseconds)
    lock_time         Amount of time the query was locked (in microseconds)
    is_command        The flag, which determines, whether the sql_text is a
                      query or an administrator command (these are treated
                      differently by the old logging routines)
    sql_text          the very text of the query or administrator command
                      processed
    sql_text_len      the length of sql_text string

  DESCRIPTION

   Log a query to the slow log table

  RETURN
    FALSE - OK
    TRUE - error occured
*/

bool Log_to_csv_event_handler::
  log_slow(THD *thd, time_t current_time, time_t query_start_arg,
           const char *user_host, uint user_host_len,
           ulonglong query_utime, ulonglong lock_utime, bool is_command,
           const char *sql_text, uint sql_text_len)
{
  TABLE_LIST table_list;
  TABLE *table;
  bool result= TRUE;
  bool need_close= FALSE;
  bool need_rnd_end= FALSE;
  Silence_log_table_errors error_handler;
  Open_tables_state open_tables_backup;
  CHARSET_INFO *client_cs= thd->variables.character_set_client;
  bool save_time_zone_used;
  DBUG_ENTER("Log_to_csv_event_handler::log_slow");

  thd->push_internal_handler(& error_handler);
  /*
    CSV uses TIME_to_timestamp() internally if table needs to be repaired
    which will set thd->time_zone_used
  */
  save_time_zone_used= thd->time_zone_used;

  bzero(& table_list, sizeof(TABLE_LIST));
  table_list.alias= table_list.table_name= SLOW_LOG_NAME.str;
  table_list.table_name_length= SLOW_LOG_NAME.length;

  table_list.lock_type= TL_WRITE_CONCURRENT_INSERT;

  table_list.db= MYSQL_SCHEMA_NAME.str;
  table_list.db_length= MYSQL_SCHEMA_NAME.length;

  if (!(table= open_performance_schema_table(thd, & table_list,
                                             & open_tables_backup)))
    goto err;

  need_close= TRUE;

  if (table->file->extra(HA_EXTRA_MARK_AS_LOG_TABLE) ||
      table->file->ha_rnd_init(0))
    goto err;

  need_rnd_end= TRUE;

  /* Honor next number columns if present */
  table->next_number_field= table->found_next_number_field;

  restore_record(table, s->default_values);    // Get empty record

  /* check that all columns exist */
  if (table->s->fields < 11)
    goto err;

  /* store the time and user values */
  DBUG_ASSERT(table->field[0]->type() == MYSQL_TYPE_TIMESTAMP);
  ((Field_timestamp*) table->field[0])->store_timestamp((my_time_t)
                                                        current_time);
  if (table->field[1]->store(user_host, user_host_len, client_cs))
    goto err;

  if (query_start_arg)
  {
    longlong query_time= (longlong) (query_utime/1000000);
    longlong lock_time=  (longlong) (lock_utime/1000000);
    /*
      A TIME field can not hold the full longlong range; query_time or
      lock_time may be truncated without warning here, if greater than
      839 hours (~35 days)
    */
    MYSQL_TIME t;
    t.neg= 0;

    /* fill in query_time field */
    calc_time_from_sec(&t, (long) min(query_time, (longlong) TIME_MAX_VALUE_SECONDS), 0);
    if (table->field[2]->store_time(&t, MYSQL_TIMESTAMP_TIME))
      goto err;
    /* lock_time */
    calc_time_from_sec(&t, (long) min(lock_time, (longlong) TIME_MAX_VALUE_SECONDS), 0);
    if (table->field[3]->store_time(&t, MYSQL_TIMESTAMP_TIME))
      goto err;
    /* rows_sent */
    if (table->field[4]->store((longlong) thd->sent_row_count, TRUE))
      goto err;
    /* rows_examined */
    if (table->field[5]->store((longlong) thd->examined_row_count, TRUE))
      goto err;
  }
  else
  {
    table->field[2]->set_null();
    table->field[3]->set_null();
    table->field[4]->set_null();
    table->field[5]->set_null();
  }
  /* fill database field */
  if (thd->db)
  {
    if (table->field[6]->store(thd->db, thd->db_length, client_cs))
      goto err;
    table->field[6]->set_notnull();
  }

  if (thd->stmt_depends_on_first_successful_insert_id_in_prev_stmt)
  {
    if (table->
        field[7]->store((longlong)
                        thd->first_successful_insert_id_in_prev_stmt_for_binlog,
                        TRUE))
      goto err;
    table->field[7]->set_notnull();
  }

  /*
    Set value if we do an insert on autoincrement column. Note that for
    some engines (those for which get_auto_increment() does not leave a
    table lock until the statement ends), this is just the first value and
    the next ones used may not be contiguous to it.
  */
  if (thd->auto_inc_intervals_in_cur_stmt_for_binlog.nb_elements() > 0)
  {
    if (table->
        field[8]->store((longlong)
          thd->auto_inc_intervals_in_cur_stmt_for_binlog.minimum(), TRUE))
      goto err;
    table->field[8]->set_notnull();
  }

  if (table->field[9]->store((longlong) server_id, TRUE))
    goto err;
  table->field[9]->set_notnull();

  /*
    Column sql_text.
    A positive return value in store() means truncation.
    Still logging a message in the log in this case.
  */
  if (table->field[10]->store(sql_text, sql_text_len, client_cs) < 0)
    goto err;

  /* log table entries are not replicated */
  if (table->file->ha_write_row(table->record[0]))
    goto err;

  result= FALSE;

err:
  thd->pop_internal_handler();

  if (result && !thd->killed)
    sql_print_error("Failed to write to mysql.slow_log: %s",
                    error_handler.message());

  if (need_rnd_end)
  {
    table->file->ha_rnd_end();
    table->file->ha_release_auto_increment();
  }
  if (need_close)
    close_performance_schema_table(thd, & open_tables_backup);
  thd->time_zone_used= save_time_zone_used;
  DBUG_RETURN(result);
}

int Log_to_csv_event_handler::
  activate_log(THD *thd, uint log_table_type)
{
  TABLE_LIST table_list;
  TABLE *table;
  int result;
  Open_tables_state open_tables_backup;

  DBUG_ENTER("Log_to_csv_event_handler::activate_log");

  bzero(& table_list, sizeof(TABLE_LIST));

  if (log_table_type == QUERY_LOG_GENERAL)
  {
    table_list.alias= table_list.table_name= GENERAL_LOG_NAME.str;
    table_list.table_name_length= GENERAL_LOG_NAME.length;
  }
  else
  {
    DBUG_ASSERT(log_table_type == QUERY_LOG_SLOW);
    table_list.alias= table_list.table_name= SLOW_LOG_NAME.str;
    table_list.table_name_length= SLOW_LOG_NAME.length;
  }

  table_list.lock_type= TL_WRITE_CONCURRENT_INSERT;

  table_list.db= MYSQL_SCHEMA_NAME.str;
  table_list.db_length= MYSQL_SCHEMA_NAME.length;

  table= open_performance_schema_table(thd, & table_list,
                                       & open_tables_backup);
  if (table)
  {
    result= 0;
    close_performance_schema_table(thd, & open_tables_backup);
  }
  else
    result= 1;

  DBUG_RETURN(result);
}

bool Log_to_csv_event_handler::
  log_error(enum loglevel level, const char *format, va_list args)
{
  /* No log table is implemented */
  DBUG_ASSERT(0);
  return FALSE;
}

bool Log_to_file_event_handler::
  log_error(enum loglevel level, const char *format,
            va_list args)
{
  return vprint_msg_to_log(level, format, args);
}

void Log_to_file_event_handler::init_pthread_objects()
{
  mysql_log.init_pthread_objects();
  mysql_slow_log.init_pthread_objects();
}


/** Wrapper around MYSQL_LOG::write() for slow log. */

bool Log_to_file_event_handler::
  log_slow(THD *thd, time_t current_time, time_t query_start_arg,
           const char *user_host, uint user_host_len,
           ulonglong query_utime, ulonglong lock_utime, bool is_command,
           const char *sql_text, uint sql_text_len)
{
  Silence_log_table_errors error_handler;
  thd->push_internal_handler(&error_handler);
  bool retval= mysql_slow_log.write(thd, current_time, query_start_arg,
                                    user_host, user_host_len,
                                    query_utime, lock_utime, is_command,
                                    sql_text, sql_text_len);
  thd->pop_internal_handler();
  return retval;
}


/**
   Wrapper around MYSQL_LOG::write() for general log. We need it since we
   want all log event handlers to have the same signature.
*/

bool Log_to_file_event_handler::
  log_general(THD *thd, time_t event_time, const char *user_host,
              uint user_host_len, int thread_id,
              const char *command_type, uint command_type_len,
              const char *sql_text, uint sql_text_len,
              CHARSET_INFO *client_cs)
{
  Silence_log_table_errors error_handler;
  thd->push_internal_handler(&error_handler);
  bool retval= mysql_log.write(event_time, user_host, user_host_len,
                               thread_id, command_type, command_type_len,
                               sql_text, sql_text_len);
  thd->pop_internal_handler();
  return retval;
}


bool Log_to_file_event_handler::init()
{
  if (!is_initialized)
  {
    if (opt_slow_log)
      mysql_slow_log.open_slow_log(sys_var_slow_log_path.value);

    if (opt_log)
      mysql_log.open_query_log(sys_var_general_log_path.value);

    is_initialized= TRUE;
  }

  return FALSE;
}


void Log_to_file_event_handler::cleanup()
{
  mysql_log.cleanup();
  mysql_slow_log.cleanup();
}

void Log_to_file_event_handler::flush()
{
  /* reopen log files */
  if (opt_log)
    mysql_log.reopen_file();
  if (opt_slow_log)
    mysql_slow_log.reopen_file();
}

/*
  Log error with all enabled log event handlers

  SYNOPSIS
    error_log_print()

    level             The level of the error significance: NOTE,
                      WARNING or ERROR.
    format            format string for the error message
    args              list of arguments for the format string

  RETURN
    FALSE - OK
    TRUE - error occured
*/

bool LOGGER::error_log_print(enum loglevel level, const char *format,
                             va_list args)
{
  bool error= FALSE;
  Log_event_handler **current_handler;

  /* currently we don't need locking here as there is no error_log table */
  for (current_handler= error_log_handler_list ; *current_handler ;)
    error= (*current_handler++)->log_error(level, format, args) || error;

  return error;
}


void LOGGER::cleanup_base()
{
  DBUG_ASSERT(inited == 1);
  rwlock_destroy(&LOCK_logger);
  if (table_log_handler)
  {
    table_log_handler->cleanup();
    delete table_log_handler;
    table_log_handler= NULL;
  }
  if (file_log_handler)
    file_log_handler->cleanup();
}


void LOGGER::cleanup_end()
{
  DBUG_ASSERT(inited == 1);
  if (file_log_handler)
  {
    delete file_log_handler;
    file_log_handler=NULL;
  }
  inited= 0;
}


/**
  Perform basic log initialization: create file-based log handler and
  init error log.
*/
void LOGGER::init_base()
{
  DBUG_ASSERT(inited == 0);
  inited= 1;

  /*
    Here we create file log handler. We don't do it for the table log handler
    here as it cannot be created so early. The reason is THD initialization,
    which depends on the system variables (parsed later).
  */
  if (!file_log_handler)
    file_log_handler= new Log_to_file_event_handler;

  /* by default we use traditional error log */
  init_error_log(LOG_FILE);

  file_log_handler->init_pthread_objects();
  my_rwlock_init(&LOCK_logger, NULL);
}


void LOGGER::init_log_tables()
{
  if (!table_log_handler)
    table_log_handler= new Log_to_csv_event_handler;

  if (!is_log_tables_initialized &&
      !table_log_handler->init() && !file_log_handler->init())
    is_log_tables_initialized= TRUE;
}


bool LOGGER::flush_logs(THD *thd)
{
  int rc= 0;

  /*
    Now we lock logger, as nobody should be able to use logging routines while
    log tables are closed
  */
  logger.lock_exclusive();

  /* reopen log files */
  file_log_handler->flush();

  /* end of log flush */
  logger.unlock();
  return rc;
}


/*
  Log slow query with all enabled log event handlers

  SYNOPSIS
    slow_log_print()

    thd                 THD of the query being logged
    query               The query being logged
    query_length        The length of the query string
    current_utime       Current time in microseconds (from undefined start)

  RETURN
    FALSE   OK
    TRUE    error occured
*/

bool LOGGER::slow_log_print(THD *thd, const char *query, uint query_length,
                            ulonglong current_utime)

{
  bool error= FALSE;
  Log_event_handler **current_handler;
  bool is_command= FALSE;
  char user_host_buff[MAX_USER_HOST_SIZE + 1];
  Security_context *sctx= thd->security_ctx;
  uint user_host_len= 0;
  ulonglong query_utime, lock_utime;

  DBUG_ASSERT(thd->enable_slow_log);
  /*
    Print the message to the buffer if we have slow log enabled
  */

  if (*slow_log_handler_list)
  {
    time_t current_time;

    /* do not log slow queries from replication threads */
    if (thd->slave_thread && !opt_log_slow_slave_statements)
      return 0;

    lock_shared();
    if (!opt_slow_log)
    {
      unlock();
      return 0;
    }

    /* fill in user_host value: the format is "%s[%s] @ %s [%s]" */
    user_host_len= (strxnmov(user_host_buff, MAX_USER_HOST_SIZE,
                             sctx->priv_user ? sctx->priv_user : "", "[",
                             sctx->user ? sctx->user : "", "] @ ",
                             sctx->host ? sctx->host : "", " [",
                             sctx->ip ? sctx->ip : "", "]", NullS) -
                    user_host_buff);

    current_time= my_time_possible_from_micro(current_utime);
    if (thd->start_utime)
    {
      query_utime= (current_utime - thd->start_utime);
      lock_utime=  (thd->utime_after_lock - thd->start_utime);
    }
    else
    {
      query_utime= lock_utime= 0;
    }

    if (!query)
    {
      is_command= TRUE;
      query= command_name[thd->command].str;
      query_length= command_name[thd->command].length;
    }

    for (current_handler= slow_log_handler_list; *current_handler ;)
      error= (*current_handler++)->log_slow(thd, current_time, thd->start_time,
                                            user_host_buff, user_host_len,
                                            query_utime, lock_utime, is_command,
                                            query, query_length) || error;

    unlock();
  }
  return error;
}

bool LOGGER::general_log_write(THD *thd, enum enum_server_command command,
                               const char *query, uint query_length)
{
  bool error= FALSE;
  Log_event_handler **current_handler= general_log_handler_list;
  char user_host_buff[MAX_USER_HOST_SIZE + 1];
  Security_context *sctx= thd->security_ctx;
  ulong id;
  uint user_host_len= 0;
  time_t current_time;

  if (thd)
    id= thd->thread_id;                 /* Normal thread */
  else
    id= 0;                              /* Log from connect handler */

  lock_shared();
  if (!opt_log)
  {
    unlock();
    return 0;
  }
  user_host_len= strxnmov(user_host_buff, MAX_USER_HOST_SIZE,
                          sctx->priv_user ? sctx->priv_user : "", "[",
                          sctx->user ? sctx->user : "", "] @ ",
                          sctx->host ? sctx->host : "", " [",
                          sctx->ip ? sctx->ip : "", "]", NullS) -
                                                          user_host_buff;

  current_time= my_time(0);
  while (*current_handler)
    error|= (*current_handler++)->
      log_general(thd, current_time, user_host_buff,
                  user_host_len, id,
                  command_name[(uint) command].str,
                  command_name[(uint) command].length,
                  query, query_length,
                  thd->variables.character_set_client) || error;
  unlock();

  return error;
}

bool LOGGER::general_log_print(THD *thd, enum enum_server_command command,
                               const char *format, va_list args)
{
  uint message_buff_len= 0;
  char message_buff[MAX_LOG_BUFFER_SIZE];

  /* prepare message */
  if (format)
    message_buff_len= my_vsnprintf(message_buff, sizeof(message_buff),
                                   format, args);
  else
    message_buff[0]= '\0';

  return general_log_write(thd, command, message_buff, message_buff_len);
}

void LOGGER::init_error_log(uint error_log_printer)
{
  if (error_log_printer & LOG_NONE)
  {
    error_log_handler_list[0]= 0;
    return;
  }

  switch (error_log_printer) {
  case LOG_FILE:
    error_log_handler_list[0]= file_log_handler;
    error_log_handler_list[1]= 0;
    break;
    /* these two are disabled for now */
  case LOG_TABLE:
    DBUG_ASSERT(0);
    break;
  case LOG_TABLE|LOG_FILE:
    DBUG_ASSERT(0);
    break;
  }
}

void LOGGER::init_slow_log(uint slow_log_printer)
{
  if (slow_log_printer & LOG_NONE)
  {
    slow_log_handler_list[0]= 0;
    return;
  }

  switch (slow_log_printer) {
  case LOG_FILE:
    slow_log_handler_list[0]= file_log_handler;
    slow_log_handler_list[1]= 0;
    break;
  case LOG_TABLE:
    slow_log_handler_list[0]= table_log_handler;
    slow_log_handler_list[1]= 0;
    break;
  case LOG_TABLE|LOG_FILE:
    slow_log_handler_list[0]= file_log_handler;
    slow_log_handler_list[1]= table_log_handler;
    slow_log_handler_list[2]= 0;
    break;
  }
}

void LOGGER::init_general_log(uint general_log_printer)
{
  if (general_log_printer & LOG_NONE)
  {
    general_log_handler_list[0]= 0;
    return;
  }

  switch (general_log_printer) {
  case LOG_FILE:
    general_log_handler_list[0]= file_log_handler;
    general_log_handler_list[1]= 0;
    break;
  case LOG_TABLE:
    general_log_handler_list[0]= table_log_handler;
    general_log_handler_list[1]= 0;
    break;
  case LOG_TABLE|LOG_FILE:
    general_log_handler_list[0]= file_log_handler;
    general_log_handler_list[1]= table_log_handler;
    general_log_handler_list[2]= 0;
    break;
  }
}


bool LOGGER::activate_log_handler(THD* thd, uint log_type)
{
  MYSQL_QUERY_LOG *file_log;
  bool res= FALSE;
  lock_exclusive();
  switch (log_type) {
  case QUERY_LOG_SLOW:
    if (!opt_slow_log)
    {
      file_log= file_log_handler->get_mysql_slow_log();

      file_log->open_slow_log(sys_var_slow_log_path.value);
      if (table_log_handler->activate_log(thd, QUERY_LOG_SLOW))
      {
        /* Error printed by open table in activate_log() */
        res= TRUE;
        file_log->close(0);
      }
      else
      {
        init_slow_log(log_output_options);
        opt_slow_log= TRUE;
      }
    }
    break;
  case QUERY_LOG_GENERAL:
    if (!opt_log)
    {
      file_log= file_log_handler->get_mysql_log();

      file_log->open_query_log(sys_var_general_log_path.value);
      if (table_log_handler->activate_log(thd, QUERY_LOG_GENERAL))
      {
        /* Error printed by open table in activate_log() */
        res= TRUE;
        file_log->close(0);
      }
      else
      {
        init_general_log(log_output_options);
        opt_log= TRUE;
      }
    }
    break;
  default:
    DBUG_ASSERT(0);
  }
  unlock();
  return res;
}


void LOGGER::deactivate_log_handler(THD *thd, uint log_type)
{
  my_bool *tmp_opt= 0;
  MYSQL_LOG *file_log;

  switch (log_type) {
  case QUERY_LOG_SLOW:
    tmp_opt= &opt_slow_log;
    file_log= file_log_handler->get_mysql_slow_log();
    break;
  case QUERY_LOG_GENERAL:
    tmp_opt= &opt_log;
    file_log= file_log_handler->get_mysql_log();
    break;
  default:
    assert(0);                                  // Impossible
  }

  if (!(*tmp_opt))
    return;

  lock_exclusive();
  file_log->close(0);
  *tmp_opt= FALSE;
  unlock();
}


/* the parameters are unused for the log tables */
bool Log_to_csv_event_handler::init()
{
  return 0;
}

int LOGGER::set_handlers(uint error_log_printer,
                         uint slow_log_printer,
                         uint general_log_printer)
{
  /* error log table is not supported yet */
  DBUG_ASSERT(error_log_printer < LOG_TABLE);

  lock_exclusive();

  if ((slow_log_printer & LOG_TABLE || general_log_printer & LOG_TABLE) &&
      !is_log_tables_initialized)
  {
    slow_log_printer= (slow_log_printer & ~LOG_TABLE) | LOG_FILE;
    general_log_printer= (general_log_printer & ~LOG_TABLE) | LOG_FILE;

    sql_print_error("Failed to initialize log tables. "
                    "Falling back to the old-fashioned logs");
  }

  init_error_log(error_log_printer);
  init_slow_log(slow_log_printer);
  init_general_log(general_log_printer);

  unlock();

  return 0;
}

/** 
    This function checks if a transactional talbe was updated by the
    current statement.

    @param thd The client thread that executed the current statement.
    @return
      @c true if a transactional table was updated, @false otherwise.
*/
static bool stmt_has_updated_trans_table(THD *thd)
{
  Ha_trx_info *ha_info;

  for (ha_info= thd->transaction.stmt.ha_list; ha_info; ha_info= ha_info->next())
  {
    if (ha_info->is_trx_read_write() && ha_info->ht() != binlog_hton)
      return (TRUE);
  }
  return (FALSE);
}

 /*
  Save position of binary log transaction cache.

  SYNPOSIS
    binlog_trans_log_savepos()

    thd      The thread to take the binlog data from
    pos      Pointer to variable where the position will be stored

  DESCRIPTION

    Save the current position in the binary log transaction cache into
    the variable pointed to by 'pos'
 */

static void
binlog_trans_log_savepos(THD *thd, my_off_t *pos)
{
  DBUG_ENTER("binlog_trans_log_savepos");
  DBUG_ASSERT(pos != NULL);
  if (thd_get_ha_data(thd, binlog_hton) == NULL)
    thd->binlog_setup_trx_data();
  binlog_trx_data *const trx_data=
    (binlog_trx_data*) thd_get_ha_data(thd, binlog_hton);
  DBUG_ASSERT(mysql_bin_log.is_open());
  *pos= trx_data->position();
  DBUG_PRINT("return", ("*pos: %lu", (ulong) *pos));
  DBUG_VOID_RETURN;
}


/*
  Truncate the binary log transaction cache.

  SYNPOSIS
    binlog_trans_log_truncate()

    thd      The thread to take the binlog data from
    pos      Position to truncate to

  DESCRIPTION

    Truncate the binary log to the given position. Will not change
    anything else.

 */
static void
binlog_trans_log_truncate(THD *thd, my_off_t pos)
{
  DBUG_ENTER("binlog_trans_log_truncate");
  DBUG_PRINT("enter", ("pos: %lu", (ulong) pos));

  DBUG_ASSERT(thd_get_ha_data(thd, binlog_hton) != NULL);
  /* Only true if binlog_trans_log_savepos() wasn't called before */
  DBUG_ASSERT(pos != ~(my_off_t) 0);

  binlog_trx_data *const trx_data=
    (binlog_trx_data*) thd_get_ha_data(thd, binlog_hton);
  trx_data->truncate(pos);
  DBUG_VOID_RETURN;
}


/*
  this function is mostly a placeholder.
  conceptually, binlog initialization (now mostly done in MYSQL_BIN_LOG::open)
  should be moved here.
*/

int binlog_init(void *p)
{
  binlog_hton= (handlerton *)p;
  binlog_hton->state=opt_bin_log ? SHOW_OPTION_YES : SHOW_OPTION_NO;
  binlog_hton->db_type=DB_TYPE_BINLOG;
  binlog_hton->savepoint_offset= sizeof(my_off_t);
  binlog_hton->close_connection= binlog_close_connection;
  binlog_hton->savepoint_set= binlog_savepoint_set;
  binlog_hton->savepoint_rollback= binlog_savepoint_rollback;
  binlog_hton->commit= binlog_commit;
  binlog_hton->rollback= binlog_rollback;
  binlog_hton->prepare= binlog_prepare;
  binlog_hton->flags= HTON_NOT_USER_SELECTABLE | HTON_HIDDEN;
  return 0;
}

static int binlog_close_connection(handlerton *hton, THD *thd)
{
  binlog_trx_data *const trx_data=
    (binlog_trx_data*) thd_get_ha_data(thd, binlog_hton);
  DBUG_ASSERT(trx_data->empty());
  thd_set_ha_data(thd, binlog_hton, NULL);
  trx_data->~binlog_trx_data();
  my_free((uchar*)trx_data, MYF(0));
  return 0;
}

/*
  End a transaction.

  SYNOPSIS
    binlog_end_trans()

    thd      The thread whose transaction should be ended
    trx_data Pointer to the transaction data to use
    end_ev   The end event to use, or NULL
    all      True if the entire transaction should be ended, false if
             only the statement transaction should be ended.

  DESCRIPTION

    End the currently open transaction. The transaction can be either
    a real transaction (if 'all' is true) or a statement transaction
    (if 'all' is false).

    If 'end_ev' is NULL, the transaction is a rollback of only
    transactional tables, so the transaction cache will be truncated
    to either just before the last opened statement transaction (if
    'all' is false), or reset completely (if 'all' is true).
 */
static int
binlog_end_trans(THD *thd, binlog_trx_data *trx_data,
                 Log_event *end_ev, bool all)
{
  DBUG_ENTER("binlog_end_trans");
  int error=0;
  IO_CACHE *trans_log= &trx_data->trans_log;
  DBUG_PRINT("enter", ("transaction: %s  end_ev: 0x%lx",
                       all ? "all" : "stmt", (long) end_ev));
  DBUG_PRINT("info", ("thd->options={ %s%s}",
                      FLAGSTR(thd->options, OPTION_NOT_AUTOCOMMIT),
                      FLAGSTR(thd->options, OPTION_BEGIN)));

  /*
    NULL denotes ROLLBACK with nothing to replicate: i.e., rollback of
    only transactional tables.  If the transaction contain changes to
    any non-transactiona tables, we need write the transaction and log
    a ROLLBACK last.
  */
  if (end_ev != NULL)
  {
    if (thd->binlog_flush_pending_rows_event(TRUE))
      DBUG_RETURN(1);
    /*
      Doing a commit or a rollback including non-transactional tables,
      i.e., ending a transaction where we might write the transaction
      cache to the binary log.

      We can always end the statement when ending a transaction since
      transactions are not allowed inside stored functions.  If they
      were, we would have to ensure that we're not ending a statement
      inside a stored function.
     */
    error= mysql_bin_log.write(thd, &trx_data->trans_log, end_ev,
                               trx_data->has_incident());
    trx_data->reset();

    /*
      We need to step the table map version after writing the
      transaction cache to disk.
    */
    mysql_bin_log.update_table_map_version();
    statistic_increment(binlog_cache_use, &LOCK_status);
    if (trans_log->disk_writes != 0)
    {
      statistic_increment(binlog_cache_disk_use, &LOCK_status);
      trans_log->disk_writes= 0;
    }
  }
  else
  {
    /*
      If rolling back an entire transaction or a single statement not
      inside a transaction, we reset the transaction cache.

      If rolling back a statement in a transaction, we truncate the
      transaction cache to remove the statement.
     */
    thd->binlog_remove_pending_rows_event(TRUE);
    if (all || !(thd->options & (OPTION_BEGIN | OPTION_NOT_AUTOCOMMIT)))
    {
      if (trx_data->has_incident())
        mysql_bin_log.write_incident(thd, TRUE);
      trx_data->reset();
    }
    else                                        // ...statement
      trx_data->truncate(trx_data->before_stmt_pos);

    /*
      We need to step the table map version on a rollback to ensure
      that a new table map event is generated instead of the one that
      was written to the thrown-away transaction cache.
    */
    mysql_bin_log.update_table_map_version();
  }

  DBUG_ASSERT(thd->binlog_get_pending_rows_event() == NULL);
  DBUG_RETURN(error);
}

static int binlog_prepare(handlerton *hton, THD *thd, bool all)
{
  /*
    do nothing.
    just pretend we can do 2pc, so that MySQL won't
    switch to 1pc.
    real work will be done in MYSQL_BIN_LOG::log_xid()
  */
  return 0;
}

/**
  This function is called once after each statement.

  It has the responsibility to flush the transaction cache to the
  binlog file on commits.

  @param hton  The binlog handlerton.
  @param thd   The client thread that executes the transaction.
  @param all   This is @c true if this is a real transaction commit, and
               @false otherwise.

  @see handlerton::commit
*/
static int binlog_commit(handlerton *hton, THD *thd, bool all)
{
  int error= 0;
  DBUG_ENTER("binlog_commit");
  binlog_trx_data *const trx_data=
    (binlog_trx_data*) thd_get_ha_data(thd, binlog_hton);

  if (trx_data->empty())
  {
    // we're here because trans_log was flushed in MYSQL_BIN_LOG::log_xid()
    trx_data->reset();
    DBUG_RETURN(0);
  }

  /*
    We commit the transaction if:

     - We are not in a transaction and committing a statement, or

     - We are in a transaction and a full transaction is committed

    Otherwise, we accumulate the statement
  */
  ulonglong const in_transaction=
    thd->options & (OPTION_NOT_AUTOCOMMIT | OPTION_BEGIN);
  DBUG_PRINT("debug",
             ("all: %d, empty: %s, in_transaction: %s, all.modified_non_trans_table: %s, stmt.modified_non_trans_table: %s",
              all,
              YESNO(trx_data->empty()),
              YESNO(in_transaction),
              YESNO(thd->transaction.all.modified_non_trans_table),
              YESNO(thd->transaction.stmt.modified_non_trans_table)));
  if (!in_transaction || all)
  {
    Query_log_event qev(thd, STRING_WITH_LEN("COMMIT"), TRUE, TRUE, 0);
    error= binlog_end_trans(thd, trx_data, &qev, all);
    goto end;
  }

end:
  if (!all)
    trx_data->before_stmt_pos = MY_OFF_T_UNDEF; // part of the stmt commit
  DBUG_RETURN(error);
}

/**
  This function is called when a transaction involving a transactional
  table is rolled back.

  It has the responsibility to flush the transaction cache to the
  binlog file. However, if the transaction does not involve
  non-transactional tables, nothing needs to be logged.

  @param hton  The binlog handlerton.
  @param thd   The client thread that executes the transaction.
  @param all   This is @c true if this is a real transaction rollback, and
               @false otherwise.

  @see handlerton::rollback
*/
static int binlog_rollback(handlerton *hton, THD *thd, bool all)
{
  DBUG_ENTER("binlog_rollback");
  int error=0;
  binlog_trx_data *const trx_data=
    (binlog_trx_data*) thd_get_ha_data(thd, binlog_hton);

  if (trx_data->empty()) {
    trx_data->reset();
    DBUG_RETURN(0);
  }

  DBUG_PRINT("debug", ("all: %s, all.modified_non_trans_table: %s, stmt.modified_non_trans_table: %s",
                       YESNO(all),
                       YESNO(thd->transaction.all.modified_non_trans_table),
                       YESNO(thd->transaction.stmt.modified_non_trans_table)));
  if (mysql_bin_log.check_write_error(thd))
  {
    /*
      "all == true" means that a "rollback statement" triggered the error and
      this function was called. However, this must not happen as a rollback
      is written directly to the binary log. And in auto-commit mode, a single
      statement that is rolled back has the flag all == false.
    */
    DBUG_ASSERT(!all);
    /*
      We reach this point if either only transactional tables were modified or
      the effect of a statement that did not get into the binlog needs to be
      rolled back. In the latter case, if a statement changed non-transactional
      tables or had the OPTION_KEEP_LOG associated, we write an incident event
      to the binlog in order to stop slaves and notify users that some changes
      on the master did not get into the binlog and slaves will be inconsistent.
      On the other hand, if a statement is transactional, we just safely roll it
      back.
    */
    if ((thd->transaction.stmt.modified_non_trans_table ||
        (thd->options & OPTION_KEEP_LOG)) &&
        mysql_bin_log.check_write_error(thd))
      trx_data->set_incident();
    error= binlog_end_trans(thd, trx_data, 0, all);
  }
  else
  {
   /*
      We flush the cache with a rollback, wrapped in a beging/rollback if:
        . aborting a transcation that modified a non-transactional table or;
        . aborting a statement that modified both transactional and
          non-transctional tables but which is not in the boundaries of any
          transaction;
        . the OPTION_KEEP_LOG is activate.
    */
    if ((all && thd->transaction.all.modified_non_trans_table) ||
        (!all && thd->transaction.stmt.modified_non_trans_table &&
         !(thd->options & (OPTION_BEGIN | OPTION_NOT_AUTOCOMMIT))) ||
        ((thd->options & OPTION_KEEP_LOG)))
    {
      Query_log_event qev(thd, STRING_WITH_LEN("ROLLBACK"), TRUE, TRUE, 0);
      error= binlog_end_trans(thd, trx_data, &qev, all);
    }
    /*
      Otherwise, we simply truncate the cache as there is no change on
      non-transactional tables as follows.
    */
    else if ((all && !thd->transaction.all.modified_non_trans_table) ||
          (!all && !thd->transaction.stmt.modified_non_trans_table))
      error= binlog_end_trans(thd, trx_data, 0, all);
  }
  if (!all)
    trx_data->before_stmt_pos = MY_OFF_T_UNDEF; // part of the stmt rollback
  DBUG_RETURN(error);
}

void MYSQL_BIN_LOG::set_write_error(THD *thd)
{
  DBUG_ENTER("MYSQL_BIN_LOG::set_write_error");

  write_error= 1;

  if (check_write_error(thd))
    DBUG_VOID_RETURN;

  if (my_errno == EFBIG)
    my_message(ER_TRANS_CACHE_FULL, ER(ER_TRANS_CACHE_FULL), MYF(MY_WME));
  else
    my_error(ER_ERROR_ON_WRITE, MYF(MY_WME), name, errno);

  DBUG_VOID_RETURN;
}

bool MYSQL_BIN_LOG::check_write_error(THD *thd)
{
  DBUG_ENTER("MYSQL_BIN_LOG::check_write_error");

  bool checked= FALSE;

  if (!thd->is_error())
    DBUG_RETURN(checked);

  switch (thd->main_da.sql_errno())
  {
    case ER_TRANS_CACHE_FULL:
    case ER_ERROR_ON_WRITE:
    case ER_BINLOG_LOGGING_IMPOSSIBLE:
      checked= TRUE;
    break;
  }

  DBUG_RETURN(checked);
}

/**
  @note
  How do we handle this (unlikely but legal) case:
  @verbatim
    [transaction] + [update to non-trans table] + [rollback to savepoint] ?
  @endverbatim
  The problem occurs when a savepoint is before the update to the
  non-transactional table. Then when there's a rollback to the savepoint, if we
  simply truncate the binlog cache, we lose the part of the binlog cache where
  the update is. If we want to not lose it, we need to write the SAVEPOINT
  command and the ROLLBACK TO SAVEPOINT command to the binlog cache. The latter
  is easy: it's just write at the end of the binlog cache, but the former
  should be *inserted* to the place where the user called SAVEPOINT. The
  solution is that when the user calls SAVEPOINT, we write it to the binlog
  cache (so no need to later insert it). As transactions are never intermixed
  in the binary log (i.e. they are serialized), we won't have conflicts with
  savepoint names when using mysqlbinlog or in the slave SQL thread.
  Then when ROLLBACK TO SAVEPOINT is called, if we updated some
  non-transactional table, we don't truncate the binlog cache but instead write
  ROLLBACK TO SAVEPOINT to it; otherwise we truncate the binlog cache (which
  will chop the SAVEPOINT command from the binlog cache, which is good as in
  that case there is no need to have it in the binlog).
*/

static int binlog_savepoint_set(handlerton *hton, THD *thd, void *sv)
{
  DBUG_ENTER("binlog_savepoint_set");

  binlog_trans_log_savepos(thd, (my_off_t*) sv);
  /* Write it to the binary log */

  int errcode= query_error_code(thd, thd->killed == THD::NOT_KILLED);
  int const error=
    thd->binlog_query(THD::STMT_QUERY_TYPE,
                      thd->query, thd->query_length, TRUE, FALSE, errcode);
  DBUG_RETURN(error);
}

static int binlog_savepoint_rollback(handlerton *hton, THD *thd, void *sv)
{
  DBUG_ENTER("binlog_savepoint_rollback");

  /*
    Write ROLLBACK TO SAVEPOINT to the binlog cache if we have updated some
    non-transactional table. Otherwise, truncate the binlog cache starting
    from the SAVEPOINT command.
  */
  if (unlikely(thd->transaction.all.modified_non_trans_table || 
               (thd->options & OPTION_KEEP_LOG)))
  {
    int errcode= query_error_code(thd, thd->killed == THD::NOT_KILLED);
    int error=
      thd->binlog_query(THD::STMT_QUERY_TYPE,
                        thd->query, thd->query_length, TRUE, FALSE, errcode);
    DBUG_RETURN(error);
  }
  binlog_trans_log_truncate(thd, *(my_off_t*)sv);
  DBUG_RETURN(0);
}


int check_binlog_magic(IO_CACHE* log, const char** errmsg)
{
  char magic[4];
  DBUG_ASSERT(my_b_tell(log) == 0);

  if (my_b_read(log, (uchar*) magic, sizeof(magic)))
  {
    *errmsg = "I/O error reading the header from the binary log";
    sql_print_error("%s, errno=%d, io cache code=%d", *errmsg, my_errno,
		    log->error);
    return 1;
  }
  if (memcmp(magic, BINLOG_MAGIC, sizeof(magic)))
  {
    *errmsg = "Binlog has bad magic number;  It's not a binary log file that can be used by this version of MySQL";
    return 1;
  }
  return 0;
}


File open_binlog(IO_CACHE *log, const char *log_file_name, const char **errmsg)
{
  File file;
  DBUG_ENTER("open_binlog");

  if ((file = my_open(log_file_name, O_RDONLY | O_BINARY | O_SHARE, 
                      MYF(MY_WME))) < 0)
  {
    sql_print_error("Failed to open log (file '%s', errno %d)",
                    log_file_name, my_errno);
    *errmsg = "Could not open log file";
    goto err;
  }
  if (init_io_cache(log, file, IO_SIZE*2, READ_CACHE, 0, 0,
                    MYF(MY_WME|MY_DONT_CHECK_FILESIZE)))
  {
    sql_print_error("Failed to create a cache on log (file '%s')",
                    log_file_name);
    *errmsg = "Could not open log file";
    goto err;
  }
  if (check_binlog_magic(log,errmsg))
    goto err;
  DBUG_RETURN(file);

err:
  if (file >= 0)
  {
    my_close(file,MYF(0));
    end_io_cache(log);
  }
  DBUG_RETURN(-1);
}

#ifdef __NT__
static int eventSource = 0;

static void setup_windows_event_source()
{
  HKEY    hRegKey= NULL;
  DWORD   dwError= 0;
  TCHAR   szPath[MAX_PATH];
  DWORD dwTypes;

  if (eventSource)               // Ensure that we are only called once
    return;
  eventSource= 1;

  // Create the event source registry key
  dwError= RegCreateKey(HKEY_LOCAL_MACHINE,
                          "SYSTEM\\CurrentControlSet\\Services\\EventLog\\Application\\MySQL", 
                          &hRegKey);

  /* Name of the PE module that contains the message resource */
  GetModuleFileName(NULL, szPath, MAX_PATH);

  /* Register EventMessageFile */
  dwError = RegSetValueEx(hRegKey, "EventMessageFile", 0, REG_EXPAND_SZ,
                          (PBYTE) szPath, (DWORD) (strlen(szPath) + 1));

  /* Register supported event types */
  dwTypes= (EVENTLOG_ERROR_TYPE | EVENTLOG_WARNING_TYPE |
            EVENTLOG_INFORMATION_TYPE);
  dwError= RegSetValueEx(hRegKey, "TypesSupported", 0, REG_DWORD,
                         (LPBYTE) &dwTypes, sizeof dwTypes);

  RegCloseKey(hRegKey);
}

#endif /* __NT__ */


/**
  Find a unique filename for 'filename.#'.

  Set '#' to the number next to the maximum found in the most
  recent log file extension.

  This function will return nonzero if: (i) the generated name
  exceeds FN_REFLEN; (ii) if the number of extensions is exhausted;
  or (iii) some other error happened while examining the filesystem.

  @return
    nonzero if not possible to get unique filename.
*/

static int find_uniq_filename(char *name)
{
  uint                  i;
  char                  buff[FN_REFLEN], ext_buf[FN_REFLEN];
  struct st_my_dir     *dir_info;
  reg1 struct fileinfo *file_info;
  ulong                 max_found= 0, next= 0, number= 0;
  size_t		buf_length, length;
  char			*start, *end;
  int                   error= 0;
  DBUG_ENTER("find_uniq_filename");

  length= dirname_part(buff, name, &buf_length);
  start=  name + length;
  end=    strend(start);

  *end='.';
  length= (size_t) (end - start + 1);

  if (!(dir_info= my_dir(buff,MYF(MY_DONT_SORT))))
  {						// This shouldn't happen
    strmov(end,".1");				// use name+1
    DBUG_RETURN(1);
  }
  file_info= dir_info->dir_entry;
  for (i= dir_info->number_off_files ; i-- ; file_info++)
  {
    if (bcmp((uchar*) file_info->name, (uchar*) start, length) == 0 &&
	test_if_number(file_info->name+length, &number,0))
    {
      set_if_bigger(max_found,(ulong) number);
    }
  }
  my_dirend(dir_info);

  /* check if reached the maximum possible extension number */
  if ((max_found == MAX_LOG_UNIQUE_FN_EXT))
  {
    sql_print_error("Log filename extension number exhausted: %06lu. \
Please fix this by archiving old logs and \
updating the index files.", max_found);
    error= 1;
    goto end;
  }

  next= max_found + 1;
  sprintf(ext_buf, "%06lu", next);
  *end++='.';

  /* 
    Check if the generated extension size + the file name exceeds the
    buffer size used. If one did not check this, then the filename might be
    truncated, resulting in error.
   */
  if (((strlen(ext_buf) + (end - name)) >= FN_REFLEN))
  {
    sql_print_error("Log filename too large: %s%s (%d). \
Please fix this by archiving old logs and updating the \
index files.", name, ext_buf, (strlen(ext_buf) + (end - name)));
    error= 1;
    goto end;
  }

  sprintf(end, "%06lu", next);

  /* print warning if reaching the end of available extensions. */
  if ((next > (MAX_LOG_UNIQUE_FN_EXT - LOG_WARN_UNIQUE_FN_EXT_LEFT)))
    sql_print_warning("Next log extension: %lu. \
Remaining log filename extensions: %lu. \
Please consider archiving some logs.", next, (MAX_LOG_UNIQUE_FN_EXT - next));

end:
  DBUG_RETURN(error);
}


void MYSQL_LOG::init(enum_log_type log_type_arg,
                     enum cache_type io_cache_type_arg)
{
  DBUG_ENTER("MYSQL_LOG::init");
  log_type= log_type_arg;
  io_cache_type= io_cache_type_arg;
  DBUG_PRINT("info",("log_type: %d", log_type));
  DBUG_VOID_RETURN;
}


/*
  Open a (new) log file.

  SYNOPSIS
    open()

    log_name            The name of the log to open
    log_type_arg        The type of the log. E.g. LOG_NORMAL
    new_name            The new name for the logfile. This is only needed
                        when the method is used to open the binlog file.
    io_cache_type_arg   The type of the IO_CACHE to use for this log file

  DESCRIPTION
    Open the logfile, init IO_CACHE and write startup messages
    (in case of general and slow query logs).

  RETURN VALUES
    0   ok
    1   error
*/

bool MYSQL_LOG::open(const char *log_name, enum_log_type log_type_arg,
                     const char *new_name, enum cache_type io_cache_type_arg)
{
  char buff[FN_REFLEN];
  File file= -1;
  int open_flags= O_CREAT | O_BINARY;
  DBUG_ENTER("MYSQL_LOG::open");
  DBUG_PRINT("enter", ("log_type: %d", (int) log_type_arg));

  write_error= 0;

  init(log_type_arg, io_cache_type_arg);

  if (!(name= my_strdup(log_name, MYF(MY_WME))))
  {
    name= (char *)log_name; // for the error message
    goto err;
  }

  if (new_name)
    strmov(log_file_name, new_name);
  else if (generate_new_name(log_file_name, name))
    goto err;

  if (io_cache_type == SEQ_READ_APPEND)
    open_flags |= O_RDWR | O_APPEND;
  else
    open_flags |= O_WRONLY | (log_type == LOG_BIN ? 0 : O_APPEND);

  db[0]= 0;

  if ((file= my_open(log_file_name, open_flags,
                     MYF(MY_WME | ME_WAITTANG))) < 0 ||
      init_io_cache(&log_file, file, IO_SIZE, io_cache_type,
                    my_tell(file, MYF(MY_WME)), 0,
                    MYF(MY_WME | MY_NABP |
                        ((log_type == LOG_BIN) ? MY_WAIT_IF_FULL : 0))))
    goto err;

  if (log_type == LOG_NORMAL)
  {
    char *end;
    int len=my_snprintf(buff, sizeof(buff), "%s, Version: %s (%s). "
#ifdef EMBEDDED_LIBRARY
                        "embedded library\n",
                        my_progname, server_version, MYSQL_COMPILATION_COMMENT
#elif __NT__
			"started with:\nTCP Port: %d, Named Pipe: %s\n",
                        my_progname, server_version, MYSQL_COMPILATION_COMMENT,
                        mysqld_port, mysqld_unix_port
#else
			"started with:\nTcp port: %d  Unix socket: %s\n",
                        my_progname, server_version, MYSQL_COMPILATION_COMMENT,
                        mysqld_port, mysqld_unix_port
#endif
                       );
    end= strnmov(buff + len, "Time                 Id Command    Argument\n",
                 sizeof(buff) - len);
    if (my_b_write(&log_file, (uchar*) buff, (uint) (end-buff)) ||
	flush_io_cache(&log_file))
      goto err;
  }

  log_state= LOG_OPENED;
  DBUG_RETURN(0);

err:
  sql_print_error("Could not use %s for logging (error %d). \
Turning logging off for the whole duration of the MySQL server process. \
To turn it on again: fix the cause, \
shutdown the MySQL server and restart it.", name, errno);
  if (file >= 0)
    my_close(file, MYF(0));
  end_io_cache(&log_file);
  safeFree(name);
  log_state= LOG_CLOSED;
  DBUG_RETURN(1);
}

MYSQL_LOG::MYSQL_LOG()
  : name(0), write_error(FALSE), inited(FALSE), log_type(LOG_UNKNOWN),
    log_state(LOG_CLOSED)
{
  /*
    We don't want to initialize LOCK_Log here as such initialization depends on
    safe_mutex (when using safe_mutex) which depends on MY_INIT(), which is
    called only in main(). Doing initialization here would make it happen
    before main().
  */
  bzero((char*) &log_file, sizeof(log_file));
}

void MYSQL_LOG::init_pthread_objects()
{
  DBUG_ASSERT(inited == 0);
  inited= 1;
  (void) pthread_mutex_init(&LOCK_log, MY_MUTEX_INIT_SLOW);
}

/*
  Close the log file

  SYNOPSIS
    close()
    exiting     Bitmask. For the slow and general logs the only used bit is
                LOG_CLOSE_TO_BE_OPENED. This is used if we intend to call
                open at once after close.

  NOTES
    One can do an open on the object at once after doing a close.
    The internal structures are not freed until cleanup() is called
*/

void MYSQL_LOG::close(uint exiting)
{					// One can't set log_type here!
  DBUG_ENTER("MYSQL_LOG::close");
  DBUG_PRINT("enter",("exiting: %d", (int) exiting));
  if (log_state == LOG_OPENED)
  {
    end_io_cache(&log_file);

    if (my_sync(log_file.file, MYF(MY_WME)) && ! write_error)
    {
      write_error= 1;
      sql_print_error(ER(ER_ERROR_ON_WRITE), name, errno);
    }

    if (my_close(log_file.file, MYF(MY_WME)) && ! write_error)
    {
      write_error= 1;
      sql_print_error(ER(ER_ERROR_ON_WRITE), name, errno);
    }
  }

  log_state= (exiting & LOG_CLOSE_TO_BE_OPENED) ? LOG_TO_BE_OPENED : LOG_CLOSED;
  safeFree(name);
  DBUG_VOID_RETURN;
}

/** This is called only once. */

void MYSQL_LOG::cleanup()
{
  DBUG_ENTER("cleanup");
  if (inited)
  {
    inited= 0;
    (void) pthread_mutex_destroy(&LOCK_log);
    close(0);
  }
  DBUG_VOID_RETURN;
}


int MYSQL_LOG::generate_new_name(char *new_name, const char *log_name)
{
  fn_format(new_name, log_name, mysql_data_home, "", 4);
  if (log_type == LOG_BIN)
  {
    if (!fn_ext(log_name)[0])
    {
      if (find_uniq_filename(new_name))
      {
        /* 
          This should be treated as error once propagation of error further
          up in the stack gets proper handling.
        */
        push_warning_printf(current_thd, MYSQL_ERROR::WARN_LEVEL_WARN, 
                            ER_NO_UNIQUE_LOGFILE, ER(ER_NO_UNIQUE_LOGFILE),
                            log_name);
	sql_print_error(ER(ER_NO_UNIQUE_LOGFILE), log_name);
	return 1;
      }
    }
  }
  return 0;
}


/*
  Reopen the log file

  SYNOPSIS
    reopen_file()

  DESCRIPTION
    Reopen the log file. The method is used during FLUSH LOGS
    and locks LOCK_log mutex
*/


void MYSQL_QUERY_LOG::reopen_file()
{
  char *save_name;

  DBUG_ENTER("MYSQL_LOG::reopen_file");
  if (!is_open())
  {
    DBUG_PRINT("info",("log is closed"));
    DBUG_VOID_RETURN;
  }

  pthread_mutex_lock(&LOCK_log);

  save_name= name;
  name= 0;				// Don't free name
  close(LOG_CLOSE_TO_BE_OPENED);

  /*
     Note that at this point, log_state != LOG_CLOSED (important for is_open()).
  */

  open(save_name, log_type, 0, io_cache_type);
  my_free(save_name, MYF(0));

  pthread_mutex_unlock(&LOCK_log);

  DBUG_VOID_RETURN;
}


/*
  Write a command to traditional general log file

  SYNOPSIS
    write()

    event_time        command start timestamp
    user_host         the pointer to the string with user@host info
    user_host_len     length of the user_host string. this is computed once
                      and passed to all general log  event handlers
    thread_id         Id of the thread, issued a query
    command_type      the type of the command being logged
    command_type_len  the length of the string above
    sql_text          the very text of the query being executed
    sql_text_len      the length of sql_text string

  DESCRIPTION

   Log given command to to normal (not rotable) log file

  RETURN
    FASE - OK
    TRUE - error occured
*/

bool MYSQL_QUERY_LOG::write(time_t event_time, const char *user_host,
                            uint user_host_len, int thread_id,
                            const char *command_type, uint command_type_len,
                            const char *sql_text, uint sql_text_len)
{
  char buff[32];
  uint length= 0;
  char local_time_buff[MAX_TIME_SIZE];
  struct tm start;
  uint time_buff_len= 0;

  (void) pthread_mutex_lock(&LOCK_log);

  /* Test if someone closed between the is_open test and lock */
  if (is_open())
  {
    /* for testing output of timestamp and thread id */
    DBUG_EXECUTE_IF("reset_log_last_time", last_time= 0;);

    /* Note that my_b_write() assumes it knows the length for this */
      if (event_time != last_time)
      {
        last_time= event_time;

        localtime_r(&event_time, &start);

        time_buff_len= my_snprintf(local_time_buff, MAX_TIME_SIZE,
                                   "%02d%02d%02d %2d:%02d:%02d\t",
                                   start.tm_year % 100, start.tm_mon + 1,
                                   start.tm_mday, start.tm_hour,
                                   start.tm_min, start.tm_sec);

        if (my_b_write(&log_file, (uchar*) local_time_buff, time_buff_len))
          goto err;
      }
      else
        if (my_b_write(&log_file, (uchar*) "\t\t" ,2) < 0)
          goto err;

      /* command_type, thread_id */
      length= my_snprintf(buff, 32, "%5ld ", (long) thread_id);

    if (my_b_write(&log_file, (uchar*) buff, length))
      goto err;

    if (my_b_write(&log_file, (uchar*) command_type, command_type_len))
      goto err;

    if (my_b_write(&log_file, (uchar*) "\t", 1))
      goto err;

    /* sql_text */
    if (my_b_write(&log_file, (uchar*) sql_text, sql_text_len))
      goto err;

    if (my_b_write(&log_file, (uchar*) "\n", 1) ||
        flush_io_cache(&log_file))
      goto err;
  }

  (void) pthread_mutex_unlock(&LOCK_log);
  return FALSE;
err:

  if (!write_error)
  {
    write_error= 1;
    sql_print_error(ER(ER_ERROR_ON_WRITE), name, errno);
  }
  (void) pthread_mutex_unlock(&LOCK_log);
  return TRUE;
}


/*
  Log a query to the traditional slow log file

  SYNOPSIS
    write()

    thd               THD of the query
    current_time      current timestamp
    query_start_arg   command start timestamp
    user_host         the pointer to the string with user@host info
    user_host_len     length of the user_host string. this is computed once
                      and passed to all general log event handlers
    query_utime       Amount of time the query took to execute (in microseconds)
    lock_utime        Amount of time the query was locked (in microseconds)
    is_command        The flag, which determines, whether the sql_text is a
                      query or an administrator command.
    sql_text          the very text of the query or administrator command
                      processed
    sql_text_len      the length of sql_text string

  DESCRIPTION

   Log a query to the slow log file.

  RETURN
    FALSE - OK
    TRUE - error occured
*/

bool MYSQL_QUERY_LOG::write(THD *thd, time_t current_time,
                            time_t query_start_arg, const char *user_host,
                            uint user_host_len, ulonglong query_utime,
                            ulonglong lock_utime, bool is_command,
                            const char *sql_text, uint sql_text_len)
{
  bool error= 0;
  DBUG_ENTER("MYSQL_QUERY_LOG::write");

  (void) pthread_mutex_lock(&LOCK_log);

  if (!is_open())
  {
    (void) pthread_mutex_unlock(&LOCK_log);
    DBUG_RETURN(0);
  }

  if (is_open())
  {						// Safety agains reopen
    int tmp_errno= 0;
    char buff[80], *end;
    char query_time_buff[22+7], lock_time_buff[22+7];
    uint buff_len;
    end= buff;

    if (!(specialflag & SPECIAL_SHORT_LOG_FORMAT))
    {
      if (current_time != last_time)
      {
        last_time= current_time;
        struct tm start;
        localtime_r(&current_time, &start);

        buff_len= my_snprintf(buff, sizeof buff,
                              "# Time: %02d%02d%02d %2d:%02d:%02d\n",
                              start.tm_year % 100, start.tm_mon + 1,
                              start.tm_mday, start.tm_hour,
                              start.tm_min, start.tm_sec);

        /* Note that my_b_write() assumes it knows the length for this */
        if (my_b_write(&log_file, (uchar*) buff, buff_len))
          tmp_errno= errno;
      }
      const uchar uh[]= "# User@Host: ";
      if (my_b_write(&log_file, uh, sizeof(uh) - 1))
        tmp_errno= errno;
      if (my_b_write(&log_file, (uchar*) user_host, user_host_len))
        tmp_errno= errno;
      if (my_b_write(&log_file, (uchar*) "\n", 1))
        tmp_errno= errno;
    }
    /* For slow query log */
    sprintf(query_time_buff, "%.6f", ulonglong2double(query_utime)/1000000.0);
    sprintf(lock_time_buff,  "%.6f", ulonglong2double(lock_utime)/1000000.0);
    if (my_b_printf(&log_file,
                    "# Query_time: %s  Lock_time: %s"
                    " Rows_sent: %lu  Rows_examined: %lu\n",
                    query_time_buff, lock_time_buff,
                    (ulong) thd->sent_row_count,
                    (ulong) thd->examined_row_count) == (uint) -1)
      tmp_errno= errno;
    if (thd->db && strcmp(thd->db, db))
    {						// Database changed
      if (my_b_printf(&log_file,"use %s;\n",thd->db) == (uint) -1)
        tmp_errno= errno;
      strmov(db,thd->db);
    }
    if (thd->stmt_depends_on_first_successful_insert_id_in_prev_stmt)
    {
      end=strmov(end, ",last_insert_id=");
      end=longlong10_to_str((longlong)
                            thd->first_successful_insert_id_in_prev_stmt_for_binlog,
                            end, -10);
    }
    // Save value if we do an insert.
    if (thd->auto_inc_intervals_in_cur_stmt_for_binlog.nb_elements() > 0)
    {
      if (!(specialflag & SPECIAL_SHORT_LOG_FORMAT))
      {
        end=strmov(end,",insert_id=");
        end=longlong10_to_str((longlong)
                              thd->auto_inc_intervals_in_cur_stmt_for_binlog.minimum(),
                              end, -10);
      }
    }

    /*
      This info used to show up randomly, depending on whether the query
      checked the query start time or not. now we always write current
      timestamp to the slow log
    */
    end= strmov(end, ",timestamp=");
    end= int10_to_str((long) current_time, end, 10);

    if (end != buff)
    {
      *end++=';';
      *end='\n';
      if (my_b_write(&log_file, (uchar*) "SET ", 4) ||
          my_b_write(&log_file, (uchar*) buff + 1, (uint) (end-buff)))
        tmp_errno= errno;
    }
    if (is_command)
    {
      end= strxmov(buff, "# administrator command: ", NullS);
      buff_len= (ulong) (end - buff);
      my_b_write(&log_file, (uchar*) buff, buff_len);
    }
    if (my_b_write(&log_file, (uchar*) sql_text, sql_text_len) ||
        my_b_write(&log_file, (uchar*) ";\n",2) ||
        flush_io_cache(&log_file))
      tmp_errno= errno;
    if (tmp_errno)
    {
      error= 1;
      if (! write_error)
      {
        write_error= 1;
        sql_print_error(ER(ER_ERROR_ON_WRITE), name, error);
      }
    }
  }
  (void) pthread_mutex_unlock(&LOCK_log);
  DBUG_RETURN(error);
}


/**
  @todo
  The following should be using fn_format();  We just need to
  first change fn_format() to cut the file name if it's too long.
*/
const char *MYSQL_LOG::generate_name(const char *log_name,
                                      const char *suffix,
                                      bool strip_ext, char *buff)
{
  if (!log_name || !log_name[0])
  {
    strmake(buff, pidfile_name, FN_REFLEN - strlen(suffix) - 1);
    return (const char *)
      fn_format(buff, buff, "", suffix, MYF(MY_REPLACE_EXT|MY_REPLACE_DIR));
  }
  // get rid of extension if the log is binary to avoid problems
  if (strip_ext)
  {
    char *p= fn_ext(log_name);
    uint length= (uint) (p - log_name);
    strmake(buff, log_name, min(length, FN_REFLEN));
    return (const char*)buff;
  }
  return log_name;
}



MYSQL_BIN_LOG::MYSQL_BIN_LOG(uint *sync_period)
  :bytes_written(0), prepared_xids(0), file_id(1), open_count(1),
   need_start_event(TRUE), m_table_map_version(0),
<<<<<<< HEAD
   is_relay_log(0), signal_cnt(0),
=======
   sync_period_ptr(sync_period),
   is_relay_log(0),
>>>>>>> 6cd105ad
   description_event_for_exec(0), description_event_for_queue(0)
{
  /*
    We don't want to initialize locks here as such initialization depends on
    safe_mutex (when using safe_mutex) which depends on MY_INIT(), which is
    called only in main(). Doing initialization here would make it happen
    before main().
  */
  index_file_name[0] = 0;
  bzero((char*) &index_file, sizeof(index_file));
  bzero((char*) &purge_temp, sizeof(purge_temp));
}

/* this is called only once */

void MYSQL_BIN_LOG::cleanup()
{
  DBUG_ENTER("cleanup");
  if (inited)
  {
    inited= 0;
    close(LOG_CLOSE_INDEX|LOG_CLOSE_STOP_EVENT);
    delete description_event_for_queue;
    delete description_event_for_exec;
    (void) pthread_mutex_destroy(&LOCK_log);
    (void) pthread_mutex_destroy(&LOCK_index);
    (void) pthread_cond_destroy(&update_cond);
  }
  DBUG_VOID_RETURN;
}


/* Init binlog-specific vars */
void MYSQL_BIN_LOG::init(bool no_auto_events_arg, ulong max_size_arg)
{
  DBUG_ENTER("MYSQL_BIN_LOG::init");
  no_auto_events= no_auto_events_arg;
  max_size= max_size_arg;
  DBUG_PRINT("info",("max_size: %lu", max_size));
  DBUG_VOID_RETURN;
}


void MYSQL_BIN_LOG::init_pthread_objects()
{
  DBUG_ASSERT(inited == 0);
  inited= 1;
  (void) pthread_mutex_init(&LOCK_log, MY_MUTEX_INIT_SLOW);
  (void) pthread_mutex_init(&LOCK_index, MY_MUTEX_INIT_SLOW);
  (void) pthread_cond_init(&update_cond, 0);
}


bool MYSQL_BIN_LOG::open_index_file(const char *index_file_name_arg,
                                const char *log_name)
{
  File index_file_nr= -1;
  DBUG_ASSERT(!my_b_inited(&index_file));

  /*
    First open of this class instance
    Create an index file that will hold all file names uses for logging.
    Add new entries to the end of it.
  */
  myf opt= MY_UNPACK_FILENAME;
  if (!index_file_name_arg)
  {
    index_file_name_arg= log_name;    // Use same basename for index file
    opt= MY_UNPACK_FILENAME | MY_REPLACE_EXT;
  }
  fn_format(index_file_name, index_file_name_arg, mysql_data_home,
            ".index", opt);
  if ((index_file_nr= my_open(index_file_name,
                              O_RDWR | O_CREAT | O_BINARY ,
                              MYF(MY_WME))) < 0 ||
       my_sync(index_file_nr, MYF(MY_WME)) ||
       init_io_cache(&index_file, index_file_nr,
                     IO_SIZE, WRITE_CACHE,
                     my_seek(index_file_nr,0L,MY_SEEK_END,MYF(0)),
			0, MYF(MY_WME | MY_WAIT_IF_FULL)))
  {
    /*
      TODO: all operations creating/deleting the index file or a log, should
      call my_sync_dir() or my_sync_dir_by_file() to be durable.
      TODO: file creation should be done with my_create() not my_open().
    */
    if (index_file_nr >= 0)
      my_close(index_file_nr,MYF(0));
    return TRUE;
  }
  return FALSE;
}


/**
  Open a (new) binlog file.

  - Open the log file and the index file. Register the new
  file name in it
  - When calling this when the file is in use, you must have a locks
  on LOCK_log and LOCK_index.

  @retval
    0	ok
  @retval
    1	error
*/

bool MYSQL_BIN_LOG::open(const char *log_name,
                         enum_log_type log_type_arg,
                         const char *new_name,
                         enum cache_type io_cache_type_arg,
                         bool no_auto_events_arg,
                         ulong max_size_arg,
                         bool null_created_arg)
{
  File file= -1;
  DBUG_ENTER("MYSQL_BIN_LOG::open");
  DBUG_PRINT("enter",("log_type: %d",(int) log_type_arg));

  write_error=0;

  /* open the main log file */
  if (MYSQL_LOG::open(log_name, log_type_arg, new_name, io_cache_type_arg))
    DBUG_RETURN(1);                            /* all warnings issued */

  init(no_auto_events_arg, max_size_arg);

  open_count++;

  DBUG_ASSERT(log_type == LOG_BIN);

  {
    bool write_file_name_to_index_file=0;

    if (!my_b_filelength(&log_file))
    {
      /*
	The binary log file was empty (probably newly created)
	This is the normal case and happens when the user doesn't specify
	an extension for the binary log files.
	In this case we write a standard header to it.
      */
      if (my_b_safe_write(&log_file, (uchar*) BINLOG_MAGIC,
			  BIN_LOG_HEADER_SIZE))
        goto err;
      bytes_written+= BIN_LOG_HEADER_SIZE;
      write_file_name_to_index_file= 1;
    }

    DBUG_ASSERT(my_b_inited(&index_file) != 0);
    reinit_io_cache(&index_file, WRITE_CACHE,
                    my_b_filelength(&index_file), 0, 0);
    if (need_start_event && !no_auto_events)
    {
      /*
        In 4.x we set need_start_event=0 here, but in 5.0 we want a Start event
        even if this is not the very first binlog.
      */
      Format_description_log_event s(BINLOG_VERSION);
      /*
        don't set LOG_EVENT_BINLOG_IN_USE_F for SEQ_READ_APPEND io_cache
        as we won't be able to reset it later
      */
      if (io_cache_type == WRITE_CACHE)
        s.flags|= LOG_EVENT_BINLOG_IN_USE_F;
      if (!s.is_valid())
        goto err;
      s.dont_set_created= null_created_arg;
      if (s.write(&log_file))
        goto err;
      bytes_written+= s.data_written;
    }
    if (description_event_for_queue &&
        description_event_for_queue->binlog_version>=4)
    {
      /*
        This is a relay log written to by the I/O slave thread.
        Write the event so that others can later know the format of this relay
        log.
        Note that this event is very close to the original event from the
        master (it has binlog version of the master, event types of the
        master), so this is suitable to parse the next relay log's event. It
        has been produced by
        Format_description_log_event::Format_description_log_event(char* buf,).
        Why don't we want to write the description_event_for_queue if this
        event is for format<4 (3.23 or 4.x): this is because in that case, the
        description_event_for_queue describes the data received from the
        master, but not the data written to the relay log (*conversion*),
        which is in format 4 (slave's).
      */
      /*
        Set 'created' to 0, so that in next relay logs this event does not
        trigger cleaning actions on the slave in
        Format_description_log_event::apply_event_impl().
      */
      description_event_for_queue->created= 0;
      /* Don't set log_pos in event header */
      description_event_for_queue->set_artificial_event();

      if (description_event_for_queue->write(&log_file))
        goto err;
      bytes_written+= description_event_for_queue->data_written;
    }
    if (flush_io_cache(&log_file) ||
        my_sync(log_file.file, MYF(MY_WME)))
      goto err;

    if (write_file_name_to_index_file)
    {
      /*
        As this is a new log file, we write the file name to the index
        file. As every time we write to the index file, we sync it.
      */
      if (my_b_write(&index_file, (uchar*) log_file_name,
		     strlen(log_file_name)) ||
	  my_b_write(&index_file, (uchar*) "\n", 1) ||
	  flush_io_cache(&index_file) ||
          my_sync(index_file.file, MYF(MY_WME)))
	goto err;
    }
  }
  log_state= LOG_OPENED;

  DBUG_RETURN(0);

err:
  sql_print_error("Could not use %s for logging (error %d). \
Turning logging off for the whole duration of the MySQL server process. \
To turn it on again: fix the cause, \
shutdown the MySQL server and restart it.", name, errno);
  if (file >= 0)
    my_close(file,MYF(0));
  end_io_cache(&log_file);
  end_io_cache(&index_file);
  safeFree(name);
  log_state= LOG_CLOSED;
  DBUG_RETURN(1);
}


int MYSQL_BIN_LOG::get_current_log(LOG_INFO* linfo)
{
  pthread_mutex_lock(&LOCK_log);
  int ret = raw_get_current_log(linfo);
  pthread_mutex_unlock(&LOCK_log);
  return ret;
}

int MYSQL_BIN_LOG::raw_get_current_log(LOG_INFO* linfo)
{
  strmake(linfo->log_file_name, log_file_name, sizeof(linfo->log_file_name)-1);
  linfo->pos = my_b_tell(&log_file);
  return 0;
}

/**
  Move all data up in a file in an filename index file.

    We do the copy outside of the IO_CACHE as the cache buffers would just
    make things slower and more complicated.
    In most cases the copy loop should only do one read.

  @param index_file			File to move
  @param offset			Move everything from here to beginning

  @note
    File will be truncated to be 'offset' shorter or filled up with newlines

  @retval
    0	ok
*/

#ifdef HAVE_REPLICATION

static bool copy_up_file_and_fill(IO_CACHE *index_file, my_off_t offset)
{
  int bytes_read;
  my_off_t init_offset= offset;
  File file= index_file->file;
  uchar io_buf[IO_SIZE*2];
  DBUG_ENTER("copy_up_file_and_fill");

  for (;; offset+= bytes_read)
  {
    (void) my_seek(file, offset, MY_SEEK_SET, MYF(0));
    if ((bytes_read= (int) my_read(file, io_buf, sizeof(io_buf), MYF(MY_WME)))
	< 0)
      goto err;
    if (!bytes_read)
      break;					// end of file
    (void) my_seek(file, offset-init_offset, MY_SEEK_SET, MYF(0));
    if (my_write(file, io_buf, bytes_read, MYF(MY_WME | MY_NABP)))
      goto err;
  }
  /* The following will either truncate the file or fill the end with \n' */
  if (my_chsize(file, offset - init_offset, '\n', MYF(MY_WME)) ||
      my_sync(file, MYF(MY_WME)))
    goto err;

  /* Reset data in old index cache */
  reinit_io_cache(index_file, READ_CACHE, (my_off_t) 0, 0, 1);
  DBUG_RETURN(0);

err:
  DBUG_RETURN(1);
}

#endif /* HAVE_REPLICATION */

/**
  Find the position in the log-index-file for the given log name.

  @param linfo		Store here the found log file name and position to
                       the NEXT log file name in the index file.
  @param log_name	Filename to find in the index file.
                       Is a null pointer if we want to read the first entry
  @param need_lock	Set this to 1 if the parent doesn't already have a
                       lock on LOCK_index

  @note
    On systems without the truncate function the file will end with one or
    more empty lines.  These will be ignored when reading the file.

  @retval
    0			ok
  @retval
    LOG_INFO_EOF	        End of log-index-file found
  @retval
    LOG_INFO_IO		Got IO error while reading file
*/

int MYSQL_BIN_LOG::find_log_pos(LOG_INFO *linfo, const char *log_name,
			    bool need_lock)
{
  int error= 0;
  char *fname= linfo->log_file_name;
  uint log_name_len= log_name ? (uint) strlen(log_name) : 0;
  DBUG_ENTER("find_log_pos");
  DBUG_PRINT("enter",("log_name: %s", log_name ? log_name : "NULL"));

  /*
    Mutex needed because we need to make sure the file pointer does not
    move from under our feet
  */
  if (need_lock)
    pthread_mutex_lock(&LOCK_index);
  safe_mutex_assert_owner(&LOCK_index);

  /* As the file is flushed, we can't get an error here */
  (void) reinit_io_cache(&index_file, READ_CACHE, (my_off_t) 0, 0, 0);

  for (;;)
  {
    uint length;
    my_off_t offset= my_b_tell(&index_file);
    /* If we get 0 or 1 characters, this is the end of the file */

    if ((length= my_b_gets(&index_file, fname, FN_REFLEN)) <= 1)
    {
      /* Did not find the given entry; Return not found or error */
      error= !index_file.error ? LOG_INFO_EOF : LOG_INFO_IO;
      break;
    }

    // if the log entry matches, null string matching anything
    if (!log_name ||
	(log_name_len == length-1 && fname[log_name_len] == '\n' &&
	 !memcmp(fname, log_name, log_name_len)))
    {
      DBUG_PRINT("info",("Found log file entry"));
      fname[length-1]=0;			// remove last \n
      linfo->index_file_start_offset= offset;
      linfo->index_file_offset = my_b_tell(&index_file);
      break;
    }
  }

  if (need_lock)
    pthread_mutex_unlock(&LOCK_index);
  DBUG_RETURN(error);
}


/**
  Find the position in the log-index-file for the given log name.

  @param
    linfo		Store here the next log file name and position to
			the file name after that.
  @param
    need_lock		Set this to 1 if the parent doesn't already have a
			lock on LOCK_index

  @note
    - Before calling this function, one has to call find_log_pos()
    to set up 'linfo'
    - Mutex needed because we need to make sure the file pointer does not move
    from under our feet

  @retval
    0			ok
  @retval
    LOG_INFO_EOF	        End of log-index-file found
  @retval
    LOG_INFO_IO		Got IO error while reading file
*/

int MYSQL_BIN_LOG::find_next_log(LOG_INFO* linfo, bool need_lock)
{
  int error= 0;
  uint length;
  char *fname= linfo->log_file_name;

  if (need_lock)
    pthread_mutex_lock(&LOCK_index);
  safe_mutex_assert_owner(&LOCK_index);

  /* As the file is flushed, we can't get an error here */
  (void) reinit_io_cache(&index_file, READ_CACHE, linfo->index_file_offset, 0,
			 0);

  linfo->index_file_start_offset= linfo->index_file_offset;
  if ((length=my_b_gets(&index_file, fname, FN_REFLEN)) <= 1)
  {
    error = !index_file.error ? LOG_INFO_EOF : LOG_INFO_IO;
    goto err;
  }
  fname[length-1]=0;				// kill \n
  linfo->index_file_offset = my_b_tell(&index_file);

err:
  if (need_lock)
    pthread_mutex_unlock(&LOCK_index);
  return error;
}


/**
  Delete all logs refered to in the index file.
  Start writing to a new log file.

  The new index file will only contain this file.

  @param thd		Thread

  @note
    If not called from slave thread, write start event to new log

  @retval
    0	ok
  @retval
    1   error
*/

bool MYSQL_BIN_LOG::reset_logs(THD* thd)
{
  LOG_INFO linfo;
  bool error=0;
  const char* save_name;
  DBUG_ENTER("reset_logs");

  ha_reset_logs(thd);
  /*
    We need to get both locks to be sure that no one is trying to
    write to the index log file.
  */
  pthread_mutex_lock(&LOCK_log);
  pthread_mutex_lock(&LOCK_index);

  /*
    The following mutex is needed to ensure that no threads call
    'delete thd' as we would then risk missing a 'rollback' from this
    thread. If the transaction involved MyISAM tables, it should go
    into binlog even on rollback.
  */
  VOID(pthread_mutex_lock(&LOCK_thread_count));

  /* Save variables so that we can reopen the log */
  save_name=name;
  name=0;					// Protect against free
  close(LOG_CLOSE_TO_BE_OPENED);

  /* First delete all old log files */

  if (find_log_pos(&linfo, NullS, 0))
  {
    error=1;
    goto err;
  }

  for (;;)
  {
    if ((error= my_delete_allow_opened(linfo.log_file_name, MYF(0))) != 0)
    {
      if (my_errno == ENOENT) 
      {
        push_warning_printf(current_thd, MYSQL_ERROR::WARN_LEVEL_WARN,
                            ER_LOG_PURGE_NO_FILE, ER(ER_LOG_PURGE_NO_FILE),
                            linfo.log_file_name);
        sql_print_information("Failed to delete file '%s'",
                              linfo.log_file_name);
        my_errno= 0;
        error= 0;
      }
      else
      {
        push_warning_printf(current_thd, MYSQL_ERROR::WARN_LEVEL_ERROR,
                            ER_BINLOG_PURGE_FATAL_ERR,
                            "a problem with deleting %s; "
                            "consider examining correspondence "
                            "of your binlog index file "
                            "to the actual binlog files",
                            linfo.log_file_name);
        error= 1;
        goto err;
      }
    }
    if (find_next_log(&linfo, 0))
      break;
  }

  /* Start logging with a new file */
  close(LOG_CLOSE_INDEX);
  if ((error= my_delete_allow_opened(index_file_name, MYF(0))))	// Reset (open will update)
  {
    if (my_errno == ENOENT) 
    {
      push_warning_printf(current_thd, MYSQL_ERROR::WARN_LEVEL_WARN,
                          ER_LOG_PURGE_NO_FILE, ER(ER_LOG_PURGE_NO_FILE),
                          index_file_name);
      sql_print_information("Failed to delete file '%s'",
                            index_file_name);
      my_errno= 0;
      error= 0;
    }
    else
    {
      push_warning_printf(current_thd, MYSQL_ERROR::WARN_LEVEL_ERROR,
                          ER_BINLOG_PURGE_FATAL_ERR,
                          "a problem with deleting %s; "
                          "consider examining correspondence "
                          "of your binlog index file "
                          "to the actual binlog files",
                          index_file_name);
      error= 1;
      goto err;
    }
  }
  if (!thd->slave_thread)
    need_start_event=1;
  if (!open_index_file(index_file_name, 0))
    open(save_name, log_type, 0, io_cache_type, no_auto_events, max_size, 0);
  my_free((uchar*) save_name, MYF(0));

err:
  VOID(pthread_mutex_unlock(&LOCK_thread_count));
  pthread_mutex_unlock(&LOCK_index);
  pthread_mutex_unlock(&LOCK_log);
  DBUG_RETURN(error);
}


/**
  Delete relay log files prior to rli->group_relay_log_name
  (i.e. all logs which are not involved in a non-finished group
  (transaction)), remove them from the index file and start on next
  relay log.

  IMPLEMENTATION
  - Protects index file with LOCK_index
  - Delete relevant relay log files
  - Copy all file names after these ones to the front of the index file
  - If the OS has truncate, truncate the file, else fill it with \n'
  - Read the next file name from the index file and store in rli->linfo

  @param rli	       Relay log information
  @param included     If false, all relay logs that are strictly before
                      rli->group_relay_log_name are deleted ; if true, the
                      latter is deleted too (i.e. all relay logs
                      read by the SQL slave thread are deleted).

  @note
    - This is only called from the slave-execute thread when it has read
    all commands from a relay log and want to switch to a new relay log.
    - When this happens, we can be in an active transaction as
    a transaction can span over two relay logs
    (although it is always written as a single block to the master's binary
    log, hence cannot span over two master's binary logs).

  @retval
    0			ok
  @retval
    LOG_INFO_EOF	        End of log-index-file found
  @retval
    LOG_INFO_SEEK	Could not allocate IO cache
  @retval
    LOG_INFO_IO		Got IO error while reading file
*/

#ifdef HAVE_REPLICATION

int MYSQL_BIN_LOG::purge_first_log(Relay_log_info* rli, bool included)
{
  int error;
  char *to_purge_if_included= NULL;
  DBUG_ENTER("purge_first_log");

  DBUG_ASSERT(is_open());
  DBUG_ASSERT(rli->slave_running == 1);
  DBUG_ASSERT(!strcmp(rli->linfo.log_file_name,rli->event_relay_log_name));

  pthread_mutex_lock(&LOCK_index);
  to_purge_if_included= my_strdup(rli->group_relay_log_name, MYF(0));

  /*
    Read the next log file name from the index file and pass it back to
    the caller.
  */
  if((error=find_log_pos(&rli->linfo, rli->event_relay_log_name, 0)) || 
     (error=find_next_log(&rli->linfo, 0)))
  {
    char buff[22];
    sql_print_error("next log error: %d  offset: %s  log: %s included: %d",
                    error,
                    llstr(rli->linfo.index_file_offset,buff),
                    rli->event_relay_log_name,
                    included);
    goto err;
  }

  /*
    Reset rli's coordinates to the current log.
  */
  rli->event_relay_log_pos= BIN_LOG_HEADER_SIZE;
  strmake(rli->event_relay_log_name,rli->linfo.log_file_name,
	  sizeof(rli->event_relay_log_name)-1);

  /*
    If we removed the rli->group_relay_log_name file,
    we must update the rli->group* coordinates, otherwise do not touch it as the
    group's execution is not finished (e.g. COMMIT not executed)
  */
  if (included)
  {
    rli->group_relay_log_pos = BIN_LOG_HEADER_SIZE;
    strmake(rli->group_relay_log_name,rli->linfo.log_file_name,
            sizeof(rli->group_relay_log_name)-1);
    rli->notify_group_relay_log_name_update();
  }

  /* Store where we are in the new file for the execution thread */
  flush_relay_log_info(rli);

  DBUG_EXECUTE_IF("crash_before_purge_logs", abort(););

  pthread_mutex_lock(&rli->log_space_lock);
  rli->relay_log.purge_logs(to_purge_if_included, included,
                            0, 0, &rli->log_space_total);
  // Tell the I/O thread to take the relay_log_space_limit into account
  rli->ignore_log_space_limit= 0;
  pthread_mutex_unlock(&rli->log_space_lock);

  /*
    Ok to broadcast after the critical region as there is no risk of
    the mutex being destroyed by this thread later - this helps save
    context switches
  */
  pthread_cond_broadcast(&rli->log_space_cond);

  /*
   * Need to update the log pos because purge logs has been called 
   * after fetching initially the log pos at the begining of the method.
   */
  if((error=find_log_pos(&rli->linfo, rli->event_relay_log_name, 0)))
  {
    char buff[22];
    sql_print_error("next log error: %d  offset: %s  log: %s included: %d",
                    error,
                    llstr(rli->linfo.index_file_offset,buff),
                    rli->group_relay_log_name,
                    included);
    goto err;
  }

  /* If included was passed, rli->linfo should be the first entry. */
  DBUG_ASSERT(!included || rli->linfo.index_file_start_offset == 0);

err:
  my_free(to_purge_if_included, MYF(0));
  pthread_mutex_unlock(&LOCK_index);
  DBUG_RETURN(error);
}

/**
  Update log index_file.
*/

int MYSQL_BIN_LOG::update_log_index(LOG_INFO* log_info, bool need_update_threads)
{
  if (copy_up_file_and_fill(&index_file, log_info->index_file_start_offset))
    return LOG_INFO_IO;

  // now update offsets in index file for running threads
  if (need_update_threads)
    adjust_linfo_offsets(log_info->index_file_start_offset);
  return 0;
}

/**
  Remove all logs before the given log from disk and from the index file.

  @param to_log	      Delete all log file name before this file.
  @param included            If true, to_log is deleted too.
  @param need_mutex
  @param need_update_threads If we want to update the log coordinates of
                             all threads. False for relay logs, true otherwise.
  @param freed_log_space     If not null, decrement this variable of
                             the amount of log space freed

  @note
    If any of the logs before the deleted one is in use,
    only purge logs up to this one.

  @retval
    0			ok
  @retval
    LOG_INFO_EOF		to_log not found
    LOG_INFO_EMFILE             too many files opened
    LOG_INFO_FATAL              if any other than ENOENT error from
                                my_stat() or my_delete()
*/

int MYSQL_BIN_LOG::purge_logs(const char *to_log, 
                          bool included,
                          bool need_mutex, 
                          bool need_update_threads, 
                          ulonglong *decrease_log_space)
{
  int error;
  bool exit_loop= 0;
  LOG_INFO log_info;
  THD *thd= current_thd;
  DBUG_ENTER("purge_logs");
  DBUG_PRINT("info",("to_log= %s",to_log));

  if (need_mutex)
    pthread_mutex_lock(&LOCK_index);
  if ((error=find_log_pos(&log_info, to_log, 0 /*no mutex*/))) 
  {
    sql_print_error("MYSQL_LOG::purge_logs was called with file %s not "
                    "listed in the index.", to_log);
    goto err;
  }

  /*
    For crash recovery reasons the index needs to be updated before
    any files are deleted. Move files to be deleted into a temp file
    to be processed after the index is updated.
  */
  if (!my_b_inited(&purge_temp))
  {
    if ((error=open_cached_file(&purge_temp, mysql_tmpdir, TEMP_PREFIX,
                                DISK_BUFFER_SIZE, MYF(MY_WME))))
    {
      sql_print_error("MYSQL_LOG::purge_logs failed to open purge_temp");
      goto err;
    }
  }
  else
  {
    if ((error=reinit_io_cache(&purge_temp, WRITE_CACHE, 0, 0, 1)))
    {
      sql_print_error("MYSQL_LOG::purge_logs failed to reinit purge_temp "
                      "for write");
      goto err;
    }
  }

  /*
    File name exists in index file; delete until we find this file
    or a file that is used.
  */
  if ((error=find_log_pos(&log_info, NullS, 0 /*no mutex*/)))
    goto err;
  while ((strcmp(to_log,log_info.log_file_name) || (exit_loop=included)) &&
         !log_in_use(log_info.log_file_name))
  {
    if ((error=my_b_write(&purge_temp, (const uchar*)log_info.log_file_name,
                          strlen(log_info.log_file_name))) ||
        (error=my_b_write(&purge_temp, (const uchar*)"\n", 1)))
    {
      sql_print_error("MYSQL_LOG::purge_logs failed to copy %s to purge_temp",
                      log_info.log_file_name);
      goto err;
    }

    if (find_next_log(&log_info, 0) || exit_loop)
      break;
 }

  /* We know how many files to delete. Update index file. */
  if ((error=update_log_index(&log_info, need_update_threads)))
  {
    sql_print_error("MSYQL_LOG::purge_logs failed to update the index file");
    goto err;
  }

  DBUG_EXECUTE_IF("crash_after_update_index", abort(););

  /* Switch purge_temp for read. */
  if ((error=reinit_io_cache(&purge_temp, READ_CACHE, 0, 0, 0)))
  {
    sql_print_error("MSYQL_LOG::purge_logs failed to reinit purge_temp "
                    "for read");
    goto err;
  }

  /* Read each entry from purge_temp and delete the file. */
  for (;;)
  {
    uint length;

    if ((length=my_b_gets(&purge_temp, log_info.log_file_name,
                          FN_REFLEN)) <= 1)
    {
      if (purge_temp.error)
      {
        error= purge_temp.error;
        sql_print_error("MSYQL_LOG::purge_logs error %d reading from "
                        "purge_temp", error);
        goto err;
      }

      /* Reached EOF */
      break;
    }

    /* Get rid of the trailing '\n' */
    log_info.log_file_name[length-1]= 0;

    ha_binlog_index_purge_file(current_thd, log_info.log_file_name);

    MY_STAT s;
    if (!my_stat(log_info.log_file_name, &s, MYF(0)))
    {
      if (my_errno == ENOENT) 
      {
        /*
          It's not fatal if we can't stat a log file that does not exist;
          If we could not stat, we won't delete.
        */
        if (thd)
        {
          push_warning_printf(thd, MYSQL_ERROR::WARN_LEVEL_WARN,
                              ER_LOG_PURGE_NO_FILE, ER(ER_LOG_PURGE_NO_FILE),
                              log_info.log_file_name);
        }
        sql_print_information("Failed to execute my_stat on file '%s'",
			      log_info.log_file_name);
        my_errno= 0;
      }
      else
      {
        /*
          Other than ENOENT are fatal
        */
        if (thd)
        {
          push_warning_printf(thd, MYSQL_ERROR::WARN_LEVEL_ERROR,
                              ER_BINLOG_PURGE_FATAL_ERR,
                              "a problem with getting info on being purged %s; "
                              "consider examining correspondence "
                              "of your binlog index file "
                              "to the actual binlog files",
                              log_info.log_file_name);
        }
        else
        {
          sql_print_information("Failed to delete log file '%s'; "
                                "consider examining correspondence "
                                "of your binlog index file "
                                "to the actual binlog files",
                                log_info.log_file_name);
        }
        error= LOG_INFO_FATAL;
        goto err;
      }
    }
    else
    {
      DBUG_PRINT("info",("purging %s",log_info.log_file_name));
      if (!my_delete(log_info.log_file_name, MYF(0)))
      {
        if (decrease_log_space)
          *decrease_log_space-= s.st_size;
      }
      else
      {
        if (my_errno == ENOENT) 
        {
          if (thd)
          {
            push_warning_printf(thd, MYSQL_ERROR::WARN_LEVEL_WARN,
                                ER_LOG_PURGE_NO_FILE, ER(ER_LOG_PURGE_NO_FILE),
                                log_info.log_file_name);
          }
          sql_print_information("Failed to delete file '%s'",
                                log_info.log_file_name);
          my_errno= 0;
        }
        else
        {
          if (thd)
          {
            push_warning_printf(thd, MYSQL_ERROR::WARN_LEVEL_ERROR,
                                ER_BINLOG_PURGE_FATAL_ERR,
                                "a problem with deleting %s; "
                                "consider examining correspondence "
                                "of your binlog index file "
                                "to the actual binlog files",
                                log_info.log_file_name);
          }
          else
          {
            sql_print_information("Failed to delete file '%s'; "
                                  "consider examining correspondence "
                                  "of your binlog index file "
                                  "to the actual binlog files",
                                  log_info.log_file_name);
          }
          if (my_errno == EMFILE)
          {
            DBUG_PRINT("info",
                       ("my_errno: %d, set ret = LOG_INFO_EMFILE", my_errno));
            error= LOG_INFO_EMFILE;
            goto err;
          }
          error= LOG_INFO_FATAL;
          goto err;
        }
      }
    }
  }

err:
  close_cached_file(&purge_temp);
  if (need_mutex)
    pthread_mutex_unlock(&LOCK_index);
  DBUG_RETURN(error);
}

/**
  Remove all logs before the given file date from disk and from the
  index file.

  @param thd		Thread pointer
  @param purge_time	Delete all log files before given date.

  @note
    If any of the logs before the deleted one is in use,
    only purge logs up to this one.

  @retval
    0				ok
  @retval
    LOG_INFO_PURGE_NO_ROTATE	Binary file that can't be rotated
    LOG_INFO_FATAL              if any other than ENOENT error from
                                my_stat() or my_delete()
*/

int MYSQL_BIN_LOG::purge_logs_before_date(time_t purge_time)
{
  int error;
  char to_log[FN_REFLEN];
  LOG_INFO log_info;
  MY_STAT stat_area;
  THD *thd= current_thd;
  
  DBUG_ENTER("purge_logs_before_date");

  pthread_mutex_lock(&LOCK_index);
  to_log[0]= 0;

  if ((error=find_log_pos(&log_info, NullS, 0 /*no mutex*/)))
    goto err;

  while (strcmp(log_file_name, log_info.log_file_name) &&
	 !log_in_use(log_info.log_file_name))
  {
    if (!my_stat(log_info.log_file_name, &stat_area, MYF(0)))
    {
      if (my_errno == ENOENT) 
      {
        /*
          It's not fatal if we can't stat a log file that does not exist.
        */
        if (thd)
        {
          push_warning_printf(thd, MYSQL_ERROR::WARN_LEVEL_WARN,
                              ER_LOG_PURGE_NO_FILE, ER(ER_LOG_PURGE_NO_FILE),
                              log_info.log_file_name);
        }
        sql_print_information("Failed to execute my_stat on file '%s'",
                              log_info.log_file_name);
        my_errno= 0;
      }
      else
      {
        /*
          Other than ENOENT are fatal
        */
        if (thd)
        {
          push_warning_printf(thd, MYSQL_ERROR::WARN_LEVEL_ERROR,
                              ER_BINLOG_PURGE_FATAL_ERR,
                              "a problem with getting info on being purged %s; "
                              "consider examining correspondence "
                              "of your binlog index file "
                              "to the actual binlog files",
                              log_info.log_file_name);
        }
        else
        {
          sql_print_information("Failed to delete log file '%s'",
                                log_info.log_file_name);
        }
        error= LOG_INFO_FATAL;
        goto err;
      }
    }
    else
    {
      if (stat_area.st_mtime < purge_time) 
        strmake(to_log, 
                log_info.log_file_name, 
                sizeof(log_info.log_file_name));
      else
        break;
    }
    if (find_next_log(&log_info, 0))
      break;
  }

  error= (to_log[0] ? purge_logs(to_log, 1, 0, 1, (ulonglong *) 0) : 0);

err:
  pthread_mutex_unlock(&LOCK_index);
  DBUG_RETURN(error);
}
#endif /* HAVE_REPLICATION */


/**
  Create a new log file name.

  @param buf		buf of at least FN_REFLEN where new name is stored

  @note
    If file name will be longer then FN_REFLEN it will be truncated
*/

void MYSQL_BIN_LOG::make_log_name(char* buf, const char* log_ident)
{
  uint dir_len = dirname_length(log_file_name); 
  if (dir_len >= FN_REFLEN)
    dir_len=FN_REFLEN-1;
  strnmov(buf, log_file_name, dir_len);
  strmake(buf+dir_len, log_ident, FN_REFLEN - dir_len -1);
}


/**
  Check if we are writing/reading to the given log file.
*/

bool MYSQL_BIN_LOG::is_active(const char *log_file_name_arg)
{
  return !strcmp(log_file_name, log_file_name_arg);
}


/*
  Wrappers around new_file_impl to avoid using argument
  to control locking. The argument 1) less readable 2) breaks
  incapsulation 3) allows external access to the class without
  a lock (which is not possible with private new_file_without_locking
  method).
*/

void MYSQL_BIN_LOG::new_file()
{
  new_file_impl(1);
}


void MYSQL_BIN_LOG::new_file_without_locking()
{
  new_file_impl(0);
}


/**
  Start writing to a new log file or reopen the old file.

  @param need_lock		Set to 1 if caller has not locked LOCK_log

  @note
    The new file name is stored last in the index file
*/

void MYSQL_BIN_LOG::new_file_impl(bool need_lock)
{
  char new_name[FN_REFLEN], *new_name_ptr, *old_name;

  DBUG_ENTER("MYSQL_BIN_LOG::new_file_impl");
  if (!is_open())
  {
    DBUG_PRINT("info",("log is closed"));
    DBUG_VOID_RETURN;
  }

  if (need_lock)
    pthread_mutex_lock(&LOCK_log);
  pthread_mutex_lock(&LOCK_index);

  safe_mutex_assert_owner(&LOCK_log);
  safe_mutex_assert_owner(&LOCK_index);

  /*
    if binlog is used as tc log, be sure all xids are "unlogged",
    so that on recover we only need to scan one - latest - binlog file
    for prepared xids. As this is expected to be a rare event,
    simple wait strategy is enough. We're locking LOCK_log to be sure no
    new Xid_log_event's are added to the log (and prepared_xids is not
    increased), and waiting on COND_prep_xids for late threads to
    catch up.
  */
  if (prepared_xids)
  {
    tc_log_page_waits++;
    pthread_mutex_lock(&LOCK_prep_xids);
    while (prepared_xids) {
      DBUG_PRINT("info", ("prepared_xids=%lu", prepared_xids));
      pthread_cond_wait(&COND_prep_xids, &LOCK_prep_xids);
    }
    pthread_mutex_unlock(&LOCK_prep_xids);
  }

  /* Reuse old name if not binlog and not update log */
  new_name_ptr= name;

  /*
    If user hasn't specified an extension, generate a new log name
    We have to do this here and not in open as we want to store the
    new file name in the current binary log file.
  */
  if (generate_new_name(new_name, name))
    goto end;
  new_name_ptr=new_name;

  if (log_type == LOG_BIN)
  {
    if (!no_auto_events)
    {
      /*
        We log the whole file name for log file as the user may decide
        to change base names at some point.
      */
      Rotate_log_event r(new_name+dirname_length(new_name),
                         0, LOG_EVENT_OFFSET, is_relay_log ? Rotate_log_event::RELAY_LOG : 0);
      r.write(&log_file);
      bytes_written += r.data_written;
    }
    /*
      Update needs to be signalled even if there is no rotate event
      log rotation should give the waiting thread a signal to
      discover EOF and move on to the next log.
    */
    signal_update();
  }
  old_name=name;
  name=0;				// Don't free name
  close(LOG_CLOSE_TO_BE_OPENED);

  /*
     Note that at this point, log_state != LOG_CLOSED (important for is_open()).
  */

  /*
     new_file() is only used for rotation (in FLUSH LOGS or because size >
     max_binlog_size or max_relay_log_size).
     If this is a binary log, the Format_description_log_event at the beginning of
     the new file should have created=0 (to distinguish with the
     Format_description_log_event written at server startup, which should
     trigger temp tables deletion on slaves.
  */

  open(old_name, log_type, new_name_ptr,
       io_cache_type, no_auto_events, max_size, 1);
  my_free(old_name,MYF(0));

end:
  if (need_lock)
    pthread_mutex_unlock(&LOCK_log);
  pthread_mutex_unlock(&LOCK_index);

  DBUG_VOID_RETURN;
}


bool MYSQL_BIN_LOG::append(Log_event* ev)
{
  bool error = 0;
  pthread_mutex_lock(&LOCK_log);
  DBUG_ENTER("MYSQL_BIN_LOG::append");

  DBUG_ASSERT(log_file.type == SEQ_READ_APPEND);
  /*
    Log_event::write() is smart enough to use my_b_write() or
    my_b_append() depending on the kind of cache we have.
  */
  if (ev->write(&log_file))
  {
    error=1;
    goto err;
  }
  bytes_written+= ev->data_written;
  DBUG_PRINT("info",("max_size: %lu",max_size));
  if (flush_and_sync(0))
    goto err;
  if ((uint) my_b_append_tell(&log_file) > max_size)
    new_file_without_locking();

err:
  pthread_mutex_unlock(&LOCK_log);
  signal_update();				// Safe as we don't call close
  DBUG_RETURN(error);
}


bool MYSQL_BIN_LOG::appendv(const char* buf, uint len,...)
{
  bool error= 0;
  DBUG_ENTER("MYSQL_BIN_LOG::appendv");
  va_list(args);
  va_start(args,len);

  DBUG_ASSERT(log_file.type == SEQ_READ_APPEND);

  safe_mutex_assert_owner(&LOCK_log);
  do
  {
    if (my_b_append(&log_file,(uchar*) buf,len))
    {
      error= 1;
      goto err;
    }
    bytes_written += len;
  } while ((buf=va_arg(args,const char*)) && (len=va_arg(args,uint)));
  DBUG_PRINT("info",("max_size: %lu",max_size));
  if (flush_and_sync(0))
    goto err;
  if ((uint) my_b_append_tell(&log_file) > max_size)
    new_file_without_locking();

err:
  if (!error)
    signal_update();
  DBUG_RETURN(error);
}

bool MYSQL_BIN_LOG::flush_and_sync(bool *synced)
{
  int err=0, fd=log_file.file;
  if (synced)
    *synced= 0;
  safe_mutex_assert_owner(&LOCK_log);
  if (flush_io_cache(&log_file))
    return 1;
  uint sync_period= get_sync_period();
  if (sync_period && ++sync_counter >= sync_period)
  {
    sync_counter= 0;
    err=my_sync(fd, MYF(MY_WME));
    if (synced)
      *synced= 1;
  }
  return err;
}

void MYSQL_BIN_LOG::start_union_events(THD *thd, query_id_t query_id_param)
{
  DBUG_ASSERT(!thd->binlog_evt_union.do_union);
  thd->binlog_evt_union.do_union= TRUE;
  thd->binlog_evt_union.unioned_events= FALSE;
  thd->binlog_evt_union.unioned_events_trans= FALSE;
  thd->binlog_evt_union.first_query_id= query_id_param;
}

void MYSQL_BIN_LOG::stop_union_events(THD *thd)
{
  DBUG_ASSERT(thd->binlog_evt_union.do_union);
  thd->binlog_evt_union.do_union= FALSE;
}

bool MYSQL_BIN_LOG::is_query_in_union(THD *thd, query_id_t query_id_param)
{
  return (thd->binlog_evt_union.do_union && 
          query_id_param >= thd->binlog_evt_union.first_query_id);
}


/*
  These functions are placed in this file since they need access to
  binlog_hton, which has internal linkage.
*/

int THD::binlog_setup_trx_data()
{
  DBUG_ENTER("THD::binlog_setup_trx_data");
  binlog_trx_data *trx_data=
    (binlog_trx_data*) thd_get_ha_data(this, binlog_hton);

  if (trx_data)
    DBUG_RETURN(0);                             // Already set up

  trx_data= (binlog_trx_data*) my_malloc(sizeof(binlog_trx_data), MYF(MY_ZEROFILL));
  if (!trx_data ||
      open_cached_file(&trx_data->trans_log, mysql_tmpdir,
                       LOG_PREFIX, binlog_cache_size, MYF(MY_WME)))
  {
    my_free((uchar*)trx_data, MYF(MY_ALLOW_ZERO_PTR));
    DBUG_RETURN(1);                      // Didn't manage to set it up
  }
  thd_set_ha_data(this, binlog_hton, trx_data);

  trx_data= new (thd_get_ha_data(this, binlog_hton)) binlog_trx_data;

  DBUG_RETURN(0);
}

/*
  Function to start a statement and optionally a transaction for the
  binary log.

  SYNOPSIS
    binlog_start_trans_and_stmt()

  DESCRIPTION

    This function does three things:
    - Start a transaction if not in autocommit mode or if a BEGIN
      statement has been seen.

    - Start a statement transaction to allow us to truncate the binary
      log.

    - Save the currrent binlog position so that we can roll back the
      statement by truncating the transaction log.

      We only update the saved position if the old one was undefined,
      the reason is that there are some cases (e.g., for CREATE-SELECT)
      where the position is saved twice (e.g., both in
      select_create::prepare() and THD::binlog_write_table_map()) , but
      we should use the first. This means that calls to this function
      can be used to start the statement before the first table map
      event, to include some extra events.
 */

void
THD::binlog_start_trans_and_stmt()
{
  binlog_trx_data *trx_data= (binlog_trx_data*) thd_get_ha_data(this, binlog_hton);
  DBUG_ENTER("binlog_start_trans_and_stmt");
  DBUG_PRINT("enter", ("trx_data: 0x%lx  trx_data->before_stmt_pos: %lu",
                       (long) trx_data,
                       (trx_data ? (ulong) trx_data->before_stmt_pos :
                        (ulong) 0)));

  if (trx_data == NULL ||
      trx_data->before_stmt_pos == MY_OFF_T_UNDEF)
  {
    this->binlog_set_stmt_begin();
    if (options & (OPTION_NOT_AUTOCOMMIT | OPTION_BEGIN))
      trans_register_ha(this, TRUE, binlog_hton);
    trans_register_ha(this, FALSE, binlog_hton);
    /*
      Mark statement transaction as read/write. We never start
      a binary log transaction and keep it read-only,
      therefore it's best to mark the transaction read/write just
      at the same time we start it.
      Not necessary to mark the normal transaction read/write
      since the statement-level flag will be propagated automatically
      inside ha_commit_trans.
    */
    ha_data[binlog_hton->slot].ha_info[0].set_trx_read_write();
  }
  DBUG_VOID_RETURN;
}

void THD::binlog_set_stmt_begin() {
  binlog_trx_data *trx_data=
    (binlog_trx_data*) thd_get_ha_data(this, binlog_hton);

  /*
    The call to binlog_trans_log_savepos() might create the trx_data
    structure, if it didn't exist before, so we save the position
    into an auto variable and then write it into the transaction
    data for the binary log (i.e., trx_data).
  */
  my_off_t pos= 0;
  binlog_trans_log_savepos(this, &pos);
  trx_data= (binlog_trx_data*) thd_get_ha_data(this, binlog_hton);
  trx_data->before_stmt_pos= pos;
}


/*
  Write a table map to the binary log.
 */

int THD::binlog_write_table_map(TABLE *table, bool is_trans)
{
  int error;
  DBUG_ENTER("THD::binlog_write_table_map");
  DBUG_PRINT("enter", ("table: 0x%lx  (%s: #%lu)",
                       (long) table, table->s->table_name.str,
                       table->s->table_map_id));

  /* Pre-conditions */
  DBUG_ASSERT(current_stmt_binlog_row_based && mysql_bin_log.is_open());
  DBUG_ASSERT(table->s->table_map_id != ULONG_MAX);

  Table_map_log_event::flag_set const
    flags= Table_map_log_event::TM_NO_FLAGS;

  Table_map_log_event
    the_event(this, table, table->s->table_map_id, is_trans, flags);

  if (is_trans && binlog_table_maps == 0)
    binlog_start_trans_and_stmt();

  if ((error= mysql_bin_log.write(&the_event)))
    DBUG_RETURN(error);

  binlog_table_maps++;
  table->s->table_map_version= mysql_bin_log.table_map_version();
  DBUG_RETURN(0);
}

Rows_log_event*
THD::binlog_get_pending_rows_event() const
{
  binlog_trx_data *const trx_data=
    (binlog_trx_data*) thd_get_ha_data(this, binlog_hton);
  /*
    This is less than ideal, but here's the story: If there is no
    trx_data, prepare_pending_rows_event() has never been called
    (since the trx_data is set up there). In that case, we just return
    NULL.
   */
  return trx_data ? trx_data->pending() : NULL;
}

void
THD::binlog_set_pending_rows_event(Rows_log_event* ev)
{
  if (thd_get_ha_data(this, binlog_hton) == NULL)
    binlog_setup_trx_data();

  binlog_trx_data *const trx_data=
    (binlog_trx_data*) thd_get_ha_data(this, binlog_hton);

  DBUG_ASSERT(trx_data);
  trx_data->set_pending(ev);
}


/**
  Remove the pending rows event, discarding any outstanding rows.

  If there is no pending rows event available, this is effectively a
  no-op.
 */
int
MYSQL_BIN_LOG::remove_pending_rows_event(THD *thd)
{
  DBUG_ENTER("MYSQL_BIN_LOG::remove_pending_rows_event");

  binlog_trx_data *const trx_data=
    (binlog_trx_data*) thd_get_ha_data(thd, binlog_hton);

  DBUG_ASSERT(trx_data);

  if (Rows_log_event* pending= trx_data->pending())
  {
    delete pending;
    trx_data->set_pending(NULL);
  }

  DBUG_RETURN(0);
}

/*
  Moves the last bunch of rows from the pending Rows event to the binlog
  (either cached binlog if transaction, or disk binlog). Sets a new pending
  event.
*/
int
MYSQL_BIN_LOG::flush_and_set_pending_rows_event(THD *thd,
                                                Rows_log_event* event)
{
  DBUG_ENTER("MYSQL_BIN_LOG::flush_and_set_pending_rows_event(event)");
  DBUG_ASSERT(mysql_bin_log.is_open());
  DBUG_PRINT("enter", ("event: 0x%lx", (long) event));

  int error= 0;

  binlog_trx_data *const trx_data=
    (binlog_trx_data*) thd_get_ha_data(thd, binlog_hton);

  DBUG_ASSERT(trx_data);

  DBUG_PRINT("info", ("trx_data->pending(): 0x%lx", (long) trx_data->pending()));

  if (Rows_log_event* pending= trx_data->pending())
  {
    IO_CACHE *file= &log_file;

    /*
      Decide if we should write to the log file directly or to the
      transaction log.
    */
    if (pending->get_cache_stmt() || my_b_tell(&trx_data->trans_log))
      file= &trx_data->trans_log;

    /*
      If we are writing to the log file directly, we could avoid
      locking the log. This does not work since we need to step the
      m_table_map_version below, and that change has to be protected
      by the LOCK_log mutex.
    */
    pthread_mutex_lock(&LOCK_log);

    /*
      Write pending event to log file or transaction cache
    */
    if (pending->write(file))
    {
      pthread_mutex_unlock(&LOCK_log);
      set_write_error(thd);
      DBUG_RETURN(1);
    }

    /*
      We step the table map version if we are writing an event
      representing the end of a statement.  We do this regardless of
      wheather we write to the transaction cache or to directly to the
      file.

      In an ideal world, we could avoid stepping the table map version
      if we were writing to a transaction cache, since we could then
      reuse the table map that was written earlier in the transaction
      cache.  This does not work since STMT_END_F implies closing all
      table mappings on the slave side.

      TODO: Find a solution so that table maps does not have to be
      written several times within a transaction.
     */
    if (pending->get_flags(Rows_log_event::STMT_END_F))
      ++m_table_map_version;

    delete pending;

    if (file == &log_file)
    {
      error= flush_and_sync(0);
      if (!error)
      {
        signal_update();
        rotate_and_purge(RP_LOCK_LOG_IS_ALREADY_LOCKED);
      }
    }

    pthread_mutex_unlock(&LOCK_log);
  }

  thd->binlog_set_pending_rows_event(event);

  DBUG_RETURN(error);
}

/**
  Write an event to the binary log.
*/

bool MYSQL_BIN_LOG::write(Log_event *event_info)
{
  THD *thd= event_info->thd;
  bool error= 1;
  DBUG_ENTER("MYSQL_BIN_LOG::write(Log_event *)");

  if (thd->binlog_evt_union.do_union)
  {
    /*
      In Stored function; Remember that function call caused an update.
      We will log the function call to the binary log on function exit
    */
    thd->binlog_evt_union.unioned_events= TRUE;
    thd->binlog_evt_union.unioned_events_trans |= event_info->cache_stmt;
    DBUG_RETURN(0);
  }

  /*
    Flush the pending rows event to the transaction cache or to the
    log file.  Since this function potentially aquire the LOCK_log
    mutex, we do this before aquiring the LOCK_log mutex in this
    function.

    We only end the statement if we are in a top-level statement.  If
    we are inside a stored function, we do not end the statement since
    this will close all tables on the slave.
  */
  bool const end_stmt=
    thd->prelocked_mode && thd->lex->requires_prelocking();
  if (thd->binlog_flush_pending_rows_event(end_stmt))
    DBUG_RETURN(error);

  pthread_mutex_lock(&LOCK_log);

  /*
     In most cases this is only called if 'is_open()' is true; in fact this is
     mostly called if is_open() *was* true a few instructions before, but it
     could have changed since.
  */
  if (likely(is_open()))
  {
    IO_CACHE *file= &log_file;
#ifdef HAVE_REPLICATION
    /*
      In the future we need to add to the following if tests like
      "do the involved tables match (to be implemented)
      binlog_[wild_]{do|ignore}_table?" (WL#1049)"
    */
    const char *local_db= event_info->get_db();
    if ((thd && !(thd->options & OPTION_BIN_LOG)) ||
	(!binlog_filter->db_ok(local_db)))
    {
      VOID(pthread_mutex_unlock(&LOCK_log));
      DBUG_RETURN(0);
    }
#endif /* HAVE_REPLICATION */

#if defined(USING_TRANSACTIONS) 
    /*
      Should we write to the binlog cache or to the binlog on disk?
      Write to the binlog cache if:
      - it is already not empty (meaning we're in a transaction; note that the
     present event could be about a non-transactional table, but still we need
     to write to the binlog cache in that case to handle updates to mixed
     trans/non-trans table types the best possible in binlogging)
      - or if the event asks for it (cache_stmt == TRUE).
    */
    if (opt_using_transactions && thd)
    {
      if (thd->binlog_setup_trx_data())
        goto err;

      binlog_trx_data *const trx_data=
        (binlog_trx_data*) thd_get_ha_data(thd, binlog_hton);
      IO_CACHE *trans_log= &trx_data->trans_log;
      my_off_t trans_log_pos= my_b_tell(trans_log);
      if (event_info->get_cache_stmt() || trans_log_pos != 0 ||
          stmt_has_updated_trans_table(thd))
      {
        DBUG_PRINT("info", ("Using trans_log: cache: %d, trans_log_pos: %lu",
                            event_info->get_cache_stmt(),
                            (ulong) trans_log_pos));
        thd->binlog_start_trans_and_stmt();
        file= trans_log;
      }
      /*
        TODO as Mats suggested, for all the cases above where we write to
        trans_log, it sounds unnecessary to lock LOCK_log. We should rather
        test first if we want to write to trans_log, and if not, lock
        LOCK_log.
      */
    }
#endif /* USING_TRANSACTIONS */
    DBUG_PRINT("info",("event type: %d",event_info->get_type_code()));

    /*
      No check for auto events flag here - this write method should
      never be called if auto-events are enabled
    */

    /*
      1. Write first log events which describe the 'run environment'
      of the SQL command
    */

    /*
      If row-based binlogging, Insert_id, Rand and other kind of "setting
      context" events are not needed.
    */
    if (thd)
    {
      if (!thd->current_stmt_binlog_row_based)
      {
        if (thd->stmt_depends_on_first_successful_insert_id_in_prev_stmt)
        {
          Intvar_log_event e(thd,(uchar) LAST_INSERT_ID_EVENT,
                             thd->first_successful_insert_id_in_prev_stmt_for_binlog);
          if (e.write(file))
            goto err;
        }
        if (thd->auto_inc_intervals_in_cur_stmt_for_binlog.nb_elements() > 0)
        {
          DBUG_PRINT("info",("number of auto_inc intervals: %u",
                             thd->auto_inc_intervals_in_cur_stmt_for_binlog.
                             nb_elements()));
          Intvar_log_event e(thd, (uchar) INSERT_ID_EVENT,
                             thd->auto_inc_intervals_in_cur_stmt_for_binlog.
                             minimum());
          if (e.write(file))
            goto err;
        }
        if (thd->rand_used)
        {
          Rand_log_event e(thd,thd->rand_saved_seed1,thd->rand_saved_seed2);
          if (e.write(file))
            goto err;
        }
        if (thd->user_var_events.elements)
        {
          for (uint i= 0; i < thd->user_var_events.elements; i++)
          {
            BINLOG_USER_VAR_EVENT *user_var_event;
            get_dynamic(&thd->user_var_events,(uchar*) &user_var_event, i);
            User_var_log_event e(thd, user_var_event->user_var_event->name.str,
                                 user_var_event->user_var_event->name.length,
                                 user_var_event->value,
                                 user_var_event->length,
                                 user_var_event->type,
                                 user_var_event->charset_number);
            if (e.write(file))
              goto err;
          }
        }
      }
    }

    /*
       Write the SQL command
     */

    if (event_info->write(file) || 
        DBUG_EVALUATE_IF("injecting_fault_writing", 1, 0))
      goto err;

    if (file == &log_file) // we are writing to the real log (disk)
    {
      bool synced;
      if (flush_and_sync(&synced))
	goto err;
      signal_update();
      rotate_and_purge(RP_LOCK_LOG_IS_ALREADY_LOCKED);
    }
    error=0;

err:
    if (error)
      set_write_error(thd);
  }

  if (event_info->flags & LOG_EVENT_UPDATE_TABLE_MAP_VERSION_F)
    ++m_table_map_version;

  pthread_mutex_unlock(&LOCK_log);
  DBUG_RETURN(error);
}


int error_log_print(enum loglevel level, const char *format,
                    va_list args)
{
  return logger.error_log_print(level, format, args);
}


bool slow_log_print(THD *thd, const char *query, uint query_length,
                    ulonglong current_utime)
{
  return logger.slow_log_print(thd, query, query_length, current_utime);
}


bool LOGGER::log_command(THD *thd, enum enum_server_command command)
{
#ifndef NO_EMBEDDED_ACCESS_CHECKS
  Security_context *sctx= thd->security_ctx;
#endif
  /*
    Log command if we have at least one log event handler enabled and want
    to log this king of commands
  */
  if (*general_log_handler_list && (what_to_log & (1L << (uint) command)))
  {
    if ((thd->options & OPTION_LOG_OFF)
#ifndef NO_EMBEDDED_ACCESS_CHECKS
         && (sctx->master_access & SUPER_ACL)
#endif
       )
    {
      /* No logging */
      return FALSE;
    }

    return TRUE;
  }

  return FALSE;
}


bool general_log_print(THD *thd, enum enum_server_command command,
                       const char *format, ...)
{
  va_list args;
  uint error= 0;

  /* Print the message to the buffer if we want to log this king of commands */
  if (! logger.log_command(thd, command))
    return FALSE;

  va_start(args, format);
  error= logger.general_log_print(thd, command, format, args);
  va_end(args);

  return error;
}

bool general_log_write(THD *thd, enum enum_server_command command,
                       const char *query, uint query_length)
{
  /* Write the message to the log if we want to log this king of commands */
  if (logger.log_command(thd, command))
    return logger.general_log_write(thd, command, query, query_length);

  return FALSE;
}

void MYSQL_BIN_LOG::rotate_and_purge(uint flags)
{
  if (!(flags & RP_LOCK_LOG_IS_ALREADY_LOCKED))
    pthread_mutex_lock(&LOCK_log);
  if ((flags & RP_FORCE_ROTATE) ||
      (my_b_tell(&log_file) >= (my_off_t) max_size))
  {
    new_file_without_locking();
#ifdef HAVE_REPLICATION
    if (expire_logs_days)
    {
      time_t purge_time= my_time(0) - expire_logs_days*24*60*60;
      if (purge_time >= 0)
        purge_logs_before_date(purge_time);
    }
#endif
  }
  if (!(flags & RP_LOCK_LOG_IS_ALREADY_LOCKED))
    pthread_mutex_unlock(&LOCK_log);
}

uint MYSQL_BIN_LOG::next_file_id()
{
  uint res;
  pthread_mutex_lock(&LOCK_log);
  res = file_id++;
  pthread_mutex_unlock(&LOCK_log);
  return res;
}


/*
  Write the contents of a cache to the binary log.

  SYNOPSIS
    write_cache()
    cache    Cache to write to the binary log
    lock_log True if the LOCK_log mutex should be aquired, false otherwise
    sync_log True if the log should be flushed and sync:ed

  DESCRIPTION
    Write the contents of the cache to the binary log. The cache will
    be reset as a READ_CACHE to be able to read the contents from it.
 */

int MYSQL_BIN_LOG::write_cache(IO_CACHE *cache, bool lock_log, bool sync_log)
{
  Mutex_sentry sentry(lock_log ? &LOCK_log : NULL);

  if (reinit_io_cache(cache, READ_CACHE, 0, 0, 0))
    return ER_ERROR_ON_WRITE;
  uint length= my_b_bytes_in_cache(cache), group, carry, hdr_offs;
  long val;
  uchar header[LOG_EVENT_HEADER_LEN];

  /*
    The events in the buffer have incorrect end_log_pos data
    (relative to beginning of group rather than absolute),
    so we'll recalculate them in situ so the binlog is always
    correct, even in the middle of a group. This is possible
    because we now know the start position of the group (the
    offset of this cache in the log, if you will); all we need
    to do is to find all event-headers, and add the position of
    the group to the end_log_pos of each event.  This is pretty
    straight forward, except that we read the cache in segments,
    so an event-header might end up on the cache-border and get
    split.
  */

  group= (uint)my_b_tell(&log_file);
  hdr_offs= carry= 0;

  do
  {

    /*
      if we only got a partial header in the last iteration,
      get the other half now and process a full header.
    */
    if (unlikely(carry > 0))
    {
      DBUG_ASSERT(carry < LOG_EVENT_HEADER_LEN);

      /* assemble both halves */
      memcpy(&header[carry], (char *)cache->read_pos, LOG_EVENT_HEADER_LEN - carry);

      /* fix end_log_pos */
      val= uint4korr(&header[LOG_POS_OFFSET]) + group;
      int4store(&header[LOG_POS_OFFSET], val);

      /* write the first half of the split header */
      if (my_b_write(&log_file, header, carry))
        return ER_ERROR_ON_WRITE;

      /*
        copy fixed second half of header to cache so the correct
        version will be written later.
      */
      memcpy((char *)cache->read_pos, &header[carry], LOG_EVENT_HEADER_LEN - carry);

      /* next event header at ... */
      hdr_offs = uint4korr(&header[EVENT_LEN_OFFSET]) - carry;

      carry= 0;
    }

    /* if there is anything to write, process it. */

    if (likely(length > 0))
    {
      /*
        process all event-headers in this (partial) cache.
        if next header is beyond current read-buffer,
        we'll get it later (though not necessarily in the
        very next iteration, just "eventually").
      */

      while (hdr_offs < length)
      {
        /*
          partial header only? save what we can get, process once
          we get the rest.
        */

        if (hdr_offs + LOG_EVENT_HEADER_LEN > length)
        {
          carry= length - hdr_offs;
          memcpy(header, (char *)cache->read_pos + hdr_offs, carry);
          length= hdr_offs;
        }
        else
        {
          /* we've got a full event-header, and it came in one piece */

          uchar *log_pos= (uchar *)cache->read_pos + hdr_offs + LOG_POS_OFFSET;

          /* fix end_log_pos */
          val= uint4korr(log_pos) + group;
          int4store(log_pos, val);

          /* next event header at ... */
          log_pos= (uchar *)cache->read_pos + hdr_offs + EVENT_LEN_OFFSET;
          hdr_offs += uint4korr(log_pos);

        }
      }

      /*
        Adjust hdr_offs. Note that it may still point beyond the segment
        read in the next iteration; if the current event is very long,
        it may take a couple of read-iterations (and subsequent adjustments
        of hdr_offs) for it to point into the then-current segment.
        If we have a split header (!carry), hdr_offs will be set at the
        beginning of the next iteration, overwriting the value we set here:
      */
      hdr_offs -= length;
    }

    /* Write data to the binary log file */
    if (my_b_write(&log_file, cache->read_pos, length))
      return ER_ERROR_ON_WRITE;
    cache->read_pos=cache->read_end;		// Mark buffer used up
  } while ((length= my_b_fill(cache)));

  DBUG_ASSERT(carry == 0);

  if (sync_log)
    return flush_and_sync(0);

  return 0;                                     // All OK
}

/*
  Helper function to get the error code of the query to be binlogged.
 */
int query_error_code(THD *thd, bool not_killed)
{
  int error;
  
  if (not_killed)
  {
    error= thd->is_error() ? thd->main_da.sql_errno() : 0;

    /* thd->main_da.sql_errno() might be ER_SERVER_SHUTDOWN or
       ER_QUERY_INTERRUPTED, So here we need to make sure that error
       is not set to these errors when specified not_killed by the
       caller.
    */
    if (error == ER_SERVER_SHUTDOWN || error == ER_QUERY_INTERRUPTED)
      error= 0;
  }
  else
  {
    /* killed status for DELAYED INSERT thread should never be used */
    DBUG_ASSERT(!(thd->system_thread & SYSTEM_THREAD_DELAYED_INSERT));
    error= thd->killed_errno();
  }

  return error;
}

bool MYSQL_BIN_LOG::write_incident(THD *thd, bool lock)
{
  uint error= 0;
  DBUG_ENTER("MYSQL_BIN_LOG::write_incident");
  LEX_STRING const write_error_msg=
    { C_STRING_WITH_LEN("error writing to the binary log") };
  Incident incident= INCIDENT_LOST_EVENTS;
  Incident_log_event ev(thd, incident, write_error_msg);
  if (lock)
    pthread_mutex_lock(&LOCK_log);
  ev.write(&log_file);
  if (lock)
  {
    bool synced;
    if (!error && !(error= flush_and_sync(&synced)))
    {
      signal_update();
      rotate_and_purge(RP_LOCK_LOG_IS_ALREADY_LOCKED);
    }
    pthread_mutex_unlock(&LOCK_log);
  }
  DBUG_RETURN(error);
}

/**
  Write a cached log entry to the binary log.
  - To support transaction over replication, we wrap the transaction
  with BEGIN/COMMIT or BEGIN/ROLLBACK in the binary log.
  We want to write a BEGIN/ROLLBACK block when a non-transactional table
  was updated in a transaction which was rolled back. This is to ensure
  that the same updates are run on the slave.

  @param thd
  @param cache		The cache to copy to the binlog
  @param commit_event   The commit event to print after writing the
                        contents of the cache.
  @param incident       Defines if an incident event should be created to
                        notify that some non-transactional changes did
                        not get into the binlog.

  @note
    We only come here if there is something in the cache.
  @note
    The thing in the cache is always a complete transaction.
  @note
    'cache' needs to be reinitialized after this functions returns.
*/

bool MYSQL_BIN_LOG::write(THD *thd, IO_CACHE *cache, Log_event *commit_event,
                          bool incident)
{
  DBUG_ENTER("MYSQL_BIN_LOG::write(THD *, IO_CACHE *, Log_event *)");
  VOID(pthread_mutex_lock(&LOCK_log));

  /* NULL would represent nothing to replicate after ROLLBACK */
  DBUG_ASSERT(commit_event != NULL);

  DBUG_ASSERT(is_open());
  if (likely(is_open()))                       // Should always be true
  {
    /*
      We only bother to write to the binary log if there is anything
      to write.
     */
    if (my_b_tell(cache) > 0)
    {
      /*
        Log "BEGIN" at the beginning of every transaction.  Here, a
        transaction is either a BEGIN..COMMIT block or a single
        statement in autocommit mode.
      */
      Query_log_event qinfo(thd, STRING_WITH_LEN("BEGIN"), TRUE, TRUE, 0);

      /*
        Now this Query_log_event has artificial log_pos 0. It must be
        adjusted to reflect the real position in the log. Not doing it
        would confuse the slave: it would prevent this one from
        knowing where he is in the master's binlog, which would result
        in wrong positions being shown to the user, MASTER_POS_WAIT
        undue waiting etc.
      */
      if (qinfo.write(&log_file))
        goto err;

      DBUG_EXECUTE_IF("crash_before_writing_xid",
                      {
                        if ((write_error= write_cache(cache, false, true)))
                          DBUG_PRINT("info", ("error writing binlog cache: %d",
                                               write_error));
                        DBUG_PRINT("info", ("crashing before writing xid"));
                        abort();
                      });

      if ((write_error= write_cache(cache, false, false)))
        goto err;

      if (commit_event && commit_event->write(&log_file))
        goto err;

      if (incident && write_incident(thd, FALSE))
        goto err;

      bool synced;
      if (flush_and_sync(&synced))
        goto err;
      DBUG_EXECUTE_IF("half_binlogged_transaction", abort(););
      if (cache->error)				// Error on read
      {
        sql_print_error(ER(ER_ERROR_ON_READ), cache->file_name, errno);
        write_error=1;				// Don't give more errors
        goto err;
      }
      signal_update();
    }

    /*
      if commit_event is Xid_log_event, increase the number of
      prepared_xids (it's decreasd in ::unlog()). Binlog cannot be rotated
      if there're prepared xids in it - see the comment in new_file() for
      an explanation.
      If the commit_event is not Xid_log_event (then it's a Query_log_event)
      rotate binlog, if necessary.
    */
    if (commit_event && commit_event->get_type_code() == XID_EVENT)
    {
      pthread_mutex_lock(&LOCK_prep_xids);
      prepared_xids++;
      pthread_mutex_unlock(&LOCK_prep_xids);
    }
    else
      rotate_and_purge(RP_LOCK_LOG_IS_ALREADY_LOCKED);
  }
  VOID(pthread_mutex_unlock(&LOCK_log));

  DBUG_RETURN(0);

err:
  if (!write_error)
  {
    write_error= 1;
    sql_print_error(ER(ER_ERROR_ON_WRITE), name, errno);
  }
  VOID(pthread_mutex_unlock(&LOCK_log));
  DBUG_RETURN(1);
}


/**
  Wait until we get a signal that the relay log has been updated.

  @param thd		Thread variable

  @note
    One must have a lock on LOCK_log before calling this function.
    This lock will be released before return! That's required by
    THD::enter_cond() (see NOTES in sql_class.h).
*/

void MYSQL_BIN_LOG::wait_for_update_relay_log(THD* thd)
{
  const char *old_msg;
  DBUG_ENTER("wait_for_update_relay_log");

  old_msg= thd->enter_cond(&update_cond, &LOCK_log,
                           "Slave has read all relay log; " 
                           "waiting for the slave I/O "
                           "thread to update it" );
  pthread_cond_wait(&update_cond, &LOCK_log);
  thd->exit_cond(old_msg);
  DBUG_VOID_RETURN;
}

/**
  Wait until we get a signal that the binary log has been updated.
  Applies to master only.
     
  NOTES
  @param[in] thd        a THD struct
  @param[in] timeout    a pointer to a timespec;
                        NULL means to wait w/o timeout.
  @retval    0          if got signalled on update
  @retval    non-0      if wait timeout elapsed
  @note
    LOCK_log must be taken before calling this function.
    LOCK_log is being released while the thread is waiting.
    LOCK_log is released by the caller.
*/

int MYSQL_BIN_LOG::wait_for_update_bin_log(THD* thd,
                                           const struct timespec *timeout)
{
  int ret= 0;
  const char* old_msg = thd->proc_info;
  DBUG_ENTER("wait_for_update_bin_log");
  old_msg= thd->enter_cond(&update_cond, &LOCK_log,
                           "Master has sent all binlog to slave; "
                           "waiting for binlog to be updated");
  if (!timeout)
    pthread_cond_wait(&update_cond, &LOCK_log);
  else
    ret= pthread_cond_timedwait(&update_cond, &LOCK_log,
                                const_cast<struct timespec *>(timeout));
  DBUG_RETURN(ret);
}


/**
  Close the log file.

  @param exiting     Bitmask for one or more of the following bits:
          - LOG_CLOSE_INDEX : if we should close the index file
          - LOG_CLOSE_TO_BE_OPENED : if we intend to call open
                                     at once after close.
          - LOG_CLOSE_STOP_EVENT : write a 'stop' event to the log

  @note
    One can do an open on the object at once after doing a close.
    The internal structures are not freed until cleanup() is called
*/

void MYSQL_BIN_LOG::close(uint exiting)
{					// One can't set log_type here!
  DBUG_ENTER("MYSQL_BIN_LOG::close");
  DBUG_PRINT("enter",("exiting: %d", (int) exiting));
  if (log_state == LOG_OPENED)
  {
#ifdef HAVE_REPLICATION
    if (log_type == LOG_BIN && !no_auto_events &&
	(exiting & LOG_CLOSE_STOP_EVENT))
    {
      Stop_log_event s;
      s.write(&log_file);
      bytes_written+= s.data_written;
      signal_update();
    }
#endif /* HAVE_REPLICATION */

    /* don't pwrite in a file opened with O_APPEND - it doesn't work */
    if (log_file.type == WRITE_CACHE && log_type == LOG_BIN)
    {
      my_off_t offset= BIN_LOG_HEADER_SIZE + FLAGS_OFFSET;
      my_off_t org_position= my_tell(log_file.file, MYF(0));
      uchar flags= 0;            // clearing LOG_EVENT_BINLOG_IN_USE_F
      my_pwrite(log_file.file, &flags, 1, offset, MYF(0));
      /*
        Restore position so that anything we have in the IO_cache is written
        to the correct position.
        We need the seek here, as my_pwrite() is not guaranteed to keep the
        original position on system that doesn't support pwrite().
      */
      my_seek(log_file.file, org_position, MY_SEEK_SET, MYF(0));
    }

    /* this will cleanup IO_CACHE, sync and close the file */
    MYSQL_LOG::close(exiting);
  }

  /*
    The following test is needed even if is_open() is not set, as we may have
    called a not complete close earlier and the index file is still open.
  */

  if ((exiting & LOG_CLOSE_INDEX) && my_b_inited(&index_file))
  {
    end_io_cache(&index_file);
    if (my_close(index_file.file, MYF(0)) < 0 && ! write_error)
    {
      write_error= 1;
      sql_print_error(ER(ER_ERROR_ON_WRITE), index_file_name, errno);
    }
  }
  log_state= (exiting & LOG_CLOSE_TO_BE_OPENED) ? LOG_TO_BE_OPENED : LOG_CLOSED;
  safeFree(name);
  DBUG_VOID_RETURN;
}


void MYSQL_BIN_LOG::set_max_size(ulong max_size_arg)
{
  /*
    We need to take locks, otherwise this may happen:
    new_file() is called, calls open(old_max_size), then before open() starts,
    set_max_size() sets max_size to max_size_arg, then open() starts and
    uses the old_max_size argument, so max_size_arg has been overwritten and
    it's like if the SET command was never run.
  */
  DBUG_ENTER("MYSQL_BIN_LOG::set_max_size");
  pthread_mutex_lock(&LOCK_log);
  if (is_open())
    max_size= max_size_arg;
  pthread_mutex_unlock(&LOCK_log);
  DBUG_VOID_RETURN;
}


/**
  Check if a string is a valid number.

  @param str			String to test
  @param res			Store value here
  @param allow_wildcards	Set to 1 if we should ignore '%' and '_'

  @note
    For the moment the allow_wildcards argument is not used
    Should be move to some other file.

  @retval
    1	String is a number
  @retval
    0	String is not a number
*/

static bool test_if_number(register const char *str,
			   ulong *res, bool allow_wildcards)
{
  reg2 int flag;
  const char *start;
  DBUG_ENTER("test_if_number");

  flag=0; start=str;
  while (*str++ == ' ') ;
  if (*--str == '-' || *str == '+')
    str++;
  while (my_isdigit(files_charset_info,*str) ||
	 (allow_wildcards && (*str == wild_many || *str == wild_one)))
  {
    flag=1;
    str++;
  }
  if (*str == '.')
  {
    for (str++ ;
	 my_isdigit(files_charset_info,*str) ||
	   (allow_wildcards && (*str == wild_many || *str == wild_one)) ;
	 str++, flag=1) ;
  }
  if (*str != 0 || flag == 0)
    DBUG_RETURN(0);
  if (res)
    *res=atol(start);
  DBUG_RETURN(1);			/* Number ok */
} /* test_if_number */


void sql_perror(const char *message)
{
#ifdef HAVE_STRERROR
  sql_print_error("%s: %s",message, strerror(errno));
#else
  perror(message);
#endif
}


bool flush_error_log()
{
  bool result=0;
  if (opt_error_log)
  {
    char err_renamed[FN_REFLEN], *end;
    end= strmake(err_renamed,log_error_file,FN_REFLEN-4);
    strmov(end, "-old");
    VOID(pthread_mutex_lock(&LOCK_error_log));
#ifdef __WIN__
    char err_temp[FN_REFLEN+4];
    /*
     On Windows is necessary a temporary file for to rename
     the current error file.
    */
    strxmov(err_temp, err_renamed,"-tmp",NullS);
    (void) my_delete(err_temp, MYF(0)); 
    if (freopen(err_temp,"a+",stdout))
    {
      int fd;
      size_t bytes;
      uchar buf[IO_SIZE];

      freopen(err_temp,"a+",stderr);
      setbuf(stderr, NULL);
      (void) my_delete(err_renamed, MYF(0));
      my_rename(log_error_file,err_renamed,MYF(0));
      if (freopen(log_error_file,"a+",stdout))
      {
        freopen(log_error_file,"a+",stderr);
        setbuf(stderr, NULL);
      }

      if ((fd = my_open(err_temp, O_RDONLY, MYF(0))) >= 0)
      {
        while ((bytes= my_read(fd, buf, IO_SIZE, MYF(0))) &&
               bytes != MY_FILE_ERROR)
          my_fwrite(stderr, buf, bytes, MYF(0));
        my_close(fd, MYF(0));
      }
      (void) my_delete(err_temp, MYF(0)); 
    }
    else
     result= 1;
#else
   my_rename(log_error_file,err_renamed,MYF(0));
   if (freopen(log_error_file,"a+",stdout))
   {
     FILE *reopen;
     reopen= freopen(log_error_file,"a+",stderr);
     setbuf(stderr, NULL);
   }
   else
     result= 1;
#endif
    VOID(pthread_mutex_unlock(&LOCK_error_log));
  }
   return result;
}

void MYSQL_BIN_LOG::signal_update()
{
  DBUG_ENTER("MYSQL_BIN_LOG::signal_update");
  signal_cnt++;
  pthread_cond_broadcast(&update_cond);
  DBUG_VOID_RETURN;
}

#ifdef __NT__
static void print_buffer_to_nt_eventlog(enum loglevel level, char *buff,
                                        size_t length, size_t buffLen)
{
  HANDLE event;
  char   *buffptr= buff;
  DBUG_ENTER("print_buffer_to_nt_eventlog");

  /* Add ending CR/LF's to string, overwrite last chars if necessary */
  strmov(buffptr+min(length, buffLen-5), "\r\n\r\n");

  setup_windows_event_source();
  if ((event= RegisterEventSource(NULL,"MySQL")))
  {
    switch (level) {
      case ERROR_LEVEL:
        ReportEvent(event, EVENTLOG_ERROR_TYPE, 0, MSG_DEFAULT, NULL, 1, 0,
                    (LPCSTR*)&buffptr, NULL);
        break;
      case WARNING_LEVEL:
        ReportEvent(event, EVENTLOG_WARNING_TYPE, 0, MSG_DEFAULT, NULL, 1, 0,
                    (LPCSTR*) &buffptr, NULL);
        break;
      case INFORMATION_LEVEL:
        ReportEvent(event, EVENTLOG_INFORMATION_TYPE, 0, MSG_DEFAULT, NULL, 1,
                    0, (LPCSTR*) &buffptr, NULL);
        break;
    }
    DeregisterEventSource(event);
  }

  DBUG_VOID_RETURN;
}
#endif /* __NT__ */


/**
  Prints a printf style message to the error log and, under NT, to the
  Windows event log.

  This function prints the message into a buffer and then sends that buffer
  to other functions to write that message to other logging sources.

  @param event_type          Type of event to write (Error, Warning, or Info)
  @param format              Printf style format of message
  @param args                va_list list of arguments for the message

  @returns
    The function always returns 0. The return value is present in the
    signature to be compatible with other logging routines, which could
    return an error (e.g. logging to the log tables)
*/

#ifndef EMBEDDED_LIBRARY
static void print_buffer_to_file(enum loglevel level, const char *buffer)
{
  time_t skr;
  struct tm tm_tmp;
  struct tm *start;
  DBUG_ENTER("print_buffer_to_file");
  DBUG_PRINT("enter",("buffer: %s", buffer));

  VOID(pthread_mutex_lock(&LOCK_error_log));

  skr= my_time(0);
  localtime_r(&skr, &tm_tmp);
  start=&tm_tmp;

  fprintf(stderr, "%02d%02d%02d %2d:%02d:%02d [%s] %s\n",
          start->tm_year % 100,
          start->tm_mon+1,
          start->tm_mday,
          start->tm_hour,
          start->tm_min,
          start->tm_sec,
          (level == ERROR_LEVEL ? "ERROR" : level == WARNING_LEVEL ?
           "Warning" : "Note"),
          buffer);

  fflush(stderr);

  VOID(pthread_mutex_unlock(&LOCK_error_log));
  DBUG_VOID_RETURN;
}


int vprint_msg_to_log(enum loglevel level, const char *format, va_list args)
{
  char   buff[1024];
  size_t length;
  DBUG_ENTER("vprint_msg_to_log");

  length= my_vsnprintf(buff, sizeof(buff), format, args);
  print_buffer_to_file(level, buff);

#ifdef __NT__
  print_buffer_to_nt_eventlog(level, buff, length, sizeof(buff));
#endif

  DBUG_RETURN(0);
}
#endif /*EMBEDDED_LIBRARY*/


void sql_print_error(const char *format, ...) 
{
  va_list args;
  DBUG_ENTER("sql_print_error");

  va_start(args, format);
  error_log_print(ERROR_LEVEL, format, args);
  va_end(args);

  DBUG_VOID_RETURN;
}


void sql_print_warning(const char *format, ...) 
{
  va_list args;
  DBUG_ENTER("sql_print_warning");

  va_start(args, format);
  error_log_print(WARNING_LEVEL, format, args);
  va_end(args);

  DBUG_VOID_RETURN;
}


void sql_print_information(const char *format, ...) 
{
  va_list args;
  DBUG_ENTER("sql_print_information");

  va_start(args, format);
  error_log_print(INFORMATION_LEVEL, format, args);
  va_end(args);

  DBUG_VOID_RETURN;
}


/********* transaction coordinator log for 2pc - mmap() based solution *******/

/*
  the log consists of a file, mmapped to a memory.
  file is divided on pages of tc_log_page_size size.
  (usable size of the first page is smaller because of log header)
  there's PAGE control structure for each page
  each page (or rather PAGE control structure) can be in one of three
  states - active, syncing, pool.
  there could be only one page in active or syncing states,
  but many in pool - pool is fifo queue.
  usual lifecycle of a page is pool->active->syncing->pool
  "active" page - is a page where new xid's are logged.
  the page stays active as long as syncing slot is taken.
  "syncing" page is being synced to disk. no new xid can be added to it.
  when the sync is done the page is moved to a pool and an active page
  becomes "syncing".

  the result of such an architecture is a natural "commit grouping" -
  If commits are coming faster than the system can sync, they do not
  stall. Instead, all commit that came since the last sync are
  logged to the same page, and they all are synced with the next -
  one - sync. Thus, thought individual commits are delayed, throughput
  is not decreasing.

  when a xid is added to an active page, the thread of this xid waits
  for a page's condition until the page is synced. when syncing slot
  becomes vacant one of these waiters is awaken to take care of syncing.
  it syncs the page and signals all waiters that the page is synced.
  PAGE::waiters is used to count these waiters, and a page may never
  become active again until waiters==0 (that is all waiters from the
  previous sync have noticed the sync was completed)

  note, that the page becomes "dirty" and has to be synced only when a
  new xid is added into it. Removing a xid from a page does not make it
  dirty - we don't sync removals to disk.
*/

ulong tc_log_page_waits= 0;

#ifdef HAVE_MMAP

#define TC_LOG_HEADER_SIZE (sizeof(tc_log_magic)+1)

static const char tc_log_magic[]={(char) 254, 0x23, 0x05, 0x74};

ulong opt_tc_log_size= TC_LOG_MIN_SIZE;
ulong tc_log_max_pages_used=0, tc_log_page_size=0, tc_log_cur_pages_used=0;

int TC_LOG_MMAP::open(const char *opt_name)
{
  uint i;
  bool crashed=FALSE;
  PAGE *pg;

  DBUG_ASSERT(total_ha_2pc > 1);
  DBUG_ASSERT(opt_name && opt_name[0]);

  tc_log_page_size= my_getpagesize();
  DBUG_ASSERT(TC_LOG_PAGE_SIZE % tc_log_page_size == 0);

  fn_format(logname,opt_name,mysql_data_home,"",MY_UNPACK_FILENAME);
  if ((fd= my_open(logname, O_RDWR, MYF(0))) < 0)
  {
    if (my_errno != ENOENT)
      goto err;
    if (using_heuristic_recover())
      return 1;
    if ((fd= my_create(logname, CREATE_MODE, O_RDWR, MYF(MY_WME))) < 0)
      goto err;
    inited=1;
    file_length= opt_tc_log_size;
    if (my_chsize(fd, file_length, 0, MYF(MY_WME)))
      goto err;
  }
  else
  {
    inited= 1;
    crashed= TRUE;
    sql_print_information("Recovering after a crash using %s", opt_name);
    if (tc_heuristic_recover)
    {
      sql_print_error("Cannot perform automatic crash recovery when "
                      "--tc-heuristic-recover is used");
      goto err;
    }
    file_length= my_seek(fd, 0L, MY_SEEK_END, MYF(MY_WME+MY_FAE));
    if (file_length == MY_FILEPOS_ERROR || file_length % tc_log_page_size)
      goto err;
  }

  data= (uchar *)my_mmap(0, (size_t)file_length, PROT_READ|PROT_WRITE,
                        MAP_NOSYNC|MAP_SHARED, fd, 0);
  if (data == MAP_FAILED)
  {
    my_errno=errno;
    goto err;
  }
  inited=2;

  npages=(uint)file_length/tc_log_page_size;
  DBUG_ASSERT(npages >= 3);             // to guarantee non-empty pool
  if (!(pages=(PAGE *)my_malloc(npages*sizeof(PAGE), MYF(MY_WME|MY_ZEROFILL))))
    goto err;
  inited=3;
  for (pg=pages, i=0; i < npages; i++, pg++)
  {
    pg->next=pg+1;
    pg->waiters=0;
    pg->state=POOL;
    pthread_mutex_init(&pg->lock, MY_MUTEX_INIT_FAST);
    pthread_cond_init (&pg->cond, 0);
    pg->start=(my_xid *)(data + i*tc_log_page_size);
    pg->end=(my_xid *)(pg->start + tc_log_page_size);
    pg->size=pg->free=tc_log_page_size/sizeof(my_xid);
  }
  pages[0].size=pages[0].free=
                (tc_log_page_size-TC_LOG_HEADER_SIZE)/sizeof(my_xid);
  pages[0].start=pages[0].end-pages[0].size;
  pages[npages-1].next=0;
  inited=4;

  if (crashed && recover())
      goto err;

  memcpy(data, tc_log_magic, sizeof(tc_log_magic));
  data[sizeof(tc_log_magic)]= (uchar)total_ha_2pc;
  my_msync(fd, data, tc_log_page_size, MS_SYNC);
  inited=5;

  pthread_mutex_init(&LOCK_sync,    MY_MUTEX_INIT_FAST);
  pthread_mutex_init(&LOCK_active,  MY_MUTEX_INIT_FAST);
  pthread_mutex_init(&LOCK_pool,    MY_MUTEX_INIT_FAST);
  pthread_cond_init(&COND_active, 0);
  pthread_cond_init(&COND_pool, 0);

  inited=6;

  syncing= 0;
  active=pages;
  pool=pages+1;
  pool_last=pages+npages-1;

  return 0;

err:
  close();
  return 1;
}

/**
  there is no active page, let's got one from the pool.

  Two strategies here:
    -# take the first from the pool
    -# if there're waiters - take the one with the most free space.

  @todo
    TODO page merging. try to allocate adjacent page first,
    so that they can be flushed both in one sync
*/

void TC_LOG_MMAP::get_active_from_pool()
{
  PAGE **p, **best_p=0;
  int best_free;

  if (syncing)
    pthread_mutex_lock(&LOCK_pool);

  do
  {
    best_p= p= &pool;
    if ((*p)->waiters == 0) // can the first page be used ?
      break;                // yes - take it.

    best_free=0;            // no - trying second strategy
    for (p=&(*p)->next; *p; p=&(*p)->next)
    {
      if ((*p)->waiters == 0 && (*p)->free > best_free)
      {
        best_free=(*p)->free;
        best_p=p;
      }
    }
  }
  while ((*best_p == 0 || best_free == 0) && overflow());

  active=*best_p;
  if (active->free == active->size) // we've chosen an empty page
  {
    tc_log_cur_pages_used++;
    set_if_bigger(tc_log_max_pages_used, tc_log_cur_pages_used);
  }

  if ((*best_p)->next)              // unlink the page from the pool
    *best_p=(*best_p)->next;
  else
    pool_last=*best_p;

  if (syncing)
    pthread_mutex_unlock(&LOCK_pool);
}

/**
  @todo
  perhaps, increase log size ?
*/
int TC_LOG_MMAP::overflow()
{
  /*
    simple overflow handling - just wait
    TODO perhaps, increase log size ?
    let's check the behaviour of tc_log_page_waits first
  */
  tc_log_page_waits++;
  pthread_cond_wait(&COND_pool, &LOCK_pool);
  return 1; // always return 1
}

/**
  Record that transaction XID is committed on the persistent storage.

    This function is called in the middle of two-phase commit:
    First all resources prepare the transaction, then tc_log->log() is called,
    then all resources commit the transaction, then tc_log->unlog() is called.

    All access to active page is serialized but it's not a problem, as
    we're assuming that fsync() will be a main bottleneck.
    That is, parallelizing writes to log pages we'll decrease number of
    threads waiting for a page, but then all these threads will be waiting
    for a fsync() anyway

   If tc_log == MYSQL_LOG then tc_log writes transaction to binlog and
   records XID in a special Xid_log_event.
   If tc_log = TC_LOG_MMAP then xid is written in a special memory-mapped
   log.

  @retval
    0  - error
  @retval
    \# - otherwise, "cookie", a number that will be passed as an argument
    to unlog() call. tc_log can define it any way it wants,
    and use for whatever purposes. TC_LOG_MMAP sets it
    to the position in memory where xid was logged to.
*/

int TC_LOG_MMAP::log_xid(THD *thd, my_xid xid)
{
  int err;
  PAGE *p;
  ulong cookie;

  pthread_mutex_lock(&LOCK_active);

  /*
    if active page is full - just wait...
    frankly speaking, active->free here accessed outside of mutex
    protection, but it's safe, because it only means we may miss an
    unlog() for the active page, and we're not waiting for it here -
    unlog() does not signal COND_active.
  */
  while (unlikely(active && active->free == 0))
    pthread_cond_wait(&COND_active, &LOCK_active);

  /* no active page ? take one from the pool */
  if (active == 0)
    get_active_from_pool();

  p=active;
  pthread_mutex_lock(&p->lock);

  /* searching for an empty slot */
  while (*p->ptr)
  {
    p->ptr++;
    DBUG_ASSERT(p->ptr < p->end);               // because p->free > 0
  }

  /* found! store xid there and mark the page dirty */
  cookie= (ulong)((uchar *)p->ptr - data);      // can never be zero
  *p->ptr++= xid;
  p->free--;
  p->state= DIRTY;

  /* to sync or not to sync - this is the question */
  pthread_mutex_unlock(&LOCK_active);
  pthread_mutex_lock(&LOCK_sync);
  pthread_mutex_unlock(&p->lock);

  if (syncing)
  {                                          // somebody's syncing. let's wait
    p->waiters++;
    /*
      note - it must be while (), not do ... while () here
      as p->state may be not DIRTY when we come here
    */
    while (p->state == DIRTY && syncing)
      pthread_cond_wait(&p->cond, &LOCK_sync);
    p->waiters--;
    err= p->state == ERROR;
    if (p->state != DIRTY)                   // page was synced
    {
      if (p->waiters == 0)
        pthread_cond_signal(&COND_pool);     // in case somebody's waiting
      pthread_mutex_unlock(&LOCK_sync);
      goto done;                             // we're done
    }
  }                                          // page was not synced! do it now
  DBUG_ASSERT(active == p && syncing == 0);
  pthread_mutex_lock(&LOCK_active);
  syncing=p;                                 // place is vacant - take it
  active=0;                                  // page is not active anymore
  pthread_cond_broadcast(&COND_active);      // in case somebody's waiting
  pthread_mutex_unlock(&LOCK_active);
  pthread_mutex_unlock(&LOCK_sync);
  err= sync();

done:
  return err ? 0 : cookie;
}

int TC_LOG_MMAP::sync()
{
  int err;

  DBUG_ASSERT(syncing != active);

  /*
    sit down and relax - this can take a while...
    note - no locks are held at this point
  */
  err= my_msync(fd, syncing->start, 1, MS_SYNC);

  /* page is synced. let's move it to the pool */
  pthread_mutex_lock(&LOCK_pool);
  pool_last->next=syncing;
  pool_last=syncing;
  syncing->next=0;
  syncing->state= err ? ERROR : POOL;
  pthread_cond_broadcast(&syncing->cond);    // signal "sync done"
  pthread_cond_signal(&COND_pool);           // in case somebody's waiting
  pthread_mutex_unlock(&LOCK_pool);

  /* marking 'syncing' slot free */
  pthread_mutex_lock(&LOCK_sync);
  syncing=0;
  pthread_cond_signal(&active->cond);        // wake up a new syncer
  pthread_mutex_unlock(&LOCK_sync);
  return err;
}

/**
  erase xid from the page, update page free space counters/pointers.
  cookie points directly to the memory where xid was logged.
*/

void TC_LOG_MMAP::unlog(ulong cookie, my_xid xid)
{
  PAGE *p=pages+(cookie/tc_log_page_size);
  my_xid *x=(my_xid *)(data+cookie);

  DBUG_ASSERT(*x == xid);
  DBUG_ASSERT(x >= p->start && x < p->end);
  *x=0;

  pthread_mutex_lock(&p->lock);
  p->free++;
  DBUG_ASSERT(p->free <= p->size);
  set_if_smaller(p->ptr, x);
  if (p->free == p->size)               // the page is completely empty
    statistic_decrement(tc_log_cur_pages_used, &LOCK_status);
  if (p->waiters == 0)                 // the page is in pool and ready to rock
    pthread_cond_signal(&COND_pool);   // ping ... for overflow()
  pthread_mutex_unlock(&p->lock);
}

void TC_LOG_MMAP::close()
{
  uint i;
  switch (inited) {
  case 6:
    pthread_mutex_destroy(&LOCK_sync);
    pthread_mutex_destroy(&LOCK_active);
    pthread_mutex_destroy(&LOCK_pool);
    pthread_cond_destroy(&COND_pool);
  case 5:
    data[0]='A'; // garble the first (signature) byte, in case my_delete fails
  case 4:
    for (i=0; i < npages; i++)
    {
      if (pages[i].ptr == 0)
        break;
      pthread_mutex_destroy(&pages[i].lock);
      pthread_cond_destroy(&pages[i].cond);
    }
  case 3:
    my_free((uchar*)pages, MYF(0));
  case 2:
    my_munmap((char*)data, (size_t)file_length);
  case 1:
    my_close(fd, MYF(0));
  }
  if (inited>=5) // cannot do in the switch because of Windows
    my_delete(logname, MYF(MY_WME));
  inited=0;
}

int TC_LOG_MMAP::recover()
{
  HASH xids;
  PAGE *p=pages, *end_p=pages+npages;

  if (memcmp(data, tc_log_magic, sizeof(tc_log_magic)))
  {
    sql_print_error("Bad magic header in tc log");
    goto err1;
  }

  /*
    the first byte after magic signature is set to current
    number of storage engines on startup
  */
  if (data[sizeof(tc_log_magic)] != total_ha_2pc)
  {
    sql_print_error("Recovery failed! You must enable "
                    "exactly %d storage engines that support "
                    "two-phase commit protocol",
                    data[sizeof(tc_log_magic)]);
    goto err1;
  }

  if (hash_init(&xids, &my_charset_bin, tc_log_page_size/3, 0,
                sizeof(my_xid), 0, 0, MYF(0)))
    goto err1;

  for ( ; p < end_p ; p++)
  {
    for (my_xid *x=p->start; x < p->end; x++)
      if (*x && my_hash_insert(&xids, (uchar *)x))
        goto err2; // OOM
  }

  if (ha_recover(&xids))
    goto err2;

  hash_free(&xids);
  bzero(data, (size_t)file_length);
  return 0;

err2:
  hash_free(&xids);
err1:
  sql_print_error("Crash recovery failed. Either correct the problem "
                  "(if it's, for example, out of memory error) and restart, "
                  "or delete tc log and start mysqld with "
                  "--tc-heuristic-recover={commit|rollback}");
  return 1;
}
#endif

TC_LOG *tc_log;
TC_LOG_DUMMY tc_log_dummy;
TC_LOG_MMAP  tc_log_mmap;

/**
  Perform heuristic recovery, if --tc-heuristic-recover was used.

  @note
    no matter whether heuristic recovery was successful or not
    mysqld must exit. So, return value is the same in both cases.

  @retval
    0	no heuristic recovery was requested
  @retval
    1   heuristic recovery was performed
*/

int TC_LOG::using_heuristic_recover()
{
  if (!tc_heuristic_recover)
    return 0;

  sql_print_information("Heuristic crash recovery mode");
  if (ha_recover(0))
    sql_print_error("Heuristic crash recovery failed");
  sql_print_information("Please restart mysqld without --tc-heuristic-recover");
  return 1;
}

/****** transaction coordinator log for 2pc - binlog() based solution ******/
#define TC_LOG_BINLOG MYSQL_BIN_LOG

/**
  @todo
  keep in-memory list of prepared transactions
  (add to list in log(), remove on unlog())
  and copy it to the new binlog if rotated
  but let's check the behaviour of tc_log_page_waits first!
*/

int TC_LOG_BINLOG::open(const char *opt_name)
{
  LOG_INFO log_info;
  int      error= 1;

  DBUG_ASSERT(total_ha_2pc > 1);
  DBUG_ASSERT(opt_name && opt_name[0]);

  pthread_mutex_init(&LOCK_prep_xids, MY_MUTEX_INIT_FAST);
  pthread_cond_init (&COND_prep_xids, 0);

  if (!my_b_inited(&index_file))
  {
    /* There was a failure to open the index file, can't open the binlog */
    cleanup();
    return 1;
  }

  if (using_heuristic_recover())
  {
    /* generate a new binlog to mask a corrupted one */
    open(opt_name, LOG_BIN, 0, WRITE_CACHE, 0, max_binlog_size, 0);
    cleanup();
    return 1;
  }

  if ((error= find_log_pos(&log_info, NullS, 1)))
  {
    if (error != LOG_INFO_EOF)
      sql_print_error("find_log_pos() failed (error: %d)", error);
    else
      error= 0;
    goto err;
  }

  {
    const char *errmsg;
    IO_CACHE    log;
    File        file;
    Log_event  *ev=0;
    Format_description_log_event fdle(BINLOG_VERSION);
    char        log_name[FN_REFLEN];

    if (! fdle.is_valid())
      goto err;

    do
    {
      strmake(log_name, log_info.log_file_name, sizeof(log_name)-1);
    } while (!(error= find_next_log(&log_info, 1)));

    if (error !=  LOG_INFO_EOF)
    {
      sql_print_error("find_log_pos() failed (error: %d)", error);
      goto err;
    }

    if ((file= open_binlog(&log, log_name, &errmsg)) < 0)
    {
      sql_print_error("%s", errmsg);
      goto err;
    }

    if ((ev= Log_event::read_log_event(&log, 0, &fdle)) &&
        ev->get_type_code() == FORMAT_DESCRIPTION_EVENT &&
        ev->flags & LOG_EVENT_BINLOG_IN_USE_F)
    {
      sql_print_information("Recovering after a crash using %s", opt_name);
      error= recover(&log, (Format_description_log_event *)ev);
    }
    else
      error=0;

    delete ev;
    end_io_cache(&log);
    my_close(file, MYF(MY_WME));

    if (error)
      goto err;
  }

err:
  return error;
}

/** This is called on shutdown, after ha_panic. */
void TC_LOG_BINLOG::close()
{
  DBUG_ASSERT(prepared_xids==0);
  pthread_mutex_destroy(&LOCK_prep_xids);
  pthread_cond_destroy (&COND_prep_xids);
}

/**
  @todo
  group commit

  @retval
    0    error
  @retval
    1    success
*/
int TC_LOG_BINLOG::log_xid(THD *thd, my_xid xid)
{
  DBUG_ENTER("TC_LOG_BINLOG::log");
  Xid_log_event xle(thd, xid);
  binlog_trx_data *trx_data=
    (binlog_trx_data*) thd_get_ha_data(thd, binlog_hton);
  /*
    We always commit the entire transaction when writing an XID. Also
    note that the return value is inverted.
   */
  DBUG_RETURN(!binlog_end_trans(thd, trx_data, &xle, TRUE));
}

void TC_LOG_BINLOG::unlog(ulong cookie, my_xid xid)
{
  pthread_mutex_lock(&LOCK_prep_xids);
  DBUG_ASSERT(prepared_xids > 0);
  if (--prepared_xids == 0) {
    DBUG_PRINT("info", ("prepared_xids=%lu", prepared_xids));
    pthread_cond_signal(&COND_prep_xids);
  }
  pthread_mutex_unlock(&LOCK_prep_xids);
  rotate_and_purge(0);     // as ::write() did not rotate
}

int TC_LOG_BINLOG::recover(IO_CACHE *log, Format_description_log_event *fdle)
{
  Log_event  *ev;
  HASH xids;
  MEM_ROOT mem_root;

  if (! fdle->is_valid() ||
      hash_init(&xids, &my_charset_bin, TC_LOG_PAGE_SIZE/3, 0,
                sizeof(my_xid), 0, 0, MYF(0)))
    goto err1;

  init_alloc_root(&mem_root, TC_LOG_PAGE_SIZE, TC_LOG_PAGE_SIZE);

  fdle->flags&= ~LOG_EVENT_BINLOG_IN_USE_F; // abort on the first error

  while ((ev= Log_event::read_log_event(log,0,fdle)) && ev->is_valid())
  {
    if (ev->get_type_code() == XID_EVENT)
    {
      Xid_log_event *xev=(Xid_log_event *)ev;
      uchar *x= (uchar *) memdup_root(&mem_root, (uchar*) &xev->xid,
                                      sizeof(xev->xid));
      if (! x)
        goto err2;
      my_hash_insert(&xids, x);
    }
    delete ev;
  }

  if (ha_recover(&xids))
    goto err2;

  free_root(&mem_root, MYF(0));
  hash_free(&xids);
  return 0;

err2:
  free_root(&mem_root, MYF(0));
  hash_free(&xids);
err1:
  sql_print_error("Crash recovery failed. Either correct the problem "
                  "(if it's, for example, out of memory error) and restart, "
                  "or delete (or rename) binary log and start mysqld with "
                  "--tc-heuristic-recover={commit|rollback}");
  return 1;
}


#ifdef INNODB_COMPATIBILITY_HOOKS
/**
  Get the file name of the MySQL binlog.
  @return the name of the binlog file
*/
extern "C"
const char* mysql_bin_log_file_name(void)
{
  return mysql_bin_log.get_log_fname();
}
/**
  Get the current position of the MySQL binlog.
  @return byte offset from the beginning of the binlog
*/
extern "C"
ulonglong mysql_bin_log_file_pos(void)
{
  return (ulonglong) mysql_bin_log.get_log_file()->pos_in_file;
}
#endif /* INNODB_COMPATIBILITY_HOOKS */


struct st_mysql_storage_engine binlog_storage_engine=
{ MYSQL_HANDLERTON_INTERFACE_VERSION };

mysql_declare_plugin(binlog)
{
  MYSQL_STORAGE_ENGINE_PLUGIN,
  &binlog_storage_engine,
  "binlog",
  "MySQL AB",
  "This is a pseudo storage engine to represent the binlog in a transaction",
  PLUGIN_LICENSE_GPL,
  binlog_init, /* Plugin Init */
  NULL, /* Plugin Deinit */
  0x0100 /* 1.0 */,
  NULL,                       /* status variables                */
  NULL,                       /* system variables                */
  NULL                        /* config options                  */
}
mysql_declare_plugin_end;<|MERGE_RESOLUTION|>--- conflicted
+++ resolved
@@ -2460,12 +2460,8 @@
 MYSQL_BIN_LOG::MYSQL_BIN_LOG(uint *sync_period)
   :bytes_written(0), prepared_xids(0), file_id(1), open_count(1),
    need_start_event(TRUE), m_table_map_version(0),
-<<<<<<< HEAD
+   sync_period_ptr(sync_period),
    is_relay_log(0), signal_cnt(0),
-=======
-   sync_period_ptr(sync_period),
-   is_relay_log(0),
->>>>>>> 6cd105ad
    description_event_for_exec(0), description_event_for_queue(0)
 {
   /*
