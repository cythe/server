--- conflicted
+++ resolved
@@ -445,12 +445,8 @@
   }
 
   if (wsrep_provider) my_free((void *)wsrep_provider);
-<<<<<<< HEAD
   wsrep_provider= my_strdup(PSI_INSTRUMENT_MEM, value, MYF(0));
-=======
-  wsrep_provider= my_strdup(value, MYF(0));
   wsrep_set_wsrep_on();
->>>>>>> a1978252
 }
 
 bool wsrep_provider_options_check(sys_var *self, THD* thd, set_var* var)
