--- conflicted
+++ resolved
@@ -804,18 +804,8 @@
 class String: public Charset, public Binary_string
 {
 public:
-<<<<<<< HEAD
-  String() { }
+  String() = default;
   String(size_t length_arg) :Binary_string(length_arg)
-=======
-  String() = default;
-  String(size_t length_arg)
-   :Binary_string(length_arg)
-  { }
-  String(const char *str, CHARSET_INFO *cs)
-   :Charset(cs),
-    Binary_string(str)
->>>>>>> c41c7965
   { }
   /*
     NOTE: If one intend to use the c_ptr() method, the following two
@@ -828,13 +818,7 @@
   String(char *str, size_t len, CHARSET_INFO *cs)
    :Charset(cs), Binary_string(str, len)
   { }
-<<<<<<< HEAD
-  String(const String &str)
-   :Charset(str), Binary_string(str)
-  { }
-=======
   String(const String &str) = default;
->>>>>>> c41c7965
 
   void set(String &str,size_t offset,size_t arg_length)
   {
