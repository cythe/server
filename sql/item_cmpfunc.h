--- conflicted
+++ resolved
@@ -266,13 +266,10 @@
     Item_func_truth(thd, a, true, false) {}
   ~Item_func_isnottrue() {}
   virtual const char* func_name() const { return "isnottrue"; }
-<<<<<<< HEAD
   Item *get_copy(THD *thd, MEM_ROOT *mem_root)
   { return get_item_copy<Item_func_isnottrue>(thd, mem_root, this); }
-=======
-  bool eval_not_null_tables(uchar *opt_arg)
+  bool eval_not_null_tables(void *opt_arg)
   { not_null_tables_cache= 0; return false; }
->>>>>>> cf403934
 };
 
 
@@ -302,13 +299,10 @@
     Item_func_truth(thd, a, false, false) {}
   ~Item_func_isnotfalse() {}
   virtual const char* func_name() const { return "isnotfalse"; }
-<<<<<<< HEAD
   Item *get_copy(THD *thd, MEM_ROOT *mem_root)
   { return get_item_copy<Item_func_isnotfalse>(thd, mem_root, this); }
-=======
-  bool eval_not_null_tables(uchar *opt_arg)
+  bool eval_not_null_tables(void *opt_arg)
   { not_null_tables_cache= 0; return false; }
->>>>>>> cf403934
 };
 
 
