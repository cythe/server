#ifndef ITEM_STRFUNC_INCLUDED
#define ITEM_STRFUNC_INCLUDED

/*
   Copyright (c) 2000, 2011, Oracle and/or its affiliates.
   Copyright (c) 2009, 2021, MariaDB

   This program is free software; you can redistribute it and/or modify
   it under the terms of the GNU General Public License as published by
   the Free Software Foundation; version 2 of the License.

   This program is distributed in the hope that it will be useful,
   but WITHOUT ANY WARRANTY; without even the implied warranty of
   MERCHANTABILITY or FITNESS FOR A PARTICULAR PURPOSE.  See the
   GNU General Public License for more details.

   You should have received a copy of the GNU General Public License
   along with this program; if not, write to the Free Software
   Foundation, Inc., 51 Franklin Street, Fifth Floor, Boston, MA  02110-1335  USA */


/* This file defines all string functions */

#ifdef USE_PRAGMA_INTERFACE
#pragma interface			/* gcc class implementation */
#endif

extern size_t username_char_length;

class Item_str_func :public Item_func
{
protected:
  /**
     Sets the result value of the function an empty string, using the current
     character set. No memory is allocated.
     @retval A pointer to the str_value member.
   */
  virtual String *make_empty_result(String *str)
  {
    /*
      Reset string length to an empty string. We don't use str_value.set() as
      we don't want to free and potentially have to reallocate the buffer
      for each call.
    */
    if (!str->is_alloced())
      str->set("", 0, collation.collation); /* Avoid null ptrs */
    else
    {
      str->length(0);                      /* Reuse allocated area */
      str->set_charset(collation.collation);
    }
    return str;
  }
public:
  Item_str_func(THD *thd): Item_func(thd) { decimals=NOT_FIXED_DEC; }
  Item_str_func(THD *thd, Item *a): Item_func(thd, a) {decimals=NOT_FIXED_DEC; }
  Item_str_func(THD *thd, Item *a, Item *b):
    Item_func(thd, a, b) { decimals=NOT_FIXED_DEC; }
  Item_str_func(THD *thd, Item *a, Item *b, Item *c):
    Item_func(thd, a, b, c) { decimals=NOT_FIXED_DEC; }
  Item_str_func(THD *thd, Item *a, Item *b, Item *c, Item *d):
    Item_func(thd, a, b, c, d) { decimals=NOT_FIXED_DEC; }
  Item_str_func(THD *thd, Item *a, Item *b, Item *c, Item *d, Item* e):
    Item_func(thd, a, b, c, d, e) { decimals=NOT_FIXED_DEC; }
  Item_str_func(THD *thd, List<Item> &list):
    Item_func(thd, list) { decimals=NOT_FIXED_DEC; }
  longlong val_int();
  double val_real();
  my_decimal *val_decimal(my_decimal *);
  bool get_date(THD *thd, MYSQL_TIME *ltime, date_mode_t fuzzydate)
  { return get_date_from_string(thd, ltime, fuzzydate); }
  const Type_handler *type_handler() const { return string_type_handler(); }
  void left_right_max_length();
  bool fix_fields(THD *thd, Item **ref);
};



/*
  Functions that return values with ASCII repertoire
*/
class Item_str_ascii_func :public Item_str_func
{
  String ascii_buf;
public:
  Item_str_ascii_func(THD *thd): Item_str_func(thd) {}
  Item_str_ascii_func(THD *thd, Item *a): Item_str_func(thd, a) {}
  Item_str_ascii_func(THD *thd, Item *a, Item *b): Item_str_func(thd, a, b) {}
  Item_str_ascii_func(THD *thd, Item *a, Item *b, Item *c):
    Item_str_func(thd, a, b, c) {}
  String *val_str(String *str)
  {
    return val_str_from_val_str_ascii(str, &ascii_buf);
  }
  String *val_str_ascii(String *)= 0;
};


/**
  Functions that return a checksum or a hash of the argument,
  or somehow else encode or decode the argument,
  returning an ASCII-repertoire string.
*/
class Item_str_ascii_checksum_func: public Item_str_ascii_func
{
public:
  Item_str_ascii_checksum_func(THD *thd, Item *a)
   :Item_str_ascii_func(thd, a) { }
  Item_str_ascii_checksum_func(THD *thd, Item *a, Item *b)
   :Item_str_ascii_func(thd, a, b) { }
  bool eq(const Item *item, bool binary_cmp) const
  {
    // Always use binary argument comparison: MD5('x') != MD5('X')
    return Item_func::eq(item, true);
  }
};


/**
  Functions that return a checksum or a hash of the argument,
  or somehow else encode or decode the argument,
  returning a binary string.
*/
class Item_str_binary_checksum_func: public Item_str_func
{
public:
  Item_str_binary_checksum_func(THD *thd, Item *a)
   :Item_str_func(thd, a) { }
  Item_str_binary_checksum_func(THD *thd, Item *a, Item *b)
   :Item_str_func(thd, a, b) { }
  bool eq(const Item *item, bool binary_cmp) const
  {
    /*
      Always use binary argument comparison:
        FROM_BASE64('test') != FROM_BASE64('TEST')
    */
    return Item_func::eq(item, true);
  }
};


class Item_func_md5 :public Item_str_ascii_checksum_func
{
public:
  Item_func_md5(THD *thd, Item *a): Item_str_ascii_checksum_func(thd, a) {}
  String *val_str_ascii(String *);
  bool fix_length_and_dec()
  {
    fix_length_and_charset(32, default_charset());
    return FALSE;
  }
  const char *func_name() const { return "md5"; }
  Item *get_copy(THD *thd)
  { return get_item_copy<Item_func_md5>(thd, this); }
};


class Item_func_sha :public Item_str_ascii_checksum_func
{
public:
  Item_func_sha(THD *thd, Item *a): Item_str_ascii_checksum_func(thd, a) {}
  String *val_str_ascii(String *);    
  bool fix_length_and_dec();
  const char *func_name() const { return "sha"; }
  Item *get_copy(THD *thd)
  { return get_item_copy<Item_func_sha>(thd, this); }
};

class Item_func_sha2 :public Item_str_ascii_checksum_func
{
public:
  Item_func_sha2(THD *thd, Item *a, Item *b)
   :Item_str_ascii_checksum_func(thd, a, b) {}
  String *val_str_ascii(String *);
  bool fix_length_and_dec();
  const char *func_name() const { return "sha2"; }
  Item *get_copy(THD *thd)
  { return get_item_copy<Item_func_sha2>(thd, this); }
};

class Item_func_to_base64 :public Item_str_ascii_checksum_func
{
  String tmp_value;
public:
  Item_func_to_base64(THD *thd, Item *a)
   :Item_str_ascii_checksum_func(thd, a) {}
  String *val_str_ascii(String *);
  bool fix_length_and_dec();
  const char *func_name() const { return "to_base64"; }
  Item *get_copy(THD *thd)
  { return get_item_copy<Item_func_to_base64>(thd, this); }
};

class Item_func_from_base64 :public Item_str_binary_checksum_func
{
  String tmp_value;
public:
  Item_func_from_base64(THD *thd, Item *a)
   :Item_str_binary_checksum_func(thd, a) { }
  String *val_str(String *);
  bool fix_length_and_dec();
  const char *func_name() const { return "from_base64"; }
  Item *get_copy(THD *thd)
  { return get_item_copy<Item_func_from_base64>(thd, this); }
};

#include <my_crypt.h>

class Item_aes_crypt :public Item_str_binary_checksum_func
{
  enum { AES_KEY_LENGTH = 128 };
  void create_key(String *user_key, uchar* key);

protected:
  int what;
  String tmp_value;
public:
  Item_aes_crypt(THD *thd, Item *a, Item *b)
   :Item_str_binary_checksum_func(thd, a, b) {}
  String *val_str(String *);
};

class Item_func_aes_encrypt :public Item_aes_crypt
{
public:
  Item_func_aes_encrypt(THD *thd, Item *a, Item *b)
   :Item_aes_crypt(thd, a, b) {}
  bool fix_length_and_dec();
  const char *func_name() const { return "aes_encrypt"; }
  Item *get_copy(THD *thd)
  { return get_item_copy<Item_func_aes_encrypt>(thd, this); }
};

class Item_func_aes_decrypt :public Item_aes_crypt
{
public:
  Item_func_aes_decrypt(THD *thd, Item *a, Item *b):
    Item_aes_crypt(thd, a, b) {}
  bool fix_length_and_dec();
  const char *func_name() const { return "aes_decrypt"; }
  Item *get_copy(THD *thd)
  { return get_item_copy<Item_func_aes_decrypt>(thd, this); }
};


class Item_func_concat :public Item_str_func
{
protected:
  String tmp_value;
  /*
    Append a non-NULL value to the result.
    @param [IN]     thd          - The current thread.
    @param [IN/OUT] res          - The current val_str() return value.
    @param [IN]     app          - The value to be appended.
    @retval                      - false on success, true on error
  */
  bool append_value(THD *thd, String *res, const String *app);
  bool realloc_result(String *str, uint length) const;
public:
  Item_func_concat(THD *thd, List<Item> &list): Item_str_func(thd, list) {}
  Item_func_concat(THD *thd, Item *a, Item *b): Item_str_func(thd, a, b) {}
  String *val_str(String *);
  bool fix_length_and_dec();
  const Schema *schema() const { return &mariadb_schema; }
  void print(String *str, enum_query_type query_type)
  {
    print_sql_mode_qualified_name(str, query_type);
    print_args_parenthesized(str, query_type);
  }
  const char *func_name() const { return "concat"; }
  Item *get_copy(THD *thd)
  { return get_item_copy<Item_func_concat>(thd, this); }
};


/*
  This class handles the || operator in sql_mode=ORACLE.
  Unlike the traditional MariaDB concat(), it treats NULL arguments as ''.
*/
class Item_func_concat_operator_oracle :public Item_func_concat
{
public:
  Item_func_concat_operator_oracle(THD *thd, List<Item> &list)
   :Item_func_concat(thd, list)
  { }
  Item_func_concat_operator_oracle(THD *thd, Item *a, Item *b)
   :Item_func_concat(thd, a, b)
  { }
  String *val_str(String *);
  const Schema *schema() const { return &oracle_schema_ref; }
  void print(String *str, enum_query_type query_type)
  {
    if (query_type & QT_FOR_FRM)
    {
      // 10.3 downgrade compatibility for FRM
      str->append(STRING_WITH_LEN("concat_operator_oracle"));
    }
    else
      print_sql_mode_qualified_name(str, query_type);
    print_args_parenthesized(str, query_type);
  }
  Item *get_copy(THD *thd)
  {
    return get_item_copy<Item_func_concat_operator_oracle>(thd, this);
  }
};


class Item_func_decode_histogram :public Item_str_func
{
public:
  Item_func_decode_histogram(THD *thd, Item *a, Item *b):
    Item_str_func(thd, a, b) {}
  String *val_str(String *);
  bool fix_length_and_dec()
  {
    collation.set(system_charset_info);
    max_length= MAX_BLOB_WIDTH;
    maybe_null= 1;
    return FALSE;
  }
  const char *func_name() const { return "decode_histogram"; }
  Item *get_copy(THD *thd)
  { return get_item_copy<Item_func_decode_histogram>(thd, this); }
};

class Item_func_concat_ws :public Item_str_func
{
  String tmp_value;
public:
  Item_func_concat_ws(THD *thd, List<Item> &list): Item_str_func(thd, list) {}
  String *val_str(String *);
  bool fix_length_and_dec();
  const char *func_name() const { return "concat_ws"; }
  table_map not_null_tables() const { return 0; }
  Item *get_copy(THD *thd)
  { return get_item_copy<Item_func_concat_ws>(thd, this); }
};

class Item_func_reverse :public Item_str_func
{
  String tmp_value;
public:
  Item_func_reverse(THD *thd, Item *a): Item_str_func(thd, a) {}
  String *val_str(String *);
  bool fix_length_and_dec();
  const char *func_name() const { return "reverse"; }
  Item *get_copy(THD *thd)
  { return get_item_copy<Item_func_reverse>(thd, this); }
};


class Item_func_replace :public Item_str_func
{
  String tmp_value,tmp_value2;
protected:
  String *val_str_internal(String *str, bool null_to_empty);
public:
  Item_func_replace(THD *thd, Item *org, Item *find, Item *replace):
    Item_str_func(thd, org, find, replace) {}
  String *val_str(String *to) { return val_str_internal(to, false); };
  bool fix_length_and_dec();
  const Schema *schema() const { return &mariadb_schema; }
  void print(String *str, enum_query_type query_type)
  {
    print_sql_mode_qualified_name(str, query_type);
    print_args_parenthesized(str, query_type);
  }
  const char *func_name() const { return "replace"; }
  Item *get_copy(THD *thd)
  { return get_item_copy<Item_func_replace>(thd, this); }
};


class Item_func_replace_oracle :public Item_func_replace
{
  String tmp_emtpystr;
public:
  Item_func_replace_oracle(THD *thd, Item *org, Item *find, Item *replace):
    Item_func_replace(thd, org, find, replace) {}
  String *val_str(String *to) { return val_str_internal(to, true); };
  const Schema *schema() const { return &oracle_schema_ref; }
  void print(String *str, enum_query_type query_type)
  {
    if (query_type & QT_FOR_FRM)
    {
      // 10.3 downgrade compatibility for FRM
      str->append(STRING_WITH_LEN("replace_oracle"));
    }
    else
      print_sql_mode_qualified_name(str, query_type);
    print_args_parenthesized(str, query_type);
  }
  Item *get_copy(THD *thd)
  { return get_item_copy<Item_func_replace_oracle>(thd, this); }
};


class Item_func_regexp_replace :public Item_str_func
{
  Regexp_processor_pcre re;
  bool append_replacement(String *str,
                          const LEX_CSTRING *source,
                          const LEX_CSTRING *replace);
protected:
  String *val_str_internal(String *str, bool null_to_empty);
public:
  Item_func_regexp_replace(THD *thd, Item *a, Item *b, Item *c):
    Item_str_func(thd, a, b, c)
    {}
  const Schema *schema() const { return &mariadb_schema; }
  void print(String *str, enum_query_type query_type)
  {
    print_sql_mode_qualified_name(str, query_type);
    print_args_parenthesized(str, query_type);
  }
  void cleanup()
  {
    DBUG_ENTER("Item_func_regexp_replace::cleanup");
    Item_str_func::cleanup();
    re.cleanup();
    DBUG_VOID_RETURN;
  }
<<<<<<< HEAD
  String *val_str(String *str);
=======
  String *val_str(String *str)
  {
    return val_str_internal(str, false);
  }
  bool fix_fields(THD *thd, Item **ref);
>>>>>>> 1070575a
  bool fix_length_and_dec();
  const char *func_name() const { return "regexp_replace"; }
  Item *get_copy(THD *thd) { return 0;}
};


class Item_func_regexp_replace_oracle: public Item_func_regexp_replace
{
public:
  Item_func_regexp_replace_oracle(THD *thd, Item *a, Item *b, Item *c)
   :Item_func_regexp_replace(thd, a, b, c)
  {}
  const Schema *schema() const { return &oracle_schema_ref; }
  bool fix_length_and_dec()
  {
    bool rc= Item_func_regexp_replace::fix_length_and_dec();
    maybe_null= true; // Empty result is converted to NULL
    return rc;
  }
  String *val_str(String *str)
  {
    return val_str_internal(str, true);
  }
};


class Item_func_regexp_substr :public Item_str_func
{
  Regexp_processor_pcre re;
public:
  Item_func_regexp_substr(THD *thd, Item *a, Item *b):
    Item_str_func(thd, a, b)
    {}
  void cleanup()
  {
    DBUG_ENTER("Item_func_regexp_substr::cleanup");
    Item_str_func::cleanup();
    re.cleanup();
    DBUG_VOID_RETURN;
  }
  String *val_str(String *str);
  bool fix_length_and_dec();
  const char *func_name() const { return "regexp_substr"; }
  Item *get_copy(THD *thd) { return 0; }
};


class Item_func_insert :public Item_str_func
{
  String tmp_value;
public:
  Item_func_insert(THD *thd, Item *org, Item *start, Item *length,
                   Item *new_str):
    Item_str_func(thd, org, start, length, new_str) {}
  String *val_str(String *);
  bool fix_length_and_dec();
  const char *func_name() const { return "insert"; }
  Item *get_copy(THD *thd)
  { return get_item_copy<Item_func_insert>(thd, this); }
};


class Item_str_conv :public Item_str_func
{
protected:
  uint multiply;
  my_charset_conv_case converter;
  String tmp_value;
public:
  Item_str_conv(THD *thd, Item *item): Item_str_func(thd, item) {}
  String *val_str(String *);
};


class Item_func_lcase :public Item_str_conv
{
public:
  Item_func_lcase(THD *thd, Item *item): Item_str_conv(thd, item) {}
  const char *func_name() const { return "lcase"; }
  bool fix_length_and_dec();
  Item *get_copy(THD *thd)
  { return get_item_copy<Item_func_lcase>(thd, this); }
};

class Item_func_ucase :public Item_str_conv
{
public:
  Item_func_ucase(THD *thd, Item *item): Item_str_conv(thd, item) {}
  const char *func_name() const { return "ucase"; }
  bool fix_length_and_dec();
  Item *get_copy(THD *thd)
  { return get_item_copy<Item_func_ucase>(thd, this); }
};


class Item_func_left :public Item_str_func
{
  String tmp_value;
public:
  Item_func_left(THD *thd, Item *a, Item *b): Item_str_func(thd, a, b) {}
  bool hash_not_null(Hasher *hasher);
  String *val_str(String *);
  bool fix_length_and_dec();
  const char *func_name() const { return "left"; }
  Item *get_copy(THD *thd)
  { return get_item_copy<Item_func_left>(thd, this); }
};


class Item_func_right :public Item_str_func
{
  String tmp_value;
public:
  Item_func_right(THD *thd, Item *a, Item *b): Item_str_func(thd, a, b) {}
  String *val_str(String *);
  bool fix_length_and_dec();
  const char *func_name() const { return "right"; }
  Item *get_copy(THD *thd)
  { return get_item_copy<Item_func_right>(thd, this); }
};


class Item_func_substr :public Item_str_func
{
  String tmp_value;
protected:
  virtual longlong get_position() { return args[1]->val_int(); }
public:
  Item_func_substr(THD *thd, Item *a, Item *b): Item_str_func(thd, a, b) {}
  Item_func_substr(THD *thd, Item *a, Item *b, Item *c):
    Item_str_func(thd, a, b, c) {}
  Item_func_substr(THD *thd, List<Item> &list)
    :Item_str_func(thd, list) {}
  String *val_str(String *);
  bool fix_length_and_dec();
  const Schema *schema() const { return &mariadb_schema; }
  void print(String *str, enum_query_type query_type)
  {
    print_sql_mode_qualified_name(str, query_type);
    print_args_parenthesized(str, query_type);
  }
  const char *func_name() const { return "substr"; }
  Item *get_copy(THD *thd)
  { return get_item_copy<Item_func_substr>(thd, this); }
};

class Item_func_substr_oracle :public Item_func_substr
{
protected:
  longlong get_position()
  { longlong pos= args[1]->val_int(); return pos == 0 ? 1 : pos; }
  String *make_empty_result(String *str)
  { null_value= 1; return NULL; }
public:
  Item_func_substr_oracle(THD *thd, Item *a, Item *b):
    Item_func_substr(thd, a, b) {}
  Item_func_substr_oracle(THD *thd, Item *a, Item *b, Item *c):
    Item_func_substr(thd, a, b, c) {}
  Item_func_substr_oracle(THD *thd, List<Item> &list)
    :Item_func_substr(thd, list) {}
  bool fix_length_and_dec()
  {
    bool res= Item_func_substr::fix_length_and_dec();
    maybe_null= true;
    return res;
  }
  const Schema *schema() const { return &oracle_schema_ref; }
  void print(String *str, enum_query_type query_type)
  {
    if (query_type & QT_FOR_FRM)
    {
      // 10.3 downgrade compatibility for FRM
      str->append(STRING_WITH_LEN("substr_oracle"));
    }
    else
      print_sql_mode_qualified_name(str, query_type);
    print_args_parenthesized(str, query_type);
  }
  Item *get_copy(THD *thd)
  { return get_item_copy<Item_func_substr_oracle>(thd, this); }
};

class Item_func_substr_index :public Item_str_func
{
  String tmp_value;
public:
  Item_func_substr_index(THD *thd, Item *a,Item *b,Item *c):
    Item_str_func(thd, a, b, c) {}
  String *val_str(String *);
  bool fix_length_and_dec();
  const char *func_name() const { return "substring_index"; }
  Item *get_copy(THD *thd)
  { return get_item_copy<Item_func_substr_index>(thd, this); }

};


class Item_func_trim :public Item_str_func
{
protected:
  String tmp_value;
  String remove;
  String *trimmed_value(String *res, uint32 offset, uint32 length)
  {
    if (length == 0)
      return make_empty_result(&tmp_value);

    tmp_value.set(*res, offset, length);
    /*
      Make sure to return correct charset and collation:
      TRIM(0x000000 FROM _ucs2 0x0061)
      should set charset to "binary" rather than to "ucs2".
    */
    tmp_value.set_charset(collation.collation);
    return &tmp_value;
  }
  String *non_trimmed_value(String *res)
  {
    return trimmed_value(res, 0, res->length());
  }
public:
  Item_func_trim(THD *thd, Item *a, Item *b): Item_str_func(thd, a, b) {}
  Item_func_trim(THD *thd, Item *a): Item_str_func(thd, a) {}
  Sql_mode_dependency value_depends_on_sql_mode() const;
  String *val_str(String *);
  bool fix_length_and_dec();
  const Schema *schema() const { return &mariadb_schema; }
  const char *func_name() const { return "trim"; }
  void print(String *str, enum_query_type query_type);
  virtual const char *mode_name() const { return "both"; }
  Item *get_copy(THD *thd)
  { return get_item_copy<Item_func_trim>(thd, this); }
};


class Item_func_trim_oracle :public Item_func_trim
{
protected:
  String *make_empty_result(String *str)
  { null_value= 1; return NULL; }
public:
  Item_func_trim_oracle(THD *thd, Item *a, Item *b):
    Item_func_trim(thd, a, b) {}
  Item_func_trim_oracle(THD *thd, Item *a): Item_func_trim(thd, a) {}
  const Schema *schema() const { return &oracle_schema_ref; }
  bool fix_length_and_dec()
  {
    bool res= Item_func_trim::fix_length_and_dec();
    maybe_null= true;
    return res;
  }
  Item *get_copy(THD *thd)
  { return get_item_copy<Item_func_trim_oracle>(thd, this); }
};


class Item_func_ltrim :public Item_func_trim
{
public:
  Item_func_ltrim(THD *thd, Item *a, Item *b): Item_func_trim(thd, a, b) {}
  Item_func_ltrim(THD *thd, Item *a): Item_func_trim(thd, a) {}
  Sql_mode_dependency value_depends_on_sql_mode() const
  {
    return Item_func::value_depends_on_sql_mode();
  }
  String *val_str(String *);
  const Schema *schema() const { return &mariadb_schema; }
  const char *func_name() const { return "ltrim"; }
  const char *mode_name() const { return "leading"; }
  Item *get_copy(THD *thd)
  { return get_item_copy<Item_func_ltrim>(thd, this); }
};


class Item_func_ltrim_oracle :public Item_func_ltrim
{
protected:
  String *make_empty_result(String *str)
  { null_value= 1; return NULL; }
public:
  Item_func_ltrim_oracle(THD *thd, Item *a, Item *b):
    Item_func_ltrim(thd, a, b) {}
  Item_func_ltrim_oracle(THD *thd, Item *a): Item_func_ltrim(thd, a) {}
  const Schema *schema() const { return &oracle_schema_ref; }
  bool fix_length_and_dec()
  {
    bool res= Item_func_ltrim::fix_length_and_dec();
    maybe_null= true;
    return res;
  }
  Item *get_copy(THD *thd)
  { return get_item_copy<Item_func_ltrim_oracle>(thd, this); }
};


class Item_func_rtrim :public Item_func_trim
{
public:
  Item_func_rtrim(THD *thd, Item *a, Item *b): Item_func_trim(thd, a, b) {}
  Item_func_rtrim(THD *thd, Item *a): Item_func_trim(thd, a) {}
  String *val_str(String *);
  const Schema *schema() const { return &mariadb_schema; }
  const char *func_name() const { return "rtrim"; }
  const char *mode_name() const { return "trailing"; }
  Item *get_copy(THD *thd)
  { return get_item_copy<Item_func_rtrim>(thd, this); }
};


class Item_func_rtrim_oracle :public Item_func_rtrim
{
protected:
  String *make_empty_result(String *str)
  { null_value= 1; return NULL; }
public:
  Item_func_rtrim_oracle(THD *thd, Item *a, Item *b):
    Item_func_rtrim(thd, a, b) {}
  Item_func_rtrim_oracle(THD *thd, Item *a): Item_func_rtrim(thd, a) {}
  const Schema *schema() const { return &oracle_schema_ref; }
  bool fix_length_and_dec()
  {
    bool res= Item_func_rtrim::fix_length_and_dec();
    maybe_null= true;
    return res;
  }
  Item *get_copy(THD *thd)
  { return get_item_copy<Item_func_rtrim_oracle>(thd, this); }
};

/*
  Item_func_password -- new (4.1.1) PASSWORD() function implementation.
  Returns strcat('*', octet2hex(sha1(sha1(password)))). '*' stands for new
  password format, sha1(sha1(password) is so-called hash_stage2 value.
  Length of returned string is always 41 byte. To find out how entire
  authentication procedure works, see comments in password.c.
*/

class Item_func_password :public Item_str_ascii_checksum_func
{
public:
  enum PW_Alg {OLD, NEW};
private:
  char tmp_value[SCRAMBLED_PASSWORD_CHAR_LENGTH+1]; 
  enum PW_Alg alg;
  bool deflt;
public:
  Item_func_password(THD *thd, Item *a):
    Item_str_ascii_checksum_func(thd, a), alg(NEW), deflt(1) {}
  Item_func_password(THD *thd, Item *a, PW_Alg al):
    Item_str_ascii_checksum_func(thd, a), alg(al), deflt(0) {}
  String *val_str_ascii(String *str);
  bool fix_fields(THD *thd, Item **ref);
  bool fix_length_and_dec()
  {
    fix_length_and_charset((alg == 1 ?
                            SCRAMBLED_PASSWORD_CHAR_LENGTH :
                            SCRAMBLED_PASSWORD_CHAR_LENGTH_323),
                           default_charset());
    return FALSE;
  }
  const char *func_name() const { return ((deflt || alg == 1) ?
                                          "password" : "old_password"); }
  static char *alloc(THD *thd, const char *password, size_t pass_len,
                     enum PW_Alg al);
  Item *get_copy(THD *thd)
  { return get_item_copy<Item_func_password>(thd, this); }
};



class Item_func_des_encrypt :public Item_str_binary_checksum_func
{
  String tmp_value,tmp_arg;
public:
  Item_func_des_encrypt(THD *thd, Item *a)
   :Item_str_binary_checksum_func(thd, a) {}
  Item_func_des_encrypt(THD *thd, Item *a, Item *b)
   :Item_str_binary_checksum_func(thd, a, b) {}
  String *val_str(String *);
  bool fix_length_and_dec()
  {
    maybe_null=1;
    /* 9 = MAX ((8- (arg_len % 8)) + 1) */
    max_length = args[0]->max_length + 9;
    return FALSE;
  }
  const char *func_name() const { return "des_encrypt"; }
  Item *get_copy(THD *thd)
  { return get_item_copy<Item_func_des_encrypt>(thd, this); }
};

class Item_func_des_decrypt :public Item_str_binary_checksum_func
{
  String tmp_value;
public:
  Item_func_des_decrypt(THD *thd, Item *a)
   :Item_str_binary_checksum_func(thd, a) {}
  Item_func_des_decrypt(THD *thd, Item *a, Item *b)
   :Item_str_binary_checksum_func(thd, a, b) {}
  String *val_str(String *);
  bool fix_length_and_dec()
  {
    maybe_null=1;
    /* 9 = MAX ((8- (arg_len % 8)) + 1) */
    max_length= args[0]->max_length;
    if (max_length >= 9U)
      max_length-= 9U;
    return FALSE;
  }
  const char *func_name() const { return "des_decrypt"; }
  Item *get_copy(THD *thd)
  { return get_item_copy<Item_func_des_decrypt>(thd, this); }
};


/**
  QQ: Item_func_encrypt should derive from Item_str_ascii_checksum_func.
  However, it should be fixed to handle UCS2, UTF16, UTF32 properly first,
  as the underlying crypt() call expects a null-terminated input string.
*/
class Item_func_encrypt :public Item_str_binary_checksum_func
{
  String tmp_value;

  /* Encapsulate common constructor actions */
  void constructor_helper()
  {
    collation.set(&my_charset_bin);
  }
public:
  Item_func_encrypt(THD *thd, Item *a): Item_str_binary_checksum_func(thd, a)
  {
    constructor_helper();
  }
  Item_func_encrypt(THD *thd, Item *a, Item *b)
   :Item_str_binary_checksum_func(thd, a, b)
  {
    constructor_helper();
  }
  String *val_str(String *);
  bool fix_length_and_dec() { maybe_null=1; max_length = 13; return FALSE; }
  const char *func_name() const { return "encrypt"; }
  bool check_vcol_func_processor(void *arg)
  {
    return FALSE;
  }
  Item *get_copy(THD *thd)
  { return get_item_copy<Item_func_encrypt>(thd, this); }
};

#include "sql_crypt.h"


class Item_func_encode :public Item_str_binary_checksum_func
{
private:
  /** Whether the PRNG has already been seeded. */
  bool seeded;
protected:
  SQL_CRYPT sql_crypt;
public:
  Item_func_encode(THD *thd, Item *a, Item *seed_arg):
    Item_str_binary_checksum_func(thd, a, seed_arg) {}
  String *val_str(String *);
  bool fix_length_and_dec();
  const char *func_name() const { return "encode"; }
  Item *get_copy(THD *thd)
  { return get_item_copy<Item_func_encode>(thd, this); }
protected:
  virtual void crypto_transform(String *);
private:
  /** Provide a seed for the PRNG sequence. */
  bool seed();
};


class Item_func_decode :public Item_func_encode
{
public:
  Item_func_decode(THD *thd, Item *a, Item *seed_arg): Item_func_encode(thd, a, seed_arg) {}
  const Schema *schema() const { return &mariadb_schema; }
  void print(String *str, enum_query_type query_type)
  {
    print_sql_mode_qualified_name(str, query_type);
    print_args_parenthesized(str, query_type);
  }
  const char *func_name() const { return "decode"; }
  Item *get_copy(THD *thd)
  { return get_item_copy<Item_func_decode>(thd, this); }
protected:
  void crypto_transform(String *);
};


class Item_func_sysconst :public Item_str_func
{
public:
  Item_func_sysconst(THD *thd): Item_str_func(thd)
  { collation.set(system_charset_info,DERIVATION_SYSCONST); }
  Item *safe_charset_converter(THD *thd, CHARSET_INFO *tocs);
  /*
    Used to create correct Item name in new converted item in
    safe_charset_converter, return string representation of this function
    call
  */
  virtual const char *fully_qualified_func_name() const = 0;
  bool check_vcol_func_processor(void *arg)
  {
    return mark_unsupported_function(fully_qualified_func_name(), arg,
                                     VCOL_SESSION_FUNC);
  }
  bool const_item() const;
};


class Item_func_database :public Item_func_sysconst
{
public:
  Item_func_database(THD *thd): Item_func_sysconst(thd) {}
  String *val_str(String *);
  bool fix_length_and_dec()
  {
    max_length= NAME_CHAR_LEN * system_charset_info->mbmaxlen;
    maybe_null=1;
    return FALSE;
  }
  const char *func_name() const { return "database"; }
  const char *fully_qualified_func_name() const { return "database()"; }
  Item *get_copy(THD *thd)
  { return get_item_copy<Item_func_database>(thd, this); }
};


class Item_func_sqlerrm :public Item_func_sysconst
{
public:
  Item_func_sqlerrm(THD *thd): Item_func_sysconst(thd) {}
  String *val_str(String *);
  const char *func_name() const { return "SQLERRM"; }
  const char *fully_qualified_func_name() const { return "SQLERRM"; }
  void print(String *str, enum_query_type query_type)
  {
    str->append(func_name());
  }
  bool fix_length_and_dec()
  {
    max_length= 512 * system_charset_info->mbmaxlen;
    null_value= maybe_null= false;
    return FALSE;
  }
  Item *get_copy(THD *thd)
  { return get_item_copy<Item_func_sqlerrm>(thd, this); }
};


class Item_func_user :public Item_func_sysconst
{
protected:
  bool init (const char *user, const char *host);

public:
  Item_func_user(THD *thd): Item_func_sysconst(thd)
  {
    str_value.set("", 0, system_charset_info);
  }
  String *val_str(String *)
  {
    DBUG_ASSERT(fixed == 1);
    return (null_value ? 0 : &str_value);
  }
  bool fix_fields(THD *thd, Item **ref);
  bool fix_length_and_dec()
  {
    max_length= (uint32) (username_char_length +
                 HOSTNAME_LENGTH + 1) * SYSTEM_CHARSET_MBMAXLEN;
    return FALSE;
  }
  const char *func_name() const { return "user"; }
  const char *fully_qualified_func_name() const { return "user()"; }
  int save_in_field(Field *field, bool no_conversions)
  {
    return save_str_value_in_field(field, &str_value);
  }
  Item *get_copy(THD *thd)
  { return get_item_copy<Item_func_user>(thd, this); }
};


class Item_func_current_user :public Item_func_user
{
  Name_resolution_context *context;

public:
  Item_func_current_user(THD *thd, Name_resolution_context *context_arg):
    Item_func_user(thd), context(context_arg) {}
  bool fix_fields(THD *thd, Item **ref);
  const char *func_name() const { return "current_user"; }
  const char *fully_qualified_func_name() const { return "current_user()"; }
  bool check_vcol_func_processor(void *arg)
  {
    context= 0;
    return mark_unsupported_function(fully_qualified_func_name(), arg,
                                     VCOL_SESSION_FUNC);
  }
};


class Item_func_current_role :public Item_func_sysconst
{
  Name_resolution_context *context;

public:
  Item_func_current_role(THD *thd, Name_resolution_context *context_arg):
    Item_func_sysconst(thd), context(context_arg) {}
  bool fix_fields(THD *thd, Item **ref);
  bool fix_length_and_dec()
  {
    max_length= (uint32) username_char_length * SYSTEM_CHARSET_MBMAXLEN;
    return FALSE;
  }
  int save_in_field(Field *field, bool no_conversions)
  { return save_str_value_in_field(field, &str_value); }
  const char *func_name() const { return "current_role"; }
  const char *fully_qualified_func_name() const { return "current_role()"; }
  String *val_str(String *)
  {
    DBUG_ASSERT(fixed == 1);
    return null_value ? NULL : &str_value;
  }
  bool check_vcol_func_processor(void *arg)
  {

    context= 0;
    return mark_unsupported_function(fully_qualified_func_name(), arg,
                                     VCOL_SESSION_FUNC);
  }
  Item *get_copy(THD *thd)
  { return get_item_copy<Item_func_current_role>(thd, this); }
};


class Item_func_soundex :public Item_str_func
{
  String tmp_value;
public:
  Item_func_soundex(THD *thd, Item *a): Item_str_func(thd, a) {}
  String *val_str(String *);
  bool fix_length_and_dec();
  const char *func_name() const { return "soundex"; }
  Item *get_copy(THD *thd)
  { return get_item_copy<Item_func_soundex>(thd, this); }
};


class Item_func_elt :public Item_str_func
{
public:
  Item_func_elt(THD *thd, List<Item> &list): Item_str_func(thd, list) {}
  double val_real();
  longlong val_int();
  String *val_str(String *str);
  bool fix_length_and_dec();
  const char *func_name() const { return "elt"; }
  Item *get_copy(THD *thd)
  { return get_item_copy<Item_func_elt>(thd, this); }
};


class Item_func_make_set :public Item_str_func
{
  String tmp_str;

public:
  Item_func_make_set(THD *thd, List<Item> &list): Item_str_func(thd, list) {}
  String *val_str(String *str);
  bool fix_length_and_dec();
  const char *func_name() const { return "make_set"; }
  Item *get_copy(THD *thd)
  { return get_item_copy<Item_func_make_set>(thd, this); }
};


class Item_func_format :public Item_str_ascii_func
{
  const MY_LOCALE *locale;
public:
  Item_func_format(THD *thd, Item *org, Item *dec):
    Item_str_ascii_func(thd, org, dec) {}
  Item_func_format(THD *thd, Item *org, Item *dec, Item *lang):
    Item_str_ascii_func(thd, org, dec, lang) {}

  String *val_str_ascii(String *);
  bool fix_length_and_dec();
  const char *func_name() const { return "format"; }
  Item *get_copy(THD *thd)
  { return get_item_copy<Item_func_format>(thd, this); }
};


class Item_func_char :public Item_str_func
{
public:
  Item_func_char(THD *thd, List<Item> &list): Item_str_func(thd, list)
  { collation.set(&my_charset_bin); }
  Item_func_char(THD *thd, List<Item> &list, CHARSET_INFO *cs):
    Item_str_func(thd, list)
  { collation.set(cs); }
  Item_func_char(THD *thd, Item *arg1, CHARSET_INFO *cs):
    Item_str_func(thd, arg1)
  { collation.set(cs); }
  String *val_str(String *);
  void append_char(String * str, int32 num);
  bool fix_length_and_dec()
  {
    max_length= arg_count * 4;
    return FALSE;
  }
  const char *func_name() const { return "char"; }
  void print(String *str, enum_query_type query_type);
  Item *get_copy(THD *thd)
  { return get_item_copy<Item_func_char>(thd, this); }
};

class Item_func_chr :public Item_func_char
{
public:
  Item_func_chr(THD *thd, Item *arg1, CHARSET_INFO *cs):
    Item_func_char(thd, arg1, cs) {}
  String *val_str(String *);
  bool fix_length_and_dec()
  {
    max_length= 4;
    return FALSE;
  }
  const char *func_name() const { return "chr"; }
  Item *get_copy(THD *thd)
  { return get_item_copy<Item_func_chr>(thd, this); }
};

class Item_func_repeat :public Item_str_func
{
  String tmp_value;
public:
  Item_func_repeat(THD *thd, Item *arg1, Item *arg2):
    Item_str_func(thd, arg1, arg2) {}
  String *val_str(String *);
  bool fix_length_and_dec();
  const char *func_name() const { return "repeat"; }
  Item *get_copy(THD *thd)
  { return get_item_copy<Item_func_repeat>(thd, this); }
};


class Item_func_space :public Item_str_func
{
public:
  Item_func_space(THD *thd, Item *arg1): Item_str_func(thd, arg1) {}
  String *val_str(String *);
  bool fix_length_and_dec();
  const char *func_name() const { return "space"; }
  Item *get_copy(THD *thd)
  { return get_item_copy<Item_func_space>(thd, this); }
};


class Item_func_binlog_gtid_pos :public Item_str_func
{
public:
  Item_func_binlog_gtid_pos(THD *thd, Item *arg1, Item *arg2):
    Item_str_func(thd, arg1, arg2) {}
  String *val_str(String *);
  bool fix_length_and_dec();
  const char *func_name() const { return "binlog_gtid_pos"; }
  bool check_vcol_func_processor(void *arg)
  {
    return mark_unsupported_function(func_name(), "()", arg, VCOL_IMPOSSIBLE);
  }
  Item *get_copy(THD *thd)
  { return get_item_copy<Item_func_binlog_gtid_pos>(thd, this); }
};


class Item_func_pad: public Item_str_func
{
protected:
  String tmp_value, pad_str;
public:
  Item_func_pad(THD *thd, Item *arg1, Item *arg2, Item *arg3):
    Item_str_func(thd, arg1, arg2, arg3) {}
  Item_func_pad(THD *thd, Item *arg1, Item *arg2):
    Item_str_func(thd, arg1, arg2) {}
  Item_func_pad(THD *thd, List<Item> &list):
    Item_str_func(thd,list) {}
  bool fix_length_and_dec();
};


class Item_func_rpad :public Item_func_pad
{
public:
  Item_func_rpad(THD *thd, Item *arg1, Item *arg2, Item *arg3):
    Item_func_pad(thd, arg1, arg2, arg3) {}
  Item_func_rpad(THD *thd, Item *arg1, Item *arg2):
    Item_func_pad(thd, arg1, arg2) {}
  Item_func_rpad(THD *thd, List<Item> &list):
    Item_func_pad(thd,list) {}
  String *val_str(String *);
  const Schema *schema() const { return &mariadb_schema; }
  void print(String *str, enum_query_type query_type)
  {
    print_sql_mode_qualified_name(str, query_type);
    print_args_parenthesized(str, query_type);
  }
  const char *func_name() const { return "rpad"; }
  Sql_mode_dependency value_depends_on_sql_mode() const;
  Item *get_copy(THD *thd)
  { return get_item_copy<Item_func_rpad>(thd, this); }
};


class Item_func_rpad_oracle :public Item_func_rpad
{
  String *make_empty_result(String *str)
  { null_value= 1; return NULL; }
public:
  Item_func_rpad_oracle(THD *thd, Item *arg1, Item *arg2, Item *arg3):
    Item_func_rpad(thd, arg1, arg2, arg3) {}
  Item_func_rpad_oracle(THD *thd, Item *arg1, Item *arg2):
    Item_func_rpad(thd, arg1, arg2) {}
  Item_func_rpad_oracle(THD *thd, List<Item> &list):
    Item_func_rpad(thd,list) {}
  bool fix_length_and_dec()
  {
    bool res= Item_func_rpad::fix_length_and_dec();
    maybe_null= true;
    return res;
  }
  const Schema *schema() const { return &oracle_schema_ref; }
  void print(String *str, enum_query_type query_type)
  {
    if (query_type & QT_FOR_FRM)
    {
      // 10.3 downgrade compatibility for FRM
      str->append(STRING_WITH_LEN("rpad_oracle"));
    }
    else
      print_sql_mode_qualified_name(str, query_type);
    print_args_parenthesized(str, query_type);
  }
  Item *get_copy(THD *thd)
  { return get_item_copy<Item_func_rpad_oracle>(thd, this); }
};


class Item_func_lpad :public Item_func_pad
{
public:
  Item_func_lpad(THD *thd, Item *arg1, Item *arg2, Item *arg3):
    Item_func_pad(thd, arg1, arg2, arg3) {}
  Item_func_lpad(THD *thd, Item *arg1, Item *arg2):
    Item_func_pad(thd, arg1, arg2) {}
  Item_func_lpad(THD *thd, List<Item> &list):
    Item_func_pad(thd,list) {}
  String *val_str(String *);
  const Schema *schema() const { return &mariadb_schema; }
  void print(String *str, enum_query_type query_type)
  {
    print_sql_mode_qualified_name(str, query_type);
    print_args_parenthesized(str, query_type);
  }
  const char *func_name() const { return "lpad"; }
  Item *get_copy(THD *thd)
  { return get_item_copy<Item_func_lpad>(thd, this); }
};


class Item_func_lpad_oracle :public Item_func_lpad
{
  String *make_empty_result(String *str)
  { null_value= 1; return NULL; }
public:
  Item_func_lpad_oracle(THD *thd, Item *arg1, Item *arg2, Item *arg3):
    Item_func_lpad(thd, arg1, arg2, arg3) {}
  Item_func_lpad_oracle(THD *thd, Item *arg1, Item *arg2):
    Item_func_lpad(thd, arg1, arg2) {}
  Item_func_lpad_oracle(THD *thd, List<Item> &list):
    Item_func_lpad(thd,list) {}
  bool fix_length_and_dec()
  {
    bool res= Item_func_lpad::fix_length_and_dec();
    maybe_null= true;
    return res;
  }
  const Schema *schema() const { return &oracle_schema_ref; }
  void print(String *str, enum_query_type query_type)
  {
    if (query_type & QT_FOR_FRM)
    {
      // 10.3 downgrade compatibility for FRM
      str->append(STRING_WITH_LEN("lpad_oracle"));
    }
    else
      print_sql_mode_qualified_name(str, query_type);
    print_args_parenthesized(str, query_type);
  }
  Item *get_copy(THD *thd)
  { return get_item_copy<Item_func_lpad_oracle>(thd, this); }
};


class Item_func_conv :public Item_str_func
{
public:
  Item_func_conv(THD *thd, Item *a, Item *b, Item *c):
    Item_str_func(thd, a, b, c) {}
  const char *func_name() const { return "conv"; }
  String *val_str(String *);
  bool fix_length_and_dec()
  {
    collation.set(default_charset());
    fix_char_length(64);
    maybe_null= 1;
    return FALSE;
  }
  Item *get_copy(THD *thd)
  { return get_item_copy<Item_func_conv>(thd, this); }
};


class Item_func_hex :public Item_str_ascii_checksum_func
{
protected:
  String tmp_value;
  /*
    Calling arg[0]->type_handler() can be expensive on every row.
    It's a virtual method, and in case if args[0] is a complex Item,
    its type_handler() can call more virtual methods.
    So let's cache it during fix_length_and_dec().
  */
  const Type_handler *m_arg0_type_handler;
public:
  Item_func_hex(THD *thd, Item *a):
    Item_str_ascii_checksum_func(thd, a), m_arg0_type_handler(NULL) {}
  const char *func_name() const { return "hex"; }
  String *val_str_ascii_from_val_int(String *str);
  String *val_str_ascii_from_val_real(String *str);
  String *val_str_ascii_from_val_str(String *str);
  String *val_str_ascii(String *str)
  {
    DBUG_ASSERT(fixed);
    return m_arg0_type_handler->Item_func_hex_val_str_ascii(this, str);
  }
  bool fix_length_and_dec()
  {
    collation.set(default_charset(), DERIVATION_COERCIBLE, MY_REPERTOIRE_ASCII);
    decimals=0;
    fix_char_length(args[0]->max_length * 2);
    m_arg0_type_handler= args[0]->type_handler();
    return FALSE;
  }
  Item *get_copy(THD *thd)
  { return get_item_copy<Item_func_hex>(thd, this); }
};

class Item_func_unhex :public Item_str_func
{
  String tmp_value;
public:
  Item_func_unhex(THD *thd, Item *a): Item_str_func(thd, a)
  {
    /* there can be bad hex strings */
    maybe_null= 1;
  }
  const char *func_name() const { return "unhex"; }
  String *val_str(String *);
  bool fix_length_and_dec()
  {
    collation.set(&my_charset_bin);
    decimals=0;
    max_length=(1+args[0]->max_length)/2;
    return FALSE;
  }
  Item *get_copy(THD *thd)
  { return get_item_copy<Item_func_unhex>(thd, this); }
};


#ifndef DBUG_OFF
class Item_func_like_range :public Item_str_func
{
protected:
  String min_str;
  String max_str;
  const bool is_min;
public:
  Item_func_like_range(THD *thd, Item *a, Item *b, bool is_min_arg):
    Item_str_func(thd, a, b), is_min(is_min_arg)
  { maybe_null= 1; }
  String *val_str(String *);
  bool fix_length_and_dec()
  {
    collation.set(args[0]->collation);
    decimals=0;
    max_length= MAX_BLOB_WIDTH;
    return FALSE;
  }
};


class Item_func_like_range_min :public Item_func_like_range
{
public:
  Item_func_like_range_min(THD *thd, Item *a, Item *b):
    Item_func_like_range(thd, a, b, true) { }
  const char *func_name() const { return "like_range_min"; }
  Item *get_copy(THD *thd)
  { return get_item_copy<Item_func_like_range_min>(thd, this); }
};


class Item_func_like_range_max :public Item_func_like_range
{
public:
  Item_func_like_range_max(THD *thd, Item *a, Item *b):
    Item_func_like_range(thd, a, b, false) { }
  const char *func_name() const { return "like_range_max"; }
  Item *get_copy(THD *thd)
  { return get_item_copy<Item_func_like_range_max>(thd, this); }
};
#endif


class Item_func_binary :public Item_str_func
{
public:
  Item_func_binary(THD *thd, Item *a): Item_str_func(thd, a) {}
  String *val_str(String *a)
  {
    DBUG_ASSERT(fixed == 1);
    String *tmp=args[0]->val_str(a);
    null_value=args[0]->null_value;
    if (tmp)
      tmp->set_charset(&my_charset_bin);
    return tmp;
  }
  bool fix_length_and_dec()
  {
    collation.set(&my_charset_bin);
    max_length=args[0]->max_length;
    return FALSE;
  }
  void print(String *str, enum_query_type query_type);
  const char *func_name() const { return "cast_as_binary"; }
  bool need_parentheses_in_default() { return true; }
  Item *get_copy(THD *thd)
  { return get_item_copy<Item_func_binary>(thd, this); }
};


class Item_load_file :public Item_str_func
{
  String tmp_value;
public:
  Item_load_file(THD *thd, Item *a): Item_str_func(thd, a) {}
  String *val_str(String *);
  const char *func_name() const { return "load_file"; }
  bool fix_length_and_dec()
  {
    collation.set(&my_charset_bin, DERIVATION_COERCIBLE);
    maybe_null=1;
    max_length=MAX_BLOB_WIDTH;
    return FALSE;
  }
  bool check_vcol_func_processor(void *arg)
  {
    return mark_unsupported_function(func_name(), "()", arg, VCOL_IMPOSSIBLE);
  }
  Item *get_copy(THD *thd)
  { return get_item_copy<Item_load_file>(thd, this); }
};


class Item_func_export_set: public Item_str_func
{
 public:
  Item_func_export_set(THD *thd, Item *a, Item *b, Item* c):
    Item_str_func(thd, a, b, c) {}
  Item_func_export_set(THD *thd, Item *a, Item *b, Item* c, Item* d):
    Item_str_func(thd, a, b, c, d) {}
  Item_func_export_set(THD *thd, Item *a, Item *b, Item* c, Item* d, Item* e):
    Item_str_func(thd, a, b, c, d, e) {}
  String  *val_str(String *str);
  bool fix_length_and_dec();
  const char *func_name() const { return "export_set"; }
  Item *get_copy(THD *thd)
  { return get_item_copy<Item_func_export_set>(thd, this); }
};


class Item_func_quote :public Item_str_func
{
  String tmp_value;
public:
  Item_func_quote(THD *thd, Item *a): Item_str_func(thd, a) {}
  const char *func_name() const { return "quote"; }
  String *val_str(String *);
  bool fix_length_and_dec()
  {
    collation.set(args[0]->collation);
    ulonglong max_result_length= (ulonglong) args[0]->max_length * 2 +
                                  2 * collation.collation->mbmaxlen;
    // NULL argument is returned as a string "NULL" without quotes
    if (args[0]->maybe_null)
      set_if_bigger(max_result_length, 4 * collation.collation->mbmaxlen);
    max_length= (uint32) MY_MIN(max_result_length, MAX_BLOB_WIDTH);
    return FALSE;
  }
  Item *get_copy(THD *thd)
  { return get_item_copy<Item_func_quote>(thd, this); }
};

class Item_func_conv_charset :public Item_str_func
{
  bool use_cached_value;
  String tmp_value;
public:
  bool safe;
  Item_func_conv_charset(THD *thd, Item *a, CHARSET_INFO *cs):
    Item_str_func(thd, a)
  {
    collation.set(cs, DERIVATION_IMPLICIT);
    use_cached_value= 0; safe= 0;
  }
  Item_func_conv_charset(THD *thd, Item *a, CHARSET_INFO *cs, bool cache_if_const):
    Item_str_func(thd, a)
  {
    collation.set(cs, DERIVATION_IMPLICIT);
    if (cache_if_const && args[0]->const_item() && !args[0]->is_expensive())
    {
      uint errors= 0;
      String tmp, *str= args[0]->val_str(&tmp);
      if (!str || str_value.copy(str->ptr(), str->length(),
                                 str->charset(), cs, &errors))
        null_value= 1;
      use_cached_value= 1;
      str_value.mark_as_const();
      safe= (errors == 0);
    }
    else
    {
      use_cached_value= 0;
      /*
        Conversion from and to "binary" is safe.
        Conversion to Unicode is safe.
        Conversion from an expression with the ASCII repertoire
        to any character set that can store characters U+0000..U+007F
        is safe:
        - All supported multibyte character sets can store U+0000..U+007F
        - All supported 7bit character sets can store U+0000..U+007F
          except those marked with MY_CS_NONASCII (e.g. swe7).
        Other kind of conversions are potentially lossy.
      */
      safe= (args[0]->collation.collation == &my_charset_bin ||
             cs == &my_charset_bin ||
             (cs->state & MY_CS_UNICODE) ||
             (args[0]->collation.repertoire == MY_REPERTOIRE_ASCII &&
              (cs->mbmaxlen > 1 || !(cs->state & MY_CS_NONASCII))));
    }
  }
  String *val_str(String *);
  longlong val_int()
  {
    if (args[0]->result_type() == STRING_RESULT)
      return Item_str_func::val_int();
    longlong res= args[0]->val_int();
    if ((null_value= args[0]->null_value))
      return 0;
    return res;
  }
  double val_real()
  {
    if (args[0]->result_type() == STRING_RESULT)
      return Item_str_func::val_real();
    double res= args[0]->val_real();
    if ((null_value= args[0]->null_value))
      return 0;
    return res;
  }
  my_decimal *val_decimal(my_decimal *d)
  {
    if (args[0]->result_type() == STRING_RESULT)
      return Item_str_func::val_decimal(d);
    my_decimal *res= args[0]->val_decimal(d);
    if ((null_value= args[0]->null_value))
      return NULL;
    return res;
  }
  bool get_date(THD *thd, MYSQL_TIME *ltime, date_mode_t fuzzydate)
  {
    if (args[0]->result_type() == STRING_RESULT)
      return Item_str_func::get_date(thd, ltime, fuzzydate);
    bool res= args[0]->get_date(thd, ltime, fuzzydate);
    if ((null_value= args[0]->null_value))
      return 1;
    return res;
  }
  bool fix_length_and_dec();
  const char *func_name() const { return "convert"; }
  void print(String *str, enum_query_type query_type);
  Item *get_copy(THD *thd)
  { return get_item_copy<Item_func_conv_charset>(thd, this); }
};

class Item_func_set_collation :public Item_str_func
{
  CHARSET_INFO *m_set_collation;
public:
  Item_func_set_collation(THD *thd, Item *a, CHARSET_INFO *set_collation):
    Item_str_func(thd, a), m_set_collation(set_collation) {}
  String *val_str(String *);
  bool fix_length_and_dec();
  bool eq(const Item *item, bool binary_cmp) const;
  const char *func_name() const { return "collate"; }
  enum precedence precedence() const { return COLLATE_PRECEDENCE; }
  enum Functype functype() const { return COLLATE_FUNC; }
  void print(String *str, enum_query_type query_type);
  Item_field *field_for_view_update()
  {
    /* this function is transparent for view updating */
    return args[0]->field_for_view_update();
  }
  bool need_parentheses_in_default() { return true; }
  Item *get_copy(THD *thd)
  { return get_item_copy<Item_func_set_collation>(thd, this); }
};


class Item_func_expr_str_metadata :public Item_str_func
{
public:
  Item_func_expr_str_metadata(THD *thd, Item *a): Item_str_func(thd, a) { }
  bool fix_length_and_dec()
  {
     collation.set(system_charset_info);
     max_length= 64 * collation.collation->mbmaxlen; // should be enough
     maybe_null= 0;
     return FALSE;
  };
  table_map not_null_tables() const { return 0; }
  Item* propagate_equal_fields(THD *thd, const Context &ctx, COND_EQUAL *cond)
  { return this; }
  bool const_item() const { return true; }
};


class Item_func_charset :public Item_func_expr_str_metadata
{
public:
  Item_func_charset(THD *thd, Item *a)
    :Item_func_expr_str_metadata(thd, a) { }
  String *val_str(String *);
  const char *func_name() const { return "charset"; }
  Item *get_copy(THD *thd)
  { return get_item_copy<Item_func_charset>(thd, this); }
};


class Item_func_collation :public Item_func_expr_str_metadata
{
public:
  Item_func_collation(THD *thd, Item *a)
    :Item_func_expr_str_metadata(thd, a) {}
  String *val_str(String *);
  const char *func_name() const { return "collation"; }
  Item *get_copy(THD *thd)
  { return get_item_copy<Item_func_collation>(thd, this); }
};


class Item_func_weight_string :public Item_str_func
{
  String tmp_value;
  uint flags;
  uint nweights;
  uint result_length;
public:
  Item_func_weight_string(THD *thd, Item *a, uint result_length_arg,
                          uint nweights_arg, uint flags_arg):
    Item_str_func(thd, a)
  {
    nweights= nweights_arg;
    flags= flags_arg;
    result_length= result_length_arg;
  }
  const char *func_name() const { return "weight_string"; }
  String *val_str(String *);
  bool fix_length_and_dec();
  bool eq(const Item *item, bool binary_cmp) const
  {
    if (!Item_str_func::eq(item, binary_cmp))
      return false;
    Item_func_weight_string *that= (Item_func_weight_string *)item;
    return this->flags == that->flags &&
           this->nweights == that->nweights &&
           this->result_length == that->result_length;
  }
  Item* propagate_equal_fields(THD *thd, const Context &ctx, COND_EQUAL *cond)
  { return this; }
  void print(String *str, enum_query_type query_type);
  Item *get_copy(THD *thd)
  { return get_item_copy<Item_func_weight_string>(thd, this); }
};

class Item_func_crc32 :public Item_long_func
{
  bool check_arguments() const
  { return args[0]->check_type_can_return_str(func_name()); }
  String value;
public:
  Item_func_crc32(THD *thd, Item *a): Item_long_func(thd, a)
  { unsigned_flag= 1; }
  const char *func_name() const { return "crc32"; }
  bool fix_length_and_dec() { max_length=10; return FALSE; }
  longlong val_int();
  Item *get_copy(THD *thd)
  { return get_item_copy<Item_func_crc32>(thd, this); }
};

class Item_func_uncompressed_length : public Item_long_func_length
{
  String value;
public:
  Item_func_uncompressed_length(THD *thd, Item *a)
   :Item_long_func_length(thd, a) {}
  const char *func_name() const{return "uncompressed_length";}
  bool fix_length_and_dec() { max_length=10; maybe_null= true; return FALSE; }
  longlong val_int();
  Item *get_copy(THD *thd)
  { return get_item_copy<Item_func_uncompressed_length>(thd, this); }
};

#ifdef HAVE_COMPRESS
#define ZLIB_DEPENDED_FUNCTION ;
#else
#define ZLIB_DEPENDED_FUNCTION { null_value=1; return 0; }
#endif

class Item_func_compress: public Item_str_binary_checksum_func
{
  String tmp_value;
public:
  Item_func_compress(THD *thd, Item *a)
   :Item_str_binary_checksum_func(thd, a) {}
  bool fix_length_and_dec()
  {
    max_length= (args[0]->max_length * 120) / 100 + 12;
    return FALSE;
  }
  const char *func_name() const{return "compress";}
  String *val_str(String *) ZLIB_DEPENDED_FUNCTION
  Item *get_copy(THD *thd)
  { return get_item_copy<Item_func_compress>(thd, this); }
};

class Item_func_uncompress: public Item_str_binary_checksum_func
{
  String tmp_value;
public:
  Item_func_uncompress(THD *thd, Item *a)
   :Item_str_binary_checksum_func(thd, a) {}
  bool fix_length_and_dec()
  {
    maybe_null= 1; max_length= MAX_BLOB_WIDTH;
    return FALSE;
  }
  const char *func_name() const{return "uncompress";}
  String *val_str(String *) ZLIB_DEPENDED_FUNCTION
  Item *get_copy(THD *thd)
  { return get_item_copy<Item_func_uncompress>(thd, this); }
};


class Item_func_uuid: public Item_str_func
{
public:
  Item_func_uuid(THD *thd): Item_str_func(thd) {}
  bool fix_length_and_dec()
  {
    collation.set(DTCollation_numeric());
    fix_char_length(MY_UUID_STRING_LENGTH);
    return FALSE;
  }
  bool const_item() const { return false; }
  table_map used_tables() const { return RAND_TABLE_BIT; }
  const char *func_name() const{ return "uuid"; }
  String *val_str(String *);
  bool check_vcol_func_processor(void *arg)
  {
    return mark_unsupported_function(func_name(), "()", arg, VCOL_NON_DETERMINISTIC);
  }
  Item *get_copy(THD *thd)
  { return get_item_copy<Item_func_uuid>(thd, this); }
};


class Item_func_dyncol_create: public Item_str_func
{
protected:
  DYNCALL_CREATE_DEF *defs;
  DYNAMIC_COLUMN_VALUE *vals;
  uint *keys_num;
  LEX_STRING *keys_str;
  bool names, force_names;
  bool prepare_arguments(THD *thd, bool force_names);
  void print_arguments(String *str, enum_query_type query_type);
public:
  Item_func_dyncol_create(THD *thd, List<Item> &args, DYNCALL_CREATE_DEF *dfs);
  bool fix_fields(THD *thd, Item **ref);
  bool fix_length_and_dec();
  const char *func_name() const{ return "column_create"; }
  String *val_str(String *);
  void print(String *str, enum_query_type query_type);
  enum Functype functype() const   { return DYNCOL_FUNC; }
  Item *get_copy(THD *thd)
  { return get_item_copy<Item_func_dyncol_create>(thd, this); }
};


class Item_func_dyncol_add: public Item_func_dyncol_create
{
public:
  Item_func_dyncol_add(THD *thd, List<Item> &args_arg, DYNCALL_CREATE_DEF *dfs):
    Item_func_dyncol_create(thd, args_arg, dfs)
  {}
  const char *func_name() const{ return "column_add"; }
  String *val_str(String *);
  void print(String *str, enum_query_type query_type);
  Item *get_copy(THD *thd)
  { return get_item_copy<Item_func_dyncol_add>(thd, this); }
};

class Item_func_dyncol_json: public Item_str_func
{
public:
  Item_func_dyncol_json(THD *thd, Item *str): Item_str_func(thd, str)
    {collation.set(DYNCOL_UTF);}
  const char *func_name() const{ return "column_json"; }
  String *val_str(String *);
  bool fix_length_and_dec()
  {
    max_length= MAX_BLOB_WIDTH;
    maybe_null= 1;
    decimals= 0;
    return FALSE;
  }
  Item *get_copy(THD *thd)
  { return get_item_copy<Item_func_dyncol_json>(thd, this); }
};

/*
  The following functions is always called from an Item_cast function
*/

class Item_dyncol_get: public Item_str_func
{
public:
  Item_dyncol_get(THD *thd, Item *str, Item *num): Item_str_func(thd, str, num)
  {}
  bool fix_length_and_dec()
  { maybe_null= 1;; max_length= MAX_BLOB_WIDTH; return FALSE; }
  /* Mark that collation can change between calls */
  bool dynamic_result() { return 1; }

  const char *func_name() const { return "column_get"; }
  String *val_str(String *);
  longlong val_int();
  longlong val_int_signed_typecast()
  {
    unsigned_flag= false;   // Mark that we want to have a signed value
    longlong value= val_int(); // val_int() can change unsigned_flag
    if (!null_value && unsigned_flag && value < 0)
      push_note_converted_to_negative_complement(current_thd);
    return value;
  }
  longlong val_int_unsigned_typecast()
  {
    unsigned_flag= true; // Mark that we want to have an unsigned value
    longlong value= val_int(); // val_int() can change unsigned_flag
    if (!null_value && unsigned_flag == 0 && value < 0)
      push_note_converted_to_positive_complement(current_thd);
    return value;
  }
  double val_real();
  my_decimal *val_decimal(my_decimal *);
  bool get_dyn_value(THD *thd, DYNAMIC_COLUMN_VALUE *val, String *tmp);
  bool get_date(THD *thd, MYSQL_TIME *ltime, date_mode_t fuzzydate);
  void print(String *str, enum_query_type query_type);
  Item *get_copy(THD *thd)
  { return get_item_copy<Item_dyncol_get>(thd, this); }
};


class Item_func_dyncol_list: public Item_str_func
{
public:
  Item_func_dyncol_list(THD *thd, Item *str): Item_str_func(thd, str)
    {collation.set(DYNCOL_UTF);}
  bool fix_length_and_dec()
  { maybe_null= 1; max_length= MAX_BLOB_WIDTH; return FALSE; };
  const char *func_name() const{ return "column_list"; }
  String *val_str(String *);
  Item *get_copy(THD *thd)
  { return get_item_copy<Item_func_dyncol_list>(thd, this); }
};

/*
  this is used by JOIN_TAB::keep_current_rowid
  and stores handler::position().
  It has nothing to do with _rowid pseudo-column, that the parser supports.
*/
class Item_temptable_rowid :public Item_str_func
{
public:
  TABLE *table;
  Item_temptable_rowid(TABLE *table_arg);
  const Type_handler *type_handler() const { return &type_handler_string; }
  Field *create_tmp_field(MEM_ROOT *root, bool group, TABLE *table)
  { return create_table_field_from_handler(root, table); }
  String *val_str(String *str);
  enum Functype functype() const { return  TEMPTABLE_ROWID; }
  const char *func_name() const { return "<rowid>"; }
  bool fix_length_and_dec();
  Item *get_copy(THD *thd)
  { return get_item_copy<Item_temptable_rowid>(thd, this); }
};
#ifdef WITH_WSREP

#include "wsrep_api.h"

class Item_func_wsrep_last_written_gtid: public Item_str_ascii_func
{
  String gtid_str;
public:
  Item_func_wsrep_last_written_gtid(THD *thd): Item_str_ascii_func(thd) {}
  const char *func_name() const { return "wsrep_last_written_gtid"; }
  String *val_str_ascii(String *);
  bool fix_length_and_dec()
  {
    max_length= WSREP_GTID_STR_LEN;
    maybe_null= true;
    return FALSE;
  }
  Item *get_copy(THD *thd)
  { return get_item_copy<Item_func_wsrep_last_written_gtid>(thd, this); }
};

class Item_func_wsrep_last_seen_gtid: public Item_str_ascii_func
{
  String gtid_str;
public:
  Item_func_wsrep_last_seen_gtid(THD *thd): Item_str_ascii_func(thd) {}
  const char *func_name() const { return "wsrep_last_seen_gtid"; }
  String *val_str_ascii(String *);
  bool fix_length_and_dec()
  {
    max_length= WSREP_GTID_STR_LEN;
    maybe_null= true;
    return FALSE;
  }
  Item *get_copy(THD *thd)
  { return get_item_copy<Item_func_wsrep_last_seen_gtid>(thd, this); }
};

class Item_func_wsrep_sync_wait_upto: public Item_int_func
{
  String value;
public:
 Item_func_wsrep_sync_wait_upto(THD *thd, Item *a): Item_int_func(thd, a) {}
 Item_func_wsrep_sync_wait_upto(THD *thd, Item *a, Item* b): Item_int_func(thd, a, b) {}
  const Type_handler *type_handler() const { return &type_handler_string; }
  const char *func_name() const { return "wsrep_sync_wait_upto_gtid"; }
  longlong val_int();
  Item *get_copy(THD *thd)
  { return get_item_copy<Item_func_wsrep_sync_wait_upto>(thd, this); }
};
#endif /* WITH_WSREP */

#endif /* ITEM_STRFUNC_INCLUDED */<|MERGE_RESOLUTION|>--- conflicted
+++ resolved
@@ -421,15 +421,10 @@
     re.cleanup();
     DBUG_VOID_RETURN;
   }
-<<<<<<< HEAD
-  String *val_str(String *str);
-=======
   String *val_str(String *str)
   {
     return val_str_internal(str, false);
   }
-  bool fix_fields(THD *thd, Item **ref);
->>>>>>> 1070575a
   bool fix_length_and_dec();
   const char *func_name() const { return "regexp_replace"; }
   Item *get_copy(THD *thd) { return 0;}
