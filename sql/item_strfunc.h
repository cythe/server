#ifndef ITEM_STRFUNC_INCLUDED
#define ITEM_STRFUNC_INCLUDED

/*
   Copyright (c) 2000, 2011, Oracle and/or its affiliates.
   Copyright (c) 2009, 2022, MariaDB

   This program is free software; you can redistribute it and/or modify
   it under the terms of the GNU General Public License as published by
   the Free Software Foundation; version 2 of the License.

   This program is distributed in the hope that it will be useful,
   but WITHOUT ANY WARRANTY; without even the implied warranty of
   MERCHANTABILITY or FITNESS FOR A PARTICULAR PURPOSE.  See the
   GNU General Public License for more details.

   You should have received a copy of the GNU General Public License
   along with this program; if not, write to the Free Software
   Foundation, Inc., 51 Franklin Street, Fifth Floor, Boston, MA  02110-1335  USA */


/* This file defines all string functions */

#ifdef USE_PRAGMA_INTERFACE
#pragma interface			/* gcc class implementation */
#endif

extern size_t username_char_length;

class Item_str_func :public Item_func
{
protected:
  /**
     Sets the result value of the function an empty string, using the current
     character set. No memory is allocated.
     @retval A pointer to the str_value member.
   */
  virtual String *make_empty_result(String *str)
  {
    /*
      Reset string length to an empty string. We don't use str_value.set() as
      we don't want to free and potentially have to reallocate the buffer
      for each call.
    */
    if (!str->is_alloced())
      str->set("", 0, collation.collation); /* Avoid null ptrs */
    else
    {
      str->length(0);                      /* Reuse allocated area */
      str->set_charset(collation.collation);
    }
    return str;
  }
public:
  Item_str_func(THD *thd): Item_func(thd) { decimals=NOT_FIXED_DEC; }
  Item_str_func(THD *thd, Item *a): Item_func(thd, a) {decimals=NOT_FIXED_DEC; }
  Item_str_func(THD *thd, Item *a, Item *b):
    Item_func(thd, a, b) { decimals=NOT_FIXED_DEC; }
  Item_str_func(THD *thd, Item *a, Item *b, Item *c):
    Item_func(thd, a, b, c) { decimals=NOT_FIXED_DEC; }
  Item_str_func(THD *thd, Item *a, Item *b, Item *c, Item *d):
    Item_func(thd, a, b, c, d) { decimals=NOT_FIXED_DEC; }
  Item_str_func(THD *thd, Item *a, Item *b, Item *c, Item *d, Item* e):
    Item_func(thd, a, b, c, d, e) { decimals=NOT_FIXED_DEC; }
  Item_str_func(THD *thd, List<Item> &list):
    Item_func(thd, list) { decimals=NOT_FIXED_DEC; }
  longlong val_int() override;
  double val_real() override;
  my_decimal *val_decimal(my_decimal *) override;
  bool get_date(THD *thd, MYSQL_TIME *ltime, date_mode_t fuzzydate) override
  { return get_date_from_string(thd, ltime, fuzzydate); }
  const Type_handler *type_handler() const override
  { return string_type_handler(); }
  void left_right_max_length();
  bool fix_fields(THD *thd, Item **ref) override;
};



/*
  Functions that return values with ASCII repertoire
*/
class Item_str_ascii_func :public Item_str_func
{
  String ascii_buf;
public:
  Item_str_ascii_func(THD *thd): Item_str_func(thd) {}
  Item_str_ascii_func(THD *thd, Item *a): Item_str_func(thd, a) {}
  Item_str_ascii_func(THD *thd, Item *a, Item *b): Item_str_func(thd, a, b) {}
  Item_str_ascii_func(THD *thd, Item *a, Item *b, Item *c):
    Item_str_func(thd, a, b, c) {}
  String *val_str(String *str) override
  {
    return val_str_from_val_str_ascii(str, &ascii_buf);
  }
  String *val_str_ascii(String *) override= 0;
};


/**
  Functions that return a checksum or a hash of the argument,
  or somehow else encode or decode the argument,
  returning an ASCII-repertoire string.
*/
class Item_str_ascii_checksum_func: public Item_str_ascii_func
{
public:
  Item_str_ascii_checksum_func(THD *thd, Item *a)
   :Item_str_ascii_func(thd, a) { }
  Item_str_ascii_checksum_func(THD *thd, Item *a, Item *b)
   :Item_str_ascii_func(thd, a, b) { }
  bool eq(const Item *item, bool binary_cmp) const
  {
    // Always use binary argument comparison: MD5('x') != MD5('X')
    return Item_func::eq(item, true);
  }
};


/**
  Functions that return a checksum or a hash of the argument,
  or somehow else encode or decode the argument,
  returning a binary string.
*/
class Item_str_binary_checksum_func: public Item_str_func
{
public:
  Item_str_binary_checksum_func(THD *thd, Item *a)
   :Item_str_func(thd, a) { }
  Item_str_binary_checksum_func(THD *thd, Item *a, Item *b)
   :Item_str_func(thd, a, b) { }
  bool eq(const Item *item, bool binary_cmp) const
  {
    /*
      Always use binary argument comparison:
        FROM_BASE64('test') != FROM_BASE64('TEST')
    */
    return Item_func::eq(item, true);
  }
};


class Item_func_md5 :public Item_str_ascii_checksum_func
{
public:
  Item_func_md5(THD *thd, Item *a): Item_str_ascii_checksum_func(thd, a) {}
  String *val_str_ascii(String *) override;
  bool fix_length_and_dec(THD *thd) override
  {
    fix_length_and_charset(32, default_charset());
    return FALSE;
  }
  LEX_CSTRING func_name_cstring() const override
  {
    static LEX_CSTRING name= {STRING_WITH_LEN("md5") };
    return name;
  }
  Item *get_copy(THD *thd) override
  { return get_item_copy<Item_func_md5>(thd, this); }
};


class Item_func_sha :public Item_str_ascii_checksum_func
{
public:
  Item_func_sha(THD *thd, Item *a): Item_str_ascii_checksum_func(thd, a) {}
  String *val_str_ascii(String *) override;    
  bool fix_length_and_dec(THD *thd) override;
  LEX_CSTRING func_name_cstring() const override
  {
    static LEX_CSTRING name= {STRING_WITH_LEN("sha") };
    return name;
  }
  Item *get_copy(THD *thd) override
  { return get_item_copy<Item_func_sha>(thd, this); }
};

class Item_func_sha2 :public Item_str_ascii_checksum_func
{
public:
  Item_func_sha2(THD *thd, Item *a, Item *b)
   :Item_str_ascii_checksum_func(thd, a, b) {}
  String *val_str_ascii(String *) override;
  bool fix_length_and_dec(THD *thd) override;
  LEX_CSTRING func_name_cstring() const override
  {
    static LEX_CSTRING name= {STRING_WITH_LEN("sha2") };
    return name;
  }
  Item *get_copy(THD *thd) override
  { return get_item_copy<Item_func_sha2>(thd, this); }
};

class Item_func_to_base64 :public Item_str_ascii_checksum_func
{
  String tmp_value;
public:
  Item_func_to_base64(THD *thd, Item *a)
   :Item_str_ascii_checksum_func(thd, a) {}
  String *val_str_ascii(String *) override;
  bool fix_length_and_dec(THD *thd) override;
  LEX_CSTRING func_name_cstring() const override
  {
    static LEX_CSTRING name= {STRING_WITH_LEN("to_base64") };
    return name;
  }
  Item *get_copy(THD *thd) override
  { return get_item_copy<Item_func_to_base64>(thd, this); }
};

class Item_func_from_base64 :public Item_str_binary_checksum_func
{
  String tmp_value;
public:
  Item_func_from_base64(THD *thd, Item *a)
   :Item_str_binary_checksum_func(thd, a) { }
  String *val_str(String *) override;
  bool fix_length_and_dec(THD *thd) override;
  LEX_CSTRING func_name_cstring() const override
  {
    static LEX_CSTRING name= {STRING_WITH_LEN("from_base64") };
    return name;
  }
  Item *get_copy(THD *thd) override
  { return get_item_copy<Item_func_from_base64>(thd, this); }
};

#include <my_crypt.h>

class Item_aes_crypt :public Item_str_binary_checksum_func
{
  enum { AES_KEY_LENGTH = 128 };
  void create_key(String *user_key, uchar* key);

protected:
  int what;
  String tmp_value;
public:
  Item_aes_crypt(THD *thd, Item *a, Item *b)
   :Item_str_binary_checksum_func(thd, a, b) {}
  String *val_str(String *);
};

class Item_func_aes_encrypt :public Item_aes_crypt
{
public:
  Item_func_aes_encrypt(THD *thd, Item *a, Item *b)
   :Item_aes_crypt(thd, a, b) {}
  bool fix_length_and_dec(THD *thd) override;
  LEX_CSTRING func_name_cstring() const override
  {
    static LEX_CSTRING name= {STRING_WITH_LEN("aes_encrypt") };
    return name;
  }
  Item *get_copy(THD *thd) override
  { return get_item_copy<Item_func_aes_encrypt>(thd, this); }
};

class Item_func_aes_decrypt :public Item_aes_crypt
{
public:
  Item_func_aes_decrypt(THD *thd, Item *a, Item *b):
    Item_aes_crypt(thd, a, b) {}
  bool fix_length_and_dec(THD *thd) override;
  LEX_CSTRING func_name_cstring() const override
  {
    static LEX_CSTRING name= {STRING_WITH_LEN("aes_decrypt") };
    return name;
  }
  Item *get_copy(THD *thd) override
  { return get_item_copy<Item_func_aes_decrypt>(thd, this); }
};

class Item_func_natural_sort_key : public Item_str_func
{
public:
  Item_func_natural_sort_key(THD *thd, Item *a)
      : Item_str_func(thd, a){};
  String *val_str(String *) override;
  LEX_CSTRING func_name_cstring() const override
  {
    static LEX_CSTRING name= {STRING_WITH_LEN("natural_sort_key")};
    return name;
  }
  bool fix_length_and_dec(THD *thd) override;
  Item *get_copy(THD *thd) override
  {
    return get_item_copy<Item_func_natural_sort_key>(thd, this);
  }

  bool check_vcol_func_processor(void *arg) override;
};

class Item_func_concat :public Item_str_func
{
protected:
  String tmp_value;
  /*
    Append a non-NULL value to the result.
    @param [IN]     thd          - The current thread.
    @param [IN/OUT] res          - The current val_str() return value.
    @param [IN]     app          - The value to be appended.
    @retval                      - false on success, true on error
  */
  bool append_value(THD *thd, String *res, const String *app);
  bool realloc_result(String *str, uint length) const;
public:
  Item_func_concat(THD *thd, List<Item> &list): Item_str_func(thd, list) {}
  Item_func_concat(THD *thd, Item *a, Item *b): Item_str_func(thd, a, b) {}
  const Schema *schema() const override { return &mariadb_schema; }
  void print(String *str, enum_query_type query_type) override
  {
    print_sql_mode_qualified_name(str, query_type);
    print_args_parenthesized(str, query_type);
  }
  String *val_str(String *) override;
  bool fix_length_and_dec(THD *thd) override;
  LEX_CSTRING func_name_cstring() const override
  {
    static LEX_CSTRING name= {STRING_WITH_LEN("concat") };
    return name;
  }
  Item *get_copy(THD *thd) override
  { return get_item_copy<Item_func_concat>(thd, this); }
};


/*
  This class handles the || operator in sql_mode=ORACLE.
  Unlike the traditional MariaDB concat(), it treats NULL arguments as ''.
*/
class Item_func_concat_operator_oracle :public Item_func_concat
{
public:
  Item_func_concat_operator_oracle(THD *thd, List<Item> &list)
   :Item_func_concat(thd, list)
  { }
  Item_func_concat_operator_oracle(THD *thd, Item *a, Item *b)
   :Item_func_concat(thd, a, b)
  { }
  String *val_str(String *) override;
  const Schema *schema() const override { return &oracle_schema_ref; }
  void print(String *str, enum_query_type query_type) override
  {
    if (query_type & QT_FOR_FRM)
    {
      // 10.3 downgrade compatibility for FRM
      str->append(STRING_WITH_LEN("concat_operator_oracle"));
    }
    else
      print_sql_mode_qualified_name(str, query_type);
    print_args_parenthesized(str, query_type);
  }
  Item *get_copy(THD *thd) override
  {
    return get_item_copy<Item_func_concat_operator_oracle>(thd, this);
  }
};


class Item_func_decode_histogram :public Item_str_func
{
public:
  Item_func_decode_histogram(THD *thd, Item *a, Item *b):
    Item_str_func(thd, a, b) {}
  String *val_str(String *) override;
  bool fix_length_and_dec(THD *thd) override
  {
    collation.set(system_charset_info);
    max_length= MAX_BLOB_WIDTH;
    set_maybe_null();
    return FALSE;
  }
  LEX_CSTRING func_name_cstring() const override
  {
    static LEX_CSTRING name= {STRING_WITH_LEN("decode_histogram") };
    return name;
  }
  Item *get_copy(THD *thd) override
  { return get_item_copy<Item_func_decode_histogram>(thd, this); }
};

class Item_func_concat_ws :public Item_str_func
{
  String tmp_value;
public:
  Item_func_concat_ws(THD *thd, List<Item> &list): Item_str_func(thd, list) {}
  String *val_str(String *) override;
  bool fix_length_and_dec(THD *thd) override;
  LEX_CSTRING func_name_cstring() const override
  {
    static LEX_CSTRING name= {STRING_WITH_LEN("concat_ws") };
    return name;
  }
  table_map not_null_tables() const override { return 0; }
  Item *get_copy(THD *thd) override
  { return get_item_copy<Item_func_concat_ws>(thd, this); }
};


class Item_func_random_bytes : public Item_str_func
{
public:
  Item_func_random_bytes(THD *thd, Item *arg1) : Item_str_func(thd, arg1) {}
  bool fix_length_and_dec(THD *thd) override;
  void update_used_tables() override;
  String *val_str(String *) override;
  LEX_CSTRING func_name_cstring() const override
  {
    static LEX_CSTRING name= {STRING_WITH_LEN("random_bytes")};
    return name;
  }
  bool check_vcol_func_processor(void *arg) override
  {
    return mark_unsupported_function(func_name(), "()", arg,
                                     VCOL_NON_DETERMINISTIC | VCOL_NEXTVAL);
  }
  Item *get_copy(THD *thd) override
  {
    return get_item_copy<Item_func_random_bytes>(thd, this);
  }
  static const int MAX_RANDOM_BYTES= 1024;
};


class Item_func_reverse :public Item_str_func
{
  String tmp_value;
public:
  Item_func_reverse(THD *thd, Item *a): Item_str_func(thd, a) {}
  String *val_str(String *) override;
  bool fix_length_and_dec(THD *thd) override;
  LEX_CSTRING func_name_cstring() const override
  {
    static LEX_CSTRING name= {STRING_WITH_LEN("reverse") };
    return name;
  }
  Item *get_copy(THD *thd) override
  { return get_item_copy<Item_func_reverse>(thd, this); }
};


class Item_func_replace :public Item_str_func
{
  String tmp_value,tmp_value2;
public:
  Item_func_replace(THD *thd, Item *org, Item *find, Item *replace):
    Item_str_func(thd, org, find, replace) {}
  String *val_str(String *to) override { return val_str_internal(to, NULL); };
  bool fix_length_and_dec(THD *thd) override;
  String *val_str_internal(String *str, String *empty_string_for_null);
  const Schema *schema() const override { return &mariadb_schema; }
  void print(String *str, enum_query_type query_type) override
  {
    print_sql_mode_qualified_name(str, query_type);
    print_args_parenthesized(str, query_type);
  }
  LEX_CSTRING func_name_cstring() const override
  {
    static LEX_CSTRING name= {STRING_WITH_LEN("replace") };
    return name;
  }
  Item *get_copy(THD *thd) override
  { return get_item_copy<Item_func_replace>(thd, this); }
};


class Item_func_replace_oracle :public Item_func_replace
{
  String tmp_emtpystr;
public:
  Item_func_replace_oracle(THD *thd, Item *org, Item *find, Item *replace):
    Item_func_replace(thd, org, find, replace) {}
  String *val_str(String *to) override
  { return val_str_internal(to, &tmp_emtpystr); };
  const Schema *schema() const override { return &oracle_schema_ref; }
  void print(String *str, enum_query_type query_type) override
  {
    if (query_type & QT_FOR_FRM)
    {
      // 10.3 downgrade compatibility for FRM
      str->append(STRING_WITH_LEN("replace_oracle"));
    }
    else
      print_sql_mode_qualified_name(str, query_type);
    print_args_parenthesized(str, query_type);
  }
  Item *get_copy(THD *thd) override
  { return get_item_copy<Item_func_replace_oracle>(thd, this); }
};


class Item_func_regexp_replace :public Item_str_func
{
  Regexp_processor_pcre re;
  bool append_replacement(String *str,
                          const LEX_CSTRING *source,
                          const LEX_CSTRING *replace);
public:
  Item_func_regexp_replace(THD *thd, Item *a, Item *b, Item *c):
    Item_str_func(thd, a, b, c)
    {}
  void cleanup() override
  {
    DBUG_ENTER("Item_func_regexp_replace::cleanup");
    Item_str_func::cleanup();
    re.cleanup();
    DBUG_VOID_RETURN;
  }
  String *val_str(String *str) override;
  bool fix_length_and_dec(THD *thd) override;
  LEX_CSTRING func_name_cstring() const override
  {
    static LEX_CSTRING name= {STRING_WITH_LEN("regexp_replace") };
    return name;
  }
  Item *get_copy(THD *thd) override { return 0;}
};


class Item_func_regexp_substr :public Item_str_func
{
  Regexp_processor_pcre re;
public:
  Item_func_regexp_substr(THD *thd, Item *a, Item *b):
    Item_str_func(thd, a, b)
    {}
  void cleanup() override
  {
    DBUG_ENTER("Item_func_regexp_substr::cleanup");
    Item_str_func::cleanup();
    re.cleanup();
    DBUG_VOID_RETURN;
  }
  String *val_str(String *str) override;
  bool fix_length_and_dec(THD *thd) override;
  LEX_CSTRING func_name_cstring() const override
  {
    static LEX_CSTRING name= {STRING_WITH_LEN("regexp_substr") };
    return name;
  }
  Item *get_copy(THD *thd) override { return 0; }
};


class Item_func_insert :public Item_str_func
{
  String tmp_value;
public:
  Item_func_insert(THD *thd, Item *org, Item *start, Item *length,
                   Item *new_str):
    Item_str_func(thd, org, start, length, new_str) {}
  String *val_str(String *) override;
  bool fix_length_and_dec(THD *thd) override;
  LEX_CSTRING func_name_cstring() const override
  {
    static LEX_CSTRING name= {STRING_WITH_LEN("insert") };
    return name;
  }
  Item *get_copy(THD *thd) override
  { return get_item_copy<Item_func_insert>(thd, this); }
};


class Item_str_conv :public Item_str_func
{
protected:
  uint multiply;
  my_charset_conv_case converter;
  String tmp_value;
public:
  Item_str_conv(THD *thd, Item *item): Item_str_func(thd, item) {}
  String *val_str(String *) override;
};


class Item_func_lcase :public Item_str_conv
{
public:
  Item_func_lcase(THD *thd, Item *item): Item_str_conv(thd, item) {}
  LEX_CSTRING func_name_cstring() const override
  {
    static LEX_CSTRING name= {STRING_WITH_LEN("lcase") };
    return name;
  }
  bool fix_length_and_dec(THD *thd) override;
  Item *get_copy(THD *thd) override
  { return get_item_copy<Item_func_lcase>(thd, this); }
};

class Item_func_ucase :public Item_str_conv
{
public:
  Item_func_ucase(THD *thd, Item *item): Item_str_conv(thd, item) {}
  LEX_CSTRING func_name_cstring() const override
  {
    static LEX_CSTRING name= {STRING_WITH_LEN("ucase") };
    return name;
  }
  bool fix_length_and_dec(THD *thd) override;
  Item *get_copy(THD *thd) override
  { return get_item_copy<Item_func_ucase>(thd, this); }
};


class Item_func_left :public Item_str_func
{
  String tmp_value;
public:
  Item_func_left(THD *thd, Item *a, Item *b): Item_str_func(thd, a, b) {}
  bool hash_not_null(Hasher *hasher) override;
  String *val_str(String *) override;
  bool fix_length_and_dec(THD *thd) override;
  LEX_CSTRING func_name_cstring() const override
  {
    static LEX_CSTRING name= {STRING_WITH_LEN("left") };
    return name;
  }
  Item *get_copy(THD *thd) override
  { return get_item_copy<Item_func_left>(thd, this); }
};


class Item_func_right :public Item_str_func
{
  String tmp_value;
public:
  Item_func_right(THD *thd, Item *a, Item *b): Item_str_func(thd, a, b) {}
  String *val_str(String *) override;
  bool fix_length_and_dec(THD *thd) override;
  LEX_CSTRING func_name_cstring() const override
  {
    static LEX_CSTRING name= {STRING_WITH_LEN("right") };
    return name;
  }
  Item *get_copy(THD *thd) override
  { return get_item_copy<Item_func_right>(thd, this); }
};


class Item_func_substr :public Item_str_func
{
  String tmp_value;
protected:
  virtual longlong get_position() { return args[1]->val_int(); }
public:
  Item_func_substr(THD *thd, Item *a, Item *b): Item_str_func(thd, a, b) {}
  Item_func_substr(THD *thd, Item *a, Item *b, Item *c):
    Item_str_func(thd, a, b, c) {}
  Item_func_substr(THD *thd, List<Item> &list)
    :Item_str_func(thd, list) {}
  String *val_str(String *) override;
<<<<<<< HEAD
  bool fix_length_and_dec(THD *thd) override;
=======
  bool fix_length_and_dec() override;
  const Schema *schema() const override { return &mariadb_schema; }
  void print(String *str, enum_query_type query_type) override
  {
    print_sql_mode_qualified_name(str, query_type);
    print_args_parenthesized(str, query_type);
  }
>>>>>>> aff5ed39
  LEX_CSTRING func_name_cstring() const override
  {
    static LEX_CSTRING name= {STRING_WITH_LEN("substr") };
    return name;
  }
  Item *get_copy(THD *thd) override
  { return get_item_copy<Item_func_substr>(thd, this); }
};

class Item_func_sformat :public Item_str_func
{
  String *val_arg;
public:
  Item_func_sformat(THD *thd, List<Item> &list);
  ~Item_func_sformat() { delete [] val_arg; }
  String *val_str(String*) override;
  bool fix_length_and_dec(THD *thd) override;
  LEX_CSTRING func_name_cstring() const override
  {
    static LEX_CSTRING name= {STRING_WITH_LEN("sformat") };
    return name;
  }
  Item *get_copy(THD *thd) override
  { return get_item_copy<Item_func_sformat>(thd, this); }
};

class Item_func_substr_oracle :public Item_func_substr
{
protected:
  longlong get_position() override
  { longlong pos= args[1]->val_int(); return pos == 0 ? 1 : pos; }
  String *make_empty_result(String *str) override
  { null_value= 1; return NULL; }
public:
  Item_func_substr_oracle(THD *thd, Item *a, Item *b):
    Item_func_substr(thd, a, b) {}
  Item_func_substr_oracle(THD *thd, Item *a, Item *b, Item *c):
    Item_func_substr(thd, a, b, c) {}
<<<<<<< HEAD
  bool fix_length_and_dec(THD *thd) override
=======
  Item_func_substr_oracle(THD *thd, List<Item> &list)
    :Item_func_substr(thd, list) {}
  bool fix_length_and_dec() override
>>>>>>> aff5ed39
  {
    bool res= Item_func_substr::fix_length_and_dec(thd);
    set_maybe_null();
    return res;
  }
  const Schema *schema() const override { return &oracle_schema_ref; }
  void print(String *str, enum_query_type query_type) override
  {
    if (query_type & QT_FOR_FRM)
    {
      // 10.3 downgrade compatibility for FRM
      str->append(STRING_WITH_LEN("substr_oracle"));
    }
    else
      print_sql_mode_qualified_name(str, query_type);
    print_args_parenthesized(str, query_type);
  }
  Item *get_copy(THD *thd) override
  { return get_item_copy<Item_func_substr_oracle>(thd, this); }
};

class Item_func_substr_index :public Item_str_func
{
  String tmp_value;
public:
  Item_func_substr_index(THD *thd, Item *a,Item *b,Item *c):
    Item_str_func(thd, a, b, c) {}
  String *val_str(String *) override;
  bool fix_length_and_dec(THD *thd) override;
  LEX_CSTRING func_name_cstring() const override
  {
    static LEX_CSTRING name= {STRING_WITH_LEN("substring_index") };
    return name;
  }
  Item *get_copy(THD *thd) override
  { return get_item_copy<Item_func_substr_index>(thd, this); }

};


class Item_func_trim :public Item_str_func
{
protected:
  String tmp_value;
  String remove;
  String *trimmed_value(String *res, uint32 offset, uint32 length)
  {
    if (length == 0)
      return make_empty_result(&tmp_value);

    tmp_value.set(*res, offset, length);
    /*
      Make sure to return correct charset and collation:
      TRIM(0x000000 FROM _ucs2 0x0061)
      should set charset to "binary" rather than to "ucs2".
    */
    tmp_value.set_charset(collation.collation);
    return &tmp_value;
  }
  String *non_trimmed_value(String *res)
  {
    return trimmed_value(res, 0, res->length());
  }
public:
  Item_func_trim(THD *thd, Item *a, Item *b): Item_str_func(thd, a, b) {}
  Item_func_trim(THD *thd, Item *a): Item_str_func(thd, a) {}
  Sql_mode_dependency value_depends_on_sql_mode() const override;
  String *val_str(String *) override;
<<<<<<< HEAD
  bool fix_length_and_dec(THD *thd) override;
=======
  bool fix_length_and_dec() override;
  const Schema *schema() const override { return &mariadb_schema; }
>>>>>>> aff5ed39
  LEX_CSTRING func_name_cstring() const override
  {
    static LEX_CSTRING name= {STRING_WITH_LEN("trim") };
    return name;
  }
  void print(String *str, enum_query_type query_type) override;
  virtual LEX_CSTRING mode_name() const { return { "both", 4}; }
  Item *get_copy(THD *thd) override
  { return get_item_copy<Item_func_trim>(thd, this); }
};


class Item_func_trim_oracle :public Item_func_trim
{
protected:
  String *make_empty_result(String *str) override
  { null_value= 1; return NULL; }
public:
  Item_func_trim_oracle(THD *thd, Item *a, Item *b):
    Item_func_trim(thd, a, b) {}
  Item_func_trim_oracle(THD *thd, Item *a): Item_func_trim(thd, a) {}
<<<<<<< HEAD
  LEX_CSTRING func_name_cstring() const override
  {
    static LEX_CSTRING name= {STRING_WITH_LEN("trim_oracle") };
    return name;
  }
  bool fix_length_and_dec(THD *thd) override
=======
  const Schema *schema() const override { return &oracle_schema_ref; }
  bool fix_length_and_dec() override
>>>>>>> aff5ed39
  {
    bool res= Item_func_trim::fix_length_and_dec(thd);
    set_maybe_null();
    return res;
  }
  Item *get_copy(THD *thd) override
  { return get_item_copy<Item_func_trim_oracle>(thd, this); }
};


class Item_func_ltrim :public Item_func_trim
{
public:
  Item_func_ltrim(THD *thd, Item *a, Item *b): Item_func_trim(thd, a, b) {}
  Item_func_ltrim(THD *thd, Item *a): Item_func_trim(thd, a) {}
  Sql_mode_dependency value_depends_on_sql_mode() const override
  {
    return Item_func::value_depends_on_sql_mode();
  }
  String *val_str(String *) override;
  const Schema *schema() const override { return &mariadb_schema; }
  LEX_CSTRING func_name_cstring() const override
  {
    static LEX_CSTRING name= {STRING_WITH_LEN("ltrim") };
    return name;
  }
  LEX_CSTRING mode_name() const override
  { return { STRING_WITH_LEN("leading") }; }
  Item *get_copy(THD *thd) override
  { return get_item_copy<Item_func_ltrim>(thd, this); }
};


class Item_func_ltrim_oracle :public Item_func_ltrim
{
protected:
  String *make_empty_result(String *str) override
  { null_value= 1; return NULL; }
public:
  Item_func_ltrim_oracle(THD *thd, Item *a, Item *b):
    Item_func_ltrim(thd, a, b) {}
  Item_func_ltrim_oracle(THD *thd, Item *a): Item_func_ltrim(thd, a) {}
<<<<<<< HEAD
  LEX_CSTRING func_name_cstring() const override
  {
    static LEX_CSTRING name= {STRING_WITH_LEN("ltrim_oracle") };
    return name;
  }
  bool fix_length_and_dec(THD *thd) override
=======
  const Schema *schema() const override { return &oracle_schema_ref; }
  bool fix_length_and_dec() override
>>>>>>> aff5ed39
  {
    bool res= Item_func_ltrim::fix_length_and_dec(thd);
    set_maybe_null();
    return res;
  }
  Item *get_copy(THD *thd) override
  { return get_item_copy<Item_func_ltrim_oracle>(thd, this); }
};


class Item_func_rtrim :public Item_func_trim
{
public:
  Item_func_rtrim(THD *thd, Item *a, Item *b): Item_func_trim(thd, a, b) {}
  Item_func_rtrim(THD *thd, Item *a): Item_func_trim(thd, a) {}
  String *val_str(String *) override;
  const Schema *schema() const override { return &mariadb_schema; }
  LEX_CSTRING func_name_cstring() const override
  {
    static LEX_CSTRING name= {STRING_WITH_LEN("rtrim") };
    return name;
  }
  LEX_CSTRING mode_name() const override
  { return { STRING_WITH_LEN("trailing") }; }
  Item *get_copy(THD *thd) override
  { return get_item_copy<Item_func_rtrim>(thd, this); }
};


class Item_func_rtrim_oracle :public Item_func_rtrim
{
protected:
  String *make_empty_result(String *str) override
  { null_value= 1; return NULL; }
public:
  Item_func_rtrim_oracle(THD *thd, Item *a, Item *b):
    Item_func_rtrim(thd, a, b) {}
  Item_func_rtrim_oracle(THD *thd, Item *a): Item_func_rtrim(thd, a) {}
<<<<<<< HEAD
  LEX_CSTRING func_name_cstring() const override
  {
    static LEX_CSTRING name= {STRING_WITH_LEN("rtrim_oracle") };
    return name;
  }
  bool fix_length_and_dec(THD *thd) override
=======
  const Schema *schema() const override { return &oracle_schema_ref; }
  bool fix_length_and_dec() override
>>>>>>> aff5ed39
  {
    bool res= Item_func_rtrim::fix_length_and_dec(thd);
    set_maybe_null();
    return res;
  }
  Item *get_copy(THD *thd) override
  { return get_item_copy<Item_func_rtrim_oracle>(thd, this); }
};

/*
  Item_func_password -- new (4.1.1) PASSWORD() function implementation.
  Returns strcat('*', octet2hex(sha1(sha1(password)))). '*' stands for new
  password format, sha1(sha1(password) is so-called hash_stage2 value.
  Length of returned string is always 41 byte. To find out how entire
  authentication procedure works, see comments in password.c.
*/

class Item_func_password :public Item_str_ascii_checksum_func
{
public:
  enum PW_Alg {OLD, NEW};
private:
  char tmp_value[SCRAMBLED_PASSWORD_CHAR_LENGTH+1]; 
  enum PW_Alg alg;
  bool deflt;
public:
  Item_func_password(THD *thd, Item *a):
    Item_str_ascii_checksum_func(thd, a), alg(NEW), deflt(1) {}
  Item_func_password(THD *thd, Item *a, PW_Alg al):
    Item_str_ascii_checksum_func(thd, a), alg(al), deflt(0) {}
  String *val_str_ascii(String *str) override;
  bool fix_fields(THD *thd, Item **ref) override;
  bool fix_length_and_dec(THD *thd) override
  {
    fix_length_and_charset((alg == 1 ?
                            SCRAMBLED_PASSWORD_CHAR_LENGTH :
                            SCRAMBLED_PASSWORD_CHAR_LENGTH_323),
                           default_charset());
    return FALSE;
  }
  LEX_CSTRING func_name_cstring() const override
  {
    static LEX_CSTRING password_normal= {STRING_WITH_LEN("password") };
    static LEX_CSTRING password_old= {STRING_WITH_LEN("old_password") };
    return (deflt || alg == 1) ? password_normal : password_old;
  }
  static char *alloc(THD *thd, const char *password, size_t pass_len,
                     enum PW_Alg al);
  Item *get_copy(THD *thd) override
  { return get_item_copy<Item_func_password>(thd, this); }
};



class Item_func_des_encrypt :public Item_str_binary_checksum_func
{
  String tmp_value,tmp_arg;
public:
  Item_func_des_encrypt(THD *thd, Item *a)
   :Item_str_binary_checksum_func(thd, a) {}
  Item_func_des_encrypt(THD *thd, Item *a, Item *b)
   :Item_str_binary_checksum_func(thd, a, b) {}
  String *val_str(String *) override;
  bool fix_length_and_dec(THD *thd) override;
  LEX_CSTRING func_name_cstring() const override
  {
    static LEX_CSTRING name= {STRING_WITH_LEN("des_encrypt") };
    return name;
  }
  Item *get_copy(THD *thd) override
  { return get_item_copy<Item_func_des_encrypt>(thd, this); }
};

class Item_func_des_decrypt :public Item_str_binary_checksum_func
{
  String tmp_value;
public:
  Item_func_des_decrypt(THD *thd, Item *a)
   :Item_str_binary_checksum_func(thd, a) {}
  Item_func_des_decrypt(THD *thd, Item *a, Item *b)
   :Item_str_binary_checksum_func(thd, a, b) {}
  String *val_str(String *) override;
  bool fix_length_and_dec(THD *thd) override;
  LEX_CSTRING func_name_cstring() const override
  {
    static LEX_CSTRING name= {STRING_WITH_LEN("des_decrypt") };
    return name;
  }
  Item *get_copy(THD *thd) override
  { return get_item_copy<Item_func_des_decrypt>(thd, this); }
};


/**
  QQ: Item_func_encrypt should derive from Item_str_ascii_checksum_func.
  However, it should be fixed to handle UCS2, UTF16, UTF32 properly first,
  as the underlying crypt() call expects a null-terminated input string.
*/
class Item_func_encrypt :public Item_str_binary_checksum_func
{
  String tmp_value;

  /* Encapsulate common constructor actions */
  void constructor_helper()
  {
    collation.set(&my_charset_bin);
  }
public:
  Item_func_encrypt(THD *thd, Item *a): Item_str_binary_checksum_func(thd, a)
  {
    constructor_helper();
  }
  Item_func_encrypt(THD *thd, Item *a, Item *b)
   :Item_str_binary_checksum_func(thd, a, b)
  {
    constructor_helper();
  }
  String *val_str(String *) override;
  bool fix_length_and_dec(THD *thd) override
  {
    set_maybe_null();
    max_length = 13;
    return FALSE;
  }
  LEX_CSTRING func_name_cstring() const override
  {
    static LEX_CSTRING name= {STRING_WITH_LEN("encrypt") };
    return name;
  }
  bool check_vcol_func_processor(void *arg) override
  {
    return FALSE;
  }
  Item *get_copy(THD *thd) override
  { return get_item_copy<Item_func_encrypt>(thd, this); }
};

#include "sql_crypt.h"


class Item_func_encode :public Item_str_binary_checksum_func
{
private:
  /** Whether the PRNG has already been seeded. */
  bool seeded;
protected:
  SQL_CRYPT sql_crypt;
public:
  Item_func_encode(THD *thd, Item *a, Item *seed_arg):
    Item_str_binary_checksum_func(thd, a, seed_arg) {}
  String *val_str(String *) override;
  bool fix_length_and_dec(THD *thd) override;
  LEX_CSTRING func_name_cstring() const override
  {
    static LEX_CSTRING name= {STRING_WITH_LEN("encode") };
    return name;
  }
  Item *get_copy(THD *thd) override
  { return get_item_copy<Item_func_encode>(thd, this); }
protected:
  virtual void crypto_transform(String *);
private:
  /** Provide a seed for the PRNG sequence. */
  bool seed();
};


class Item_func_decode :public Item_func_encode
{
public:
  Item_func_decode(THD *thd, Item *a, Item *seed_arg): Item_func_encode(thd, a, seed_arg) {}
  const Schema *schema() const override { return &mariadb_schema; }
  void print(String *str, enum_query_type query_type) override
  {
    print_sql_mode_qualified_name(str, query_type);
    print_args_parenthesized(str, query_type);
  }
  LEX_CSTRING func_name_cstring() const override
  {
    static LEX_CSTRING name= {STRING_WITH_LEN("decode") };
    return name;
  }
  Item *get_copy(THD *thd) override
  { return get_item_copy<Item_func_decode>(thd, this); }
protected:
  void crypto_transform(String *) override;
};


class Item_func_sysconst :public Item_str_func
{
public:
  Item_func_sysconst(THD *thd): Item_str_func(thd)
  { collation.set(system_charset_info,DERIVATION_SYSCONST); }
  Item *safe_charset_converter(THD *thd, CHARSET_INFO *tocs);
  /*
    Used to create correct Item name in new converted item in
    safe_charset_converter, return string representation of this function
    call
  */
  virtual const char *fully_qualified_func_name() const = 0;
  bool check_vcol_func_processor(void *arg)
  {
    return mark_unsupported_function(fully_qualified_func_name(), arg,
                                     VCOL_SESSION_FUNC);
  }
  bool const_item() const;
};


class Item_func_database :public Item_func_sysconst
{
public:
  Item_func_database(THD *thd): Item_func_sysconst(thd) {}
  String *val_str(String *) override;
  bool fix_length_and_dec(THD *thd) override
  {
    max_length= NAME_CHAR_LEN * system_charset_info->mbmaxlen;
    set_maybe_null();
    return FALSE;
  }
  LEX_CSTRING func_name_cstring() const override
  {
    static LEX_CSTRING name= {STRING_WITH_LEN("database") };
    return name;
  }
  const char *fully_qualified_func_name() const override
  { return "database()"; }
  Item *get_copy(THD *thd) override
  { return get_item_copy<Item_func_database>(thd, this); }
};


class Item_func_sqlerrm :public Item_func_sysconst
{
public:
  Item_func_sqlerrm(THD *thd): Item_func_sysconst(thd) {}
  String *val_str(String *) override;
  LEX_CSTRING func_name_cstring() const override
  {
    static LEX_CSTRING name= {STRING_WITH_LEN("SQLERRM") };
    return name;
  }
  const char *fully_qualified_func_name() const override
  { return "SQLERRM"; }
  void print(String *str, enum_query_type query_type) override
  {
    str->append(func_name_cstring());
  }
  bool fix_length_and_dec(THD *thd) override
  {
    max_length= 512 * system_charset_info->mbmaxlen;
    null_value= false;
    base_flags&= ~item_base_t::MAYBE_NULL;
    return FALSE;
  }
  Item *get_copy(THD *thd) override
  { return get_item_copy<Item_func_sqlerrm>(thd, this); }
};


class Item_func_user :public Item_func_sysconst
{
protected:
  bool init (const char *user, const char *host);

public:
  Item_func_user(THD *thd): Item_func_sysconst(thd)
  {
    str_value.set("", 0, system_charset_info);
  }
  String *val_str(String *) override
  {
    DBUG_ASSERT(fixed());
    return (null_value ? 0 : &str_value);
  }
  bool fix_fields(THD *thd, Item **ref) override;
  bool fix_length_and_dec(THD *thd) override
  {
    max_length= (uint32) (username_char_length +
                 HOSTNAME_LENGTH + 1) * SYSTEM_CHARSET_MBMAXLEN;
    return FALSE;
  }
  LEX_CSTRING func_name_cstring() const override
  {
    static LEX_CSTRING name= {STRING_WITH_LEN("user") };
    return name;
  }
  const char *fully_qualified_func_name() const override
  { return "user()"; }
  int save_in_field(Field *field, bool no_conversions) override
  {
    return save_str_value_in_field(field, &str_value);
  }
  Item *get_copy(THD *thd) override
  { return get_item_copy<Item_func_user>(thd, this); }
};


class Item_func_current_user :public Item_func_user
{
  Name_resolution_context *context;

public:
  Item_func_current_user(THD *thd, Name_resolution_context *context_arg):
    Item_func_user(thd), context(context_arg) {}
  bool fix_fields(THD *thd, Item **ref) override;
  LEX_CSTRING func_name_cstring() const override
  {
    static LEX_CSTRING name= {STRING_WITH_LEN("current_user") };
    return name;
  }
  const char *fully_qualified_func_name() const override
  { return "current_user()"; }
  bool check_vcol_func_processor(void *arg) override
  {
    context= 0;
    return mark_unsupported_function(fully_qualified_func_name(), arg,
                                     VCOL_SESSION_FUNC);
  }
};


class Item_func_current_role :public Item_func_sysconst
{
  Name_resolution_context *context;

public:
  Item_func_current_role(THD *thd, Name_resolution_context *context_arg):
    Item_func_sysconst(thd), context(context_arg) {}
  bool fix_fields(THD *thd, Item **ref) override;
  bool fix_length_and_dec(THD *thd) override
  {
    max_length= (uint32) username_char_length * SYSTEM_CHARSET_MBMAXLEN;
    return FALSE;
  }
  int save_in_field(Field *field, bool no_conversions) override
  { return save_str_value_in_field(field, &str_value); }
  LEX_CSTRING func_name_cstring() const override
  {
    static LEX_CSTRING name= {STRING_WITH_LEN("current_role") };
    return name;
  }
  const char *fully_qualified_func_name() const override
  { return "current_role()"; }
  String *val_str(String *) override
  {
    DBUG_ASSERT(fixed());
    return null_value ? NULL : &str_value;
  }
  bool check_vcol_func_processor(void *arg) override
  {
    context= 0;
    return mark_unsupported_function(fully_qualified_func_name(), arg,
                                     VCOL_SESSION_FUNC);
  }
  Item *get_copy(THD *thd) override
  { return get_item_copy<Item_func_current_role>(thd, this); }
};


class Item_func_soundex :public Item_str_func
{
  String tmp_value;
public:
  Item_func_soundex(THD *thd, Item *a): Item_str_func(thd, a) {}
  String *val_str(String *) override;
  bool fix_length_and_dec(THD *thd) override;
  LEX_CSTRING func_name_cstring() const override
  {
    static LEX_CSTRING name= {STRING_WITH_LEN("soundex") };
    return name;
  }
  Item *get_copy(THD *thd) override
  { return get_item_copy<Item_func_soundex>(thd, this); }
};


class Item_func_elt :public Item_str_func
{
public:
  Item_func_elt(THD *thd, List<Item> &list): Item_str_func(thd, list) {}
  double val_real() override;
  longlong val_int() override;
  String *val_str(String *str) override;
  bool fix_length_and_dec(THD *thd) override;
  LEX_CSTRING func_name_cstring() const override
  {
    static LEX_CSTRING name= {STRING_WITH_LEN("elt") };
    return name;
  }
  Item *get_copy(THD *thd) override
  { return get_item_copy<Item_func_elt>(thd, this); }
};


class Item_func_make_set :public Item_str_func
{
  String tmp_str;

public:
  Item_func_make_set(THD *thd, List<Item> &list): Item_str_func(thd, list) {}
  String *val_str(String *str) override;
  bool fix_length_and_dec(THD *thd) override;
  LEX_CSTRING func_name_cstring() const override
  {
    static LEX_CSTRING name= {STRING_WITH_LEN("make_set") };
    return name;
  }
  Item *get_copy(THD *thd) override
  { return get_item_copy<Item_func_make_set>(thd, this); }
};


class Item_func_format :public Item_str_ascii_func
{
  const MY_LOCALE *locale;
public:
  Item_func_format(THD *thd, Item *org, Item *dec):
    Item_str_ascii_func(thd, org, dec) {}
  Item_func_format(THD *thd, Item *org, Item *dec, Item *lang):
    Item_str_ascii_func(thd, org, dec, lang) {}

  String *val_str_ascii(String *) override;
  bool fix_length_and_dec(THD *thd) override;
  LEX_CSTRING func_name_cstring() const override
  {
    static LEX_CSTRING name= {STRING_WITH_LEN("format") };
    return name;
  }
  Item *get_copy(THD *thd) override
  { return get_item_copy<Item_func_format>(thd, this); }
};


class Item_func_char :public Item_str_func
{
public:
  Item_func_char(THD *thd, List<Item> &list): Item_str_func(thd, list)
  { collation.set(&my_charset_bin); }
  Item_func_char(THD *thd, List<Item> &list, CHARSET_INFO *cs):
    Item_str_func(thd, list)
  { collation.set(cs); }
  Item_func_char(THD *thd, Item *arg1, CHARSET_INFO *cs):
    Item_str_func(thd, arg1)
  { collation.set(cs); }
  String *val_str(String *) override;
  void append_char(String * str, int32 num);
  bool fix_length_and_dec(THD *thd) override
  {
    max_length= arg_count * 4;
    return FALSE;
  }
  LEX_CSTRING func_name_cstring() const override
  {
    static LEX_CSTRING name= {STRING_WITH_LEN("char") };
    return name;
  }
  void print(String *str, enum_query_type query_type) override;
  Item *get_copy(THD *thd) override
  { return get_item_copy<Item_func_char>(thd, this); }
};

class Item_func_chr :public Item_func_char
{
public:
  Item_func_chr(THD *thd, Item *arg1, CHARSET_INFO *cs):
    Item_func_char(thd, arg1, cs) {}
  String *val_str(String *) override;
  bool fix_length_and_dec(THD *thd) override
  {
    max_length= 4;
    return FALSE;
  }
  LEX_CSTRING func_name_cstring() const override
  {
    static LEX_CSTRING name= {STRING_WITH_LEN("chr") };
    return name;
  }
  Item *get_copy(THD *thd) override
  { return get_item_copy<Item_func_chr>(thd, this); }
};

class Item_func_repeat :public Item_str_func
{
  String tmp_value;
public:
  Item_func_repeat(THD *thd, Item *arg1, Item *arg2):
    Item_str_func(thd, arg1, arg2) {}
  String *val_str(String *) override;
  bool fix_length_and_dec(THD *thd) override;
  LEX_CSTRING func_name_cstring() const override
  {
    static LEX_CSTRING name= {STRING_WITH_LEN("repeat") };
    return name;
  }
  Item *get_copy(THD *thd) override
  { return get_item_copy<Item_func_repeat>(thd, this); }
};


class Item_func_space :public Item_str_func
{
public:
  Item_func_space(THD *thd, Item *arg1): Item_str_func(thd, arg1) {}
  String *val_str(String *) override;
  bool fix_length_and_dec(THD *thd) override;
  LEX_CSTRING func_name_cstring() const override
  {
    static LEX_CSTRING name= {STRING_WITH_LEN("space") };
    return name;
  }
  Item *get_copy(THD *thd) override
  { return get_item_copy<Item_func_space>(thd, this); }
};


class Item_func_binlog_gtid_pos :public Item_str_func
{
public:
  Item_func_binlog_gtid_pos(THD *thd, Item *arg1, Item *arg2):
    Item_str_func(thd, arg1, arg2) {}
  String *val_str(String *) override;
  bool fix_length_and_dec(THD *thd) override;
  LEX_CSTRING func_name_cstring() const override
  {
    static LEX_CSTRING name= {STRING_WITH_LEN("binlog_gtid_pos") };
    return name;
  }
  bool check_vcol_func_processor(void *arg) override
  {
    return mark_unsupported_function(func_name(), "()", arg, VCOL_IMPOSSIBLE);
  }
  Item *get_copy(THD *thd) override
  { return get_item_copy<Item_func_binlog_gtid_pos>(thd, this); }
};


class Item_func_pad: public Item_str_func
{
protected:
  String tmp_value, pad_str;
public:
  Item_func_pad(THD *thd, Item *arg1, Item *arg2, Item *arg3):
    Item_str_func(thd, arg1, arg2, arg3) {}
  Item_func_pad(THD *thd, Item *arg1, Item *arg2):
    Item_str_func(thd, arg1, arg2) {}
<<<<<<< HEAD
  bool fix_length_and_dec(THD *thd) override;
=======
  Item_func_pad(THD *thd, List<Item> &list):
    Item_str_func(thd,list) {}
  bool fix_length_and_dec() override;
>>>>>>> aff5ed39
};


class Item_func_rpad :public Item_func_pad
{
public:
  Item_func_rpad(THD *thd, Item *arg1, Item *arg2, Item *arg3):
    Item_func_pad(thd, arg1, arg2, arg3) {}
  Item_func_rpad(THD *thd, Item *arg1, Item *arg2):
    Item_func_pad(thd, arg1, arg2) {}
  Item_func_rpad(THD *thd, List<Item> &list):
    Item_func_pad(thd,list) {}
  String *val_str(String *) override;
  const Schema *schema() const override { return &mariadb_schema; }
  void print(String *str, enum_query_type query_type) override
  {
    print_sql_mode_qualified_name(str, query_type);
    print_args_parenthesized(str, query_type);
  }
  LEX_CSTRING func_name_cstring() const override
  {
    static LEX_CSTRING name= {STRING_WITH_LEN("rpad") };
    return name;
  }
  Sql_mode_dependency value_depends_on_sql_mode() const override;
  Item *get_copy(THD *thd) override
  { return get_item_copy<Item_func_rpad>(thd, this); }
};


class Item_func_rpad_oracle :public Item_func_rpad
{
  String *make_empty_result(String *str) override
  { null_value= 1; return NULL; }
public:
  Item_func_rpad_oracle(THD *thd, Item *arg1, Item *arg2, Item *arg3):
    Item_func_rpad(thd, arg1, arg2, arg3) {}
  Item_func_rpad_oracle(THD *thd, Item *arg1, Item *arg2):
    Item_func_rpad(thd, arg1, arg2) {}
<<<<<<< HEAD
  bool fix_length_and_dec(THD *thd) override
=======
  Item_func_rpad_oracle(THD *thd, List<Item> &list):
    Item_func_rpad(thd,list) {}
  bool fix_length_and_dec() override
>>>>>>> aff5ed39
  {
    bool res= Item_func_rpad::fix_length_and_dec(thd);
    set_maybe_null();
    return res;
  }
  const Schema *schema() const override { return &oracle_schema_ref; }
  void print(String *str, enum_query_type query_type) override
  {
    if (query_type & QT_FOR_FRM)
    {
      // 10.3 downgrade compatibility for FRM
      str->append(STRING_WITH_LEN("rpad_oracle"));
    }
    else
      print_sql_mode_qualified_name(str, query_type);
    print_args_parenthesized(str, query_type);
  }
  Item *get_copy(THD *thd) override
  { return get_item_copy<Item_func_rpad_oracle>(thd, this); }
};


class Item_func_lpad :public Item_func_pad
{
public:
  Item_func_lpad(THD *thd, Item *arg1, Item *arg2, Item *arg3):
    Item_func_pad(thd, arg1, arg2, arg3) {}
  Item_func_lpad(THD *thd, Item *arg1, Item *arg2):
    Item_func_pad(thd, arg1, arg2) {}
  Item_func_lpad(THD *thd, List<Item> &list):
    Item_func_pad(thd,list) {}
  String *val_str(String *) override;
  const Schema *schema() const override { return &mariadb_schema; }
  void print(String *str, enum_query_type query_type) override
  {
    print_sql_mode_qualified_name(str, query_type);
    print_args_parenthesized(str, query_type);
  }
  LEX_CSTRING func_name_cstring() const override
  {
    static LEX_CSTRING name= {STRING_WITH_LEN("lpad") };
    return name;
  }
  Item *get_copy(THD *thd) override
  { return get_item_copy<Item_func_lpad>(thd, this); }
};


class Item_func_lpad_oracle :public Item_func_lpad
{
  String *make_empty_result(String *str) override
  { null_value= 1; return NULL; }
public:
  Item_func_lpad_oracle(THD *thd, Item *arg1, Item *arg2, Item *arg3):
    Item_func_lpad(thd, arg1, arg2, arg3) {}
  Item_func_lpad_oracle(THD *thd, Item *arg1, Item *arg2):
    Item_func_lpad(thd, arg1, arg2) {}
<<<<<<< HEAD
  bool fix_length_and_dec(THD *thd) override
=======
  Item_func_lpad_oracle(THD *thd, List<Item> &list):
    Item_func_lpad(thd,list) {}
  bool fix_length_and_dec() override
>>>>>>> aff5ed39
  {
    bool res= Item_func_lpad::fix_length_and_dec(thd);
    set_maybe_null();
    return res;
  }
  const Schema *schema() const override { return &oracle_schema_ref; }
  void print(String *str, enum_query_type query_type) override
  {
    if (query_type & QT_FOR_FRM)
    {
      // 10.3 downgrade compatibility for FRM
      str->append(STRING_WITH_LEN("lpad_oracle"));
    }
    else
      print_sql_mode_qualified_name(str, query_type);
    print_args_parenthesized(str, query_type);
  }
  Item *get_copy(THD *thd) override
  { return get_item_copy<Item_func_lpad_oracle>(thd, this); }
};


class Item_func_conv :public Item_str_func
{
public:
  Item_func_conv(THD *thd, Item *a, Item *b, Item *c):
    Item_str_func(thd, a, b, c) {}
  LEX_CSTRING func_name_cstring() const override
  {
    static LEX_CSTRING name= {STRING_WITH_LEN("conv") };
    return name;
  }
  String *val_str(String *) override;
  bool fix_length_and_dec(THD *thd) override
  {
    collation.set(default_charset());
    fix_char_length(64);
    set_maybe_null();
    return FALSE;
  }
  Item *get_copy(THD *thd) override
  { return get_item_copy<Item_func_conv>(thd, this); }
};


class Item_func_hex :public Item_str_ascii_checksum_func
{
protected:
  String tmp_value;
  /*
    Calling arg[0]->type_handler() can be expensive on every row.
    It's a virtual method, and in case if args[0] is a complex Item,
    its type_handler() can call more virtual methods.
    So let's cache it during fix_length_and_dec().
  */
  const Type_handler *m_arg0_type_handler;
public:
  Item_func_hex(THD *thd, Item *a):
    Item_str_ascii_checksum_func(thd, a), m_arg0_type_handler(NULL) {}
  LEX_CSTRING func_name_cstring() const override
  {
    static LEX_CSTRING name= {STRING_WITH_LEN("hex") };
    return name;
  }
  String *val_str_ascii_from_val_int(String *str);
  String *val_str_ascii_from_val_real(String *str);
  String *val_str_ascii_from_val_str(String *str);
  String *val_str_ascii(String *str) override
  {
    DBUG_ASSERT(fixed());
    return m_arg0_type_handler->Item_func_hex_val_str_ascii(this, str);
  }
  bool fix_length_and_dec(THD *thd) override
  {
    collation.set(default_charset(), DERIVATION_COERCIBLE, MY_REPERTOIRE_ASCII);
    decimals=0;
    fix_char_length(args[0]->max_length * 2);
    m_arg0_type_handler= args[0]->type_handler();
    return FALSE;
  }
  Item *get_copy(THD *thd) override
  { return get_item_copy<Item_func_hex>(thd, this); }
};

class Item_func_unhex :public Item_str_func
{
  String tmp_value;
public:
  Item_func_unhex(THD *thd, Item *a): Item_str_func(thd, a)
  {
    /* there can be bad hex strings */
    set_maybe_null();
  }
  LEX_CSTRING func_name_cstring() const override
  {
    static LEX_CSTRING name= {STRING_WITH_LEN("unhex") };
    return name;
  }
  String *val_str(String *) override;
  bool fix_length_and_dec(THD *thd) override
  {
    collation.set(&my_charset_bin);
    decimals=0;
    max_length=(1+args[0]->max_length)/2;
    return FALSE;
  }
  Item *get_copy(THD *thd) override
  { return get_item_copy<Item_func_unhex>(thd, this); }
};


#ifndef DBUG_OFF
class Item_func_like_range :public Item_str_func
{
protected:
  String min_str;
  String max_str;
  const bool is_min;
public:
  Item_func_like_range(THD *thd, Item *a, Item *b, bool is_min_arg):
    Item_str_func(thd, a, b), is_min(is_min_arg)
  {
    set_maybe_null();
  }
  String *val_str(String *) override;
  bool fix_length_and_dec(THD *thd) override
  {
    collation.set(args[0]->collation);
    decimals=0;
    max_length= MAX_BLOB_WIDTH;
    return FALSE;
  }
};


class Item_func_like_range_min :public Item_func_like_range
{
public:
  Item_func_like_range_min(THD *thd, Item *a, Item *b):
    Item_func_like_range(thd, a, b, true) { }
  LEX_CSTRING func_name_cstring() const override
  {
    static LEX_CSTRING name= {STRING_WITH_LEN("like_range_min") };
    return name;
  }
  Item *get_copy(THD *thd) override
  { return get_item_copy<Item_func_like_range_min>(thd, this); }
};


class Item_func_like_range_max :public Item_func_like_range
{
public:
  Item_func_like_range_max(THD *thd, Item *a, Item *b):
    Item_func_like_range(thd, a, b, false) { }
  LEX_CSTRING func_name_cstring() const override
  {
    static LEX_CSTRING name= {STRING_WITH_LEN("like_range_max") };
    return name;
  }
  Item *get_copy(THD *thd) override
  { return get_item_copy<Item_func_like_range_max>(thd, this); }
};
#endif


class Item_func_binary :public Item_str_func
{
public:
  Item_func_binary(THD *thd, Item *a): Item_str_func(thd, a) {}
  String *val_str(String *a) override
  {
    DBUG_ASSERT(fixed());
    String *tmp=args[0]->val_str(a);
    null_value=args[0]->null_value;
    if (tmp)
      tmp->set_charset(&my_charset_bin);
    return tmp;
  }
  bool fix_length_and_dec(THD *thd) override
  {
    collation.set(&my_charset_bin);
    max_length=args[0]->max_length;
    return FALSE;
  }
  void print(String *str, enum_query_type query_type) override;
  LEX_CSTRING func_name_cstring() const override
  {
    static LEX_CSTRING name= {STRING_WITH_LEN("cast_as_binary") };
    return name;
  }
  bool need_parentheses_in_default() override { return true; }
  Item *get_copy(THD *thd) override
  { return get_item_copy<Item_func_binary>(thd, this); }
};


class Item_load_file :public Item_str_func
{
  String tmp_value;
public:
  Item_load_file(THD *thd, Item *a): Item_str_func(thd, a) {}
  String *val_str(String *) override;
  LEX_CSTRING func_name_cstring() const override
  {
    static LEX_CSTRING name= {STRING_WITH_LEN("load_file") };
    return name;
  }
  bool fix_length_and_dec(THD *thd) override
  {
    collation.set(&my_charset_bin, DERIVATION_COERCIBLE);
    set_maybe_null();
    max_length=MAX_BLOB_WIDTH;
    return FALSE;
  }
  bool check_vcol_func_processor(void *arg) override
  {
    return mark_unsupported_function(func_name(), "()", arg, VCOL_IMPOSSIBLE);
  }
  Item *get_copy(THD *thd) override
  { return get_item_copy<Item_load_file>(thd, this); }
};


class Item_func_export_set: public Item_str_func
{
 public:
  Item_func_export_set(THD *thd, Item *a, Item *b, Item* c):
    Item_str_func(thd, a, b, c) {}
  Item_func_export_set(THD *thd, Item *a, Item *b, Item* c, Item* d):
    Item_str_func(thd, a, b, c, d) {}
  Item_func_export_set(THD *thd, Item *a, Item *b, Item* c, Item* d, Item* e):
    Item_str_func(thd, a, b, c, d, e) {}
  String  *val_str(String *str) override;
  bool fix_length_and_dec(THD *thd) override;
  LEX_CSTRING func_name_cstring() const override
  {
    static LEX_CSTRING name= {STRING_WITH_LEN("export_set") };
    return name;
  }
  Item *get_copy(THD *thd) override
  { return get_item_copy<Item_func_export_set>(thd, this); }
};


class Item_func_quote :public Item_str_func
{
  String tmp_value;
public:
  Item_func_quote(THD *thd, Item *a): Item_str_func(thd, a) {}
  LEX_CSTRING func_name_cstring() const override
  {
    static LEX_CSTRING name= {STRING_WITH_LEN("quote") };
    return name;
  }
  String *val_str(String *) override;
  bool fix_length_and_dec(THD *thd) override
  {
    collation.set(args[0]->collation);
    ulonglong max_result_length= (ulonglong) args[0]->max_length * 2 +
                                  2 * collation.collation->mbmaxlen;
    max_length= (uint32) MY_MIN(max_result_length, MAX_BLOB_WIDTH);
    return FALSE;
  }
  Item *get_copy(THD *thd) override
  { return get_item_copy<Item_func_quote>(thd, this); }
};

class Item_func_conv_charset :public Item_str_func
{
  bool use_cached_value;
  String tmp_value;
public:
  bool safe;
  Item_func_conv_charset(THD *thd, Item *a, CHARSET_INFO *cs):
    Item_str_func(thd, a)
  {
    collation.set(cs, DERIVATION_IMPLICIT);
    use_cached_value= 0; safe= 0;
  }
  Item_func_conv_charset(THD *thd, Item *a, CHARSET_INFO *cs, bool cache_if_const):
    Item_str_func(thd, a)
  {
    collation.set(cs, DERIVATION_IMPLICIT);
    if (cache_if_const && args[0]->can_eval_in_optimize())
    {
      uint errors= 0;
      String tmp, *str= args[0]->val_str(&tmp);
      if (!str || str_value.copy(str->ptr(), str->length(),
                                 str->charset(), cs, &errors))
        null_value= 1;
      use_cached_value= 1;
      str_value.mark_as_const();
      safe= (errors == 0);
    }
    else
    {
      use_cached_value= 0;
      /*
        Conversion from and to "binary" is safe.
        Conversion to Unicode is safe.
        Conversion from an expression with the ASCII repertoire
        to any character set that can store characters U+0000..U+007F
        is safe:
        - All supported multibyte character sets can store U+0000..U+007F
        - All supported 7bit character sets can store U+0000..U+007F
          except those marked with MY_CS_NONASCII (e.g. swe7).
        Other kind of conversions are potentially lossy.
      */
      safe= (args[0]->collation.collation == &my_charset_bin ||
             cs == &my_charset_bin ||
             (cs->state & MY_CS_UNICODE) ||
             (args[0]->collation.repertoire == MY_REPERTOIRE_ASCII &&
              (cs->mbmaxlen > 1 || !(cs->state & MY_CS_NONASCII))));
    }
  }
  String *val_str(String *) override;
  longlong val_int() override
  {
    if (args[0]->result_type() == STRING_RESULT)
      return Item_str_func::val_int();
    longlong res= args[0]->val_int();
    if ((null_value= args[0]->null_value))
      return 0;
    return res;
  }
  double val_real() override
  {
    if (args[0]->result_type() == STRING_RESULT)
      return Item_str_func::val_real();
    double res= args[0]->val_real();
    if ((null_value= args[0]->null_value))
      return 0;
    return res;
  }
  my_decimal *val_decimal(my_decimal *d) override
  {
    if (args[0]->result_type() == STRING_RESULT)
      return Item_str_func::val_decimal(d);
    my_decimal *res= args[0]->val_decimal(d);
    if ((null_value= args[0]->null_value))
      return NULL;
    return res;
  }
  bool get_date(THD *thd, MYSQL_TIME *ltime, date_mode_t fuzzydate) override
  {
    if (args[0]->result_type() == STRING_RESULT)
      return Item_str_func::get_date(thd, ltime, fuzzydate);
    bool res= args[0]->get_date(thd, ltime, fuzzydate);
    if ((null_value= args[0]->null_value))
      return 1;
    return res;
  }
  bool fix_length_and_dec(THD *thd) override;
  LEX_CSTRING func_name_cstring() const override
  {
    static LEX_CSTRING name= {STRING_WITH_LEN("convert") };
    return name;
  }
  void print(String *str, enum_query_type query_type) override;
  Item *get_copy(THD *thd) override
  { return get_item_copy<Item_func_conv_charset>(thd, this); }
  int save_in_field(Field*, bool) override;
};

class Item_func_set_collation :public Item_str_func
{
  Lex_extended_collation_st m_set_collation;
public:
  Item_func_set_collation(THD *thd, Item *a,
                          const Lex_extended_collation_st &set_collation):
    Item_str_func(thd, a), m_set_collation(set_collation) {}
  String *val_str(String *) override;
  bool fix_length_and_dec(THD *thd) override;
  bool eq(const Item *item, bool binary_cmp) const override;
  LEX_CSTRING func_name_cstring() const override
  {
    static LEX_CSTRING name= {STRING_WITH_LEN("collate") };
    return name;
  }
  enum precedence precedence() const override { return COLLATE_PRECEDENCE; }
  enum Functype functype() const override { return COLLATE_FUNC; }
  void print(String *str, enum_query_type query_type) override;
  Item_field *field_for_view_update() override
  {
    /* this function is transparent for view updating */
    return args[0]->field_for_view_update();
  }
  bool need_parentheses_in_default() override { return true; }
  Item *get_copy(THD *thd) override
  { return get_item_copy<Item_func_set_collation>(thd, this); }
};


class Item_func_expr_str_metadata :public Item_str_func
{
public:
  Item_func_expr_str_metadata(THD *thd, Item *a): Item_str_func(thd, a) { }
  bool fix_length_and_dec(THD *thd) override
  {
     collation.set(system_charset_info);
     max_length= 64 * collation.collation->mbmaxlen; // should be enough
     base_flags&= ~item_base_t::MAYBE_NULL;
     return FALSE;
  };
  table_map not_null_tables() const override { return 0; }
  Item* propagate_equal_fields(THD *thd, const Context &ctx, COND_EQUAL *cond)
    override
  { return this; }
  bool const_item() const override { return true; }
};


class Item_func_charset :public Item_func_expr_str_metadata
{
public:
  Item_func_charset(THD *thd, Item *a)
    :Item_func_expr_str_metadata(thd, a) { }
  String *val_str(String *) override;
  LEX_CSTRING func_name_cstring() const override
  {
    static LEX_CSTRING name= {STRING_WITH_LEN("charset") };
    return name;
  }
  Item *get_copy(THD *thd) override
  { return get_item_copy<Item_func_charset>(thd, this); }
};


class Item_func_collation :public Item_func_expr_str_metadata
{
public:
  Item_func_collation(THD *thd, Item *a)
    :Item_func_expr_str_metadata(thd, a) {}
  String *val_str(String *) override;
  LEX_CSTRING func_name_cstring() const override
  {
    static LEX_CSTRING name= {STRING_WITH_LEN("collation") };
    return name;
  }
  Item *get_copy(THD *thd) override
  { return get_item_copy<Item_func_collation>(thd, this); }
};


class Item_func_weight_string :public Item_str_func
{
  String tmp_value;
  uint weigth_flags;
  uint nweights;
  uint result_length;
public:
  Item_func_weight_string(THD *thd, Item *a, uint result_length_arg,
                          uint nweights_arg, uint flags_arg):
    Item_str_func(thd, a)
  {
    nweights= nweights_arg;
    weigth_flags= flags_arg;
    result_length= result_length_arg;
  }
  LEX_CSTRING func_name_cstring() const override
  {
    static LEX_CSTRING name= {STRING_WITH_LEN("weight_string") };
    return name;
  }
  String *val_str(String *) override;
  bool fix_length_and_dec(THD *thd) override;
  bool eq(const Item *item, bool binary_cmp) const override
  {
    if (!Item_str_func::eq(item, binary_cmp))
      return false;
    Item_func_weight_string *that= (Item_func_weight_string *)item;
    return this->weigth_flags == that->weigth_flags &&
           this->nweights == that->nweights &&
           this->result_length == that->result_length;
  }
  Item* propagate_equal_fields(THD *thd, const Context &ctx, COND_EQUAL *cond)
    override
  { return this; }
  void print(String *str, enum_query_type query_type) override;
  Item *get_copy(THD *thd) override
  { return get_item_copy<Item_func_weight_string>(thd, this); }
};

class Item_func_crc32 :public Item_long_func
{
  bool check_arguments() const override
  {
    return args[0]->check_type_can_return_str(func_name_cstring()) &&
      (arg_count == 1 ||
       args[1]->check_type_can_return_int(func_name_cstring()));
  }
  String value;
  uint32 (*const crc_func)(uint32, const void*, size_t);
public:
  Item_func_crc32(THD *thd, bool Castagnoli, Item *a) :
    Item_long_func(thd, a),
    crc_func(Castagnoli ? my_crc32c : my_checksum)
  { unsigned_flag= 1; }
  Item_func_crc32(THD *thd, bool Castagnoli, Item *a, Item *b) :
    Item_long_func(thd, a, b),
    crc_func(Castagnoli ? my_crc32c : my_checksum)
  { unsigned_flag= 1; }
  LEX_CSTRING func_name_cstring() const override
  {
    static LEX_CSTRING crc32_name= {STRING_WITH_LEN("crc32") };
    static LEX_CSTRING crc32c_name= {STRING_WITH_LEN("crc32c") };
    return crc_func == my_crc32c ? crc32c_name : crc32_name;
  }
  bool fix_length_and_dec(THD *thd) override { max_length=10; return FALSE; }
  longlong val_int() override;
  Item *get_copy(THD *thd) override
  { return get_item_copy<Item_func_crc32>(thd, this); }
};

class Item_func_uncompressed_length : public Item_long_func_length
{
  String value;
public:
  Item_func_uncompressed_length(THD *thd, Item *a)
   :Item_long_func_length(thd, a) {}
  LEX_CSTRING func_name_cstring() const override
  {
    static LEX_CSTRING name= {STRING_WITH_LEN("uncompressed_length") };
    return name;
  }
  bool fix_length_and_dec(THD *thd) override
  {
    max_length=10;
    set_maybe_null();
    return FALSE; }
  longlong val_int() override;
  Item *get_copy(THD *thd) override
  { return get_item_copy<Item_func_uncompressed_length>(thd, this); }
};

#ifdef HAVE_COMPRESS
#define ZLIB_DEPENDED_FUNCTION ;
#else
#define ZLIB_DEPENDED_FUNCTION { null_value=1; return 0; }
#endif

class Item_func_compress: public Item_str_binary_checksum_func
{
  String tmp_value;
public:
  Item_func_compress(THD *thd, Item *a)
   :Item_str_binary_checksum_func(thd, a) {}
  bool fix_length_and_dec(THD *thd) override
  {
    max_length= (args[0]->max_length * 120) / 100 + 12;
    return FALSE;
  }
  LEX_CSTRING func_name_cstring() const override
  {
    static LEX_CSTRING name= {STRING_WITH_LEN("compress") };
    return name;
  }
  String *val_str(String *) override ZLIB_DEPENDED_FUNCTION
  Item *get_copy(THD *thd) override
  { return get_item_copy<Item_func_compress>(thd, this); }
};

class Item_func_uncompress: public Item_str_binary_checksum_func
{
  String tmp_value;
public:
  Item_func_uncompress(THD *thd, Item *a)
   :Item_str_binary_checksum_func(thd, a) {}
  bool fix_length_and_dec(THD *thd) override
  {
    set_maybe_null();
    max_length= MAX_BLOB_WIDTH;
    return FALSE;
  }
  LEX_CSTRING func_name_cstring() const override
  {
    static LEX_CSTRING name= {STRING_WITH_LEN("uncompress") };
    return name;
  }
  String *val_str(String *) override ZLIB_DEPENDED_FUNCTION
  Item *get_copy(THD *thd) override
  { return get_item_copy<Item_func_uncompress>(thd, this); }
};


class Item_func_dyncol_create: public Item_str_func
{
protected:
  DYNCALL_CREATE_DEF *defs;
  DYNAMIC_COLUMN_VALUE *vals;
  uint *keys_num;
  LEX_STRING *keys_str;
  bool names, force_names;
  bool prepare_arguments(THD *thd, bool force_names);
  void print_arguments(String *str, enum_query_type query_type);
public:
  Item_func_dyncol_create(THD *thd, List<Item> &args, DYNCALL_CREATE_DEF *dfs);
  bool fix_fields(THD *thd, Item **ref) override;
  bool fix_length_and_dec(THD *thd) override;
  LEX_CSTRING func_name_cstring() const override
  {
    static LEX_CSTRING name= {STRING_WITH_LEN("column_create") };
    return name;
  }
  String *val_str(String *) override;
  void print(String *str, enum_query_type query_type) override;
  enum Functype functype() const override { return DYNCOL_FUNC; }
  Item *get_copy(THD *thd) override
  { return get_item_copy<Item_func_dyncol_create>(thd, this); }
};


class Item_func_dyncol_add: public Item_func_dyncol_create
{
public:
  Item_func_dyncol_add(THD *thd, List<Item> &args_arg, DYNCALL_CREATE_DEF *dfs):
    Item_func_dyncol_create(thd, args_arg, dfs)
  {}
  LEX_CSTRING func_name_cstring() const override
  {
    static LEX_CSTRING name= {STRING_WITH_LEN("column_add") };
    return name;
  }
  String *val_str(String *) override;
  void print(String *str, enum_query_type query_type) override;
  Item *get_copy(THD *thd) override
  { return get_item_copy<Item_func_dyncol_add>(thd, this); }
};

class Item_func_dyncol_json: public Item_str_func
{
public:
  Item_func_dyncol_json(THD *thd, Item *str): Item_str_func(thd, str)
    {collation.set(DYNCOL_UTF);}
  LEX_CSTRING func_name_cstring() const override
  {
    static LEX_CSTRING name= {STRING_WITH_LEN("column_json") };
    return name;
  }
  String *val_str(String *) override;
  bool fix_length_and_dec(THD *thd) override
  {
    max_length= MAX_BLOB_WIDTH;
    set_maybe_null();
    decimals= 0;
    return FALSE;
  }
  Item *get_copy(THD *thd) override
  { return get_item_copy<Item_func_dyncol_json>(thd, this); }
};

/*
  The following functions is always called from an Item_cast function
*/

class Item_dyncol_get: public Item_str_func
{
public:
  Item_dyncol_get(THD *thd, Item *str, Item *num): Item_str_func(thd, str, num)
  {}
  bool fix_length_and_dec(THD *thd) override
  {
    set_maybe_null();
    max_length= MAX_BLOB_WIDTH;
    return FALSE;
  }
  /* Mark that collation can change between calls */
  bool dynamic_result() override { return 1; }

  LEX_CSTRING func_name_cstring() const override
  {
    static LEX_CSTRING name= {STRING_WITH_LEN("column_get") };
    return name;
  }
  String *val_str(String *) override;
  longlong val_int() override;
  longlong val_int_signed_typecast() override
  {
    unsigned_flag= false;   // Mark that we want to have a signed value
    longlong value= val_int(); // val_int() can change unsigned_flag
    if (!null_value && unsigned_flag && value < 0)
      push_note_converted_to_negative_complement(current_thd);
    return value;
  }
  longlong val_int_unsigned_typecast() override
  {
    unsigned_flag= true; // Mark that we want to have an unsigned value
    longlong value= val_int(); // val_int() can change unsigned_flag
    if (!null_value && unsigned_flag == 0 && value < 0)
      push_note_converted_to_positive_complement(current_thd);
    return value;
  }
  double val_real() override;
  my_decimal *val_decimal(my_decimal *) override;
  bool get_dyn_value(THD *thd, DYNAMIC_COLUMN_VALUE *val, String *tmp);
  bool get_date(THD *thd, MYSQL_TIME *ltime, date_mode_t fuzzydate) override;
  void print(String *str, enum_query_type query_type) override;
  Item *get_copy(THD *thd) override
  { return get_item_copy<Item_dyncol_get>(thd, this); }
};


class Item_func_dyncol_list: public Item_str_func
{
public:
  Item_func_dyncol_list(THD *thd, Item *str): Item_str_func(thd, str)
    {collation.set(DYNCOL_UTF);}
  bool fix_length_and_dec(THD *thd) override
  {
    set_maybe_null();
    max_length= MAX_BLOB_WIDTH;
    return FALSE;
  }
  LEX_CSTRING func_name_cstring() const override
  {
    static LEX_CSTRING name= {STRING_WITH_LEN("column_list") };
    return name;
  }
  String *val_str(String *) override;
  Item *get_copy(THD *thd) override
  { return get_item_copy<Item_func_dyncol_list>(thd, this); }
};

/*
  this is used by JOIN_TAB::keep_current_rowid
  and stores handler::position().
  It has nothing to do with _rowid pseudo-column, that the parser supports.
*/
class Item_temptable_rowid :public Item_str_func
{
public:
  TABLE *table;
  Item_temptable_rowid(TABLE *table_arg);
  const Type_handler *type_handler() const override
  { return &type_handler_string; }
  Field *create_tmp_field(MEM_ROOT *root, bool group, TABLE *table)
  { return create_table_field_from_handler(root, table); }
  String *val_str(String *str) override;
  enum Functype functype() const override { return  TEMPTABLE_ROWID; }
  LEX_CSTRING func_name_cstring() const override
  {
    static LEX_CSTRING name= {STRING_WITH_LEN("<rowid>") };
    return name;
  }
  bool fix_length_and_dec(THD *thd) override;
  Item *get_copy(THD *thd) override
  { return get_item_copy<Item_temptable_rowid>(thd, this); }
};
#ifdef WITH_WSREP

#include "wsrep_api.h"

class Item_func_wsrep_last_written_gtid: public Item_str_ascii_func
{
  String gtid_str;
public:
  Item_func_wsrep_last_written_gtid(THD *thd): Item_str_ascii_func(thd) {}
  LEX_CSTRING func_name_cstring() const override
  {
    static LEX_CSTRING name= {STRING_WITH_LEN("wsrep_last_written_gtid") };
    return name;
  }
  String *val_str_ascii(String *) override;
  bool fix_length_and_dec(THD *thd) override
  {
    max_length= WSREP_GTID_STR_LEN;
    set_maybe_null();
    return FALSE;
  }
  Item *get_copy(THD *thd) override
  { return get_item_copy<Item_func_wsrep_last_written_gtid>(thd, this); }
};

class Item_func_wsrep_last_seen_gtid: public Item_str_ascii_func
{
  String gtid_str;
public:
  Item_func_wsrep_last_seen_gtid(THD *thd): Item_str_ascii_func(thd) {}
  LEX_CSTRING func_name_cstring() const override
  {
    static LEX_CSTRING name= {STRING_WITH_LEN("wsrep_last_seen_gtid") };
    return name;
  }
  String *val_str_ascii(String *) override;
  bool fix_length_and_dec(THD *thd) override
  {
    max_length= WSREP_GTID_STR_LEN;
    set_maybe_null();
    return FALSE;
  }
  Item *get_copy(THD *thd) override
  { return get_item_copy<Item_func_wsrep_last_seen_gtid>(thd, this); }
};

class Item_func_wsrep_sync_wait_upto: public Item_int_func
{
  String value;
public:
 Item_func_wsrep_sync_wait_upto(THD *thd, Item *a): Item_int_func(thd, a) {}
 Item_func_wsrep_sync_wait_upto(THD *thd, Item *a, Item* b): Item_int_func(thd, a, b) {}
  const Type_handler *type_handler() const override
  { return &type_handler_string; }
  LEX_CSTRING func_name_cstring() const override
  {
    static LEX_CSTRING name= {STRING_WITH_LEN("wsrep_sync_wait_upto_gtid") };
    return name;
  }
  longlong val_int() override;
  Item *get_copy(THD *thd) override
  { return get_item_copy<Item_func_wsrep_sync_wait_upto>(thd, this); }
};
#endif /* WITH_WSREP */

#endif /* ITEM_STRFUNC_INCLUDED */<|MERGE_RESOLUTION|>--- conflicted
+++ resolved
@@ -650,17 +650,13 @@
   Item_func_substr(THD *thd, List<Item> &list)
     :Item_str_func(thd, list) {}
   String *val_str(String *) override;
-<<<<<<< HEAD
-  bool fix_length_and_dec(THD *thd) override;
-=======
-  bool fix_length_and_dec() override;
+  bool fix_length_and_dec(THD *thd) override;
   const Schema *schema() const override { return &mariadb_schema; }
   void print(String *str, enum_query_type query_type) override
   {
     print_sql_mode_qualified_name(str, query_type);
     print_args_parenthesized(str, query_type);
   }
->>>>>>> aff5ed39
   LEX_CSTRING func_name_cstring() const override
   {
     static LEX_CSTRING name= {STRING_WITH_LEN("substr") };
@@ -699,13 +695,9 @@
     Item_func_substr(thd, a, b) {}
   Item_func_substr_oracle(THD *thd, Item *a, Item *b, Item *c):
     Item_func_substr(thd, a, b, c) {}
-<<<<<<< HEAD
-  bool fix_length_and_dec(THD *thd) override
-=======
   Item_func_substr_oracle(THD *thd, List<Item> &list)
     :Item_func_substr(thd, list) {}
-  bool fix_length_and_dec() override
->>>>>>> aff5ed39
+  bool fix_length_and_dec(THD *thd) override
   {
     bool res= Item_func_substr::fix_length_and_dec(thd);
     set_maybe_null();
@@ -774,12 +766,8 @@
   Item_func_trim(THD *thd, Item *a): Item_str_func(thd, a) {}
   Sql_mode_dependency value_depends_on_sql_mode() const override;
   String *val_str(String *) override;
-<<<<<<< HEAD
-  bool fix_length_and_dec(THD *thd) override;
-=======
-  bool fix_length_and_dec() override;
+  bool fix_length_and_dec(THD *thd) override;
   const Schema *schema() const override { return &mariadb_schema; }
->>>>>>> aff5ed39
   LEX_CSTRING func_name_cstring() const override
   {
     static LEX_CSTRING name= {STRING_WITH_LEN("trim") };
@@ -801,17 +789,8 @@
   Item_func_trim_oracle(THD *thd, Item *a, Item *b):
     Item_func_trim(thd, a, b) {}
   Item_func_trim_oracle(THD *thd, Item *a): Item_func_trim(thd, a) {}
-<<<<<<< HEAD
-  LEX_CSTRING func_name_cstring() const override
-  {
-    static LEX_CSTRING name= {STRING_WITH_LEN("trim_oracle") };
-    return name;
-  }
-  bool fix_length_and_dec(THD *thd) override
-=======
   const Schema *schema() const override { return &oracle_schema_ref; }
-  bool fix_length_and_dec() override
->>>>>>> aff5ed39
+  bool fix_length_and_dec(THD *thd) override
   {
     bool res= Item_func_trim::fix_length_and_dec(thd);
     set_maybe_null();
@@ -854,17 +833,8 @@
   Item_func_ltrim_oracle(THD *thd, Item *a, Item *b):
     Item_func_ltrim(thd, a, b) {}
   Item_func_ltrim_oracle(THD *thd, Item *a): Item_func_ltrim(thd, a) {}
-<<<<<<< HEAD
-  LEX_CSTRING func_name_cstring() const override
-  {
-    static LEX_CSTRING name= {STRING_WITH_LEN("ltrim_oracle") };
-    return name;
-  }
-  bool fix_length_and_dec(THD *thd) override
-=======
   const Schema *schema() const override { return &oracle_schema_ref; }
-  bool fix_length_and_dec() override
->>>>>>> aff5ed39
+  bool fix_length_and_dec(THD *thd) override
   {
     bool res= Item_func_ltrim::fix_length_and_dec(thd);
     set_maybe_null();
@@ -903,17 +873,8 @@
   Item_func_rtrim_oracle(THD *thd, Item *a, Item *b):
     Item_func_rtrim(thd, a, b) {}
   Item_func_rtrim_oracle(THD *thd, Item *a): Item_func_rtrim(thd, a) {}
-<<<<<<< HEAD
-  LEX_CSTRING func_name_cstring() const override
-  {
-    static LEX_CSTRING name= {STRING_WITH_LEN("rtrim_oracle") };
-    return name;
-  }
-  bool fix_length_and_dec(THD *thd) override
-=======
   const Schema *schema() const override { return &oracle_schema_ref; }
-  bool fix_length_and_dec() override
->>>>>>> aff5ed39
+  bool fix_length_and_dec(THD *thd) override
   {
     bool res= Item_func_rtrim::fix_length_and_dec(thd);
     set_maybe_null();
@@ -1461,13 +1422,9 @@
     Item_str_func(thd, arg1, arg2, arg3) {}
   Item_func_pad(THD *thd, Item *arg1, Item *arg2):
     Item_str_func(thd, arg1, arg2) {}
-<<<<<<< HEAD
-  bool fix_length_and_dec(THD *thd) override;
-=======
   Item_func_pad(THD *thd, List<Item> &list):
     Item_str_func(thd,list) {}
-  bool fix_length_and_dec() override;
->>>>>>> aff5ed39
+  bool fix_length_and_dec(THD *thd) override;
 };
 
 
@@ -1507,13 +1464,9 @@
     Item_func_rpad(thd, arg1, arg2, arg3) {}
   Item_func_rpad_oracle(THD *thd, Item *arg1, Item *arg2):
     Item_func_rpad(thd, arg1, arg2) {}
-<<<<<<< HEAD
-  bool fix_length_and_dec(THD *thd) override
-=======
   Item_func_rpad_oracle(THD *thd, List<Item> &list):
     Item_func_rpad(thd,list) {}
-  bool fix_length_and_dec() override
->>>>>>> aff5ed39
+  bool fix_length_and_dec(THD *thd) override
   {
     bool res= Item_func_rpad::fix_length_and_dec(thd);
     set_maybe_null();
@@ -1571,13 +1524,9 @@
     Item_func_lpad(thd, arg1, arg2, arg3) {}
   Item_func_lpad_oracle(THD *thd, Item *arg1, Item *arg2):
     Item_func_lpad(thd, arg1, arg2) {}
-<<<<<<< HEAD
-  bool fix_length_and_dec(THD *thd) override
-=======
   Item_func_lpad_oracle(THD *thd, List<Item> &list):
     Item_func_lpad(thd,list) {}
-  bool fix_length_and_dec() override
->>>>>>> aff5ed39
+  bool fix_length_and_dec(THD *thd) override
   {
     bool res= Item_func_lpad::fix_length_and_dec(thd);
     set_maybe_null();
