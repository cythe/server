--- conflicted
+++ resolved
@@ -4315,7 +4315,6 @@
 }
 
 
-<<<<<<< HEAD
 String *Item::check_well_formed_result(String *str, bool send_error)
 {
   /* Check whether we got a well-formed string */
@@ -4357,12 +4356,8 @@
 }
 
 
-/*
-  Create a field to hold a string value from an item
-=======
 /**
   Create a field to hold a string value from an item.
->>>>>>> 94e41712
 
   If max_length > CONVERT_IF_BIGGER_TO_BLOB create a blob @n
   If max_length > 0 create a varchar @n
