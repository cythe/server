--- conflicted
+++ resolved
@@ -2543,9 +2543,6 @@
 sp_head::restore_thd_mem_root(THD *thd)
 {
   DBUG_ENTER("sp_head::restore_thd_mem_root");
-<<<<<<< HEAD
-  Item *flist= free_list;       // The old list
-=======
 
   /*
    In some cases our parser detects a syntax error and calls
@@ -2562,7 +2559,6 @@
     DBUG_VOID_RETURN;
 
   Item *flist= free_list;	// The old list
->>>>>>> 1fea8c1b
   set_query_arena(thd);         // Get new free_list and mem_root
   state= STMT_INITIALIZED_FOR_SP;
 
