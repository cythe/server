--- conflicted
+++ resolved
@@ -320,11 +320,6 @@
 {
   extern byte *
     sp_table_key(const byte *ptr, uint *plen, my_bool first);
-<<<<<<< HEAD
-  extern byte
-    *sp_lex_sp_key(const byte *ptr, uint *plen, my_bool first);
-=======
->>>>>>> 14b1f91b
   DBUG_ENTER("sp_head::sp_head");
 
   m_backpatch.empty();
@@ -1609,12 +1604,6 @@
 sp_instr_set_trigger_field::execute(THD *thd, uint *nextp)
 {
   DBUG_ENTER("sp_instr_set_trigger_field::execute");
-<<<<<<< HEAD
-  /* QQ: Still unsure what should we return in case of error 1 or -1 ? */
-  if (!value->fixed && value->fix_fields(thd, &value) ||
-      trigger_field->fix_fields(thd, 0) ||
-      (value->save_in_field(trigger_field->field, 0) < 0))
-=======
   DBUG_RETURN(m_lex_keeper.reset_lex_and_exec_core(thd, nextp, TRUE, this));
 }
 
@@ -1625,9 +1614,8 @@
   int res= 0;
   Item *it= sp_prepare_func_item(thd, &value);
   if (!it ||
-      !trigger_field->fixed && trigger_field->fix_fields(thd, 0, 0) ||
+      !trigger_field->fixed && trigger_field->fix_fields(thd, 0) ||
       (it->save_in_field(trigger_field->field, 0) < 0))
->>>>>>> 14b1f91b
     res= -1;
   *nextp = m_ip+1;
   return res;
