--- conflicted
+++ resolved
@@ -1608,9 +1608,6 @@
 
   /**
      Get the number of records in part_elem and its subpartitions, if any.
-     Also sets read_partitions bit for each partition id it uses (that is needed
-     for vers_set_hist_part() because it is called before read_partitions bitmap
-     is initialized).
   */
   ha_rows part_records(partition_element *part_elem)
   {
@@ -1623,10 +1620,6 @@
     for (; part_id < part_id_end; ++part_id)
     {
       handler *file= m_file[part_id];
-<<<<<<< HEAD
-      bitmap_set_bit(&(m_part_info->read_partitions), part_id);
-=======
->>>>>>> b7ffccf4
       file->info(HA_STATUS_VARIABLE | HA_STATUS_NO_LOCK | HA_STATUS_OPEN);
       part_recs+= file->stats.records;
     }
