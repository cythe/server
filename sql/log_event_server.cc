--- conflicted
+++ resolved
@@ -3727,7 +3727,7 @@
 
   if (flags2 & (FL_PREPARED_XA | FL_COMPLETED_XA)
 #ifndef DBUG_OFF
-      && DBUG_EVALUATE_IF("negate_xid_from_gtid", 0, 1)
+      && (DBUG_IF("negate_xid_from_gtid") ? 0 : 1)
 #endif
   )
   {
@@ -3738,7 +3738,7 @@
     long data_length= xid.bqual_length + xid.gtrid_length;
 
 #ifndef DBUG_OFF
-    if (DBUG_EVALUATE_IF("negate_xid_data_from_gtid", 0, 1))
+    if (DBUG_IF("negate_xid_data_from_gtid") ? 0 : 1)
     {
 #endif
     memcpy(buf+write_len, xid.data, data_length);
@@ -3749,22 +3749,18 @@
   }
 
   DBUG_EXECUTE_IF("inject_fl_extra_multi_engine_into_gtid", {
-    flags_extra|= FL_EXTRA_MULTI_ENGINE;
+    flags_extra|= FL_EXTRA_MULTI_ENGINE_E1;
   });
   if (flags_extra > 0)
   {
     buf[write_len]= flags_extra;
     write_len++;
   }
-<<<<<<< HEAD
+  DBUG_EXECUTE_IF("inject_fl_extra_multi_engine_into_gtid", {
+    flags_extra&= ~FL_EXTRA_MULTI_ENGINE_E1;
+  });
+
   if (flags_extra & FL_EXTRA_MULTI_ENGINE_E1)
-=======
-  DBUG_EXECUTE_IF("inject_fl_extra_multi_engine_into_gtid", {
-    flags_extra&= ~FL_EXTRA_MULTI_ENGINE;
-  });
-
-  if (flags_extra & FL_EXTRA_MULTI_ENGINE)
->>>>>>> 829cb1a4
   {
     buf[write_len]= extra_engines;
     write_len++;
