--- conflicted
+++ resolved
@@ -3563,14 +3563,10 @@
   error= FALSE;
 unlock_and_end:
   VOID(pthread_mutex_unlock(&LOCK_open));
-<<<<<<< HEAD
 
 err:
-  thd->proc_info="After create";
+  thd_proc_info(thd, "After create");
   delete file;
-=======
-  thd_proc_info(thd, "After create");
->>>>>>> 9dd7812f
   DBUG_RETURN(error);
 
 warn:
@@ -5386,7 +5382,6 @@
   bool committed= 0;
   DBUG_ENTER("mysql_alter_table");
 
-<<<<<<< HEAD
   LINT_INIT(index_add_count);
   LINT_INIT(index_drop_count);
   LINT_INIT(index_add_buffer);
@@ -5418,14 +5413,11 @@
     }
   }
 
-  thd->proc_info="init";
+  thd_proc_info(thd, "init");
   if (!(create_info= copy_create_info(lex_create_info)))
   {
     DBUG_RETURN(TRUE);
   }
-=======
-  thd_proc_info(thd, "init");
->>>>>>> 9dd7812f
   table_name=table_list->table_name;
   alias= (lower_case_table_names == 2) ? table_list->alias : table_name;
   db=table_list->db;
@@ -6299,12 +6291,7 @@
   /* Copy the data if necessary. */
   thd->count_cuted_fields= CHECK_FIELD_WARN;	// calc cuted fields
   thd->cuted_fields=0L;
-<<<<<<< HEAD
-  thd->proc_info="copy to tmp table";
-=======
   thd_proc_info(thd, "copy to tmp table");
-  next_insert_id=thd->next_insert_id;		// Remember for logging
->>>>>>> 9dd7812f
   copied=deleted=0;
   if (new_table && !(new_table->file->ha_table_flags() & HA_NO_COPY_ON_ALTER))
   {
@@ -6704,8 +6691,7 @@
     if (error)
       goto err;
   }
-<<<<<<< HEAD
-  thd->proc_info="end";
+  thd_proc_info(thd, "end");
 
   ha_binlog_log_query(thd, create_info->db_type, LOGCOM_ALTER_TABLE,
                       thd->query, thd->query_length,
@@ -6717,19 +6703,6 @@
   write_bin_log(thd, TRUE, thd->query, thd->query_length);
 
   if (ha_check_storage_engine_flag(old_db_type,HTON_FLUSH_AFTER_RENAME))
-=======
-  thd_proc_info(thd, "end");
-  if (mysql_bin_log.is_open())
-  {
-    thd->clear_error();
-    Query_log_event qinfo(thd, thd->query, thd->query_length, FALSE, FALSE);
-    mysql_bin_log.write(&qinfo);
-  }
-  broadcast_refresh();
-  VOID(pthread_mutex_unlock(&LOCK_open));
-#ifdef HAVE_BERKELEY_DB
-  if (old_db_type == DB_TYPE_BERKELEY_DB)
->>>>>>> 9dd7812f
   {
     /*
       For the alter table to be properly flushed to the logs, we
