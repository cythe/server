--- conflicted
+++ resolved
@@ -847,7 +847,6 @@
                             (long long) length, vio_errno(net->vio)));
         if (i == 0 && unlikely(thd_net_is_killed((THD *) net->thd)))
         {
-<<<<<<< HEAD
           DBUG_PRINT("info", ("thd is killed"));
           len= packet_error;
           net->error= 0;
@@ -867,81 +866,6 @@
         net->error= 2;
         net->last_errno= (vio_was_timeout(net->vio) ? ER_NET_READ_INTERRUPTED
                                                     : ER_NET_READ_ERROR);
-        MYSQL_SERVER_my_error(net->last_errno, MYF(0));
-        goto end;
-=======
-          my_bool interrupted = vio_should_retry(net->vio);
-
-	  DBUG_PRINT("info",("vio_read returned %ld  errno: %d",
-			     (long) length, vio_errno(net->vio)));
-
-          if (i== 0 && unlikely(thd_net_is_killed((THD*) net->thd)))
-          {
-            DBUG_PRINT("info", ("thd is killed"));
-            len= packet_error;
-            net->error= 0;
-            net->last_errno= ER_CONNECTION_KILLED;
-            MYSQL_SERVER_my_error(net->last_errno, MYF(0));
-            goto end;
-          }
-
-#if !defined(_WIN32) && defined(MYSQL_SERVER)
-	  /*
-	    We got an error that there was no data on the socket. We now set up
-	    an alarm to not 'read forever', change the socket to the blocking
-	    mode and try again
-	  */
-	  if ((interrupted || length == 0) && !thr_alarm_in_use(&alarmed))
-	  {
-	    if (!thr_alarm(&alarmed,net->read_timeout,&alarm_buff)) /* Don't wait too long */
-	    {
-	      my_bool old_mode;
-	      while (vio_blocking(net->vio, TRUE, &old_mode) < 0)
-	      {
-		if (vio_should_retry(net->vio) &&
-		    retry_count++ < net->retry_count)
-		  continue;
-		DBUG_PRINT("error",
-			   ("fcntl returned error %d, aborting thread",
-			    vio_errno(net->vio)));
-		EXTRA_DEBUG_fprintf(stderr,
-			"%s: read: fcntl returned error %d, aborting thread\n",
-			my_progname,vio_errno(net->vio));
-		len= packet_error;
-		net->error= 2;                 /* Close socket */
-	        net->last_errno= ER_NET_FCNTL_ERROR;
-		MYSQL_SERVER_my_error(ER_NET_FCNTL_ERROR, MYF(0));
-		goto end;
-	      }
-	      retry_count=0;
-	      continue;
-	    }
-	  }
-#endif /* (!defined(_WIN32) && defined(MYSQL_SERVER) */
-	  if (thr_alarm_in_use(&alarmed) && !thr_got_alarm(&alarmed) &&
-	      interrupted)
-	  {					/* Probably in MIT threads */
-	    if (retry_count++ < net->retry_count)
-	      continue;
-	    EXTRA_DEBUG_fprintf(stderr, "%s: read looped with error %d on "
-                                "file %lld, aborting thread\n",
-                                my_progname, vio_errno(net->vio),
-                                (longlong) vio_fd(net->vio));
-	  }
-#ifndef MYSQL_SERVER
-	  if (length != 0 && vio_should_retry(net->vio))
-	  {
-	    DBUG_PRINT("warning",("Interrupted read. Retrying..."));
-	    continue;
-	  }
-#endif
-	  DBUG_PRINT("error",("Could not read packet: remain: %u  errno: %d  length: %ld",
-			      remain, vio_errno(net->vio), (long) length));
-	  len= packet_error;
-	  net->error= 2;				/* Close socket */
-          net->last_errno= (vio_was_timeout(net->vio) ?
-                            ER_NET_READ_INTERRUPTED :
-                            ER_NET_READ_ERROR);
 #ifdef MYSQL_SERVER
           if (global_system_variables.log_warnings > 3)
           {
@@ -957,12 +881,7 @@
           else
             my_error(net->last_errno, MYF(0));
 #endif /* MYSQL_SERVER */
-	  goto end;
-	}
-	remain -= (uint32) length;
-	pos+= length;
-	update_statistics(thd_increment_bytes_received(net->thd, length));
->>>>>>> dfe030fd
+        goto end;
       }
       remain-= (uint32) length;
       pos+= length;
