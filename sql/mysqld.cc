/* Copyright (C) 2000 MySQL AB & MySQL Finland AB & TCX DataKonsult AB

   This program is free software; you can redistribute it and/or modify
   it under the terms of the GNU General Public License as published by
   the Free Software Foundation; either version 2 of the License, or
   (at your option) any later version.

   This program is distributed in the hope that it will be useful,
   but WITHOUT ANY WARRANTY; without even the implied warranty of
   MERCHANTABILITY or FITNESS FOR A PARTICULAR PURPOSE.  See the
   GNU General Public License for more details.

   You should have received a copy of the GNU General Public License
   along with this program; if not, write to the Free Software
   Foundation, Inc., 59 Temple Place, Suite 330, Boston, MA  02111-1307  USA */

#include "mysql_priv.h"
#include <mysql.h>
#include <m_ctype.h>
#include <my_dir.h>
#include "sql_acl.h"
#include "slave.h"
#include "sql_repl.h"
#include "stacktrace.h"
#ifdef HAVE_BERKELEY_DB
#include "ha_berkeley.h"
#endif
#ifdef HAVE_INNOBASE_DB
#include "ha_innobase.h"
#endif
#ifdef HAVE_GEMINI_DB
#include "ha_gemini.h"
#endif
#include "ha_myisam.h"
#include <nisam.h>
#include <thr_alarm.h>
#include <ft_global.h>

#ifndef DBUG_OFF
#define ONE_THREAD
#endif

/* do stack traces are only supported on linux intel */
#if defined(__linux__)  && defined(__i386__) && defined(USE_PSTACK)
#define	HAVE_STACK_TRACE_ON_SEGV
#include "../pstack/pstack.h"
char pstack_file_name[80];
#endif /* __linux__ */

extern "C" {					// Because of SCO 3.2V4.2
#include <errno.h>
#include <sys/stat.h>
#ifndef __GNU_LIBRARY__
#define __GNU_LIBRARY__				// Skip warnings in getopt.h
#endif
#include <getopt.h>
#ifdef HAVE_SYSENT_H
#include <sysent.h>
#endif
#ifdef HAVE_PWD_H
#include <pwd.h>				// For getpwent
#endif
#ifdef HAVE_GRP_H
#include <grp.h>
#endif

#ifndef __WIN__
#include <sys/resource.h>
#ifdef HAVE_SYS_UN_H
#  include <sys/un.h>
#endif
#include <netdb.h>
#ifdef HAVE_SELECT_H
#  include <select.h>
#endif
#ifdef HAVE_SYS_SELECT_H
#include <sys/select.h>
#endif
#include <sys/utsname.h>
#else
#include <windows.h>
#endif // __WIN__

#ifdef HAVE_LIBWRAP
#include <tcpd.h>
#include <syslog.h>
#ifdef NEED_SYS_SYSLOG_H
#include <sys/syslog.h>
#endif /* NEED_SYS_SYSLOG_H */
int allow_severity = LOG_INFO;
int deny_severity = LOG_WARNING;
#endif /* HAVE_LIBWRAP */

#ifdef HAVE_SYS_MMAN_H
#include <sys/mman.h>
#endif

#ifdef _AIX41
int initgroups(const char *,unsigned int);
#endif

#if defined(__FreeBSD__) && defined(HAVE_IEEEFP_H)
#include <ieeefp.h>
#ifdef HAVE_FP_EXCEPT				// Fix type conflict
typedef fp_except fp_except_t;
#endif

  /* We can't handle floating point expections with threads, so disable
     this on freebsd
  */

inline void reset_floating_point_exceptions()
{
  /* Don't fall for overflow, underflow,divide-by-zero or loss of precision */
  fpsetmask(~(FP_X_INV | FP_X_DNML | FP_X_OFL | FP_X_UFL |
	      FP_X_DZ | FP_X_IMP));
}
#else
#define reset_floating_point_exceptions()
#endif /* __FreeBSD__ && HAVE_IEEEFP_H */

} /* cplusplus */


#if defined(HAVE_LINUXTHREADS)
#define THR_KILL_SIGNAL SIGINT
#else
#define THR_KILL_SIGNAL SIGUSR2		// Can't use this with LinuxThreads
#endif

#ifdef HAVE_GLIBC2_STYLE_GETHOSTBYNAME_R
#include <sys/types.h>
#else
#include <my_pthread.h>			// For thr_setconcurency()
#endif
#if defined(HAVE_GETRLIMIT) && defined(RLIMIT_NOFILE) && !defined(HAVE_mit_thread)
#define SET_RLIMIT_NOFILE
#endif

#ifdef SOLARIS
extern "C" int gethostname(char *name, int namelen);
#endif

#define MYSQL_KILL_SIGNAL SIGTERM

#ifndef DBUG_OFF
static const char* default_dbug_option=IF_WIN("d:t:i:O,\\mysqld.trace",
					      "d:t:i:o,/tmp/mysqld.trace");
#endif

#ifdef __NT__
static char szPipeName [ 257 ];
static SECURITY_ATTRIBUTES saPipeSecurity;
static SECURITY_DESCRIPTOR sdPipeDescriptor;
static HANDLE hPipe = INVALID_HANDLE_VALUE;
static pthread_cond_t COND_handler_count;
static uint handler_count;
#endif
#ifdef __WIN__
static bool opt_console=0,start_mode=0;
#endif

/* Set prefix for windows binary */
#ifdef __WIN__
#undef MYSQL_SERVER_SUFFIX
#ifdef __NT__
#if defined(HAVE_INNOBASE_DB) || defined(HAVE_BERKELEY_DB)
#define MYSQL_SERVER_SUFFIX "-max-nt"
#else
#define MYSQL_SERVER_SUFFIX "-nt"
#endif /* ...DB */
#elif defined(HAVE_INNOBASE_DB) || defined(HAVE_BERKELEY_DB)
#define MYSQL_SERVER_SUFFIX "-max"
#else
#define MYSQL_SERVER_SUFFIX ""
#endif /* __NT__ */
#endif

#ifdef HAVE_BERKELEY_DB
SHOW_COMP_OPTION have_berkeley_db=SHOW_OPTION_YES;
#else
SHOW_COMP_OPTION have_berkeley_db=SHOW_OPTION_NO;
#endif
#ifdef HAVE_GEMINI_DB
SHOW_COMP_OPTION have_gemini=SHOW_OPTION_YES;
#else
SHOW_COMP_OPTION have_gemini=SHOW_OPTION_NO;
#endif
#ifdef HAVE_INNOBASE_DB
SHOW_COMP_OPTION have_innodb=SHOW_OPTION_YES;
#else
SHOW_COMP_OPTION have_innodb=SHOW_OPTION_NO;
#endif
#ifndef NO_ISAM
SHOW_COMP_OPTION have_isam=SHOW_OPTION_YES;
#else
SHOW_COMP_OPTION have_isam=SHOW_OPTION_NO;
#endif
#ifdef USE_RAID
SHOW_COMP_OPTION have_raid=SHOW_OPTION_YES;
#else
SHOW_COMP_OPTION have_raid=SHOW_OPTION_NO;
#endif
#ifdef HAVE_OPENSSL
SHOW_COMP_OPTION have_ssl=SHOW_OPTION_YES;
#else
SHOW_COMP_OPTION have_ssl=SHOW_OPTION_NO;
#endif
SHOW_COMP_OPTION have_symlink=SHOW_OPTION_YES;


static bool opt_skip_slave_start = 0; // if set, slave is not autostarted
static bool opt_do_pstack = 0;
static ulong opt_specialflag=SPECIAL_ENGLISH;
static my_socket unix_sock= INVALID_SOCKET,ip_sock= INVALID_SOCKET;
static ulong back_log,connect_timeout,concurrency;
static my_string opt_logname=0,opt_update_logname=0,
       opt_binlog_index_name = 0,opt_slow_logname=0;
static char mysql_home[FN_REFLEN],pidfile_name[FN_REFLEN];
static pthread_t select_thread;
static bool opt_log,opt_update_log,opt_bin_log,opt_slow_log,opt_noacl,
	    opt_disable_networking=0, opt_bootstrap=0,opt_skip_show_db=0,
	    opt_myisam_log=0,
            opt_large_files=sizeof(my_off_t) > 4;
bool opt_sql_bin_update = 0, opt_log_slave_updates = 0, opt_safe_show_db=0,
<<<<<<< HEAD
  opt_show_slave_auth_info = 0, opt_old_rpl_compat = 0;
=======
     opt_safe_user_create=0;
>>>>>>> 23d5f3f9
FILE *bootstrap_file=0;
int segfaulted = 0; // ensure we do not enter SIGSEGV handler twice
extern MASTER_INFO glob_mi;
extern int init_master_info(MASTER_INFO* mi);

// if sql_bin_update is true, SQL_LOG_UPDATE and SQL_LOG_BIN are kept in sync,
// and are treated as aliases for each other

static bool kill_in_progress=FALSE;
static struct rand_struct sql_rand;
static int cleanup_done;
static char **defaults_argv,time_zone[30];
static const char *default_table_type_name;
static char glob_hostname[FN_REFLEN];

#ifdef HAVE_OPENSSL
static bool opt_use_ssl = FALSE;
static char *opt_ssl_key = 0;
static char *opt_ssl_cert = 0;
static char *opt_ssl_ca = 0;
static char *opt_ssl_capath = 0;
struct st_VioSSLAcceptorFd * ssl_acceptor_fd = 0;
#endif /* HAVE_OPENSSL */


I_List <i_string_pair> replicate_rewrite_db;
I_List<i_string> replicate_do_db, replicate_ignore_db;
// allow the user to tell us which db to replicate and which to ignore
I_List<i_string> binlog_do_db, binlog_ignore_db;

/* if we guessed server_id , we need to know about it */
uint32 server_id = 0;
bool server_id_supplied = 0;

uint mysql_port;
uint test_flags = 0, select_errors=0, dropping_tables=0,ha_open_options=0;
uint volatile thread_count=0, thread_running=0, kill_cached_threads=0,
	      wake_thread=0, global_read_lock=0;
ulong thd_startup_options=(OPTION_UPDATE_LOG | OPTION_AUTO_IS_NULL |
			   OPTION_BIN_LOG | OPTION_QUOTE_SHOW_CREATE );
uint protocol_version=PROTOCOL_VERSION;
ulong keybuff_size,sortbuff_size,max_item_sort_length,table_cache_size,
      max_join_size,join_buff_size,tmp_table_size,thread_stack,
      thread_stack_min,net_wait_timeout,what_to_log= ~ (1L << (uint) COM_TIME),
      query_buff_size, lower_case_table_names, mysqld_net_retry_count,
      net_interactive_timeout, slow_launch_time = 2L,
      net_read_timeout,net_write_timeout,slave_open_temp_tables=0,
      open_files_limit=0, max_binlog_size, record_rnd_cache_size;
ulong slave_net_timeout;
ulong thread_cache_size=0, binlog_cache_size=0, max_binlog_cache_size=0;
volatile ulong cached_thread_count=0;

// replication parameters, if master_host is not NULL, we are a slave
my_string master_user = (char*) "test", master_password = 0, master_host=0,
  master_info_file = (char*) "master.info";
my_string report_user = 0, report_password = 0, report_host=0;
 
const char *localhost=LOCAL_HOST;
const char *delayed_user="DELAYED";
uint master_port = MYSQL_PORT, master_connect_retry = 60;
uint report_port = MYSQL_PORT;

ulong max_tmp_tables,max_heap_table_size;
ulong bytes_sent = 0L, bytes_received = 0L;

bool opt_endinfo,using_udf_functions,low_priority_updates, locked_in_memory;
bool opt_using_transactions, using_update_log, opt_warnings=0;
bool volatile abort_loop,select_thread_in_use,grant_option;
bool volatile ready_to_exit,shutdown_in_progress;
ulong refresh_version=1L,flush_version=1L;	/* Increments on each reload */
ulong query_id=1L,long_query_count,long_query_time,aborted_threads,
      aborted_connects,delayed_insert_timeout,delayed_insert_limit,
      delayed_queue_size,delayed_insert_threads,delayed_insert_writes,
      delayed_rows_in_use,delayed_insert_errors,flush_time, thread_created;
ulong filesort_rows, filesort_range_count, filesort_scan_count;
ulong filesort_merge_passes;
ulong select_range_check_count, select_range_count, select_scan_count;
ulong select_full_range_join_count,select_full_join_count;
ulong specialflag=0,opened_tables=0,created_tmp_tables=0,
      created_tmp_disk_tables=0;
ulong max_connections,max_insert_delayed_threads,max_used_connections,
      max_connect_errors, max_user_connections = 0;
ulong thread_id=1L,current_pid;
ulong slow_launch_threads = 0;
ulong myisam_max_sort_file_size, myisam_max_extra_sort_file_size;
  
char mysql_real_data_home[FN_REFLEN],
     mysql_data_home[2],language[LIBLEN],reg_ext[FN_EXTLEN],
     default_charset[LIBLEN],mysql_charsets_dir[FN_REFLEN], *charsets_list,
     blob_newline,f_fyllchar,max_sort_char,*mysqld_user,*mysqld_chroot,
     *opt_init_file;
char *opt_bin_logname = 0; // this one needs to be seen in sql_parse.cc
char server_version[SERVER_VERSION_LENGTH]=MYSQL_SERVER_VERSION;
const char *first_keyword="first";
const char **errmesg;			/* Error messages */
const char *myisam_recover_options_str="OFF";
const char *sql_mode_str="OFF";
const char *default_tx_isolation_name;
enum_tx_isolation default_tx_isolation=ISO_READ_COMMITTED;

#ifdef HAVE_GEMINI_DB
const char *gemini_recovery_options_str="FULL";
#endif
my_string mysql_unix_port=NULL,mysql_tmpdir=NULL;
ulong my_bind_addr;			/* the address we bind to */
DATE_FORMAT dayord;
double log_10[32];			/* 10 potences */
I_List<THD> threads,thread_cache;
time_t start_time;

ulong opt_sql_mode = 0L;
const char *sql_mode_names[] =
{ "REAL_AS_FLOAT", "PIPES_AS_CONCAT", "ANSI_QUOTES", "IGNORE_SPACE",
  "SERIALIZE","ONLY_FULL_GROUP_BY", NullS };
TYPELIB sql_mode_typelib= {array_elements(sql_mode_names),"",
			   sql_mode_names};

MY_BITMAP temp_pool;
bool use_temp_pool=0;

pthread_key(MEM_ROOT*,THR_MALLOC);
pthread_key(THD*, THR_THD);
pthread_key(NET*, THR_NET);
pthread_mutex_t LOCK_mysql_create_db, LOCK_Acl, LOCK_open, LOCK_thread_count,
		LOCK_mapped_file, LOCK_status, LOCK_grant,
		LOCK_error_log,
		LOCK_delayed_insert, LOCK_delayed_status, LOCK_delayed_create,
		LOCK_crypt, LOCK_bytes_sent, LOCK_bytes_received,
                LOCK_binlog_update, LOCK_slave, LOCK_server_id,
		LOCK_user_conn, LOCK_slave_list;

pthread_cond_t COND_refresh,COND_thread_count,COND_binlog_update,
  COND_slave_stopped, COND_slave_start;
pthread_cond_t COND_thread_cache,COND_flush_thread_cache;
pthread_t signal_thread;
pthread_attr_t connection_attrib;
enum db_type default_table_type=DB_TYPE_MYISAM;

#ifdef __WIN__
#undef	 getpid
#include <process.h>
HANDLE hEventShutdown;
#include "nt_servc.h"
static	 NTService  Service;	      // Service object for WinNT
#endif

static void start_signal_handler(void);
static void *signal_hand(void *arg);
static void set_options(void);
static void get_options(int argc,char **argv);
static char *get_relative_path(const char *path);
static void fix_paths(void);
static pthread_handler_decl(handle_connections_sockets,arg);
static int bootstrap(FILE *file);
static bool read_init_file(char *file_name);
#ifdef __NT__
static pthread_handler_decl(handle_connections_namedpipes,arg);
#endif
#ifdef __WIN__
static int get_service_parameters();
#endif
extern pthread_handler_decl(handle_slave,arg);
#ifdef SET_RLIMIT_NOFILE
static uint set_maximum_open_files(uint max_file_limit);
#endif
static ulong find_bit_type(const char *x, TYPELIB *bit_lib);

/****************************************************************************
** Code to end mysqld
****************************************************************************/

static void close_connections(void)
{
#ifdef EXTRA_DEBUG
  int count=0;
#endif
  NET net;
  DBUG_ENTER("close_connections");

  /* Clear thread cache */
  kill_cached_threads++;
  flush_thread_cache();

  /* kill flush thread */
  (void) pthread_mutex_lock(&LOCK_manager);
  if (manager_thread_in_use)
  {
    DBUG_PRINT("quit",("killing manager thread: %lx",manager_thread));
   (void) pthread_cond_signal(&COND_manager);
  }
  (void) pthread_mutex_unlock(&LOCK_manager);

  /* kill connection thread */
#if !defined(__WIN__) && !defined(__EMX__)
  DBUG_PRINT("quit",("waiting for select thread: %lx",select_thread));
  (void) pthread_mutex_lock(&LOCK_thread_count);

  while (select_thread_in_use)
  {
    struct timespec abstime;
    int error;
    LINT_INIT(error);
#ifndef DONT_USE_THR_ALARM
    if (pthread_kill(select_thread,THR_CLIENT_ALARM))
      break;					// allready dead
#endif
#ifdef HAVE_TIMESPEC_TS_SEC
    abstime.ts_sec=time(NULL)+2;		// Bsd 2.1
    abstime.ts_nsec=0;
#else
    struct timeval tv;
    gettimeofday(&tv,0);
    abstime.tv_sec=tv.tv_sec+2;
    abstime.tv_nsec=tv.tv_usec*1000;
#endif
    for (uint tmp=0 ; tmp < 10 ; tmp++)
    {
      error=pthread_cond_timedwait(&COND_thread_count,&LOCK_thread_count,
				   &abstime);
      if (error != EINTR)
	break;
    }
#ifdef EXTRA_DEBUG
    if (error != 0 && !count++)
      sql_print_error("Got error %d from pthread_cond_timedwait",error);
#endif
#if defined(HAVE_DEC_3_2_THREADS) || defined(SIGNALS_DONT_BREAK_READ)
    if (ip_sock != INVALID_SOCKET)
    {
      DBUG_PRINT("error",("closing TCP/IP and socket files"));
      VOID(shutdown(ip_sock,2));
      VOID(closesocket(ip_sock));
      VOID(shutdown(unix_sock,2));
      VOID(closesocket(unix_sock));
      VOID(unlink(mysql_unix_port));
      ip_sock=unix_sock= INVALID_SOCKET;
    }
#endif
  }
  (void) pthread_mutex_unlock(&LOCK_thread_count);
#endif /* __WIN__ */


  /* Abort listening to new connections */
  DBUG_PRINT("quit",("Closing sockets"));
  if ( !opt_disable_networking )
  {
    if (ip_sock != INVALID_SOCKET)
    {
      (void) shutdown(ip_sock,2);
      (void) closesocket(ip_sock);
      ip_sock= INVALID_SOCKET;
    }
  }
#ifdef __NT__
  if ( hPipe != INVALID_HANDLE_VALUE )
  {
    HANDLE hTempPipe = &hPipe;
    DBUG_PRINT( "quit", ("Closing named pipes") );
    hPipe = INVALID_HANDLE_VALUE;
    CancelIo( hTempPipe );
    DisconnectNamedPipe( hTempPipe );
    CloseHandle( hTempPipe );
  }
#endif
#ifdef HAVE_SYS_UN_H
  if (unix_sock != INVALID_SOCKET)
  {
    (void) shutdown(unix_sock,2);
    (void) closesocket(unix_sock);
    (void) unlink(mysql_unix_port);
    unix_sock= INVALID_SOCKET;
  }
#endif
  end_thr_alarm();			 // Don't allow alarms

  /* First signal all threads that it's time to die */

  THD *tmp;
  (void) pthread_mutex_lock(&LOCK_thread_count); // For unlink from list

  I_List_iterator<THD> it(threads);
  while ((tmp=it++))
  {
    DBUG_PRINT("quit",("Informing thread %ld that it's time to die",
		       tmp->thread_id));
    tmp->killed=1;
    if (tmp->mysys_var)
    {
      tmp->mysys_var->abort=1;
      if (tmp->mysys_var->current_mutex)
      {
	pthread_mutex_lock(tmp->mysys_var->current_mutex);
	pthread_cond_broadcast(tmp->mysys_var->current_cond);
	pthread_mutex_unlock(tmp->mysys_var->current_mutex);
      }
    }
  }
  (void) pthread_mutex_unlock(&LOCK_thread_count); // For unlink from list

  if (thread_count)
  {
    sleep(1);					// Give threads time to die
  }

  /* Force remaining threads to die by closing the connection to the client */

  (void) my_net_init(&net, (st_vio*) 0);
  for (;;)
  {
    DBUG_PRINT("quit",("Locking LOCK_thread_count"));
    (void) pthread_mutex_lock(&LOCK_thread_count); // For unlink from list
    if (!(tmp=threads.get()))
    {
      DBUG_PRINT("quit",("Unlocking LOCK_thread_count"));
      (void) pthread_mutex_unlock(&LOCK_thread_count);
      break;
    }
#ifndef __bsdi__				// Bug in BSDI kernel
    if ((net.vio=tmp->net.vio) != 0)
    {
      sql_print_error(ER(ER_FORCING_CLOSE),my_progname,
		      tmp->thread_id,tmp->user ? tmp->user : "");
      close_connection(&net,0,0);
    }
#endif
    DBUG_PRINT("quit",("Unlocking LOCK_thread_count"));
    (void) pthread_mutex_unlock(&LOCK_thread_count);
  }
  net_end(&net);
  /* All threads has now been aborted */
  DBUG_PRINT("quit",("Waiting for threads to die (count=%u)",thread_count));
  (void) pthread_mutex_lock(&LOCK_thread_count);
  while (thread_count)
  {
    (void) pthread_cond_wait(&COND_thread_count,&LOCK_thread_count);
    DBUG_PRINT("quit",("One thread died (count=%u)",thread_count));
  }
  (void) pthread_mutex_unlock(&LOCK_thread_count);

  mysql_log.close(1);
  mysql_slow_log.close(1);
  mysql_update_log.close(1);
  mysql_bin_log.close(1);
  DBUG_PRINT("quit",("close_connections thread"));
  DBUG_VOID_RETURN;
}

void kill_mysql(void)
{
  DBUG_ENTER("kill_mysql");

#if defined(__WIN__)
  {
    if (!SetEvent(hEventShutdown))
    {
      DBUG_PRINT("error",("Got error: %ld from SetEvent",GetLastError()));
    }
    // or:
    // HANDLE hEvent=OpenEvent(0, FALSE, "MySqlShutdown");
    // SetEvent(hEventShutdown);
    // CloseHandle(hEvent);
  }
#elif defined(HAVE_PTHREAD_KILL)
  if (pthread_kill(signal_thread,MYSQL_KILL_SIGNAL))// End everything nicely
  {
    DBUG_PRINT("error",("Got error %d from pthread_kill",errno)); /* purecov: inspected */
  }
#else
  kill(current_pid,MYSQL_KILL_SIGNAL);
#endif
  DBUG_PRINT("quit",("After pthread_kill"));
  shutdown_in_progress=1;			// Safety if kill didn't work
  DBUG_VOID_RETURN;
}


	/* Force server down. kill all connections and threads and exit */

#ifndef __WIN__
static void *kill_server(void *sig_ptr)
#define RETURN_FROM_KILL_SERVER return 0
#else
static void __cdecl kill_server(int sig_ptr)
#define RETURN_FROM_KILL_SERVER return
#endif
{
  int sig=(int) (long) sig_ptr;			// This is passed a int
  DBUG_ENTER("kill_server");

  // if there is a signal during the kill in progress, we do not need
  // another one
  if (kill_in_progress)				// Safety
    RETURN_FROM_KILL_SERVER;
  kill_in_progress=TRUE;
  abort_loop=1;					// This should be set
  signal(sig,SIG_IGN);
  if (sig == MYSQL_KILL_SIGNAL || sig == 0)
    sql_print_error(ER(ER_NORMAL_SHUTDOWN),my_progname);
  else
    sql_print_error(ER(ER_GOT_SIGNAL),my_progname,sig); /* purecov: inspected */

#if defined(USE_ONE_SIGNAL_HAND) && !defined(__WIN__)
  my_thread_init();				// If this is a new thread
#endif
  close_connections();
  if (sig != MYSQL_KILL_SIGNAL && sig != 0)
    unireg_abort(1);				/* purecov: inspected */
  else
    unireg_end(0);
  pthread_exit(0);				/* purecov: deadcode */
  RETURN_FROM_KILL_SERVER;
}


#ifdef USE_ONE_SIGNAL_HAND
pthread_handler_decl(kill_server_thread,arg __attribute__((unused)))
{
  my_thread_init();				// Initialize new thread
  kill_server(0);
  my_thread_end();				// Normally never reached
  return 0;
}
#endif

static sig_handler print_signal_warning(int sig)
{
  sql_print_error("Warning: Got signal %d from thread %d",
		  sig,my_thread_id());
#ifdef DONT_REMEMBER_SIGNAL
  sigset(sig,print_signal_warning);		/* int. thread system calls */
#endif
#ifndef __WIN__
  if (sig == SIGALRM)
    alarm(2);					/* reschedule alarm */
#endif
}


void unireg_end(int signal_number __attribute__((unused)))
{
  clean_up();
  pthread_exit(0);				// Exit is in main thread
}


void unireg_abort(int exit_code)
{
  if (exit_code)
    sql_print_error("Aborting\n");
  clean_up(); /* purecov: inspected */
  exit(exit_code); /* purecov: inspected */
}


void clean_up(bool print_message)
{
  DBUG_PRINT("exit",("clean_up"));
  if (cleanup_done++)
    return; /* purecov: inspected */
  acl_free(1);
  grant_free();
  sql_cache_free();
  table_cache_free();
  hostname_cache_free();
  item_user_lock_free();
  lex_free();				/* Free some memory */
#ifdef HAVE_DLOPEN
  if (!opt_noacl)
    udf_free();
#endif
  end_key_cache();
  (void) ha_panic(HA_PANIC_CLOSE);	/* close all tables and logs */
#ifdef USE_RAID
  end_raid();
#endif
#ifdef HAVE_OPENSSL
  if(opt_ssl_key) {
    my_free(opt_ssl_key,MYF(0));
    opt_ssl_key=0;
  }
  if(opt_ssl_cert) {
    my_free(opt_ssl_cert,MYF(0));
    opt_ssl_cert=0;
  }
  if(opt_ssl_ca) {
    my_free(opt_ssl_ca,MYF(0));
    opt_ssl_ca=0;
  }
  if(opt_ssl_capath) {
    my_free(opt_ssl_capath,MYF(0));
    opt_ssl_capath=0;
  }
  if(ssl_acceptor_fd) {
    my_free((gptr)ssl_acceptor_fd,MYF(0));
    ssl_acceptor_fd=0;
  }
#endif /* HAVE_OPENSSL */
  free_defaults(defaults_argv);
  my_free(charsets_list, MYF(MY_ALLOW_ZERO_PTR));
  my_free(mysql_tmpdir,MYF(0));
  my_free(slave_load_tmpdir,MYF(0));
  x_free(opt_bin_logname);
  bitmap_free(&temp_pool);
  free_max_user_conn();
  end_slave();
  end_slave_list();
#ifndef __WIN__
  if (!opt_bootstrap)
    (void) my_delete(pidfile_name,MYF(0));	// This may not always exist
#endif
  if (print_message)
    sql_print_error(ER(ER_SHUTDOWN_COMPLETE),my_progname);
  x_free((gptr) my_errmsg[ERRMAPP]);	/* Free messages */
  my_thread_end();

  /* Tell main we are ready */
  (void) pthread_mutex_lock(&LOCK_thread_count);
  ready_to_exit=1;
  /* do the broadcast inside the lock to ensure that my_end() is not called */
  (void) pthread_cond_broadcast(&COND_thread_count);
  (void) pthread_mutex_unlock(&LOCK_thread_count);
} /* clean_up */



/****************************************************************************
** Init IP and UNIX socket
****************************************************************************/

static void set_ports()
{
  char	*env;
  if (!mysql_port && !opt_disable_networking)
  {					// Get port if not from commandline
    struct  servent *serv_ptr;
    mysql_port = MYSQL_PORT;
    if ((serv_ptr = getservbyname("mysql", "tcp")))
      mysql_port = ntohs((u_short) serv_ptr->s_port); /* purecov: inspected */
    if ((env = getenv("MYSQL_TCP_PORT")))
      mysql_port = (uint) atoi(env);		/* purecov: inspected */
  }
  if (!mysql_unix_port)
  {
#ifdef __WIN__
    mysql_unix_port = (char*) MYSQL_NAMEDPIPE;
#else
    mysql_unix_port = (char*) MYSQL_UNIX_ADDR;
#endif
    if ((env = getenv("MYSQL_UNIX_PORT")))
      mysql_unix_port = env;			/* purecov: inspected */
  }
}

/* Change to run as another user if started with --user */

static void set_user(const char *user)
{
#ifndef __WIN__
    struct passwd *ent;

  // don't bother if we aren't superuser
  if (geteuid())
  {
    if (user)
      fprintf(stderr,
	      "Warning: One can only use the --user switch if running as root\n");
    return;
  }
  else if (!user)
  {
    if (!opt_bootstrap)
    {
      fprintf(stderr,"Fatal error: Please read \"Security\" section of the manual to find out how to run mysqld as root!\n");
      unireg_abort(1);
    }
    return;
  }
  if (!strcmp(user,"root"))
    return;				// Avoid problem with dynamic libraries

  if (!(ent = getpwnam(user)))
  {
    fprintf(stderr,"Fatal error: Can't change to run as user '%s' ;  Please check that the user exists!\n",user);
    unireg_abort(1);
  }
#ifdef HAVE_INITGROUPS
  initgroups((char*) user,ent->pw_gid);
#endif
  if (setgid(ent->pw_gid) == -1)
  {
    sql_perror("setgid");
    unireg_abort(1);
  }
  if (setuid(ent->pw_uid) == -1)
  {
    sql_perror("setuid");
    unireg_abort(1);
  }
#endif
}

/* Change root user if started with  --chroot */

static void set_root(const char *path)
{
#if !defined(__WIN__) && !defined(__EMX__)
  if (chroot(path) == -1)
  {
    sql_perror("chroot");
    unireg_abort(1);
  }
#endif
}

static void server_init(void)
{
  struct sockaddr_in	IPaddr;
#ifdef HAVE_SYS_UN_H
  struct sockaddr_un	UNIXaddr;
#endif
  int	arg=1;
  DBUG_ENTER("server_init");

#ifdef	__WIN__
  if ( !opt_disable_networking )
  {
    WSADATA WsaData;
    if (SOCKET_ERROR == WSAStartup (0x0101, &WsaData))
    {
      my_message(0,"WSAStartup Failed\n",MYF(0));
      unireg_abort(1);
    }
  }
#endif /* __WIN__ */

  set_ports();

  if (mysql_port != 0 && !opt_disable_networking && !opt_bootstrap)
  {
    DBUG_PRINT("general",("IP Socket is %d",mysql_port));
    ip_sock = socket(AF_INET, SOCK_STREAM, 0);
    if (ip_sock == INVALID_SOCKET)
    {
      DBUG_PRINT("error",("Got error: %d from socket()",socket_errno));
      sql_perror(ER(ER_IPSOCK_ERROR));		/* purecov: tested */
      unireg_abort(1);				/* purecov: tested */
    }
    bzero((char*) &IPaddr, sizeof(IPaddr));
    IPaddr.sin_family = AF_INET;
    IPaddr.sin_addr.s_addr = my_bind_addr;
    IPaddr.sin_port = (unsigned short) htons((unsigned short) mysql_port);
    (void) setsockopt(ip_sock,SOL_SOCKET,SO_REUSEADDR,(char*)&arg,sizeof(arg));
    for(;;)
    {
      if (bind(ip_sock, my_reinterpret_cast(struct sockaddr *) (&IPaddr),
	       sizeof(IPaddr)) >= 0)
	break;
      DBUG_PRINT("error",("Got error: %d from bind",socket_errno));
      sql_perror("Can't start server: Bind on TCP/IP port");/* Had a loop here */
      sql_print_error("Do you already have another mysqld server running on port: %d ?",mysql_port);
      unireg_abort(1);
    }
    if (listen(ip_sock,(int) back_log) < 0)
      sql_print_error("Warning:  listen() on TCP/IP failed with error %d",
		      errno);
  }

  if (mysqld_chroot)
    set_root(mysqld_chroot);

  set_user(mysqld_user); // set_user now takes care of mysqld_user==NULL

#ifdef __NT__
  /* create named pipe */
  if (Service.IsNT() && mysql_unix_port[0] && !opt_bootstrap)
  {
    sprintf( szPipeName, "\\\\.\\pipe\\%s", mysql_unix_port );
    ZeroMemory( &saPipeSecurity, sizeof(saPipeSecurity) );
    ZeroMemory( &sdPipeDescriptor, sizeof(sdPipeDescriptor) );
    if ( !InitializeSecurityDescriptor(&sdPipeDescriptor,
				       SECURITY_DESCRIPTOR_REVISION) )
    {
      sql_perror("Can't start server : Initialize security descriptor");
      unireg_abort(1);
    }
    if (!SetSecurityDescriptorDacl(&sdPipeDescriptor, TRUE, NULL, FALSE))
    {
      sql_perror("Can't start server : Set security descriptor");
      unireg_abort(1);
    }
    saPipeSecurity.nLength = sizeof( SECURITY_ATTRIBUTES );
    saPipeSecurity.lpSecurityDescriptor = &sdPipeDescriptor;
    saPipeSecurity.bInheritHandle = FALSE;
    if ((hPipe = CreateNamedPipe(szPipeName,
				 PIPE_ACCESS_DUPLEX,
				 PIPE_TYPE_BYTE |
				 PIPE_READMODE_BYTE |
				 PIPE_WAIT,
				 PIPE_UNLIMITED_INSTANCES,
				 (int) net_buffer_length,
				 (int) net_buffer_length,
				 NMPWAIT_USE_DEFAULT_WAIT,
				 &saPipeSecurity )) == INVALID_HANDLE_VALUE)
      {
	LPVOID lpMsgBuf;
	int error=GetLastError();
	FormatMessage(FORMAT_MESSAGE_ALLOCATE_BUFFER |
		      FORMAT_MESSAGE_FROM_SYSTEM,
		      NULL, error, MAKELANGID(LANG_NEUTRAL, SUBLANG_DEFAULT),
		      (LPTSTR) &lpMsgBuf, 0, NULL );
	MessageBox( NULL, (LPTSTR) lpMsgBuf, "Error from CreateNamedPipe",
		    MB_OK|MB_ICONINFORMATION );
	LocalFree( lpMsgBuf );
	unireg_abort(1);
      }
  }
#endif

#if defined(HAVE_SYS_UN_H)
  /*
  ** Create the UNIX socket
  */
  if (mysql_unix_port[0] && !opt_bootstrap)
  {
    DBUG_PRINT("general",("UNIX Socket is %s",mysql_unix_port));

    if ((unix_sock = socket(AF_UNIX, SOCK_STREAM, 0)) < 0)
    {
      sql_perror("Can't start server : UNIX Socket "); /* purecov: inspected */
      unireg_abort(1);				/* purecov: inspected */
    }
    bzero((char*) &UNIXaddr, sizeof(UNIXaddr));
    UNIXaddr.sun_family = AF_UNIX;
    strmov(UNIXaddr.sun_path, mysql_unix_port);
    (void) unlink(mysql_unix_port);
    (void) setsockopt(unix_sock,SOL_SOCKET,SO_REUSEADDR,(char*)&arg,
		      sizeof(arg));
    umask(0);
    if (bind(unix_sock, my_reinterpret_cast(struct sockaddr *) (&UNIXaddr),
	     sizeof(UNIXaddr)) < 0)
    {
      sql_perror("Can't start server : Bind on unix socket"); /* purecov: tested */
      sql_print_error("Do you already have another mysqld server running on socket: %s ?",mysql_unix_port);
      unireg_abort(1);					/* purecov: tested */
    }
    umask(((~my_umask) & 0666));
#if defined(S_IFSOCK) && defined(SECURE_SOCKETS)
    (void) chmod(mysql_unix_port,S_IFSOCK);	/* Fix solaris 2.6 bug */
#endif
    if (listen(unix_sock,(int) back_log) < 0)
      sql_print_error("Warning:  listen() on Unix socket failed with error %d",
		      errno);
  }
#endif
  DBUG_PRINT("info",("server started"));
  DBUG_VOID_RETURN;
}


void yyerror(const char *s)
{
  NET *net=my_pthread_getspecific_ptr(NET*,THR_NET);
  char *yytext=(char*) current_lex->tok_start;
  if (!strcmp(s,"parse error"))
    s=ER(ER_SYNTAX_ERROR);
  net_printf(net,ER_PARSE_ERROR, s, yytext ? (char*) yytext : "",
	     current_lex->yylineno);
}


void close_connection(NET *net,uint errcode,bool lock)
{
  st_vio* vio;
  DBUG_ENTER("close_connection");
  DBUG_PRINT("enter",("fd: %s  error: '%s'",
                    net->vio? vio_description(net->vio):"(not connected)",
                    errcode ? ER(errcode) : ""));
  if (lock)
    (void) pthread_mutex_lock(&LOCK_thread_count);
  if ((vio=net->vio) != 0)
  {
    if (errcode)
      send_error(net,errcode,ER(errcode));	/* purecov: inspected */
    vio_close(vio);			/* vio is freed in delete thd */
  }
  if (lock)
    (void) pthread_mutex_unlock(&LOCK_thread_count);
  DBUG_VOID_RETURN;
}

	/* Called when a thread is aborted */
	/* ARGSUSED */

sig_handler end_thread_signal(int sig __attribute__((unused)))
{
  THD *thd=current_thd;
  DBUG_ENTER("end_thread_signal");
  if (thd)
    end_thread(thd,0);
  DBUG_VOID_RETURN;				/* purecov: deadcode */
}


void end_thread(THD *thd, bool put_in_cache)
{
  DBUG_ENTER("end_thread");
  (void) pthread_mutex_lock(&LOCK_thread_count);
  thread_count--;
  delete thd;

  if (put_in_cache && cached_thread_count < thread_cache_size &&
      ! abort_loop && !kill_cached_threads)
  {
    /* Don't kill the thread, just put it in cache for reuse */
    DBUG_PRINT("info", ("Adding thread to cache"))
    cached_thread_count++;
    while (!abort_loop && ! wake_thread && ! kill_cached_threads)
      (void) pthread_cond_wait(&COND_thread_cache, &LOCK_thread_count);
    cached_thread_count--;
    if (kill_cached_threads)
      pthread_cond_signal(&COND_flush_thread_cache);
    if (wake_thread)
    {
      wake_thread--;
      thd=thread_cache.get();
      thd->real_id=pthread_self();
      (void) thd->store_globals();
      threads.append(thd);
      pthread_mutex_unlock(&LOCK_thread_count);
      DBUG_VOID_RETURN;
    }
  }

  DBUG_PRINT("info", ("sending a broadcast"))

  /* Tell main we are ready */
  (void) pthread_mutex_unlock(&LOCK_thread_count);
  (void) pthread_cond_broadcast(&COND_thread_count);
  DBUG_PRINT("info", ("unlocked thread_count mutex"))
#ifdef ONE_THREAD
  if (!(test_flags & TEST_NO_THREADS))	// For debugging under Linux
#endif
  {
    my_thread_end();
    pthread_exit(0);
  }
  DBUG_VOID_RETURN;
}


/* Start a cached thread. LOCK_thread_count is locked on entry */

static void start_cached_thread(THD *thd)
{
  thread_cache.append(thd);
  wake_thread++;
  thread_count++;
  pthread_cond_signal(&COND_thread_cache);
}


void flush_thread_cache()
{
  (void) pthread_mutex_lock(&LOCK_thread_count);
  kill_cached_threads++;
  while (cached_thread_count)
  {
    pthread_cond_broadcast(&COND_thread_cache);
    pthread_cond_wait(&COND_flush_thread_cache,&LOCK_thread_count);
  }
  kill_cached_threads--;
  (void) pthread_mutex_unlock(&LOCK_thread_count);
}


	/*
	** Aborts a thread nicely. Commes here on SIGPIPE
	** TODO: One should have to fix that thr_alarm know about this
	** thread too
	*/

#ifdef THREAD_SPECIFIC_SIGPIPE
static sig_handler abort_thread(int sig __attribute__((unused)))
{
  THD *thd=current_thd;
  DBUG_ENTER("abort_thread");
  if (thd)
    thd->killed=1;
  DBUG_VOID_RETURN;
}
#endif

/******************************************************************************
** Setup a signal thread with handles all signals
** Because linux doesn't support scemas use a mutex to check that
** the signal thread is ready before continuing
******************************************************************************/

#ifdef __WIN__
static void init_signals(void)
{
  int signals[] = {SIGINT,SIGILL,SIGFPE,SIGSEGV,SIGTERM,SIGABRT } ;
  for (uint i=0 ; i < sizeof(signals)/sizeof(int) ; i++)
    signal( signals[i], kill_server) ;
  signal(SIGBREAK,SIG_IGN);	//ignore SIGBREAK for NT
}

static void start_signal_handler(void)
{
}

#elif defined(__EMX__)
static void sig_reload(int signo)
{
  reload_acl_and_cache((THD*) 0,REFRESH_LOG, (TABLE_LIST*) 0); // Flush everything
  signal(signo, SIG_ACK);
}

static void sig_kill(int signo)
{
  if (!abort_loop)
  {
    abort_loop=1;				// mark abort for threads
    kill_server((void*) signo);
  }
  signal(signo, SIG_ACK);
}

static void init_signals(void)
{
  signal(SIGQUIT, sig_kill);
  signal(SIGKILL, sig_kill);
  signal(SIGTERM, sig_kill);
  signal(SIGINT,  sig_kill);
  signal(SIGHUP,  sig_reload);	// Flush everything
  signal(SIGALRM, SIG_IGN);
  signal(SIGBREAK,SIG_IGN);
  signal_thread = pthread_self();
}

static void start_signal_handler(void)
{
}

#else /* if ! __WIN__ && ! __EMX__ */

#ifdef HAVE_LINUXTHREADS
#define UNSAFE_DEFAULT_LINUX_THREADS 200
#endif

static sig_handler handle_segfault(int sig)
{
  THD *thd=current_thd;
  // strictly speaking, one needs a mutex here
  // but since we have got SIGSEGV already, things are a mess
  // so not having the mutex is not as bad as possibly using a buggy
  // mutex - so we keep things simple
  if (segfaulted)
  {
    fprintf(stderr, "Fatal signal %d while backtracing\n", sig);
    exit(1);
  }
  
  segfaulted = 1;
  fprintf(stderr,"\
mysqld got signal %d;\n\
This could be because you hit a bug. It is also possible that this binary\n\
or one of the libraries it was linked agaist is corrupt, improperly built,\n\
or misconfigured. This error can also be caused by malfunctioning hardware.\n",
	  sig);
  fprintf(stderr, "\
We will try our best to scrape up some info that will hopefully help diagnose\n\
the problem, but since we have already crashed, something is definitely wrong\n\
and this may fail\n\n");
  fprintf(stderr, "key_buffer_size=%ld\n", keybuff_size);
  fprintf(stderr, "record_buffer=%ld\n", my_default_record_cache_size);
  fprintf(stderr, "sort_buffer=%ld\n", sortbuff_size);
  fprintf(stderr, "max_used_connections=%ld\n", max_used_connections);
  fprintf(stderr, "max_connections=%ld\n", max_connections);
  fprintf(stderr, "threads_connected=%d\n", thread_count);
  fprintf(stderr, "It is possible that mysqld could use up to \n\
key_buffer_size + (record_buffer + sort_buffer)*max_connections = %ld K\n\
bytes of memory\n", (keybuff_size + (my_default_record_cache_size +
			     sortbuff_size) * max_connections)/ 1024);
  fprintf(stderr, "Hope that's ok, if not, decrease some variables in the equation\n\n");
  
#if defined(HAVE_LINUXTHREADS)
  if (sizeof(char*) == 4 && thread_count > UNSAFE_DEFAULT_LINUX_THREADS)
  {
    fprintf(stderr, "\
You seem to be running 32-bit Linux and have %d concurrent connections.\n\
If you have not changed STACK_SIZE in LinuxThreads and build the binary \n\
yourself, LinuxThreads is quite likely to steal a part of global heap for\n\
the thread stack. Please read http://www.mysql.com/doc/L/i/Linux.html\n\n",
	    thread_count);
  }
#endif /* HAVE_LINUXTHREADS */

#ifdef HAVE_STACKTRACE
  if(!(test_flags & TEST_NO_STACKTRACE))
    print_stacktrace(thd ? (gptr) thd->thread_stack : (gptr) 0,
		     thread_stack);
  if (thd)
  {
    fprintf(stderr, "Trying to get some variables.\n\
Some pointers may be invalid and cause the dump to abort...\n");
    safe_print_str("thd->query", thd->query, 1024);
    fprintf(stderr, "thd->thread_id=%ld\n", thd->thread_id);
    fprintf(stderr, "\n
Successfully dumped variables, if you ran with --log, take a look at the\n\
details of what thread %ld did to cause the crash.  In some cases of really\n\
bad corruption, the values shown above may be invalid\n\n",
	  thd->thread_id);
  }
  fprintf(stderr, "\
The manual page at http://www.mysql.com/doc/C/r/Crashing.html contains\n\
information that should help you find out what is causing the crash\n");
  fflush(stderr);
#endif /* HAVE_STACKTRACE */

 if (test_flags & TEST_CORE_ON_SIGNAL)
   write_core(sig);
 exit(1);
}


static void init_signals(void)
{
  sigset_t set;
  DBUG_ENTER("init_signals");

  sigset(THR_KILL_SIGNAL,end_thread_signal);
  sigset(THR_SERVER_ALARM,print_signal_warning); // Should never be called!
  struct sigaction sa; sa.sa_flags = 0;
  sigemptyset(&sa.sa_mask);
  sigprocmask(SIG_SETMASK,&sa.sa_mask,NULL);

  if (!(test_flags & TEST_NO_STACKTRACE) || (test_flags & TEST_CORE_ON_SIGNAL))
  {
    init_stacktrace();
    sa.sa_handler=handle_segfault;
    sigaction(SIGSEGV, &sa, NULL);
#ifdef SIGBUS
    sigaction(SIGBUS, &sa, NULL);
#endif
    sigaction(SIGILL, &sa, NULL);
  }
  (void) sigemptyset(&set);
#ifdef THREAD_SPECIFIC_SIGPIPE
  sigset(SIGPIPE,abort_thread);
  sigaddset(&set,SIGPIPE);
#else
  (void) signal(SIGPIPE,SIG_IGN);		// Can't know which thread
  sigaddset(&set,SIGPIPE);
#endif
  sigaddset(&set,SIGINT);
  sigaddset(&set,SIGQUIT);
  sigaddset(&set,SIGTERM);
  sigaddset(&set,SIGHUP);
  sigset(SIGTERM,print_signal_warning);		// If it's blocked by parent
  signal(SIGHUP,print_signal_warning);		// If it's blocked by parent
#ifdef SIGTSTP
  sigaddset(&set,SIGTSTP);
#endif
  sigaddset(&set,THR_SERVER_ALARM);
  sigdelset(&set,THR_KILL_SIGNAL);		// May be SIGINT
  sigdelset(&set,THR_CLIENT_ALARM);		// For alarms
  (void) pthread_sigmask(SIG_SETMASK,&set,NULL);
  DBUG_VOID_RETURN;
}


static void start_signal_handler(void)
{
  int error;
  pthread_attr_t thr_attr;
  DBUG_ENTER("start_signal_handler");

  (void) pthread_attr_init(&thr_attr);
#if !defined(HAVE_DEC_3_2_THREADS)
  pthread_attr_setscope(&thr_attr,PTHREAD_SCOPE_SYSTEM);
  (void) pthread_attr_setdetachstate(&thr_attr,PTHREAD_CREATE_DETACHED);
  if (!(opt_specialflag & SPECIAL_NO_PRIOR))
    my_pthread_attr_setprio(&thr_attr,INTERRUPT_PRIOR);
  pthread_attr_setstacksize(&thr_attr,32768);
#endif

  (void) pthread_mutex_lock(&LOCK_thread_count);
  if ((error=pthread_create(&signal_thread,&thr_attr,signal_hand,0)))
  {
    sql_print_error("Can't create interrupt-thread (error %d, errno: %d)",
		    error,errno);
    exit(1);
  }
  (void) pthread_cond_wait(&COND_thread_count,&LOCK_thread_count);
  pthread_mutex_unlock(&LOCK_thread_count);

  (void) pthread_attr_destroy(&thr_attr);
  DBUG_VOID_RETURN;
}


/*
** This threads handles all signals and alarms
*/

/* ARGSUSED */
static void *signal_hand(void *arg __attribute__((unused)))
{
  sigset_t set;
  int sig;
  my_thread_init();				// Init new thread
  DBUG_ENTER("signal_hand");

  /* Setup alarm handler */
  init_thr_alarm(max_connections+max_insert_delayed_threads);
#if SIGINT != THR_KILL_SIGNAL
  (void) sigemptyset(&set);			// Setup up SIGINT for debug
  (void) sigaddset(&set,SIGINT);		// For debugging
  (void) pthread_sigmask(SIG_UNBLOCK,&set,NULL);
#endif
  (void) sigemptyset(&set);			// Setup up SIGINT for debug
#ifdef USE_ONE_SIGNAL_HAND
  (void) sigaddset(&set,THR_SERVER_ALARM);	// For alarms
#endif
  (void) sigaddset(&set,SIGQUIT);
  (void) sigaddset(&set,SIGTERM);
#if THR_CLIENT_ALARM != SIGHUP
  (void) sigaddset(&set,SIGHUP);
#endif
  (void) sigaddset(&set,SIGTSTP);

  /* Save pid to this process (or thread on Linux) */
  if (!opt_bootstrap)
  {
    File pidFile;
    if ((pidFile = my_create(pidfile_name,0664, O_WRONLY, MYF(MY_WME))) >= 0)
    {
      char buff[21];
      sprintf(buff,"%lu",(ulong) getpid());
      (void) my_write(pidFile, buff,strlen(buff),MYF(MY_WME));
      (void) my_close(pidFile,MYF(0));
    }
  }
#ifdef HAVE_STACK_TRACE_ON_SEGV
  if (opt_do_pstack)
  {
    sprintf(pstack_file_name,"mysqld-%lu-%%d-%%d.backtrace", (ulong)getpid());
    pstack_install_segv_action(pstack_file_name);
  }
#endif /* HAVE_STACK_TRACE_ON_SEGV */

  // signal to start_signal_handler that we are ready
  (void) pthread_mutex_lock(&LOCK_thread_count);
  (void) pthread_cond_signal(&COND_thread_count);
  (void) pthread_mutex_unlock(&LOCK_thread_count);

  for (;;)
  {
    int error;					// Used when debugging
    if (shutdown_in_progress && !abort_loop)
    {
      sig= MYSQL_KILL_SIGNAL;
      error=0;
    }
    else
      while ((error=my_sigwait(&set,&sig)) == EINTR) ;
    if (cleanup_done)
      pthread_exit(0);				// Safety
    switch (sig) {
    case SIGTERM:
    case SIGQUIT:
    case SIGKILL:
#ifdef EXTRA_DEBUG
      sql_print_error("Got signal %d to shutdown mysqld",sig);
#endif
      DBUG_PRINT("info",("Got signal: %d  abort_loop: %d",sig,abort_loop));
      if (!abort_loop)
      {
	abort_loop=1;				// mark abort for threads
#ifdef USE_ONE_SIGNAL_HAND
	pthread_t tmp;
	if (!(opt_specialflag & SPECIAL_NO_PRIOR))
	  my_pthread_attr_setprio(&connection_attrib,INTERRUPT_PRIOR);
	if (pthread_create(&tmp,&connection_attrib, kill_server_thread,
			   (void*) sig))
	  sql_print_error("Error: Can't create thread to kill server");
#else
	  kill_server((void*) sig);		// MIT THREAD has a alarm thread
#endif
      }
      break;
    case SIGHUP:
      reload_acl_and_cache((THD*) 0,~0, (TABLE_LIST*) 0); // Flush everything
      mysql_print_status((THD*) 0);		// Send debug some info
      break;
#ifdef USE_ONE_SIGNAL_HAND
    case THR_SERVER_ALARM:
      process_alarm(sig);			// Trigger alarms.
      break;
#endif
    default:
#ifdef EXTRA_DEBUG
      sql_print_error("Warning: Got signal: %d, error: %d",sig,error); /* purecov: tested */
#endif
      break;					/* purecov: tested */
    }
  }
  return(0);					/* purecov: deadcode */
}

#endif	/* __WIN__*/


/*
** All global error messages are sent here where the first one is stored for
** the client
*/


/* ARGSUSED */
static int my_message_sql(uint error, const char *str,
			  myf MyFlags __attribute__((unused)))
{
  NET *net;
  DBUG_ENTER("my_message_sql");
  DBUG_PRINT("error",("Message: '%s'",str));
  if ((net=my_pthread_getspecific_ptr(NET*,THR_NET)))
  {
    if (!net->last_error[0])			// Return only first message
    {
      strmake(net->last_error,str,sizeof(net->last_error)-1);
      net->last_errno=error ? error : ER_UNKNOWN_ERROR;
    }
  }
  else
    sql_print_error("%s: %s",my_progname,str); /* purecov: inspected */
  DBUG_RETURN(0);
}

#ifdef __WIN__
#undef errno
#undef EINTR
#define errno WSAGetLastError()
#define EINTR WSAEINTR

struct utsname
{
  char nodename[FN_REFLEN];
};

int uname(struct utsname *a)
{
  return -1;
}
#endif


#ifdef __WIN__
pthread_handler_decl(handle_shutdown,arg)
{
  MSG msg;
  my_thread_init();

  /* this call should create the message queue for this thread */
  PeekMessage(&msg, NULL, 1, 65534,PM_NOREMOVE);

  if (WaitForSingleObject(hEventShutdown,INFINITE)==WAIT_OBJECT_0)
     kill_server(MYSQL_KILL_SIGNAL);
  return 0;
}

int __stdcall handle_kill(ulong ctrl_type)
{
  if (ctrl_type == CTRL_CLOSE_EVENT ||
      ctrl_type == CTRL_SHUTDOWN_EVENT)
  {
    kill_server(MYSQL_KILL_SIGNAL);
    return TRUE;
  }
  return FALSE;
}
#endif

const char *load_default_groups[]= { "mysqld","server",0 };

#ifdef HAVE_LIBWRAP
char *libwrapName=NULL;
#endif

static void open_log(MYSQL_LOG *log, const char *hostname,
		     const char *opt_name, const char *extension,
		     enum_log_type type)
{
  char tmp[FN_REFLEN];
  if (!opt_name || !opt_name[0])
  {
    /* TODO: The following should be using fn_format();  We just need to
     first change fn_format() to cut the file name if it's too long.
    */
    strmake(tmp,hostname,FN_REFLEN-5);
    strmov(strcend(tmp,'.'),extension);
    opt_name=tmp;
  }
  // get rid of extention if the log is binary to avoid problems
  if (type == LOG_BIN)
  {
    char *p = fn_ext(opt_name);
    if (p)
    {
      uint length=(uint) (p-opt_name);
      strmake(tmp,opt_name,min(length,FN_REFLEN));
      opt_name=tmp;
    }
  }
  log->open(opt_name,type);
}



#ifdef __WIN__
int win_main(int argc, char **argv)
#else
int main(int argc, char **argv)
#endif
{
  DEBUGGER_OFF;

  my_umask=0660;		// Default umask for new files
  my_umask_dir=0700;		// Default umask for new directories
  MY_INIT(argv[0]);		// init my_sys library & pthreads
  tzset();			// Set tzname

  start_time=time((time_t*) 0);
#ifdef HAVE_TZNAME
#if defined(HAVE_LOCALTIME_R) && defined(_REENTRANT)
  {
    struct tm tm_tmp;
    localtime_r(&start_time,&tm_tmp);
    strmov(time_zone,tzname[tm_tmp.tm_isdst == 1 ? 1 : 0]);
  }
#else
  {
    struct tm *start_tm;
    start_tm=localtime(&start_time);
    strmov(time_zone,tzname[start_tm->tm_isdst == 1 ? 1 : 0]);
  }
#endif
#endif

  if (gethostname(glob_hostname,sizeof(glob_hostname)-4) < 0)
    strmov(glob_hostname,"mysql");
  strmov(pidfile_name,glob_hostname);
  strmov(strcend(pidfile_name,'.'),".pid");	// Add extension
#ifndef DBUG_OFF
  strxmov(strend(server_version),MYSQL_SERVER_SUFFIX,"-debug",NullS);
#else
  strmov(strend(server_version),MYSQL_SERVER_SUFFIX);
#endif
#ifdef _CUSTOMSTARTUPCONFIG_
  if (_cust_check_startup())
  {
    /* _cust_check_startup will report startup failure error */
    exit( 1 );
  }
#endif
  load_defaults("my",load_default_groups,&argc,&argv);
  defaults_argv=argv;
  mysql_tmpdir=getenv("TMPDIR");	/* Use this if possible */
#ifdef __WIN__
  if (!mysql_tmpdir)
    mysql_tmpdir=getenv("TEMP");
  if (!mysql_tmpdir)
    mysql_tmpdir=getenv("TMP");
#endif
  if (!mysql_tmpdir || !mysql_tmpdir[0])
    mysql_tmpdir=(char*) P_tmpdir;		/* purecov: inspected */

  set_options();
#ifdef __WIN__
  /* service parameters can be overwritten by options */
  if (get_service_parameters())
  {
    my_message( 0, "Can't read MySQL service parameters", MYF(0) );
    exit( 1 );
  }
#endif
  get_options(argc,argv);
  if (opt_log || opt_update_log || opt_slow_log || opt_bin_log)
    strcat(server_version,"-log");
  DBUG_PRINT("info",("%s  Ver %s for %s on %s\n",my_progname,
		     server_version, SYSTEM_TYPE,MACHINE_TYPE));

  /* These must be set early */

  (void) pthread_mutex_init(&LOCK_mysql_create_db,MY_MUTEX_INIT_SLOW);
  (void) pthread_mutex_init(&LOCK_Acl,MY_MUTEX_INIT_SLOW);
  (void) pthread_mutex_init(&LOCK_grant,MY_MUTEX_INIT_FAST);
  (void) pthread_mutex_init(&LOCK_open,MY_MUTEX_INIT_FAST);
  (void) pthread_mutex_init(&LOCK_thread_count,MY_MUTEX_INIT_FAST);
  (void) pthread_mutex_init(&LOCK_mapped_file,MY_MUTEX_INIT_SLOW);
  (void) pthread_mutex_init(&LOCK_status,MY_MUTEX_INIT_FAST);
  (void) pthread_mutex_init(&LOCK_error_log,MY_MUTEX_INIT_FAST);
  (void) pthread_mutex_init(&LOCK_delayed_insert,MY_MUTEX_INIT_FAST);
  (void) pthread_mutex_init(&LOCK_delayed_status,MY_MUTEX_INIT_FAST);
  (void) pthread_mutex_init(&LOCK_delayed_create,MY_MUTEX_INIT_SLOW);
  (void) pthread_mutex_init(&LOCK_manager,MY_MUTEX_INIT_FAST);
  (void) pthread_mutex_init(&LOCK_crypt,MY_MUTEX_INIT_FAST);
  (void) pthread_mutex_init(&LOCK_bytes_sent,MY_MUTEX_INIT_FAST);
  (void) pthread_mutex_init(&LOCK_bytes_received,MY_MUTEX_INIT_FAST);
  (void) pthread_mutex_init(&LOCK_timezone,MY_MUTEX_INIT_FAST);
  (void) pthread_mutex_init(&LOCK_binlog_update, MY_MUTEX_INIT_FAST);	// QQ NOT USED
  (void) pthread_mutex_init(&LOCK_slave, MY_MUTEX_INIT_FAST);
  (void) pthread_mutex_init(&LOCK_server_id, MY_MUTEX_INIT_FAST);
  (void) pthread_mutex_init(&LOCK_user_conn, MY_MUTEX_INIT_FAST);
  (void) pthread_cond_init(&COND_thread_count,NULL);
  (void) pthread_cond_init(&COND_refresh,NULL);
  (void) pthread_cond_init(&COND_thread_cache,NULL);
  (void) pthread_cond_init(&COND_flush_thread_cache,NULL);
  (void) pthread_cond_init(&COND_manager,NULL);
  (void) pthread_cond_init(&COND_binlog_update, NULL);
  (void) pthread_cond_init(&COND_slave_stopped, NULL);
  (void) pthread_cond_init(&COND_slave_start, NULL);
  init_signals();

  if (set_default_charset_by_name(default_charset, MYF(MY_WME)))
    unireg_abort(1);
  charsets_list = list_charsets(MYF(MY_COMPILED_SETS|MY_CONFIG_SETS));

#ifdef HAVE_OPENSSL
  if (opt_use_ssl)
  {
    ssl_acceptor_fd = new_VioSSLAcceptorFd(opt_ssl_key, opt_ssl_cert,
					   opt_ssl_ca, opt_ssl_capath);
    DBUG_PRINT("info",("ssl_acceptor_fd: %p",ssl_acceptor_fd));
    if (!ssl_acceptor_fd)
      opt_use_ssl=0;
    /* having ssl_acceptor_fd!=0 signals the use of SSL */
  }
#endif /* HAVE_OPENSSL */

#ifdef HAVE_LIBWRAP
  libwrapName= my_progname+dirname_length(my_progname);
  openlog(libwrapName, LOG_PID, LOG_AUTH);
#endif

  if (!(opt_specialflag & SPECIAL_NO_PRIOR))
    my_pthread_setprio(pthread_self(),CONNECT_PRIOR);
  /* Parameter for threads created for connections */
  (void) pthread_attr_init(&connection_attrib);
  (void) pthread_attr_setdetachstate(&connection_attrib,
				     PTHREAD_CREATE_DETACHED);
  pthread_attr_setstacksize(&connection_attrib,thread_stack);

  if (!(opt_specialflag & SPECIAL_NO_PRIOR))
    my_pthread_attr_setprio(&connection_attrib,WAIT_PRIOR);
  pthread_attr_setscope(&connection_attrib, PTHREAD_SCOPE_SYSTEM);

#ifdef SET_RLIMIT_NOFILE
  /* connections and databases neads lots of files */
  {
    uint wanted_files=10+(uint) max(max_connections*5,
				    max_connections+table_cache_size*2);
    set_if_bigger(wanted_files, open_files_limit);
    // Note that some system returns 0 if we succeed here:
    uint files=set_maximum_open_files(wanted_files);
    if (files && files < wanted_files && ! open_files_limit)
    {
      max_connections=	(ulong) min((files-10),max_connections);
      table_cache_size= (ulong) max((files-10-max_connections)/2,64);
      DBUG_PRINT("warning",
		 ("Changed limits: max_connections: %ld  table_cache: %ld",
		  max_connections,table_cache_size));
      sql_print_error("Warning: Changed limits: max_connections: %ld  table_cache: %ld",max_connections,table_cache_size);
    }
  }
#endif
  unireg_init(opt_specialflag); /* Set up extern variabels */
  init_errmessage();		/* Read error messages from file */
  lex_init();
  item_init();
  mysys_uses_curses=0;
#ifdef USE_REGEX
  regex_init();
#endif
  select_thread=pthread_self();
  select_thread_in_use=1;
  if (use_temp_pool && bitmap_init(&temp_pool,1024))
    unireg_abort(1);

  /*
  ** We have enough space for fiddling with the argv, continue
  */
  umask(((~my_umask) & 0666));
  if (my_setwd(mysql_real_data_home,MYF(MY_WME)))
  {
    unireg_abort(1);				/* purecov: inspected */
  }
  mysql_data_home[0]=FN_CURLIB;		// all paths are relative from here
  mysql_data_home[1]=0;
  server_init();
  table_cache_init();
  hostname_cache_init();
  sql_cache_init();
  randominit(&sql_rand,(ulong) start_time,(ulong) start_time/2);
  reset_floating_point_exceptions();
  init_thr_lock();
  init_slave_list();
  
  /* Fix varibles that are base 1024*1024 */
  myisam_max_temp_length= (my_off_t) min(((ulonglong) myisam_max_sort_file_size)*1024*1024, (ulonglong) MAX_FILE_SIZE);
  myisam_max_extra_temp_length= (my_off_t) min(((ulonglong) myisam_max_extra_sort_file_size)*1024*1024, (ulonglong) MAX_FILE_SIZE);

  /* Setup log files */
  if (opt_log)
    open_log(&mysql_log, glob_hostname, opt_logname, ".log", LOG_NORMAL);
  if (opt_update_log)
  {
    open_log(&mysql_update_log, glob_hostname, opt_update_logname, "",
	     LOG_NEW);
    using_update_log=1;
  }

  //make sure slave thread gets started
  // if server_id is set, valid master.info is present, and master_host has
  // not been specified
  if(server_id && !master_host)
    {
      char fname[FN_REFLEN+128];
      MY_STAT stat_area;
      fn_format(fname, master_info_file, mysql_data_home, "", 4+16+32);
      if(my_stat(fname, &stat_area, MYF(0)) && !init_master_info(&glob_mi))
        master_host = glob_mi.host;
    }

  if (opt_bin_log && !server_id)
  {
    server_id= !master_host ? 1 : 2;
    switch (server_id) {
#ifdef EXTRA_DEBUG
    case 1:
      sql_print_error("\
Warning: You have enabled the binary log, but you haven't set server-id:\n\
Updates will be logged to the binary log, but connections to slaves will\n\
not be accepted.");
      break;
#endif
    case 2:
      sql_print_error("\
Warning: You should set server-id to a non-0 value if master_host is set.\n\
The server will not act as a slave.");
      break;
    }
  }
  if (opt_bin_log)
  {
    if (!opt_bin_logname)
    {
      char tmp[FN_REFLEN];
      /* TODO: The following should be using fn_format();  We just need to
	 first change fn_format() to cut the file name if it's too long.
      */
      strmake(tmp,glob_hostname,FN_REFLEN-5);
      strmov(strcend(tmp,'.'),"-bin");
      opt_bin_logname=my_strdup(tmp,MYF(MY_WME));
    }
    mysql_bin_log.set_index_file_name(opt_binlog_index_name);
    open_log(&mysql_bin_log, glob_hostname, opt_bin_logname, "-bin",
	     LOG_BIN);
    using_update_log=1;
  }

  if (opt_slow_log)
    open_log(&mysql_slow_log, glob_hostname, opt_slow_logname, "-slow.log",
	     LOG_NORMAL);
  if (ha_init())
  {
    sql_print_error("Can't init databases");
    exit(1);
  }
  ha_key_cache();
#if defined(HAVE_MLOCKALL) && defined(MCL_CURRENT)
  if (locked_in_memory && !geteuid())
  {
    if (mlockall(MCL_CURRENT))
    {
      sql_print_error("Warning: Failed to lock memory. Errno: %d\n",errno);
    }
    else
      locked_in_memory=1;
  }
#else
  locked_in_memory=0;
#endif

  if (opt_myisam_log)
    (void) mi_log( 1 );
  ft_init_stopwords(ft_precompiled_stopwords);       /* SerG */

#ifdef __WIN__
#define MYSQL_ERR_FILE "mysql.err"
  if (!opt_console)
  {
    freopen(MYSQL_ERR_FILE,"a+",stdout);
    freopen(MYSQL_ERR_FILE,"a+",stderr);
    FreeConsole();				// Remove window
  }
#endif

  /*
    init signals & alarm
    After this we can't quit by a simple unireg_abort
  */
  error_handler_hook = my_message_sql;
  if (pthread_key_create(&THR_THD,NULL) || pthread_key_create(&THR_NET,NULL) ||
      pthread_key_create(&THR_MALLOC,NULL))
  {
    sql_print_error("Can't create thread-keys");
    exit(1);
  }
  start_signal_handler();				// Creates pidfile
  if (acl_init(opt_noacl))
  {
    select_thread_in_use=0;
    (void) pthread_kill(signal_thread,MYSQL_KILL_SIGNAL);
#ifndef __WIN__
    if (!opt_bootstrap)
      (void) my_delete(pidfile_name,MYF(MY_WME));	// Not neaded anymore
#endif
    exit(1);
  }
  if (!opt_noacl)
    (void) grant_init();
  if (max_user_connections)
    init_max_user_conn();

#ifdef HAVE_DLOPEN
  if (!opt_noacl)
    udf_init();
#endif

  if (opt_bootstrap)
  {
    int error=bootstrap(stdin);
    end_thr_alarm();				// Don't allow alarms
    unireg_abort(error ? 1 : 0);
  }
  if (opt_init_file)
  {
    if (read_init_file(opt_init_file))
    {
      end_thr_alarm();				// Don't allow alarms
      unireg_abort(1);
    }
  }
  (void) thr_setconcurrency(concurrency);	// 10 by default
#ifdef __WIN__			        //IRENA
  {
    hEventShutdown=CreateEvent(0, FALSE, FALSE, "MySqlShutdown");
    pthread_t hThread;
    if (pthread_create(&hThread,&connection_attrib,handle_shutdown,0))
      sql_print_error("Warning: Can't create thread to handle shutdown requests");

    // On "Stop Service" we have to do regular shutdown
    Service.SetShutdownEvent(hEventShutdown);
  }
#endif

  if (
#ifdef HAVE_BERKELEY_DB
      !berkeley_skip ||
#endif
      (flush_time && flush_time != ~(ulong) 0L))
  {
    pthread_t hThread;
    if (pthread_create(&hThread,&connection_attrib,handle_manager,0))
      sql_print_error("Warning: Can't create thread to manage maintenance");
  }

  // slave thread
  if (master_host)
  {
    pthread_t hThread;
    if (!opt_skip_slave_start &&
       pthread_create(&hThread, &connection_attrib, handle_slave, 0))
      sql_print_error("Warning: Can't create thread to handle slave");
    else if(opt_skip_slave_start)
      init_master_info(&glob_mi);
  }

  printf(ER(ER_READY),my_progname,server_version,"");
  fflush(stdout);

#ifdef __NT__
  if (hPipe == INVALID_HANDLE_VALUE && !have_tcpip)
  {
    sql_print_error("TCP/IP must be installed on Win98 platforms");
  }
  else
  {
    pthread_mutex_lock(&LOCK_thread_count);
    (void) pthread_cond_init(&COND_handler_count,NULL);
    {
      pthread_t hThread;
      handler_count=0;
      if ( hPipe != INVALID_HANDLE_VALUE )
      {
	handler_count++;
	if (pthread_create(&hThread,&connection_attrib,
			   handle_connections_namedpipes, 0))
	{
	  sql_print_error("Warning: Can't create thread to handle named pipes");
	  handler_count--;
	}
      }
      if (have_tcpip && !opt_disable_networking)
      {
	handler_count++;
	if (pthread_create(&hThread,&connection_attrib,
			   handle_connections_sockets, 0))
	{
	  sql_print_error("Warning: Can't create thread to handle named pipes");
	  handler_count--;
	}
      }
      while (handler_count > 0)
      {
	pthread_cond_wait(&COND_handler_count,&LOCK_thread_count);
      }
    }
    pthread_mutex_unlock(&LOCK_thread_count);
  }
#else
  handle_connections_sockets(0);
#ifdef EXTRA_DEBUG
  sql_print_error("Exiting main thread");
#endif
#endif /* __NT__ */

  /* (void) pthread_attr_destroy(&connection_attrib); */

  DBUG_PRINT("quit",("Exiting main thread"));

#ifndef __WIN__
#ifdef EXTRA_DEBUG
  sql_print_error("Before Lock_thread_count");
#endif
  (void) pthread_mutex_lock(&LOCK_thread_count);
  select_thread_in_use=0;			// For close_connections
  (void) pthread_cond_broadcast(&COND_thread_count);
  (void) pthread_mutex_unlock(&LOCK_thread_count);
#ifdef EXTRA_DEBUG
  sql_print_error("After lock_thread_count");
#endif
#else
  if (Service.IsNT())
  {
    if(start_mode)
    {
      if (WaitForSingleObject(hEventShutdown,INFINITE)==WAIT_OBJECT_0)
        Service.Stop();
    }
    else
    {
      Service.SetShutdownEvent(0);
      if(hEventShutdown) CloseHandle(hEventShutdown);
    }
  }
  else
  {
    Service.SetShutdownEvent(0);
    if(hEventShutdown) CloseHandle(hEventShutdown);
  }
#endif

  /* Wait until cleanup is done */
  (void) pthread_mutex_lock(&LOCK_thread_count);
  while (!ready_to_exit)
  {
    pthread_cond_wait(&COND_thread_count,&LOCK_thread_count);
  }
  (void) pthread_mutex_unlock(&LOCK_thread_count);
  my_end(opt_endinfo ? MY_CHECK_ERROR | MY_GIVE_INFO : 0);
  exit(0);
  return(0);					/* purecov: deadcode */
}


#ifdef __WIN__
/* ------------------------------------------------------------------------
   main and thread entry function for Win32
   (all this is needed only to run mysqld as a service on WinNT)
 -------------------------------------------------------------------------- */
int mysql_service(void *p)
{
  win_main(Service.my_argc, Service.my_argv);
  return 0;
}

int main(int argc, char **argv)
{
  // check  environment variable OS
  if (Service.GetOS())	// "OS" defined; Should be NT
  {
    if (argc == 2)
    {
      if (!strcmp(argv[1],"-install") || !strcmp(argv[1],"--install"))
      {
	char path[FN_REFLEN];
	my_path(path, argv[0], "");		   // Find name in path
	fn_format(path,argv[0],path,"",1+4+16);    // Force use of full path
	if (!Service.Install(MYSQL_SERVICENAME,MYSQL_SERVICENAME,path))
	  MessageBox(NULL,"Failed to install Service",MYSQL_SERVICENAME,
		     MB_OK|MB_ICONSTOP);
	return 0;
      }
      else if (!strcmp(argv[1],"-remove") || !strcmp(argv[1],"--remove"))
      {
	Service.Remove(MYSQL_SERVICENAME);
	return 0;
      }
    }
    else if (argc == 1)		   // No arguments; start as a service
    {
      // init service
      start_mode = 1;
      long tmp=Service.Init(MYSQL_SERVICENAME,mysql_service);
      return 0;
    }
  }

  // This is a WIN95 machine or a start of mysqld as a standalone program
  // we have to pass the arguments, in case of NT-service this will be done
  // by ServiceMain()

  Service.my_argc=argc;
  Service.my_argv=argv;
  mysql_service(NULL);
  return 0;
}
/* ------------------------------------------------------------------------ */
#endif


static int bootstrap(FILE *file)
{
  THD *thd= new THD;
  int error;
  thd->bootstrap=1;
  thd->client_capabilities=0;
  my_net_init(&thd->net,(st_vio*) 0);
  thd->max_packet_length=thd->net.max_packet;
  thd->master_access= ~0;
  thd->thread_id=thread_id++;
  thread_count++;

  bootstrap_file=file;
  if (pthread_create(&thd->real_id,&connection_attrib,handle_bootstrap,
		     (void*) thd))
  {
    sql_print_error("Warning: Can't create thread to handle bootstrap");    
    return -1;
  }
  /* Wait for thread to die */
  (void) pthread_mutex_lock(&LOCK_thread_count);
  while (thread_count)
  {
    (void) pthread_cond_wait(&COND_thread_count,&LOCK_thread_count);
    DBUG_PRINT("quit",("One thread died (count=%u)",thread_count));
  }
  (void) pthread_mutex_unlock(&LOCK_thread_count);
  error= thd->fatal_error;
  net_end(&thd->net);
  delete thd;
  return error;
}

static bool read_init_file(char *file_name)
{
  FILE *file;
  DBUG_ENTER("read_init_file");
  DBUG_PRINT("enter",("name: %s",file_name));
  if (!(file=my_fopen(file_name,O_RDONLY,MYF(MY_WME))))
    return(1);
  bootstrap(file);				/* Ignore errors from this */
  (void) my_fclose(file,MYF(MY_WME));
  return 0;
}


static void create_new_thread(THD *thd)
{
  DBUG_ENTER("create_new_thread");

  NET *net=&thd->net;				// For easy ref
  net->timeout = (uint) connect_timeout;	// Timeout for read
  if (protocol_version > 9)
    net->return_errno=1;

  /* don't allow too many connections */
  if (thread_count - delayed_insert_threads >= max_connections+1 || abort_loop)
  {
    DBUG_PRINT("error",("Too many connections"));
    close_connection(net,ER_CON_COUNT_ERROR);
    delete thd;
    DBUG_VOID_RETURN;
  }
  if (pthread_mutex_lock(&LOCK_thread_count))
  {
    DBUG_PRINT("error",("Can't lock LOCK_thread_count"));
    close_connection(net,ER_OUT_OF_RESOURCES);
    delete thd;
    DBUG_VOID_RETURN;
  }
  if (thread_count-delayed_insert_threads > max_used_connections)
    max_used_connections=thread_count-delayed_insert_threads;
  thd->thread_id=thread_id++;
  for (uint i=0; i < 8 ; i++)			// Generate password teststring
    thd->scramble[i]= (char) (rnd(&sql_rand)*94+33);
  thd->scramble[8]=0;
  thd->rand=sql_rand;
  thd->real_id=pthread_self();			// Keep purify happy

  /* Start a new thread to handle connection */
#ifdef ONE_THREAD
  if (test_flags & TEST_NO_THREADS)		// For debugging under Linux
  {
    thread_cache_size=0;			// Safety
    thread_count++;
    threads.append(thd);
    thd->real_id=pthread_self();
    (void) pthread_mutex_unlock(&LOCK_thread_count);
    handle_one_connection((void*) thd);
  }
  else
#endif
  {
    if (cached_thread_count > wake_thread)
    {
      start_cached_thread(thd);
      (void) pthread_mutex_unlock(&LOCK_thread_count);
    }
    else
    {
      int error;
      thread_count++;
      thread_created++;
      threads.append(thd);
      DBUG_PRINT("info",(("creating thread %d"), thd->thread_id));
      thd->connect_time = time(NULL);
      if ((error=pthread_create(&thd->real_id,&connection_attrib,
				handle_one_connection,
				(void*) thd)))
      {
	DBUG_PRINT("error",
		   ("Can't create thread to handle request (error %d)",
		    error));
	thread_count--;
	thd->killed=1;				// Safety
	(void) pthread_mutex_unlock(&LOCK_thread_count);
	net_printf(net,ER_CANT_CREATE_THREAD,error);
	(void) pthread_mutex_lock(&LOCK_thread_count);
	close_connection(net,0,0);
	delete thd;
	(void) pthread_mutex_unlock(&LOCK_thread_count);
	DBUG_VOID_RETURN;
      }
      
      (void) pthread_mutex_unlock(&LOCK_thread_count);
    }
  }
  DBUG_PRINT("info",("Thread created"));
  DBUG_VOID_RETURN;
}


	/* Handle new connections and spawn new process to handle them */

pthread_handler_decl(handle_connections_sockets,arg __attribute__((unused)))
{
  my_socket sock,new_sock;
  uint error_count=0;
  uint max_used_connection= (uint) (max(ip_sock,unix_sock)+1);
  fd_set readFDs,clientFDs;
  THD *thd;
  struct sockaddr_in cAddr;
  int ip_flags=0,socket_flags=0,flags;
  st_vio *vio_tmp;
  DBUG_ENTER("handle_connections_sockets");

  LINT_INIT(new_sock);

  (void) my_pthread_getprio(pthread_self());		// For debugging

  FD_ZERO(&clientFDs);
  if (ip_sock != INVALID_SOCKET)
  {
    FD_SET(ip_sock,&clientFDs);
#ifdef HAVE_FCNTL
    ip_flags = fcntl(ip_sock, F_GETFL, 0);
#endif
  }
#ifdef HAVE_SYS_UN_H
  FD_SET(unix_sock,&clientFDs);
  socket_flags=fcntl(unix_sock, F_GETFL, 0);
#endif

  DBUG_PRINT("general",("Waiting for connections."));
  while (!abort_loop)
  {
    readFDs=clientFDs;
#ifdef HPUX
    if (select(max_used_connection,(int*) &readFDs,0,0,0) < 0)
      continue;
#else
    if (select((int) max_used_connection,&readFDs,0,0,0) < 0)
    {
      if (errno != EINTR)
      {
	if (!select_errors++ && !abort_loop)	/* purecov: inspected */
	  sql_print_error("mysqld: Got error %d from select",errno); /* purecov: inspected */
      }
      continue;
    }
#endif	/* HPUX */
    if (abort_loop)
      break;

    /*
    ** Is this a new connection request
    */

#ifdef HAVE_SYS_UN_H
    if (FD_ISSET(unix_sock,&readFDs))
    {
      sock = unix_sock;
      flags= socket_flags;
    }
    else
#endif
    {
      sock = ip_sock;
      flags= ip_flags;
    }

#if !defined(NO_FCNTL_NONBLOCK)
    if (!(test_flags & TEST_BLOCKING))
    {
#if defined(O_NONBLOCK)
      fcntl(sock, F_SETFL, flags | O_NONBLOCK);
#elif defined(O_NDELAY)
      fcntl(sock, F_SETFL, flags | O_NDELAY);
#endif
    }
#endif /* NO_FCNTL_NONBLOCK */
    for (uint retry=0; retry < MAX_ACCEPT_RETRY; retry++)
    {
      size_socket length=sizeof(struct sockaddr_in);
      new_sock = accept(sock, my_reinterpret_cast(struct sockaddr *) (&cAddr),
			&length);
      if (new_sock != INVALID_SOCKET || (errno != EINTR && errno != EAGAIN))
	break;
#if !defined(NO_FCNTL_NONBLOCK)
      if (!(test_flags & TEST_BLOCKING))
      {
	if (retry == MAX_ACCEPT_RETRY - 1)
	  fcntl(sock, F_SETFL, flags);		// Try without O_NONBLOCK
      }
#endif
    }
#if !defined(NO_FCNTL_NONBLOCK)
    if (!(test_flags & TEST_BLOCKING))
      fcntl(sock, F_SETFL, flags);
#endif
    if (new_sock < 0)
    {
      if ((error_count++ & 255) == 0)		// This can happen often
	sql_perror("Error in accept");
      if (errno == ENFILE || errno == EMFILE)
	sleep(1);				// Give other threads some time
      continue;
    }

#ifdef HAVE_LIBWRAP
    {
      if (sock == ip_sock)
      {
	struct request_info req;
	signal(SIGCHLD, SIG_DFL);
	request_init(&req, RQ_DAEMON, libwrapName, RQ_FILE, new_sock, NULL);
	fromhost(&req);
	if (!hosts_access(&req))
	{
	  // This may be stupid but refuse() includes an exit(0)
	  // which we surely don't want...
	  // clean_exit() - same stupid thing ...
	  syslog(deny_severity, "refused connect from %s", eval_client(&req));
	  if (req.sink)
	    ((void (*)(int))req.sink)(req.fd);

	  // C++ sucks (the gibberish in front just translates the supplied
	  // sink function pointer in the req structure from a void (*sink)();
	  // to a void(*sink)(int) if you omit the cast, the C++ compiler
	  // will cry...

	  (void) shutdown(new_sock,2);  // This looks fine to me...
	  (void) closesocket(new_sock);
	  continue;
	}
      }
    }
#endif /* HAVE_LIBWRAP */

    {
      size_socket dummyLen;
      struct sockaddr dummy;
      dummyLen = sizeof(struct sockaddr);
      if (getsockname(new_sock,&dummy, &dummyLen) < 0)
      {
	sql_perror("Error on new connection socket");
	(void) shutdown(new_sock,2);
	(void) closesocket(new_sock);
	continue;
      }
    }

    /*
    ** Don't allow too many connections
    */

    if (!(thd= new THD))
    {
      (void) shutdown(new_sock,2); VOID(closesocket(new_sock));
      continue;
    }
    if (!(vio_tmp=vio_new(new_sock,
			  sock == unix_sock ? VIO_TYPE_SOCKET :
			  VIO_TYPE_TCPIP,
			  sock == unix_sock)) ||
	my_net_init(&thd->net,vio_tmp))
    {
      if (vio_tmp)
	vio_delete(vio_tmp);
      else
      {
	(void) shutdown(new_sock,2);
	(void) closesocket(new_sock);
      }
      delete thd;
      continue;
    }
    if (sock == unix_sock)
      thd->host=(char*) localhost;
    create_new_thread(thd);
  }

#ifdef __NT__
  pthread_mutex_lock(&LOCK_thread_count);
  handler_count--;
  pthread_mutex_unlock(&LOCK_thread_count);
  pthread_cond_signal(&COND_handler_count);
#endif
  DBUG_RETURN(0);
}


#ifdef __NT__
pthread_handler_decl(handle_connections_namedpipes,arg)
{
  HANDLE hConnectedPipe;
  BOOL fConnected;
  THD *thd;
  my_thread_init();
  DBUG_ENTER("handle_connections_namedpipes");
  (void) my_pthread_getprio(pthread_self());		// For debugging

  DBUG_PRINT("general",("Waiting for named pipe connections."));
  while (!abort_loop)
  {
    /* wait for named pipe connection */
    fConnected = ConnectNamedPipe( hPipe, NULL );
    if (abort_loop)
      break;
    if ( !fConnected )
      fConnected = GetLastError() == ERROR_PIPE_CONNECTED;
    if ( !fConnected )
    {
      CloseHandle( hPipe );
      if ((hPipe = CreateNamedPipe(szPipeName,
				   PIPE_ACCESS_DUPLEX,
				   PIPE_TYPE_BYTE |
				   PIPE_READMODE_BYTE |
				   PIPE_WAIT,
				   PIPE_UNLIMITED_INSTANCES,
				   (int) net_buffer_length,
				   (int) net_buffer_length,
				   NMPWAIT_USE_DEFAULT_WAIT,
				   &saPipeSecurity )) ==
	  INVALID_HANDLE_VALUE )
      {
	sql_perror("Can't create new named pipe!");
	break;					// Abort
      }
    }
    hConnectedPipe = hPipe;
    /* create new pipe for new connection */
    if ((hPipe = CreateNamedPipe(szPipeName,
				 PIPE_ACCESS_DUPLEX,
				 PIPE_TYPE_BYTE |
				 PIPE_READMODE_BYTE |
				 PIPE_WAIT,
				 PIPE_UNLIMITED_INSTANCES,
				 (int) net_buffer_length,
				 (int) net_buffer_length,
				 NMPWAIT_USE_DEFAULT_WAIT,
				 &saPipeSecurity)) ==
	INVALID_HANDLE_VALUE)
    {
      sql_perror("Can't create new named pipe!");
      hPipe=hConnectedPipe;
      continue;					// We have to try again
    }

    if ( !(thd = new THD))
    {
      DisconnectNamedPipe( hConnectedPipe );
      CloseHandle( hConnectedPipe );
      continue;
    }
    if (!(thd->net.vio = vio_new_win32pipe(hConnectedPipe)) ||
	my_net_init(&thd->net, thd->net.vio))
    {
      close_connection(&thd->net,ER_OUT_OF_RESOURCES);
      delete thd;
      continue;
    }
    /* host name is unknown */
    thd->host = my_strdup(localhost,MYF(0)); /* Host is unknown */
    create_new_thread(thd);
  }

  pthread_mutex_lock(&LOCK_thread_count);
  handler_count--;
  pthread_cond_signal(&COND_handler_count);
  pthread_mutex_unlock(&LOCK_thread_count);
  DBUG_RETURN(0);
}
#endif /* __NT__ */


/******************************************************************************
** handle start options
******************************************************************************/

enum options {
               OPT_ISAM_LOG=256,            OPT_SKIP_NEW, 
               OPT_SKIP_GRANT,              OPT_SKIP_LOCK, 
               OPT_ENABLE_LOCK,             OPT_USE_LOCKING,
               OPT_SOCKET,                  OPT_UPDATE_LOG, 
               OPT_BIN_LOG,                 OPT_SKIP_RESOLVE, 
               OPT_SKIP_NETWORKING,         OPT_BIN_LOG_INDEX,
               OPT_BIND_ADDRESS,            OPT_PID_FILE,
               OPT_SKIP_PRIOR,              OPT_BIG_TABLES,    
               OPT_STANDALONE,              OPT_ONE_THREAD,
               OPT_CONSOLE,                 OPT_LOW_PRIORITY_UPDATES,
               OPT_SKIP_HOST_CACHE,         OPT_LONG_FORMAT,   
               OPT_FLUSH,                   OPT_SAFE, 
               OPT_BOOTSTRAP,               OPT_SKIP_SHOW_DB,
               OPT_TABLE_TYPE,              OPT_INIT_FILE,   
               OPT_DELAY_KEY_WRITE,         OPT_SLOW_QUERY_LOG, 
               OPT_SKIP_DELAY_KEY_WRITE,    OPT_CHARSETS_DIR,
               OPT_BDB_HOME,                OPT_BDB_LOG,  
               OPT_BDB_TMP,                 OPT_BDB_NOSYNC,
               OPT_BDB_LOCK,                OPT_BDB_SKIP, 
               OPT_BDB_NO_RECOVER,	    OPT_BDB_SHARED,
	       OPT_MASTER_HOST,             OPT_MASTER_USER,
               OPT_MASTER_PASSWORD,         OPT_MASTER_PORT,
               OPT_MASTER_INFO_FILE,        OPT_MASTER_CONNECT_RETRY,
               OPT_SQL_BIN_UPDATE_SAME,     OPT_REPLICATE_DO_DB,      
               OPT_REPLICATE_IGNORE_DB,     OPT_LOG_SLAVE_UPDATES,
               OPT_BINLOG_DO_DB,            OPT_BINLOG_IGNORE_DB,
               OPT_WANT_CORE,               OPT_SKIP_CONCURRENT_INSERT,
               OPT_MEMLOCK,                 OPT_MYISAM_RECOVER,
               OPT_REPLICATE_REWRITE_DB,    OPT_SERVER_ID, 
               OPT_SKIP_SLAVE_START,        OPT_SKIP_INNOBASE,
               OPT_SAFEMALLOC_MEM_LIMIT,    OPT_REPLICATE_DO_TABLE, 
               OPT_REPLICATE_IGNORE_TABLE,  OPT_REPLICATE_WILD_DO_TABLE, 
               OPT_REPLICATE_WILD_IGNORE_TABLE, 
               OPT_DISCONNECT_SLAVE_EVENT_COUNT, 
               OPT_ABORT_SLAVE_EVENT_COUNT,
	       OPT_INNODB_DATA_HOME_DIR,
               OPT_INNODB_DATA_FILE_PATH,
	       OPT_INNODB_LOG_GROUP_HOME_DIR, 
               OPT_INNODB_LOG_ARCH_DIR, 
               OPT_INNODB_LOG_ARCHIVE, 
               OPT_INNODB_FLUSH_LOG_AT_TRX_COMMIT, 
               OPT_INNODB_FLUSH_METHOD, 
               OPT_SAFE_SHOW_DB,
	       OPT_GEMINI_SKIP, OPT_INNODB_SKIP,
               OPT_TEMP_POOL, OPT_DO_PSTACK, OPT_TX_ISOLATION,
	       OPT_GEMINI_FLUSH_LOG, OPT_GEMINI_RECOVER,
               OPT_GEMINI_UNBUFFERED_IO, OPT_SKIP_SAFEMALLOC,
<<<<<<< HEAD
	       OPT_SKIP_STACK_TRACE, OPT_SKIP_SYMLINK, OPT_REPORT_HOST,
	       OPT_REPORT_USER, OPT_REPORT_PASSWORD, OPT_REPORT_PORT,
               OPT_MAX_BINLOG_DUMP_EVENTS, OPT_SPORADIC_BINLOG_DUMP_FAIL,
               OPT_SHOW_SLAVE_AUTH_INFO, OPT_OLD_RPL_COMPAT,
               OPT_SQL_MODE,
               OPT_SLAVE_LOAD_TMPDIR};
=======
	       OPT_SKIP_STACK_TRACE, OPT_SKIP_SYMLINKS,
	       OPT_MAX_BINLOG_DUMP_EVENTS, OPT_SPORADIC_BINLOG_DUMP_FAIL,
	       OPT_SAFE_USER_CREATE, OPT_SQL_MODE
};
>>>>>>> 23d5f3f9

static struct option long_options[] = {
  {"ansi",                  no_argument,       0, 'a'},
  {"basedir",               required_argument, 0, 'b'},
#ifdef HAVE_BERKELEY_DB
  {"bdb-home",              required_argument, 0, (int) OPT_BDB_HOME},
  {"bdb-lock-detect",       required_argument, 0, (int) OPT_BDB_LOCK},
  {"bdb-logdir",            required_argument, 0, (int) OPT_BDB_LOG},
  {"bdb-no-recover",        no_argument,       0, (int) OPT_BDB_NO_RECOVER},
  {"bdb-no-sync",           no_argument,       0, (int) OPT_BDB_NOSYNC},
  {"bdb-shared-data",       no_argument,       0, (int) OPT_BDB_SHARED},
  {"bdb-tmpdir",            required_argument, 0, (int) OPT_BDB_TMP},
#endif
  {"big-tables",            no_argument,       0, (int) OPT_BIG_TABLES},
  {"binlog-do-db",          required_argument, 0, (int) OPT_BINLOG_DO_DB},
  {"binlog-ignore-db",      required_argument, 0, (int) OPT_BINLOG_IGNORE_DB},
  {"bind-address",          required_argument, 0, (int) OPT_BIND_ADDRESS},
  {"bootstrap",             no_argument,       0, (int) OPT_BOOTSTRAP},
#ifdef __WIN__
  {"console",               no_argument,       0, (int) OPT_CONSOLE},
#endif
  {"core-file",             no_argument,       0, (int) OPT_WANT_CORE},
  {"chroot",                required_argument, 0, 'r'},
  {"character-sets-dir",    required_argument, 0, (int) OPT_CHARSETS_DIR},
  {"datadir",               required_argument, 0, 'h'},
  {"debug",                 optional_argument, 0, '#'},
  {"default-character-set", required_argument, 0, 'C'},
  {"default-table-type",    required_argument, 0, (int) OPT_TABLE_TYPE},
  {"delay-key-write-for-all-tables",
                            no_argument,       0, (int) OPT_DELAY_KEY_WRITE},
  {"do-pstack",
                            no_argument,       0, (int) OPT_DO_PSTACK},
  {"enable-locking",        no_argument,       0, (int) OPT_ENABLE_LOCK},
  {"exit-info",             optional_argument, 0, 'T'},
  {"flush",                 no_argument,       0, (int) OPT_FLUSH},
#ifdef HAVE_GEMINI_DB
  {"gemini-flush-log-at-commit",no_argument,   0, (int) OPT_GEMINI_FLUSH_LOG},
  {"gemini-recovery",	    required_argument, 0, (int) OPT_GEMINI_RECOVER},
  {"gemini-unbuffered-io",  no_argument,       0, (int) OPT_GEMINI_UNBUFFERED_IO},
#endif
  /* We must always support this option to make scripts like mysqltest easier
     to do */
  {"innodb_data_file_path", required_argument, 0,
     OPT_INNODB_DATA_FILE_PATH},
#ifdef HAVE_INNOBASE_DB
  {"innodb_data_home_dir", required_argument, 0,
     OPT_INNODB_DATA_HOME_DIR},
  {"innodb_log_group_home_dir", required_argument, 0,
    OPT_INNODB_LOG_GROUP_HOME_DIR},
  {"innodb_log_arch_dir", required_argument, 0,
    OPT_INNODB_LOG_ARCH_DIR},
  {"innodb_log_archive", optional_argument, 0,
     OPT_INNODB_LOG_ARCHIVE},
  {"innodb_flush_log_at_trx_commit", optional_argument, 0,
     OPT_INNODB_FLUSH_LOG_AT_TRX_COMMIT},
  {"innodb_flush_method", required_argument, 0,
    OPT_INNODB_FLUSH_METHOD},
#endif
  {"help",                  no_argument,       0, '?'},
  {"init-file",             required_argument, 0, (int) OPT_INIT_FILE},
  {"log",                   optional_argument, 0, 'l'},
  {"language",              required_argument, 0, 'L'},
  {"log-bin",               optional_argument, 0, (int) OPT_BIN_LOG},
  {"log-bin-index",         required_argument, 0, (int) OPT_BIN_LOG_INDEX},
  {"log-isam",              optional_argument, 0, (int) OPT_ISAM_LOG},
  {"log-update",            optional_argument, 0, (int) OPT_UPDATE_LOG},
  {"log-slow-queries",      optional_argument, 0, (int) OPT_SLOW_QUERY_LOG},
  {"log-long-format",       no_argument,       0, (int) OPT_LONG_FORMAT},
  {"log-slave-updates",     no_argument,       0, (int) OPT_LOG_SLAVE_UPDATES},
  {"low-priority-updates",  no_argument,       0, (int) OPT_LOW_PRIORITY_UPDATES},
  {"master-host",           required_argument, 0, (int) OPT_MASTER_HOST},
  {"master-user",           required_argument, 0, (int) OPT_MASTER_USER},
  {"master-password",       required_argument, 0, (int) OPT_MASTER_PASSWORD},
  {"master-port",           required_argument, 0, (int) OPT_MASTER_PORT},
  {"master-connect-retry",  required_argument, 0, (int) OPT_MASTER_CONNECT_RETRY},
  {"master-info-file",      required_argument, 0, (int) OPT_MASTER_INFO_FILE},
  {"myisam-recover",	    optional_argument, 0, (int) OPT_MYISAM_RECOVER},
  {"memlock",		    no_argument,       0, (int) OPT_MEMLOCK},
    // needs to be available for the test case to pass in non-debugging mode
    // is a no-op
  {"disconnect-slave-event-count",      required_argument, 0,
     (int) OPT_DISCONNECT_SLAVE_EVENT_COUNT},
  {"abort-slave-event-count",      required_argument, 0,
     (int) OPT_ABORT_SLAVE_EVENT_COUNT},
  {"max-binlog-dump-events",      required_argument, 0,
     (int) OPT_MAX_BINLOG_DUMP_EVENTS},
  {"sporadic-binlog-dump-fail", no_argument, 0,
     (int) OPT_SPORADIC_BINLOG_DUMP_FAIL},
  {"safemalloc-mem-limit",  required_argument, 0, (int)
     OPT_SAFEMALLOC_MEM_LIMIT},
  {"new",                   no_argument,       0, 'n'},
  {"old-protocol",          no_argument,       0, 'o'},
  {"old-rpl-compat",          no_argument,       0, (int)OPT_OLD_RPL_COMPAT},
#ifdef ONE_THREAD
  {"one-thread",            no_argument,       0, (int) OPT_ONE_THREAD},
#endif
  {"pid-file",              required_argument, 0, (int) OPT_PID_FILE},
  {"port",                  required_argument, 0, 'P'},
  {"replicate-do-db",       required_argument, 0, (int) OPT_REPLICATE_DO_DB},
  {"replicate-do-table",       required_argument, 0,
   (int) OPT_REPLICATE_DO_TABLE},
  {"replicate-wild-do-table",       required_argument, 0,
   (int) OPT_REPLICATE_WILD_DO_TABLE},
  {"replicate-ignore-db",   required_argument, 0,
   (int) OPT_REPLICATE_IGNORE_DB},
  {"replicate-ignore-table",   required_argument, 0,
   (int) OPT_REPLICATE_IGNORE_TABLE},
  {"replicate-wild-ignore-table",   required_argument, 0,
   (int) OPT_REPLICATE_WILD_IGNORE_TABLE},
  {"replicate-rewrite-db",   required_argument, 0,
     (int) OPT_REPLICATE_REWRITE_DB},
    // In replication, we may need to tell the other servers how to connect
    // to us
  {"report-host",           required_argument, 0, (int) OPT_REPORT_HOST},
  {"report-user",           required_argument, 0, (int) OPT_REPORT_USER},
  {"report-password",       required_argument, 0, (int) OPT_REPORT_PASSWORD},
  {"report-port",           required_argument, 0, (int) OPT_REPORT_PORT},
  {"safe-mode",             no_argument,       0, (int) OPT_SAFE},
  {"safe-show-database",    no_argument,       0, (int) OPT_SAFE_SHOW_DB},
  {"safe-user-create",	    no_argument,       0, (int) OPT_SAFE_USER_CREATE},
  {"server-id",		    required_argument, 0, (int) OPT_SERVER_ID},
  {"set-variable",          required_argument, 0, 'O'},
  {"show-slave-auth-info",  no_argument,       0,
     (int) OPT_SHOW_SLAVE_AUTH_INFO},
  {"skip-bdb",              no_argument,       0, (int) OPT_BDB_SKIP},
  {"skip-innodb",           no_argument,       0, (int) OPT_INNODB_SKIP},
  {"skip-gemini",           no_argument,       0, (int) OPT_GEMINI_SKIP},
  {"skip-concurrent-insert", no_argument,      0, (int) OPT_SKIP_CONCURRENT_INSERT},
  {"skip-delay-key-write",  no_argument,       0, (int) OPT_SKIP_DELAY_KEY_WRITE},
  {"skip-grant-tables",     no_argument,       0, (int) OPT_SKIP_GRANT},
  {"skip-locking",          no_argument,       0, (int) OPT_SKIP_LOCK},
  {"skip-host-cache",       no_argument,       0, (int) OPT_SKIP_HOST_CACHE},
  {"skip-name-resolve",     no_argument,       0, (int) OPT_SKIP_RESOLVE},
  {"skip-networking",       no_argument,       0, (int) OPT_SKIP_NETWORKING},
  {"skip-new",              no_argument,       0, (int) OPT_SKIP_NEW},
  {"skip-safemalloc",	    no_argument,       0, (int) OPT_SKIP_SAFEMALLOC},
  {"skip-show-database",    no_argument,       0, (int) OPT_SKIP_SHOW_DB},
  {"skip-slave-start",      no_argument,       0, (int) OPT_SKIP_SLAVE_START},
  {"skip-stack-trace",	    no_argument,       0, (int) OPT_SKIP_STACK_TRACE},
  {"skip-symlink",	    no_argument,       0, (int) OPT_SKIP_SYMLINK},
  {"skip-thread-priority",  no_argument,       0, (int) OPT_SKIP_PRIOR},
<<<<<<< HEAD
  {"slave-load-tmpdir", required_argument, 0, (int) OPT_SLAVE_LOAD_TMPDIR},  
=======
  {"socket",                required_argument, 0, (int) OPT_SOCKET},
>>>>>>> 23d5f3f9
  {"sql-bin-update-same",   no_argument,       0, (int) OPT_SQL_BIN_UPDATE_SAME},
  {"sql-mode",              required_argument, 0, (int) OPT_SQL_MODE},
#include "sslopt-longopts.h"
#ifdef __WIN__
  {"standalone",            no_argument,       0, (int) OPT_STANDALONE},
#endif
  {"transaction-isolation", required_argument, 0, (int) OPT_TX_ISOLATION},
  {"temp-pool",             no_argument,       0, (int) OPT_TEMP_POOL},
  {"tmpdir",                required_argument, 0, 't'},
  {"use-locking",           no_argument,       0, (int) OPT_USE_LOCKING},
#ifdef USE_SYMDIR
  {"use-symbolic-links",    no_argument,       0, 's'},
#endif
  {"user",                  required_argument, 0, 'u'},
  {"version",               no_argument,       0, 'V'},
  {"warnings",		    no_argument,       0, 'W'},
  {0, 0, 0, 0}
};

CHANGEABLE_VAR changeable_vars[] = {
  { "back_log",                (long*) &back_log, 
      50, 1, 65535, 0, 1 },
#ifdef HAVE_BERKELEY_DB
  { "bdb_cache_size",          (long*) &berkeley_cache_size, 
      KEY_CACHE_SIZE, 20*1024, (long) ~0, 0, IO_SIZE },
  {"bdb_log_buffer_size",      (long*) &berkeley_log_buffer_size, 0, 256*1024L,
     ~0L, 0, 1024},
  { "bdb_max_lock",            (long*) &berkeley_max_lock, 
      10000, 0, (long) ~0, 0, 1 },
    /* QQ: The following should be removed soon! */
  { "bdb_lock_max",            (long*) &berkeley_max_lock, 
      10000, 0, (long) ~0, 0, 1 },
#endif
  { "binlog_cache_size",       (long*) &binlog_cache_size,
      32*1024L, IO_SIZE, ~0L, 0, IO_SIZE },
  { "connect_timeout",         (long*) &connect_timeout,
      CONNECT_TIMEOUT, 2, 65535, 0, 1 },
  { "delayed_insert_timeout",  (long*) &delayed_insert_timeout, 
      DELAYED_WAIT_TIMEOUT, 1, ~0L, 0, 1 },
  { "delayed_insert_limit",    (long*) &delayed_insert_limit, 
      DELAYED_LIMIT, 1, ~0L, 0, 1 },
  { "delayed_queue_size",      (long*) &delayed_queue_size,
      DELAYED_QUEUE_SIZE, 1, ~0L, 0, 1 },
  { "flush_time",              (long*) &flush_time,
      FLUSH_TIME, 0, ~0L, 0, 1 },
  { "ft_min_word_len",         (long*) &ft_min_word_len,
      4, 1, HA_FT_MAXLEN, 0, 1 },
  { "ft_max_word_len",         (long*) &ft_max_word_len,
      HA_FT_MAXLEN, 10, HA_FT_MAXLEN, 0, 1 },
  { "ft_max_word_len_for_sort",(long*) &ft_max_word_len_for_sort,
      20, 4, HA_FT_MAXLEN, 0, 1 },
#ifdef HAVE_GEMINI_DB
  { "gemini_buffer_cache",     (long*) &gemini_buffer_cache,
      128 * 8192, 16, LONG_MAX, 0, 1 },
  { "gemini_connection_limit", (long*) &gemini_connection_limit,
      100, 10, LONG_MAX, 0, 1 },
  { "gemini_io_threads",       (long*) &gemini_io_threads,
      2, 0, 256, 0, 1 },
  { "gemini_log_cluster_size", (long*) &gemini_log_cluster_size,
      256 * 1024, 16 * 1024, LONG_MAX, 0, 1 },
  { "gemini_lock_table_size",  (long*) &gemini_locktablesize,
      4096, 1024, LONG_MAX, 0, 1 },
  { "gemini_lock_wait_timeout",(long*) &gemini_lock_wait_timeout,
      10, 1, LONG_MAX, 0, 1 },
  { "gemini_spin_retries",     (long*) &gemini_spin_retries,
      1, 0, LONG_MAX, 0, 1 },
#endif
#ifdef HAVE_INNOBASE_DB
  {"innodb_mirrored_log_groups",
   (long*) &innobase_mirrored_log_groups, 1, 1, 10, 0, 1},
  {"innodb_log_files_in_group",
     (long*) &innobase_log_files_in_group, 2, 2, 100, 0, 1},
  {"innodb_log_file_size",
     (long*) &innobase_log_file_size, 5*1024*1024L, 1*1024*1024L,
     ~0L, 0, 1024*1024L},
  {"innodb_log_buffer_size",
     (long*) &innobase_log_buffer_size, 1024*1024L, 256*1024L,
     ~0L, 0, 1024},
  {"innodb_buffer_pool_size",
     (long*) &innobase_buffer_pool_size, 8*1024*1024L, 1024*1024L,
     ~0L, 0, 1024*1024L},
  {"innodb_additional_mem_pool_size",
   (long*) &innobase_additional_mem_pool_size, 1*1024*1024L, 512*1024L,
     ~0L, 0, 1024},
  {"innodb_file_io_threads",
     (long*) &innobase_file_io_threads, 9, 4, 64, 0, 1},
  {"innodb_lock_wait_timeout",
     (long*) &innobase_lock_wait_timeout, 1024 * 1024 * 1024, 1,
						1024 * 1024 * 1024, 0, 1},
#endif
  { "interactive_timeout",     (long*) &net_interactive_timeout,
      NET_WAIT_TIMEOUT, 1, 31*24*60*60, 0, 1 },
  { "join_buffer_size",        (long*) &join_buff_size,
      128*1024L, IO_SIZE*2+MALLOC_OVERHEAD, ~0L, MALLOC_OVERHEAD, IO_SIZE },
  { "key_buffer_size",         (long*) &keybuff_size,
      KEY_CACHE_SIZE, MALLOC_OVERHEAD, (long) ~0, MALLOC_OVERHEAD, IO_SIZE },
  { "long_query_time",         (long*) &long_query_time,
      10, 1, ~0L, 0, 1 },
  { "lower_case_table_names",  (long*) &lower_case_table_names,
      IF_WIN(1,0), 0, 1, 0, 1 },
  { "max_allowed_packet",      (long*) &max_allowed_packet,
      1024*1024L, 80, 64*1024*1024L, MALLOC_OVERHEAD, 1024 },
  { "max_binlog_cache_size",   (long*) &max_binlog_cache_size,
      ~0L, IO_SIZE, ~0L, 0, IO_SIZE },
  { "max_binlog_size",         (long*) &max_binlog_size,
      1024*1024L*1024L, 1024, 1024*1024L*1024L, 0, 1 },
  { "max_connections",         (long*) &max_connections,
      100, 1, 16384, 0, 1 },
  { "max_connect_errors",      (long*) &max_connect_errors,
      MAX_CONNECT_ERRORS, 1, ~0L, 0, 1 },
  { "max_delayed_threads",     (long*) &max_insert_delayed_threads,
      20, 1, 16384, 0, 1 },
  { "max_heap_table_size",     (long*) &max_heap_table_size,
      16*1024*1024L, 16384, ~0L, MALLOC_OVERHEAD, 1024 },
  { "max_join_size",           (long*) &max_join_size,
      ~0L, 1, ~0L, 0, 1 },
  { "max_sort_length",         (long*) &max_item_sort_length,
      1024, 4, 8192*1024L, 0, 1 },
  { "max_tmp_tables",          (long*) &max_tmp_tables,
      32, 1, ~0L, 0, 1 },
  { "max_user_connections",    (long*) &max_user_connections,
      0, 1, ~0L, 0, 1 },
  { "max_write_lock_count",    (long*) &max_write_lock_count,
      ~0L, 1, ~0L, 0, 1 },
  { "myisam_bulk_insert_tree_size", (long*) &myisam_bulk_insert_tree_size,
      8192*1024, 4, ~0L, 0, 1 },
  { "myisam_max_extra_sort_file_size",
    (long*) &myisam_max_extra_sort_file_size,
    (long) (MI_MAX_TEMP_LENGTH/(1024L*1024L)), 0, ~0L, 0, 1 },
  { "myisam_max_sort_file_size", (long*) &myisam_max_sort_file_size,
    (long) (LONG_MAX/(1024L*1024L)), 0, ~0L, 0, 1 },
  { "myisam_sort_buffer_size", (long*) &myisam_sort_buffer_size,
      8192*1024, 4, ~0L, 0, 1 },
  { "net_buffer_length",       (long*) &net_buffer_length,
      16384, 1024, 1024*1024L, MALLOC_OVERHEAD, 1024 },
  { "net_retry_count",         (long*) &mysqld_net_retry_count,
      MYSQLD_NET_RETRY_COUNT, 1, ~0L, 0, 1 },
  { "net_read_timeout",        (long*) &net_read_timeout, 
      NET_READ_TIMEOUT, 1, 65535, 0, 1 },
  { "net_write_timeout",       (long*) &net_write_timeout,
      NET_WRITE_TIMEOUT, 1, 65535, 0, 1 },
  { "open_files_limit",        (long*) &open_files_limit,
      0, 0, 65535, 0, 1},
  { "query_buffer_size",       (long*) &query_buff_size,
      0, MALLOC_OVERHEAD, (long) ~0, MALLOC_OVERHEAD, IO_SIZE },
  { "record_buffer",           (long*) &my_default_record_cache_size,
      128*1024L, IO_SIZE*2+MALLOC_OVERHEAD, ~0L, MALLOC_OVERHEAD, IO_SIZE },
  { "record_rnd_buffer",           (long*) &record_rnd_cache_size,
      0, IO_SIZE*2+MALLOC_OVERHEAD, ~0L, MALLOC_OVERHEAD, IO_SIZE },
  { "slave_net_timeout",        (long*) &slave_net_timeout, 
      SLAVE_NET_TIMEOUT, 1, 65535, 0, 1 },
  { "slow_launch_time",        (long*) &slow_launch_time, 
      2L, 0L, ~0L, 0, 1 },
  { "sort_buffer",             (long*) &sortbuff_size,
      MAX_SORT_MEMORY, MIN_SORT_MEMORY+MALLOC_OVERHEAD*2, ~0L, MALLOC_OVERHEAD, 1 },
  { "table_cache",             (long*) &table_cache_size,
      64, 1, 16384, 0, 1 },
  { "thread_concurrency",      (long*) &concurrency,
      DEFAULT_CONCURRENCY, 1, 512, 0, 1 },
  { "thread_cache_size",       (long*) &thread_cache_size,
      0, 0, 16384, 0, 1 },
  { "tmp_table_size",          (long*) &tmp_table_size,
    32*1024*1024L, 1024, ~0L, 0, 1 },
  { "thread_stack",            (long*) &thread_stack,
      DEFAULT_THREAD_STACK, 1024*32, ~0L, 0, 1024 },
  { "wait_timeout",            (long*) &net_wait_timeout,
      NET_WAIT_TIMEOUT, 1, ~0L, 0, 1 },
  { NullS, (long*) 0, 0, 0, 0, 0, 0}
};


struct show_var_st init_vars[]= {
  {"back_log",                (char*) &back_log,                    SHOW_LONG},
  {"basedir",                 mysql_home,                           SHOW_CHAR},
#ifdef HAVE_BERKELEY_DB
  {"bdb_cache_size",          (char*) &berkeley_cache_size,         SHOW_LONG},
  {"bdb_log_buffer_size",     (char*) &berkeley_log_buffer_size,    SHOW_LONG},
  {"bdb_home",                (char*) &berkeley_home,               SHOW_CHAR_PTR},
  {"bdb_max_lock",            (char*) &berkeley_max_lock,	    SHOW_LONG},
  {"bdb_logdir",              (char*) &berkeley_logdir,             SHOW_CHAR_PTR},
  {"bdb_shared_data",	      (char*) &berkeley_shared_data,	    SHOW_BOOL},
  {"bdb_tmpdir",              (char*) &berkeley_tmpdir,             SHOW_CHAR_PTR},
  {"bdb_version",             (char*) DB_VERSION_STRING,            SHOW_CHAR},
#endif
  {"binlog_cache_size",       (char*) &binlog_cache_size,	    SHOW_LONG},
  {"character_set",           default_charset,                      SHOW_CHAR},
  {"character_sets",          (char*) &charsets_list,               SHOW_CHAR_PTR},
  {"concurrent_insert",       (char*) &myisam_concurrent_insert,    SHOW_MY_BOOL},
  {"connect_timeout",         (char*) &connect_timeout,             SHOW_LONG},
  {"datadir",                 mysql_real_data_home,                 SHOW_CHAR},
  {"delay_key_write",         (char*) &myisam_delay_key_write,      SHOW_MY_BOOL},
  {"delayed_insert_limit",    (char*) &delayed_insert_limit,        SHOW_LONG},
  {"delayed_insert_timeout",  (char*) &delayed_insert_timeout,      SHOW_LONG},
  {"delayed_queue_size",      (char*) &delayed_queue_size,          SHOW_LONG},
  {"flush",                   (char*) &myisam_flush,                SHOW_MY_BOOL},
  {"flush_time",              (char*) &flush_time,                  SHOW_LONG},
  {"ft_min_word_len",         (char*) &ft_min_word_len,             SHOW_LONG},
  {"ft_max_word_len",         (char*) &ft_max_word_len,             SHOW_LONG},
  {"ft_max_word_len_for_sort",(char*) &ft_max_word_len_for_sort,    SHOW_LONG},
#ifdef HAVE_GEMINI_DB
  {"gemini_buffer_cache",     (char*) &gemini_buffer_cache,         SHOW_LONG},
  {"gemini_connection_limit", (char*) &gemini_connection_limit,     SHOW_LONG},
  {"gemini_io_threads",       (char*) &gemini_io_threads,           SHOW_LONG},
  {"gemini_log_cluster_size", (char*) &gemini_log_cluster_size,     SHOW_LONG}, 
  {"gemini_lock_table_size",  (char*) &gemini_locktablesize,        SHOW_LONG}, 
  {"gemini_lock_wait_timeout",(char*) &gemini_lock_wait_timeout,    SHOW_LONG}, 
  {"gemini_recovery_options", (char*) &gemini_recovery_options_str, SHOW_CHAR_PTR},
  {"gemini_spin_retries",     (char*) &gemini_spin_retries,         SHOW_LONG},
#endif
  {"have_bdb",		      (char*) &have_berkeley_db,	    SHOW_HAVE},
  {"have_gemini",	      (char*) &have_gemini,		    SHOW_HAVE},
  {"have_innodb",	      (char*) &have_innodb,		    SHOW_HAVE},
  {"have_isam",	      	      (char*) &have_isam,		    SHOW_HAVE},
  {"have_raid",		      (char*) &have_raid,		    SHOW_HAVE},
  {"have_symlink",            (char*) &have_symlink,         	    SHOW_HAVE},
  {"have_ssl",		      (char*) &have_ssl,		    SHOW_HAVE},
  {"init_file",               (char*) &opt_init_file,               SHOW_CHAR_PTR},
#ifdef HAVE_INNOBASE_DB
  {"innodb_data_file_path", (char*) &innobase_data_file_path,	    SHOW_CHAR_PTR},
  {"innodb_data_home_dir",  (char*) &innobase_data_home_dir,	    SHOW_CHAR_PTR},
  {"innodb_flush_log_at_trx_commit", (char*) &innobase_flush_log_at_trx_commit, SHOW_MY_BOOL},
  {"innodb_log_arch_dir",   (char*) &innobase_log_arch_dir, 	    SHOW_CHAR_PTR},
  {"innodb_log_archive",    (char*) &innobase_log_archive, 	    SHOW_MY_BOOL},
  {"innodb_log_group_home_dir", (char*) &innobase_log_group_home_dir, SHOW_CHAR_PTR},
  {"innodb_flush_method",    (char*) &innobase_unix_file_flush_method, SHOW_CHAR_PTR},
#endif
  {"interactive_timeout",     (char*) &net_interactive_timeout,     SHOW_LONG},
  {"join_buffer_size",        (char*) &join_buff_size,              SHOW_LONG},
  {"key_buffer_size",         (char*) &keybuff_size,                SHOW_LONG},
  {"language",                language,                             SHOW_CHAR},
  {"large_files_support",     (char*) &opt_large_files,             SHOW_BOOL},	
#ifdef HAVE_MLOCKALL
  {"locked_in_memory",	      (char*) &locked_in_memory,	    SHOW_BOOL},
#endif
  {"log",                     (char*) &opt_log,                     SHOW_BOOL},
  {"log_update",              (char*) &opt_update_log,              SHOW_BOOL},
  {"log_bin",                 (char*) &opt_bin_log,                 SHOW_BOOL},
  {"log_slave_updates",       (char*) &opt_log_slave_updates,       SHOW_BOOL},
  {"log_long_queries",        (char*) &opt_slow_log,                SHOW_BOOL},
  {"long_query_time",         (char*) &long_query_time,             SHOW_LONG},
  {"low_priority_updates",    (char*) &low_priority_updates,        SHOW_BOOL},
  {"lower_case_table_names",  (char*) &lower_case_table_names,      SHOW_LONG},
  {"max_allowed_packet",      (char*) &max_allowed_packet,          SHOW_LONG},
  {"max_binlog_cache_size",   (char*) &max_binlog_cache_size,	    SHOW_LONG},
  {"max_binlog_size",         (char*) &max_binlog_size,	            SHOW_LONG},
  {"max_connections",         (char*) &max_connections,             SHOW_LONG},
  {"max_connect_errors",      (char*) &max_connect_errors,          SHOW_LONG},
  {"max_delayed_threads",     (char*) &max_insert_delayed_threads,  SHOW_LONG},
  {"max_heap_table_size",     (char*) &max_heap_table_size,         SHOW_LONG},
  {"max_join_size",           (char*) &max_join_size,               SHOW_LONG},
  {"max_sort_length",         (char*) &max_item_sort_length,        SHOW_LONG},
  {"max_user_connections",    (char*) &max_user_connections,        SHOW_LONG},
  {"max_tmp_tables",          (char*) &max_tmp_tables,              SHOW_LONG},
  {"max_write_lock_count",    (char*) &max_write_lock_count,        SHOW_LONG},
<<<<<<< HEAD
  {"myisam_bulk_insert_tree_size", (char*) &myisam_bulk_insert_tree_size, SHOW_INT},
=======
  {"myisam_recover_options",  (char*) &myisam_recover_options,      SHOW_LONG},
>>>>>>> 23d5f3f9
  {"myisam_max_extra_sort_file_size", (char*) &myisam_max_extra_sort_file_size,
   SHOW_LONG},
  {"myisam_max_sort_file_size",(char*) &myisam_max_sort_file_size,  SHOW_LONG},
  {"myisam_sort_buffer_size", (char*) &myisam_sort_buffer_size,     SHOW_LONG},
  {"myisam_recover_options",  (char*) &myisam_recover_options_str,  SHOW_CHAR_PTR},
  {"net_buffer_length",       (char*) &net_buffer_length,           SHOW_LONG},
  {"net_read_timeout",        (char*) &net_read_timeout,	    SHOW_LONG},
  {"net_retry_count",         (char*) &mysqld_net_retry_count,      SHOW_LONG},
  {"net_write_timeout",       (char*) &net_write_timeout,	    SHOW_LONG},
  {"open_files_limit",	      (char*) &open_files_limit,	    SHOW_LONG},
  {"pid_file",                (char*) pidfile_name,                 SHOW_CHAR},
  {"port",                    (char*) &mysql_port,                  SHOW_INT},
  {"protocol_version",        (char*) &protocol_version,            SHOW_INT},
  {"record_buffer",           (char*) &my_default_record_cache_size,SHOW_LONG},
  {"record_rnd_buffer",       (char*) &record_rnd_cache_size,	    SHOW_LONG},
  {"query_buffer_size",       (char*) &query_buff_size,		    SHOW_LONG},
  {"safe_show_database",      (char*) &opt_safe_show_db,            SHOW_BOOL},
  {"server_id",               (char*) &server_id,		    SHOW_LONG},
  {"slave_net_timeout",       (char*) &slave_net_timeout,	    SHOW_LONG},
  {"skip_locking",            (char*) &my_disable_locking,          SHOW_MY_BOOL},
  {"skip_networking",         (char*) &opt_disable_networking,      SHOW_BOOL},
  {"skip_show_database",      (char*) &opt_skip_show_db,            SHOW_BOOL},
  {"slow_launch_time",        (char*) &slow_launch_time,            SHOW_LONG},
  {"socket",                  (char*) &mysql_unix_port,             SHOW_CHAR_PTR},
  {"sort_buffer",             (char*) &sortbuff_size,               SHOW_LONG},
  {"sql_mode",                (char*) &opt_sql_mode,                SHOW_LONG},
  {"table_cache",             (char*) &table_cache_size,            SHOW_LONG},
  {"table_type",              (char*) &default_table_type_name,     SHOW_CHAR_PTR},
  {"thread_cache_size",       (char*) &thread_cache_size,           SHOW_LONG},
#ifdef HAVE_THR_SETCONCURRENCY
  {"thread_concurrency",      (char*) &concurrency,                 SHOW_LONG},
#endif
  {"thread_stack",            (char*) &thread_stack,                SHOW_LONG},
  {"transaction_isolation",   (char*) &default_tx_isolation_name,   SHOW_CHAR_PTR},
#ifdef HAVE_TZNAME
  {"timezone",                time_zone,                            SHOW_CHAR},
#endif
  {"tmp_table_size",          (char*) &tmp_table_size,              SHOW_LONG},
  {"tmpdir",                  (char*) &mysql_tmpdir,                SHOW_CHAR_PTR},
  {"version",                 server_version,                       SHOW_CHAR},
  {"wait_timeout",            (char*) &net_wait_timeout,            SHOW_LONG},
  {NullS, NullS, SHOW_LONG}
};

struct show_var_st status_vars[]= {
  {"Aborted_clients",          (char*) &aborted_threads,        SHOW_LONG},
  {"Aborted_connects",         (char*) &aborted_connects,       SHOW_LONG},
  {"Bytes_received",           (char*) &bytes_received,         SHOW_LONG},
  {"Bytes_sent",               (char*) &bytes_sent,             SHOW_LONG},
  {"Connections",              (char*) &thread_id,              SHOW_LONG_CONST},
  {"Created_tmp_disk_tables",  (char*) &created_tmp_disk_tables,SHOW_LONG},
  {"Created_tmp_tables",       (char*) &created_tmp_tables,     SHOW_LONG},
  {"Created_tmp_files",	       (char*) &my_tmp_file_created,	SHOW_LONG},
  {"Delayed_insert_threads",   (char*) &delayed_insert_threads, SHOW_LONG},
  {"Delayed_writes",           (char*) &delayed_insert_writes,  SHOW_LONG},
  {"Delayed_errors",           (char*) &delayed_insert_errors,  SHOW_LONG},
  {"Flush_commands",           (char*) &refresh_version,        SHOW_LONG_CONST},
  {"Handler_delete",           (char*) &ha_delete_count,        SHOW_LONG},
  {"Handler_read_first",       (char*) &ha_read_first_count,    SHOW_LONG},
  {"Handler_read_key",         (char*) &ha_read_key_count,      SHOW_LONG},
  {"Handler_read_next",        (char*) &ha_read_next_count,     SHOW_LONG},
  {"Handler_read_prev",        (char*) &ha_read_prev_count,     SHOW_LONG},
  {"Handler_read_rnd",         (char*) &ha_read_rnd_count,      SHOW_LONG},
  {"Handler_read_rnd_next",    (char*) &ha_read_rnd_next_count, SHOW_LONG},
  {"Handler_update",           (char*) &ha_update_count,        SHOW_LONG},
  {"Handler_write",            (char*) &ha_write_count,         SHOW_LONG},
  {"Key_blocks_used",          (char*) &_my_blocks_used,        SHOW_LONG_CONST},
  {"Key_read_requests",        (char*) &_my_cache_r_requests,   SHOW_LONG},
  {"Key_reads",                (char*) &_my_cache_read,         SHOW_LONG},
  {"Key_write_requests",       (char*) &_my_cache_w_requests,   SHOW_LONG},
  {"Key_writes",               (char*) &_my_cache_write,        SHOW_LONG},
  {"Max_used_connections",     (char*) &max_used_connections,   SHOW_LONG},
  {"Not_flushed_key_blocks",   (char*) &_my_blocks_changed,     SHOW_LONG_CONST},
  {"Not_flushed_delayed_rows", (char*) &delayed_rows_in_use,    SHOW_LONG_CONST},
  {"Open_tables",              (char*) 0,                       SHOW_OPENTABLES},
  {"Open_files",               (char*) &my_file_opened,         SHOW_INT_CONST},
  {"Open_streams",             (char*) &my_stream_opened,       SHOW_INT_CONST},
  {"Opened_tables",            (char*) &opened_tables,          SHOW_LONG},
  {"Questions",                (char*) 0,                       SHOW_QUESTION},
  {"Select_full_join",         (char*) &select_full_join_count, SHOW_LONG},
  {"Select_full_range_join",   (char*) &select_full_range_join_count, SHOW_LONG},
  {"Select_range",             (char*) &select_range_count, 	SHOW_LONG},
  {"Select_range_check",       (char*) &select_range_check_count, SHOW_LONG},
  {"Select_scan",	       (char*) &select_scan_count,	SHOW_LONG},
  {"Slave_running",            (char*) &slave_running,          SHOW_BOOL},
  {"Slave_open_temp_tables",   (char*) &slave_open_temp_tables, SHOW_LONG},
  {"Slow_launch_threads",      (char*) &slow_launch_threads,    SHOW_LONG},
  {"Slow_queries",             (char*) &long_query_count,       SHOW_LONG},
  {"Sort_merge_passes",	       (char*) &filesort_merge_passes,  SHOW_LONG},
  {"Sort_range",	       (char*) &filesort_range_count,   SHOW_LONG},
  {"Sort_rows",		       (char*) &filesort_rows,	        SHOW_LONG},
  {"Sort_scan",		       (char*) &filesort_scan_count,    SHOW_LONG},
  {"Table_locks_immediate",    (char*) &locks_immediate,        SHOW_LONG},
  {"Table_locks_waited",       (char*) &locks_waited,           SHOW_LONG},
  {"Threads_cached",           (char*) &cached_thread_count,    SHOW_LONG_CONST},
  {"Threads_created",	       (char*) &thread_created,		SHOW_LONG_CONST},
  {"Threads_connected",        (char*) &thread_count,           SHOW_INT_CONST},
  {"Threads_running",          (char*) &thread_running,         SHOW_INT_CONST},
  {"Uptime",                   (char*) 0,                       SHOW_STARTTIME},
  {NullS, NullS, SHOW_LONG}
};

static void print_version(void)
{
  printf("%s  Ver %s for %s on %s\n",my_progname,
	 server_version,SYSTEM_TYPE,MACHINE_TYPE);
}

static void use_help(void)
{
  print_version();
  printf("Use '--help' or '--no-defaults --help' for a list of available options\n");
}  

static void usage(void)
{
  print_version();
  puts("Copyright (C) 2000 MySQL AB & MySQL Finland AB, by Monty and others");
  puts("This software comes with ABSOLUTELY NO WARRANTY. This is free software,");
  puts("and you are welcome to modify and redistribute it under the GPL license\n");
  puts("Starts the MySQL server\n");

  printf("Usage: %s [OPTIONS]\n", my_progname);
  puts("\n\
  --ansi		Use ANSI SQL syntax instead of MySQL syntax\n\
  -b, --basedir=path	Path to installation directory. All paths are\n\
			usually resolved relative to this\n\
  --big-tables		Allow big result sets by saving all temporary sets\n\
			on file (Solves most 'table full' errors)\n\
  --bind-address=IP	Ip address to bind to\n\
  --bootstrap		Used by mysql installation scripts\n\
  --character-sets-dir=...\n\
                        Directory where character sets are\n\
  --chroot=path		Chroot mysqld daemon during startup\n\
  --core-file		Write core on errors\n\
  -h, --datadir=path	Path to the database root");
#ifndef DBUG_OFF
  printf("\
  -#, --debug[=...]     Debug log. Default is '%s'\n",default_dbug_option);
#ifdef SAFEMALLOC
  puts("\
  --skip-safemalloc     Don't use the memory allocation checking");
#endif
#endif
  puts("\
  --default-character-set=charset\n\
			Set the default character set\n\
  --default-table-type=type\n\
			Set the default table type for tables\n\
  --delay-key-write-for-all-tables\n\
			Don't flush key buffers between writes for any MyISAM\n\
			table\n\
  --enable-locking	Enable system locking\n\
  -T, --exit-info	Used for debugging;  Use at your own risk!\n\
  --flush		Flush tables to disk between SQL commands\n\
  -?, --help		Display this help and exit\n\
  --init-file=file	Read SQL commands from this file at startup\n\
  -L, --language=...	Client error messages in given language. May be\n\
			given as a full path\n\
  -l, --log[=file]	Log connections and queries to file\n\
  --log-bin[=file]      Log queries in new binary format (for replication)\n\
  --log-bin-index=file  File that holds the names for last binary log files\n\
  --log-update[=file]	Log updates to file.# where # is a unique number\n\
			if not given.\n\
  --log-isam[=file]	Log all MyISAM changes to file\n\
  --log-long-format	Log some extra information to update log\n\
  --low-priority-updates INSERT/DELETE/UPDATE has lower priority than selects\n\
  --log-slow-queries=[file]\n\
			Log slow queries to this log file.  Defaults logging\n\
                        to hostname-slow.log\n\
  --pid-file=path	Pid file used by safe_mysqld\n\
  --myisam-recover[=option[,option...]] where options is one of DEAULT,\n\
			BACKUP or FORCE.\n\
  --memlock		Lock mysqld in memory\n\
  -n, --new		Use very new possible 'unsafe' functions\n\
  -o, --old-protocol	Use the old (3.20) protocol\n\
  -P, --port=...	Port number to use for connection\n");
#ifdef ONE_THREAD
  puts("\
  --one-thread		Only use one thread (for debugging under Linux)\n");
#endif
  puts("\
  -O, --set-variable var=option\n\
			Give a variable an value. --help lists variables\n\
  --safe-mode		Skip some optimize stages (for testing)\n\
  --safe-show-database  Don't show databases for which the user has no\n\
                        privileges\n\
  --safe-user-create	Don't new users cretaion without privileges to the\n\
		        mysql.user table\n\
  --skip-concurrent-insert\n\
		        Don't use concurrent insert with MyISAM\n\
  --skip-delay-key-write\n\
			Ignore the delay_key_write option for all tables\n\
  --skip-grant-tables	Start without grant tables. This gives all users\n\
			FULL ACCESS to all tables!\n\
  --skip-host-cache	Don't cache host names\n\
  --skip-locking	Don't use system locking. To use isamchk one has\n\
			to shut down the server.\n\
  --skip-name-resolve	Don't resolve hostnames.\n\
			All hostnames are IP's or 'localhost'\n\
  --skip-networking	Don't allow connection with TCP/IP.\n\
  --skip-new		Don't use new, possible wrong routines.\n");
  /* We have to break the string here because of VC++ limits */
  puts("\
  --skip-stack-trace    Don't print a stack trace on failure\n\
  --skip-symlink	Don't allow symlinking of tables\n\
  --skip-show-database  Don't allow 'SHOW DATABASE' commands\n\
  --skip-thread-priority\n\
			Don't give threads different priorities.\n\
  --socket=...		Socket file to use for connection\n\
  -t, --tmpdir=path	Path for temporary files\n\
  --sql-mode=option[,option[,option...]] where option can be one of:\n\
                        REAL_AS_FLOAT, PIPES_AS_CONCAT, ANSI_QUOTES,\n\
                        IGNORE_SPACE, SERIALIZE, ONLY_FULL_GROUP_BY.\n\
  --transaction-isolation\n\
		        Default transaction isolation level\n\
  --temp-pool           Use a pool of temporary files\n\
  -u, --user=user_name	Run mysqld daemon as user\n\
  -V, --version		output version information and exit\n\
  -W, --warnings        Log some not critical warnings to the log file\n");
#ifdef __WIN__
  puts("NT and Win32 specific options:\n\
  --console		Don't remove the console window\n\
  --install		Install mysqld as a service (NT)\n\
  --remove		Remove mysqld from the service list (NT)\n\
  --standalone		Dummy option to start as a standalone program (NT)\
");
#ifdef USE_SYMDIR
  puts("--use-symbolic-links	Enable symbolic link support");
#endif
  puts("");
#endif
#ifdef HAVE_BERKELEY_DB
  puts("\
  --bdb-home=  directory  Berkeley home direcory\n\
  --bdb-lock-detect=#	  Berkeley lock detect\n\
                          (DEFAULT, OLDEST, RANDOM or YOUNGEST, # sec)\n\
  --bdb-logdir=directory  Berkeley DB log file directory\n\
  --bdb-no-sync		  Don't synchronously flush logs\n\
  --bdb-no-recover	  Don't try to recover Berkeley DB tables on start\n\
  --bdb-shared-data	  Start Berkeley DB in multi-process mode\n\
  --bdb-tmpdir=directory  Berkeley DB tempfile name\n\
  --skip-bdb		  Don't use berkeley db (will save memory)\n\
");
#endif /* HAVE_BERKELEY_DB */
#ifdef HAVE_GEMINI_DB
  puts("\
  --gemini-recovery=mode  Set Crash Recovery operating mode\n\
                          (FULL, NONE, FORCE - default FULL)\n\
  --gemini-flush-log-at-commit\n\
                          Every commit forces a write to the reovery log\n\
  --gemini-unbuffered-io  Use unbuffered i/o\n\
  --skip-gemini		  Don't use gemini (will save memory)\n\
");
#endif
#ifdef HAVE_INNOBASE_DB
  puts("\
  --innodb_data_home_dir=dir   The common part for Innodb table spaces\n\
  --innodb_data_file_path=dir  Path to individual files and their sizes\n\
  --innodb_flush_method=#  With which method to flush data\n\
  --innodb_flush_log_at_trx_commit[=#]\n\
			       Set to 0 if you don't want to flush logs\n\
  --innodb_log_arch_dir=dir    Where full logs should be archived\n\
  --innodb_log_archive[=#]     Set to 1 if you want to have logs archived\n\
  --innodb_log_group_home_dir=dir  Path to innodb log files.\n\
  --skip-innodb		       Don't use Innodb (will save memory)\n\
");
#endif /* HAVE_INNOBASE_DB */
  print_defaults("my",load_default_groups);
  puts("");

#include "sslopt-usage.h"

  fix_paths();
  set_ports();
  printf("\
To see what values a running MySQL server is using, type\n\
'mysqladmin variables' instead of 'mysqld --help'.\n\
The default values (after parsing the command line arguments) are:\n\n");

  printf("basedir:     %s\n",mysql_home);
  printf("datadir:     %s\n",mysql_real_data_home);
  printf("tmpdir:      %s\n",mysql_tmpdir);
  printf("language:    %s\n",language);
#ifndef __WIN__
  printf("pid file:    %s\n",pidfile_name);
#endif
  if (opt_logname)
    printf("logfile:     %s\n",opt_logname);
  if (opt_update_logname)
    printf("update log:  %s\n",opt_update_logname);
  if (opt_bin_log)
  {
    printf("binary log:  %s\n",opt_bin_logname ? opt_bin_logname : "");
    printf("binary log index:  %s\n",
	   opt_binlog_index_name ? opt_binlog_index_name : "");
  }
  if (opt_slow_logname)
    printf("update log:  %s\n",opt_slow_logname);
  printf("TCP port:    %d\n",mysql_port);
#if defined(HAVE_SYS_UN_H)
  printf("Unix socket: %s\n",mysql_unix_port);
#endif
  if (my_disable_locking)
    puts("\nsystem locking is not in use");
  if (opt_noacl)
    puts("\nGrant tables are not used. All users have full access rights");
  printf("\nPossible variables for option --set-variable (-O) are:\n");
  for (uint i=0 ; changeable_vars[i].name ; i++)
    printf("%-20s  current value: %lu\n",
	   changeable_vars[i].name,
	   (ulong) *changeable_vars[i].varptr);
}


static void set_options(void)
{
  set_all_changeable_vars( changeable_vars );
#if !defined( my_pthread_setprio ) && !defined( HAVE_PTHREAD_SETSCHEDPARAM )
  opt_specialflag |= SPECIAL_NO_PRIOR;
#endif

  (void) strmov( default_charset, MYSQL_CHARSET);
  (void) strmov( language, LANGUAGE);
  (void) strmov( mysql_real_data_home, get_relative_path(DATADIR));
#ifdef __WIN__
  /* Allow Win32 users to move MySQL anywhere */
  {
    char prg_dev[LIBLEN];
    my_path(prg_dev,my_progname,"mysql/bin");
    strcat(prg_dev,"/../");			// Remove 'bin' to get base dir
    cleanup_dirname(mysql_home,prg_dev);
  }
#else
  const char *tmpenv;
  if ( !(tmpenv = getenv("MY_BASEDIR_VERSION")))
    tmpenv = DEFAULT_MYSQL_HOME;
  (void) strmov( mysql_home, tmpenv );
#endif

#if defined( HAVE_mit_thread ) || defined( __WIN__ ) || defined( HAVE_LINUXTHREADS )
  my_disable_locking=myisam_single_user= 1;
#endif
  my_bind_addr = htonl( INADDR_ANY );
}

	/* Initiates DEBUG - but no debugging here ! */

static void get_options(int argc,char **argv)
{
  int c,option_index=0;

  myisam_delay_key_write=1;			// Allow use of this
  my_use_symdir=1;				// Use internal symbolic links

  optind = 0;   // setup in case getopt() was called previously
  while ((c=getopt_long(argc,argv,"ab:C:h:#::T::?l::L:O:P:sS::t:u:noVvWI?",
			long_options, &option_index)) != EOF)
  {
    switch(c) {
    case '#':
#ifndef DBUG_OFF
      DBUG_PUSH(optarg ? optarg : default_dbug_option);
#endif
      opt_endinfo=1;				/* unireg: memory allocation */
      break;
    case 'W':
      opt_warnings=1;
      break;
    case 'a':
      opt_sql_mode = (MODE_REAL_AS_FLOAT | MODE_PIPES_AS_CONCAT |
		      MODE_ANSI_QUOTES | MODE_IGNORE_SPACE | MODE_SERIALIZABLE
		      | MODE_ONLY_FULL_GROUP_BY);
      default_tx_isolation= ISO_SERIALIZABLE;
      break;
    case 'b':
      strmov(mysql_home,optarg);
      break;
    case 'l':
      opt_log=1;
      opt_logname=optarg;			// Use hostname.log if null
      break;
    case 'h':
      strmov(mysql_real_data_home,optarg);
      break;
    case 'L':
      strmov(language,optarg);
      break;
    case 'n':
      opt_specialflag|= SPECIAL_NEW_FUNC;
      break;
    case 'o':
      protocol_version=PROTOCOL_VERSION-1;
      break;
    case 'O':
      if (set_changeable_var(optarg, changeable_vars))
      {
	use_help();
	exit(1);
      }
      break;
    case 'P':
      mysql_port= (unsigned int) atoi(optarg);
      break;
    case OPT_SAFEMALLOC_MEM_LIMIT:
#if !defined(DBUG_OFF) && defined(SAFEMALLOC)      
      safemalloc_mem_limit = atoi(optarg);
#endif      
      break;
    case OPT_SLAVE_LOAD_TMPDIR:
      slave_load_tmpdir = my_strdup(optarg, MYF(MY_FAE));
      break;
    case OPT_OLD_RPL_COMPAT:
      opt_old_rpl_compat = 1;
      break;
    case OPT_SHOW_SLAVE_AUTH_INFO:
      opt_show_slave_auth_info = 1;
      break;
    case OPT_SOCKET:
      mysql_unix_port= optarg;
      break;
    case 'r':
      mysqld_chroot=optarg;
      break;
#ifdef USE_SYMDIR
    case 's':
      my_use_symdir=1;			/* Use internal symbolic links */
      break;
#endif
    case 't':
      mysql_tmpdir=optarg;
      break;
    case OPT_TEMP_POOL:
      use_temp_pool=1;
      break;
    case 'u':
      mysqld_user=optarg;
      break;
    case 'v':
    case 'V':
      print_version();
      exit(0);
    case 'I':
    case '?':
      usage();
      exit(0);
    case 'T':
      test_flags= optarg ? (uint) atoi(optarg) : 0;
      opt_endinfo=1;
      break;
    case (int) OPT_BIG_TABLES:
      thd_startup_options|=OPTION_BIG_TABLES;
      break;
    case (int) OPT_ISAM_LOG:
      opt_myisam_log=1;
      if (optarg)
	myisam_log_filename=optarg;
      break;
    case (int) OPT_UPDATE_LOG:
      opt_update_log=1;
      opt_update_logname=optarg;		// Use hostname.# if null
      break;
    case (int) OPT_BIN_LOG_INDEX:
      opt_binlog_index_name = optarg;
      break;
    case (int) OPT_BIN_LOG:
      opt_bin_log=1;
      x_free(opt_bin_logname);
      if (optarg && optarg[0])
	opt_bin_logname=my_strdup(optarg,MYF(0));
      break;
      // needs to be handled (as no-op) in non-debugging mode for test suite
    case (int)OPT_DISCONNECT_SLAVE_EVENT_COUNT:
#ifndef DBUG_OFF      
      disconnect_slave_event_count = atoi(optarg);
#endif      
      break;
    case (int)OPT_ABORT_SLAVE_EVENT_COUNT:
#ifndef DBUG_OFF      
      abort_slave_event_count = atoi(optarg);
#endif      
      break;
    case (int)OPT_SPORADIC_BINLOG_DUMP_FAIL:
#ifndef DBUG_OFF      
      opt_sporadic_binlog_dump_fail = 1;
#endif      
      break;
     case (int)OPT_MAX_BINLOG_DUMP_EVENTS:
#ifndef DBUG_OFF      
      max_binlog_dump_events = atoi(optarg);
#endif      
      break;

    case (int) OPT_LOG_SLAVE_UPDATES:
      opt_log_slave_updates = 1;
      break;

    case (int)OPT_REPLICATE_IGNORE_DB:
      {
	i_string *db = new i_string(optarg);
	replicate_ignore_db.push_back(db);
        break;
      }
    case (int)OPT_REPLICATE_DO_DB:
      {
	i_string *db = new i_string(optarg);
	replicate_do_db.push_back(db);
        break;
      }
    case (int)OPT_REPLICATE_REWRITE_DB:
      {
	char* key = optarg,*p, *val;
	p = strstr(optarg, "->");
	if (!p)
	  {
	    fprintf(stderr,
		    "Bad syntax in replicate-rewrite-db - missing '->'!\n");
	    exit(1);
	  }
	val = p--;
	while(isspace(*p) && p > optarg) *p-- = 0;
	if(p == optarg)
	  {
	    fprintf(stderr,
		    "Bad syntax in replicate-rewrite-db - empty FROM db!\n");
	    exit(1);
	  }
	*val = 0;
	val += 2;
	while(*val && isspace(*val)) *val++;
	if (!*val)
	  {
	    fprintf(stderr,
		    "Bad syntax in replicate-rewrite-db - empty TO db!\n");
	    exit(1);
	  }

	i_string_pair* db_pair = new i_string_pair(key, val);
	replicate_rewrite_db.push_back(db_pair);
	break;
      }

    case (int)OPT_BINLOG_IGNORE_DB:
      {
	i_string *db = new i_string(optarg);
	binlog_ignore_db.push_back(db);
        break;
      }
    case (int)OPT_BINLOG_DO_DB:
      {
	i_string *db = new i_string(optarg);
	binlog_do_db.push_back(db);
        break;
      }
    case (int)OPT_REPLICATE_DO_TABLE:
      {
	if (!do_table_inited)
	  init_table_rule_hash(&replicate_do_table, &do_table_inited);
	if(add_table_rule(&replicate_do_table, optarg))
	  {
	    fprintf(stderr, "Could not add do table rule '%s'!\n", optarg);
	    exit(1);
	  }
	table_rules_on = 1;
	break;
      }
    case (int)OPT_REPLICATE_WILD_DO_TABLE:
      {
	if (!wild_do_table_inited)
	  init_table_rule_array(&replicate_wild_do_table,
				&wild_do_table_inited);
	if(add_wild_table_rule(&replicate_wild_do_table, optarg))
	  {
	    fprintf(stderr, "Could not add do table rule '%s'!\n", optarg);
	    exit(1);
	  }
	table_rules_on = 1;
	break;
      }
    case (int)OPT_REPLICATE_WILD_IGNORE_TABLE:
      {
	if (!wild_ignore_table_inited)
	  init_table_rule_array(&replicate_wild_ignore_table,
				&wild_ignore_table_inited);
	if(add_wild_table_rule(&replicate_wild_ignore_table, optarg))
	  {
	    fprintf(stderr, "Could not add ignore table rule '%s'!\n", optarg);
	    exit(1);
	  }
	table_rules_on = 1;
	break;
      }
    case (int)OPT_REPLICATE_IGNORE_TABLE:
      {
	if (!ignore_table_inited)
	  init_table_rule_hash(&replicate_ignore_table, &ignore_table_inited);
	if(add_table_rule(&replicate_ignore_table, optarg))
	  {
	    fprintf(stderr, "Could not add ignore table rule '%s'!\n", optarg);
	    exit(1);
	  }
	table_rules_on = 1;
	break;
      }
    case (int) OPT_SQL_BIN_UPDATE_SAME:
      opt_sql_bin_update  = 1;
      break;
    case (int) OPT_SLOW_QUERY_LOG:
      opt_slow_log=1;
      opt_slow_logname=optarg;
      break;
    case (int)OPT_SKIP_SLAVE_START:
      opt_skip_slave_start = 1;
      break;
    case (int) OPT_SKIP_NEW:
      opt_specialflag|= SPECIAL_NO_NEW_FUNC;
      default_table_type=DB_TYPE_ISAM;
      myisam_delay_key_write=0;
      myisam_concurrent_insert=0;
      myisam_recover_options= HA_RECOVER_NONE;
      my_disable_symlinks=1;
      my_use_symdir=0;
      have_symlink=SHOW_OPTION_DISABLED;
      ha_open_options&= ~HA_OPEN_ABORT_IF_CRASHED;
      break;
    case (int) OPT_SAFE:
      opt_specialflag|= SPECIAL_SAFE_MODE;
      myisam_delay_key_write=0;
      myisam_recover_options= HA_RECOVER_NONE;	// To be changed
      ha_open_options&= ~HA_OPEN_ABORT_IF_CRASHED;
      break;
    case (int) OPT_SKIP_CONCURRENT_INSERT:
      myisam_concurrent_insert=0;
      break;
    case (int) OPT_SKIP_PRIOR:
      opt_specialflag|= SPECIAL_NO_PRIOR;
      break;
    case (int) OPT_SKIP_GRANT:
      opt_noacl=1;
      break;
    case (int) OPT_SKIP_LOCK:
      my_disable_locking=myisam_single_user= 1;
      break;
    case (int) OPT_SKIP_HOST_CACHE:
      opt_specialflag|= SPECIAL_NO_HOST_CACHE;
      break;
    case (int) OPT_ENABLE_LOCK:
      my_disable_locking=0;
      break;
    case (int) OPT_USE_LOCKING:
      my_disable_locking=0;
      break;
    case (int) OPT_SKIP_RESOLVE:
      opt_specialflag|=SPECIAL_NO_RESOLVE;
      break;
    case (int) OPT_LONG_FORMAT:
      opt_specialflag|=SPECIAL_LONG_LOG_FORMAT;
      break;
    case (int) OPT_SKIP_NETWORKING:
      opt_disable_networking=1;
      mysql_port=0;
      break;
    case (int) OPT_SKIP_SHOW_DB:
      opt_skip_show_db=1;
      opt_specialflag|=SPECIAL_SKIP_SHOW_DB;
      mysql_port=0;
      break;
    case (int) OPT_MEMLOCK:
      locked_in_memory=1;
      break;
    case (int) OPT_ONE_THREAD:
      test_flags |= TEST_NO_THREADS;
      break;
    case (int) OPT_WANT_CORE:
      test_flags |= TEST_CORE_ON_SIGNAL;
      break;
    case (int) OPT_SKIP_STACK_TRACE:
      test_flags|=TEST_NO_STACKTRACE;
      break;
    case (int) OPT_SKIP_SYMLINK:
      my_disable_symlinks=1;
      my_use_symdir=0;
      have_symlink=SHOW_OPTION_DISABLED;
      break;
    case (int) OPT_BIND_ADDRESS:
      if (optarg && isdigit(optarg[0]))
      {
	my_bind_addr = (ulong) inet_addr(optarg);
      }
      else
      {
	struct hostent *ent;
	if (!optarg || !optarg[0])
	  ent=gethostbyname(optarg);
	else
	{
	  char myhostname[255];
	  if (gethostname(myhostname,sizeof(myhostname)) < 0)
	  {
	    sql_perror("Can't start server: cannot get my own hostname!");
	    exit(1);
	  }
	  ent=gethostbyname(myhostname);
	}
	if (!ent)
	{
	  sql_perror("Can't start server: cannot resolve hostname!");
	  exit(1);
	}
	my_bind_addr = (ulong) ((in_addr*)ent->h_addr_list[0])->s_addr;
      }
      break;
    case (int) OPT_PID_FILE:
      strmov(pidfile_name,optarg);
      break;
    case (int) OPT_INIT_FILE:
      opt_init_file=optarg;
      break;
#ifdef __WIN__
    case (int) OPT_STANDALONE:		/* Dummy option for NT */
      break;
    case (int) OPT_CONSOLE:
      opt_console=1;
      break;
#endif
    case (int) OPT_FLUSH:
      nisam_flush=myisam_flush=1;
      flush_time=0;			// No auto flush
      break;
    case OPT_LOW_PRIORITY_UPDATES:
      thd_startup_options|=OPTION_LOW_PRIORITY_UPDATES;
      thr_upgraded_concurrent_insert_lock= TL_WRITE_LOW_PRIORITY;
      low_priority_updates=1;
      break;
    case OPT_BOOTSTRAP:
      opt_noacl=opt_bootstrap=1;
      break;
    case OPT_TABLE_TYPE:
    {
      int type;
      if ((type=find_type(optarg, &ha_table_typelib, 2)) <= 0)
      {
	fprintf(stderr,"Unknown table type: %s\n",optarg);
	exit(1);
      }
      default_table_type= (enum db_type) type;
      break;
    }
    case OPT_SERVER_ID:
      server_id = atoi(optarg);
      server_id_supplied = 1;
      break;
    case OPT_DELAY_KEY_WRITE:
      ha_open_options|=HA_OPEN_DELAY_KEY_WRITE;
      myisam_delay_key_write=1;
      break;
    case OPT_SKIP_DELAY_KEY_WRITE:
      myisam_delay_key_write=0;
      break;
    case 'C':
      strmov(default_charset,optarg);
      break;
    case OPT_CHARSETS_DIR:
      strmov(mysql_charsets_dir, optarg);
      charsets_dir = mysql_charsets_dir;
      break;
#include "sslopt-case.h"
    case OPT_TX_ISOLATION:
    {
      int type;
      if ((type=find_type(optarg, &tx_isolation_typelib, 2)) <= 0)
      {
	fprintf(stderr,"Unknown transaction isolation type: %s\n",optarg);
	exit(1);
      }
      default_tx_isolation= (enum_tx_isolation) (type-1);
      break;
    }
#ifdef HAVE_BERKELEY_DB
    case OPT_BDB_LOG:
      berkeley_logdir=optarg;
      break;
    case OPT_BDB_HOME:
      berkeley_home=optarg;
      break;
    case OPT_BDB_NOSYNC:
      berkeley_env_flags|=DB_TXN_NOSYNC;
      break;
    case OPT_BDB_NO_RECOVER:
      berkeley_init_flags&= ~(DB_RECOVER);
      break;
    case OPT_BDB_TMP:
      berkeley_tmpdir=optarg;
      break;
    case OPT_BDB_LOCK:
    {
      int type;
      if ((type=find_type(optarg, &berkeley_lock_typelib, 2)) > 0)
	berkeley_lock_type=berkeley_lock_types[type-1];
      else
      {
	if (test_if_int(optarg,(uint) strlen(optarg)))
	  berkeley_lock_scan_time=atoi(optarg);
	else
	{
	  fprintf(stderr,"Unknown lock type: %s\n",optarg);
	  exit(1);
	}
      }
      break;
    }
    case OPT_BDB_SHARED:
      berkeley_init_flags&= ~(DB_PRIVATE);
      berkeley_shared_data=1;
      break;
#endif /* HAVE_BERKELEY_DB */
    case OPT_BDB_SKIP:
#ifdef HAVE_BERKELEY_DB
      berkeley_skip=1;
      have_berkeley_db=SHOW_OPTION_DISABLED;
#endif
      break;
    case OPT_GEMINI_SKIP:
#ifdef HAVE_GEMINI_DB
      gemini_skip=1;
      have_gemini=SHOW_OPTION_DISABLED;  
      break;
    case OPT_GEMINI_RECOVER:
      gemini_recovery_options_str=optarg;
      if ((gemini_recovery_options=
	   find_bit_type(optarg, &gemini_recovery_typelib)) == ~(ulong) 0)
      {
        fprintf(stderr, "Unknown option to gemini-recovery: %s\n",optarg);
        exit(1);
      }
      break;
    case OPT_GEMINI_FLUSH_LOG:
      gemini_options |= GEMOPT_FLUSH_LOG;
      break;
    case OPT_GEMINI_UNBUFFERED_IO:
      gemini_options |= GEMOPT_UNBUFFERED_IO;
#endif
      break;
    case OPT_INNODB_SKIP:
#ifdef HAVE_INNOBASE_DB
      innodb_skip=1;
      have_innodb=SHOW_OPTION_DISABLED;
#endif
      break;
    case OPT_INNODB_DATA_FILE_PATH:
#ifdef HAVE_INNOBASE_DB
      innobase_data_file_path=optarg;
#endif
      break;
#ifdef HAVE_INNOBASE_DB
    case OPT_INNODB_DATA_HOME_DIR:
      innobase_data_home_dir=optarg;
      break;
    case OPT_INNODB_LOG_GROUP_HOME_DIR:
      innobase_log_group_home_dir=optarg;
      break;
    case OPT_INNODB_LOG_ARCH_DIR:
      innobase_log_arch_dir=optarg;
      break;
    case OPT_INNODB_LOG_ARCHIVE:
      innobase_log_archive= optarg ? test(atoi(optarg)) : 1;
      break;
    case OPT_INNODB_FLUSH_LOG_AT_TRX_COMMIT:
      innobase_flush_log_at_trx_commit= optarg ? test(atoi(optarg)) : 1;
      break;
    case OPT_INNODB_FLUSH_METHOD:
      innobase_unix_file_flush_method=optarg;
      break;
#endif /* HAVE_INNOBASE_DB */
    case OPT_DO_PSTACK:
      opt_do_pstack = 1;
      break;
    case OPT_MYISAM_RECOVER:
    {
      if (!optarg)
      {
	myisam_recover_options=    HA_RECOVER_DEFAULT;
	myisam_recover_options_str= myisam_recover_typelib.type_names[0];
      }
      else
      {
	myisam_recover_options_str=optarg;
	if ((myisam_recover_options=
		find_bit_type(optarg, &myisam_recover_typelib)) == ~(ulong) 0)
	{
	  fprintf(stderr, "Unknown option to myisam-recover: %s\n",optarg);
	  exit(1);
	}
      }
      ha_open_options|=HA_OPEN_ABORT_IF_CRASHED;
      break;
    }
<<<<<<< HEAD
=======
    case OPT_SQL_MODE:
    {
      sql_mode_str = optarg;
      if ((opt_sql_mode =
	   find_bit_type(optarg, &sql_mode_typelib)) == ~(ulong) 0)
      {
	fprintf(stderr, "Unknown option to sql-mode: %s\n", optarg);
	exit(1);
      }
      default_tx_isolation= ((opt_sql_mode & MODE_SERIALIZABLE) ?
			     ISO_SERIALIZABLE :
			     ISO_READ_COMMITTED);
      break;
    }
>>>>>>> 23d5f3f9
    case OPT_MASTER_HOST:
      master_host=optarg;
      break;
    case OPT_MASTER_USER:
      master_user=optarg;
      break;
    case OPT_MASTER_PASSWORD:
      master_password=optarg;
      break;
    case OPT_MASTER_INFO_FILE:
      master_info_file=optarg;
      break;
    case OPT_MASTER_PORT:
      master_port= atoi(optarg);
      break;
    case OPT_REPORT_HOST:
      report_host=optarg;
      break;
    case OPT_REPORT_USER:
      report_user=optarg;
      break;
    case OPT_REPORT_PASSWORD:
      report_password=optarg;
      break;
    case OPT_REPORT_PORT:
      report_port= atoi(optarg);
      break;
    case OPT_MASTER_CONNECT_RETRY:
      master_connect_retry= atoi(optarg);
      break;
    case OPT_SAFE_SHOW_DB:
      opt_safe_show_db=1;
      break;
    case OPT_SAFE_USER_CREATE:
      opt_safe_user_create=1;
      break;
    case OPT_SKIP_SAFEMALLOC:
#ifdef SAFEMALLOC
      sf_malloc_quick=1;
#endif
      break;
    default:
      fprintf(stderr,"%s: Unrecognized option: %c\n",my_progname,c);
      use_help();
      exit(1);
    }
  }
  // Skipp empty arguments (from shell)
  while (argc != optind && !argv[optind][0])
    optind++;
  if (argc != optind)
  {
    fprintf(stderr,"%s: Too many parameters\n",my_progname);
    use_help();
    exit(1);
  }
  optind = 0;   // setup so that getopt_long() can be called again
  fix_paths();
  default_table_type_name=ha_table_typelib.type_names[default_table_type-1];
  default_tx_isolation_name=tx_isolation_typelib.type_names[default_tx_isolation];
  /* To be deleted in MySQL 4.0 */
  if (!record_rnd_cache_size)
    record_rnd_cache_size=my_default_record_cache_size;
}


#ifdef __WIN__

#ifndef KEY_SERVICE_PARAMETERS
#define KEY_SERVICE_PARAMETERS	"SYSTEM\\CurrentControlSet\\Services\\MySql\\Parameters"
#endif

#define COPY_KEY_VALUE(value) if (copy_key_value(hParametersKey,&(value),lpszValue)) return 1
#define CHECK_KEY_TYPE(type,name) if ( type != dwKeyValueType ) { key_type_error(hParametersKey,name); return 1; }
#define SET_CHANGEABLE_VARVAL(varname) if (set_varval(hParametersKey,varname,szKeyValueName,dwKeyValueType,lpdwValue)) return 1;

static void key_type_error(HKEY hParametersKey,const char *szKeyValueName)
{
 TCHAR szErrorMsg[512];
 RegCloseKey( hParametersKey );
 strxmov(szErrorMsg,TEXT("Value \""),
	 szKeyValueName,
	 TEXT("\" of registry key \"" KEY_SERVICE_PARAMETERS "\" has wrong type\n"),NullS);
 fprintf(stderr, szErrorMsg); /* not unicode compatible */
}

static bool copy_key_value(HKEY hParametersKey, char **var, const char *value)
{
  if (!(*var=my_strdup(value,MYF(MY_WME))))
  {
    RegCloseKey(hParametersKey);
    fprintf(stderr, "Couldn't allocate memory for registry key value\n");
    return 1;
  }
  return 0;
}

static bool set_varval(HKEY hParametersKey,const char *var,
		       const char *szKeyValueName, DWORD dwKeyValueType,
		       LPDWORD lpdwValue)
{
  CHECK_KEY_TYPE(dwKeyValueType, szKeyValueName );
  if (set_changeable_varval(var, *lpdwValue, changeable_vars))
  {
    TCHAR szErrorMsg [ 512 ];
    RegCloseKey( hParametersKey );
    strxmov(szErrorMsg,
	    TEXT("Value \""),
	    szKeyValueName,
	    TEXT("\" of registry key \"" KEY_SERVICE_PARAMETERS  "\" is invalid\n"),NullS);
    fprintf( stderr, szErrorMsg ); /* not unicode compatible */
    return 1;
  }
  return 0;
}


static int get_service_parameters()
{
  DWORD dwLastError;
  HKEY hParametersKey;
  DWORD dwIndex;
  TCHAR szKeyValueName [ 256 ];
  DWORD dwKeyValueName;
  DWORD dwKeyValueType;
  BYTE bKeyValueBuffer [ 512 ];
  DWORD dwKeyValueBuffer;
  LPDWORD lpdwValue = (LPDWORD) &bKeyValueBuffer[0];
  LPCTSTR lpszValue = (LPCTSTR) &bKeyValueBuffer[0];

  /* open parameters of service */
  dwLastError = (DWORD) RegOpenKeyEx( HKEY_LOCAL_MACHINE,
				      TEXT(KEY_SERVICE_PARAMETERS), 0,
				      KEY_READ, &hParametersKey );
  if ( dwLastError == ERROR_FILE_NOT_FOUND ) /* no parameters available */
    return 0;
  if ( dwLastError != ERROR_SUCCESS )
  {
    fprintf(stderr,"Can't open registry key \"" KEY_SERVICE_PARAMETERS "\" for reading\n" );
    return 1;
  }

  /* enumerate all values of key */
  dwIndex = 0;
  dwKeyValueName = sizeof( szKeyValueName ) / sizeof( TCHAR );
  dwKeyValueBuffer = sizeof( bKeyValueBuffer );
  while ( (dwLastError = (DWORD) RegEnumValue(hParametersKey, dwIndex,
					      szKeyValueName, &dwKeyValueName,
					      NULL, &dwKeyValueType,
					      &bKeyValueBuffer[0],
					      &dwKeyValueBuffer))
	  != ERROR_NO_MORE_ITEMS )
  {
    /* check if error occured */
    if ( dwLastError != ERROR_SUCCESS )
    {
      RegCloseKey( hParametersKey );
      fprintf( stderr, "Can't enumerate values of registry key \"" KEY_SERVICE_PARAMETERS "\"\n" );
      return 1;
    }
    if ( lstrcmp(szKeyValueName, TEXT("BaseDir")) == 0 )
    {
      CHECK_KEY_TYPE( REG_SZ, szKeyValueName);
      strmov( mysql_home, lpszValue ); /* not unicode compatible */
    }
    else if ( lstrcmp(szKeyValueName, TEXT("BindAddress")) == 0 )
    {
      CHECK_KEY_TYPE( REG_SZ, szKeyValueName);

      my_bind_addr = (ulong) inet_addr( lpszValue );
      if ( my_bind_addr == (ulong) INADDR_NONE )
      {
	struct hostent* ent;

	if ( !(*lpszValue) )
	{
	  char szHostName [ 256 ];
	  if ( gethostname(szHostName, sizeof(szHostName)) == SOCKET_ERROR )
	  {
	    RegCloseKey( hParametersKey );
	    fprintf( stderr, "Can't get my own hostname\n" );
	    return 1;
	  }
	  ent = gethostbyname( szHostName );
	}
	else ent = gethostbyname( lpszValue );
	if ( !ent )
	{
	  RegCloseKey( hParametersKey );
	  fprintf( stderr, "Can't resolve hostname!\n" );
	  return 1;
	}
	my_bind_addr = (ulong) ((in_addr*)ent->h_addr_list[0])->s_addr;
      }
    }
    else if ( lstrcmp(szKeyValueName, TEXT("BigTables")) == 0 )
    {
      CHECK_KEY_TYPE( REG_DWORD, szKeyValueName);
      if ( *lpdwValue )
	thd_startup_options |= OPTION_BIG_TABLES;
      else
	thd_startup_options &= ~((ulong)OPTION_BIG_TABLES);
    }
    else if ( lstrcmp(szKeyValueName, TEXT("DataDir")) == 0 )
    {
      CHECK_KEY_TYPE( REG_SZ, szKeyValueName );
      strmov( mysql_real_data_home, lpszValue ); /* not unicode compatible */
    }
    else if ( lstrcmp(szKeyValueName, TEXT("Locking")) == 0 )
    {
      CHECK_KEY_TYPE( REG_DWORD, szKeyValueName );
      my_disable_locking = !(*lpdwValue);
    }
    else if ( lstrcmp(szKeyValueName, TEXT("LogFile")) == 0 )
    {
      CHECK_KEY_TYPE( REG_SZ, szKeyValueName );
      opt_log = 1;
      COPY_KEY_VALUE( opt_logname );
    }
    else if ( lstrcmp(szKeyValueName, TEXT("UpdateLogFile")) == 0 )
    {
      CHECK_KEY_TYPE( REG_SZ, szKeyValueName );
      opt_update_log = 1;
      COPY_KEY_VALUE( opt_update_logname );
    }
    else if ( lstrcmp(szKeyValueName, TEXT("BinaryLogFile")) == 0 )
    {
      CHECK_KEY_TYPE( REG_SZ, szKeyValueName );
      opt_bin_log = 1;
      COPY_KEY_VALUE( opt_bin_logname );
    }
    else if ( lstrcmp(szKeyValueName, TEXT("BinaryLogIndexFile")) == 0 )
    {
      CHECK_KEY_TYPE( REG_SZ, szKeyValueName );
      opt_bin_log = 1;
      COPY_KEY_VALUE( opt_binlog_index_name );
    }
    else if ( lstrcmp(szKeyValueName, TEXT("ISAMLogFile")) == 0 )
    {
      CHECK_KEY_TYPE( REG_SZ, szKeyValueName );
      COPY_KEY_VALUE( myisam_log_filename );
      opt_myisam_log=1;
    }
    else if ( lstrcmp(szKeyValueName, TEXT("LongLogFormat")) == 0 )
    {
      CHECK_KEY_TYPE( REG_DWORD, szKeyValueName );
      if ( *lpdwValue )
	opt_specialflag |= SPECIAL_LONG_LOG_FORMAT;
      else
	opt_specialflag &= ~((ulong)SPECIAL_LONG_LOG_FORMAT);
    }
    else if ( lstrcmp(szKeyValueName, TEXT("LowPriorityUpdates")) == 0 )
    {
      CHECK_KEY_TYPE( REG_DWORD, szKeyValueName );
      if ( *lpdwValue )
      {
	thd_startup_options |= OPTION_LOW_PRIORITY_UPDATES;
	low_priority_updates = 1;
      }
      else
      {
	thd_startup_options &= ~((ulong)OPTION_LOW_PRIORITY_UPDATES);
	low_priority_updates = 0;
      }
    }
    else if ( lstrcmp(szKeyValueName, TEXT("Port")) == 0 )
    {
      CHECK_KEY_TYPE( REG_DWORD, szKeyValueName );
      mysql_port = (unsigned int) *lpdwValue;
    }
    else if ( lstrcmp(szKeyValueName, TEXT("OldProtocol")) == 0 )
    {
      CHECK_KEY_TYPE( REG_DWORD, szKeyValueName );
      protocol_version = *lpdwValue ? PROTOCOL_VERSION - 1 : PROTOCOL_VERSION;
    }
    else if ( lstrcmp(szKeyValueName, TEXT("HostnameResolving")) == 0 )
    {
      CHECK_KEY_TYPE( REG_DWORD, szKeyValueName );
      if ( !*lpdwValue )
	opt_specialflag |= SPECIAL_NO_RESOLVE;
      else
	opt_specialflag &= ~((ulong)SPECIAL_NO_RESOLVE);
    }
    else if ( lstrcmp(szKeyValueName, TEXT("Networking")) == 0 )
    {
      CHECK_KEY_TYPE( REG_DWORD, szKeyValueName );
      opt_disable_networking = !(*lpdwValue);
    }
    else if ( lstrcmp(szKeyValueName, TEXT("ShowDatabase")) == 0 )
    {
      CHECK_KEY_TYPE( REG_DWORD, szKeyValueName );
      opt_skip_show_db = !(*lpdwValue);
    }
    else if ( lstrcmp(szKeyValueName, TEXT("HostnameCaching")) == 0 )
    {
      CHECK_KEY_TYPE( REG_DWORD, szKeyValueName );
      if ( !*lpdwValue )
	opt_specialflag |= SPECIAL_NO_HOST_CACHE;
      else
	opt_specialflag &= ~((ulong)SPECIAL_NO_HOST_CACHE);
    }
    else if ( lstrcmp(szKeyValueName, TEXT("ThreadPriority")) == 0 )
    {
      CHECK_KEY_TYPE( REG_DWORD, szKeyValueName );
      if ( !(*lpdwValue) )
	opt_specialflag |= SPECIAL_NO_PRIOR;
      else
	opt_specialflag &= ~((ulong)SPECIAL_NO_PRIOR);
    }
    else if ( lstrcmp(szKeyValueName, TEXT("NamedPipe")) == 0 )
    {
      CHECK_KEY_TYPE( REG_SZ, szKeyValueName );
      COPY_KEY_VALUE( mysql_unix_port );
    }
    else if ( lstrcmp(szKeyValueName, TEXT("TempDir")) == 0 )
    {
      CHECK_KEY_TYPE( REG_SZ, szKeyValueName );
      COPY_KEY_VALUE( mysql_tmpdir );
    }
    else if ( lstrcmp(szKeyValueName, TEXT("FlushTables")) == 0 )
    {
      CHECK_KEY_TYPE( REG_DWORD, szKeyValueName );
      nisam_flush = myisam_flush= *lpdwValue ? 1 : 0;
    }
    else if ( lstrcmp(szKeyValueName, TEXT("BackLog")) == 0 )
    {
      SET_CHANGEABLE_VARVAL( "back_log" );
    }
    else if ( lstrcmp(szKeyValueName, TEXT("ConnectTimeout")) == 0 )
    {
      SET_CHANGEABLE_VARVAL( "connect_timeout" );
    }
    else if ( lstrcmp(szKeyValueName, TEXT("JoinBufferSize")) == 0 )
    {
      SET_CHANGEABLE_VARVAL( "join_buffer" );
    }
    else if ( lstrcmp(szKeyValueName, TEXT("KeyBufferSize")) == 0 )
    {
      SET_CHANGEABLE_VARVAL( "key_buffer_size" );
    }
    else if ( lstrcmp(szKeyValueName, TEXT("LongQueryTime")) == 0 )
    {
      SET_CHANGEABLE_VARVAL( "long_query_time" );
    }
    else if ( lstrcmp(szKeyValueName, TEXT("MaxAllowedPacket")) == 0 )
    {
      SET_CHANGEABLE_VARVAL( "max_allowed_packet" );
    }
    else if ( lstrcmp(szKeyValueName, TEXT("MaxConnections")) == 0 )
    {
      SET_CHANGEABLE_VARVAL( "max_connections" );
    }
    else if ( lstrcmp(szKeyValueName, TEXT("MaxUserConnections")) == 0 )
    {
      SET_CHANGEABLE_VARVAL( "max_user_connections" );
    }
    else if ( lstrcmp(szKeyValueName, TEXT("MaxConnectErrors")) == 0 )
    {
      SET_CHANGEABLE_VARVAL( "max_connect_errors" );
    }
    else if ( lstrcmp(szKeyValueName, TEXT("MaxInsertDelayedThreads")) == 0 )
    {
      SET_CHANGEABLE_VARVAL( "max_delayed_threads" );
    }
    else if ( lstrcmp(szKeyValueName, TEXT("MaxJoinSize")) == 0 )
    {
      SET_CHANGEABLE_VARVAL( "max_join_size" );
    }
    else if ( lstrcmp(szKeyValueName, TEXT("MaxSortLength")) == 0 )
    {
      SET_CHANGEABLE_VARVAL( "max_sort_length" );
    }
    else if ( lstrcmp(szKeyValueName, TEXT("NetBufferLength")) == 0 )
    {
      SET_CHANGEABLE_VARVAL( "net_buffer_length" );
    }
    else if ( lstrcmp(szKeyValueName, TEXT("RecordBufferSize")) == 0 )
    {
      SET_CHANGEABLE_VARVAL( "record_buffer" );
    }
    else if ( lstrcmp(szKeyValueName, TEXT("SortBufferSize")) == 0 )
    {
      SET_CHANGEABLE_VARVAL( "sort_buffer" );
    }
    else if ( lstrcmp(szKeyValueName, TEXT("TableCacheSize")) == 0 )
    {
      SET_CHANGEABLE_VARVAL( "table_cache" );
    }
    else if ( lstrcmp(szKeyValueName, TEXT("TmpTableSize")) == 0 )
    {
      SET_CHANGEABLE_VARVAL( "tmp_table_size" );
    }
    else if ( lstrcmp(szKeyValueName, TEXT("ThreadStackSize")) == 0 )
    {
      SET_CHANGEABLE_VARVAL( "thread_stack" );
    }
    else if ( lstrcmp(szKeyValueName, TEXT("WaitTimeout")) == 0 )
    {
      SET_CHANGEABLE_VARVAL( "wait_timeout" );
    }
    else if ( lstrcmp(szKeyValueName, TEXT("DelayedInsertTimeout"))
	      == 0 )
    {
      SET_CHANGEABLE_VARVAL( "delayed_insert_timeout" );
    }
    else if ( lstrcmp(szKeyValueName, TEXT("DelayedInsertLimit")) ==
	      0 )
    {
      SET_CHANGEABLE_VARVAL( "delayed_insert_limit" );
    }
    else if ( lstrcmp(szKeyValueName, TEXT("DelayedQueueSize")) == 0
	      )
    {
      SET_CHANGEABLE_VARVAL( "delayed_queue_size" );
    }
    else if ( lstrcmp(szKeyValueName, TEXT("FlushTime")) == 0 )
    {
      SET_CHANGEABLE_VARVAL( "flush_time" );
    }
    else if ( lstrcmp(szKeyValueName, TEXT("InteractiveTimeout")) ==
	      0 )
    {
      SET_CHANGEABLE_VARVAL( "interactive_timeout" );
    }
    else if ( lstrcmp(szKeyValueName, TEXT("LowerCaseTableNames"))
	      == 0 )
    {
      SET_CHANGEABLE_VARVAL( "lower_case_table_names" );
    }
    else if ( lstrcmp(szKeyValueName, TEXT("MaxHeapTableSize")) == 0
	      )
    {
      SET_CHANGEABLE_VARVAL( "max_heap_table_size" );
    }
    else if ( lstrcmp(szKeyValueName, TEXT("MaxTmpTables")) == 0 )
    {
      SET_CHANGEABLE_VARVAL( "max_tmp_tables" );
    }
    else if ( lstrcmp(szKeyValueName, TEXT("MaxWriteLockCount")) ==
	      0 )
    {
      SET_CHANGEABLE_VARVAL( "max_write_lock_count" );
    }
    else if ( lstrcmp(szKeyValueName, TEXT("NetRetryCount")) == 0 )
    {
      SET_CHANGEABLE_VARVAL( "net_retry_count" );
    }
    else if ( lstrcmp(szKeyValueName, TEXT("QueryBufferSize")) == 0
	      )
    {
      SET_CHANGEABLE_VARVAL( "query_buffer_size" );
    }
    else if ( lstrcmp(szKeyValueName, TEXT("ThreadConcurrency")) ==
	      0 )
    {
      SET_CHANGEABLE_VARVAL( "thread_concurrency" );
    }
#ifdef HAVE_GEMINI_DB
    else if ( lstrcmp(szKeyValueName, TEXT("GeminiLazyCommit")) == 0 )
    {
      CHECK_KEY_TYPE( REG_DWORD, szKeyValueName );
      if ( *lpdwValue )
	gemini_options |= GEMOPT_FLUSH_LOG;
      else
	gemini_options &= ~GEMOPT_FLUSH_LOG;
    }
    else if ( lstrcmp(szKeyValueName, TEXT("GeminiFullRecovery")) == 0 )
    {
      CHECK_KEY_TYPE( REG_DWORD, szKeyValueName );
      if ( *lpdwValue )
	gemini_options &= ~GEMOPT_NO_CRASH_PROTECTION;
      else
	gemini_options |= GEMOPT_NO_CRASH_PROTECTION;
    }
    else if ( lstrcmp(szKeyValueName, TEXT("GeminiNoRecovery")) == 0 )
    {
      CHECK_KEY_TYPE( REG_DWORD, szKeyValueName );
      if ( *lpdwValue )
	gemini_options |= GEMOPT_NO_CRASH_PROTECTION;
      else
	gemini_options &= ~GEMOPT_NO_CRASH_PROTECTION;
    }
    else if ( lstrcmp(szKeyValueName, TEXT("GeminiUnbufferedIO")) == 0 )
    {
      CHECK_KEY_TYPE( REG_DWORD, szKeyValueName );
      if ( *lpdwValue )
	gemini_options |= GEMOPT_UNBUFFERED_IO;
      else
	gemini_options &= ~GEMOPT_UNBUFFERED_IO;
    }
    else if ( lstrcmp(szKeyValueName, TEXT("GeminiLockTableSize")) == 0 )
    {
      SET_CHANGEABLE_VARVAL( "gemini_lock_table_size" );
    }
    else if ( lstrcmp(szKeyValueName, TEXT("GeminiBufferCache")) == 0 )
    {
      SET_CHANGEABLE_VARVAL( "gemini_buffer_cache" );
    }
    else if ( lstrcmp(szKeyValueName, TEXT("GeminiSpinRetries")) == 0 )
    {
      SET_CHANGEABLE_VARVAL( "gemini_spin_retries" );
    }
    else if ( lstrcmp(szKeyValueName, TEXT("GeminiIoThreads")) == 0 )
    {
      SET_CHANGEABLE_VARVAL( "gemini_io_threads" );
    }
    else if ( lstrcmp(szKeyValueName, TEXT("GeminiConnectionLimit")) == 0 )
    {
      SET_CHANGEABLE_VARVAL( "gemini_connection_limit" );
    }
    else if ( lstrcmp(szKeyValueName, TEXT("GeminiLogClusterSize")) == 0 )
    {
      SET_CHANGEABLE_VARVAL( "gemini_log_cluster_size" );
    }
    else if ( lstrcmp(szKeyValueName, TEXT("GeminiLockWaitTimeout")) == 0 )
    {
      SET_CHANGEABLE_VARVAL( "gemini_lock_wait_timeout" );
    }
#endif
    else
    {
      TCHAR szErrorMsg [ 512 ];
      RegCloseKey( hParametersKey );
      lstrcpy( szErrorMsg, TEXT("Value \"") );
      lstrcat( szErrorMsg, szKeyValueName );
      lstrcat( szErrorMsg, TEXT("\" of registry key \"" KEY_SERVICE_PARAMETERS "\" is not defined by MySQL\n") );
      fprintf( stderr, szErrorMsg ); /* not unicode compatible */
      return 1;
    }

    dwIndex++;
    dwKeyValueName = sizeof( szKeyValueName ) / sizeof( TCHAR );
    dwKeyValueBuffer = sizeof( bKeyValueBuffer );
  }
  RegCloseKey( hParametersKey );

  /* paths are fixed by method get_options() */
  return 0;
}
#endif


static char *get_relative_path(const char *path)
{
  if (test_if_hard_path(path) &&
      is_prefix(path,DEFAULT_MYSQL_HOME) &&
      strcmp(DEFAULT_MYSQL_HOME,FN_ROOTDIR))
  {
    path+=(uint) strlen(DEFAULT_MYSQL_HOME);
    while (*path == FN_LIBCHAR)
      path++;
  }
  return (char*) path;
}


static void fix_paths(void)
{
  (void) fn_format(mysql_home,mysql_home,"","",16); // Remove symlinks
  convert_dirname(mysql_home);
  convert_dirname(mysql_real_data_home);
  convert_dirname(language);
  (void) my_load_path(mysql_home,mysql_home,""); // Resolve current dir
  (void) my_load_path(mysql_real_data_home,mysql_real_data_home,mysql_home);
  (void) my_load_path(pidfile_name,pidfile_name,mysql_real_data_home);

  char buff[FN_REFLEN],*sharedir=get_relative_path(SHAREDIR);
  if (test_if_hard_path(sharedir))
    strmov(buff,sharedir);			/* purecov: tested */
  else
    strxmov(buff,mysql_home,sharedir,NullS);
  convert_dirname(buff);
  (void) my_load_path(language,language,buff);

  /* If --character-sets-dir isn't given, use shared library dir */
  if (charsets_dir != mysql_charsets_dir)
  {
    strmov(strmov(mysql_charsets_dir,buff),CHARSET_DIR);
    charsets_dir=mysql_charsets_dir;
  }

  /* Add '/' to TMPDIR if needed */
  char *tmp= (char*) my_malloc(FN_REFLEN,MYF(MY_FAE));
  if (tmp)
  {
    strmov(tmp,mysql_tmpdir);
    mysql_tmpdir=tmp;
    convert_dirname(mysql_tmpdir);
    mysql_tmpdir=(char*) my_realloc(mysql_tmpdir,(uint) strlen(mysql_tmpdir)+1,
				    MYF(MY_HOLD_ON_ERROR));
  }
  if (!slave_load_tmpdir)
  {
    int copy_len;
    slave_load_tmpdir = (char*) my_malloc((copy_len=strlen(mysql_tmpdir) + 1)
					  ,  MYF(MY_FAE));
    // no need to check return value, if we fail, my_malloc() never returns
    memcpy(slave_load_tmpdir, mysql_tmpdir, copy_len);
  }
}


#ifdef SET_RLIMIT_NOFILE
static uint set_maximum_open_files(uint max_file_limit)
{
  struct rlimit rlimit;
  ulong old_cur;

  if (!getrlimit(RLIMIT_NOFILE,&rlimit))
  {
    old_cur=rlimit.rlim_cur;
    if (rlimit.rlim_cur >= max_file_limit)	// Nothing to do
      return rlimit.rlim_cur;			/* purecov: inspected */
    rlimit.rlim_cur=rlimit.rlim_max=max_file_limit;
    if (setrlimit(RLIMIT_NOFILE,&rlimit))
    {
      sql_print_error("Warning: setrlimit couldn't increase number of open files to more than %ld",
	      old_cur);		/* purecov: inspected */
      max_file_limit=old_cur;
    }
    else
    {
      (void) getrlimit(RLIMIT_NOFILE,&rlimit);
      if ((uint) rlimit.rlim_cur != max_file_limit)
	sql_print_error("Warning: setrlimit returned ok, but didn't change limits. Max open files is %ld",
			  (ulong) rlimit.rlim_cur); /* purecov: inspected */
      max_file_limit=rlimit.rlim_cur;
    }
  }
  return max_file_limit;
}
#endif


	/*
	  Return a bitfield from a string of substrings separated by ','
	  returns ~(ulong) 0 on error.
	*/

static ulong find_bit_type(const char *x, TYPELIB *bit_lib)
{
  bool found_end;
  int  found_count;
  const char *end,*i,*j;
  const char **array, *pos;
  ulong found,found_int,bit;
  DBUG_ENTER("find_bit_type");
  DBUG_PRINT("enter",("x: '%s'",x));

  found=0;
  pos=(my_string) x;
  while (*pos == ' ') pos++;
  found_end= *pos == 0;
  while (!found_end)
  {
    if (!*(end=strcend(pos,',')))		/* Let end point at fieldend */
    {
      while (end > pos && end[-1] == ' ')
	end--;					/* Skipp end-space */
      found_end=1;
    }
    found_int=0; found_count=0;
    for (array=bit_lib->type_names, bit=1 ; (i= *array++) ; bit<<=1)
    {
      j=pos;
      while (j != end)
      {
	if (toupper(*i++) != toupper(*j++))
	  goto skipp;
      }
      found_int=bit;
      if (! *i)
      {
	found_count=1;
	break;
      }
      else if (j != pos)			// Half field found
      {
	found_count++;				// Could be one of two values
      }
skipp: ;
    }
    if (found_count != 1)
      DBUG_RETURN(~(ulong) 0);				// No unique value
    found|=found_int;
    pos=end+1;
  }

  DBUG_PRINT("exit",("bit-field: %ld",(ulong) found));
  DBUG_RETURN(found);
} /* find_bit_type */


/*****************************************************************************
** Instantiate templates
*****************************************************************************/

#ifdef __GNUC__
/* Used templates */
template class I_List<THD>;
template class I_List_iterator<THD>;
template class I_List<i_string>;
template class I_List<i_string_pair>;
#endif<|MERGE_RESOLUTION|>--- conflicted
+++ resolved
@@ -223,11 +223,7 @@
 	    opt_myisam_log=0,
             opt_large_files=sizeof(my_off_t) > 4;
 bool opt_sql_bin_update = 0, opt_log_slave_updates = 0, opt_safe_show_db=0,
-<<<<<<< HEAD
   opt_show_slave_auth_info = 0, opt_old_rpl_compat = 0;
-=======
-     opt_safe_user_create=0;
->>>>>>> 23d5f3f9
 FILE *bootstrap_file=0;
 int segfaulted = 0; // ensure we do not enter SIGSEGV handler twice
 extern MASTER_INFO glob_mi;
@@ -275,7 +271,7 @@
       query_buff_size, lower_case_table_names, mysqld_net_retry_count,
       net_interactive_timeout, slow_launch_time = 2L,
       net_read_timeout,net_write_timeout,slave_open_temp_tables=0,
-      open_files_limit=0, max_binlog_size, record_rnd_cache_size;
+      open_files_limit=0, max_binlog_size;
 ulong slave_net_timeout;
 ulong thread_cache_size=0, binlog_cache_size=0, max_binlog_cache_size=0;
 volatile ulong cached_thread_count=0;
@@ -592,16 +588,16 @@
     // CloseHandle(hEvent);
   }
 #elif defined(HAVE_PTHREAD_KILL)
-  if (pthread_kill(signal_thread,MYSQL_KILL_SIGNAL))// End everything nicely
-  {
-    DBUG_PRINT("error",("Got error %d from pthread_kill",errno)); /* purecov: inspected */
-  }
+    if (pthread_kill(signal_thread,SIGTERM))	/* End everything nicely */
+    {
+      DBUG_PRINT("error",("Got error %d from pthread_kill",errno)); /* purecov: inspected */
+    }
 #else
-  kill(current_pid,MYSQL_KILL_SIGNAL);
-#endif
-  DBUG_PRINT("quit",("After pthread_kill"));
-  shutdown_in_progress=1;			// Safety if kill didn't work
-  DBUG_VOID_RETURN;
+    kill(current_pid,SIGTERM);
+#endif
+    DBUG_PRINT("quit",("After pthread_kill"));
+    shutdown_in_progress=1;			// Safety if kill didn't work
+    DBUG_VOID_RETURN;
 }
 
 
@@ -1288,8 +1284,8 @@
   sigaddset(&set,SIGQUIT);
   sigaddset(&set,SIGTERM);
   sigaddset(&set,SIGHUP);
-  sigset(SIGTERM,print_signal_warning);		// If it's blocked by parent
-  signal(SIGHUP,print_signal_warning);		// If it's blocked by parent
+  signal(SIGTERM,SIG_DFL);			// If it's blocked by parent
+  signal(SIGHUP,SIG_DFL);			// If it's blocked by parent
 #ifdef SIGTSTP
   sigaddset(&set,SIGTSTP);
 #endif
@@ -1391,7 +1387,7 @@
     int error;					// Used when debugging
     if (shutdown_in_progress && !abort_loop)
     {
-      sig= MYSQL_KILL_SIGNAL;
+      sig=SIGTERM;
       error=0;
     }
     else
@@ -2531,19 +2527,12 @@
                OPT_TEMP_POOL, OPT_DO_PSTACK, OPT_TX_ISOLATION,
 	       OPT_GEMINI_FLUSH_LOG, OPT_GEMINI_RECOVER,
                OPT_GEMINI_UNBUFFERED_IO, OPT_SKIP_SAFEMALLOC,
-<<<<<<< HEAD
 	       OPT_SKIP_STACK_TRACE, OPT_SKIP_SYMLINK, OPT_REPORT_HOST,
 	       OPT_REPORT_USER, OPT_REPORT_PASSWORD, OPT_REPORT_PORT,
                OPT_MAX_BINLOG_DUMP_EVENTS, OPT_SPORADIC_BINLOG_DUMP_FAIL,
                OPT_SHOW_SLAVE_AUTH_INFO, OPT_OLD_RPL_COMPAT,
                OPT_SQL_MODE,
                OPT_SLAVE_LOAD_TMPDIR};
-=======
-	       OPT_SKIP_STACK_TRACE, OPT_SKIP_SYMLINKS,
-	       OPT_MAX_BINLOG_DUMP_EVENTS, OPT_SPORADIC_BINLOG_DUMP_FAIL,
-	       OPT_SAFE_USER_CREATE, OPT_SQL_MODE
-};
->>>>>>> 23d5f3f9
 
 static struct option long_options[] = {
   {"ansi",                  no_argument,       0, 'a'},
@@ -2663,7 +2652,7 @@
   {"report-port",           required_argument, 0, (int) OPT_REPORT_PORT},
   {"safe-mode",             no_argument,       0, (int) OPT_SAFE},
   {"safe-show-database",    no_argument,       0, (int) OPT_SAFE_SHOW_DB},
-  {"safe-user-create",	    no_argument,       0, (int) OPT_SAFE_USER_CREATE},
+  {"socket",                required_argument, 0, (int) OPT_SOCKET},
   {"server-id",		    required_argument, 0, (int) OPT_SERVER_ID},
   {"set-variable",          required_argument, 0, 'O'},
   {"show-slave-auth-info",  no_argument,       0,
@@ -2685,11 +2674,7 @@
   {"skip-stack-trace",	    no_argument,       0, (int) OPT_SKIP_STACK_TRACE},
   {"skip-symlink",	    no_argument,       0, (int) OPT_SKIP_SYMLINK},
   {"skip-thread-priority",  no_argument,       0, (int) OPT_SKIP_PRIOR},
-<<<<<<< HEAD
   {"slave-load-tmpdir", required_argument, 0, (int) OPT_SLAVE_LOAD_TMPDIR},  
-=======
-  {"socket",                required_argument, 0, (int) OPT_SOCKET},
->>>>>>> 23d5f3f9
   {"sql-bin-update-same",   no_argument,       0, (int) OPT_SQL_BIN_UPDATE_SAME},
   {"sql-mode",              required_argument, 0, (int) OPT_SQL_MODE},
 #include "sslopt-longopts.h"
@@ -2944,11 +2929,7 @@
   {"max_user_connections",    (char*) &max_user_connections,        SHOW_LONG},
   {"max_tmp_tables",          (char*) &max_tmp_tables,              SHOW_LONG},
   {"max_write_lock_count",    (char*) &max_write_lock_count,        SHOW_LONG},
-<<<<<<< HEAD
   {"myisam_bulk_insert_tree_size", (char*) &myisam_bulk_insert_tree_size, SHOW_INT},
-=======
-  {"myisam_recover_options",  (char*) &myisam_recover_options,      SHOW_LONG},
->>>>>>> 23d5f3f9
   {"myisam_max_extra_sort_file_size", (char*) &myisam_max_extra_sort_file_size,
    SHOW_LONG},
   {"myisam_max_sort_file_size",(char*) &myisam_max_sort_file_size,  SHOW_LONG},
@@ -3828,7 +3809,7 @@
       break;
     case OPT_MYISAM_RECOVER:
     {
-      if (!optarg)
+      if (!optarg || !optarg[0])
       {
 	myisam_recover_options=    HA_RECOVER_DEFAULT;
 	myisam_recover_options_str= myisam_recover_typelib.type_names[0];
@@ -3846,8 +3827,6 @@
       ha_open_options|=HA_OPEN_ABORT_IF_CRASHED;
       break;
     }
-<<<<<<< HEAD
-=======
     case OPT_SQL_MODE:
     {
       sql_mode_str = optarg;
@@ -3862,7 +3841,6 @@
 			     ISO_READ_COMMITTED);
       break;
     }
->>>>>>> 23d5f3f9
     case OPT_MASTER_HOST:
       master_host=optarg;
       break;
@@ -4201,7 +4179,7 @@
     }
     else if ( lstrcmp(szKeyValueName, TEXT("KeyBufferSize")) == 0 )
     {
-      SET_CHANGEABLE_VARVAL( "key_buffer_size" );
+      SET_CHANGEABLE_VARVAL( "key_buffer" );
     }
     else if ( lstrcmp(szKeyValueName, TEXT("LongQueryTime")) == 0 )
     {
@@ -4513,6 +4491,7 @@
   DBUG_PRINT("enter",("x: '%s'",x));
 
   found=0;
+  found_end= 0;
   pos=(my_string) x;
   while (*pos == ' ') pos++;
   found_end= *pos == 0;
