SET(CMAKE_CXX_FLAGS_DEBUG "${CMAKE_CXX_FLAGS_DEBUG} -DSAFEMALLOC -DSAFE_MUTEX -DUSE_SYMDIR")
SET(CMAKE_C_FLAGS_DEBUG "${CMAKE_C_FLAGS_DEBUG} -DSAFEMALLOC -DSAFE_MUTEX -DUSE_SYMDIR")

INCLUDE_DIRECTORIES(${CMAKE_SOURCE_DIR}/include 
                    ${CMAKE_SOURCE_DIR}/extra/yassl/include 
                    ${CMAKE_SOURCE_DIR}/sql 
                    ${CMAKE_SOURCE_DIR}/regex 
                    ${CMAKE_SOURCE_DIR}/zlib
                    ${CMAKE_SOURCE_DIR}/storage/bdb/build_win32
                    ${CMAKE_SOURCE_DIR}/storage/bdb/dbinc)

SET_SOURCE_FILES_PROPERTIES(${CMAKE_SOURCE_DIR}/sql/message.rc 
							${CMAKE_SOURCE_DIR}/sql/message.h 
							${CMAKE_SOURCE_DIR}/sql/sql_yacc.h 
							${CMAKE_SOURCE_DIR}/sql/sql_yacc.cc
                            ${CMAKE_SOURCE_DIR}/include/mysql_version.h
                            ${CMAKE_SOURCE_DIR}/sql/handlerton.cc
                            ${CMAKE_SOURCE_DIR}/sql/lex_hash.h 
                            ${PROJECT_SOURCE_DIR}/include/mysqld_error.h
                            ${PROJECT_SOURCE_DIR}/include/mysqld_ername.h
                            ${PROJECT_SOURCE_DIR}/include/sql_state.h PROPERTIES GENERATED 1)
                            
<<<<<<< HEAD
IF(WITH_ARCHIVE_STORAGE_ENGINE)
  ADD_DEFINITIONS(-D WITH_ARCHIVE_STORAGE_ENGINE)
  SET (mysql_se_htons "${mysql_se_htons}, &archive_hton")
  SET (mysql_se_decls "${mysql_se_decls}, archive_hton")
ENDIF(WITH_ARCHIVE_STORAGE_ENGINE)
IF(WITH_BLACKHOLE_STORAGE_ENGINE)
  ADD_DEFINITIONS(-D WITH_BLACKHOLE_STORAGE_ENGINE)
  SET (mysql_se_htons "${mysql_se_htons}, &blackhole_hton")
  SET (mysql_se_decls "${mysql_se_decls}, blackhole_hton")
ENDIF(WITH_BLACKHOLE_STORAGE_ENGINE)
IF(WITH_EXAMPLE_STORAGE_ENGINE)
  ADD_DEFINITIONS(-D WITH_EXAMPLE_STORAGE_ENGINE)
  SET (mysql_se_htons "${mysql_se_htons}, &example_hton")
  SET (mysql_se_decls "${mysql_se_decls}, example_hton")
ENDIF(WITH_EXAMPLE_STORAGE_ENGINE)
IF(WITH_INNOBASE_STORAGE_ENGINE)
  ADD_DEFINITIONS(-D WITH_INNOBASE_STORAGE_ENGINE)
  SET (mysql_se_htons "${mysql_se_htons}, &innobase_hton")
  SET (mysql_se_decls "${mysql_se_decls}, innobase_hton")
ENDIF(WITH_INNOBASE_STORAGE_ENGINE)
IF(WITH_PARTITION_STORAGE_ENGINE)
  ADD_DEFINITIONS(-D WITH_PARTITION_STORAGE_ENGINE)
  SET (mysql_se_htons "${mysql_se_htons}, &partition_hton")
  SET (mysql_se_decls "${mysql_se_decls}, partition_hton")
ENDIF(WITH_PARTITION_STORAGE_ENGINE)
IF(WITH_FEDERATED_STORAGE_ENGINE)
  ADD_DEFINITIONS(-D WITH_FEDERATED_STORAGE_ENGINE)
  SET (mysql_se_htons "${mysql_se_htons}, &federated_hton")
  SET (mysql_se_decls "${mysql_se_decls}, federated_hton")
ENDIF(WITH_FEDERATED_STORAGE_ENGINE)
IF(WITH_BERKELEY_STORAGE_ENGINE)
  ADD_DEFINITIONS(-D WITH_BERKELEY_STORAGE_ENGINE)
  SET (mysql_se_htons "${mysql_se_htons}, &berkeley_hton")
  SET (mysql_se_decls "${mysql_se_decls}, berkeley_hton")
ENDIF(WITH_BERKELEY_STORAGE_ENGINE)
IF(__NT__)
  ADD_DEFINITIONS(-D __NT__)
ENDIF(__NT__)
CONFIGURE_FILE(${CMAKE_SOURCE_DIR}/sql/handlerton.cc.in ${CMAKE_SOURCE_DIR}/sql/handlerton.cc @ONLY)

ADD_DEFINITIONS(-DHAVE_ROW_BASED_REPLICATION -DMYSQL_SERVER -D_CONSOLE -DHAVE_DLOPEN)
=======
ADD_DEFINITIONS(-DHAVE_ROW_BASED_REPLICATION -DMYSQL_SERVER -D_CONSOLE -DHAVE_DLOPEN -D_CRT_SECURE_NO_DEPRECATE)
>>>>>>> cf24abda

ADD_EXECUTABLE(mysqld ../sql-common/client.c derror.cc des_key_file.cc discover.cc ../libmysql/errmsg.c field.cc
					  field_conv.cc filesort.cc gstream.cc  ha_heap.cc ha_myisam.cc ha_myisammrg.cc
					  ${handlertons} handler.cc hash_filo.cc hash_filo.h hostname.cc
					  init.cc item.cc item_buff.cc item_cmpfunc.cc item_create.cc item_func.cc item_geofunc.cc
					  item_row.cc item_strfunc.cc item_subselect.cc item_sum.cc item_timefunc.cc item_uniq.cc
					  key.cc log.cc lock.cc log_event.cc message.rc message.h mf_iocache.cc 
					  my_decimal.cc ../sql-common/my_time.c
					  ../storage/myisammrg/myrg_rnext_same.c mysqld.cc net_serv.cc nt_servc.cc nt_servc.h opt_range.cc opt_range.h
					  opt_sum.cc ../sql-common/pack.c parse_file.cc password.c procedure.cc protocol.cc records.cc 
					  repl_failsafe.cc rpl_filter.cc set_var.cc slave.cc sp.cc sp_cache.cc sp_head.cc 
					  sp_pcontext.cc sp_rcontext.cc spatial.cc sql_acl.cc sql_analyse.cc sql_base.cc sql_cache.cc
					  sql_class.cc sql_client.cc sql_crypt.cc sql_crypt.h sql_cursor.cc sql_db.cc sql_delete.cc
					  sql_derived.cc sql_do.cc sql_error.cc sql_handler.cc sql_help.cc sql_insert.cc
					  sql_lex.cc sql_list.cc sql_load.cc sql_manager.cc sql_map.cc sql_parse.cc sql_partition.cc
					  sql_plugin.cc sql_prepare.cc sql_rename.cc sql_repl.cc sql_select.cc sql_show.cc
					  sql_state.c sql_string.cc sql_table.cc sql_test.cc sql_trigger.cc sql_udf.cc sql_union.cc
					  sql_update.cc sql_view.cc strfunc.cc table.cc thr_malloc.cc time.cc tztime.cc
					  uniques.cc unireg.cc item_xmlfunc.cc rpl_tblmap.cc sql_binlog.cc event_executor.cc
					  event_timed.cc sql_tablespace.cc event.cc ../sql-common/my_user.c partition_info.cc
					  ${PROJECT_SOURCE_DIR}/sql/sql_yacc.cc
  					  ${PROJECT_SOURCE_DIR}/sql/sql_yacc.h
					  ${PROJECT_SOURCE_DIR}/include/mysqld_error.h
					  ${PROJECT_SOURCE_DIR}/include/mysqld_ername.h 
					  ${PROJECT_SOURCE_DIR}/include/sql_state.h
					  ${PROJECT_SOURCE_DIR}/include/mysql_version.h 
					  ${PROJECT_SOURCE_DIR}/sql/handlerton.cc
					  ${PROJECT_SOURCE_DIR}/sql/lex_hash.h)
TARGET_LINK_LIBRARIES(mysqld heap myisam myisammrg ${se_deps} mysys yassl zlib dbug yassl taocrypt strings vio regex wsock32)
ADD_DEPENDENCIES(mysqld GenError)

# Sql Parser custom command
ADD_CUSTOM_COMMAND(
	SOURCE ${PROJECT_SOURCE_DIR}/sql/sql_yacc.yy 
	OUTPUT ${PROJECT_SOURCE_DIR}/sql/sql_yacc.cc
	COMMAND bison.exe ARGS -y -p MYSQL --defines=sql_yacc.h	--output=sql_yacc.cc sql_yacc.yy
	DEPENDS ${PROJECT_SOURCE_DIR}/sql/sql_yacc.yy)

ADD_CUSTOM_COMMAND(
	OUTPUT ${PROJECT_SOURCE_DIR}/sql/sql_yacc.h
	COMMAND echo
	DEPENDS ${PROJECT_SOURCE_DIR}/sql/sql_yacc.cc
)

# Windows message file
ADD_CUSTOM_COMMAND(
<<<<<<< HEAD
	SOURCE ../VC++Files/sql/messae.mc
=======
	SOURCE message.mc
>>>>>>> cf24abda
	OUTPUT message.rc message.h
	COMMAND mc ARGS message.mc
	DEPENDS message.mc)

<<<<<<< HEAD
=======
# MySql_version.h.
#ADD_CUSTOM_COMMAND(
#	SOURCE ${PROJECT_SOURCE_DIR}/include/mysql_version.h.in
#	OUTPUT ${PROJECT_SOURCE_DIR}/include/mysql_version.h
#	COMMAND cscript.exe ${PROJECT_SOURCE_DIR}/win/config-version.js
#	DEPENDS ${PROJECT_SOURCE_DIR}/include/mysql_version.h.in)

# Handlerton file
ADD_CUSTOM_COMMAND(
	SOURCE ${PROJECT_SOURCE_DIR}/sql/handlerton.cc.in
	OUTPUT ${PROJECT_SOURCE_DIR}/sql/handlerton.cc
	COMMAND cscript.exe ${PROJECT_SOURCE_DIR}/win/config-handlerton.js ARGS ${PROJECT_SOURCE_DIR}/win/configure.data
	DEPENDS ${PROJECT_SOURCE_DIR}/sql/handlerton.cc.in
                ${PROJECT_SOURCE_DIR}/win/configure.data
		${PROJECT_SOURCE_DIR}/win/config-handlerton.js)

# Error file
#GET_TARGET_PROPERTY(COMP_ERR_EXE comp_err LOCATION)
#ADD_CUSTOM_COMMAND(
	#SOURCE ${PROJECT_SOURCE_DIR}/sql/share/errmsg.txt
	#OUTPUT ${PROJECT_SOURCE_DIR}/include/mysqld_error.h 
	#COMMAND ${COMP_ERR_EXE}
	#ARGS --charset=${PROJECT_SOURCE_DIR}/sql/share/charsets 
	#     --out-dir=${PROJECT_SOURCE_DIR}/sql/share/
##		 --header_file=${PROJECT_SOURCE_DIR}/include/mysqld_error.h 
#		 --name_file=${PROJECT_SOURCE_DIR}/include/mysqld_ername.h
#	     --state_file=${PROJECT_SOURCE_DIR}/include/sql_state.h
 #        --in_file=${PROJECT_SOURCE_DIR}/sql/share/errmsg.txt
  #  DEPENDS ${COMP_ERR_EXE} share/errmsg.txt)

#ADD_CUSTOM_COMMAND(
#	OUTPUT ${PROJECT_SOURCE_DIR}/include/mysqld_ername.h
#	COMMAND echo
#	DEPENDS ${PROJECT_SOURCE_DIR}/include/mysqld_error.h
#)

#ADD_CUSTOM_COMMAND(
#	OUTPUT ${PROJECT_SOURCE_DIR}/include/sql_state.h
#	COMMAND echo
#	DEPENDS ${PROJECT_SOURCE_DIR}/include/mysqld_ername.h
#)


>>>>>>> cf24abda
# Gen_lex_hash
ADD_EXECUTABLE(gen_lex_hash gen_lex_hash.cc)
TARGET_LINK_LIBRARIES(gen_lex_hash dbug mysqlclient wsock32)
GET_TARGET_PROPERTY(GEN_LEX_HASH_EXE gen_lex_hash LOCATION)
ADD_CUSTOM_COMMAND(
	OUTPUT ${PROJECT_SOURCE_DIR}/sql/lex_hash.h
	COMMAND ${GEN_LEX_HASH_EXE} ARGS > lex_hash.h
	DEPENDS ${GEN_LEX_HASH_EXE}
)

ADD_DEPENDENCIES(mysqld gen_lex_hash)<|MERGE_RESOLUTION|>--- conflicted
+++ resolved
@@ -20,7 +20,6 @@
                             ${PROJECT_SOURCE_DIR}/include/mysqld_ername.h
                             ${PROJECT_SOURCE_DIR}/include/sql_state.h PROPERTIES GENERATED 1)
                             
-<<<<<<< HEAD
 IF(WITH_ARCHIVE_STORAGE_ENGINE)
   ADD_DEFINITIONS(-D WITH_ARCHIVE_STORAGE_ENGINE)
   SET (mysql_se_htons "${mysql_se_htons}, &archive_hton")
@@ -62,9 +61,6 @@
 CONFIGURE_FILE(${CMAKE_SOURCE_DIR}/sql/handlerton.cc.in ${CMAKE_SOURCE_DIR}/sql/handlerton.cc @ONLY)
 
 ADD_DEFINITIONS(-DHAVE_ROW_BASED_REPLICATION -DMYSQL_SERVER -D_CONSOLE -DHAVE_DLOPEN)
-=======
-ADD_DEFINITIONS(-DHAVE_ROW_BASED_REPLICATION -DMYSQL_SERVER -D_CONSOLE -DHAVE_DLOPEN -D_CRT_SECURE_NO_DEPRECATE)
->>>>>>> cf24abda
 
 ADD_EXECUTABLE(mysqld ../sql-common/client.c derror.cc des_key_file.cc discover.cc ../libmysql/errmsg.c field.cc
 					  field_conv.cc filesort.cc gstream.cc  ha_heap.cc ha_myisam.cc ha_myisammrg.cc
@@ -111,61 +107,11 @@
 
 # Windows message file
 ADD_CUSTOM_COMMAND(
-<<<<<<< HEAD
-	SOURCE ../VC++Files/sql/messae.mc
-=======
 	SOURCE message.mc
->>>>>>> cf24abda
 	OUTPUT message.rc message.h
 	COMMAND mc ARGS message.mc
 	DEPENDS message.mc)
 
-<<<<<<< HEAD
-=======
-# MySql_version.h.
-#ADD_CUSTOM_COMMAND(
-#	SOURCE ${PROJECT_SOURCE_DIR}/include/mysql_version.h.in
-#	OUTPUT ${PROJECT_SOURCE_DIR}/include/mysql_version.h
-#	COMMAND cscript.exe ${PROJECT_SOURCE_DIR}/win/config-version.js
-#	DEPENDS ${PROJECT_SOURCE_DIR}/include/mysql_version.h.in)
-
-# Handlerton file
-ADD_CUSTOM_COMMAND(
-	SOURCE ${PROJECT_SOURCE_DIR}/sql/handlerton.cc.in
-	OUTPUT ${PROJECT_SOURCE_DIR}/sql/handlerton.cc
-	COMMAND cscript.exe ${PROJECT_SOURCE_DIR}/win/config-handlerton.js ARGS ${PROJECT_SOURCE_DIR}/win/configure.data
-	DEPENDS ${PROJECT_SOURCE_DIR}/sql/handlerton.cc.in
-                ${PROJECT_SOURCE_DIR}/win/configure.data
-		${PROJECT_SOURCE_DIR}/win/config-handlerton.js)
-
-# Error file
-#GET_TARGET_PROPERTY(COMP_ERR_EXE comp_err LOCATION)
-#ADD_CUSTOM_COMMAND(
-	#SOURCE ${PROJECT_SOURCE_DIR}/sql/share/errmsg.txt
-	#OUTPUT ${PROJECT_SOURCE_DIR}/include/mysqld_error.h 
-	#COMMAND ${COMP_ERR_EXE}
-	#ARGS --charset=${PROJECT_SOURCE_DIR}/sql/share/charsets 
-	#     --out-dir=${PROJECT_SOURCE_DIR}/sql/share/
-##		 --header_file=${PROJECT_SOURCE_DIR}/include/mysqld_error.h 
-#		 --name_file=${PROJECT_SOURCE_DIR}/include/mysqld_ername.h
-#	     --state_file=${PROJECT_SOURCE_DIR}/include/sql_state.h
- #        --in_file=${PROJECT_SOURCE_DIR}/sql/share/errmsg.txt
-  #  DEPENDS ${COMP_ERR_EXE} share/errmsg.txt)
-
-#ADD_CUSTOM_COMMAND(
-#	OUTPUT ${PROJECT_SOURCE_DIR}/include/mysqld_ername.h
-#	COMMAND echo
-#	DEPENDS ${PROJECT_SOURCE_DIR}/include/mysqld_error.h
-#)
-
-#ADD_CUSTOM_COMMAND(
-#	OUTPUT ${PROJECT_SOURCE_DIR}/include/sql_state.h
-#	COMMAND echo
-#	DEPENDS ${PROJECT_SOURCE_DIR}/include/mysqld_ername.h
-#)
-
-
->>>>>>> cf24abda
 # Gen_lex_hash
 ADD_EXECUTABLE(gen_lex_hash gen_lex_hash.cc)
 TARGET_LINK_LIBRARIES(gen_lex_hash dbug mysqlclient wsock32)
