/*
   Copyright (c) 2000, 2016, Oracle and/or its affiliates.
   Copyright (c) 2010, 2019, MariaDB Corporation

   This program is free software; you can redistribute it and/or modify
   it under the terms of the GNU General Public License as published by
   the Free Software Foundation; version 2 of the License.

   This program is distributed in the hope that it will be useful,
   but WITHOUT ANY WARRANTY; without even the implied warranty of
   MERCHANTABILITY or FITNESS FOR A PARTICULAR PURPOSE.  See the
   GNU General Public License for more details.

   You should have received a copy of the GNU General Public License
   along with this program; if not, write to the Free Software
   Foundation, Inc., 51 Franklin St, Fifth Floor, Boston, MA 02110-1335  USA
*/

/* Insert of records */

/*
  INSERT DELAYED

  Insert delayed is distinguished from a normal insert by lock_type ==
  TL_WRITE_DELAYED instead of TL_WRITE. It first tries to open a
  "delayed" table (delayed_get_table()), but falls back to
  open_and_lock_tables() on error and proceeds as normal insert then.

  Opening a "delayed" table means to find a delayed insert thread that
  has the table open already. If this fails, a new thread is created and
  waited for to open and lock the table.

  If accessing the thread succeeded, in
  Delayed_insert::get_local_table() the table of the thread is copied
  for local use. A copy is required because the normal insert logic
  works on a target table, but the other threads table object must not
  be used. The insert logic uses the record buffer to create a record.
  And the delayed insert thread uses the record buffer to pass the
  record to the table handler. So there must be different objects. Also
  the copied table is not included in the lock, so that the statement
  can proceed even if the real table cannot be accessed at this moment.

  Copying a table object is not a trivial operation. Besides the TABLE
  object there are the field pointer array, the field objects and the
  record buffer. After copying the field objects, their pointers into
  the record must be "moved" to point to the new record buffer.

  After this setup the normal insert logic is used. Only that for
  delayed inserts write_delayed() is called instead of write_record().
  It inserts the rows into a queue and signals the delayed insert thread
  instead of writing directly to the table.

  The delayed insert thread awakes from the signal. It locks the table,
  inserts the rows from the queue, unlocks the table, and waits for the
  next signal. It does normally live until a FLUSH TABLES or SHUTDOWN.

*/

#include "mariadb.h"                 /* NO_EMBEDDED_ACCESS_CHECKS */
#include "sql_priv.h"
#include "sql_insert.h"
#include "sql_update.h"                         // compare_record
#include "sql_base.h"                           // close_thread_tables
#include "sql_cache.h"                          // query_cache_*
#include "key.h"                                // key_copy
#include "lock.h"                               // mysql_unlock_tables
#include "sp_head.h"
#include "sql_view.h"         // check_key_in_view, insert_view_fields
#include "sql_table.h"        // mysql_create_table_no_lock
#include "sql_acl.h"          // *_ACL, check_grant_all_columns
#include "sql_trigger.h"
#include "sql_select.h"
#include "sql_show.h"
#include "slave.h"
#include "sql_parse.h"                          // end_active_trans
#include "rpl_mi.h"
#include "transaction.h"
#include "sql_audit.h"
#include "sql_derived.h"                        // mysql_handle_derived
#include "sql_prepare.h"
#include <my_bit.h>

#include "debug_sync.h"

#ifdef WITH_WSREP
#include "wsrep_trans_observer.h" /* wsrep_start_transction() */
#endif /* WITH_WSREP */

#ifndef EMBEDDED_LIBRARY
static bool delayed_get_table(THD *thd, MDL_request *grl_protection_request,
                              TABLE_LIST *table_list);
static int write_delayed(THD *thd, TABLE *table, enum_duplicates duplic,
                         LEX_STRING query, bool ignore, bool log_on);
static void end_delayed_insert(THD *thd);
pthread_handler_t handle_delayed_insert(void *arg);
static void unlink_blobs(TABLE *table);
#endif
static bool check_view_insertability(THD *thd, TABLE_LIST *view);

/*
  Check that insert/update fields are from the same single table of a view.

  @param fields            The insert/update fields to be checked.
  @param values            The insert/update values to be checked, NULL if
  checking is not wanted.
  @param view              The view for insert.
  @param map     [in/out]  The insert table map.

  This function is called in 2 cases:
    1. to check insert fields. In this case *map will be set to 0.
       Insert fields are checked to be all from the same single underlying
       table of the given view. Otherwise the error is thrown. Found table
       map is returned in the map parameter.
    2. to check update fields of the ON DUPLICATE KEY UPDATE clause.
       In this case *map contains table_map found on the previous call of
       the function to check insert fields. Update fields are checked to be
       from the same table as the insert fields.

  @returns false if success.
*/

static bool check_view_single_update(List<Item> &fields, List<Item> *values,
                                     TABLE_LIST *view, table_map *map,
                                     bool insert)
{
  /* it is join view => we need to find the table for update */
  List_iterator_fast<Item> it(fields);
  Item *item;
  TABLE_LIST *tbl= 0;            // reset for call to check_single_table()
  table_map tables= 0;

  while ((item= it++))
    tables|= item->used_tables();

  /*
    Check that table is only one
    (we can not rely on check_single_table because it skips some
    types of tables)
  */
  if (my_count_bits(tables) > 1)
    goto error;

  if (values)
  {
    it.init(*values);
    while ((item= it++))
      tables|= item->view_used_tables(view);
  }

  /* Convert to real table bits */
  tables&= ~PSEUDO_TABLE_BITS;

  /* Check found map against provided map */
  if (*map)
  {
    if (tables != *map)
      goto error;
    return FALSE;
  }

  if (view->check_single_table(&tbl, tables, view) || tbl == 0)
    goto error;

  /* view->table should have been set in mysql_derived_merge_for_insert */
  DBUG_ASSERT(view->table);

  /*
    Use buffer for the insert values that was allocated for the merged view.
  */
  tbl->table->insert_values= view->table->insert_values;
  view->table= tbl->table;
  if (!tbl->single_table_updatable())
  {
    if (insert)
      my_error(ER_NON_INSERTABLE_TABLE, MYF(0), view->alias.str, "INSERT");
    else
      my_error(ER_NON_UPDATABLE_TABLE, MYF(0), view->alias.str, "UPDATE");
    return TRUE;
  }
  *map= tables;

  return FALSE;

error:
  my_error(ER_VIEW_MULTIUPDATE, MYF(0),
           view->view_db.str, view->view_name.str);
  return TRUE;
}


/*
  Check if insert fields are correct.

  @param thd            The current thread.
  @param table_list     The table we are inserting into (may be view)
  @param fields         The insert fields.
  @param values         The insert values.
  @param check_unique   If duplicate values should be rejected.
  @param fields_and_values_from_different_maps If 'values' are allowed to
  refer to other tables than those of 'fields'
  @param map            See check_view_single_update
  
  @returns 0 if success, -1 if error
*/

static int check_insert_fields(THD *thd, TABLE_LIST *table_list,
                               List<Item> &fields, List<Item> &values,
                               bool check_unique,
                               bool fields_and_values_from_different_maps,
                               table_map *map)
{
  TABLE *table= table_list->table;
  DBUG_ENTER("check_insert_fields");

  if (!table_list->single_table_updatable())
  {
    my_error(ER_NON_INSERTABLE_TABLE, MYF(0), table_list->alias.str, "INSERT");
    DBUG_RETURN(-1);
  }

  if (fields.elements == 0 && values.elements != 0)
  {
    if (!table)
    {
      my_error(ER_VIEW_NO_INSERT_FIELD_LIST, MYF(0),
               table_list->view_db.str, table_list->view_name.str);
      DBUG_RETURN(-1);
    }
    if (values.elements != table->s->visible_fields)
    {
      my_error(ER_WRONG_VALUE_COUNT_ON_ROW, MYF(0), 1L);
      DBUG_RETURN(-1);
    }
#ifndef NO_EMBEDDED_ACCESS_CHECKS
    Field_iterator_table_ref field_it;
    field_it.set(table_list);
    if (check_grant_all_columns(thd, INSERT_ACL, &field_it))
      DBUG_RETURN(-1);
#endif
    /*
      No fields are provided so all fields must be provided in the values.
      Thus we set all bits in the write set.
    */
    bitmap_set_all(table->write_set);
  }
  else
  {						// Part field list
    SELECT_LEX *select_lex= thd->lex->first_select_lex();
    Name_resolution_context *context= &select_lex->context;
    Name_resolution_context_state ctx_state;
    int res;

    if (fields.elements != values.elements)
    {
      my_error(ER_WRONG_VALUE_COUNT_ON_ROW, MYF(0), 1L);
      DBUG_RETURN(-1);
    }

    thd->dup_field= 0;
    select_lex->no_wrap_view_item= TRUE;

    /* Save the state of the current name resolution context. */
    ctx_state.save_state(context, table_list);

    /*
      Perform name resolution only in the first table - 'table_list',
      which is the table that is inserted into.
    */
    table_list->next_local= 0;
    context->resolve_in_table_list_only(table_list);
    /* 'Unfix' fields to allow correct marking by the setup_fields function. */
    if (table_list->is_view())
      unfix_fields(fields);

    res= setup_fields(thd, Ref_ptr_array(),
                      fields, MARK_COLUMNS_WRITE, 0, NULL, 0);

    /* Restore the current context. */
    ctx_state.restore_state(context, table_list);
    thd->lex->first_select_lex()->no_wrap_view_item= FALSE;

    if (res)
      DBUG_RETURN(-1);

    if (table_list->is_view() && table_list->is_merged_derived())
    {
      if (check_view_single_update(fields,
                                   fields_and_values_from_different_maps ?
                                   (List<Item>*) 0 : &values,
                                   table_list, map, true))
        DBUG_RETURN(-1);
      table= table_list->table;
    }

    if (check_unique && thd->dup_field)
    {
      my_error(ER_FIELD_SPECIFIED_TWICE, MYF(0),
               thd->dup_field->field_name.str);
      DBUG_RETURN(-1);
    }
  }
  // For the values we need select_priv
#ifndef NO_EMBEDDED_ACCESS_CHECKS
  table->grant.want_privilege= (SELECT_ACL & ~table->grant.privilege);
#endif

  if (check_key_in_view(thd, table_list) ||
      (table_list->view &&
       check_view_insertability(thd, table_list)))
  {
    my_error(ER_NON_INSERTABLE_TABLE, MYF(0), table_list->alias.str, "INSERT");
    DBUG_RETURN(-1);
  }

  DBUG_RETURN(0);
}

static bool has_no_default_value(THD *thd, Field *field, TABLE_LIST *table_list)
{
  if ((field->flags & NO_DEFAULT_VALUE_FLAG) && field->real_type() != MYSQL_TYPE_ENUM)
  {
    bool view= false;
    if (table_list)
    {
      table_list= table_list->top_table();
      view= table_list->view != NULL;
    }
    if (view)
    {
      push_warning_printf(thd, Sql_condition::WARN_LEVEL_WARN, ER_NO_DEFAULT_FOR_VIEW_FIELD,
                          ER_THD(thd, ER_NO_DEFAULT_FOR_VIEW_FIELD),
                          table_list->view_db.str, table_list->view_name.str);
    }
    else
    {
      push_warning_printf(thd, Sql_condition::WARN_LEVEL_WARN, ER_NO_DEFAULT_FOR_FIELD,
                          ER_THD(thd, ER_NO_DEFAULT_FOR_FIELD),
                          field->field_name.str);
    }
    return thd->really_abort_on_warning();
  }
  return false;
}


/**
  Check if update fields are correct.

  @param thd                  The current thread.
  @param insert_table_list    The table we are inserting into (may be view)
  @param update_fields        The update fields.
  @param update_values        The update values.
  @param fields_and_values_from_different_maps If 'update_values' are allowed to
  refer to other tables than those of 'update_fields'
  @param map                  See check_view_single_update

  @note
  If the update fields include an autoinc field, set the
  table->next_number_field_updated flag.

  @returns 0 if success, -1 if error
*/

static int check_update_fields(THD *thd, TABLE_LIST *insert_table_list,
                               List<Item> &update_fields,
                               List<Item> &update_values,
                               bool fields_and_values_from_different_maps,
                               table_map *map)
{
  TABLE *table= insert_table_list->table;
  my_bool UNINIT_VAR(autoinc_mark);

  table->next_number_field_updated= FALSE;

  if (table->found_next_number_field)
  {
    /*
      Unmark the auto_increment field so that we can check if this is modified
      by update_fields
    */
    autoinc_mark= bitmap_test_and_clear(table->write_set,
                                        table->found_next_number_field->
                                        field_index);
  }

  /* Check the fields we are going to modify */
  if (setup_fields(thd, Ref_ptr_array(),
                   update_fields, MARK_COLUMNS_WRITE, 0, NULL, 0))
    return -1;

  if (insert_table_list->is_view() &&
      insert_table_list->is_merged_derived() &&
      check_view_single_update(update_fields,
                               fields_and_values_from_different_maps ?
                               (List<Item>*) 0 : &update_values,
                               insert_table_list, map, false))
    return -1;

  if (table->default_field)
    table->mark_default_fields_for_write(FALSE);

  if (table->found_next_number_field)
  {
    if (bitmap_is_set(table->write_set,
                      table->found_next_number_field->field_index))
      table->next_number_field_updated= TRUE;

    if (autoinc_mark)
      bitmap_set_bit(table->write_set,
                     table->found_next_number_field->field_index);
  }

  return 0;
}

/**
  Upgrade table-level lock of INSERT statement to TL_WRITE if
  a more concurrent lock is infeasible for some reason. This is
  necessary for engines without internal locking support (MyISAM).
  An engine with internal locking implementation might later
  downgrade the lock in handler::store_lock() method.
*/

static
void upgrade_lock_type(THD *thd, thr_lock_type *lock_type,
                       enum_duplicates duplic)
{
  if (duplic == DUP_UPDATE ||
      (duplic == DUP_REPLACE && *lock_type == TL_WRITE_CONCURRENT_INSERT))
  {
    *lock_type= TL_WRITE_DEFAULT;
    return;
  }

  if (*lock_type == TL_WRITE_DELAYED)
  {
    /*
      We do not use delayed threads if:
      - we're running in the safe mode or skip-new mode -- the
        feature is disabled in these modes
      - we're executing this statement on a replication slave --
        we need to ensure serial execution of queries on the
        slave
      - it is INSERT .. ON DUPLICATE KEY UPDATE - in this case the
        insert cannot be concurrent
      - this statement is directly or indirectly invoked from
        a stored function or trigger (under pre-locking) - to
        avoid deadlocks, since INSERT DELAYED involves a lock
        upgrade (TL_WRITE_DELAYED -> TL_WRITE) which we should not
        attempt while keeping other table level locks.
      - this statement itself may require pre-locking.
        We should upgrade the lock even though in most cases
        delayed functionality may work. Unfortunately, we can't
        easily identify whether the subject table is not used in
        the statement indirectly via a stored function or trigger:
        if it is used, that will lead to a deadlock between the
        client connection and the delayed thread.
    */
    if (specialflag & (SPECIAL_NO_NEW_FUNC | SPECIAL_SAFE_MODE) ||
        thd->variables.max_insert_delayed_threads == 0 ||
        thd->locked_tables_mode > LTM_LOCK_TABLES ||
        thd->lex->uses_stored_routines() /*||
        thd->lex->describe*/)
    {
      *lock_type= TL_WRITE;
      return;
    }
    if (thd->slave_thread)
    {
      /* Try concurrent insert */
      *lock_type= (duplic == DUP_UPDATE || duplic == DUP_REPLACE) ?
                  TL_WRITE : TL_WRITE_CONCURRENT_INSERT;
      return;
    }

    bool log_on= (thd->variables.option_bits & OPTION_BIN_LOG);
    if (global_system_variables.binlog_format == BINLOG_FORMAT_STMT &&
        log_on && mysql_bin_log.is_open())
    {
      /*
        Statement-based binary logging does not work in this case, because:
        a) two concurrent statements may have their rows intermixed in the
        queue, leading to autoincrement replication problems on slave (because
        the values generated used for one statement don't depend only on the
        value generated for the first row of this statement, so are not
        replicable)
        b) if first row of the statement has an error the full statement is
        not binlogged, while next rows of the statement may be inserted.
        c) if first row succeeds, statement is binlogged immediately with a
        zero error code (i.e. "no error"), if then second row fails, query
        will fail on slave too and slave will stop (wrongly believing that the
        master got no error).
        So we fallback to non-delayed INSERT.
        Note that to be fully correct, we should test the "binlog format which
        the delayed thread is going to use for this row". But in the common case
        where the global binlog format is not changed and the session binlog
        format may be changed, that is equal to the global binlog format.
        We test it without mutex for speed reasons (condition rarely true), and
        in the common case (global not changed) it is as good as without mutex;
        if global value is changed, anyway there is uncertainty as the delayed
        thread may be old and use the before-the-change value.
      */
      *lock_type= TL_WRITE;
    }
  }
}


/**
  Find or create a delayed insert thread for the first table in
  the table list, then open and lock the remaining tables.
  If a table can not be used with insert delayed, upgrade the lock
  and open and lock all tables using the standard mechanism.

  @param thd         thread context
  @param table_list  list of "descriptors" for tables referenced
                     directly in statement SQL text.
                     The first element in the list corresponds to
                     the destination table for inserts, remaining
                     tables, if any, are usually tables referenced
                     by sub-queries in the right part of the
                     INSERT.

  @return Status of the operation. In case of success 'table'
  member of every table_list element points to an instance of
  class TABLE.

  @sa open_and_lock_tables for more information about MySQL table
  level locking
*/

static
bool open_and_lock_for_insert_delayed(THD *thd, TABLE_LIST *table_list)
{
  MDL_request protection_request;
  DBUG_ENTER("open_and_lock_for_insert_delayed");

#ifndef EMBEDDED_LIBRARY
  /* INSERT DELAYED is not allowed in a read only transaction. */
  if (thd->tx_read_only)
  {
    my_error(ER_CANT_EXECUTE_IN_READ_ONLY_TRANSACTION, MYF(0));
    DBUG_RETURN(true);
  }

  /*
    In order for the deadlock detector to be able to find any deadlocks
    caused by the handler thread waiting for GRL or this table, we acquire
    protection against GRL (global IX metadata lock) and metadata lock on
    table to being inserted into inside the connection thread.
    If this goes ok, the tickets are cloned and added to the list of granted
    locks held by the handler thread.
  */
  if (thd->has_read_only_protection())
    DBUG_RETURN(TRUE);

  protection_request.init(MDL_key::BACKUP, "", "", MDL_BACKUP_DML,
                          MDL_STATEMENT);

  if (thd->mdl_context.acquire_lock(&protection_request,
                                    thd->variables.lock_wait_timeout))
    DBUG_RETURN(TRUE);

  if (thd->mdl_context.acquire_lock(&table_list->mdl_request,
                                    thd->variables.lock_wait_timeout))
    /*
      If a lock can't be acquired, it makes no sense to try normal insert.
      Therefore we just abort the statement.
    */
    DBUG_RETURN(TRUE);

  bool error= FALSE;
  if (delayed_get_table(thd, &protection_request, table_list))
    error= TRUE;
  else if (table_list->table)
  {
    /*
      Open tables used for sub-selects or in stored functions, will also
      cache these functions.
    */
    if (open_and_lock_tables(thd, table_list->next_global, TRUE, 0))
    {
      end_delayed_insert(thd);
      error= TRUE;
    }
    else
    {
      /*
        First table was not processed by open_and_lock_tables(),
        we need to set updatability flag "by hand".
      */
      if (!table_list->derived && !table_list->view)
        table_list->updatable= 1;  // usual table
    }
  }

  /*
    We can't release protection against GRL and metadata lock on the table
    being inserted into here. These locks might be required, for example,
    because this INSERT DELAYED calls functions which may try to update
    this or another tables (updating the same table is of course illegal,
    but such an attempt can be discovered only later during statement
    execution).
  */

  /*
    Reset the ticket in case we end up having to use normal insert and
    therefore will reopen the table and reacquire the metadata lock.
  */
  table_list->mdl_request.ticket= NULL;

  if (error || table_list->table)
    DBUG_RETURN(error);
#endif
  /*
    * This is embedded library and we don't have auxiliary
    threads OR
    * a lock upgrade was requested inside delayed_get_table
      because
      - there are too many delayed insert threads OR
      - the table has triggers.
    Use a normal insert.
  */
  table_list->lock_type= TL_WRITE;
  DBUG_RETURN(open_and_lock_tables(thd, table_list, TRUE, 0));
}


/**
  Create a new query string for removing DELAYED keyword for
  multi INSERT DEALAYED statement.

  @param[in] thd                 Thread handler
  @param[in] buf                 Query string

  @return
             0           ok
             1           error
*/
static int
create_insert_stmt_from_insert_delayed(THD *thd, String *buf)
{
  /* Make a copy of thd->query() and then remove the "DELAYED" keyword */
  if (buf->append(thd->query()) ||
      buf->replace(thd->lex->keyword_delayed_begin_offset,
                   thd->lex->keyword_delayed_end_offset -
                   thd->lex->keyword_delayed_begin_offset, NULL, 0))
    return 1;
  return 0;
}


static void save_insert_query_plan(THD* thd, TABLE_LIST *table_list)
{
  Explain_insert* explain= new (thd->mem_root) Explain_insert(thd->mem_root);
  explain->table_name.append(table_list->table->alias);

  thd->lex->explain->add_insert_plan(explain);
  
  /* See Update_plan::updating_a_view for details */
  bool skip= MY_TEST(table_list->view);

  /* Save subquery children */
  for (SELECT_LEX_UNIT *unit= thd->lex->first_select_lex()->first_inner_unit();
       unit;
       unit= unit->next_unit())
  {
    if (skip)
    {
      skip= false;
      continue;
    }
    /* 
      Table elimination doesn't work for INSERTS, but let's still have this
      here for consistency
    */
    if (!(unit->item && unit->item->eliminated))
      explain->add_child(unit->first_select()->select_number);
  }
}


Field **TABLE::field_to_fill()
{
  return triggers && triggers->nullable_fields() ? triggers->nullable_fields() : field;
}


/**
  INSERT statement implementation

  @note Like implementations of other DDL/DML in MySQL, this function
  relies on the caller to close the thread tables. This is done in the
  end of dispatch_command().
*/

bool mysql_insert(THD *thd,TABLE_LIST *table_list,
                  List<Item> &fields,
                  List<List_item> &values_list,
                  List<Item> &update_fields,
                  List<Item> &update_values,
                  enum_duplicates duplic,
		  bool ignore)
{
  bool retval= true;
  int error, res;
  bool transactional_table, joins_freed= FALSE;
  bool changed;
  const bool was_insert_delayed= (table_list->lock_type ==  TL_WRITE_DELAYED);
  bool using_bulk_insert= 0;
  uint value_count;
  ulong counter = 1;
  /* counter of iteration in bulk PS operation*/
  ulonglong iteration= 0;
  ulonglong id;
  COPY_INFO info;
  TABLE *table= 0;
  List_iterator_fast<List_item> its(values_list);
  List_item *values;
  Name_resolution_context *context;
  Name_resolution_context_state ctx_state;
#ifndef EMBEDDED_LIBRARY
  char *query= thd->query();
  /*
    log_on is about delayed inserts only.
    By default, both logs are enabled (this won't cause problems if the server
    runs without --log-bin).
  */
  bool log_on= (thd->variables.option_bits & OPTION_BIN_LOG);
#endif
  thr_lock_type lock_type;
  Item *unused_conds= 0;
  DBUG_ENTER("mysql_insert");

  create_explain_query(thd->lex, thd->mem_root);
  /*
    Upgrade lock type if the requested lock is incompatible with
    the current connection mode or table operation.
  */
  upgrade_lock_type(thd, &table_list->lock_type, duplic);

  /*
    We can't write-delayed into a table locked with LOCK TABLES:
    this will lead to a deadlock, since the delayed thread will
    never be able to get a lock on the table.
  */
  if (table_list->lock_type == TL_WRITE_DELAYED &&
      thd->locked_tables_mode &&
      find_locked_table(thd->open_tables, table_list->db.str,
                        table_list->table_name.str))
  {
    my_error(ER_DELAYED_INSERT_TABLE_LOCKED, MYF(0),
             table_list->table_name.str);
    DBUG_RETURN(TRUE);
  }

  if (table_list->lock_type == TL_WRITE_DELAYED)
  {
    if (open_and_lock_for_insert_delayed(thd, table_list))
      DBUG_RETURN(TRUE);
  }
  else
  {
    if (open_and_lock_tables(thd, table_list, TRUE, 0))
      DBUG_RETURN(TRUE);
  }

  THD_STAGE_INFO(thd, stage_init_update);
  lock_type= table_list->lock_type;
  thd->lex->used_tables=0;
  values= its++;
  if (bulk_parameters_set(thd))
    DBUG_RETURN(TRUE);
  value_count= values->elements;

  if (mysql_prepare_insert(thd, table_list, table, fields, values,
			   update_fields, update_values, duplic, &unused_conds,
                           FALSE))
    goto abort;

  /* mysql_prepare_insert sets table_list->table if it was not set */
  table= table_list->table;

  context= &thd->lex->first_select_lex()->context;
  /*
    These three asserts test the hypothesis that the resetting of the name
    resolution context below is not necessary at all since the list of local
    tables for INSERT always consists of one table.
  */
  DBUG_ASSERT(!table_list->next_local);
  DBUG_ASSERT(!context->table_list->next_local);
  DBUG_ASSERT(!context->first_name_resolution_table->next_name_resolution_table);

  /* Save the state of the current name resolution context. */
  ctx_state.save_state(context, table_list);

  /*
    Perform name resolution only in the first table - 'table_list',
    which is the table that is inserted into.
  */
  table_list->next_local= 0;
  context->resolve_in_table_list_only(table_list);
  switch_to_nullable_trigger_fields(*values, table);

  while ((values= its++))
  {
    counter++;
    if (values->elements != value_count)
    {
      my_error(ER_WRONG_VALUE_COUNT_ON_ROW, MYF(0), counter);
      goto abort;
    }
    if (setup_fields(thd, Ref_ptr_array(),
                     *values, MARK_COLUMNS_READ, 0, NULL, 0))
      goto abort;
    switch_to_nullable_trigger_fields(*values, table);
  }
  its.rewind ();
 
  /* Restore the current context. */
  ctx_state.restore_state(context, table_list);
  
  if (thd->lex->unit.first_select()->optimize_unflattened_subqueries(false))
  {
    goto abort;
  }
  save_insert_query_plan(thd, table_list);
  if (thd->lex->describe)
  {
    retval= thd->lex->explain->send_explain(thd);
    goto abort;
  }

  /*
    Fill in the given fields and dump it to the table file
  */
  bzero((char*) &info,sizeof(info));
  info.ignore= ignore;
  info.handle_duplicates=duplic;
  info.update_fields= &update_fields;
  info.update_values= &update_values;
  info.view= (table_list->view ? table_list : 0);
  info.table_list= table_list;

  /*
    Count warnings for all inserts.
    For single line insert, generate an error if try to set a NOT NULL field
    to NULL.
  */
  thd->count_cuted_fields= ((values_list.elements == 1 &&
                             !ignore) ?
			    CHECK_FIELD_ERROR_FOR_NULL :
			    CHECK_FIELD_WARN);
  thd->cuted_fields = 0L;
  table->next_number_field=table->found_next_number_field;

#ifdef HAVE_REPLICATION
  if (thd->rgi_slave &&
      (info.handle_duplicates == DUP_UPDATE) &&
      (table->next_number_field != NULL) &&
      rpl_master_has_bug(thd->rgi_slave->rli, 24432, TRUE, NULL, NULL))
    goto abort;
#endif

  error=0;
  if (duplic == DUP_REPLACE &&
      (!table->triggers || !table->triggers->has_delete_triggers()))
    table->file->extra(HA_EXTRA_WRITE_CAN_REPLACE);
  if (duplic == DUP_UPDATE)
    table->file->extra(HA_EXTRA_INSERT_WITH_UPDATE);
  /*
    let's *try* to start bulk inserts. It won't necessary
    start them as values_list.elements should be greater than
    some - handler dependent - threshold.
    We should not start bulk inserts if this statement uses
    functions or invokes triggers since they may access
    to the same table and therefore should not see its
    inconsistent state created by this optimization.
    So we call start_bulk_insert to perform nesessary checks on
    values_list.elements, and - if nothing else - to initialize
    the code to make the call of end_bulk_insert() below safe.
  */
#ifndef EMBEDDED_LIBRARY
  if (lock_type != TL_WRITE_DELAYED)
#endif /* EMBEDDED_LIBRARY */
  {
    if (duplic != DUP_ERROR || ignore)
    {
      table->file->extra(HA_EXTRA_IGNORE_DUP_KEY);
      if (table->file->ha_table_flags() & HA_DUPLICATE_POS &&
          table->file->ha_rnd_init_with_error(0))
        goto abort;
    }
    /**
      This is a simple check for the case when the table has a trigger
      that reads from it, or when the statement invokes a stored function
      that reads from the table being inserted to.
      Engines can't handle a bulk insert in parallel with a read form the
      same table in the same connection.
    */
    if (thd->locked_tables_mode <= LTM_LOCK_TABLES &&
       values_list.elements > 1)
    {
      using_bulk_insert= 1;
      table->file->ha_start_bulk_insert(values_list.elements);
    }
  }

  thd->abort_on_warning= !ignore && thd->is_strict_mode();

  table->reset_default_fields();
  table->prepare_triggers_for_insert_stmt_or_event();
  table->mark_columns_needed_for_insert();

  if (fields.elements || !value_count || table_list->view != 0)
  {
    if (table->triggers &&
        table->triggers->has_triggers(TRG_EVENT_INSERT, TRG_ACTION_BEFORE))
    {
      /* BEFORE INSERT triggers exist, the check will be done later, per row */
    }
    else if (check_that_all_fields_are_given_values(thd, table, table_list))
    {
      error= 1;
      goto values_loop_end;
    }
  }

  if (table_list->prepare_where(thd, 0, TRUE) ||
      table_list->prepare_check_option(thd))
    error= 1;

  switch_to_nullable_trigger_fields(fields, table);
  switch_to_nullable_trigger_fields(update_fields, table);
  switch_to_nullable_trigger_fields(update_values, table);

  if (fields.elements || !value_count)
  {
    /*
      There are possibly some default values:
      INSERT INTO t1 (fields) VALUES ...
      INSERT INTO t1 VALUES ()
    */
    if (table->validate_default_values_of_unset_fields(thd))
    {
      error= 1;
      goto values_loop_end;
    }
  }

  THD_STAGE_INFO(thd, stage_update);
  do
  {
    DBUG_PRINT("info", ("iteration %llu", iteration));
    if (iteration && bulk_parameters_set(thd))
    {
      error= 1;
      goto values_loop_end;
    }

    while ((values= its++))
    {
      if (fields.elements || !value_count)
      {
        /*
          There are possibly some default values:
          INSERT INTO t1 (fields) VALUES ...
          INSERT INTO t1 VALUES ()
        */
        restore_record(table,s->default_values);	// Get empty record
        table->reset_default_fields();
        if (unlikely(fill_record_n_invoke_before_triggers(thd, table, fields,
                                                          *values, 0,
                                                          TRG_EVENT_INSERT)))
        {
          if (values_list.elements != 1 && ! thd->is_error())
          {
            info.records++;
            continue;
          }
          /*
            TODO: set thd->abort_on_warning if values_list.elements == 1
	    and check that all items return warning in case of problem with
	    storing field.
          */
	  error=1;
	  break;
        }
      }
      else
      {
        /*
          No field list, all fields are set explicitly:
          INSERT INTO t1 VALUES (values)
        */
        if (thd->lex->used_tables || // Column used in values()
            table->s->visible_fields != table->s->fields)
	  restore_record(table,s->default_values);	// Get empty record
        else
        {
          TABLE_SHARE *share= table->s;

          /*
            Fix delete marker. No need to restore rest of record since it will
            be overwritten by fill_record() anyway (and fill_record() does not
            use default values in this case).
          */
          table->record[0][0]= share->default_values[0];

          /* Fix undefined null_bits. */
          if (share->null_bytes > 1 && share->last_null_bit_pos)
          {
            table->record[0][share->null_bytes - 1]=
              share->default_values[share->null_bytes - 1];
          }
        }
        table->reset_default_fields();
        if (unlikely(fill_record_n_invoke_before_triggers(thd, table,
                                                          table->
                                                          field_to_fill(),
                                                          *values, 0,
                                                          TRG_EVENT_INSERT)))
        {
          if (values_list.elements != 1 && ! thd->is_error())
	  {
	    info.records++;
	    continue;
	  }
	  error=1;
	  break;
        }
      }

      /*
        with triggers a field can get a value *conditionally*, so we have to
        repeat has_no_default_value() check for every row
      */
      if (table->triggers &&
          table->triggers->has_triggers(TRG_EVENT_INSERT, TRG_ACTION_BEFORE))
      {
        for (Field **f=table->field ; *f ; f++)
        {
          if (unlikely(!(*f)->has_explicit_value() &&
                       has_no_default_value(thd, *f, table_list)))
          {
            error= 1;
            goto values_loop_end;
          }
        }
      }

      if ((res= table_list->view_check_option(thd,
                                              (values_list.elements == 1 ?
                                               0 :
                                               ignore))) ==
          VIEW_CHECK_SKIP)
        continue;
      else if (res == VIEW_CHECK_ERROR)
      {
        error= 1;
        break;
      }

      thd->decide_logging_format_low(table);
#ifndef EMBEDDED_LIBRARY
      if (lock_type == TL_WRITE_DELAYED)
      {
        LEX_STRING const st_query = { query, thd->query_length() };
        DEBUG_SYNC(thd, "before_write_delayed");
        error=write_delayed(thd, table, duplic, st_query, ignore, log_on);
        DEBUG_SYNC(thd, "after_write_delayed");
        query=0;
      }
      else
#endif
        error=write_record(thd, table ,&info);
      if (unlikely(error))
        break;
      thd->get_stmt_da()->inc_current_row_for_warning();
    }
    its.rewind();
    iteration++;
  } while (bulk_parameters_iterations(thd));

values_loop_end:
  free_underlaid_joins(thd, thd->lex->first_select_lex());
  joins_freed= TRUE;

  /*
    Now all rows are inserted.  Time to update logs and sends response to
    user
  */
#ifndef EMBEDDED_LIBRARY
  if (unlikely(lock_type == TL_WRITE_DELAYED))
  {
    if (likely(!error))
    {
      info.copied=values_list.elements;
      end_delayed_insert(thd);
    }
  }
  else
#endif
  {
    /*
      Do not do this release if this is a delayed insert, it would steal
      auto_inc values from the delayed_insert thread as they share TABLE.
    */
    table->file->ha_release_auto_increment();
    if (using_bulk_insert && unlikely(table->file->ha_end_bulk_insert()) &&
        !error)
    {
      table->file->print_error(my_errno,MYF(0));
      error=1;
    }
    if (duplic != DUP_ERROR || ignore)
    {
      table->file->extra(HA_EXTRA_NO_IGNORE_DUP_KEY);
      if (table->file->ha_table_flags() & HA_DUPLICATE_POS)
        table->file->ha_rnd_end();
    }

    transactional_table= table->file->has_transactions();

    if (likely(changed= (info.copied || info.deleted || info.updated)))
    {
      /*
        Invalidate the table in the query cache if something changed.
        For the transactional algorithm to work the invalidation must be
        before binlog writing and ha_autocommit_or_rollback
      */
      query_cache_invalidate3(thd, table_list, 1);
    }

    if (thd->transaction.stmt.modified_non_trans_table)
      thd->transaction.all.modified_non_trans_table= TRUE;
    thd->transaction.all.m_unsafe_rollback_flags|=
      (thd->transaction.stmt.m_unsafe_rollback_flags & THD_TRANS::DID_WAIT);

    if (error <= 0 ||
        thd->transaction.stmt.modified_non_trans_table ||
	was_insert_delayed)
    {
      if(WSREP_EMULATE_BINLOG(thd) || mysql_bin_log.is_open())
      {
        int errcode= 0;
	if (error <= 0)
        {
	  /*
	    [Guilhem wrote] Temporary errors may have filled
	    thd->net.last_error/errno.  For example if there has
	    been a disk full error when writing the row, and it was
	    MyISAM, then thd->net.last_error/errno will be set to
            "disk full"... and the mysql_file_pwrite() will wait until free
	    space appears, and so when it finishes then the
	    write_row() was entirely successful
	  */
	  /* todo: consider removing */
	  thd->clear_error();
	}
        else
          errcode= query_error_code(thd, thd->killed == NOT_KILLED);

        ScopedStatementReplication scoped_stmt_rpl(
            table->versioned(VERS_TRX_ID) ? thd : NULL);
       /* bug#22725:

	A query which per-row-loop can not be interrupted with
	KILLED, like INSERT, and that does not invoke stored
	routines can be binlogged with neglecting the KILLED error.
        
	If there was no error (error == zero) until after the end of
	inserting loop the KILLED flag that appeared later can be
	disregarded since previously possible invocation of stored
	routines did not result in any error due to the KILLED.  In
	such case the flag is ignored for constructing binlog event.
	*/
	DBUG_ASSERT(thd->killed != KILL_BAD_DATA || error > 0);
        if (was_insert_delayed && table_list->lock_type ==  TL_WRITE)
        {
          /* Binlog INSERT DELAYED as INSERT without DELAYED. */
          String log_query;
          if (create_insert_stmt_from_insert_delayed(thd, &log_query))
          {
            sql_print_error("Event Error: An error occurred while creating query string"
                            "for INSERT DELAYED stmt, before writing it into binary log.");

            error= 1;
          }
          else if (thd->binlog_query(THD::ROW_QUERY_TYPE,
                                     log_query.c_ptr(), log_query.length(),
                                     transactional_table, FALSE, FALSE,
                                     errcode))
            error= 1;
        }
        else if (thd->binlog_query(THD::ROW_QUERY_TYPE,
			           thd->query(), thd->query_length(),
			           transactional_table, FALSE, FALSE,
                                   errcode))
	  error= 1;
      }
    }
    DBUG_ASSERT(transactional_table || !changed || 
                thd->transaction.stmt.modified_non_trans_table);
  }
  THD_STAGE_INFO(thd, stage_end);
  /*
    We'll report to the client this id:
    - if the table contains an autoincrement column and we successfully
    inserted an autogenerated value, the autogenerated value.
    - if the table contains no autoincrement column and LAST_INSERT_ID(X) was
    called, X.
    - if the table contains an autoincrement column, and some rows were
    inserted, the id of the last "inserted" row (if IGNORE, that value may not
    have been really inserted but ignored).
  */
  id= (thd->first_successful_insert_id_in_cur_stmt > 0) ?
    thd->first_successful_insert_id_in_cur_stmt :
    (thd->arg_of_last_insert_id_function ?
     thd->first_successful_insert_id_in_prev_stmt :
     ((table->next_number_field && info.copied) ?
     table->next_number_field->val_int() : 0));
  table->next_number_field=0;
  thd->count_cuted_fields= CHECK_FIELD_IGNORE;
  table->auto_increment_field_not_null= FALSE;
  if (duplic == DUP_REPLACE &&
      (!table->triggers || !table->triggers->has_delete_triggers()))
    table->file->extra(HA_EXTRA_WRITE_CANNOT_REPLACE);

  if (unlikely(error))
    goto abort;
  if (thd->lex->analyze_stmt)
  {
    retval= thd->lex->explain->send_explain(thd);
    goto abort;
  }
  if ((iteration * values_list.elements) == 1 && (!(thd->variables.option_bits & OPTION_WARNINGS) ||
				    !thd->cuted_fields))
  {
    my_ok(thd, info.copied + info.deleted +
               ((thd->client_capabilities & CLIENT_FOUND_ROWS) ?
                info.touched : info.updated),
          id);
  }
  else
  {
    char buff[160];
    ha_rows updated=((thd->client_capabilities & CLIENT_FOUND_ROWS) ?
                     info.touched : info.updated);
    if (ignore)
      sprintf(buff, ER_THD(thd, ER_INSERT_INFO), (ulong) info.records,
	      (lock_type == TL_WRITE_DELAYED) ? (ulong) 0 :
	      (ulong) (info.records - info.copied),
              (long) thd->get_stmt_da()->current_statement_warn_count());
    else
      sprintf(buff, ER_THD(thd, ER_INSERT_INFO), (ulong) info.records,
	      (ulong) (info.deleted + updated),
              (long) thd->get_stmt_da()->current_statement_warn_count());
    ::my_ok(thd, info.copied + info.deleted + updated, id, buff);
  }
  thd->abort_on_warning= 0;
  if (thd->lex->current_select->first_cond_optimization)
  {
    thd->lex->current_select->save_leaf_tables(thd);
    thd->lex->current_select->first_cond_optimization= 0;
  }
  
  DBUG_RETURN(FALSE);

abort:
#ifndef EMBEDDED_LIBRARY
  if (lock_type == TL_WRITE_DELAYED)
    end_delayed_insert(thd);
#endif
  if (table != NULL)
    table->file->ha_release_auto_increment();

  if (!joins_freed)
    free_underlaid_joins(thd, thd->lex->first_select_lex());
  thd->abort_on_warning= 0;
  DBUG_RETURN(retval);
}


/*
  Additional check for insertability for VIEW

  SYNOPSIS
    check_view_insertability()
    thd     - thread handler
    view    - reference on VIEW

  IMPLEMENTATION
    A view is insertable if the folloings are true:
    - All columns in the view are columns from a table
    - All not used columns in table have a default values
    - All field in view are unique (not referring to the same column)

  RETURN
    FALSE - OK
      view->contain_auto_increment is 1 if and only if the view contains an
      auto_increment field

    TRUE  - can't be used for insert
*/

static bool check_view_insertability(THD * thd, TABLE_LIST *view)
{
  uint num= view->view->first_select_lex()->item_list.elements;
  TABLE *table= view->table;
  Field_translator *trans_start= view->field_translation,
		   *trans_end= trans_start + num;
  Field_translator *trans;
  uint used_fields_buff_size= bitmap_buffer_size(table->s->fields);
  uint32 *used_fields_buff= (uint32*)thd->alloc(used_fields_buff_size);
  MY_BITMAP used_fields;
  enum_column_usage saved_column_usage= thd->column_usage;
  DBUG_ENTER("check_key_in_view");

  if (!used_fields_buff)
    DBUG_RETURN(TRUE);  // EOM

  DBUG_ASSERT(view->table != 0 && view->field_translation != 0);

  (void) my_bitmap_init(&used_fields, used_fields_buff, table->s->fields, 0);
  bitmap_clear_all(&used_fields);

  view->contain_auto_increment= 0;
  /* 
    we must not set query_id for fields as they're not 
    really used in this context
  */
  thd->column_usage= COLUMNS_WRITE;
  /* check simplicity and prepare unique test of view */
  for (trans= trans_start; trans != trans_end; trans++)
  {
    if (trans->item->fix_fields_if_needed(thd, &trans->item))
    {
      thd->column_usage= saved_column_usage;
      DBUG_RETURN(TRUE);
    }
    Item_field *field;
    /* simple SELECT list entry (field without expression) */
    if (!(field= trans->item->field_for_view_update()))
    {
      thd->column_usage= saved_column_usage;
      DBUG_RETURN(TRUE);
    }
    if (field->field->unireg_check == Field::NEXT_NUMBER)
      view->contain_auto_increment= 1;
    /* prepare unique test */
    /*
      remove collation (or other transparent for update function) if we have
      it
    */
    trans->item= field;
  }
  thd->column_usage= saved_column_usage;
  /* unique test */
  for (trans= trans_start; trans != trans_end; trans++)
  {
    /* Thanks to test above, we know that all columns are of type Item_field */
    Item_field *field= (Item_field *)trans->item;
    /* check fields belong to table in which we are inserting */
    if (field->field->table == table &&
        bitmap_fast_test_and_set(&used_fields, field->field->field_index))
      DBUG_RETURN(TRUE);
  }

  DBUG_RETURN(FALSE);
}


/*
  Check if table can be updated

  SYNOPSIS
     mysql_prepare_insert_check_table()
     thd		Thread handle
     table_list		Table list
     fields		List of fields to be updated
     where		Pointer to where clause
     select_insert      Check is making for SELECT ... INSERT

   RETURN
     FALSE ok
     TRUE  ERROR
*/

static bool mysql_prepare_insert_check_table(THD *thd, TABLE_LIST *table_list,
                                             List<Item> &fields,
                                             bool select_insert)
{
  bool insert_into_view= (table_list->view != 0);
  DBUG_ENTER("mysql_prepare_insert_check_table");

  if (!table_list->single_table_updatable())
  {
    my_error(ER_NON_INSERTABLE_TABLE, MYF(0), table_list->alias.str, "INSERT");
    DBUG_RETURN(TRUE);
  }
  /*
     first table in list is the one we'll INSERT into, requires INSERT_ACL.
     all others require SELECT_ACL only. the ACL requirement below is for
     new leaves only anyway (view-constituents), so check for SELECT rather
     than INSERT.
  */

  if (setup_tables_and_check_access(thd,
                                    &thd->lex->first_select_lex()->context,
                                    &thd->lex->first_select_lex()->
                                      top_join_list,
                                    table_list,
                                    thd->lex->first_select_lex()->leaf_tables,
                                    select_insert, INSERT_ACL, SELECT_ACL,
                                    TRUE))
    DBUG_RETURN(TRUE);

  if (insert_into_view && !fields.elements)
  {
    thd->lex->empty_field_list_on_rset= 1;
    if (!thd->lex->first_select_lex()->leaf_tables.head()->table ||
        table_list->is_multitable())
    {
      my_error(ER_VIEW_NO_INSERT_FIELD_LIST, MYF(0),
               table_list->view_db.str, table_list->view_name.str);
      DBUG_RETURN(TRUE);
    }
    DBUG_RETURN(insert_view_fields(thd, &fields, table_list));
  }

  DBUG_RETURN(FALSE);
}


/*
  Get extra info for tables we insert into

  @param table     table(TABLE object) we insert into,
                   might be NULL in case of view
  @param           table(TABLE_LIST object) or view we insert into
*/

static void prepare_for_positional_update(TABLE *table, TABLE_LIST *tables)
{
  if (table)
  {
    if(table->reginfo.lock_type != TL_WRITE_DELAYED)
      table->prepare_for_position();
    return;
  }

  DBUG_ASSERT(tables->view);
  List_iterator<TABLE_LIST> it(*tables->view_tables);
  TABLE_LIST *tbl;
  while ((tbl= it++))
    prepare_for_positional_update(tbl->table, tbl);

  return;
}


/*
  Prepare items in INSERT statement

  SYNOPSIS
    mysql_prepare_insert()
    thd			Thread handler
    table_list	        Global/local table list
    table		Table to insert into (can be NULL if table should
			be taken from table_list->table)    
    where		Where clause (for insert ... select)
    select_insert	TRUE if INSERT ... SELECT statement

  TODO (in far future)
    In cases of:
    INSERT INTO t1 SELECT a, sum(a) as sum1 from t2 GROUP BY a
    ON DUPLICATE KEY ...
    we should be able to refer to sum1 in the ON DUPLICATE KEY part

  WARNING
    You MUST set table->insert_values to 0 after calling this function
    before releasing the table object.
  
  RETURN VALUE
    FALSE OK
    TRUE  error
*/

bool mysql_prepare_insert(THD *thd, TABLE_LIST *table_list,
                          TABLE *table, List<Item> &fields, List_item *values,
                          List<Item> &update_fields, List<Item> &update_values,
                          enum_duplicates duplic, COND **where,
                          bool select_insert)
{
  SELECT_LEX *select_lex= thd->lex->first_select_lex();
  Name_resolution_context *context= &select_lex->context;
  Name_resolution_context_state ctx_state;
  bool insert_into_view= (table_list->view != 0);
  bool res= 0;
  table_map map= 0;
  DBUG_ENTER("mysql_prepare_insert");
  DBUG_PRINT("enter", ("table_list: %p  table: %p  view: %d",
		       table_list, table,
		       (int)insert_into_view));
  /* INSERT should have a SELECT or VALUES clause */
  DBUG_ASSERT (!select_insert || !values);

  if (mysql_handle_derived(thd->lex, DT_INIT))
    DBUG_RETURN(TRUE); 
  if (table_list->handle_derived(thd->lex, DT_MERGE_FOR_INSERT))
    DBUG_RETURN(TRUE); 
  if (thd->lex->handle_list_of_derived(table_list, DT_PREPARE))
    DBUG_RETURN(TRUE); 
  /*
    For subqueries in VALUES() we should not see the table in which we are
    inserting (for INSERT ... SELECT this is done by changing table_list,
    because INSERT ... SELECT share SELECT_LEX it with SELECT.
  */
  if (!select_insert)
  {
    for (SELECT_LEX_UNIT *un= select_lex->first_inner_unit();
         un;
         un= un->next_unit())
    {
      for (SELECT_LEX *sl= un->first_select();
           sl;
           sl= sl->next_select())
      {
        sl->context.outer_context= 0;
      }
    }
  }

  if (duplic == DUP_UPDATE)
  {
    /* it should be allocated before Item::fix_fields() */
    if (table_list->set_insert_values(thd->mem_root))
      DBUG_RETURN(TRUE);
  }

  if (mysql_prepare_insert_check_table(thd, table_list, fields, select_insert))
    DBUG_RETURN(TRUE);

  /* Prepare the fields in the statement. */
  if (values)
  {
    /* if we have INSERT ... VALUES () we cannot have a GROUP BY clause */
    DBUG_ASSERT (!select_lex->group_list.elements);

    /* Save the state of the current name resolution context. */
    ctx_state.save_state(context, table_list);

    /*
      Perform name resolution only in the first table - 'table_list',
      which is the table that is inserted into.
     */
    table_list->next_local= 0;
    context->resolve_in_table_list_only(table_list);

    res= (setup_fields(thd, Ref_ptr_array(),
                       *values, MARK_COLUMNS_READ, 0, NULL, 0) ||
          check_insert_fields(thd, context->table_list, fields, *values,
                              !insert_into_view, 0, &map));

    if (!res)
      res= setup_fields(thd, Ref_ptr_array(),
                        update_values, MARK_COLUMNS_READ, 0, NULL, 0);

    if (!res && duplic == DUP_UPDATE)
    {
      select_lex->no_wrap_view_item= TRUE;
      res= check_update_fields(thd, context->table_list, update_fields,
                               update_values, false, &map);
      select_lex->no_wrap_view_item= FALSE;
    }

    /* Restore the current context. */
    ctx_state.restore_state(context, table_list);
  }

  if (res)
    DBUG_RETURN(res);

  if (!table)
    table= table_list->table;

  if (table->versioned(VERS_TIMESTAMP) && duplic == DUP_REPLACE)
  {
    // Additional memory may be required to create historical items.
    if (table_list->set_insert_values(thd->mem_root))
      DBUG_RETURN(TRUE);
  }

  if (!select_insert)
  {
    Item *fake_conds= 0;
    TABLE_LIST *duplicate;
    if ((duplicate= unique_table(thd, table_list, table_list->next_global,
                                 CHECK_DUP_ALLOW_DIFFERENT_ALIAS)))
    {
      update_non_unique_table_error(table_list, "INSERT", duplicate);
      DBUG_RETURN(TRUE);
    }
    select_lex->fix_prepare_information(thd, &fake_conds, &fake_conds);
  }
  /*
    Only call prepare_for_posistion() if we are not performing a DELAYED
    operation. It will instead be executed by delayed insert thread.
  */
  if (duplic == DUP_UPDATE || duplic == DUP_REPLACE)
    prepare_for_positional_update(table, table_list);
  DBUG_RETURN(FALSE);
}


	/* Check if there is more uniq keys after field */

static int last_uniq_key(TABLE *table,uint keynr)
{
  /*
    When an underlying storage engine informs that the unique key
    conflicts are not reported in the ascending order by setting
    the HA_DUPLICATE_KEY_NOT_IN_ORDER flag, we cannot rely on this
    information to determine the last key conflict.
   
    The information about the last key conflict will be used to
    do a replace of the new row on the conflicting row, rather
    than doing a delete (of old row) + insert (of new row).
   
    Hence check for this flag and disable replacing the last row
    by returning 0 always. Returning 0 will result in doing
    a delete + insert always.
  */
  if (table->file->ha_table_flags() & HA_DUPLICATE_KEY_NOT_IN_ORDER)
    return 0;

  while (++keynr < table->s->keys)
    if (table->key_info[keynr].flags & HA_NOSAME)
      return 0;
  return 1;
}


/*
 Inserts one historical row to a table.

 Copies content of the row from table->record[1] to table->record[0],
 sets Sys_end to now() and calls ha_write_row() .
*/

int vers_insert_history_row(TABLE *table)
{
  DBUG_ASSERT(table->versioned(VERS_TIMESTAMP));
  restore_record(table,record[1]);

  // Set Sys_end to now()
  table->vers_update_end();

  Field *row_start= table->vers_start_field();
  Field *row_end= table->vers_end_field();
  if (row_start->cmp(row_start->ptr, row_end->ptr) >= 0)
    return 0;

  return table->file->ha_write_row(table->record[0]);
}

/*
  Write a record to table with optional deleting of conflicting records,
  invoke proper triggers if needed.

  SYNOPSIS
     write_record()
      thd   - thread context
      table - table to which record should be written
      info  - COPY_INFO structure describing handling of duplicates
              and which is used for counting number of records inserted
              and deleted.

  NOTE
    Once this record will be written to table after insert trigger will
    be invoked. If instead of inserting new record we will update old one
    then both on update triggers will work instead. Similarly both on
    delete triggers will be invoked if we will delete conflicting records.

    Sets thd->transaction.stmt.modified_non_trans_table to TRUE if table which is updated didn't have
    transactions.

  RETURN VALUE
    0     - success
    non-0 - error
*/


int write_record(THD *thd, TABLE *table,COPY_INFO *info)
{
  int error, trg_error= 0;
  char *key=0;
  MY_BITMAP *save_read_set, *save_write_set;
  table->file->store_auto_increment();
  ulonglong insert_id_for_cur_row= 0;
  ulonglong prev_insert_id_for_cur_row= 0;
  DBUG_ENTER("write_record");

  info->records++;
  save_read_set=  table->read_set;
  save_write_set= table->write_set;

  if (info->handle_duplicates == DUP_REPLACE ||
      info->handle_duplicates == DUP_UPDATE)
  {
    while (unlikely(error=table->file->ha_write_row(table->record[0])))
    {
      uint key_nr;
      /*
        If we do more than one iteration of this loop, from the second one the
        row will have an explicit value in the autoinc field, which was set at
        the first call of handler::update_auto_increment(). So we must save
        the autogenerated value to avoid thd->insert_id_for_cur_row to become
        0.
      */
      if (table->file->insert_id_for_cur_row > 0)
        insert_id_for_cur_row= table->file->insert_id_for_cur_row;
      else
        table->file->insert_id_for_cur_row= insert_id_for_cur_row;
      bool is_duplicate_key_error;
      if (table->file->is_fatal_error(error, HA_CHECK_ALL))
	goto err;
      is_duplicate_key_error=
        table->file->is_fatal_error(error, HA_CHECK_ALL & ~HA_CHECK_DUP);
      if (!is_duplicate_key_error)
      {
        /*
          We come here when we had an ignorable error which is not a duplicate
          key error. In this we ignore error if ignore flag is set, otherwise
          report error as usual. We will not do any duplicate key processing.
        */
        if (info->ignore)
        {
          table->file->print_error(error, MYF(ME_WARNING));
          goto ok_or_after_trg_err; /* Ignoring a not fatal error, return 0 */
        }
        goto err;
      }
      if (unlikely((int) (key_nr = table->file->get_dup_key(error)) < 0))
      {
	error= HA_ERR_FOUND_DUPP_KEY;         /* Database can't find key */
	goto err;
      }
      DEBUG_SYNC(thd, "write_row_replace");

      /* Read all columns for the row we are going to replace */
      table->use_all_columns();
      /*
	Don't allow REPLACE to replace a row when a auto_increment column
	was used.  This ensures that we don't get a problem when the
	whole range of the key has been used.
      */
      if (info->handle_duplicates == DUP_REPLACE && table->next_number_field &&
          key_nr == table->s->next_number_index && insert_id_for_cur_row > 0)
	goto err;
      if (table->file->ha_table_flags() & HA_DUPLICATE_POS)
      {
        DBUG_ASSERT(table->file->inited == handler::RND);
	if (table->file->ha_rnd_pos(table->record[1],table->file->dup_ref))
	  goto err;
      }
      else
      {
	if (table->file->extra(HA_EXTRA_FLUSH_CACHE)) /* Not needed with NISAM */
	{
	  error=my_errno;
	  goto err;
	}

	if (!key)
	{
	  if (!(key=(char*) my_safe_alloca(table->s->max_unique_length)))
	  {
	    error=ENOMEM;
	    goto err;
	  }
	}
	key_copy((uchar*) key,table->record[0],table->key_info+key_nr,0);
        key_part_map keypart_map= (1 << table->key_info[key_nr].user_defined_key_parts) - 1;
	if ((error= (table->file->ha_index_read_idx_map(table->record[1],
                                                        key_nr, (uchar*) key,
                                                        keypart_map,
                                                        HA_READ_KEY_EXACT))))
	  goto err;
      }
      if (table->vfield)
      {
        my_bool abort_on_warning= thd->abort_on_warning;
        /*
          We have not yet called update_virtual_fields(VOL_UPDATE_FOR_READ)
          in handler methods for the just read row in record[1].
        */
        table->move_fields(table->field, table->record[1], table->record[0]);
        thd->abort_on_warning= 0;
        table->update_virtual_fields(table->file, VCOL_UPDATE_FOR_REPLACE);
        thd->abort_on_warning= abort_on_warning;
        table->move_fields(table->field, table->record[0], table->record[1]);
      }
      if (info->handle_duplicates == DUP_UPDATE)
      {
        int res= 0;
        /*
          We don't check for other UNIQUE keys - the first row
          that matches, is updated. If update causes a conflict again,
          an error is returned
        */
	DBUG_ASSERT(table->insert_values != NULL);
        store_record(table,insert_values);
        restore_record(table,record[1]);
        table->reset_default_fields();

        /*
          in INSERT ... ON DUPLICATE KEY UPDATE the set of modified fields can
          change per row. Thus, we have to do reset_default_fields() per row.
          Twice (before insert and before update).
        */
        DBUG_ASSERT(info->update_fields->elements ==
                    info->update_values->elements);
        if (fill_record_n_invoke_before_triggers(thd, table,
                                                 *info->update_fields,
                                                 *info->update_values,
                                                 info->ignore,
                                                 TRG_EVENT_UPDATE))
          goto before_trg_err;

        bool different_records= (!records_are_comparable(table) ||
                                 compare_record(table));
        /*
          Default fields must be updated before checking view updateability.
          This branch of INSERT is executed only when a UNIQUE key was violated
          with the ON DUPLICATE KEY UPDATE option. In this case the INSERT
          operation is transformed to an UPDATE, and the default fields must
          be updated as if this is an UPDATE.
        */
        if (different_records && table->default_field)
          table->evaluate_update_default_function();

        /* CHECK OPTION for VIEW ... ON DUPLICATE KEY UPDATE ... */
        res= info->table_list->view_check_option(table->in_use, info->ignore);
        if (res == VIEW_CHECK_SKIP)
          goto ok_or_after_trg_err;
        if (res == VIEW_CHECK_ERROR)
          goto before_trg_err;

        table->file->restore_auto_increment();
        info->touched++;
        if (different_records)
        {
          if (unlikely(error=table->file->ha_update_row(table->record[1],
                                                        table->record[0])) &&
              error != HA_ERR_RECORD_IS_THE_SAME)
          {
            if (info->ignore &&
                !table->file->is_fatal_error(error, HA_CHECK_ALL))
            {
              if (!(thd->variables.old_behavior &
                    OLD_MODE_NO_DUP_KEY_WARNINGS_WITH_IGNORE))
                table->file->print_error(error, MYF(ME_WARNING));
              goto ok_or_after_trg_err;
            }
            goto err;
          }

          if (error != HA_ERR_RECORD_IS_THE_SAME)
          {
            info->updated++;
            if (table->versioned())
            {
              if (table->versioned(VERS_TIMESTAMP))
              {
                store_record(table, record[2]);
                if ((error= vers_insert_history_row(table)))
                {
                  info->last_errno= error;
                  table->file->print_error(error, MYF(0));
                  trg_error= 1;
                  restore_record(table, record[2]);
                  goto ok_or_after_trg_err;
                }
                restore_record(table, record[2]);
              }
              info->copied++;
            }
          }
          else
            error= 0;
          /*
            If ON DUP KEY UPDATE updates a row instead of inserting
            one, it's like a regular UPDATE statement: it should not
            affect the value of a next SELECT LAST_INSERT_ID() or
            mysql_insert_id().  Except if LAST_INSERT_ID(#) was in the
            INSERT query, which is handled separately by
            THD::arg_of_last_insert_id_function.
          */
          prev_insert_id_for_cur_row= table->file->insert_id_for_cur_row;
          insert_id_for_cur_row= table->file->insert_id_for_cur_row= 0;
          trg_error= (table->triggers &&
                      table->triggers->process_triggers(thd, TRG_EVENT_UPDATE,
                                                        TRG_ACTION_AFTER, TRUE));
          info->copied++;
        }

        /*
          Only update next_insert_id if the AUTO_INCREMENT value was explicitly
          updated, so we don't update next_insert_id with the value from the
          row being updated. Otherwise reset next_insert_id to what it was
          before the duplicate key error, since that value is unused.
        */
        if (table->next_number_field_updated)
        {
          DBUG_ASSERT(table->next_number_field != NULL);

          table->file->adjust_next_insert_id_after_explicit_value(table->next_number_field->val_int());
        }
        else if (prev_insert_id_for_cur_row)
        {
          table->file->restore_auto_increment(prev_insert_id_for_cur_row);
        }
        goto ok_or_after_trg_err;
      }
      else /* DUP_REPLACE */
      {
	/*
	  The manual defines the REPLACE semantics that it is either
	  an INSERT or DELETE(s) + INSERT; FOREIGN KEY checks in
	  InnoDB do not function in the defined way if we allow MySQL
	  to convert the latter operation internally to an UPDATE.
          We also should not perform this conversion if we have 
          timestamp field with ON UPDATE which is different from DEFAULT.
          Another case when conversion should not be performed is when
          we have ON DELETE trigger on table so user may notice that
          we cheat here. Note that it is ok to do such conversion for
          tables which have ON UPDATE but have no ON DELETE triggers,
          we just should not expose this fact to users by invoking
          ON UPDATE triggers.
          For system versioning wa also use path through delete since we would
          save nothing through this cheating.
        */
        if (last_uniq_key(table,key_nr) &&
            !table->file->referenced_by_foreign_key() &&
            (!table->triggers || !table->triggers->has_delete_triggers()))
        {
          if (table->versioned(VERS_TRX_ID))
          {
            bitmap_set_bit(table->write_set, table->vers_start_field()->field_index);
            table->file->column_bitmaps_signal();
            table->vers_start_field()->store(0, false);
          }
          if (unlikely(error= table->file->ha_update_row(table->record[1],
                                                         table->record[0])) &&
              error != HA_ERR_RECORD_IS_THE_SAME)
            goto err;
          if (likely(!error))
          {
            info->deleted++;
            if (table->versioned(VERS_TIMESTAMP))
            {
              store_record(table, record[2]);
              error= vers_insert_history_row(table);
              restore_record(table, record[2]);
              if (unlikely(error))
                goto err;
            }
          }
          else
            error= 0;   // error was HA_ERR_RECORD_IS_THE_SAME
          /*
            Since we pretend that we have done insert we should call
            its after triggers.
          */
          goto after_trg_n_copied_inc;
        }
        else
        {
          if (table->triggers &&
              table->triggers->process_triggers(thd, TRG_EVENT_DELETE,
                                                TRG_ACTION_BEFORE, TRUE))
            goto before_trg_err;

          if (!table->versioned(VERS_TIMESTAMP))
            error= table->file->ha_delete_row(table->record[1]);
          else
          {
            store_record(table, record[2]);
            restore_record(table, record[1]);
            table->vers_update_end();
            error= table->file->ha_update_row(table->record[1],
                                              table->record[0]);
            restore_record(table, record[2]);
          }
          if (unlikely(error))
            goto err;
          if (!table->versioned(VERS_TIMESTAMP))
            info->deleted++;
          else
            info->updated++;
          if (!table->file->has_transactions())
            thd->transaction.stmt.modified_non_trans_table= TRUE;
          if (table->triggers &&
              table->triggers->process_triggers(thd, TRG_EVENT_DELETE,
                                                TRG_ACTION_AFTER, TRUE))
          {
            trg_error= 1;
            goto ok_or_after_trg_err;
          }
          /* Let us attempt do write_row() once more */
        }
      }
    }
    
    /*
      If more than one iteration of the above while loop is done, from
      the second one the row being inserted will have an explicit
      value in the autoinc field, which was set at the first call of
      handler::update_auto_increment(). This value is saved to avoid
      thd->insert_id_for_cur_row becoming 0. Use this saved autoinc
      value.
     */
    if (table->file->insert_id_for_cur_row == 0)
      table->file->insert_id_for_cur_row= insert_id_for_cur_row;
      
    /*
      Restore column maps if they where replaced during an duplicate key
      problem.
    */
    if (table->read_set != save_read_set ||
        table->write_set != save_write_set)
      table->column_bitmaps_set(save_read_set, save_write_set);
  }
  else if (unlikely((error=table->file->ha_write_row(table->record[0]))))
  {
    DEBUG_SYNC(thd, "write_row_noreplace");
    if (!info->ignore ||
        table->file->is_fatal_error(error, HA_CHECK_ALL))
      goto err;
    if (!(thd->variables.old_behavior &
          OLD_MODE_NO_DUP_KEY_WARNINGS_WITH_IGNORE))
<<<<<<< HEAD
      table->file->print_error(error, MYF(ME_WARNING));
    table->file->restore_auto_increment(prev_insert_id);
=======
      table->file->print_error(error, MYF(ME_JUST_WARNING));
    table->file->restore_auto_increment();
>>>>>>> 4cdb72f2
    goto ok_or_after_trg_err;
  }

after_trg_n_copied_inc:
  info->copied++;
  thd->record_first_successful_insert_id_in_cur_stmt(table->file->insert_id_for_cur_row);
  trg_error= (table->triggers &&
              table->triggers->process_triggers(thd, TRG_EVENT_INSERT,
                                                TRG_ACTION_AFTER, TRUE));

ok_or_after_trg_err:
  if (key)
    my_safe_afree(key,table->s->max_unique_length);
  if (!table->file->has_transactions())
    thd->transaction.stmt.modified_non_trans_table= TRUE;
  DBUG_RETURN(trg_error);

err:
  info->last_errno= error;
  table->file->print_error(error,MYF(0));
  
before_trg_err:
  table->file->restore_auto_increment();
  if (key)
    my_safe_afree(key, table->s->max_unique_length);
  table->column_bitmaps_set(save_read_set, save_write_set);
  DBUG_RETURN(1);
}


/******************************************************************************
  Check that there aren't any null_fields
******************************************************************************/


int check_that_all_fields_are_given_values(THD *thd, TABLE *entry, TABLE_LIST *table_list)
{
  int err= 0;
  MY_BITMAP *write_set= entry->write_set;

  for (Field **field=entry->field ; *field ; field++)
  {
    if (!bitmap_is_set(write_set, (*field)->field_index) &&
        !(*field)->vers_sys_field() &&
        has_no_default_value(thd, *field, table_list) &&
        ((*field)->real_type() != MYSQL_TYPE_ENUM))
      err=1;
  }
  return thd->abort_on_warning ? err : 0;
}

/*****************************************************************************
  Handling of delayed inserts
  A thread is created for each table that one uses with the DELAYED attribute.
*****************************************************************************/

#ifndef EMBEDDED_LIBRARY

class delayed_row :public ilink {
public:
  char *record;
  enum_duplicates dup;
  my_time_t start_time;
  ulong start_time_sec_part;
  sql_mode_t sql_mode;
  bool auto_increment_field_not_null;
  bool ignore, log_query, query_start_sec_part_used;
  bool stmt_depends_on_first_successful_insert_id_in_prev_stmt;
  ulonglong first_successful_insert_id_in_prev_stmt;
  ulonglong forced_insert_id;
  ulong auto_increment_increment;
  ulong auto_increment_offset;
  LEX_STRING query;
  Time_zone *time_zone;

  delayed_row(LEX_STRING const query_arg, enum_duplicates dup_arg,
              bool ignore_arg, bool log_query_arg)
    : record(0), dup(dup_arg), ignore(ignore_arg), log_query(log_query_arg),
      forced_insert_id(0), query(query_arg), time_zone(0)
    {}
  ~delayed_row()
  {
    my_free(query.str);
    my_free(record);
  }
};

/**
  Delayed_insert - context of a thread responsible for delayed insert
  into one table. When processing delayed inserts, we create an own
  thread for every distinct table. Later on all delayed inserts directed
  into that table are handled by a dedicated thread.
*/

class Delayed_insert :public ilink {
  uint locks_in_memory;
  thr_lock_type delayed_lock;
public:
  THD thd;
  TABLE *table;
  mysql_mutex_t mutex;
  mysql_cond_t cond, cond_client;
  uint tables_in_use, stacked_inserts;
  volatile bool status;
  bool retry;
  /**
    When the handler thread starts, it clones a metadata lock ticket
    which protects against GRL and ticket for the table to be inserted.
    This is done to allow the deadlock detector to detect deadlocks
    resulting from these locks.
    Before this is done, the connection thread cannot safely exit
    without causing problems for clone_ticket().
    Once handler_thread_initialized has been set, it is safe for the
    connection thread to exit.
    Access to handler_thread_initialized is protected by di->mutex.
  */
  bool handler_thread_initialized;
  COPY_INFO info;
  I_List<delayed_row> rows;
  ulong group_count;
  TABLE_LIST table_list;			// Argument
  /**
    Request for IX metadata lock protecting against GRL which is
    passed from connection thread to the handler thread.
  */
  MDL_request grl_protection;

  Delayed_insert(SELECT_LEX *current_select)
    :locks_in_memory(0), thd(next_thread_id()),
     table(0),tables_in_use(0), stacked_inserts(0),
     status(0), retry(0), handler_thread_initialized(FALSE), group_count(0)
  {
    DBUG_ENTER("Delayed_insert constructor");
    thd.security_ctx->user=(char*) delayed_user;
    thd.security_ctx->host=(char*) my_localhost;
    strmake_buf(thd.security_ctx->priv_user, thd.security_ctx->user);
    thd.current_tablenr=0;
    thd.set_command(COM_DELAYED_INSERT);
    thd.lex->current_select= current_select;
    thd.lex->sql_command= SQLCOM_INSERT;        // For innodb::store_lock()
    /*
      Prevent changes to global.lock_wait_timeout from affecting
      delayed insert threads as any timeouts in delayed inserts
      are not communicated to the client.
    */
    thd.variables.lock_wait_timeout= LONG_TIMEOUT;

    bzero((char*) &thd.net, sizeof(thd.net));		// Safety
    bzero((char*) &table_list, sizeof(table_list));	// Safety
    thd.system_thread= SYSTEM_THREAD_DELAYED_INSERT;
    thd.security_ctx->host_or_ip= "";
    bzero((char*) &info,sizeof(info));
    mysql_mutex_init(key_delayed_insert_mutex, &mutex, MY_MUTEX_INIT_FAST);
    mysql_cond_init(key_delayed_insert_cond, &cond, NULL);
    mysql_cond_init(key_delayed_insert_cond_client, &cond_client, NULL);
    mysql_mutex_lock(&LOCK_delayed_insert);
    delayed_insert_threads++;
    mysql_mutex_unlock(&LOCK_delayed_insert);
    delayed_lock= global_system_variables.low_priority_updates ?
                                          TL_WRITE_LOW_PRIORITY : TL_WRITE;
    DBUG_VOID_RETURN;
  }
  ~Delayed_insert()
  {
    /* The following is not really needed, but just for safety */
    delayed_row *row;
    while ((row=rows.get()))
      delete row;
    if (table)
    {
      close_thread_tables(&thd);
      thd.mdl_context.release_transactional_locks();
    }
    mysql_mutex_destroy(&mutex);
    mysql_cond_destroy(&cond);
    mysql_cond_destroy(&cond_client);

    server_threads.erase(&thd);
    mysql_mutex_assert_owner(&LOCK_delayed_insert);
    delayed_insert_threads--;

    my_free(thd.query());
    thd.security_ctx->user= 0;
    thd.security_ctx->host= 0;
  }

  /* The following is for checking when we can delete ourselves */
  inline void lock()
  {
    locks_in_memory++;				// Assume LOCK_delay_insert
  }
  void unlock()
  {
    mysql_mutex_lock(&LOCK_delayed_insert);
    if (!--locks_in_memory)
    {
      mysql_mutex_lock(&mutex);
      if (thd.killed && ! stacked_inserts && ! tables_in_use)
      {
        mysql_cond_signal(&cond);
	status=1;
      }
      mysql_mutex_unlock(&mutex);
    }
    mysql_mutex_unlock(&LOCK_delayed_insert);
  }
  inline uint lock_count() { return locks_in_memory; }

  TABLE* get_local_table(THD* client_thd);
  bool open_and_lock_table();
  bool handle_inserts(void);
};


I_List<Delayed_insert> delayed_threads;


/**
  Return an instance of delayed insert thread that can handle
  inserts into a given table, if it exists. Otherwise return NULL.
*/

static
Delayed_insert *find_handler(THD *thd, TABLE_LIST *table_list)
{
  THD_STAGE_INFO(thd, stage_waiting_for_delay_list);
  mysql_mutex_lock(&LOCK_delayed_insert);       // Protect master list
  I_List_iterator<Delayed_insert> it(delayed_threads);
  Delayed_insert *di;
  while ((di= it++))
  {
    if (!cmp(&table_list->db, &di->table_list.db) &&
	!cmp(&table_list->table_name, &di->table_list.table_name))
    {
      di->lock();
      break;
    }
  }
  mysql_mutex_unlock(&LOCK_delayed_insert); // For unlink from list
  return di;
}


/**
  Attempt to find or create a delayed insert thread to handle inserts
  into this table.

  @return In case of success, table_list->table points to a local copy
          of the delayed table or is set to NULL, which indicates a
          request for lock upgrade. In case of failure, value of
          table_list->table is undefined.
  @retval TRUE  - this thread ran out of resources OR
                - a newly created delayed insert thread ran out of
                  resources OR
                - the created thread failed to open and lock the table
                  (e.g. because it does not exist) OR
                - the table opened in the created thread turned out to
                  be a view
  @retval FALSE - table successfully opened OR
                - too many delayed insert threads OR
                - the table has triggers and we have to fall back to
                  a normal INSERT
                Two latter cases indicate a request for lock upgrade.

  XXX: why do we regard INSERT DELAYED into a view as an error and
  do not simply perform a lock upgrade?

  TODO: The approach with using two mutexes to work with the
  delayed thread list -- LOCK_delayed_insert and
  LOCK_delayed_create -- is redundant, and we only need one of
  them to protect the list.  The reason we have two locks is that
  we do not want to block look-ups in the list while we're waiting
  for the newly created thread to open the delayed table. However,
  this wait itself is redundant -- we always call get_local_table
  later on, and there wait again until the created thread acquires
  a table lock.

  As is redundant the concept of locks_in_memory, since we already
  have another counter with similar semantics - tables_in_use,
  both of them are devoted to counting the number of producers for
  a given consumer (delayed insert thread), only at different
  stages of producer-consumer relationship.

  The 'status' variable in Delayed_insert is redundant
  too, since there is already di->stacked_inserts.
*/

static
bool delayed_get_table(THD *thd, MDL_request *grl_protection_request,
                       TABLE_LIST *table_list)
{
  int error;
  Delayed_insert *di;
  DBUG_ENTER("delayed_get_table");

  /* Must be set in the parser */
  DBUG_ASSERT(table_list->db.str);

  /* Find the thread which handles this table. */
  if (!(di= find_handler(thd, table_list)))
  {
    /*
      No match. Create a new thread to handle the table, but
      no more than max_insert_delayed_threads.
    */
    if (delayed_insert_threads >= thd->variables.max_insert_delayed_threads)
      DBUG_RETURN(0);
    THD_STAGE_INFO(thd, stage_creating_delayed_handler);
    mysql_mutex_lock(&LOCK_delayed_create);
    /*
      The first search above was done without LOCK_delayed_create.
      Another thread might have created the handler in between. Search again.
    */
    if (! (di= find_handler(thd, table_list)))
    {
      if (!(di= new Delayed_insert(thd->lex->current_select)))
        goto end_create;

      /*
        Annotating delayed inserts is not supported.
      */
      di->thd.variables.binlog_annotate_row_events= 0;

      di->thd.set_db(&table_list->db);
      di->thd.set_query(my_strndup(table_list->table_name.str,
                                   table_list->table_name.length,
                                   MYF(MY_WME | ME_FATAL)),
                        table_list->table_name.length, system_charset_info);
      if (di->thd.db.str == NULL || di->thd.query() == NULL)
      {
        /* The error is reported */
	delete di;
        goto end_create;
      }
      di->table_list= *table_list;			// Needed to open table
      /* Replace volatile strings with local copies */
      di->table_list.alias.str=    di->table_list.table_name.str=    di->thd.query();
      di->table_list.alias.length= di->table_list.table_name.length= di->thd.query_length();
      di->table_list.db= di->thd.db;
      /*
        We need the tickets so that they can be cloned in
        handle_delayed_insert
      */
      di->grl_protection.init(MDL_key::BACKUP, "", "",
                              MDL_BACKUP_DML, MDL_STATEMENT);
      di->grl_protection.ticket= grl_protection_request->ticket;
      init_mdl_requests(&di->table_list);
      di->table_list.mdl_request.ticket= table_list->mdl_request.ticket;

      di->lock();
      mysql_mutex_lock(&di->mutex);
      if ((error= mysql_thread_create(key_thread_delayed_insert,
                                      &di->thd.real_id, &connection_attrib,
                                      handle_delayed_insert, (void*) di)))
      {
	DBUG_PRINT("error",
		   ("Can't create thread to handle delayed insert (error %d)",
		    error));
        mysql_mutex_unlock(&di->mutex);
	di->unlock();
	delete di;
	my_error(ER_CANT_CREATE_THREAD, MYF(ME_FATAL), error);
        goto end_create;
      }

      /*
        Wait until table is open unless the handler thread or the connection
        thread has been killed. Note that we in all cases must wait until the
        handler thread has been properly initialized before exiting. Otherwise
        we risk doing clone_ticket() on a ticket that is no longer valid.
      */
      THD_STAGE_INFO(thd, stage_waiting_for_handler_open);
      while (!di->handler_thread_initialized ||
             (!di->thd.killed && !di->table && !thd->killed))
      {
        mysql_cond_wait(&di->cond_client, &di->mutex);
      }
      mysql_mutex_unlock(&di->mutex);
      THD_STAGE_INFO(thd, stage_got_old_table);
      if (thd->killed)
      {
        di->unlock();
        goto end_create;
      }
      if (di->thd.killed)
      {
        if (di->thd.is_error() && ! di->retry)
        {
          /*
            Copy the error message. Note that we don't treat fatal
            errors in the delayed thread as fatal errors in the
            main thread. If delayed thread was killed, we don't
            want to send "Server shutdown in progress" in the
            INSERT THREAD.
          */
          my_message(di->thd.get_stmt_da()->sql_errno(),
                     di->thd.get_stmt_da()->message(),
                     MYF(0));
        }
        di->unlock();
        goto end_create;
      }
      mysql_mutex_lock(&LOCK_delayed_insert);
      delayed_threads.append(di);
      mysql_mutex_unlock(&LOCK_delayed_insert);
    }
    mysql_mutex_unlock(&LOCK_delayed_create);
  }

  mysql_mutex_lock(&di->mutex);
  table_list->table= di->get_local_table(thd);
  mysql_mutex_unlock(&di->mutex);
  if (table_list->table)
  {
    DBUG_ASSERT(! thd->is_error());
    thd->di= di;
  }
  /* Unlock the delayed insert object after its last access. */
  di->unlock();
  DBUG_PRINT("exit", ("table_list->table: %p", table_list->table));
  DBUG_RETURN(thd->is_error());

end_create:
  mysql_mutex_unlock(&LOCK_delayed_create);
  DBUG_PRINT("exit", ("is_error: %d", thd->is_error()));
  DBUG_RETURN(thd->is_error());
}

#define memdup_vcol(thd, vcol)                                            \
  if (vcol)                                                               \
  {                                                                       \
    (vcol)= (Virtual_column_info*)(thd)->memdup((vcol), sizeof(*(vcol))); \
    (vcol)->expr= NULL;                                                   \
  }

/**
  As we can't let many client threads modify the same TABLE
  structure of the dedicated delayed insert thread, we create an
  own structure for each client thread. This includes a row
  buffer to save the column values and new fields that point to
  the new row buffer. The memory is allocated in the client
  thread and is freed automatically.

  @pre This function is called from the client thread.  Delayed
       insert thread mutex must be acquired before invoking this
       function.

  @return Not-NULL table object on success. NULL in case of an error,
                    which is set in client_thd.
*/

TABLE *Delayed_insert::get_local_table(THD* client_thd)
{
  my_ptrdiff_t adjust_ptrs;
  Field **field,**org_field, *found_next_number_field;
  TABLE *copy;
  TABLE_SHARE *share;
  uchar *bitmap;
  char *copy_tmp;
  uint bitmaps_used;
  DBUG_ENTER("Delayed_insert::get_local_table");

  /* First request insert thread to get a lock */
  status=1;
  tables_in_use++;
  if (!thd.lock)				// Table is not locked
  {
    THD_STAGE_INFO(client_thd, stage_waiting_for_handler_lock);
    mysql_cond_signal(&cond);			// Tell handler to lock table
    while (!thd.killed && !thd.lock && ! client_thd->killed)
    {
      mysql_cond_wait(&cond_client, &mutex);
    }
    THD_STAGE_INFO(client_thd, stage_got_handler_lock);
    if (client_thd->killed)
      goto error;
    if (thd.killed)
    {
      /*
        Check how the insert thread was killed. If it was killed
        by FLUSH TABLES which calls kill_delayed_threads_for_table(),
        then is_error is not set.
        In this case, return without setting an error,
        which means that the insert will be converted to a normal insert.
      */
      if (thd.is_error())
      {
        /*
          Copy the error message. Note that we don't treat fatal
          errors in the delayed thread as fatal errors in the
          main thread. If delayed thread was killed, we don't
          want to send "Server shutdown in progress" in the
          INSERT THREAD.

          The thread could be killed with an error message if
          di->handle_inserts() or di->open_and_lock_table() fails.
        */
        my_message(thd.get_stmt_da()->sql_errno(),
                   thd.get_stmt_da()->message(), MYF(0));
      }
      goto error;
    }
  }
  share= table->s;

  /*
    Allocate memory for the TABLE object, the field pointers array, and
    one record buffer of reclength size. Normally a table has three
    record buffers of rec_buff_length size, which includes alignment
    bytes. Since the table copy is used for creating one record only,
    the other record buffers and alignment are unnecessary.
  */
  THD_STAGE_INFO(client_thd, stage_allocating_local_table);
  copy_tmp= (char*) client_thd->alloc(sizeof(*copy)+
                                      (share->fields+1)*sizeof(Field**)+
                                      share->reclength +
                                      share->column_bitmap_size*4);
  if (!copy_tmp)
    goto error;

  /* Copy the TABLE object. */
  copy= new (copy_tmp) TABLE;
  *copy= *table;

  /* We don't need to change the file handler here */
  /* Assign the pointers for the field pointers array and the record. */
  field= copy->field= (Field**) (copy + 1);
  bitmap= (uchar*) (field + share->fields + 1);
  copy->record[0]= (bitmap + share->column_bitmap_size*4);
  memcpy((char*) copy->record[0], (char*) table->record[0], share->reclength);
  if (share->default_fields || share->default_expressions)
  {
    copy->default_field= (Field**)
      client_thd->alloc((share->default_fields +
                         share->default_expressions + 1)*
                        sizeof(Field*));
    if (!copy->default_field)
      goto error;
  }

  if (share->virtual_fields)
  {
    copy->vfield= (Field **) client_thd->alloc((share->virtual_fields+1)*
                                               sizeof(Field*));
    if (!copy->vfield)
      goto error;
  }
  copy->expr_arena= NULL;

  /* Ensure we don't use the table list of the original table */
  copy->pos_in_table_list= 0;

  /*
    Make a copy of all fields.
    The copied fields need to point into the copied record. This is done
    by copying the field objects with their old pointer values and then
    "move" the pointers by the distance between the original and copied
    records. That way we preserve the relative positions in the records.
  */
  adjust_ptrs= PTR_BYTE_DIFF(copy->record[0], table->record[0]);
  found_next_number_field= table->found_next_number_field;
  for (org_field= table->field; *org_field; org_field++, field++)
  {
    if (!(*field= (*org_field)->make_new_field(client_thd->mem_root, copy, 1)))
      goto error;
    (*field)->unireg_check= (*org_field)->unireg_check;
    (*field)->orig_table= copy;			// Remove connection
    (*field)->move_field_offset(adjust_ptrs);	// Point at copy->record[0]
    memdup_vcol(client_thd, (*field)->vcol_info);
    memdup_vcol(client_thd, (*field)->default_value);
    memdup_vcol(client_thd, (*field)->check_constraint);
    if (*org_field == found_next_number_field)
      (*field)->table->found_next_number_field= *field;
  }
  *field=0;

  if (share->virtual_fields || share->default_expressions ||
      share->default_fields)
  {
    bool error_reported= FALSE;
    if (unlikely(parse_vcol_defs(client_thd, client_thd->mem_root, copy,
                                 &error_reported,
                                 VCOL_INIT_DEPENDENCY_FAILURE_IS_WARNING)))
      goto error;
  }

  switch_defaults_to_nullable_trigger_fields(copy);

  /* Adjust in_use for pointing to client thread */
  copy->in_use= client_thd;

  /* Adjust lock_count. This table object is not part of a lock. */
  copy->lock_count= 0;

  /* Adjust bitmaps */
  copy->def_read_set.bitmap= (my_bitmap_map*) bitmap;
  copy->def_write_set.bitmap= ((my_bitmap_map*)
                               (bitmap + share->column_bitmap_size));
  bitmaps_used= 2;
  if (share->default_fields || share->default_expressions)
  {
    my_bitmap_init(&copy->has_value_set,
                   (my_bitmap_map*) (bitmap +
                                     bitmaps_used*share->column_bitmap_size),
                   share->fields, FALSE);
  }
  copy->tmp_set.bitmap= 0;                      // To catch errors
  bzero((char*) bitmap, share->column_bitmap_size * bitmaps_used);
  copy->read_set=  &copy->def_read_set;
  copy->write_set= &copy->def_write_set;

  DBUG_RETURN(copy);

  /* Got fatal error */
 error:
  tables_in_use--;
  mysql_cond_signal(&cond);                     // Inform thread about abort
  DBUG_RETURN(0);
}


/* Put a question in queue */

static
int write_delayed(THD *thd, TABLE *table, enum_duplicates duplic,
                  LEX_STRING query, bool ignore, bool log_on)
{
  delayed_row *row= 0;
  Delayed_insert *di=thd->di;
  const Discrete_interval *forced_auto_inc;
  DBUG_ENTER("write_delayed");
  DBUG_PRINT("enter", ("query = '%s' length %lu", query.str,
                       (ulong) query.length));

  THD_STAGE_INFO(thd, stage_waiting_for_handler_insert);
  mysql_mutex_lock(&di->mutex);
  while (di->stacked_inserts >= delayed_queue_size && !thd->killed)
    mysql_cond_wait(&di->cond_client, &di->mutex);
  THD_STAGE_INFO(thd, stage_storing_row_into_queue);

  if (thd->killed)
    goto err;

  /*
    Take a copy of the query string, if there is any. The string will
    be free'ed when the row is destroyed. If there is no query string,
    we don't do anything special.
   */

  if (query.str)
  {
    char *str;
    if (!(str= my_strndup(query.str, query.length, MYF(MY_WME))))
      goto err;
    query.str= str;
  }
  row= new delayed_row(query, duplic, ignore, log_on);
  if (row == NULL)
  {
    my_free(query.str);
    goto err;
  }

  /* This can't be THREAD_SPECIFIC as it's freed in delayed thread */
  if (!(row->record= (char*) my_malloc(table->s->reclength,
                                       MYF(MY_WME))))
    goto err;
  memcpy(row->record, table->record[0], table->s->reclength);
  row->start_time=                thd->start_time;
  row->start_time_sec_part=       thd->start_time_sec_part;
  row->query_start_sec_part_used= thd->query_start_sec_part_used;
  /*
    those are for the binlog: LAST_INSERT_ID() has been evaluated at this
    time, so record does not need it, but statement-based binlogging of the
    INSERT will need when the row is actually inserted.
    As for SET INSERT_ID, DELAYED does not honour it (BUG#20830).
  */
  row->stmt_depends_on_first_successful_insert_id_in_prev_stmt=
    thd->stmt_depends_on_first_successful_insert_id_in_prev_stmt;
  row->first_successful_insert_id_in_prev_stmt=
    thd->first_successful_insert_id_in_prev_stmt;

  /* Add session variable timezone
     Time_zone object will not be freed even the thread is ended.
     So we can get time_zone object from thread which handling delayed statement.
     See the comment of my_tz_find() for detail.
  */
  if (thd->time_zone_used)
  {
    row->time_zone = thd->variables.time_zone;
  }
  else
  {
    row->time_zone = NULL;
  }
  /* Copy session variables. */
  row->auto_increment_increment= thd->variables.auto_increment_increment;
  row->auto_increment_offset=    thd->variables.auto_increment_offset;
  row->sql_mode=                 thd->variables.sql_mode;
  row->auto_increment_field_not_null= table->auto_increment_field_not_null;

  /* Copy the next forced auto increment value, if any. */
  if ((forced_auto_inc= thd->auto_inc_intervals_forced.get_next()))
  {
    row->forced_insert_id= forced_auto_inc->minimum();
    DBUG_PRINT("delayed", ("transmitting auto_inc: %lu",
                           (ulong) row->forced_insert_id));
  }

  di->rows.push_back(row);
  di->stacked_inserts++;
  di->status=1;
  if (table->s->blob_fields)
    unlink_blobs(table);
  mysql_cond_signal(&di->cond);

  thread_safe_increment(delayed_rows_in_use,&LOCK_delayed_status);
  mysql_mutex_unlock(&di->mutex);
  DBUG_RETURN(0);

 err:
  delete row;
  mysql_mutex_unlock(&di->mutex);
  DBUG_RETURN(1);
}

/**
  Signal the delayed insert thread that this user connection
  is finished using it for this statement.
*/

static void end_delayed_insert(THD *thd)
{
  DBUG_ENTER("end_delayed_insert");
  Delayed_insert *di=thd->di;
  mysql_mutex_lock(&di->mutex);
  DBUG_PRINT("info",("tables in use: %d",di->tables_in_use));
  if (!--di->tables_in_use || di->thd.killed)
  {						// Unlock table
    di->status=1;
    mysql_cond_signal(&di->cond);
  }
  mysql_mutex_unlock(&di->mutex);
  DBUG_VOID_RETURN;
}


/* We kill all delayed threads when doing flush-tables */

void kill_delayed_threads(void)
{
  DBUG_ENTER("kill_delayed_threads");
  mysql_mutex_lock(&LOCK_delayed_insert); // For unlink from list

  I_List_iterator<Delayed_insert> it(delayed_threads);
  Delayed_insert *di;
  while ((di= it++))
  {
    mysql_mutex_lock(&di->thd.LOCK_thd_kill);
    if (di->thd.killed < KILL_CONNECTION)
      di->thd.set_killed_no_mutex(KILL_CONNECTION);
    if (di->thd.mysys_var)
    {
      mysql_mutex_lock(&di->thd.mysys_var->mutex);
      if (di->thd.mysys_var->current_cond)
      {
	/*
	  We need the following test because the main mutex may be locked
	  in handle_delayed_insert()
	*/
	if (&di->mutex != di->thd.mysys_var->current_mutex)
          mysql_mutex_lock(di->thd.mysys_var->current_mutex);
        mysql_cond_broadcast(di->thd.mysys_var->current_cond);
	if (&di->mutex != di->thd.mysys_var->current_mutex)
          mysql_mutex_unlock(di->thd.mysys_var->current_mutex);
      }
      mysql_mutex_unlock(&di->thd.mysys_var->mutex);
    }
    mysql_mutex_unlock(&di->thd.LOCK_thd_kill);
  }
  mysql_mutex_unlock(&LOCK_delayed_insert); // For unlink from list
  DBUG_VOID_RETURN;
}


/**
  A strategy for the prelocking algorithm which prevents the
  delayed insert thread from opening tables with engines which
  do not support delayed inserts.

  Particularly it allows to abort open_tables() as soon as we
  discover that we have opened a MERGE table, without acquiring
  metadata locks on underlying tables.
*/

class Delayed_prelocking_strategy : public Prelocking_strategy
{
public:
  virtual bool handle_routine(THD *thd, Query_tables_list *prelocking_ctx,
                              Sroutine_hash_entry *rt, sp_head *sp,
                              bool *need_prelocking);
  virtual bool handle_table(THD *thd, Query_tables_list *prelocking_ctx,
                            TABLE_LIST *table_list, bool *need_prelocking);
  virtual bool handle_view(THD *thd, Query_tables_list *prelocking_ctx,
                           TABLE_LIST *table_list, bool *need_prelocking);
};


bool Delayed_prelocking_strategy::
handle_table(THD *thd, Query_tables_list *prelocking_ctx,
             TABLE_LIST *table_list, bool *need_prelocking)
{
  DBUG_ASSERT(table_list->lock_type == TL_WRITE_DELAYED);

  if (!(table_list->table->file->ha_table_flags() & HA_CAN_INSERT_DELAYED))
  {
    my_error(ER_DELAYED_NOT_SUPPORTED, MYF(0), table_list->table_name.str);
    return TRUE;
  }
  return FALSE;
}


bool Delayed_prelocking_strategy::
handle_routine(THD *thd, Query_tables_list *prelocking_ctx,
               Sroutine_hash_entry *rt, sp_head *sp,
               bool *need_prelocking)
{
  /* LEX used by the delayed insert thread has no routines. */
  DBUG_ASSERT(0);
  return FALSE;
}


bool Delayed_prelocking_strategy::
handle_view(THD *thd, Query_tables_list *prelocking_ctx,
            TABLE_LIST *table_list, bool *need_prelocking)
{
  /* We don't open views in the delayed insert thread. */
  DBUG_ASSERT(0);
  return FALSE;
}


/**
   Open and lock table for use by delayed thread and check that
   this table is suitable for delayed inserts.

   @retval FALSE - Success.
   @retval TRUE  - Failure.
*/

bool Delayed_insert::open_and_lock_table()
{
  Delayed_prelocking_strategy prelocking_strategy;

  /*
    Use special prelocking strategy to get ER_DELAYED_NOT_SUPPORTED
    error for tables with engines which don't support delayed inserts.

    We can't do auto-repair in insert delayed thread, as it would hang
    when trying to an exclusive MDL_LOCK on the table during repair
    as the connection thread has a SHARED_WRITE lock.
  */
  if (!(table= open_n_lock_single_table(&thd, &table_list,
                                        TL_WRITE_DELAYED,
                                        MYSQL_OPEN_IGNORE_GLOBAL_READ_LOCK |
                                        MYSQL_OPEN_IGNORE_REPAIR,
                                        &prelocking_strategy)))
  {
    /* If table was crashed, then upper level should retry open+repair */
    retry= table_list.crashed;
    thd.fatal_error();                      // Abort waiting inserts
    return TRUE;
  }

  if (table->triggers || table->check_constraints)
  {
    /*
      Table has triggers or check constraints. This is not an error, but we do
      not support these with delayed insert. Terminate the delayed
      thread without an error and thus request lock upgrade.
    */
    return TRUE;
  }
  table->copy_blobs= 1;
  return FALSE;
}


/*
 * Create a new delayed insert thread
*/

pthread_handler_t handle_delayed_insert(void *arg)
{
  Delayed_insert *di=(Delayed_insert*) arg;
  THD *thd= &di->thd;

  pthread_detach_this_thread();
  /* Add thread to THD list so that's it's visible in 'show processlist' */
  thd->set_start_time();
  server_threads.insert(thd);
  if (abort_loop)
    thd->set_killed(KILL_CONNECTION);
  else
    thd->reset_killed();

  mysql_thread_set_psi_id(thd->thread_id);

  /*
    Wait until the client runs into mysql_cond_wait(),
    where we free it after the table is opened and di linked in the list.
    If we did not wait here, the client might detect the opened table
    before it is linked to the list. It would release LOCK_delayed_create
    and allow another thread to create another handler for the same table,
    since it does not find one in the list.
  */
  mysql_mutex_lock(&di->mutex);
  if (my_thread_init())
  {
    /* Can't use my_error since store_globals has not yet been called */
    thd->get_stmt_da()->set_error_status(ER_OUT_OF_RESOURCES);
    di->handler_thread_initialized= TRUE;
  }
  else
  {
    DBUG_ENTER("handle_delayed_insert");
    thd->thread_stack= (char*) &thd;
    if (init_thr_lock() || thd->store_globals())
    {
      /* Can't use my_error since store_globals has perhaps failed */
      thd->get_stmt_da()->set_error_status(ER_OUT_OF_RESOURCES);
      di->handler_thread_initialized= TRUE;
      thd->fatal_error();
      goto err;
    }

    thd->lex->sql_command= SQLCOM_INSERT;        // For innodb::store_lock()

    /*
      INSERT DELAYED has to go to row-based format because the time
      at which rows are inserted cannot be determined in mixed mode.
    */
    thd->set_current_stmt_binlog_format_row_if_mixed();

    /*
      Clone tickets representing protection against GRL and the lock on
      the target table for the insert and add them to the list of granted
      metadata locks held by the handler thread. This is safe since the
      handler thread is not holding nor waiting on any metadata locks.
    */
    if (thd->mdl_context.clone_ticket(&di->grl_protection) ||
        thd->mdl_context.clone_ticket(&di->table_list.mdl_request))
    {
      thd->mdl_context.release_transactional_locks();
      di->handler_thread_initialized= TRUE;
      goto err;
    }

    /*
      Now that the ticket has been cloned, it is safe for the connection
      thread to exit.
    */
    di->handler_thread_initialized= TRUE;
    di->table_list.mdl_request.ticket= NULL;

    if (di->open_and_lock_table())
      goto err;

    /*
      INSERT DELAYED generally expects thd->lex->current_select to be NULL,
      since this is not an attribute of the current thread. This can lead to
      problems if the thread that spawned the current one disconnects.
      current_select will then point to freed memory. But current_select is
      required to resolve the partition function. So, after fulfilling that
      requirement, we set the current_select to 0.
    */
    thd->lex->current_select= NULL;

    /* Tell client that the thread is initialized */
    mysql_cond_signal(&di->cond_client);

    /*
      Inform mdl that it needs to call mysql_lock_abort to abort locks
      for delayed insert.
    */
    thd->mdl_context.set_needs_thr_lock_abort(TRUE);

    di->table->mark_columns_needed_for_insert();
    /* Mark all columns for write as we don't know which columns we get from user */
    bitmap_set_all(di->table->write_set);

    /* Now wait until we get an insert or lock to handle */
    /* We will not abort as long as a client thread uses this thread */

    for (;;)
    {
      if (thd->killed)
      {
        uint lock_count;
        DBUG_PRINT("delayed", ("Insert delayed killed"));
        /*
          Remove this from delay insert list so that no one can request a
          table from this
        */
        mysql_mutex_unlock(&di->mutex);
        mysql_mutex_lock(&LOCK_delayed_insert);
        di->unlink();
        lock_count=di->lock_count();
        mysql_mutex_unlock(&LOCK_delayed_insert);
        mysql_mutex_lock(&di->mutex);
        if (!lock_count && !di->tables_in_use && !di->stacked_inserts &&
            !thd->lock)
          break;					// Time to die
      }

      /* Shouldn't wait if killed or an insert is waiting. */
      DBUG_PRINT("delayed",
                 ("thd->killed: %d  di->status: %d  di->stacked_inserts: %d",
                  thd->killed, di->status, di->stacked_inserts));
      if (!thd->killed && !di->status && !di->stacked_inserts)
      {
        struct timespec abstime;
        set_timespec(abstime, delayed_insert_timeout);

        /* Information for pthread_kill */
        mysql_mutex_unlock(&di->mutex);
        mysql_mutex_lock(&di->thd.mysys_var->mutex);
        di->thd.mysys_var->current_mutex= &di->mutex;
        di->thd.mysys_var->current_cond= &di->cond;
        mysql_mutex_unlock(&di->thd.mysys_var->mutex);
        mysql_mutex_lock(&di->mutex);
        THD_STAGE_INFO(&(di->thd), stage_waiting_for_insert);

        DBUG_PRINT("info",("Waiting for someone to insert rows"));
        while (!thd->killed && !di->status)
        {
          int error;
          mysql_audit_release(thd);
          error= mysql_cond_timedwait(&di->cond, &di->mutex, &abstime);
#ifdef EXTRA_DEBUG
          if (error && error != EINTR && error != ETIMEDOUT)
          {
            fprintf(stderr, "Got error %d from mysql_cond_timedwait\n", error);
            DBUG_PRINT("error", ("Got error %d from mysql_cond_timedwait",
                                 error));
          }
#endif
          if (error == ETIMEDOUT || error == ETIME)
            thd->set_killed(KILL_CONNECTION);
        }
        /* We can't lock di->mutex and mysys_var->mutex at the same time */
        mysql_mutex_unlock(&di->mutex);
        mysql_mutex_lock(&di->thd.mysys_var->mutex);
        di->thd.mysys_var->current_mutex= 0;
        di->thd.mysys_var->current_cond= 0;
        mysql_mutex_unlock(&di->thd.mysys_var->mutex);
        mysql_mutex_lock(&di->mutex);
      }

      /*
        The code depends on that the following ASSERT always hold.
        I don't want to accidently introduce and bugs in the following code
        in this commit, so I leave the small cleaning up of the code to
        a future commit
      */
      DBUG_ASSERT(thd->lock || di->stacked_inserts == 0);

      DBUG_PRINT("delayed",
                 ("thd->killed: %d  di->status: %d  di->stacked_insert: %d  di->tables_in_use: %d  thd->lock: %d",
                  thd->killed, di->status, di->stacked_inserts, di->tables_in_use, thd->lock != 0));

      /*
        This is used to test see what happens if killed is sent before
        we have time to handle the insert requests.
      */
      DBUG_EXECUTE_IF("write_delay_wakeup",
                      if (!thd->killed && di->stacked_inserts)
                        my_sleep(500000);
                      );

      if (di->tables_in_use && ! thd->lock &&
          (!thd->killed || di->stacked_inserts))
      {
        /*
          Request for new delayed insert.
          Lock the table, but avoid to be blocked by a global read lock.
          If we got here while a global read lock exists, then one or more
          inserts started before the lock was requested. These are allowed
          to complete their work before the server returns control to the
          client which requested the global read lock. The delayed insert
          handler will close the table and finish when the outstanding
          inserts are done.
        */
        if (! (thd->lock= mysql_lock_tables(thd, &di->table, 1, 0)))
        {
          /* Fatal error */
          thd->set_killed(KILL_CONNECTION);
        }
        mysql_cond_broadcast(&di->cond_client);
      }
      if (di->stacked_inserts)
      {
        if (di->handle_inserts())
        {
          /* Some fatal error */
          thd->set_killed(KILL_CONNECTION);
        }
      }
      di->status=0;
      if (!di->stacked_inserts && !di->tables_in_use && thd->lock)
      {
        /*
          No one is doing a insert delayed
          Unlock table so that other threads can use it
        */
        MYSQL_LOCK *lock=thd->lock;
        thd->lock=0;
        mysql_mutex_unlock(&di->mutex);
        /*
          We need to release next_insert_id before unlocking. This is
          enforced by handler::ha_external_lock().
        */
        di->table->file->ha_release_auto_increment();
        mysql_unlock_tables(thd, lock);
        trans_commit_stmt(thd);
        di->group_count=0;
        mysql_audit_release(thd);
        mysql_mutex_lock(&di->mutex);
      }
      if (di->tables_in_use)
        mysql_cond_broadcast(&di->cond_client); // If waiting clients
    }

  err:
    DBUG_LEAVE;
  }

  {
    DBUG_ENTER("handle_delayed_insert-cleanup");
    di->table=0;
    mysql_mutex_unlock(&di->mutex);

    /*
      Protect against mdl_locks trying to access open tables
      We use KILL_CONNECTION_HARD here to ensure that
      THD::notify_shared_lock() dosn't try to access open tables after
      this.
    */
    mysql_mutex_lock(&thd->LOCK_thd_data);
    thd->mdl_context.set_needs_thr_lock_abort(0);
    mysql_mutex_unlock(&thd->LOCK_thd_data);
    thd->set_killed(KILL_CONNECTION_HARD);	        // If error

    close_thread_tables(thd);			// Free the table
    thd->mdl_context.release_transactional_locks();
    mysql_cond_broadcast(&di->cond_client);       // Safety

    mysql_mutex_lock(&LOCK_delayed_create);    // Because of delayed_get_table
    mysql_mutex_lock(&LOCK_delayed_insert);
    /*
      di should be unlinked from the thread handler list and have no active
      clients
    */
    delete di;
    mysql_mutex_unlock(&LOCK_delayed_insert);
    mysql_mutex_unlock(&LOCK_delayed_create);

    DBUG_LEAVE;
  }
  my_thread_end();
  pthread_exit(0);

  return 0;
}


/* Remove all pointers to data for blob fields so that original table doesn't try to free them */

static void unlink_blobs(TABLE *table)
{
  for (Field **ptr=table->field ; *ptr ; ptr++)
  {
    if ((*ptr)->flags & BLOB_FLAG)
      ((Field_blob *) (*ptr))->clear_temporary();
  }
}

/* Free blobs stored in current row */

static void free_delayed_insert_blobs(TABLE *table)
{
  for (Field **ptr=table->field ; *ptr ; ptr++)
  {
    if ((*ptr)->flags & BLOB_FLAG)
      ((Field_blob *) *ptr)->free();
  }
}


/* set value field for blobs to point to data in record */

static void set_delayed_insert_blobs(TABLE *table)
{
  for (Field **ptr=table->field ; *ptr ; ptr++)
  {
    if ((*ptr)->flags & BLOB_FLAG)
    {
      Field_blob *blob= ((Field_blob *) *ptr);
      uchar *data= blob->get_ptr();
      if (data)
        blob->set_value(data);     // Set value.ptr() to point to data
    }
  }
}


bool Delayed_insert::handle_inserts(void)
{
  int error;
  ulong max_rows;
  bool has_trans = TRUE;
  bool using_ignore= 0, using_opt_replace= 0,
       using_bin_log= mysql_bin_log.is_open();
  delayed_row *row;
  DBUG_ENTER("handle_inserts");

  /* Allow client to insert new rows */
  mysql_mutex_unlock(&mutex);

  table->next_number_field=table->found_next_number_field;
  table->use_all_columns();

  THD_STAGE_INFO(&thd, stage_upgrading_lock);
  if (thr_upgrade_write_delay_lock(*thd.lock->locks, delayed_lock,
                                   thd.variables.lock_wait_timeout))
  {
    /*
      This can happen if thread is killed either by a shutdown
      or if another thread is removing the current table definition
      from the table cache.
    */
    my_error(ER_DELAYED_CANT_CHANGE_LOCK, MYF(ME_FATAL | ME_ERROR_LOG),
             table->s->table_name.str);
    goto err;
  }

  THD_STAGE_INFO(&thd, stage_insert);
  max_rows= delayed_insert_limit;
  if (thd.killed || table->s->tdc->flushed)
  {
    thd.set_killed(KILL_SYSTEM_THREAD);
    max_rows= ULONG_MAX;                     // Do as much as possible
  }

  if (table->file->ha_rnd_init_with_error(0))
    goto err;

  /*
    We can't use row caching when using the binary log because if
    we get a crash, then binary log will contain rows that are not yet
    written to disk, which will cause problems in replication.
  */
  if (!using_bin_log)
    table->file->extra(HA_EXTRA_WRITE_CACHE);
  mysql_mutex_lock(&mutex);

  while ((row=rows.get()))
  {
    int tmp_error;
    stacked_inserts--;
    mysql_mutex_unlock(&mutex);
    memcpy(table->record[0],row->record,table->s->reclength);
    if (table->s->blob_fields)
      set_delayed_insert_blobs(table);

    thd.start_time=row->start_time;
    thd.start_time_sec_part=row->start_time_sec_part;
    thd.query_start_sec_part_used=row->query_start_sec_part_used;
    /*
      To get the exact auto_inc interval to store in the binlog we must not
      use values from the previous interval (of the previous rows).
    */
    bool log_query= (row->log_query && row->query.str != NULL);
    DBUG_PRINT("delayed", ("query: '%s'  length: %lu", row->query.str ?
                           row->query.str : "[NULL]",
                           (ulong) row->query.length));
    if (log_query)
    {
      /*
        Guaranteed that the INSERT DELAYED STMT will not be here
        in SBR when mysql binlog is enabled.
      */
      DBUG_ASSERT(!(mysql_bin_log.is_open() &&
                  !thd.is_current_stmt_binlog_format_row()));

      /*
        This is the first value of an INSERT statement.
        It is the right place to clear a forced insert_id.
        This is usually done after the last value of an INSERT statement,
        but we won't know this in the insert delayed thread. But before
        the first value is sufficiently equivalent to after the last
        value of the previous statement.
      */
      table->file->ha_release_auto_increment();
      thd.auto_inc_intervals_in_cur_stmt_for_binlog.empty();
    }
    thd.first_successful_insert_id_in_prev_stmt= 
      row->first_successful_insert_id_in_prev_stmt;
    thd.stmt_depends_on_first_successful_insert_id_in_prev_stmt= 
      row->stmt_depends_on_first_successful_insert_id_in_prev_stmt;
    table->auto_increment_field_not_null= row->auto_increment_field_not_null;

    /* Copy the session variables. */
    thd.variables.auto_increment_increment= row->auto_increment_increment;
    thd.variables.auto_increment_offset=    row->auto_increment_offset;
    thd.variables.sql_mode=                 row->sql_mode;

    /* Copy a forced insert_id, if any. */
    if (row->forced_insert_id)
    {
      DBUG_PRINT("delayed", ("received auto_inc: %lu",
                             (ulong) row->forced_insert_id));
      thd.force_one_auto_inc_interval(row->forced_insert_id);
    }

    info.ignore= row->ignore;
    info.handle_duplicates= row->dup;
    if (info.ignore ||
	info.handle_duplicates != DUP_ERROR)
    {
      table->file->extra(HA_EXTRA_IGNORE_DUP_KEY);
      using_ignore=1;
    }
    if (info.handle_duplicates == DUP_REPLACE &&
        (!table->triggers ||
         !table->triggers->has_delete_triggers()))
    {
      table->file->extra(HA_EXTRA_WRITE_CAN_REPLACE);
      using_opt_replace= 1;
    }
    if (info.handle_duplicates == DUP_UPDATE)
      table->file->extra(HA_EXTRA_INSERT_WITH_UPDATE);
    thd.clear_error(); // reset error for binlog

    tmp_error= 0;
    if (unlikely(table->vfield))
    {
      /*
        Virtual fields where not calculated by caller as the temporary
        TABLE object used had vcol_set empty. Better to calculate them
        here to make the caller faster.
      */
      tmp_error= table->update_virtual_fields(table->file,
                                              VCOL_UPDATE_FOR_WRITE);
    }

    if (unlikely(tmp_error) || unlikely(write_record(&thd, table, &info)))
    {
      info.error_count++;				// Ignore errors
      thread_safe_increment(delayed_insert_errors,&LOCK_delayed_status);
      row->log_query = 0;
    }

    if (using_ignore)
    {
      using_ignore=0;
      table->file->extra(HA_EXTRA_NO_IGNORE_DUP_KEY);
    }
    if (using_opt_replace)
    {
      using_opt_replace= 0;
      table->file->extra(HA_EXTRA_WRITE_CANNOT_REPLACE);
    }

    if (table->s->blob_fields)
      free_delayed_insert_blobs(table);
    thread_safe_decrement(delayed_rows_in_use,&LOCK_delayed_status);
    thread_safe_increment(delayed_insert_writes,&LOCK_delayed_status);
    mysql_mutex_lock(&mutex);

    /*
      Reset the table->auto_increment_field_not_null as it is valid for
      only one row.
    */
    table->auto_increment_field_not_null= FALSE;

    delete row;
    /*
      Let READ clients do something once in a while
      We should however not break in the middle of a multi-line insert
      if we have binary logging enabled as we don't want other commands
      on this table until all entries has been processed
    */
    if (group_count++ >= max_rows && (row= rows.head()) &&
	(!(row->log_query & using_bin_log)))
    {
      group_count=0;
      if (stacked_inserts || tables_in_use)	// Let these wait a while
      {
	if (tables_in_use)
          mysql_cond_broadcast(&cond_client);   // If waiting clients
	THD_STAGE_INFO(&thd, stage_reschedule);
        mysql_mutex_unlock(&mutex);
	if (unlikely((error=table->file->extra(HA_EXTRA_NO_CACHE))))
	{
	  /* This should never happen */
	  table->file->print_error(error,MYF(0));
	  sql_print_error("%s", thd.get_stmt_da()->message());
          DBUG_PRINT("error", ("HA_EXTRA_NO_CACHE failed in loop"));
	  goto err;
	}
	query_cache_invalidate3(&thd, table, 1);
	if (thr_reschedule_write_lock(*thd.lock->locks,
                                thd.variables.lock_wait_timeout))
	{
          /* This is not known to happen. */
          my_error(ER_DELAYED_CANT_CHANGE_LOCK,
                   MYF(ME_FATAL | ME_ERROR_LOG),
                   table->s->table_name.str);
          goto err;
	}
	if (!using_bin_log)
	  table->file->extra(HA_EXTRA_WRITE_CACHE);
        mysql_mutex_lock(&mutex);
	THD_STAGE_INFO(&thd, stage_insert);
      }
      if (tables_in_use)
        mysql_cond_broadcast(&cond_client);     // If waiting clients
    }
  }

  table->file->ha_rnd_end();

  if (WSREP((&thd)))
    thd_proc_info(&thd, "Insert done");
  else
    thd_proc_info(&thd, 0);
  mysql_mutex_unlock(&mutex);

  /*
    We need to flush the pending event when using row-based
    replication since the flushing normally done in binlog_query() is
    not done last in the statement: for delayed inserts, the insert
    statement is logged *before* all rows are inserted.

    We can flush the pending event without checking the thd->lock
    since the delayed insert *thread* is not inside a stored function
    or trigger.

    TODO: Move the logging to last in the sequence of rows.
  */
  has_trans= thd.lex->sql_command == SQLCOM_CREATE_TABLE ||
              table->file->has_transactions();
  if (thd.is_current_stmt_binlog_format_row() &&
      thd.binlog_flush_pending_rows_event(TRUE, has_trans))
    goto err;

  if (unlikely((error=table->file->extra(HA_EXTRA_NO_CACHE))))
  {						// This shouldn't happen
    table->file->print_error(error,MYF(0));
    sql_print_error("%s", thd.get_stmt_da()->message());
    DBUG_PRINT("error", ("HA_EXTRA_NO_CACHE failed after loop"));
    goto err;
  }
  query_cache_invalidate3(&thd, table, 1);
  mysql_mutex_lock(&mutex);
  DBUG_RETURN(0);

 err:
#ifndef DBUG_OFF
  max_rows= 0;                                  // For DBUG output
#endif
  /* Remove all not used rows */
  mysql_mutex_lock(&mutex);
  while ((row=rows.get()))
  {
    if (table->s->blob_fields)
    {
      memcpy(table->record[0],row->record,table->s->reclength);
      set_delayed_insert_blobs(table);
      free_delayed_insert_blobs(table);
    }
    delete row;
    thread_safe_increment(delayed_insert_errors,&LOCK_delayed_status);
    stacked_inserts--;
#ifndef DBUG_OFF
    max_rows++;
#endif
  }
  DBUG_PRINT("error", ("dropped %lu rows after an error", max_rows));
  thread_safe_increment(delayed_insert_errors, &LOCK_delayed_status);
  DBUG_RETURN(1);
}
#endif /* EMBEDDED_LIBRARY */

/***************************************************************************
  Store records in INSERT ... SELECT *
***************************************************************************/


/*
  make insert specific preparation and checks after opening tables

  SYNOPSIS
    mysql_insert_select_prepare()
    thd         thread handler

  RETURN
    FALSE OK
    TRUE  Error
*/

bool mysql_insert_select_prepare(THD *thd)
{
  LEX *lex= thd->lex;
  SELECT_LEX *select_lex= lex->first_select_lex();
  DBUG_ENTER("mysql_insert_select_prepare");


  /*
    SELECT_LEX do not belong to INSERT statement, so we can't add WHERE
    clause if table is VIEW
  */
  
  if (mysql_prepare_insert(thd, lex->query_tables,
                           lex->query_tables->table, lex->field_list, 0,
                           lex->update_list, lex->value_list, lex->duplicates,
                           &select_lex->where, TRUE))
    DBUG_RETURN(TRUE);

  DBUG_ASSERT(select_lex->leaf_tables.elements != 0);
  List_iterator<TABLE_LIST> ti(select_lex->leaf_tables);
  TABLE_LIST *table;
  uint insert_tables;

  if (select_lex->first_cond_optimization)
  {
    /* Back up leaf_tables list. */
    Query_arena *arena= thd->stmt_arena, backup;
    arena= thd->activate_stmt_arena_if_needed(&backup);  // For easier test

    insert_tables= select_lex->insert_tables;
    while ((table= ti++) && insert_tables--)
    {
      select_lex->leaf_tables_exec.push_back(table);
      table->tablenr_exec= table->table->tablenr;
      table->map_exec= table->table->map;
      table->maybe_null_exec= table->table->maybe_null;
    }
    if (arena)
      thd->restore_active_arena(arena, &backup);
  }
  ti.rewind();
  /*
    exclude first table from leaf tables list, because it belong to
    INSERT
  */
  /* skip all leaf tables belonged to view where we are insert */
  insert_tables= select_lex->insert_tables;
  while ((table= ti++) && insert_tables--)
    ti.remove();

  DBUG_RETURN(FALSE);
}


select_insert::select_insert(THD *thd_arg, TABLE_LIST *table_list_par,
                             TABLE *table_par,
                             List<Item> *fields_par,
                             List<Item> *update_fields,
                             List<Item> *update_values,
                             enum_duplicates duplic,
                             bool ignore_check_option_errors):
  select_result_interceptor(thd_arg),
  table_list(table_list_par), table(table_par), fields(fields_par),
  autoinc_value_of_last_inserted_row(0),
  insert_into_view(table_list_par && table_list_par->view != 0)
{
  bzero((char*) &info,sizeof(info));
  info.handle_duplicates= duplic;
  info.ignore= ignore_check_option_errors;
  info.update_fields= update_fields;
  info.update_values= update_values;
  info.view= (table_list_par->view ? table_list_par : 0);
  info.table_list= table_list_par;
}


int
select_insert::prepare(List<Item> &values, SELECT_LEX_UNIT *u)
{
  LEX *lex= thd->lex;
  int res;
  table_map map= 0;
  SELECT_LEX *lex_current_select_save= lex->current_select;
  DBUG_ENTER("select_insert::prepare");

  unit= u;

  /*
    Since table in which we are going to insert is added to the first
    select, LEX::current_select should point to the first select while
    we are fixing fields from insert list.
  */
  lex->current_select= lex->first_select_lex();

  res= (setup_fields(thd, Ref_ptr_array(),
                     values, MARK_COLUMNS_READ, 0, NULL, 0) ||
        check_insert_fields(thd, table_list, *fields, values,
                            !insert_into_view, 1, &map));

  if (!res && fields->elements)
  {
    bool saved_abort_on_warning= thd->abort_on_warning;
    thd->abort_on_warning= !info.ignore && thd->is_strict_mode();
    res= check_that_all_fields_are_given_values(thd, table_list->table, table_list);
    thd->abort_on_warning= saved_abort_on_warning;
  }

  if (info.handle_duplicates == DUP_UPDATE && !res)
  {
    Name_resolution_context *context= &lex->first_select_lex()->context;
    Name_resolution_context_state ctx_state;

    /* Save the state of the current name resolution context. */
    ctx_state.save_state(context, table_list);

    /* Perform name resolution only in the first table - 'table_list'. */
    table_list->next_local= 0;
    context->resolve_in_table_list_only(table_list);

    lex->first_select_lex()->no_wrap_view_item= TRUE;
    res= res ||
      check_update_fields(thd, context->table_list,
                          *info.update_fields, *info.update_values,
                          /*
                            In INSERT SELECT ON DUPLICATE KEY UPDATE col=x
                            'x' can legally refer to a non-inserted table.
                            'x' is not even resolved yet.
                           */
                          true,
                          &map);
    lex->first_select_lex()->no_wrap_view_item= FALSE;
    /*
      When we are not using GROUP BY and there are no ungrouped
      aggregate functions we can refer to other tables in the ON
      DUPLICATE KEY part.  We use next_name_resolution_table
      descructively, so check it first (views?)
    */
    DBUG_ASSERT (!table_list->next_name_resolution_table);
    if (lex->first_select_lex()->group_list.elements == 0 &&
        !lex->first_select_lex()->with_sum_func)
    {
      /*
        We must make a single context out of the two separate name
        resolution contexts : the INSERT table and the tables in the
        SELECT part of INSERT ... SELECT.  To do that we must
        concatenate the two lists
      */  
      table_list->next_name_resolution_table= 
        ctx_state.get_first_name_resolution_table();
    }

    res= res || setup_fields(thd, Ref_ptr_array(), *info.update_values,
                             MARK_COLUMNS_READ, 0, NULL, 0);
    if (!res)
    {
      /*
        Traverse the update values list and substitute fields from the
        select for references (Item_ref objects) to them. This is done in
        order to get correct values from those fields when the select
        employs a temporary table.
      */
      List_iterator<Item> li(*info.update_values);
      Item *item;

      while ((item= li++))
      {
        item->transform(thd, &Item::update_value_transformer,
                        (uchar*)lex->current_select);
      }
    }

    /* Restore the current context. */
    ctx_state.restore_state(context, table_list);
  }

  lex->current_select= lex_current_select_save;
  if (res)
    DBUG_RETURN(1);
  /*
    if it is INSERT into join view then check_insert_fields already found
    real table for insert
  */
  table= table_list->table;

  /*
    Is table which we are changing used somewhere in other parts of
    query
  */
  if (unique_table(thd, table_list, table_list->next_global, 0))
  {
    /* Using same table for INSERT and SELECT */
    lex->current_select->options|= OPTION_BUFFER_RESULT;
    lex->current_select->join->select_options|= OPTION_BUFFER_RESULT;
  }
  else if (!(lex->current_select->options & OPTION_BUFFER_RESULT) &&
           thd->locked_tables_mode <= LTM_LOCK_TABLES)
  {
    /*
      We must not yet prepare the result table if it is the same as one of the 
      source tables (INSERT SELECT). The preparation may disable 
      indexes on the result table, which may be used during the select, if it
      is the same table (Bug #6034). Do the preparation after the select phase
      in select_insert::prepare2().
      We won't start bulk inserts at all if this statement uses functions or
      should invoke triggers since they may access to the same table too.
    */
    table->file->ha_start_bulk_insert((ha_rows) 0);
  }
  restore_record(table,s->default_values);		// Get empty record
  table->reset_default_fields();
  table->next_number_field=table->found_next_number_field;

#ifdef HAVE_REPLICATION
  if (thd->rgi_slave &&
      (info.handle_duplicates == DUP_UPDATE) &&
      (table->next_number_field != NULL) &&
      rpl_master_has_bug(thd->rgi_slave->rli, 24432, TRUE, NULL, NULL))
    DBUG_RETURN(1);
#endif

  thd->cuted_fields=0;
  if (info.ignore || info.handle_duplicates != DUP_ERROR)
  {
    table->file->extra(HA_EXTRA_IGNORE_DUP_KEY);
    if (table->file->ha_table_flags() & HA_DUPLICATE_POS &&
        table->file->ha_rnd_init_with_error(0))
      DBUG_RETURN(1);
  }
  if (info.handle_duplicates == DUP_REPLACE &&
      (!table->triggers || !table->triggers->has_delete_triggers()))
    table->file->extra(HA_EXTRA_WRITE_CAN_REPLACE);
  if (info.handle_duplicates == DUP_UPDATE)
    table->file->extra(HA_EXTRA_INSERT_WITH_UPDATE);
  thd->abort_on_warning= !info.ignore && thd->is_strict_mode();
  res= (table_list->prepare_where(thd, 0, TRUE) ||
        table_list->prepare_check_option(thd));

  if (!res)
  {
     table->prepare_triggers_for_insert_stmt_or_event();
     table->mark_columns_needed_for_insert();
  }

  DBUG_RETURN(res);
}


/*
  Finish the preparation of the result table.

  SYNOPSIS
    select_insert::prepare2()
    void

  DESCRIPTION
    If the result table is the same as one of the source tables
    (INSERT SELECT), the result table is not finally prepared at the
    join prepair phase.  Do the final preparation now.
		       
  RETURN
    0   OK
*/

int select_insert::prepare2(JOIN *)
{
  DBUG_ENTER("select_insert::prepare2");
  if (thd->lex->current_select->options & OPTION_BUFFER_RESULT &&
      thd->locked_tables_mode <= LTM_LOCK_TABLES &&
      !thd->lex->describe)
    table->file->ha_start_bulk_insert((ha_rows) 0);
  if (table->validate_default_values_of_unset_fields(thd))
    DBUG_RETURN(1);
  DBUG_RETURN(0);
}


void select_insert::cleanup()
{
  /* select_insert/select_create are never re-used in prepared statement */
  DBUG_ASSERT(0);
}

select_insert::~select_insert()
{
  DBUG_ENTER("~select_insert");
  if (table && table->is_created())
  {
    table->next_number_field=0;
    table->auto_increment_field_not_null= FALSE;
    table->file->ha_reset();
  }
  thd->count_cuted_fields= CHECK_FIELD_IGNORE;
  thd->abort_on_warning= 0;
  DBUG_VOID_RETURN;
}


int select_insert::send_data(List<Item> &values)
{
  DBUG_ENTER("select_insert::send_data");
  bool error=0;

  if (unit->offset_limit_cnt)
  {						// using limit offset,count
    unit->offset_limit_cnt--;
    DBUG_RETURN(0);
  }
  if (unlikely(thd->killed == ABORT_QUERY))
    DBUG_RETURN(0);

  thd->count_cuted_fields= CHECK_FIELD_WARN;	// Calculate cuted fields
  store_values(values);
  if (table->default_field &&
      unlikely(table->update_default_fields(info.ignore)))
    DBUG_RETURN(1);
  thd->count_cuted_fields= CHECK_FIELD_ERROR_FOR_NULL;
  if (unlikely(thd->is_error()))
  {
    table->auto_increment_field_not_null= FALSE;
    DBUG_RETURN(1);
  }

  table->vers_write= table->versioned();
  if (table_list)                               // Not CREATE ... SELECT
  {
    switch (table_list->view_check_option(thd, info.ignore)) {
    case VIEW_CHECK_SKIP:
      DBUG_RETURN(0);
    case VIEW_CHECK_ERROR:
      DBUG_RETURN(1);
    }
  }

  error= write_record(thd, table, &info);
  table->vers_write= table->versioned();
  table->auto_increment_field_not_null= FALSE;
  
  if (likely(!error))
  {
    if (table->triggers || info.handle_duplicates == DUP_UPDATE)
    {
      /*
        Restore fields of the record since it is possible that they were
        changed by ON DUPLICATE KEY UPDATE clause.
    
        If triggers exist then whey can modify some fields which were not
        originally touched by INSERT ... SELECT, so we have to restore
        their original values for the next row.
      */
      restore_record(table, s->default_values);
    }
    if (table->next_number_field)
    {
      /*
        If no value has been autogenerated so far, we need to remember the
        value we just saw, we may need to send it to client in the end.
      */
      if (thd->first_successful_insert_id_in_cur_stmt == 0) // optimization
        autoinc_value_of_last_inserted_row= 
          table->next_number_field->val_int();
      /*
        Clear auto-increment field for the next record, if triggers are used
        we will clear it twice, but this should be cheap.
      */
      table->next_number_field->reset();
    }
  }
  DBUG_RETURN(error);
}


void select_insert::store_values(List<Item> &values)
{
  DBUG_ENTER("select_insert::store_values");

  if (fields->elements)
    fill_record_n_invoke_before_triggers(thd, table, *fields, values, 1,
                                         TRG_EVENT_INSERT);
  else
    fill_record_n_invoke_before_triggers(thd, table, table->field_to_fill(),
                                         values, 1, TRG_EVENT_INSERT);

  DBUG_VOID_RETURN;
}

bool select_insert::prepare_eof()
{
  int error;
  bool const trans_table= table->file->has_transactions();
  bool changed;
  killed_state killed_status= thd->killed;

  DBUG_ENTER("select_insert::prepare_eof");
  DBUG_PRINT("enter", ("trans_table=%d, table_type='%s'",
                       trans_table, table->file->table_type()));

#ifdef WITH_WSREP
  error= (thd->wsrep_cs().current_error()) ? -1 :
    (thd->locked_tables_mode <= LTM_LOCK_TABLES) ?
#else
    error= (thd->locked_tables_mode <= LTM_LOCK_TABLES) ?
#endif /* WITH_WSREP */
    table->file->ha_end_bulk_insert() : 0;

  if (likely(!error) && unlikely(thd->is_error()))
    error= thd->get_stmt_da()->sql_errno();

  if (info.ignore || info.handle_duplicates != DUP_ERROR)
      if (table->file->ha_table_flags() & HA_DUPLICATE_POS)
        table->file->ha_rnd_end();
  table->file->extra(HA_EXTRA_NO_IGNORE_DUP_KEY);
  table->file->extra(HA_EXTRA_WRITE_CANNOT_REPLACE);

  if (likely((changed= (info.copied || info.deleted || info.updated))))
  {
    /*
      We must invalidate the table in the query cache before binlog writing
      and ha_autocommit_or_rollback.
    */
    query_cache_invalidate3(thd, table, 1);
  }

  if (thd->transaction.stmt.modified_non_trans_table)
    thd->transaction.all.modified_non_trans_table= TRUE;
  thd->transaction.all.m_unsafe_rollback_flags|=
    (thd->transaction.stmt.m_unsafe_rollback_flags & THD_TRANS::DID_WAIT);

  DBUG_ASSERT(trans_table || !changed || 
              thd->transaction.stmt.modified_non_trans_table);

  /*
    Write to binlog before commiting transaction.  No statement will
    be written by the binlog_query() below in RBR mode.  All the
    events are in the transaction cache and will be written when
    ha_autocommit_or_rollback() is issued below.
  */
  if ((WSREP_EMULATE_BINLOG(thd) || mysql_bin_log.is_open()) &&
      (likely(!error) || thd->transaction.stmt.modified_non_trans_table))
  {
    int errcode= 0;
    if (likely(!error))
      thd->clear_error();
    else
      errcode= query_error_code(thd, killed_status == NOT_KILLED);
    if (thd->binlog_query(THD::ROW_QUERY_TYPE,
                      thd->query(), thd->query_length(),
                      trans_table, FALSE, FALSE, errcode))
    {
      table->file->ha_release_auto_increment();
      DBUG_RETURN(true);
    }
  }
  table->file->ha_release_auto_increment();

  if (unlikely(error))
  {
    table->file->print_error(error,MYF(0));
    DBUG_RETURN(true);
  }

  DBUG_RETURN(false);
}

bool select_insert::send_ok_packet() {
  char  message[160];                           /* status message */
  ulonglong row_count;                          /* rows affected */
  ulonglong id;                                 /* last insert-id */

  DBUG_ENTER("select_insert::send_ok_packet");

  if (info.ignore)
    my_snprintf(message, sizeof(message), ER(ER_INSERT_INFO),
                (ulong) info.records, (ulong) (info.records - info.copied),
                (long) thd->get_stmt_da()->current_statement_warn_count());
  else
    my_snprintf(message, sizeof(message), ER(ER_INSERT_INFO),
                (ulong) info.records, (ulong) (info.deleted + info.updated),
                (long) thd->get_stmt_da()->current_statement_warn_count());

  row_count= info.copied + info.deleted +
    ((thd->client_capabilities & CLIENT_FOUND_ROWS) ?
     info.touched : info.updated);

  id= (thd->first_successful_insert_id_in_cur_stmt > 0) ?
    thd->first_successful_insert_id_in_cur_stmt :
    (thd->arg_of_last_insert_id_function ?
     thd->first_successful_insert_id_in_prev_stmt :
     (info.copied ? autoinc_value_of_last_inserted_row : 0));

  ::my_ok(thd, row_count, id, message);

  DBUG_RETURN(false);
}

bool select_insert::send_eof()
{
  bool res;
  DBUG_ENTER("select_insert::send_eof");
  res= (prepare_eof() || (!suppress_my_ok && send_ok_packet()));
  DBUG_RETURN(res);
}

void select_insert::abort_result_set() {

  DBUG_ENTER("select_insert::abort_result_set");
  /*
    If the creation of the table failed (due to a syntax error, for
    example), no table will have been opened and therefore 'table'
    will be NULL. In that case, we still need to execute the rollback
    and the end of the function.

    If it fail due to inability to insert in multi-table view for example,
    table will be assigned with view table structure, but that table will
    not be opened really (it is dummy to check fields types & Co).
   */
  if (table && table->file->get_table())
  {
    bool changed, transactional_table;
    /*
      If we are not in prelocked mode, we end the bulk insert started
      before.
    */
    if (thd->locked_tables_mode <= LTM_LOCK_TABLES)
      table->file->ha_end_bulk_insert();

    if (table->file->inited)
      table->file->ha_rnd_end();
    table->file->extra(HA_EXTRA_NO_IGNORE_DUP_KEY);
    table->file->extra(HA_EXTRA_WRITE_CANNOT_REPLACE);

    /*
      If at least one row has been inserted/modified and will stay in
      the table (the table doesn't have transactions) we must write to
      the binlog (and the error code will make the slave stop).

      For many errors (example: we got a duplicate key error while
      inserting into a MyISAM table), no row will be added to the table,
      so passing the error to the slave will not help since there will
      be an error code mismatch (the inserts will succeed on the slave
      with no error).

      If table creation failed, the number of rows modified will also be
      zero, so no check for that is made.
    */
    changed= (info.copied || info.deleted || info.updated);
    transactional_table= table->file->has_transactions();
    if (thd->transaction.stmt.modified_non_trans_table ||
        thd->log_current_statement)
    {
        if (!can_rollback_data())
          thd->transaction.all.modified_non_trans_table= TRUE;

        if(WSREP_EMULATE_BINLOG(thd) || mysql_bin_log.is_open())
        {
          int errcode= query_error_code(thd, thd->killed == NOT_KILLED);
          /* error of writing binary log is ignored */
          (void) thd->binlog_query(THD::ROW_QUERY_TYPE, thd->query(),
                                   thd->query_length(),
                                   transactional_table, FALSE, FALSE, errcode);
        }
	if (changed)
	  query_cache_invalidate3(thd, table, 1);
    }
    DBUG_ASSERT(transactional_table || !changed ||
		thd->transaction.stmt.modified_non_trans_table);
    table->file->ha_release_auto_increment();
  }

  DBUG_VOID_RETURN;
}


/***************************************************************************
  CREATE TABLE (SELECT) ...
***************************************************************************/

Field *Item::create_field_for_create_select(TABLE *table)
{
  static Tmp_field_param param(false, false, false, false);
  Tmp_field_src src;
  return create_tmp_field_ex(table, &src, &param);
}


/**
  Create table from lists of fields and items (or just return TABLE
  object for pre-opened existing table).

  @param thd           [in]     Thread object
  @param create_info   [in]     Create information (like MAX_ROWS, ENGINE or
                                temporary table flag)
  @param create_table  [in]     Pointer to TABLE_LIST object providing database
                                and name for table to be created or to be open
  @param alter_info    [in/out] Initial list of columns and indexes for the
                                table to be created
  @param items         [in]     List of items which should be used to produce
                                rest of fields for the table (corresponding
                                fields will be added to the end of
                                alter_info->create_list)
  @param lock          [out]    Pointer to the MYSQL_LOCK object for table
                                created will be returned in this parameter.
                                Since this table is not included in THD::lock
                                caller is responsible for explicitly unlocking
                                this table.
  @param hooks         [in]     Hooks to be invoked before and after obtaining
                                table lock on the table being created.

  @note
    This function assumes that either table exists and was pre-opened and
    locked at open_and_lock_tables() stage (and in this case we just emit
    error or warning and return pre-opened TABLE object) or an exclusive
    metadata lock was acquired on table so we can safely create, open and
    lock table in it (we don't acquire metadata lock if this create is
    for temporary table).

  @note
    Since this function contains some logic specific to CREATE TABLE ...
    SELECT it should be changed before it can be used in other contexts.

  @retval non-zero  Pointer to TABLE object for table created or opened
  @retval 0         Error
*/

TABLE *select_create::create_table_from_items(THD *thd, List<Item> *items,
                                      MYSQL_LOCK **lock, TABLEOP_HOOKS *hooks)
{
  TABLE tmp_table;		// Used during 'Create_field()'
  TABLE_SHARE share;
  TABLE *table= 0;
  uint select_field_count= items->elements;
  /* Add selected items to field list */
  List_iterator_fast<Item> it(*items);
  Item *item;
  DBUG_ENTER("select_create::create_table_from_items");

  tmp_table.s= &share;
  init_tmp_table_share(thd, &share, "", 0, "", "");

  tmp_table.s->db_create_options=0;
  tmp_table.null_row= 0;
  tmp_table.maybe_null= 0;
  tmp_table.in_use= thd;

  if (!opt_explicit_defaults_for_timestamp)
    promote_first_timestamp_column(&alter_info->create_list);

  if (create_info->fix_create_fields(thd, alter_info, *create_table))
    DBUG_RETURN(NULL);

  while ((item=it++))
  {
    Field *tmp_field= item->create_field_for_create_select(&tmp_table);

    if (!tmp_field)
      DBUG_RETURN(NULL);

    Field *table_field;

    switch (item->type())
    {
    /*
      We have to take into account both the real table's fields and
      pseudo-fields used in trigger's body. These fields are used
      to copy defaults values later inside constructor of
      the class Create_field.
    */
    case Item::FIELD_ITEM:
    case Item::TRIGGER_FIELD_ITEM:
      table_field= ((Item_field *) item)->field;
      break;
    default:
      table_field= NULL;
    }

    Create_field *cr_field= new (thd->mem_root)
                                  Create_field(thd, tmp_field, table_field);

    if (!cr_field)
      DBUG_RETURN(NULL);

    if (item->maybe_null)
      cr_field->flags &= ~NOT_NULL_FLAG;
    alter_info->create_list.push_back(cr_field, thd->mem_root);
  }

  if (create_info->check_fields(thd, alter_info,
                                create_table->table_name,
                                create_table->db,
                                select_field_count))
    DBUG_RETURN(NULL);

  DEBUG_SYNC(thd,"create_table_select_before_create");

  /* Check if LOCK TABLES + CREATE OR REPLACE of existing normal table*/
  if (thd->locked_tables_mode && create_table->table &&
      !create_info->tmp_table())
  {
    /* Remember information about the locked table */
    create_info->pos_in_locked_tables=
      create_table->table->pos_in_locked_tables;
    create_info->mdl_ticket= create_table->table->mdl_ticket;
  }

  /*
    Create and lock table.

    Note that we either creating (or opening existing) temporary table or
    creating base table on which name we have exclusive lock. So code below
    should not cause deadlocks or races.

    We don't log the statement, it will be logged later.

    If this is a HEAP table, the automatic DELETE FROM which is written to the
    binlog when a HEAP table is opened for the first time since startup, must
    not be written: 1) it would be wrong (imagine we're in CREATE SELECT: we
    don't want to delete from it) 2) it would be written before the CREATE
    TABLE, which is a wrong order. So we keep binary logging disabled when we
    open_table().
  */

  if (!mysql_create_table_no_lock(thd, &create_table->db,
                                  &create_table->table_name,
                                  create_info, alter_info, NULL,
                                  select_field_count, create_table))
  {
    DEBUG_SYNC(thd,"create_table_select_before_open");

    /*
      If we had a temporary table or a table used with LOCK TABLES,
      it was closed by mysql_create()
    */
    create_table->table= 0;

    if (!create_info->tmp_table())
    {
      Open_table_context ot_ctx(thd, MYSQL_OPEN_REOPEN);
      TABLE_LIST::enum_open_strategy save_open_strategy;

      /* Force the newly created table to be opened */
      save_open_strategy= create_table->open_strategy;
      create_table->open_strategy= TABLE_LIST::OPEN_NORMAL;
      /*
        Here we open the destination table, on which we already have
        an exclusive metadata lock.
      */
      if (open_table(thd, create_table, &ot_ctx))
      {
        quick_rm_table(thd, create_info->db_type, &create_table->db,
                       table_case_name(create_info, &create_table->table_name),
                       0);
      }
      /* Restore */
      create_table->open_strategy= save_open_strategy;
    }
    else
    {
      /*
        The pointer to the newly created temporary table has been stored in
        table->create_info.
      */
      create_table->table= create_info->table;
      if (!create_table->table)
      {
        /*
          This shouldn't happen as creation of temporary table should make
          it preparable for open. Anyway we can't drop temporary table if
          we are unable to find it.
        */
        DBUG_ASSERT(0);
      }
    }
  }
  else
    create_table->table= 0;                     // Create failed
  
  if (unlikely(!(table= create_table->table)))
  {
    if (likely(!thd->is_error()))             // CREATE ... IF NOT EXISTS
      my_ok(thd);                             //   succeed, but did nothing
    DBUG_RETURN(NULL);
  }

  DEBUG_SYNC(thd,"create_table_select_before_lock");

  table->reginfo.lock_type=TL_WRITE;
  hooks->prelock(&table, 1);                    // Call prelock hooks
  /*
    mysql_lock_tables() below should never fail with request to reopen table
    since it won't wait for the table lock (we have exclusive metadata lock on
    the table) and thus can't get aborted.
  */
  if (unlikely(!((*lock)= mysql_lock_tables(thd, &table, 1, 0)) ||
               hooks->postlock(&table, 1)))
  {
    /* purecov: begin tested */
    /*
      This can happen in innodb when you get a deadlock when using same table
      in insert and select or when you run out of memory.
    */
    my_error(ER_CANT_LOCK, MYF(0), my_errno);
    if (*lock)
    {
      mysql_unlock_tables(thd, *lock);
      *lock= 0;
    }
    drop_open_table(thd, table, &create_table->db, &create_table->table_name);
    DBUG_RETURN(0);
    /* purecov: end */
  }
  DBUG_RETURN(table);
}


int
select_create::prepare(List<Item> &_values, SELECT_LEX_UNIT *u)
{
  List<Item> values(_values, thd->mem_root);
  MYSQL_LOCK *extra_lock= NULL;
  DBUG_ENTER("select_create::prepare");

  TABLEOP_HOOKS *hook_ptr= NULL;
  /*
    For row-based replication, the CREATE-SELECT statement is written
    in two pieces: the first one contain the CREATE TABLE statement
    necessary to create the table and the second part contain the rows
    that should go into the table.

    For non-temporary tables, the start of the CREATE-SELECT
    implicitly commits the previous transaction, and all events
    forming the statement will be stored the transaction cache. At end
    of the statement, the entire statement is committed as a
    transaction, and all events are written to the binary log.

    On the master, the table is locked for the duration of the
    statement, but since the CREATE part is replicated as a simple
    statement, there is no way to lock the table for accesses on the
    slave.  Hence, we have to hold on to the CREATE part of the
    statement until the statement has finished.
   */
  class MY_HOOKS : public TABLEOP_HOOKS {
  public:
    MY_HOOKS(select_create *x, TABLE_LIST *create_table_arg,
             TABLE_LIST *select_tables_arg)
      : ptr(x),
        create_table(create_table_arg),
        select_tables(select_tables_arg)
      {
      }

  private:
    virtual int do_postlock(TABLE **tables, uint count)
    {
      int error;
      THD *thd= const_cast<THD*>(ptr->get_thd());
      TABLE_LIST *save_next_global= create_table->next_global;

      create_table->next_global= select_tables;

      error= thd->decide_logging_format(create_table);

      create_table->next_global= save_next_global;

      if (unlikely(error))
        return error;

      TABLE const *const table = *tables;
      if (thd->is_current_stmt_binlog_format_row()  &&
          !table->s->tmp_table)
      {
        int error;
        if (unlikely((error= ptr->binlog_show_create_table(tables, count))))
          return error;
      }
      return 0;
    }
    select_create *ptr;
    TABLE_LIST *create_table;
    TABLE_LIST *select_tables;
  };

  MY_HOOKS hooks(this, create_table, select_tables);
  hook_ptr= &hooks;

  unit= u;

  /*
    Start a statement transaction before the create if we are using
    row-based replication for the statement.  If we are creating a
    temporary table, we need to start a statement transaction.
  */
  if (!thd->lex->tmp_table() &&
      thd->is_current_stmt_binlog_format_row() &&
      mysql_bin_log.is_open())
  {
    thd->binlog_start_trans_and_stmt();
  }

  if (!(table= create_table_from_items(thd, &values, &extra_lock, hook_ptr)))
    /* abort() deletes table */
    DBUG_RETURN(-1);

  if (create_info->tmp_table())
  {
    /*
      When the temporary table was created & opened in create_table_impl(),
      the table's TABLE_SHARE (and thus TABLE) object was also linked to THD
      temporary tables lists. So, we must temporarily remove it from the
      list to keep them inaccessible from inner statements.
      e.g. CREATE TEMPORARY TABLE `t1` AS SELECT * FROM `t1`;
    */
    saved_tmp_table_share= thd->save_tmp_table_share(create_table->table);
  }

  if (extra_lock)
  {
    DBUG_ASSERT(m_plock == NULL);

    if (create_info->tmp_table())
      m_plock= &m_lock;
    else
      m_plock= &thd->extra_lock;

    *m_plock= extra_lock;
  }

  if (table->s->fields < values.elements)
  {
    my_error(ER_WRONG_VALUE_COUNT_ON_ROW, MYF(0), 1L);
    DBUG_RETURN(-1);
  }

  /* First field to copy */
  field= table->field+table->s->fields;

  /* Mark all fields that are given values */
  for (uint n= values.elements; n; )
  {
    if ((*--field)->invisible >= INVISIBLE_SYSTEM)
      continue;
    n--;
    bitmap_set_bit(table->write_set, (*field)->field_index);
  }

  table->next_number_field=table->found_next_number_field;

  restore_record(table,s->default_values);      // Get empty record
  thd->cuted_fields=0;
  if (info.ignore || info.handle_duplicates != DUP_ERROR)
  {
    table->file->extra(HA_EXTRA_IGNORE_DUP_KEY);
    if (table->file->ha_table_flags() & HA_DUPLICATE_POS &&
        table->file->ha_rnd_init_with_error(0))
      DBUG_RETURN(1);
  }
  if (info.handle_duplicates == DUP_REPLACE &&
      (!table->triggers || !table->triggers->has_delete_triggers()))
    table->file->extra(HA_EXTRA_WRITE_CAN_REPLACE);
  if (info.handle_duplicates == DUP_UPDATE)
    table->file->extra(HA_EXTRA_INSERT_WITH_UPDATE);
  if (thd->locked_tables_mode <= LTM_LOCK_TABLES)
    table->file->ha_start_bulk_insert((ha_rows) 0);
  thd->abort_on_warning= !info.ignore && thd->is_strict_mode();
  if (check_that_all_fields_are_given_values(thd, table, table_list))
    DBUG_RETURN(1);
  table->mark_columns_needed_for_insert();
  table->file->extra(HA_EXTRA_WRITE_CACHE);
  // Mark table as used
  table->query_id= thd->query_id;
  DBUG_RETURN(0);
}

int
select_create::binlog_show_create_table(TABLE **tables, uint count)
{
  /*
    Note 1: In RBR mode, we generate a CREATE TABLE statement for the
    created table by calling show_create_table().  In the event of an error,
    nothing should be written to the binary log, even if the table is
    non-transactional; therefore we pretend that the generated CREATE TABLE
    statement is for a transactional table.  The event will then be put in the
    transaction cache, and any subsequent events (e.g., table-map events and
    binrow events) will also be put there.  We can then use
    ha_autocommit_or_rollback() to either throw away the entire kaboodle of
    events, or write them to the binary log.

    We write the CREATE TABLE statement here and not in prepare()
    since there potentially are sub-selects or accesses to information
    schema that will do a close_thread_tables(), destroying the
    statement transaction cache.
  */
  DBUG_ASSERT(thd->is_current_stmt_binlog_format_row());
  DBUG_ASSERT(tables && *tables && count > 0);

  StringBuffer<2048> query(system_charset_info);
  int result;
  TABLE_LIST tmp_table_list;

  tmp_table_list.reset();
  tmp_table_list.table = *tables;

  result= show_create_table(thd, &tmp_table_list, &query,
                            create_info, WITH_DB_NAME);
  DBUG_ASSERT(result == 0); /* show_create_table() always return 0 */

  if (WSREP_EMULATE_BINLOG(thd) || mysql_bin_log.is_open())
  {
    int errcode= query_error_code(thd, thd->killed == NOT_KILLED);
    result= thd->binlog_query(THD::STMT_QUERY_TYPE,
                              query.ptr(), query.length(),
                              /* is_trans */ TRUE,
                              /* direct */ FALSE,
                              /* suppress_use */ FALSE,
                              errcode);
  }
#ifdef WITH_WSREP
  if (thd->wsrep_trx().active())
  {
    WSREP_DEBUG("transaction already started for CTAS");
  }
  else
  {
    wsrep_start_transaction(thd, thd->wsrep_next_trx_id());
  }
#endif
  return result;
}

void select_create::store_values(List<Item> &values)
{
  fill_record_n_invoke_before_triggers(thd, table, field, values, 1,
                                       TRG_EVENT_INSERT);
}


bool select_create::send_eof()
{
  DBUG_ENTER("select_create::send_eof");

  /*
    The routine that writes the statement in the binary log
    is in select_insert::prepare_eof(). For that reason, we
    mark the flag at this point.
  */
  if (table->s->tmp_table)
    thd->transaction.stmt.mark_created_temp_table();

  if (prepare_eof())
  {
    abort_result_set();
    DBUG_RETURN(true);
  }

  if (table->s->tmp_table)
  {
    /*
      Now is good time to add the new table to THD temporary tables list.
      But, before that we need to check if same table got created by the sub-
      statement.
    */
    if (thd->find_tmp_table_share(table->s->table_cache_key.str,
                                  table->s->table_cache_key.length))
    {
      my_error(ER_TABLE_EXISTS_ERROR, MYF(0), table->alias.c_ptr());
      abort_result_set();
      DBUG_RETURN(true);
    }
    else
    {
      DBUG_ASSERT(saved_tmp_table_share);
      thd->restore_tmp_table_share(saved_tmp_table_share);
    }
  }

  /*
    Do an implicit commit at end of statement for non-temporary
    tables.  This can fail, but we should unlock the table
    nevertheless.
  */
  if (!table->s->tmp_table)
  {
#ifdef WITH_WSREP
    if (WSREP(thd))
    {
      if (thd->wsrep_trx_id() == WSREP_UNDEFINED_TRX_ID)
      {
        wsrep_start_transaction(thd, thd->wsrep_next_trx_id());
      }
      DBUG_ASSERT(thd->wsrep_trx_id() != WSREP_UNDEFINED_TRX_ID);
      WSREP_DEBUG("CTAS key append for trx: %" PRIu64 " thd %llu query %lld ",
                  thd->wsrep_trx_id(), thd->thread_id, thd->query_id);

      /*
        append table level exclusive key for CTAS
      */
      wsrep_key_arr_t key_arr= {0, 0};
      wsrep_prepare_keys_for_isolation(thd,
                                       create_table->db.str,
                                       create_table->table_name.str,
                                       table_list,
                                       &key_arr);
      int rcode= wsrep_thd_append_key(thd, key_arr.keys, key_arr.keys_len,
                                      WSREP_SERVICE_KEY_EXCLUSIVE);
      wsrep_keys_free(&key_arr);
      if (rcode)
      {
        DBUG_PRINT("wsrep", ("row key failed: %d", rcode));
        WSREP_ERROR("Appending table key for CTAS failed: %s, %d",
                    (wsrep_thd_query(thd)) ?
                    wsrep_thd_query(thd) : "void", rcode);
        DBUG_RETURN(true);
      }
      /* If commit fails, we should be able to reset the OK status. */
      thd->get_stmt_da()->set_overwrite_status(true);
    }
#endif /* WITH_WSREP */
    trans_commit_stmt(thd);
    if (!(thd->variables.option_bits & OPTION_GTID_BEGIN))
      trans_commit_implicit(thd);
#ifdef WITH_WSREP
    if (WSREP(thd))
    {
      thd->get_stmt_da()->set_overwrite_status(FALSE);
      mysql_mutex_lock(&thd->LOCK_thd_data);
      if (wsrep_current_error(thd))
      {
        WSREP_DEBUG("select_create commit failed, thd: %llu err: %s %s",
                    thd->thread_id,
                    wsrep_thd_transaction_state_str(thd), WSREP_QUERY(thd));
        mysql_mutex_unlock(&thd->LOCK_thd_data);
        abort_result_set();
        DBUG_RETURN(true);
      }
      mysql_mutex_unlock(&thd->LOCK_thd_data);
    }
#endif /* WITH_WSREP */
  }
  else if (!thd->is_current_stmt_binlog_format_row())
    table->s->table_creation_was_logged= 1;

  /*
    exit_done must only be set after last potential call to
    abort_result_set().
  */
  exit_done= 1;                                 // Avoid double calls

  send_ok_packet();

  if (m_plock)
  {
    MYSQL_LOCK *lock= *m_plock;
    *m_plock= NULL;
    m_plock= NULL;

    if (create_info->pos_in_locked_tables)
    {
      /*
        If we are under lock tables, we have created a table that was
        originally locked. We should add back the lock to ensure that
        all tables in the thd->open_list are locked!
      */
      table->mdl_ticket= create_info->mdl_ticket;

      /* The following should never fail, except if out of memory */
      if (!thd->locked_tables_list.restore_lock(thd,
                                                create_info->
                                                pos_in_locked_tables,
                                                table, lock))
        DBUG_RETURN(false);                     // ok
      /* Fail. Continue without locking the table */
    }
    mysql_unlock_tables(thd, lock);
  }
  DBUG_RETURN(false);
}


void select_create::abort_result_set()
{
  ulonglong save_option_bits;
  DBUG_ENTER("select_create::abort_result_set");

  /* Avoid double calls, could happen in case of out of memory on cleanup */
  if (exit_done)
    DBUG_VOID_RETURN;
  exit_done= 1;

  /*
    In select_insert::abort_result_set() we roll back the statement, including
    truncating the transaction cache of the binary log. To do this, we
    pretend that the statement is transactional, even though it might
    be the case that it was not.

    We roll back the statement prior to deleting the table and prior
    to releasing the lock on the table, since there might be potential
    for failure if the rollback is executed after the drop or after
    unlocking the table.

    We also roll back the statement regardless of whether the creation
    of the table succeeded or not, since we need to reset the binary
    log state.
    
    However if there was an original table that was deleted, as part of
    create or replace table, then we must log the statement.
  */

  save_option_bits= thd->variables.option_bits;
  thd->variables.option_bits&= ~OPTION_BIN_LOG;
  select_insert::abort_result_set();
  thd->transaction.stmt.modified_non_trans_table= FALSE;
  thd->variables.option_bits= save_option_bits;

  /* possible error of writing binary log is ignored deliberately */
  (void) thd->binlog_flush_pending_rows_event(TRUE, TRUE);

  if (create_info->table_was_deleted)
  {
    /* Unlock locked table that was dropped by CREATE */
    thd->locked_tables_list.unlock_locked_table(thd,
                                                create_info->mdl_ticket);
  }
  if (table)
  {
    bool tmp_table= table->s->tmp_table;

    if (tmp_table)
    {
      DBUG_ASSERT(saved_tmp_table_share);
      thd->restore_tmp_table_share(saved_tmp_table_share);
    }

    if (table->file->inited &&
        (info.ignore || info.handle_duplicates != DUP_ERROR) &&
        (table->file->ha_table_flags() & HA_DUPLICATE_POS))
      table->file->ha_rnd_end();
    table->file->extra(HA_EXTRA_NO_IGNORE_DUP_KEY);
    table->file->extra(HA_EXTRA_WRITE_CANNOT_REPLACE);
    table->auto_increment_field_not_null= FALSE;

    if (m_plock)
    {
      mysql_unlock_tables(thd, *m_plock);
      *m_plock= NULL;
      m_plock= NULL;
    }

    drop_open_table(thd, table, &create_table->db, &create_table->table_name);
    table=0;                                    // Safety
    if (thd->log_current_statement && mysql_bin_log.is_open())
    {
      /* Remove logging of drop, create + insert rows */
      binlog_reset_cache(thd);
      /* Original table was deleted. We have to log it */
      log_drop_table(thd, &create_table->db, &create_table->table_name, tmp_table);
    }
  }
  DBUG_VOID_RETURN;
}<|MERGE_RESOLUTION|>--- conflicted
+++ resolved
@@ -2041,13 +2041,8 @@
       goto err;
     if (!(thd->variables.old_behavior &
           OLD_MODE_NO_DUP_KEY_WARNINGS_WITH_IGNORE))
-<<<<<<< HEAD
       table->file->print_error(error, MYF(ME_WARNING));
-    table->file->restore_auto_increment(prev_insert_id);
-=======
-      table->file->print_error(error, MYF(ME_JUST_WARNING));
     table->file->restore_auto_increment();
->>>>>>> 4cdb72f2
     goto ok_or_after_trg_err;
   }
 
