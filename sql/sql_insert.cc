--- conflicted
+++ resolved
@@ -1839,25 +1839,14 @@
       }
 
       /* Wait until table is open */
-<<<<<<< HEAD
-      thd->proc_info="waiting for handler open";
+      thd_proc_info(thd, "waiting for handler open");
       while (!di->thd.killed && !di->table && !thd->killed)
-=======
-      thd_proc_info(thd, "waiting for handler open");
-      while (!tmp->thd.killed && !tmp->table && !thd->killed)
->>>>>>> 4b38d121
       {
 	pthread_cond_wait(&di->cond_client, &di->mutex);
       }
-<<<<<<< HEAD
       pthread_mutex_unlock(&di->mutex);
-      thd->proc_info="got old table";
+      thd_proc_info(thd, "got old table");
       if (di->thd.killed)
-=======
-      pthread_mutex_unlock(&tmp->mutex);
-      thd_proc_info(thd, "got old table");
-      if (tmp->thd.killed)
->>>>>>> 4b38d121
       {
 	if (di->thd.net.report_error)
 	{
