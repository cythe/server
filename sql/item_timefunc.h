#ifndef ITEM_TIMEFUNC_INCLUDED
#define ITEM_TIMEFUNC_INCLUDED
/* Copyright (c) 2000, 2011, Oracle and/or its affiliates.
   Copyright (c) 2009-2011, Monty Program Ab

   This program is free software; you can redistribute it and/or modify
   it under the terms of the GNU General Public License as published by
   the Free Software Foundation; version 2 of the License.

   This program is distributed in the hope that it will be useful,
   but WITHOUT ANY WARRANTY; without even the implied warranty of
   MERCHANTABILITY or FITNESS FOR A PARTICULAR PURPOSE.  See the
   GNU General Public License for more details.

   You should have received a copy of the GNU General Public License
   along with this program; if not, write to the Free Software
   Foundation, Inc., 51 Franklin Street, Fifth Floor, Boston, MA  02110-1335  USA */


/* Function items used by mysql */

#ifdef USE_PRAGMA_INTERFACE
#pragma interface			/* gcc class implementation */
#endif

class MY_LOCALE;


bool get_interval_value(THD *thd, Item *args,
                        interval_type int_type, INTERVAL *interval);


class Item_long_func_date_field: public Item_long_ge0_func
{
  bool check_arguments() const override
  { return args[0]->check_type_can_return_date(func_name_cstring()); }
public:
  Item_long_func_date_field(THD *thd, Item *a)
   :Item_long_ge0_func(thd, a) { }
};


class Item_long_func_time_field: public Item_long_ge0_func
{
  bool check_arguments() const override
  { return args[0]->check_type_can_return_time(func_name_cstring()); }
public:
  Item_long_func_time_field(THD *thd, Item *a)
   :Item_long_ge0_func(thd, a) { }
};


class Item_func_period_add :public Item_long_func
{
  bool check_arguments() const override
  { return check_argument_types_can_return_int(0, 2); }
public:
  Item_func_period_add(THD *thd, Item *a, Item *b): Item_long_func(thd, a, b) {}
  longlong val_int() override;
  LEX_CSTRING func_name_cstring() const override
  {
    static LEX_CSTRING name= {STRING_WITH_LEN("period_add") };
    return name;
  }
  bool fix_length_and_dec() override
  {
    max_length=6*MY_CHARSET_BIN_MB_MAXLEN;
    return FALSE;
  }
  Item *do_get_copy(THD *thd) const override
  { return get_item_copy<Item_func_period_add>(thd, this); }
};


class Item_func_period_diff :public Item_long_func
{
  bool check_arguments() const override
  { return check_argument_types_can_return_int(0, 2); }
public:
  Item_func_period_diff(THD *thd, Item *a, Item *b): Item_long_func(thd, a, b) {}
  longlong val_int() override;
  LEX_CSTRING func_name_cstring() const override
  {
    static LEX_CSTRING name= {STRING_WITH_LEN("period_diff") };
    return name;
  }
  bool fix_length_and_dec() override
  {
    decimals=0;
    max_length=6*MY_CHARSET_BIN_MB_MAXLEN;
    return FALSE;
  }
  Item *do_get_copy(THD *thd) const override
  { return get_item_copy<Item_func_period_diff>(thd, this); }
};


class Item_func_to_days :public Item_long_func_date_field
{
public:
  Item_func_to_days(THD *thd, Item *a): Item_long_func_date_field(thd, a) {}
  longlong val_int() override;
  LEX_CSTRING func_name_cstring() const override
  {
    static LEX_CSTRING name= {STRING_WITH_LEN("to_days") };
    return name;
  }
  bool fix_length_and_dec() override
  {
    decimals=0; 
    max_length=6*MY_CHARSET_BIN_MB_MAXLEN;
    set_maybe_null();
    return FALSE;
  }
  enum_monotonicity_info get_monotonicity_info() const override;
  longlong val_int_endpoint(bool left_endp, bool *incl_endp) override;
  bool check_partition_func_processor(void *int_arg) override {return FALSE;}
  bool check_vcol_func_processor(void *arg) override { return FALSE;}
  bool check_valid_arguments_processor(void *int_arg) override
  {
    return !has_date_args();
  }
  Item *do_get_copy(THD *thd) const override
  { return get_item_copy<Item_func_to_days>(thd, this); }
};


class Item_func_to_seconds :public Item_longlong_func
{
  bool check_arguments() const override
  { return check_argument_types_can_return_date(0, arg_count); }
public:
  Item_func_to_seconds(THD *thd, Item *a): Item_longlong_func(thd, a) {}
  longlong val_int() override;
  LEX_CSTRING func_name_cstring() const override
  {
    static LEX_CSTRING name= {STRING_WITH_LEN("to_seconds") };
    return name;
  }
  bool fix_length_and_dec() override
  {
    decimals=0; 
    fix_char_length(12);
    set_maybe_null();
    return FALSE;
  }
  enum_monotonicity_info get_monotonicity_info() const override;
  longlong val_int_endpoint(bool left_endp, bool *incl_endp) override;
  bool check_partition_func_processor(void *bool_arg) override { return FALSE;}

  /* Only meaningful with date part and optional time part */
  bool check_valid_arguments_processor(void *int_arg) override
  {
    return !has_date_args();
  }
  Item *do_get_copy(THD *thd) const override
  { return get_item_copy<Item_func_to_seconds>(thd, this); }
};


class Item_func_dayofmonth :public Item_long_func_date_field
{
public:
  Item_func_dayofmonth(THD *thd, Item *a): Item_long_func_date_field(thd, a) {}
  longlong val_int() override;
  LEX_CSTRING func_name_cstring() const override
  {
    static LEX_CSTRING name= {STRING_WITH_LEN("dayofmonth") };
    return name;
  }
  bool fix_length_and_dec() override
  {
    decimals=0; 
    max_length=2*MY_CHARSET_BIN_MB_MAXLEN;
    set_maybe_null();
    return FALSE;
  }
  bool check_partition_func_processor(void *int_arg) override {return FALSE;}
  bool check_vcol_func_processor(void *arg) override { return FALSE;}
  bool check_valid_arguments_processor(void *int_arg) override
  {
    return !has_date_args();
  }
  Item *do_get_copy(THD *thd) const override
  { return get_item_copy<Item_func_dayofmonth>(thd, this); }
};


class Item_func_month :public Item_long_ge0_func
{
public:
  Item_func_month(THD *thd, Item *a): Item_long_ge0_func(thd, a)
  { }
  longlong val_int() override;
  LEX_CSTRING func_name_cstring() const override
  {
    static LEX_CSTRING name= {STRING_WITH_LEN("month") };
    return name;
  }
  bool fix_length_and_dec() override
  {
    decimals= 0;
    fix_char_length(2);
    set_maybe_null();
    return FALSE;
  }
  bool check_partition_func_processor(void *int_arg) override {return FALSE;}
  bool check_vcol_func_processor(void *arg) override { return FALSE;}
  bool check_valid_arguments_processor(void *int_arg) override
  {
    return !has_date_args();
  }
  Item *do_get_copy(THD *thd) const override
  { return get_item_copy<Item_func_month>(thd, this); }
};


class Item_func_monthname :public Item_str_func
{
  MY_LOCALE *locale;
public:
  Item_func_monthname(THD *thd, Item *a): Item_str_func(thd, a) {}
  LEX_CSTRING func_name_cstring() const override
  {
    static LEX_CSTRING name= {STRING_WITH_LEN("monthname") };
    return name;
  }
  String *val_str(String *str) override;
  bool fix_length_and_dec() override;
  bool check_partition_func_processor(void *int_arg) override {return TRUE;}
  bool check_valid_arguments_processor(void *int_arg) override
  {
    return !has_date_args();
  }
  bool check_vcol_func_processor(void *arg) override
  {
    return mark_unsupported_function(func_name(), "()", arg, VCOL_SESSION_FUNC);
  }
  Item *do_get_copy(THD *thd) const override
  { return get_item_copy<Item_func_monthname>(thd, this); }
};


class Item_func_dayofyear :public Item_long_func_date_field
{
public:
  Item_func_dayofyear(THD *thd, Item *a): Item_long_func_date_field(thd, a) {}
  longlong val_int() override;
  LEX_CSTRING func_name_cstring() const override
  {
    static LEX_CSTRING name= {STRING_WITH_LEN("dayofyear") };
    return name;
  }
  bool fix_length_and_dec() override
  {
    decimals= 0;
    fix_char_length(3);
    set_maybe_null();
    return FALSE;
  }
  bool check_partition_func_processor(void *int_arg) override {return FALSE;}
  bool check_vcol_func_processor(void *arg) override { return FALSE;}
  bool check_valid_arguments_processor(void *int_arg) override
  {
    return !has_date_args();
  }
  Item *do_get_copy(THD *thd) const override
  { return get_item_copy<Item_func_dayofyear>(thd, this); }
};


class Item_func_hour :public Item_long_func_time_field
{
public:
  Item_func_hour(THD *thd, Item *a): Item_long_func_time_field(thd, a) {}
  longlong val_int() override;
  LEX_CSTRING func_name_cstring() const override
  {
    static LEX_CSTRING name= {STRING_WITH_LEN("hour") };
    return name;
  }
  bool fix_length_and_dec() override
  {
    decimals=0;
    max_length=2*MY_CHARSET_BIN_MB_MAXLEN;
    set_maybe_null();
    return FALSE;
  }
  bool check_partition_func_processor(void *int_arg) override {return FALSE;}
  bool check_vcol_func_processor(void *arg) override { return FALSE;}
  bool check_valid_arguments_processor(void *int_arg) override
  {
    return !has_time_args();
  }
  Item *do_get_copy(THD *thd) const override
  { return get_item_copy<Item_func_hour>(thd, this); }
};


class Item_func_minute :public Item_long_func_time_field
{
public:
  Item_func_minute(THD *thd, Item *a): Item_long_func_time_field(thd, a) {}
  longlong val_int() override;
  LEX_CSTRING func_name_cstring() const override
  {
    static LEX_CSTRING name= {STRING_WITH_LEN("minute") };
    return name;
  }
  bool fix_length_and_dec() override
  {
    decimals=0;
    max_length=2*MY_CHARSET_BIN_MB_MAXLEN;
    set_maybe_null();
    return FALSE;
  }
  bool check_partition_func_processor(void *int_arg) override {return FALSE;}
  bool check_vcol_func_processor(void *arg) override { return FALSE;}
  bool check_valid_arguments_processor(void *int_arg) override
  {
    return !has_time_args();
  }
  Item *do_get_copy(THD *thd) const override
  { return get_item_copy<Item_func_minute>(thd, this); }
};


class Item_func_quarter :public Item_long_func_date_field
{
public:
  Item_func_quarter(THD *thd, Item *a): Item_long_func_date_field(thd, a) {}
  longlong val_int() override;
  LEX_CSTRING func_name_cstring() const override
  {
    static LEX_CSTRING name= {STRING_WITH_LEN("quarter") };
    return name;
  }
  bool fix_length_and_dec() override
  {
     decimals=0;
     max_length=1*MY_CHARSET_BIN_MB_MAXLEN;
     set_maybe_null();
     return FALSE;
  }
  bool check_partition_func_processor(void *int_arg) override {return FALSE;}
  bool check_vcol_func_processor(void *arg) override { return FALSE;}
  bool check_valid_arguments_processor(void *int_arg) override
  {
    return !has_date_args();
  }
  Item *do_get_copy(THD *thd) const override
  { return get_item_copy<Item_func_quarter>(thd, this); }
};


class Item_func_second :public Item_long_func_time_field
{
public:
  Item_func_second(THD *thd, Item *a): Item_long_func_time_field(thd, a) {}
  longlong val_int() override;
  LEX_CSTRING func_name_cstring() const override
  {
    static LEX_CSTRING name= {STRING_WITH_LEN("second") };
    return name;
  }
  bool fix_length_and_dec() override
  {
    decimals=0;
    max_length=2*MY_CHARSET_BIN_MB_MAXLEN;
    set_maybe_null();
    return FALSE;
  }
  bool check_partition_func_processor(void *int_arg) override {return FALSE;}
  bool check_vcol_func_processor(void *arg) override { return FALSE;}
  bool check_valid_arguments_processor(void *int_arg) override
  {
    return !has_time_args();
  }
  Item *do_get_copy(THD *thd) const override
  { return get_item_copy<Item_func_second>(thd, this); }
};


class Item_func_week :public Item_long_ge0_func
{
  bool check_arguments() const override
  {
    return args[0]->check_type_can_return_date(func_name_cstring()) ||
           (arg_count > 1 && args[1]->check_type_can_return_int(func_name_cstring()));
  }
public:
  Item_func_week(THD *thd, Item *a): Item_long_ge0_func(thd, a) {}
  Item_func_week(THD *thd, Item *a, Item *b): Item_long_ge0_func(thd, a, b) {}
  longlong val_int() override;
  LEX_CSTRING func_name_cstring() const override
  {
    static LEX_CSTRING name= {STRING_WITH_LEN("week") };
    return name;
  }
  bool fix_length_and_dec() override
  {
    decimals=0;
    max_length=2*MY_CHARSET_BIN_MB_MAXLEN;
    set_maybe_null();
    return FALSE;
  }
  bool check_vcol_func_processor(void *arg) override
  {
    if (arg_count == 2)
      return FALSE;
    return mark_unsupported_function(func_name(), "()", arg, VCOL_SESSION_FUNC);
  }
  bool check_valid_arguments_processor(void *int_arg) override
  {
    return arg_count == 2;
  }
  Item *do_get_copy(THD *thd) const override
  { return get_item_copy<Item_func_week>(thd, this); }
};

class Item_func_yearweek :public Item_long_func
{
  bool check_arguments() const override
  {
    return args[0]->check_type_can_return_date(func_name_cstring()) ||
           args[1]->check_type_can_return_int(func_name_cstring());
  }
public:
  Item_func_yearweek(THD *thd, Item *a, Item *b)
   :Item_long_func(thd, a, b) {}
  longlong val_int() override;
  LEX_CSTRING func_name_cstring() const override
  {
    static LEX_CSTRING name= {STRING_WITH_LEN("yearweek") };
    return name;
  }
  bool fix_length_and_dec() override
  {
    decimals=0;
    max_length=6*MY_CHARSET_BIN_MB_MAXLEN;
    set_maybe_null();
    return FALSE;
  }
  bool check_partition_func_processor(void *int_arg) override {return FALSE;}
  bool check_vcol_func_processor(void *arg) override { return FALSE;}
  bool check_valid_arguments_processor(void *int_arg) override
  {
    return !has_date_args();
  }
  Item *do_get_copy(THD *thd) const override
  { return get_item_copy<Item_func_yearweek>(thd, this); }
};


class Item_func_year :public Item_long_func_date_field
{
public:
  Item_func_year(THD *thd, Item *a): Item_long_func_date_field(thd, a) {}
  longlong val_int() override;
  LEX_CSTRING func_name_cstring() const override
  {
    static LEX_CSTRING name= {STRING_WITH_LEN("year") };
    return name;
  }
  enum_monotonicity_info get_monotonicity_info() const override;
  longlong val_int_endpoint(bool left_endp, bool *incl_endp) override;
  bool fix_length_and_dec() override
  {
    decimals=0;
    max_length=4*MY_CHARSET_BIN_MB_MAXLEN;
    set_maybe_null();
    return FALSE;
  }
  bool check_partition_func_processor(void *int_arg) override {return FALSE;}
  bool check_vcol_func_processor(void *arg) override { return FALSE;}
  bool check_valid_arguments_processor(void *int_arg) override
  {
    return !has_date_args();
  }
  Item *do_get_copy(THD *thd) const override
  { return get_item_copy<Item_func_year>(thd, this); }
};


class Item_func_weekday :public Item_long_func
{
  bool odbc_type;
public:
  Item_func_weekday(THD *thd, Item *a, bool type_arg):
    Item_long_func(thd, a), odbc_type(type_arg) { }
  longlong val_int() override;
  LEX_CSTRING func_name_cstring() const override
  {
    static LEX_CSTRING dayofweek= {STRING_WITH_LEN("dayofweek") };
    static LEX_CSTRING weekday= {STRING_WITH_LEN("weekday") };
    return (odbc_type ? dayofweek : weekday);
  }
  bool get_date(THD *thd, MYSQL_TIME *ltime, date_mode_t fuzzydate) override
  {
    return type_handler()->Item_get_date_with_warn(thd, this, ltime, fuzzydate);
  }
  bool fix_length_and_dec() override
  {
    decimals= 0;
    fix_char_length(1);
    set_maybe_null();
    return FALSE;
  }
  bool check_partition_func_processor(void *int_arg) override {return FALSE;}
  bool check_vcol_func_processor(void *arg) override { return FALSE;}
  bool check_valid_arguments_processor(void *int_arg) override
  {
    return !has_date_args();
  }
  Item *do_get_copy(THD *thd) const override
  { return get_item_copy<Item_func_weekday>(thd, this); }
};

class Item_func_dayname :public Item_str_func
{
  MY_LOCALE *locale;
 public:
  Item_func_dayname(THD *thd, Item *a): Item_str_func(thd, a) {}
  LEX_CSTRING func_name_cstring() const override
  {
    static LEX_CSTRING name= {STRING_WITH_LEN("dayname") };
    return name;
  }
  String *val_str(String *str) override;
  const Type_handler *type_handler() const override
  { return &type_handler_varchar; }
  bool fix_length_and_dec() override;
  bool check_partition_func_processor(void *int_arg) override {return TRUE;}
  bool check_vcol_func_processor(void *arg) override
  {
    return mark_unsupported_function(func_name(), "()", arg, VCOL_SESSION_FUNC);
  }
  bool check_valid_arguments_processor(void *int_arg) override
  {
    return !has_date_args();
  }
  Item *do_get_copy(THD *thd) const override
  { return get_item_copy<Item_func_dayname>(thd, this); }
};


class Item_func_seconds_hybrid: public Item_func_numhybrid
{
public:
  Item_func_seconds_hybrid(THD *thd): Item_func_numhybrid(thd) {}
  Item_func_seconds_hybrid(THD *thd, Item *a): Item_func_numhybrid(thd, a) {}
  void fix_length_and_dec_generic(uint dec)
  {
    DBUG_ASSERT(dec <= TIME_SECOND_PART_DIGITS);
    decimals= dec;
    max_length=17 + (decimals ? decimals + 1 : 0);
    set_maybe_null();
    if (decimals)
      set_handler(&type_handler_newdecimal);
    else
      set_handler(type_handler_long_or_longlong());
  }
  double real_op() override { DBUG_ASSERT(0); return 0; }
  String *str_op(String *str) override { DBUG_ASSERT(0); return 0; }
  bool date_op(THD *thd, MYSQL_TIME *ltime, date_mode_t fuzzydate) override
  {
    DBUG_ASSERT(0);
    return true;
  }
};


class Item_func_unix_timestamp :public Item_func_seconds_hybrid
{
  bool get_timestamp_value(my_time_t *seconds, ulong *second_part);
public:
  Item_func_unix_timestamp(THD *thd): Item_func_seconds_hybrid(thd) {}
  Item_func_unix_timestamp(THD *thd, Item *a):
    Item_func_seconds_hybrid(thd, a) {}
  LEX_CSTRING func_name_cstring() const override
  {
    static LEX_CSTRING name= {STRING_WITH_LEN("unix_timestamp") };
    return name;
  }
  enum_monotonicity_info get_monotonicity_info() const override;
  longlong val_int_endpoint(bool left_endp, bool *incl_endp) override;
  bool check_partition_func_processor(void *int_arg) override {return FALSE;}
  /*
    UNIX_TIMESTAMP() depends on the current timezone
    (and thus may not be used as a partitioning function)
    when its argument is NOT of the TIMESTAMP type.
  */
  bool check_valid_arguments_processor(void *int_arg) override
  {
    return !has_timestamp_args();
  }
  bool check_vcol_func_processor(void *arg) override
  {
    if (arg_count)
      return FALSE;
    return mark_unsupported_function(func_name(), "()", arg, VCOL_TIME_FUNC);
  }
  bool fix_length_and_dec() override
  {
    fix_length_and_dec_generic(arg_count ?
                               args[0]->datetime_precision(current_thd) : 0);
    return FALSE;
  }
  longlong int_op() override;
  my_decimal *decimal_op(my_decimal* buf) override;
  Item *do_get_copy(THD *thd) const override
  { return get_item_copy<Item_func_unix_timestamp>(thd, this); }
};


class Item_func_time_to_sec :public Item_func_seconds_hybrid
{
public:
  Item_func_time_to_sec(THD *thd, Item *item):
    Item_func_seconds_hybrid(thd, item) {}
  LEX_CSTRING func_name_cstring() const override
  {
    static LEX_CSTRING name= {STRING_WITH_LEN("time_to_sec") };
    return name;
  }
  bool check_partition_func_processor(void *int_arg) override {return FALSE;}
  bool check_vcol_func_processor(void *arg) override { return FALSE;}
  bool check_valid_arguments_processor(void *int_arg) override
  {
    return !has_time_args();
  }
  bool fix_length_and_dec() override
  {
    fix_length_and_dec_generic(args[0]->time_precision(current_thd));
    return FALSE;
  }
  longlong int_op() override;
  my_decimal *decimal_op(my_decimal* buf) override;
  Item *do_get_copy(THD *thd) const override
  { return get_item_copy<Item_func_time_to_sec>(thd, this); }
};


class Item_datefunc :public Item_func
{
public:
  Item_datefunc(THD *thd): Item_func(thd) { }
  Item_datefunc(THD *thd, Item *a): Item_func(thd, a) { }
  Item_datefunc(THD *thd, Item *a, Item *b): Item_func(thd, a, b) { }
  const Type_handler *type_handler() const override
  { return &type_handler_newdate; }
  longlong val_int() override
  { return Date(this).to_longlong(); }
  double val_real() override
  { return Date(this).to_double(); }
  String *val_str(String *to) override
  { return Date(this).to_string(to); }
  my_decimal *val_decimal(my_decimal *to) override
  { return Date(this).to_decimal(to); }
  bool fix_length_and_dec() override
  {
    fix_attributes_date();
    set_maybe_null(arg_count > 0);
    return FALSE;
  }
};


class Item_timefunc :public Item_func
{
public:
  Item_timefunc(THD *thd): Item_func(thd) {}
  Item_timefunc(THD *thd, Item *a): Item_func(thd, a) {}
  Item_timefunc(THD *thd, Item *a, Item *b): Item_func(thd, a, b) {}
  Item_timefunc(THD *thd, Item *a, Item *b, Item *c): Item_func(thd, a, b ,c) {}
  const Type_handler *type_handler() const override
  { return &type_handler_time2; }
  longlong val_int() override
  { return Time(this).to_longlong(); }
  double val_real() override
  { return Time(this).to_double(); }
  String *val_str(String *to) override
  { return Time(this).to_string(to, decimals); }
  my_decimal *val_decimal(my_decimal *to) override
  { return Time(this).to_decimal(to); }
  bool val_native(THD *thd, Native *to) override
  { return Time(thd, this).to_native(to, decimals); }
};


class Item_datetimefunc :public Item_func
{
public:
  Item_datetimefunc(THD *thd): Item_func(thd) {}
  Item_datetimefunc(THD *thd, Item *a): Item_func(thd, a) {}
  Item_datetimefunc(THD *thd, Item *a, Item *b): Item_func(thd, a, b) {}
  Item_datetimefunc(THD *thd, Item *a, Item *b, Item *c):
    Item_func(thd, a, b ,c) {}
  const Type_handler *type_handler() const override
  { return &type_handler_datetime2; }
  longlong val_int() override { return Datetime(this).to_longlong(); }
  double val_real() override { return Datetime(this).to_double(); }
  String *val_str(String *to) override
  { return Datetime(this).to_string(to, decimals); }
  my_decimal *val_decimal(my_decimal *to) override
  { return Datetime(this).to_decimal(to); }
};


/* Abstract CURTIME function. Children should define what time zone is used */

class Item_func_curtime :public Item_timefunc
{
  MYSQL_TIME ltime;
  query_id_t last_query_id;
public:
  Item_func_curtime(THD *thd, uint dec): Item_timefunc(thd), last_query_id(0)
  { decimals= dec; }
  bool fix_fields(THD *, Item **) override;
  bool fix_length_and_dec() override
  { fix_attributes_time(decimals); return FALSE; }
  bool get_date(THD *thd, MYSQL_TIME *res, date_mode_t fuzzydate) override;
  /* 
    Abstract method that defines which time zone is used for conversion.
    Converts time current time in my_time_t representation to broken-down
    MYSQL_TIME representation using UTC-SYSTEM or per-thread time zone.
  */
  virtual void store_now_in_TIME(THD *thd, MYSQL_TIME *now_time)=0;
  bool check_vcol_func_processor(void *arg) override
  {
    return mark_unsupported_function(func_name(), "()", arg, VCOL_TIME_FUNC);
  }
  void print(String *str, enum_query_type query_type) override;
};


class Item_func_curtime_local :public Item_func_curtime
{
public:
  Item_func_curtime_local(THD *thd, uint dec): Item_func_curtime(thd, dec) {}
  LEX_CSTRING func_name_cstring() const override
  {
    static LEX_CSTRING name= {STRING_WITH_LEN("curtime") };
    return name;
  }
  void store_now_in_TIME(THD *thd, MYSQL_TIME *now_time) override;
  Item *do_get_copy(THD *thd) const override
  { return get_item_copy<Item_func_curtime_local>(thd, this); }
};


class Item_func_curtime_utc :public Item_func_curtime
{
public:
  Item_func_curtime_utc(THD *thd, uint dec): Item_func_curtime(thd, dec) {}
  LEX_CSTRING func_name_cstring() const override
  {
    static LEX_CSTRING name= {STRING_WITH_LEN("utc_time") };
    return name;
  }
  void store_now_in_TIME(THD *thd, MYSQL_TIME *now_time) override;
  Item *do_get_copy(THD *thd) const override
  { return get_item_copy<Item_func_curtime_utc>(thd, this); }
};


/* Abstract CURDATE function. See also Item_func_curtime. */

class Item_func_curdate :public Item_datefunc
{
  query_id_t last_query_id;
  MYSQL_TIME ltime;
public:
  Item_func_curdate(THD *thd): Item_datefunc(thd), last_query_id(0) {}
  bool get_date(THD *thd, MYSQL_TIME *res, date_mode_t fuzzydate) override;
  virtual void store_now_in_TIME(THD *thd, MYSQL_TIME *now_time)=0;
  bool check_vcol_func_processor(void *arg) override
  {
    return mark_unsupported_function(func_name(), "()", arg, VCOL_TIME_FUNC);
  }
};


class Item_func_curdate_local :public Item_func_curdate
{
public:
  Item_func_curdate_local(THD *thd): Item_func_curdate(thd) {}
  LEX_CSTRING func_name_cstring() const override
  {
    static LEX_CSTRING name= {STRING_WITH_LEN("curdate") };
    return name;
  }
  void store_now_in_TIME(THD *thd, MYSQL_TIME *now_time) override;
  Item *do_get_copy(THD *thd) const override
  { return get_item_copy<Item_func_curdate_local>(thd, this); }
};


class Item_func_curdate_utc :public Item_func_curdate
{
public:
  Item_func_curdate_utc(THD *thd): Item_func_curdate(thd) {}
  LEX_CSTRING func_name_cstring() const override
  {
    static LEX_CSTRING name= {STRING_WITH_LEN("utc_date") };
    return name;
  }
  void store_now_in_TIME(THD* thd, MYSQL_TIME *now_time) override;
  Item *do_get_copy(THD *thd) const override
  { return get_item_copy<Item_func_curdate_utc>(thd, this); }
};


/* Abstract CURRENT_TIMESTAMP function. See also Item_func_curtime */

class Item_func_now :public Item_datetimefunc
{
  MYSQL_TIME ltime;
  query_id_t last_query_id;
public:
  Item_func_now(THD *thd, uint dec): Item_datetimefunc(thd), last_query_id(0)
  { decimals= dec; }
  bool fix_fields(THD *, Item **) override;
  bool fix_length_and_dec() override
  { fix_attributes_datetime(decimals); return FALSE;}
  bool get_date(THD *thd, MYSQL_TIME *res, date_mode_t fuzzydate) override;
  virtual void store_now_in_TIME(THD *thd, MYSQL_TIME *now_time)=0;
  bool check_vcol_func_processor(void *arg) override
  {
    /*
      NOW is safe for replication as slaves will run with same time as
      master
    */
    return mark_unsupported_function(func_name(), "()", arg, VCOL_TIME_FUNC);
  }
  void print(String *str, enum_query_type query_type) override;
};


class Item_func_now_local :public Item_func_now
{
public:
  Item_func_now_local(THD *thd, uint dec): Item_func_now(thd, dec) {}
  LEX_CSTRING func_name_cstring() const override
  {
    static LEX_CSTRING name= {STRING_WITH_LEN("current_timestamp") };
    return name;
  }
  int save_in_field(Field *field, bool no_conversions) override;
  void store_now_in_TIME(THD *thd, MYSQL_TIME *now_time) override;
  enum Functype functype() const override { return NOW_FUNC; }
  Item *do_get_copy(THD *thd) const override
  { return get_item_copy<Item_func_now_local>(thd, this); }
};


class Item_func_now_utc :public Item_func_now
{
public:
  Item_func_now_utc(THD *thd, uint dec): Item_func_now(thd, dec) {}
  LEX_CSTRING func_name_cstring() const override
  {
    static LEX_CSTRING name= {STRING_WITH_LEN("utc_timestamp") };
    return name;
  }
  void store_now_in_TIME(THD *thd, MYSQL_TIME *now_time) override;
  enum Functype functype() const override { return NOW_UTC_FUNC; }
  bool check_vcol_func_processor(void *arg) override
  {
    return mark_unsupported_function(func_name(), "()", arg,
                                     VCOL_TIME_FUNC | VCOL_NON_DETERMINISTIC);
  }
  Item *do_get_copy(THD *thd) const override
  { return get_item_copy<Item_func_now_utc>(thd, this); }
};


/*
  This is like NOW(), but always uses the real current time, not the
  query_start(). This matches the Oracle behavior.
*/
class Item_func_sysdate_local :public Item_func_now
{
public:
  Item_func_sysdate_local(THD *thd, uint dec): Item_func_now(thd, dec) {}
  bool const_item() const override { return 0; }
  LEX_CSTRING func_name_cstring() const override
  {
    static LEX_CSTRING name= {STRING_WITH_LEN("sysdate") };
    return name;
  }
  void store_now_in_TIME(THD *thd, MYSQL_TIME *now_time) override;
  bool get_date(THD *thd, MYSQL_TIME *res, date_mode_t fuzzydate) override;
  table_map used_tables() const override { return RAND_TABLE_BIT; }
  bool check_vcol_func_processor(void *arg) override
  {
    return mark_unsupported_function(func_name(), "()", arg,
                                     VCOL_TIME_FUNC | VCOL_NON_DETERMINISTIC);
  }
  enum Functype functype() const override { return SYSDATE_FUNC; }
  Item *do_get_copy(THD *thd) const override
  { return get_item_copy<Item_func_sysdate_local>(thd, this); }
};


class Item_func_from_days :public Item_datefunc
{
  bool check_arguments() const override
  { return args[0]->check_type_can_return_int(func_name_cstring()); }
public:
  Item_func_from_days(THD *thd, Item *a): Item_datefunc(thd, a) {}
  LEX_CSTRING func_name_cstring() const override
  {
    static LEX_CSTRING name= {STRING_WITH_LEN("from_days") };
    return name;
  }
  bool get_date(THD *thd, MYSQL_TIME *res, date_mode_t fuzzydate) override;
  bool check_partition_func_processor(void *int_arg) override {return FALSE;}
  bool check_vcol_func_processor(void *arg) override { return FALSE;}
  bool check_valid_arguments_processor(void *int_arg) override
  {
    return has_date_args() || has_time_args();
  }
  Item *do_get_copy(THD *thd) const override
  { return get_item_copy<Item_func_from_days>(thd, this); }
};


class Item_func_date_format :public Item_str_func
{
  bool check_arguments() const override
  {
    return args[0]->check_type_can_return_date(func_name_cstring()) ||
           check_argument_types_can_return_text(1, arg_count);
  }
  const MY_LOCALE *locale;
  int fixed_length;
  String value;
protected:
  bool is_time_format;
public:
  Item_func_date_format(THD *thd, Item *a, Item *b):
    Item_str_func(thd, a, b), locale(0), is_time_format(false) {}
  Item_func_date_format(THD *thd, Item *a, Item *b, Item *c):
    Item_str_func(thd, a, b, c), locale(0), is_time_format(false) {}
  String *val_str(String *str) override;
  LEX_CSTRING func_name_cstring() const override
  {
    static LEX_CSTRING name= {STRING_WITH_LEN("date_format") };
    return name;
  }
  bool fix_length_and_dec() override;
  uint format_length(const String *format);
  bool eq(const Item *item, bool binary_cmp) const override;
  bool check_vcol_func_processor(void *arg) override
  {
    if (arg_count > 2)
      return false;
    return mark_unsupported_function(func_name(), "()", arg, VCOL_SESSION_FUNC);
  }
  Item *do_get_copy(THD *thd) const override
  { return get_item_copy<Item_func_date_format>(thd, this); }
};

class Item_func_time_format: public Item_func_date_format
{
public:
  Item_func_time_format(THD *thd, Item *a, Item *b):
    Item_func_date_format(thd, a, b) { is_time_format= true; }
  LEX_CSTRING func_name_cstring() const override
  {
    static LEX_CSTRING name= {STRING_WITH_LEN("time_format") };
    return name;
  }
  bool check_vcol_func_processor(void *arg) override { return false; }
  Item *do_get_copy(THD *thd) const override
  { return get_item_copy<Item_func_time_format>(thd, this); }
};


/* the max length of datetime format models string in Oracle is 144 */
#define MAX_DATETIME_FORMAT_MODEL_LEN 144

class Item_func_tochar :public Item_str_func
{
  const MY_LOCALE *locale;
  THD *thd;
  String warning_message;
  bool fixed_length;

  /*
    When datetime format models is parsed, use uint16 integers to
    represent the format models and store in fmt_array.
  */
  uint16 fmt_array[MAX_DATETIME_FORMAT_MODEL_LEN+1];

  bool check_arguments() const override
  {
    return
      (args[0]->check_type_can_return_date(func_name_cstring()) &&
       args[0]->check_type_can_return_time(func_name_cstring())) ||
      check_argument_types_can_return_text(1, arg_count);
  }

public:
  Item_func_tochar(THD *thd, Item *a, Item *b):
    Item_str_func(thd, a, b), locale(0)
  {
    /* NOTE: max length of warning message is 64 */
    warning_message.alloc(64);
    warning_message.length(0);
  }
  ~Item_func_tochar() { warning_message.free(); }
  String *val_str(String *str) override;
  LEX_CSTRING func_name_cstring() const override
  {
    static LEX_CSTRING name= {STRING_WITH_LEN("to_char") };
    return name;
  }
  bool fix_length_and_dec() override;
  bool parse_format_string(const String *format, uint *fmt_len);

  bool check_vcol_func_processor(void *arg) override
  {
    if (arg_count > 2)
      return false;
    return mark_unsupported_function(func_name(), "()", arg, VCOL_SESSION_FUNC);
  }

  Item *get_copy(THD *thd) override
  { return get_item_copy<Item_func_tochar>(thd, this); }
};


class Item_func_from_unixtime :public Item_datetimefunc
{
  bool check_arguments() const override
  { return args[0]->check_type_can_return_decimal(func_name_cstring()); }
  Time_zone *tz;
 public:
  Item_func_from_unixtime(THD *thd, Item *a): Item_datetimefunc(thd, a) {}
  LEX_CSTRING func_name_cstring() const override
  {
    static LEX_CSTRING name= {STRING_WITH_LEN("from_unixtime") };
    return name;
  }
  bool fix_length_and_dec() override;
  bool get_date(THD *thd, MYSQL_TIME *res, date_mode_t fuzzydate) override;
  bool check_vcol_func_processor(void *arg) override
  {
    return mark_unsupported_function(func_name(), "()", arg, VCOL_SESSION_FUNC);
  }
  Item *do_get_copy(THD *thd) const override
  { return get_item_copy<Item_func_from_unixtime>(thd, this); }
};


/* 
  We need Time_zone class declaration for storing pointers in
  Item_func_convert_tz.
*/
class Time_zone;

/*
  This class represents CONVERT_TZ() function.
  The important fact about this function that it is handled in special way.
  When such function is met in expression time_zone system tables are added
  to global list of tables to open, so later those already opened and locked
  tables can be used during this function calculation for loading time zone
  descriptions.
*/
class Item_func_convert_tz :public Item_datetimefunc
{
  bool check_arguments() const override
  {
    return args[0]->check_type_can_return_date(func_name_cstring()) ||
           check_argument_types_can_return_text(1, arg_count);
  }
  /*
    If time zone parameters are constants we are caching objects that
    represent them (we use separate from_tz_cached/to_tz_cached members
    to indicate this fact, since NULL is legal value for from_tz/to_tz
    members.
  */
  bool from_tz_cached, to_tz_cached;
  Time_zone *from_tz, *to_tz;
 public:
  Item_func_convert_tz(THD *thd, Item *a, Item *b, Item *c):
    Item_datetimefunc(thd, a, b, c), from_tz_cached(0), to_tz_cached(0) {}
  LEX_CSTRING func_name_cstring() const override
  {
    static LEX_CSTRING name= {STRING_WITH_LEN("convert_tz") };
    return name;
  }
  bool fix_length_and_dec() override
  {
    fix_attributes_datetime(args[0]->datetime_precision(current_thd));
    set_maybe_null();
    return FALSE;
  }
  bool get_date(THD *thd, MYSQL_TIME *res, date_mode_t fuzzydate) override;
  void cleanup() override;
  Item *do_get_copy(THD *thd) const override
  { return get_item_copy<Item_func_convert_tz>(thd, this); }
};


class Item_func_sec_to_time :public Item_timefunc
{
  bool check_arguments() const override
  { return args[0]->check_type_can_return_decimal(func_name_cstring()); }
public:
  Item_func_sec_to_time(THD *thd, Item *item): Item_timefunc(thd, item) {}
  bool get_date(THD *thd, MYSQL_TIME *res, date_mode_t fuzzydate) override;
  bool fix_length_and_dec() override
  {
    fix_attributes_time(args[0]->decimals);
    set_maybe_null();
    return FALSE;
  }
<<<<<<< HEAD
  LEX_CSTRING func_name_cstring() const override
  {
    static LEX_CSTRING name= {STRING_WITH_LEN("sec_to_time") };
    return name;
  }
  Item *get_copy(THD *thd) override
=======
  const char *func_name() const override { return "sec_to_time"; }
  Item *do_get_copy(THD *thd) const override
>>>>>>> cf1c381b
  { return get_item_copy<Item_func_sec_to_time>(thd, this); }
};


class Item_date_add_interval :public Item_handled_func
{
public:
  const interval_type int_type; // keep it public
  const bool date_sub_interval; // keep it public
  Item_date_add_interval(THD *thd, Item *a, Item *b, interval_type type_arg,
                         bool neg_arg):
    Item_handled_func(thd, a, b), int_type(type_arg),
    date_sub_interval(neg_arg) {}
  LEX_CSTRING func_name_cstring() const override
  {
    static LEX_CSTRING name= {STRING_WITH_LEN("date_add_interval") };
    return name;
  }
  bool fix_length_and_dec() override;
  bool eq(const Item *item, bool binary_cmp) const override;
  void print(String *str, enum_query_type query_type) override;
  enum precedence precedence() const override { return INTERVAL_PRECEDENCE; }
  bool need_parentheses_in_default() override { return true; }
  Item *do_get_copy(THD *thd) const override
  { return get_item_copy<Item_date_add_interval>(thd, this); }
};


class Item_extract :public Item_int_func,
                    public Type_handler_hybrid_field_type
{
  date_mode_t m_date_mode;
  const Type_handler_int_result *handler_by_length(uint32 length,
                                                   uint32 threashold)
  {
    if (length >= threashold)
      return &type_handler_slonglong;
    return &type_handler_slong;
  }
  void set_date_length(uint32 length)
  {
    /*
      DATE components (e.g. YEAR, YEAR_MONTH, QUARTER, MONTH, WEEK)
      return non-negative values but historically EXTRACT for date
      components always returned the signed int data type.
      So do equivalent functions YEAR(), QUARTER(), MONTH(), WEEK().
      Let's set the data type to "signed int, but not negative",
      so "this" produces better data types in VARCHAR and DECIMAL context
      by using the fact that all of the max_length characters are spent
      for digits (non of them are spent for the sign).
    */
    set_handler(&type_handler_slong_ge0);
    fix_char_length(length);
    m_date_mode= date_mode_t(0);
  }
  void set_day_length(uint32 length)
  {
    /*
      Units starting with DAY can be negative:
        EXTRACT(DAY FROM '-24:00:00') -> -1
    */
    set_handler(handler_by_length(max_length= length + 1/*sign*/, 11));
    m_date_mode= Temporal::Options(TIME_INTERVAL_DAY, current_thd);
  }
  void set_time_length(uint32 length)
  {
    set_handler(handler_by_length(max_length= length + 1/*sign*/, 11));
    m_date_mode= Temporal::Options(TIME_INTERVAL_hhmmssff, current_thd);
  }
 public:
  const interval_type int_type; // keep it public
  Item_extract(THD *thd, interval_type type_arg, Item *a):
    Item_int_func(thd, a),
    Type_handler_hybrid_field_type(&type_handler_slonglong),
    m_date_mode(date_mode_t(0)),
    int_type(type_arg)
  { }
  const Type_handler *type_handler() const override
  {
    return Type_handler_hybrid_field_type::type_handler();
  }
  longlong val_int() override;
  enum Functype functype() const override { return EXTRACT_FUNC; }
  LEX_CSTRING func_name_cstring() const override
  {
    static LEX_CSTRING name= {STRING_WITH_LEN("extract") };
    return name;
  }
  bool check_arguments() const override;
  bool fix_length_and_dec() override;
  bool eq(const Item *item, bool binary_cmp) const override;
  void print(String *str, enum_query_type query_type) override;
  bool check_partition_func_processor(void *int_arg) override {return FALSE;}
  bool check_vcol_func_processor(void *arg) override
  {
    if (int_type != INTERVAL_WEEK)
      return FALSE;
    return mark_unsupported_function(func_name(), "()", arg, VCOL_SESSION_FUNC);
  }
  bool check_valid_arguments_processor(void *int_arg) override
  {
    switch (int_type) {
    case INTERVAL_YEAR:
    case INTERVAL_YEAR_MONTH:
    case INTERVAL_QUARTER:
    case INTERVAL_MONTH:
    /* case INTERVAL_WEEK: Not allowed as partitioning function, bug#57071 */
    case INTERVAL_DAY:
      return !has_date_args();
    case INTERVAL_DAY_HOUR:
    case INTERVAL_DAY_MINUTE:
    case INTERVAL_DAY_SECOND:
    case INTERVAL_DAY_MICROSECOND:
      return !has_datetime_args();
    case INTERVAL_HOUR:
    case INTERVAL_HOUR_MINUTE:
    case INTERVAL_HOUR_SECOND:
    case INTERVAL_MINUTE:
    case INTERVAL_MINUTE_SECOND:
    case INTERVAL_SECOND:
    case INTERVAL_MICROSECOND:
    case INTERVAL_HOUR_MICROSECOND:
    case INTERVAL_MINUTE_MICROSECOND:
    case INTERVAL_SECOND_MICROSECOND:
      return !has_time_args();
    default:
      /*
        INTERVAL_LAST is only an end marker,
        INTERVAL_WEEK depends on default_week_format which is a session
        variable and cannot be used for partitioning. See bug#57071.
      */
      break;
    }
    return true;
  }
  Item *do_get_copy(THD *thd) const override
  { return get_item_copy<Item_extract>(thd, this); }
};


class Item_char_typecast :public Item_handled_func
{
  uint cast_length;
  CHARSET_INFO *cast_cs, *from_cs;
  bool charset_conversion;
  String tmp_value;
  bool m_suppress_warning_to_error_escalation;
public:
  bool has_explicit_length() const { return cast_length != ~0U; }
private:
  String *reuse(String *src, size_t length);
  String *copy(String *src, CHARSET_INFO *cs);
  uint adjusted_length_with_warn(uint length);
  void check_truncation_with_warn(String *src, size_t dstlen);
  void fix_length_and_dec_internal(CHARSET_INFO *fromcs);
public:
  // Methods used by ColumnStore
  uint get_cast_length() const { return cast_length; }
public:
  Item_char_typecast(THD *thd, Item *a, uint length_arg, CHARSET_INFO *cs_arg):
    Item_handled_func(thd, a), cast_length(length_arg), cast_cs(cs_arg),
    m_suppress_warning_to_error_escalation(false) {}
  enum Functype functype() const override { return CHAR_TYPECAST_FUNC; }
  bool eq(const Item *item, bool binary_cmp) const override;
  LEX_CSTRING func_name_cstring() const override
  {
    static LEX_CSTRING name= {STRING_WITH_LEN("cast_as_char") };
    return name;
  }
  CHARSET_INFO *cast_charset() const { return cast_cs; }
  String *val_str_generic(String *a);
  String *val_str_binary_from_native(String *a);
  void fix_length_and_dec_generic();
  void fix_length_and_dec_numeric();
  void fix_length_and_dec_str();
  void fix_length_and_dec_native_to_binary(uint32 octet_length);
  bool fix_length_and_dec() override
  {
    return args[0]->type_handler()->Item_char_typecast_fix_length_and_dec(this);
  }
  void print(String *str, enum_query_type query_type) override;
  bool need_parentheses_in_default() override { return true; }
  Item *do_get_copy(THD *thd) const override
  { return get_item_copy<Item_char_typecast>(thd, this); }
};


class Item_interval_DDhhmmssff_typecast :public Item_char_typecast
{
  uint m_fsp;
public:
  Item_interval_DDhhmmssff_typecast(THD *thd, Item *a, uint fsp)
   :Item_char_typecast(thd, a,Interval_DDhhmmssff::max_char_length(fsp),
                       &my_charset_latin1),
    m_fsp(fsp)
  { }
  String *val_str(String *to) override
  {
    Interval_DDhhmmssff it(current_thd, args[0], m_fsp);
    null_value= !it.is_valid_interval_DDhhmmssff();
    return it.to_string(to, m_fsp);
  }
};


class Item_date_typecast :public Item_datefunc
{
public:
  Item_date_typecast(THD *thd, Item *a): Item_datefunc(thd, a) {}
  LEX_CSTRING func_name_cstring() const override
  {
    static LEX_CSTRING name= {STRING_WITH_LEN("cast_as_date") };
    return name;
  }
  void print(String *str, enum_query_type query_type) override
  {
    print_cast_temporal(str, query_type);
  }
  bool get_date(THD *thd, MYSQL_TIME *ltime, date_mode_t fuzzydate) override;
  bool fix_length_and_dec() override
  {
    return args[0]->type_handler()->Item_date_typecast_fix_length_and_dec(this);
  }
  Item *do_get_copy(THD *thd) const override
  { return get_item_copy<Item_date_typecast>(thd, this); }
};


class Item_time_typecast :public Item_timefunc
{
public:
  Item_time_typecast(THD *thd, Item *a, uint dec_arg):
    Item_timefunc(thd, a) { decimals= dec_arg; }
  LEX_CSTRING func_name_cstring() const override
  {
    static LEX_CSTRING name= {STRING_WITH_LEN("cast_as_time") };
    return name;
  }
  void print(String *str, enum_query_type query_type) override
  {
    print_cast_temporal(str, query_type);
  }
  bool get_date(THD *thd, MYSQL_TIME *ltime, date_mode_t fuzzydate) override;
  bool fix_length_and_dec() override
  {
    return args[0]->type_handler()->
           Item_time_typecast_fix_length_and_dec(this);
  }
  Sql_mode_dependency value_depends_on_sql_mode() const override;
  Item *do_get_copy(THD *thd) const override
  { return get_item_copy<Item_time_typecast>(thd, this); }
};


class Item_datetime_typecast :public Item_datetimefunc
{
public:
  Item_datetime_typecast(THD *thd, Item *a, uint dec_arg):
    Item_datetimefunc(thd, a) { decimals= dec_arg; }
  LEX_CSTRING func_name_cstring() const override
  {
    static LEX_CSTRING name= {STRING_WITH_LEN("cast_as_datetime") };
    return name;
  }
  void print(String *str, enum_query_type query_type) override
  {
    print_cast_temporal(str, query_type);
  }
  bool get_date(THD *thd, MYSQL_TIME *ltime, date_mode_t fuzzydate) override;
  bool fix_length_and_dec() override
  {
    return args[0]->type_handler()->
           Item_datetime_typecast_fix_length_and_dec(this);
  }
  Sql_mode_dependency value_depends_on_sql_mode() const override;
  Item *do_get_copy(THD *thd) const override
  { return get_item_copy<Item_datetime_typecast>(thd, this); }
};


class Item_func_makedate :public Item_datefunc
{
  bool check_arguments() const override
  { return check_argument_types_can_return_int(0, arg_count); }
public:
  Item_func_makedate(THD *thd, Item *a, Item *b):
    Item_datefunc(thd, a, b) {}
  LEX_CSTRING func_name_cstring() const override
  {
    static LEX_CSTRING name= {STRING_WITH_LEN("makedate") };
    return name;
  }
  bool get_date(THD *thd, MYSQL_TIME *ltime, date_mode_t fuzzydate) override;
  Item *do_get_copy(THD *thd) const override
  { return get_item_copy<Item_func_makedate>(thd, this); }
};


class Item_func_timestamp :public Item_datetimefunc
{
  bool check_arguments() const override
  {
    return args[0]->check_type_can_return_date(func_name_cstring()) ||
           args[1]->check_type_can_return_time(func_name_cstring());
  }
public:
  Item_func_timestamp(THD *thd, Item *a, Item *b)
   :Item_datetimefunc(thd, a, b)
  { }
  LEX_CSTRING func_name_cstring() const override
  {
    static LEX_CSTRING name= {STRING_WITH_LEN("timestamp") };
    return name;
  }
  bool fix_length_and_dec() override
  {
    THD *thd= current_thd;
    uint dec0= args[0]->datetime_precision(thd);
    uint dec1= Interval_DDhhmmssff::fsp(thd, args[1]);
    fix_attributes_datetime(MY_MAX(dec0, dec1));
    set_maybe_null();
    return false;
  }
  bool get_date(THD *thd, MYSQL_TIME *ltime, date_mode_t fuzzydate) override
  {
    Datetime dt(thd, args[0], Datetime::Options(TIME_CONV_NONE, thd));
    if (!dt.is_valid_datetime())
      return (null_value= 1);

    Interval_DDhhmmssff it(thd, args[1]);
    if (!it.is_valid_interval_DDhhmmssff())
      return (null_value= true);
    return (null_value= Sec6_add(dt.get_mysql_time(), it.get_mysql_time(), 1).
                           to_datetime(ltime));
  }
  Item *do_get_copy(THD *thd) const override
  { return get_item_copy<Item_func_timestamp>(thd, this); }
};


/**
  ADDTIME(t,a) and SUBTIME(t,a) are time functions that calculate a
  time/datetime value

  t: time_or_datetime_expression
  a: time_expression

  Result: Time value or datetime value
*/

class Item_func_add_time :public Item_handled_func
{
  int sign;
public:
  // Methods used by ColumnStore
  int get_sign() const { return sign; }
public:
  Item_func_add_time(THD *thd, Item *a, Item *b, bool neg_arg)
   :Item_handled_func(thd, a, b), sign(neg_arg ? -1 : 1)
  { }
  bool fix_length_and_dec() override;
<<<<<<< HEAD
  LEX_CSTRING func_name_cstring() const override
  {
    static LEX_CSTRING addtime= { STRING_WITH_LEN("addtime") };
    static LEX_CSTRING subtime= { STRING_WITH_LEN("subtime") };
    return sign > 0 ? addtime : subtime;
  }
  Item *get_copy(THD *thd) override
=======
  const char *func_name() const override { return sign > 0 ? "addtime" : "subtime"; }
  Item *do_get_copy(THD *thd) const override
>>>>>>> cf1c381b
  { return get_item_copy<Item_func_add_time>(thd, this); }
};


class Item_func_timediff :public Item_timefunc
{
  bool check_arguments() const override
  { return check_argument_types_can_return_time(0, arg_count); }
public:
  Item_func_timediff(THD *thd, Item *a, Item *b): Item_timefunc(thd, a, b) {}
  LEX_CSTRING func_name_cstring() const override
  {
    static LEX_CSTRING name= {STRING_WITH_LEN("timediff") };
    return name;
  }
  bool fix_length_and_dec() override
  {
    THD *thd= current_thd;
    uint dec= MY_MAX(args[0]->time_precision(thd),
                     args[1]->time_precision(thd));
    fix_attributes_time(dec);
    set_maybe_null();
    return FALSE;
  }
  bool get_date(THD *thd, MYSQL_TIME *ltime, date_mode_t fuzzydate) override;
  Item *do_get_copy(THD *thd) const override
  { return get_item_copy<Item_func_timediff>(thd, this); }
};

class Item_func_maketime :public Item_timefunc
{
  bool check_arguments() const override
  {
    return check_argument_types_can_return_int(0, 2) ||
           args[2]->check_type_can_return_decimal(func_name_cstring());
  }
public:
  Item_func_maketime(THD *thd, Item *a, Item *b, Item *c):
    Item_timefunc(thd, a, b, c)
  {}
  bool fix_length_and_dec() override
  {
    fix_attributes_time(args[2]->decimals);
    set_maybe_null();
    return FALSE;
  }
  LEX_CSTRING func_name_cstring() const override
  {
    static LEX_CSTRING name= {STRING_WITH_LEN("maketime") };
    return name;
  }
  bool get_date(THD *thd, MYSQL_TIME *ltime, date_mode_t fuzzydate) override;
  Item *do_get_copy(THD *thd) const override
  { return get_item_copy<Item_func_maketime>(thd, this); }
};


class Item_func_microsecond :public Item_long_func_time_field
{
public:
  Item_func_microsecond(THD *thd, Item *a): Item_long_func_time_field(thd, a) {}
  longlong val_int() override;
  LEX_CSTRING func_name_cstring() const override
  {
    static LEX_CSTRING name= {STRING_WITH_LEN("microsecond") };
    return name;
  }
  bool fix_length_and_dec() override
  {
    decimals=0;
    set_maybe_null();
    fix_char_length(6);
    return FALSE;
  }
  bool check_partition_func_processor(void *int_arg) override {return FALSE;}
  bool check_vcol_func_processor(void *arg) override { return FALSE;}
  bool check_valid_arguments_processor(void *int_arg) override
  {
    return !has_time_args();
  }
  Item *do_get_copy(THD *thd) const override
  { return get_item_copy<Item_func_microsecond>(thd, this); }
};


class Item_func_timestamp_diff :public Item_longlong_func
{
  bool check_arguments() const override
  { return check_argument_types_can_return_date(0, arg_count); }
  const interval_type int_type;
public:
  // Methods used by ColumnStore
  interval_type get_int_type() const { return int_type; };
public:
  Item_func_timestamp_diff(THD *thd, Item *a, Item *b, interval_type type_arg):
    Item_longlong_func(thd, a, b), int_type(type_arg) {}
  LEX_CSTRING func_name_cstring() const override
  {
    static LEX_CSTRING name= {STRING_WITH_LEN("timestampdiff") };
    return name;
  }
  longlong val_int() override;
  bool fix_length_and_dec() override
  {
    decimals=0;
    set_maybe_null();
    return FALSE;
  }
  void print(String *str, enum_query_type query_type) override;
  Item *do_get_copy(THD *thd) const override
  { return get_item_copy<Item_func_timestamp_diff>(thd, this); }
};


enum date_time_format
{
  USA_FORMAT, JIS_FORMAT, ISO_FORMAT, EUR_FORMAT, INTERNAL_FORMAT
};

class Item_func_get_format :public Item_str_ascii_func
{
public:
  const timestamp_type type; // keep it public
  Item_func_get_format(THD *thd, timestamp_type type_arg, Item *a):
    Item_str_ascii_func(thd, a), type(type_arg)
  {}
  String *val_str_ascii(String *str) override;
  LEX_CSTRING func_name_cstring() const override
  {
    static LEX_CSTRING name= {STRING_WITH_LEN("get_format") };
    return name;
  }
  bool fix_length_and_dec() override
  {
    set_maybe_null();
    decimals=0;
    fix_length_and_charset(17, default_charset());
    return FALSE;
  }
  void print(String *str, enum_query_type query_type) override;
  Item *do_get_copy(THD *thd) const override
  { return get_item_copy<Item_func_get_format>(thd, this); }
};


class Item_func_str_to_date :public Item_handled_func
{
  bool const_item;
  String subject_converter;
  String format_converter;
  CHARSET_INFO *internal_charset;
public:
  Item_func_str_to_date(THD *thd, Item *a, Item *b):
    Item_handled_func(thd, a, b), const_item(false),
    internal_charset(NULL)
  {}
  bool get_date_common(THD *thd, MYSQL_TIME *ltime, date_mode_t fuzzydate,
                       timestamp_type);
  LEX_CSTRING func_name_cstring() const override
  {
    static LEX_CSTRING name= {STRING_WITH_LEN("str_to_date") };
    return name;
  }
  bool fix_length_and_dec() override;
  Item *do_get_copy(THD *thd) const override
  { return get_item_copy<Item_func_str_to_date>(thd, this); }
};


class Item_func_last_day :public Item_datefunc
{
  bool check_arguments() const override
  { return args[0]->check_type_can_return_date(func_name_cstring()); }
public:
  Item_func_last_day(THD *thd, Item *a): Item_datefunc(thd, a) {}
  LEX_CSTRING func_name_cstring() const override
  {
    static LEX_CSTRING name= {STRING_WITH_LEN("last_day") };
    return name;
  }
  bool get_date(THD *thd, MYSQL_TIME *res, date_mode_t fuzzydate) override;
  Item *do_get_copy(THD *thd) const override
  { return get_item_copy<Item_func_last_day>(thd, this); }
};


/*****************************************************************************/

class Func_handler_date_add_interval
{
protected:
  static uint interval_dec(const Item *item, interval_type int_type)
  {
    if (int_type == INTERVAL_MICROSECOND ||
        (int_type >= INTERVAL_DAY_MICROSECOND &&
         int_type <= INTERVAL_SECOND_MICROSECOND))
      return TIME_SECOND_PART_DIGITS;
    if (int_type == INTERVAL_SECOND && item->decimals > 0)
      return MY_MIN(item->decimals, TIME_SECOND_PART_DIGITS);
    return 0;
  }
  interval_type int_type(const Item_handled_func *item) const
  {
    return static_cast<const Item_date_add_interval*>(item)->int_type;
  }
  bool sub(const Item_handled_func *item) const
  {
    return static_cast<const Item_date_add_interval*>(item)->date_sub_interval;
  }
  bool add(THD *thd, Item *item, interval_type type, bool sub, MYSQL_TIME *to) const
  {
    INTERVAL interval;
    if (get_interval_value(thd, item, type, &interval))
      return true;
    if (sub)
      interval.neg = !interval.neg;
    return date_add_interval(thd, to, type, interval);
  }
};


class Func_handler_date_add_interval_datetime:
        public Item_handled_func::Handler_datetime,
        public Func_handler_date_add_interval
{
public:
  bool fix_length_and_dec(Item_handled_func *item) const override
  {
    uint dec= MY_MAX(item->arguments()[0]->datetime_precision(current_thd),
                     interval_dec(item->arguments()[1], int_type(item)));
    item->fix_attributes_datetime(dec);
    return false;
  }
  bool get_date(THD *thd, Item_handled_func *item,
                MYSQL_TIME *to, date_mode_t fuzzy) const override
  {
    Datetime::Options opt(TIME_CONV_NONE, thd);
    Datetime dt(thd, item->arguments()[0], opt);
    if (!dt.is_valid_datetime() ||
         dt.check_date_with_warn(thd, TIME_NO_ZERO_DATE | TIME_NO_ZERO_IN_DATE))
      return (item->null_value= true);
    dt.copy_to_mysql_time(to);
    return (item->null_value= add(thd, item->arguments()[1],
                                  int_type(item), sub(item), to));
  }
};


class Func_handler_date_add_interval_datetime_arg0_time:
        public Func_handler_date_add_interval_datetime
{
public:
  bool get_date(THD *thd, Item_handled_func *item,
                MYSQL_TIME *to, date_mode_t fuzzy) const override;
};


class Func_handler_date_add_interval_date:
        public Item_handled_func::Handler_date,
        public Func_handler_date_add_interval
{
public:
  bool get_date(THD *thd, Item_handled_func *item,
                MYSQL_TIME *to, date_mode_t fuzzy) const override
  {
    /*
      The first argument is known to be of the DATE data type (not DATETIME).
      We don't need rounding here.
    */
    Date d(thd, item->arguments()[0], TIME_CONV_NONE);
    if (!d.is_valid_date() ||
         d.check_date_with_warn(thd, TIME_NO_ZERO_DATE | TIME_NO_ZERO_IN_DATE))
      return (item->null_value= true);
    d.copy_to_mysql_time(to);
    return (item->null_value= add(thd, item->arguments()[1],
                                  int_type(item), sub(item), to));
  }
};


class Func_handler_date_add_interval_time:
        public Item_handled_func::Handler_time,
        public Func_handler_date_add_interval
{
public:
  bool fix_length_and_dec(Item_handled_func *item) const override
  {
    uint dec= MY_MAX(item->arguments()[0]->time_precision(current_thd),
                     interval_dec(item->arguments()[1], int_type(item)));
    item->fix_attributes_time(dec);
    return false;
  }
  bool get_date(THD *thd, Item_handled_func *item,
                MYSQL_TIME *to, date_mode_t fuzzy) const override
  {
    Time t(thd, item->arguments()[0]);
    if (!t.is_valid_time())
      return (item->null_value= true);
    t.copy_to_mysql_time(to);
    return (item->null_value= add(thd, item->arguments()[1],
                                  int_type(item), sub(item), to));
  }
};


class Func_handler_date_add_interval_string:
        public Item_handled_func::Handler_temporal_string,
        public Func_handler_date_add_interval
{
public:
  bool fix_length_and_dec(Item_handled_func *item) const override
  {
    uint dec= MY_MAX(item->arguments()[0]->datetime_precision(current_thd),
                     interval_dec(item->arguments()[1], int_type(item)));
    item->Type_std_attributes::set(
      Type_temporal_attributes_not_fixed_dec(MAX_DATETIME_WIDTH, dec, false),
      DTCollation(item->default_charset(),
                  DERIVATION_COERCIBLE, MY_REPERTOIRE_ASCII));
    item->fix_char_length(item->max_length);
    return false;
  }
  bool get_date(THD *thd, Item_handled_func *item,
                MYSQL_TIME *to, date_mode_t fuzzy) const override
  {
    if (item->arguments()[0]->
          get_date(thd, to, Datetime::Options(TIME_CONV_NONE, thd)) ||
        (to->time_type != MYSQL_TIMESTAMP_TIME &&
         check_date_with_warn(thd, to, TIME_NO_ZEROS, MYSQL_TIMESTAMP_ERROR)))
      return (item->null_value= true);
    return (item->null_value= add(thd, item->arguments()[1],
                                  int_type(item), sub(item), to));
  }
};


class Func_handler_sign
{
protected:
  int m_sign;
  Func_handler_sign(int sign) :m_sign(sign) { }
};


class Func_handler_add_time_datetime:
        public Item_handled_func::Handler_datetime,
        public Func_handler_sign
{
public:
  Func_handler_add_time_datetime(int sign)
   :Func_handler_sign(sign)
  { }
  bool fix_length_and_dec(Item_handled_func *item) const override
  {
    THD *thd= current_thd;
    uint dec0= item->arguments()[0]->datetime_precision(thd);
    uint dec1= Interval_DDhhmmssff::fsp(thd, item->arguments()[1]);
    item->fix_attributes_datetime(MY_MAX(dec0, dec1));
    return false;
  }
  bool get_date(THD *thd, Item_handled_func *item,
                MYSQL_TIME *to, date_mode_t fuzzy) const override
  {
    DBUG_ASSERT(item->fixed());
    Datetime::Options opt(TIME_CONV_NONE, thd);
    Datetime dt(thd, item->arguments()[0], opt);
    if (!dt.is_valid_datetime())
      return (item->null_value= true);
    Interval_DDhhmmssff it(thd, item->arguments()[1]);
    if (!it.is_valid_interval_DDhhmmssff())
      return (item->null_value= true);
    return (item->null_value= (Sec6_add(dt.get_mysql_time(),
                                        it.get_mysql_time(), m_sign).
                               to_datetime(to)));
  }
};


class Func_handler_add_time_time:
        public Item_handled_func::Handler_time,
        public Func_handler_sign
{
public:
  Func_handler_add_time_time(int sign)
   :Func_handler_sign(sign)
  { }
  bool fix_length_and_dec(Item_handled_func *item) const override
  {
    THD *thd= current_thd;
    uint dec0= item->arguments()[0]->time_precision(thd);
    uint dec1= Interval_DDhhmmssff::fsp(thd, item->arguments()[1]);
    item->fix_attributes_time(MY_MAX(dec0, dec1));
    return false;
  }
  bool get_date(THD *thd, Item_handled_func *item,
                MYSQL_TIME *to, date_mode_t fuzzy) const override
  {
    DBUG_ASSERT(item->fixed());
    Time t(thd, item->arguments()[0]);
    if (!t.is_valid_time())
      return (item->null_value= true);
    Interval_DDhhmmssff i(thd, item->arguments()[1]);
    if (!i.is_valid_interval_DDhhmmssff())
      return (item->null_value= true);
    return (item->null_value= (Sec6_add(t.get_mysql_time(),
                                        i.get_mysql_time(), m_sign).
                                 to_time(thd, to, item->decimals)));
  }
};


class Func_handler_add_time_string:
        public Item_handled_func::Handler_temporal_string,
        public Func_handler_sign
{
public:
  Func_handler_add_time_string(int sign)
   :Func_handler_sign(sign)
  { }
  bool fix_length_and_dec(Item_handled_func *item) const override
  {
    uint dec0= item->arguments()[0]->decimals;
    uint dec1= Interval_DDhhmmssff::fsp(current_thd, item->arguments()[1]);
    uint dec= MY_MAX(dec0, dec1);
    item->Type_std_attributes::set(
      Type_temporal_attributes_not_fixed_dec(MAX_DATETIME_WIDTH, dec, false),
      DTCollation(item->default_charset(),
                  DERIVATION_COERCIBLE, MY_REPERTOIRE_ASCII));
    item->fix_char_length(item->max_length);
    return false;
  }
  bool get_date(THD *thd, Item_handled_func *item,
                MYSQL_TIME *to, date_mode_t fuzzy) const override
  {
    DBUG_ASSERT(item->fixed());
    // Detect a proper timestamp type based on the argument values
    Temporal_hybrid l_time1(thd, item->arguments()[0],
                            Temporal::Options(TIME_TIME_ONLY, thd));
    if (!l_time1.is_valid_temporal())
      return (item->null_value= true);
    Interval_DDhhmmssff l_time2(thd, item->arguments()[1]);
    if (!l_time2.is_valid_interval_DDhhmmssff())
      return (item->null_value= true);
    Sec6_add add(l_time1.get_mysql_time(), l_time2.get_mysql_time(), m_sign);
    return (item->null_value= (l_time1.get_mysql_time()->time_type ==
                                 MYSQL_TIMESTAMP_TIME ?
                               add.to_time(thd, to, item->decimals) :
                               add.to_datetime(to)));
  }
};


class Func_handler_str_to_date_datetime_sec:
        public Item_handled_func::Handler_datetime
{
public:
  bool fix_length_and_dec(Item_handled_func *item) const override
  {
    item->fix_attributes_datetime(0);
    return false;
  }
  bool get_date(THD *thd, Item_handled_func *item,
                MYSQL_TIME *to, date_mode_t fuzzy) const override
  {
    return static_cast<Item_func_str_to_date*>(item)->
             get_date_common(thd, to, fuzzy, MYSQL_TIMESTAMP_DATETIME);
  }
};


class Func_handler_str_to_date_datetime_usec:
        public Item_handled_func::Handler_datetime
{
public:
  bool fix_length_and_dec(Item_handled_func *item) const override
  {
    item->fix_attributes_datetime(TIME_SECOND_PART_DIGITS);
    return false;
  }
  bool get_date(THD *thd, Item_handled_func *item,
                MYSQL_TIME *to, date_mode_t fuzzy) const override
  {
    return static_cast<Item_func_str_to_date*>(item)->
             get_date_common(thd, to, fuzzy, MYSQL_TIMESTAMP_DATETIME);
  }
};


class Func_handler_str_to_date_date: public Item_handled_func::Handler_date
{
public:
  bool get_date(THD *thd, Item_handled_func *item,
                MYSQL_TIME *to, date_mode_t fuzzy) const override
  {
    return static_cast<Item_func_str_to_date*>(item)->
             get_date_common(thd, to, fuzzy, MYSQL_TIMESTAMP_DATE);
  }
};


class Func_handler_str_to_date_time: public Item_handled_func::Handler_time
{
public:
  bool get_date(THD *thd, Item_handled_func *item,
                MYSQL_TIME *to, date_mode_t fuzzy) const override
  {
    if (static_cast<Item_func_str_to_date*>(item)->
         get_date_common(thd, to, fuzzy, MYSQL_TIMESTAMP_TIME))
      return true;
    if (to->day)
    {
      /*
        Day part for time type can be nonzero value and so
        we should add hours from day part to hour part to
        keep valid time value.
      */
      to->hour+= to->day * 24;
      to->day= 0;
    }
    return false;
  }
};


class Func_handler_str_to_date_time_sec: public Func_handler_str_to_date_time
{
public:
  bool fix_length_and_dec(Item_handled_func *item) const override
  {
    item->fix_attributes_time(0);
    return false;
  }
};


class Func_handler_str_to_date_time_usec: public Func_handler_str_to_date_time
{
public:
  bool fix_length_and_dec(Item_handled_func *item) const override
  {
    item->fix_attributes_time(TIME_SECOND_PART_DIGITS);
    return false;
  }
};


#endif /* ITEM_TIMEFUNC_INCLUDED */<|MERGE_RESOLUTION|>--- conflicted
+++ resolved
@@ -1027,7 +1027,7 @@
     return mark_unsupported_function(func_name(), "()", arg, VCOL_SESSION_FUNC);
   }
 
-  Item *get_copy(THD *thd) override
+  Item *do_get_copy(THD *thd) const override
   { return get_item_copy<Item_func_tochar>(thd, this); }
 };
 
@@ -1118,17 +1118,12 @@
     set_maybe_null();
     return FALSE;
   }
-<<<<<<< HEAD
   LEX_CSTRING func_name_cstring() const override
   {
     static LEX_CSTRING name= {STRING_WITH_LEN("sec_to_time") };
     return name;
   }
-  Item *get_copy(THD *thd) override
-=======
-  const char *func_name() const override { return "sec_to_time"; }
-  Item *do_get_copy(THD *thd) const override
->>>>>>> cf1c381b
+  Item *do_get_copy(THD *thd) const override
   { return get_item_copy<Item_func_sec_to_time>(thd, this); }
 };
 
@@ -1490,18 +1485,13 @@
    :Item_handled_func(thd, a, b), sign(neg_arg ? -1 : 1)
   { }
   bool fix_length_and_dec() override;
-<<<<<<< HEAD
   LEX_CSTRING func_name_cstring() const override
   {
     static LEX_CSTRING addtime= { STRING_WITH_LEN("addtime") };
     static LEX_CSTRING subtime= { STRING_WITH_LEN("subtime") };
     return sign > 0 ? addtime : subtime;
   }
-  Item *get_copy(THD *thd) override
-=======
-  const char *func_name() const override { return sign > 0 ? "addtime" : "subtime"; }
-  Item *do_get_copy(THD *thd) const override
->>>>>>> cf1c381b
+  Item *do_get_copy(THD *thd) const override
   { return get_item_copy<Item_func_add_time>(thd, this); }
 };
 
