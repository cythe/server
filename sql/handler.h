#ifndef HANDLER_INCLUDED
#define HANDLER_INCLUDED
/*
   Copyright (c) 2000, 2019, Oracle and/or its affiliates.
   Copyright (c) 2009, 2023, MariaDB

   This program is free software; you can redistribute it and/or
   modify it under the terms of the GNU General Public License
   as published by the Free Software Foundation; version 2 of
   the License.

   This program is distributed in the hope that it will be useful,
   but WITHOUT ANY WARRANTY; without even the implied warranty of
   MERCHANTABILITY or FITNESS FOR A PARTICULAR PURPOSE. See the
   GNU General Public License for more details.

   You should have received a copy of the GNU General Public License
   along with this program; if not, write to the Free Software
   Foundation, Inc., 51 Franklin St, Fifth Floor, Boston, MA 02110-1335  USA
*/

/* Definitions for parameters to do with handler-routines */

#ifdef USE_PRAGMA_INTERFACE
#pragma interface			/* gcc class implementation */
#endif

#include "sql_const.h"
#include "sql_basic_types.h"
#include "mysqld.h"                             /* server_id */
#include "sql_plugin.h"        /* plugin_ref, st_plugin_int, plugin */
#include "thr_lock.h"          /* thr_lock_type, THR_LOCK_DATA */
#include "sql_cache.h"
#include "structs.h"                            /* SHOW_COMP_OPTION */
#include "sql_array.h"          /* Dynamic_array<> */
#include "mdl.h"
#include "vers_string.h"
#include "ha_handler_stats.h"

#include "sql_analyze_stmt.h" // for Exec_time_tracker 

#include <my_compare.h>
#include <ft_global.h>
#include <keycache.h>
#include <mysql/psi/mysql_table.h>
#include "sql_sequence.h"
#include "mem_root_array.h"
#include <utility>     // pair
#include <my_attribute.h> /* __attribute__ */

class Alter_info;
class Virtual_column_info;
class sequence_definition;
class Rowid_filter;
class Field_string;
class Field_varstring;
class Field_blob;
class Column_definition;

// the following is for checking tables

#define HA_ADMIN_ALREADY_DONE	  1
#define HA_ADMIN_OK               0
#define HA_ADMIN_NOT_IMPLEMENTED -1
#define HA_ADMIN_FAILED		 -2
#define HA_ADMIN_CORRUPT         -3
#define HA_ADMIN_INTERNAL_ERROR  -4
#define HA_ADMIN_INVALID         -5
#define HA_ADMIN_REJECT          -6
#define HA_ADMIN_TRY_ALTER       -7
#define HA_ADMIN_WRONG_CHECKSUM  -8
#define HA_ADMIN_NOT_BASE_TABLE  -9
#define HA_ADMIN_NEEDS_UPGRADE  -10
#define HA_ADMIN_NEEDS_ALTER    -11
#define HA_ADMIN_NEEDS_CHECK    -12
#define HA_ADMIN_COMMIT_ERROR   -13

/**
   Return values for check_if_supported_inplace_alter().

   @see check_if_supported_inplace_alter() for description of
   the individual values.
*/
enum enum_alter_inplace_result {
  HA_ALTER_ERROR,
  HA_ALTER_INPLACE_COPY_NO_LOCK,
  HA_ALTER_INPLACE_COPY_LOCK,
  HA_ALTER_INPLACE_NOCOPY_LOCK,
  HA_ALTER_INPLACE_NOCOPY_NO_LOCK,
  HA_ALTER_INPLACE_INSTANT,
  HA_ALTER_INPLACE_NOT_SUPPORTED,
  HA_ALTER_INPLACE_EXCLUSIVE_LOCK,
  HA_ALTER_INPLACE_SHARED_LOCK,
  HA_ALTER_INPLACE_NO_LOCK
};

/* Flags for create_partitioning_metadata() */

enum chf_create_flags {
  CHF_CREATE_FLAG,
  CHF_DELETE_FLAG,
  CHF_RENAME_FLAG,
  CHF_INDEX_FLAG
};

/* Bits in table_flags() to show what database can do */

#define HA_NO_TRANSACTIONS     (1ULL << 0) /* Doesn't support transactions */
#define HA_PARTIAL_COLUMN_READ (1ULL << 1) /* read may not return all columns */
#define HA_TABLE_SCAN_ON_INDEX (1ULL << 2) /* No separate data/index file */
/*
  The following should be set if the following is not true when scanning
  a table with rnd_next()
  - We will see all rows (including deleted ones)
  - Row positions are 'table->s->db_record_offset' apart
  If this flag is not set, filesort will do a position() call for each matched
  row to be able to find the row later.
*/
#define HA_REC_NOT_IN_SEQ      (1ULL << 3)
#define HA_CAN_GEOMETRY        (1ULL << 4)
/*
  Reading keys in random order is as fast as reading keys in sort order
  (Used in records.cc to decide if we should use a record cache and by
  filesort to decide if we should sort key + data or key + pointer-to-row
*/
#define HA_FAST_KEY_READ       (1ULL << 5)
/*
  Set the following flag if we on delete should force all key to be read
  and on update read all keys that changes
*/
#define HA_REQUIRES_KEY_COLUMNS_FOR_DELETE (1ULL << 6)
#define HA_NULL_IN_KEY         (1ULL << 7) /* One can have keys with NULL */
#define HA_DUPLICATE_POS       (1ULL << 8)    /* ha_position() gives dup row */
#define HA_NO_BLOBS            (1ULL << 9) /* Doesn't support blobs */
#define HA_CAN_INDEX_BLOBS     (1ULL << 10)
#define HA_AUTO_PART_KEY       (1ULL << 11) /* auto-increment in multi-part key */
/*
  The engine requires every table to have a user-specified PRIMARY KEY.
  Do not set the flag if the engine can generate a hidden primary key internally.
  This flag is ignored if a SEQUENCE is created (which, in turn, needs
  HA_CAN_TABLES_WITHOUT_ROLLBACK flag)
*/
#define HA_REQUIRE_PRIMARY_KEY (1ULL << 12)
#define HA_STATS_RECORDS_IS_EXACT (1ULL << 13) /* stats.records is exact */
/*
  INSERT_DELAYED only works with handlers that uses MySQL internal table
  level locks
*/
#define HA_CAN_INSERT_DELAYED  (1ULL << 14)
/*
  If we get the primary key columns for free when we do an index read
  (usually, it also implies that HA_PRIMARY_KEY_REQUIRED_FOR_POSITION
  flag is set).
*/
#define HA_PRIMARY_KEY_IN_READ_INDEX (1ULL << 15)
/*
  If HA_PRIMARY_KEY_REQUIRED_FOR_POSITION is set, it means that to position()
  uses a primary key given by the record argument.
  Without primary key, we can't call position().
  If not set, the position is returned as the current rows position
  regardless of what argument is given.
*/ 
#define HA_PRIMARY_KEY_REQUIRED_FOR_POSITION (1ULL << 16) 
#define HA_CAN_RTREEKEYS       (1ULL << 17)
#define HA_NOT_DELETE_WITH_CACHE (1ULL << 18) /* unused */
/*
  The following is we need to a primary key to delete (and update) a row.
  If there is no primary key, all columns needs to be read on update and delete
*/
#define HA_PRIMARY_KEY_REQUIRED_FOR_DELETE (1ULL << 19)
#define HA_NO_PREFIX_CHAR_KEYS (1ULL << 20)
#define HA_CAN_FULLTEXT        (1ULL << 21)
#define HA_CAN_SQL_HANDLER     (1ULL << 22)
#define HA_NO_AUTO_INCREMENT   (1ULL << 23)
/* Has automatic checksums and uses the old checksum format */
#define HA_HAS_OLD_CHECKSUM    (1ULL << 24)
/* Table data are stored in separate files (for lower_case_table_names) */
#define HA_FILE_BASED	       (1ULL << 26)
#define HA_CAN_BIT_FIELD       (1ULL << 28) /* supports bit fields */
#define HA_NEED_READ_RANGE_BUFFER (1ULL << 29) /* for read_multi_range */
#define HA_ANY_INDEX_MAY_BE_UNIQUE (1ULL << 30)
#define HA_NO_COPY_ON_ALTER    (1ULL << 31)
#define HA_HAS_RECORDS	       (1ULL << 32) /* records() gives exact count*/
/* Has it's own method of binlog logging */
#define HA_HAS_OWN_BINLOGGING  (1ULL << 33)
/*
  Engine is capable of row-format and statement-format logging,
  respectively
*/
#define HA_BINLOG_ROW_CAPABLE  (1ULL << 34)
#define HA_BINLOG_STMT_CAPABLE (1ULL << 35)

/*
    When a multiple key conflict happens in a REPLACE command mysql
    expects the conflicts to be reported in the ascending order of
    key names.

    For e.g.

    CREATE TABLE t1 (a INT, UNIQUE (a), b INT NOT NULL, UNIQUE (b), c INT NOT
                     NULL, INDEX(c));

    REPLACE INTO t1 VALUES (1,1,1),(2,2,2),(2,1,3);

    MySQL expects the conflict with 'a' to be reported before the conflict with
    'b'.

    If the underlying storage engine does not report the conflicting keys in
    ascending order, it causes unexpected errors when the REPLACE command is
    executed.

    This flag helps the underlying SE to inform the server that the keys are not
    ordered.
*/
#define HA_DUPLICATE_KEY_NOT_IN_ORDER    (1ULL << 36)

/*
  Engine supports REPAIR TABLE. Used by CHECK TABLE FOR UPGRADE if an
  incompatible table is detected. If this flag is set, CHECK TABLE FOR UPGRADE
  will report ER_TABLE_NEEDS_UPGRADE, otherwise ER_TABLE_NEED_REBUILD.
*/
#define HA_CAN_REPAIR                    (1ULL << 37)

/* Has automatic checksums and uses the new checksum format */
#define HA_HAS_NEW_CHECKSUM    (1ULL << 38)
#define HA_CAN_VIRTUAL_COLUMNS (1ULL << 39)
#define HA_MRR_CANT_SORT       (1ULL << 40)
/* All of VARCHAR is stored, including bytes after real varchar data */
#define HA_RECORD_MUST_BE_CLEAN_ON_WRITE (1ULL << 41)

/*
  This storage engine supports condition pushdown
*/
#define HA_CAN_TABLE_CONDITION_PUSHDOWN (1ULL << 42)
/* old name for the same flag */
#define HA_MUST_USE_TABLE_CONDITION_PUSHDOWN HA_CAN_TABLE_CONDITION_PUSHDOWN

/**
  The handler supports read before write removal optimization

  Read before write removal may be used for storage engines which support
  write without previous read of the row to be updated. Handler returning
  this flag must implement start_read_removal() and end_read_removal().
  The handler may return "fake" rows constructed from the key of the row
  asked for. This is used to optimize UPDATE and DELETE by reducing the
  number of roundtrips between handler and storage engine.
  
  Example:
  UPDATE a=1 WHERE pk IN (<keys>)

  mysql_update()
  {
    if (<conditions for starting read removal>)
      start_read_removal()
      -> handler returns true if read removal supported for this table/query

    while(read_record("pk=<key>"))
      -> handler returns fake row with column "pk" set to <key>

      ha_update_row()
      -> handler sends write "a=1" for row with "pk=<key>"

    end_read_removal()
    -> handler returns the number of rows actually written
  }

  @note This optimization in combination with batching may be used to
        remove even more roundtrips.
*/
#define HA_READ_BEFORE_WRITE_REMOVAL  (1ULL << 43)

/*
  Engine supports extended fulltext API
 */
#define HA_CAN_FULLTEXT_EXT              (1ULL << 44)

/*
  Storage engine supports table export using the
  FLUSH TABLE <table_list> FOR EXPORT statement
  (meaning, after this statement one can copy table files out of the
  datadir and later "import" (somehow) in another MariaDB instance)
 */
#define HA_CAN_EXPORT                 (1ULL << 45)

/*
  Storage engine does not require an exclusive metadata lock
  on the table during optimize. (TODO and repair?).
  It can allow other connections to open the table.
  (it does not necessarily mean that other connections can
  read or modify the table - this is defined by THR locks and the
  ::store_lock() method).
*/
#define HA_CONCURRENT_OPTIMIZE          (1ULL << 46)

/*
  If the storage engine support tables that will not roll back on commit
  In addition the table should not lock rows and support READ and WRITE
  UNCOMMITTED.
  This is useful for implementing things like SEQUENCE but can also in
  the future be useful to do logging that should never roll back.
*/
#define HA_CAN_TABLES_WITHOUT_ROLLBACK  (1ULL << 47)

/*
  Mainly for usage by SEQUENCE engine. Setting this flag means
  that the table will never roll back and that all operations
  for this table should stored in the non transactional log
  space that will always be written, even on rollback.
*/

#define HA_PERSISTENT_TABLE              (1ULL << 48)

/*
  If storage engine uses another engine as a base
  This flag is also needed if the table tries to open the .frm file
  as part of drop table.
*/
#define HA_REUSES_FILE_NAMES             (1ULL << 49)

/*
  Set of all binlog flags. Currently only contain the capabilities
  flags.
 */
#define HA_BINLOG_FLAGS (HA_BINLOG_ROW_CAPABLE | HA_BINLOG_STMT_CAPABLE)

/* The following are used by Spider */
#define HA_CAN_FORCE_BULK_UPDATE (1ULL << 50)
#define HA_CAN_FORCE_BULK_DELETE (1ULL << 51)
#define HA_CAN_DIRECT_UPDATE_AND_DELETE (1ULL << 52)

/* The following is for partition handler */
#define HA_CAN_MULTISTEP_MERGE (1LL << 53)

/* calling cmp_ref() on the engine is expensive */
#define HA_SLOW_CMP_REF         (1ULL << 54)
#define HA_CMP_REF_IS_EXPENSIVE HA_SLOW_CMP_REF

/**
  Some engines are unable to provide an efficient implementation for rnd_pos().
  Server will try to avoid it, if possible

  TODO better to do it with cost estimates, not with an explicit flag
*/
#define HA_SLOW_RND_POS  (1ULL << 55)

/* Safe for online backup */
#define HA_CAN_ONLINE_BACKUPS (1ULL << 56)

/* Support native hash index */
#define HA_CAN_HASH_KEYS        (1ULL << 57)
#define HA_CRASH_SAFE           (1ULL << 58)

/*
  There is no need to evict the table from the table definition cache having
  run ANALYZE TABLE on it
 */
#define HA_ONLINE_ANALYZE             (1ULL << 59)
/*
  Rowid's are not comparable. This is set if the rowid is unique to the
  current open handler, like it is with federated where the rowid is a
  pointer to a local result set buffer. The effect of having this set is
  that the optimizer will not consider the following optimizations for
  the table:
  ror scans, filtering or duplicate weedout
*/
#define HA_NON_COMPARABLE_ROWID (1ULL << 60)

/* Implements SELECT ... FOR UPDATE SKIP LOCKED */
#define HA_CAN_SKIP_LOCKED  (1ULL << 61)

#define HA_LAST_TABLE_FLAG HA_CAN_SKIP_LOCKED


/* bits in index_flags(index_number) for what you can do with index */
#define HA_READ_NEXT            1       /* TODO really use this flag */
#define HA_READ_PREV            2       /* supports ::index_prev */
#define HA_READ_ORDER           4       /* index_next/prev follow sort order */
#define HA_READ_RANGE           8       /* can find all records in a range */
#define HA_ONLY_WHOLE_INDEX	16	/* Can't use part key searches */
#define HA_KEYREAD_ONLY         64	/* Support HA_EXTRA_KEYREAD */

/*
  Index scan will not return records in rowid order. Not guaranteed to be
  set for unordered (e.g. HASH) indexes.
*/
#define HA_KEY_SCAN_NOT_ROR     128 
#define HA_DO_INDEX_COND_PUSHDOWN  256 /* Supports Index Condition Pushdown */
/*
  Data is clustered on this key. This means that when you read the key
  you also get the row data without any additional disk reads.
*/
#define HA_CLUSTERED_INDEX      512

#define HA_DO_RANGE_FILTER_PUSHDOWN  1024

/*
  bits in alter_table_flags:
*/
/*
  These bits are set if different kinds of indexes can be created or dropped
  in-place without re-creating the table using a temporary table.
  NO_READ_WRITE indicates that the handler needs concurrent reads and writes
  of table data to be blocked.
  Partitioning needs both ADD and DROP to be supported by its underlying
  handlers, due to error handling, see bug#57778.
*/
#define HA_INPLACE_ADD_INDEX_NO_READ_WRITE         (1UL << 0)
#define HA_INPLACE_DROP_INDEX_NO_READ_WRITE        (1UL << 1)
#define HA_INPLACE_ADD_UNIQUE_INDEX_NO_READ_WRITE  (1UL << 2)
#define HA_INPLACE_DROP_UNIQUE_INDEX_NO_READ_WRITE (1UL << 3)
#define HA_INPLACE_ADD_PK_INDEX_NO_READ_WRITE      (1UL << 4)
#define HA_INPLACE_DROP_PK_INDEX_NO_READ_WRITE     (1UL << 5)
/*
  These are set if different kinds of indexes can be created or dropped
  in-place while still allowing concurrent reads (but not writes) of table
  data. If a handler is capable of one or more of these, it should also set
  the corresponding *_NO_READ_WRITE bit(s).
*/
#define HA_INPLACE_ADD_INDEX_NO_WRITE              (1UL << 6)
#define HA_INPLACE_DROP_INDEX_NO_WRITE             (1UL << 7)
#define HA_INPLACE_ADD_UNIQUE_INDEX_NO_WRITE       (1UL << 8)
#define HA_INPLACE_DROP_UNIQUE_INDEX_NO_WRITE      (1UL << 9)
#define HA_INPLACE_ADD_PK_INDEX_NO_WRITE           (1UL << 10)
#define HA_INPLACE_DROP_PK_INDEX_NO_WRITE          (1UL << 11)
/*
  HA_PARTITION_FUNCTION_SUPPORTED indicates that the function is
  supported at all.
  HA_FAST_CHANGE_PARTITION means that optimised variants of the changes
  exists but they are not necessarily done online.

  HA_ONLINE_DOUBLE_WRITE means that the handler supports writing to both
  the new partition and to the old partitions when updating through the
  old partitioning schema while performing a change of the partitioning.
  This means that we can support updating of the table while performing
  the copy phase of the change. For no lock at all also a double write
  from new to old must exist and this is not required when this flag is
  set.
  This is actually removed even before it was introduced the first time.
  The new idea is that handlers will handle the lock level already in
  store_lock for ALTER TABLE partitions.

  HA_PARTITION_ONE_PHASE is a flag that can be set by handlers that take
  care of changing the partitions online and in one phase. Thus all phases
  needed to handle the change are implemented inside the storage engine.
  The storage engine must also support auto-discovery since the frm file
  is changed as part of the change and this change must be controlled by
  the storage engine. A typical engine to support this is NDB (through
  WL #2498).
*/
#define HA_PARTITION_FUNCTION_SUPPORTED         (1UL << 12)
#define HA_FAST_CHANGE_PARTITION                (1UL << 13)
#define HA_PARTITION_ONE_PHASE                  (1UL << 14)

/*
  Note: the following includes binlog and closing 0.
  TODO remove the limit, use dynarrays
*/
#define MAX_HA 64

/*
  Use this instead of 0 as the initial value for the slot number of
  handlerton, so that we can distinguish uninitialized slot number
  from slot 0.
*/
#define HA_SLOT_UNDEF ((uint)-1)

/*
  Parameters for open() (in register form->filestat)
  HA_GET_INFO does an implicit HA_ABORT_IF_LOCKED
*/

#define HA_OPEN_KEYFILE		1U
#define HA_READ_ONLY		16U	/* File opened as readonly */
/* Try readonly if can't open with read and write */
#define HA_TRY_READ_ONLY	32U

	/* Some key definitions */
#define HA_KEY_NULL_LENGTH	1
#define HA_KEY_BLOB_LENGTH	2

/* Maximum length of any index lookup key, in bytes */

#define MAX_KEY_LENGTH (MAX_DATA_LENGTH_FOR_KEY \
                         +(MAX_REF_PARTS \
                          *(HA_KEY_NULL_LENGTH + HA_KEY_BLOB_LENGTH)))

#define HA_LEX_CREATE_TMP_TABLE	1U
#define HA_CREATE_TMP_ALTER     8U
#define HA_LEX_CREATE_SEQUENCE  16U
#define HA_VERSIONED_TABLE      32U
#define HA_SKIP_KEY_SORT        64U
/*
  A temporary table that can be used by different threads, eg. replication
  threads. This flag ensure that memory is not allocated with THREAD_SPECIFIC,
  as we do for other temporary tables.
*/
#define HA_LEX_CREATE_GLOBAL_TMP_TABLE 128U

#define HA_MAX_REC_LENGTH	65535

/* Table caching type */
#define HA_CACHE_TBL_NONTRANSACT 0
#define HA_CACHE_TBL_NOCACHE     1U
#define HA_CACHE_TBL_ASKTRANSACT 2U
#define HA_CACHE_TBL_TRANSACT    4U

/**
  Options for the START TRANSACTION statement.

  Note that READ ONLY and READ WRITE are logically mutually exclusive.
  This is enforced by the parser and depended upon by trans_begin().

  We need two flags instead of one in order to differentiate between
  situation when no READ WRITE/ONLY clause were given and thus transaction
  is implicitly READ WRITE and the case when READ WRITE clause was used
  explicitly.
*/

// WITH CONSISTENT SNAPSHOT option
static const uint MYSQL_START_TRANS_OPT_WITH_CONS_SNAPSHOT = 1;
// READ ONLY option
static const uint MYSQL_START_TRANS_OPT_READ_ONLY          = 2;
// READ WRITE option
static const uint MYSQL_START_TRANS_OPT_READ_WRITE         = 4;

/* Flags for method is_fatal_error */
#define HA_CHECK_DUP_KEY 1U
#define HA_CHECK_DUP_UNIQUE 2U
#define HA_CHECK_FK_ERROR 4U
#define HA_CHECK_DUP (HA_CHECK_DUP_KEY + HA_CHECK_DUP_UNIQUE)
#define HA_CHECK_ALL (~0U)

/* Options for info_push() */
#define INFO_KIND_UPDATE_FIELDS       101
#define INFO_KIND_UPDATE_VALUES       102
#define INFO_KIND_FORCE_LIMIT_BEGIN   103
#define INFO_KIND_FORCE_LIMIT_END     104

enum legacy_db_type
{
  /* note these numerical values are fixed and can *not* be changed */
  DB_TYPE_UNKNOWN=0,
  DB_TYPE_HEAP=6,
  DB_TYPE_MYISAM=9,
  DB_TYPE_MRG_MYISAM=10,
  DB_TYPE_INNODB=12,
  DB_TYPE_EXAMPLE_DB=15,
  DB_TYPE_ARCHIVE_DB=16,
  DB_TYPE_CSV_DB=17,
  DB_TYPE_FEDERATED_DB=18,
  DB_TYPE_BLACKHOLE_DB=19,
  DB_TYPE_PARTITION_DB=20,
  DB_TYPE_BINLOG=21,
  DB_TYPE_PBXT=23,
  DB_TYPE_PERFORMANCE_SCHEMA=28,
  DB_TYPE_S3=41,
  DB_TYPE_ARIA=42,
  DB_TYPE_TOKUDB=43, /* disabled in MariaDB Server 10.5, removed in 10.6 */
  DB_TYPE_SEQUENCE=44,
  DB_TYPE_FIRST_DYNAMIC=45,
  DB_TYPE_DEFAULT=127 // Must be last
};
/*
  Better name for DB_TYPE_UNKNOWN. Should be used for engines that do not have
  a hard-coded type value here.
 */
#define DB_TYPE_AUTOASSIGN DB_TYPE_UNKNOWN

enum row_type { ROW_TYPE_NOT_USED=-1, ROW_TYPE_DEFAULT, ROW_TYPE_FIXED,
		ROW_TYPE_DYNAMIC, ROW_TYPE_COMPRESSED,
		ROW_TYPE_REDUNDANT, ROW_TYPE_COMPACT, ROW_TYPE_PAGE };

/* not part of the enum, so that it shouldn't be in switch(row_type) */
#define ROW_TYPE_MAX ((uint)ROW_TYPE_PAGE + 1)

/* Specifies data storage format for individual columns */
enum column_format_type {
  COLUMN_FORMAT_TYPE_DEFAULT=   0, /* Not specified (use engine default) */
  COLUMN_FORMAT_TYPE_FIXED=     1, /* FIXED format */
  COLUMN_FORMAT_TYPE_DYNAMIC=   2  /* DYNAMIC format */
};

enum enum_binlog_func {
  BFN_RESET_LOGS=        1,
  BFN_RESET_SLAVE=       2,
  BFN_BINLOG_WAIT=       3,
  BFN_BINLOG_END=        4,
  BFN_BINLOG_PURGE_FILE= 5
};

enum enum_binlog_command {
  LOGCOM_CREATE_TABLE,
  LOGCOM_ALTER_TABLE,
  LOGCOM_RENAME_TABLE,
  LOGCOM_DROP_TABLE,
  LOGCOM_CREATE_DB,
  LOGCOM_ALTER_DB,
  LOGCOM_DROP_DB
};

/* struct to hold information about the table that should be created */

/* Bits in used_fields */
#define HA_CREATE_USED_AUTO             (1UL << 0)
#define HA_CREATE_USED_RAID             (1UL << 1) //RAID is no longer available
#define HA_CREATE_USED_UNION            (1UL << 2)
#define HA_CREATE_USED_INSERT_METHOD    (1UL << 3)
#define HA_CREATE_USED_MIN_ROWS         (1UL << 4)
#define HA_CREATE_USED_MAX_ROWS         (1UL << 5)
#define HA_CREATE_USED_AVG_ROW_LENGTH   (1UL << 6)
#define HA_CREATE_USED_PACK_KEYS        (1UL << 7)
#define HA_CREATE_USED_CHARSET          (1UL << 8)
#define HA_CREATE_USED_DEFAULT_CHARSET  (1UL << 9)
#define HA_CREATE_USED_DATADIR          (1UL << 10)
#define HA_CREATE_USED_INDEXDIR         (1UL << 11)
#define HA_CREATE_USED_ENGINE           (1UL << 12)
#define HA_CREATE_USED_CHECKSUM         (1UL << 13)
#define HA_CREATE_USED_DELAY_KEY_WRITE  (1UL << 14)
#define HA_CREATE_USED_ROW_FORMAT       (1UL << 15)
#define HA_CREATE_USED_COMMENT          (1UL << 16)
#define HA_CREATE_USED_PASSWORD         (1UL << 17)
#define HA_CREATE_USED_CONNECTION       (1UL << 18)
#define HA_CREATE_USED_KEY_BLOCK_SIZE   (1UL << 19)
/* The following two are used by Maria engine: */
#define HA_CREATE_USED_TRANSACTIONAL    (1UL << 20)
#define HA_CREATE_USED_PAGE_CHECKSUM    (1UL << 21)
/** This is set whenever STATS_PERSISTENT=0|1|default has been
specified in CREATE/ALTER TABLE. See also HA_OPTION_STATS_PERSISTENT in
include/my_base.h. It is possible to distinguish whether
STATS_PERSISTENT=default has been specified or no STATS_PERSISTENT= is
given at all. */
#define HA_CREATE_USED_STATS_PERSISTENT (1UL << 22)
/**
   This is set whenever STATS_AUTO_RECALC=0|1|default has been
   specified in CREATE/ALTER TABLE. See enum_stats_auto_recalc.
   It is possible to distinguish whether STATS_AUTO_RECALC=default
   has been specified or no STATS_AUTO_RECALC= is given at all.
*/
#define HA_CREATE_USED_STATS_AUTO_RECALC (1UL << 23)
/**
   This is set whenever STATS_SAMPLE_PAGES=N|default has been
   specified in CREATE/ALTER TABLE. It is possible to distinguish whether
   STATS_SAMPLE_PAGES=default has been specified or no STATS_SAMPLE_PAGES= is
   given at all.
*/
#define HA_CREATE_USED_STATS_SAMPLE_PAGES (1UL << 24)

/* Create a sequence */
#define HA_CREATE_USED_SEQUENCE           (1UL << 25)
/* Tell binlog_show_create_table to print all engine options */
#define HA_CREATE_PRINT_ALL_OPTIONS       (1UL << 26)

typedef ulonglong alter_table_operations;
typedef bool Log_func(THD*, TABLE*, bool, const uchar*, const uchar*);

/*
  These flags are set by the parser and describes the type of
  operation(s) specified by the ALTER TABLE statement.
*/

// Set by parser for ADD [COLUMN]
#define ALTER_PARSER_ADD_COLUMN     (1ULL <<  0)
// Set by parser for DROP [COLUMN]
#define ALTER_PARSER_DROP_COLUMN    (1ULL <<  1)
// Set for CHANGE [COLUMN] | MODIFY [CHANGE] & mysql_recreate_table
#define ALTER_CHANGE_COLUMN         (1ULL <<  2)
// Set for ADD INDEX | ADD KEY | ADD PRIMARY KEY | ADD UNIQUE KEY |
//         ADD UNIQUE INDEX | ALTER ADD [COLUMN]
#define ALTER_ADD_INDEX             (1ULL <<  3)
// Set for DROP PRIMARY KEY | DROP FOREIGN KEY | DROP KEY | DROP INDEX
#define ALTER_DROP_INDEX            (1ULL <<  4)
// Set for RENAME [TO]
#define ALTER_RENAME                (1ULL <<  5)
// Set for ORDER BY
#define ALTER_ORDER                 (1ULL <<  6)
// Set for table_options, like table comment
#define ALTER_OPTIONS               (1ULL <<  7)
// Set for ALTER [COLUMN] ... SET DEFAULT ... | DROP DEFAULT
#define ALTER_CHANGE_COLUMN_DEFAULT (1ULL <<  8)
// Set for DISABLE KEYS | ENABLE KEYS
#define ALTER_KEYS_ONOFF            (1ULL <<  9)
// Set for FORCE, ENGINE(same engine), by mysql_recreate_table()
#define ALTER_RECREATE              (1ULL << 10)
// Set for CONVERT TO
#define ALTER_CONVERT_TO            (1ULL << 11)
// Set for DROP ... ADD some_index
#define ALTER_RENAME_INDEX          (1ULL << 12)
// Set for ADD FOREIGN KEY
#define ALTER_ADD_FOREIGN_KEY       (1ULL << 21)
// Set for DROP FOREIGN KEY
#define ALTER_DROP_FOREIGN_KEY      (1ULL << 22)
#define ALTER_CHANGE_INDEX_COMMENT  (1ULL << 23)
// Set for ADD [COLUMN] FIRST | AFTER
#define ALTER_COLUMN_ORDER          (1ULL << 25)
#define ALTER_ADD_CHECK_CONSTRAINT  (1ULL << 27)
#define ALTER_DROP_CHECK_CONSTRAINT (1ULL << 28)
#define ALTER_RENAME_COLUMN         (1ULL << 29)
#define ALTER_COLUMN_UNVERSIONED    (1ULL << 30)
#define ALTER_ADD_SYSTEM_VERSIONING (1ULL << 31)
#define ALTER_DROP_SYSTEM_VERSIONING (1ULL << 32)
#define ALTER_ADD_PERIOD             (1ULL << 33)
#define ALTER_DROP_PERIOD            (1ULL << 34)

/*
  Following defines are used by ALTER_INPLACE_TABLE

  They do describe in more detail the type operation(s) to be executed
  by the storage engine. For example, which type of type of index to be
  added/dropped.  These are set by fill_alter_inplace_info().
*/

#define ALTER_RECREATE_TABLE	     ALTER_RECREATE
#define ALTER_CHANGE_CREATE_OPTION   ALTER_OPTIONS
#define ALTER_ADD_COLUMN             (ALTER_ADD_VIRTUAL_COLUMN | \
                                      ALTER_ADD_STORED_BASE_COLUMN | \
                                      ALTER_ADD_STORED_GENERATED_COLUMN)
#define ALTER_DROP_COLUMN             (ALTER_DROP_VIRTUAL_COLUMN | \
                                       ALTER_DROP_STORED_COLUMN)
#define ALTER_COLUMN_DEFAULT          ALTER_CHANGE_COLUMN_DEFAULT

// Add non-unique, non-primary index
#define ALTER_ADD_NON_UNIQUE_NON_PRIM_INDEX  (1ULL << 35)

// Drop non-unique, non-primary index
#define ALTER_DROP_NON_UNIQUE_NON_PRIM_INDEX (1ULL << 36)

// Add unique, non-primary index
#define ALTER_ADD_UNIQUE_INDEX               (1ULL << 37)

// Drop unique, non-primary index
#define ALTER_DROP_UNIQUE_INDEX              (1ULL << 38)

// Add primary index
#define ALTER_ADD_PK_INDEX                   (1ULL << 39)

// Drop primary index
#define ALTER_DROP_PK_INDEX                  (1ULL << 40)

// Virtual generated column
#define ALTER_ADD_VIRTUAL_COLUMN             (1ULL << 41)
// Stored base (non-generated) column
#define ALTER_ADD_STORED_BASE_COLUMN         (1ULL << 42)
// Stored generated column
#define ALTER_ADD_STORED_GENERATED_COLUMN    (1ULL << 43)

// Drop column
#define ALTER_DROP_VIRTUAL_COLUMN            (1ULL << 44)
#define ALTER_DROP_STORED_COLUMN             (1ULL << 45)

// Rename column (verified; ALTER_RENAME_COLUMN may use original name)
#define ALTER_COLUMN_NAME          	     (1ULL << 46)

// Change column datatype
#define ALTER_VIRTUAL_COLUMN_TYPE            (1ULL << 47)
#define ALTER_STORED_COLUMN_TYPE             (1ULL << 48)


// Engine can handle type change by itself in ALGORITHM=INPLACE
#define ALTER_COLUMN_TYPE_CHANGE_BY_ENGINE       (1ULL << 49)

// Reorder column
#define ALTER_STORED_COLUMN_ORDER            (1ULL << 50)

// Reorder column
#define ALTER_VIRTUAL_COLUMN_ORDER           (1ULL << 51)

// Change column from NOT NULL to NULL
#define ALTER_COLUMN_NULLABLE                (1ULL << 52)

// Change column from NULL to NOT NULL
#define ALTER_COLUMN_NOT_NULLABLE            (1ULL << 53)

// Change column generation expression
#define ALTER_VIRTUAL_GCOL_EXPR              (1ULL << 54)
#define ALTER_STORED_GCOL_EXPR               (1ULL << 55)

// column's engine options changed, something in field->option_struct
#define ALTER_COLUMN_OPTION                  (1ULL << 56)

// MySQL alias for the same thing:
#define ALTER_COLUMN_STORAGE_TYPE            ALTER_COLUMN_OPTION

// Change the column format of column
#define ALTER_COLUMN_COLUMN_FORMAT           (1ULL << 57)

/**
  Changes in generated columns that affect storage,
  for example, when a vcol type or expression changes
  and this vcol is indexed or used in a partitioning expression
*/
#define ALTER_COLUMN_VCOL                    (1ULL << 58)

/**
  ALTER TABLE for a partitioned table. The engine needs to commit
  online alter of all partitions atomically (using group_commit_ctx)
*/
#define ALTER_PARTITIONED                    (1ULL << 59)

/**
   Change in index length such that it doesn't require index rebuild.
*/
#define ALTER_COLUMN_INDEX_LENGTH            (1ULL << 60)

/**
  Indicate that index order might have been changed. Disables inplace algorithm
  by default (not for InnoDB).
*/
#define ALTER_INDEX_ORDER                    (1ULL << 61)

/**
  Means that the ignorability of an index is changed.
*/
#define ALTER_INDEX_IGNORABILITY              (1ULL << 62)

/*
  Flags set in partition_flags when altering partitions
*/

// Set for ADD PARTITION
#define ALTER_PARTITION_ADD         (1ULL << 1)
// Set for DROP PARTITION
#define ALTER_PARTITION_DROP        (1ULL << 2)
// Set for COALESCE PARTITION
#define ALTER_PARTITION_COALESCE    (1ULL << 3)
// Set for REORGANIZE PARTITION ... INTO
#define ALTER_PARTITION_REORGANIZE  (1ULL << 4)
// Set for partition_options
#define ALTER_PARTITION_INFO        (1ULL << 5)
// Set for LOAD INDEX INTO CACHE ... PARTITION
// Set for CACHE INDEX ... PARTITION
#define ALTER_PARTITION_ADMIN       (1ULL << 6)
// Set for REBUILD PARTITION
#define ALTER_PARTITION_REBUILD     (1ULL << 7)
// Set for partitioning operations specifying ALL keyword
#define ALTER_PARTITION_ALL         (1ULL << 8)
// Set for REMOVE PARTITIONING
#define ALTER_PARTITION_REMOVE      (1ULL << 9)
// Set for EXCHANGE PARITION
#define ALTER_PARTITION_EXCHANGE    (1ULL << 10)
// Set by Sql_cmd_alter_table_truncate_partition::execute()
#define ALTER_PARTITION_TRUNCATE    (1ULL << 11)
// Set for REORGANIZE PARTITION
#define ALTER_PARTITION_TABLE_REORG           (1ULL << 12)

/*
  This is master database for most of system tables. However there
  can be other databases which can hold system tables. Respective
  storage engines define their own system database names.
*/
extern const char *mysqld_system_database;

/*
  Structure to hold list of system_database.system_table.
  This is used at both mysqld and storage engine layer.
*/
struct st_system_tablename
{
  const char *db;
  const char *tablename;
};


typedef ulonglong my_xid; // this line is the same as in log_event.h
#define MYSQL_XID_PREFIX "MySQLXid"
#define MYSQL_XID_PREFIX_LEN 8 // must be a multiple of 8
#define MYSQL_XID_OFFSET (MYSQL_XID_PREFIX_LEN+sizeof(server_id))
#define MYSQL_XID_GTRID_LEN (MYSQL_XID_OFFSET+sizeof(my_xid))

#define XIDDATASIZE MYSQL_XIDDATASIZE
#define MAXGTRIDSIZE 64
#define MAXBQUALSIZE 64

#define COMPATIBLE_DATA_YES 0
#define COMPATIBLE_DATA_NO  1

/**
  struct xid_t is binary compatible with the XID structure as
  in the X/Open CAE Specification, Distributed Transaction Processing:
  The XA Specification, X/Open Company Ltd., 1991.
  http://www.opengroup.org/bookstore/catalog/c193.htm

  @see MYSQL_XID in mysql/plugin.h
*/
struct xid_t {
  long formatID;
  long gtrid_length;
  long bqual_length;
  char data[XIDDATASIZE];  // not \0-terminated !

  xid_t() = default;                                /* Remove gcc warning */
  bool eq(struct xid_t *xid) const
  { return !xid->is_null() && eq(xid->gtrid_length, xid->bqual_length, xid->data); }
  bool eq(long g, long b, const char *d) const
  { return !is_null() && g == gtrid_length && b == bqual_length && !memcmp(d, data, g+b); }
  void set(struct xid_t *xid)
  { memcpy(this, xid, xid->length()); }
  void set(long f, const char *g, long gl, const char *b, long bl)
  {
    formatID= f;
    if ((gtrid_length= gl))
      memcpy(data, g, gl);
    if ((bqual_length= bl))
      memcpy(data+gl, b, bl);
  }
  // Populate server_id if it's specified, otherwise use the current server_id
  void set(ulonglong xid, decltype(::server_id) trx_server_id= server_id)
  {
    my_xid tmp;
    formatID= 1;
    set(MYSQL_XID_PREFIX_LEN, 0, MYSQL_XID_PREFIX);
    memcpy(data+MYSQL_XID_PREFIX_LEN, &trx_server_id, sizeof(trx_server_id));
    tmp= xid;
    memcpy(data+MYSQL_XID_OFFSET, &tmp, sizeof(tmp));
    gtrid_length=MYSQL_XID_GTRID_LEN;
  }
  void set(long g, long b, const char *d)
  {
    formatID= 1;
    gtrid_length= g;
    bqual_length= b;
    memcpy(data, d, g+b);
  }
  bool is_null() const { return formatID == -1; }
  void null() { formatID= -1; }
  my_xid quick_get_my_xid()
  {
    my_xid tmp;
    memcpy(&tmp, data+MYSQL_XID_OFFSET, sizeof(tmp));
    return tmp;
  }
  my_xid get_my_xid()
  {
    return gtrid_length == MYSQL_XID_GTRID_LEN && bqual_length == 0 &&
           !memcmp(data, MYSQL_XID_PREFIX, MYSQL_XID_PREFIX_LEN) ?
           quick_get_my_xid() : 0;
  }
  decltype(::server_id) get_trx_server_id()
  {
    decltype(::server_id) trx_server_id;
    memcpy(&trx_server_id, data+MYSQL_XID_PREFIX_LEN, sizeof(trx_server_id));
    return trx_server_id;
  }
  uint length()
  {
    return static_cast<uint>(sizeof(formatID)) + key_length();
  }
  uchar *key() const
  {
    return (uchar *)&gtrid_length;
  }
  uint key_length() const
  {
    return static_cast<uint>(sizeof(gtrid_length)+sizeof(bqual_length)+
                             gtrid_length+bqual_length);
  }
};
typedef struct xid_t XID;

/*
  Enumerates a sequence in the order of
  their creation that is in the top-down order of the index file.
  Ranges from zero through MAX_binlog_id.
  Not confuse the value with the binlog file numerical suffix,
  neither with the binlog file line in the binlog index file.
*/
typedef uint Binlog_file_id;
const Binlog_file_id MAX_binlog_id= UINT_MAX;
const my_off_t       MAX_off_t    = (~(my_off_t) 0);
/*
  Compound binlog-id and byte offset of transaction's first event
  in a sequence (e.g the recovery sequence) of binlog files.
  Binlog_offset(0,0) is the minimum value to mean
  the first byte of the first binlog file.
*/
typedef std::pair<Binlog_file_id, my_off_t> Binlog_offset;

/* binlog-based recovery transaction descriptor */
struct xid_recovery_member
{
  my_xid xid;
  uint in_engine_prepare;  // number of engines that have xid prepared
  bool decided_to_commit;
  /*
    Semisync recovery binlog offset. It's initialized with the maximum
    unreachable offset. The max value will remain for any transaction
    not found in binlog to yield its rollback decision as it's guaranteed
    to be within a truncated tail part of the binlog.
  */
  Binlog_offset binlog_coord;
  XID *full_xid;           // needed by wsrep or past it recovery
  decltype(::server_id) server_id;         // server id of orginal server

  xid_recovery_member(my_xid xid_arg, uint prepare_arg, bool decided_arg,
                      XID *full_xid_arg, decltype(::server_id) server_id_arg)
    : xid(xid_arg), in_engine_prepare(prepare_arg),
      decided_to_commit(decided_arg),
      binlog_coord(Binlog_offset(MAX_binlog_id, MAX_off_t)),
      full_xid(full_xid_arg), server_id(server_id_arg) {};
};

/* for recover() handlerton call */
#define MIN_XID_LIST_SIZE  128
#define MAX_XID_LIST_SIZE  (1024*128)

/*
  These structures are used to pass information from a set of SQL commands
  on add/drop/change tablespace definitions to the proper hton.
*/
#define UNDEF_NODEGROUP 65535
enum ts_command_type
{
  TS_CMD_NOT_DEFINED = -1,
  CREATE_TABLESPACE = 0,
  ALTER_TABLESPACE = 1,
  CREATE_LOGFILE_GROUP = 2,
  ALTER_LOGFILE_GROUP = 3,
  DROP_TABLESPACE = 4,
  DROP_LOGFILE_GROUP = 5,
  CHANGE_FILE_TABLESPACE = 6,
  ALTER_ACCESS_MODE_TABLESPACE = 7
};

enum ts_alter_tablespace_type
{
  TS_ALTER_TABLESPACE_TYPE_NOT_DEFINED = -1,
  ALTER_TABLESPACE_ADD_FILE = 1,
  ALTER_TABLESPACE_DROP_FILE = 2
};

enum tablespace_access_mode
{
  TS_NOT_DEFINED= -1,
  TS_READ_ONLY = 0,
  TS_READ_WRITE = 1,
  TS_NOT_ACCESSIBLE = 2
};

/* Statistics about batch operations like bulk_insert */
struct ha_copy_info
{
  ha_rows records;        /* Used to check if rest of variables can be used */
  ha_rows touched;
  ha_rows copied;
  ha_rows deleted;
  ha_rows updated;
};

struct handlerton;
class st_alter_tablespace : public Sql_alloc
{
  public:
  const char *tablespace_name;
  const char *logfile_group_name;
  enum ts_command_type ts_cmd_type;
  enum ts_alter_tablespace_type ts_alter_tablespace_type;
  const char *data_file_name;
  const char *undo_file_name;
  const char *redo_file_name;
  ulonglong extent_size;
  ulonglong undo_buffer_size;
  ulonglong redo_buffer_size;
  ulonglong initial_size;
  ulonglong autoextend_size;
  ulonglong max_size;
  uint nodegroup_id;
  handlerton *storage_engine;
  bool wait_until_completed;
  const char *ts_comment;
  enum tablespace_access_mode ts_access_mode;
  st_alter_tablespace()
  {
    tablespace_name= NULL;
    logfile_group_name= "DEFAULT_LG"; //Default log file group
    ts_cmd_type= TS_CMD_NOT_DEFINED;
    data_file_name= NULL;
    undo_file_name= NULL;
    redo_file_name= NULL;
    extent_size= 1024*1024;        //Default 1 MByte
    undo_buffer_size= 8*1024*1024; //Default 8 MByte
    redo_buffer_size= 8*1024*1024; //Default 8 MByte
    initial_size= 128*1024*1024;   //Default 128 MByte
    autoextend_size= 0;            //No autoextension as default
    max_size= 0;                   //Max size == initial size => no extension
    storage_engine= NULL;
    nodegroup_id= UNDEF_NODEGROUP;
    wait_until_completed= TRUE;
    ts_comment= NULL;
    ts_access_mode= TS_NOT_DEFINED;
  }
};

/* The handler for a table type.  Will be included in the TABLE structure */

struct TABLE;

/*
  Make sure that the order of schema_tables and enum_schema_tables are the same.
*/
enum enum_schema_tables
{
  SCH_ALL_PLUGINS,
  SCH_APPLICABLE_ROLES,
  SCH_CHARSETS,
  SCH_CHECK_CONSTRAINTS,
  SCH_COLLATIONS,
  SCH_COLLATION_CHARACTER_SET_APPLICABILITY,
  SCH_COLUMNS,
  SCH_COLUMN_PRIVILEGES,
  SCH_ENABLED_ROLES,
  SCH_ENGINES,
  SCH_EVENTS,
  SCH_EXPLAIN,
  SCH_FILES,
  SCH_GLOBAL_STATUS,
  SCH_GLOBAL_VARIABLES,
  SCH_KEYWORDS,
  SCH_KEY_CACHES,
  SCH_KEY_COLUMN_USAGE,
  SCH_OPEN_TABLES,
  SCH_OPT_TRACE,
  SCH_PARAMETERS,
  SCH_PARTITIONS,
  SCH_PLUGINS,
  SCH_PROCESSLIST,
  SCH_PROFILES,
  SCH_REFERENTIAL_CONSTRAINTS,
  SCH_PROCEDURES,
  SCH_SCHEMATA,
  SCH_SCHEMA_PRIVILEGES,
  SCH_SESSION_STATUS,
  SCH_SESSION_VARIABLES,
  SCH_STATISTICS,
  SCH_SQL_FUNCTIONS,
  SCH_SYSTEM_VARIABLES,
  SCH_TABLES,
  SCH_TABLESPACES,
  SCH_TABLE_CONSTRAINTS,
  SCH_TABLE_NAMES,
  SCH_TABLE_PRIVILEGES,
  SCH_TRIGGERS,
  SCH_USER_PRIVILEGES,
  SCH_VIEWS
};

struct TABLE_SHARE;
struct HA_CREATE_INFO;
struct st_foreign_key_info;
typedef struct st_foreign_key_info FOREIGN_KEY_INFO;
typedef bool (stat_print_fn)(THD *thd, const char *type, size_t type_len,
                             const char *file, size_t file_len,
                             const char *status, size_t status_len);
enum ha_stat_type { HA_ENGINE_STATUS, HA_ENGINE_LOGS, HA_ENGINE_MUTEX };
extern MYSQL_PLUGIN_IMPORT st_plugin_int *hton2plugin[MAX_HA];

#define view_pseudo_hton ((handlerton *)1)

/*
  Definitions for engine-specific table/field/index options in the CREATE TABLE.

  Options are declared with HA_*OPTION_* macros (HA_TOPTION_NUMBER,
  HA_FOPTION_ENUM, HA_IOPTION_STRING, etc).

  Every macros takes the option name, and the name of the underlying field of
  the appropriate C structure. The "appropriate C structure" is
  ha_table_option_struct for table level options,
  ha_field_option_struct for field level options,
  ha_index_option_struct for key level options. The engine either
  defines a structure of this name, or uses #define's to map
  these "appropriate" names to the actual structure type name.

  ULL options use a ulonglong as the backing store.
  HA_*OPTION_NUMBER() takes the option name, the structure field name,
  the default value for the option, min, max, and blk_siz values.

  STRING options use a char* as a backing store.
  HA_*OPTION_STRING takes the option name and the structure field name.
  The default value will be 0.

  ENUM options use a uint as a backing store (not enum!!!).
  HA_*OPTION_ENUM takes the option name, the structure field name,
  the default value for the option as a number, and a string with the
  permitted values for this enum - one string with comma separated values,
  for example: "gzip,bzip2,lzma"

  BOOL options use a bool as a backing store.
  HA_*OPTION_BOOL takes the option name, the structure field name,
  and the default value for the option.
  From the SQL, BOOL options accept YES/NO, ON/OFF, and 1/0.

  The name of the option is limited to 255 bytes,
  the value (for string options) - to the 32767 bytes.

  See ha_example.cc for an example.
*/

struct ha_table_option_struct;
struct ha_field_option_struct;
struct ha_index_option_struct;

enum ha_option_type { HA_OPTION_TYPE_ULL,    /* unsigned long long */
                      HA_OPTION_TYPE_STRING, /* char * */
                      HA_OPTION_TYPE_ENUM,   /* uint */
                      HA_OPTION_TYPE_BOOL,   /* bool */
                      HA_OPTION_TYPE_SYSVAR};/* type of the sysval */

#define HA_xOPTION_NUMBER(name, struc, field, def, min, max, blk_siz)   \
  { HA_OPTION_TYPE_ULL, name, sizeof(name)-1,                        \
    offsetof(struc, field), def, min, max, blk_siz, 0, 0 }
#define HA_xOPTION_STRING(name, struc, field)                        \
  { HA_OPTION_TYPE_STRING, name, sizeof(name)-1,                     \
    offsetof(struc, field), 0, 0, 0, 0, 0, 0}
#define HA_xOPTION_ENUM(name, struc, field, values, def)             \
  { HA_OPTION_TYPE_ENUM, name, sizeof(name)-1,                       \
    offsetof(struc, field), def, 0,                                  \
    sizeof(values)-1, 0, values, 0 }
#define HA_xOPTION_BOOL(name, struc, field, def)                     \
  { HA_OPTION_TYPE_BOOL, name, sizeof(name)-1,                       \
    offsetof(struc, field), def, 0, 1, 0, 0, 0 }
#define HA_xOPTION_SYSVAR(name, struc, field, sysvar)                \
  { HA_OPTION_TYPE_SYSVAR, name, sizeof(name)-1,                     \
    offsetof(struc, field), 0, 0, 0, 0, 0, MYSQL_SYSVAR(sysvar) }
#define HA_xOPTION_END { HA_OPTION_TYPE_ULL, 0, 0, 0, 0, 0, 0, 0, 0, 0 }

#define HA_TOPTION_NUMBER(name, field, def, min, max, blk_siz)          \
  HA_xOPTION_NUMBER(name, ha_table_option_struct, field, def, min, max, blk_siz)
#define HA_TOPTION_STRING(name, field)                               \
  HA_xOPTION_STRING(name, ha_table_option_struct, field)
#define HA_TOPTION_ENUM(name, field, values, def)                    \
  HA_xOPTION_ENUM(name, ha_table_option_struct, field, values, def)
#define HA_TOPTION_BOOL(name, field, def)                            \
  HA_xOPTION_BOOL(name, ha_table_option_struct, field, def)
#define HA_TOPTION_SYSVAR(name, field, sysvar)                       \
  HA_xOPTION_SYSVAR(name, ha_table_option_struct, field, sysvar)
#define HA_TOPTION_END HA_xOPTION_END

#define HA_FOPTION_NUMBER(name, field, def, min, max, blk_siz)          \
  HA_xOPTION_NUMBER(name, ha_field_option_struct, field, def, min, max, blk_siz)
#define HA_FOPTION_STRING(name, field)                               \
  HA_xOPTION_STRING(name, ha_field_option_struct, field)
#define HA_FOPTION_ENUM(name, field, values, def)                    \
  HA_xOPTION_ENUM(name, ha_field_option_struct, field, values, def)
#define HA_FOPTION_BOOL(name, field, def)                            \
  HA_xOPTION_BOOL(name, ha_field_option_struct, field, def)
#define HA_FOPTION_SYSVAR(name, field, sysvar)                       \
  HA_xOPTION_SYSVAR(name, ha_field_option_struct, field, sysvar)
#define HA_FOPTION_END HA_xOPTION_END

#define HA_IOPTION_NUMBER(name, field, def, min, max, blk_siz)          \
  HA_xOPTION_NUMBER(name, ha_index_option_struct, field, def, min, max, blk_siz)
#define HA_IOPTION_STRING(name, field)                               \
  HA_xOPTION_STRING(name, ha_index_option_struct, field)
#define HA_IOPTION_ENUM(name, field, values, def)                    \
  HA_xOPTION_ENUM(name, ha_index_option_struct, field, values, def)
#define HA_IOPTION_BOOL(name, field, def)                            \
  HA_xOPTION_BOOL(name, ha_index_option_struct, field, def)
#define HA_IOPTION_SYSVAR(name, field, sysvar)                       \
  HA_xOPTION_SYSVAR(name, ha_index_option_struct, field, sysvar)
#define HA_IOPTION_END HA_xOPTION_END

typedef struct st_ha_create_table_option {
  enum ha_option_type type;
  const char *name;
  size_t name_length;
  ptrdiff_t offset;
  ulonglong def_value;
  ulonglong min_value, max_value, block_size;
  const char *values;
  struct st_mysql_sys_var *var;
} ha_create_table_option;

class handler;
class group_by_handler;
class derived_handler;
class select_handler;
struct Query;
typedef class st_select_lex SELECT_LEX;
typedef struct st_order ORDER;

/*
  handlerton is a singleton structure - one instance per storage engine -
  to provide access to storage engine functionality that works on the
  "global" level (unlike handler class that works on a per-table basis)

  usually handlerton instance is defined statically in ha_xxx.cc as

  static handlerton { ... } xxx_hton;

  savepoint_*, prepare, recover, and *_by_xid pointers can be 0.
*/
struct handlerton
{
  /*
    Historical number used for frm file to determine the correct
    storage engine.  This is going away and new engines will just use
    "name" for this.
  */
  enum legacy_db_type db_type;
  /*
    each storage engine has it's own memory area (actually a pointer)
    in the thd, for storing per-connection information.
    It is accessed as

      thd->ha_data[xxx_hton.slot]

   slot number is initialized by MySQL after xxx_init() is called.
   */
   uint slot;
   /*
     to store per-savepoint data storage engine is provided with an area
     of a requested size (0 is ok here).
     savepoint_offset must be initialized statically to the size of
     the needed memory to store per-savepoint information.
     After xxx_init it is changed to be an offset to savepoint storage
     area and need not be used by storage engine.
     see binlog_hton and binlog_savepoint_set/rollback for an example.
   */
   uint savepoint_offset;
   /*
     handlerton methods:

     close_connection is only called if
     thd->ha_data[xxx_hton.slot] is non-zero, so even if you don't need
     this storage area - set it to something, so that MySQL would know
     this storage engine was accessed in this connection
   */
   int  (*close_connection)(handlerton *hton, THD *thd);
   /*
     Tell handler that query has been killed.
   */
   void (*kill_query)(handlerton *hton, THD *thd, enum thd_kill_levels level);
   /*
     sv points to an uninitialized storage area of requested size
     (see savepoint_offset description)
   */
   int  (*savepoint_set)(handlerton *hton, THD *thd, void *sv);
   /*
     sv points to a storage area, that was earlier passed
     to the savepoint_set call
   */
   int  (*savepoint_rollback)(handlerton *hton, THD *thd, void *sv);
   /**
     Check if storage engine allows to release metadata locks which were
     acquired after the savepoint if rollback to savepoint is done.
     @return true  - If it is safe to release MDL locks.
             false - If it is not.
   */
   bool (*savepoint_rollback_can_release_mdl)(handlerton *hton, THD *thd);
   int  (*savepoint_release)(handlerton *hton, THD *thd, void *sv);
   /*
     'all' is true if it's a real commit, that makes persistent changes
     'all' is false if it's not in fact a commit but an end of the
     statement that is part of the transaction.
     NOTE 'all' is also false in auto-commit mode where 'end of statement'
     and 'real commit' mean the same event.
   */
   int (*commit)(handlerton *hton, THD *thd, bool all);
   /*
     The commit_ordered() method is called prior to the commit() method, after
     the transaction manager has decided to commit (not rollback) the
     transaction. Unlike commit(), commit_ordered() is called only when the
     full transaction is committed, not for each commit of statement
     transaction in a multi-statement transaction.

     Not that like prepare(), commit_ordered() is only called when 2-phase
     commit takes place. Ie. when no binary log and only a single engine
     participates in a transaction, one commit() is called, no
     commit_ordered(). So engines must be prepared for this.

     The calls to commit_ordered() in multiple parallel transactions is
     guaranteed to happen in the same order in every participating
     handler. This can be used to ensure the same commit order among multiple
     handlers (eg. in table handler and binlog). So if transaction T1 calls
     into commit_ordered() of handler A before T2, then T1 will also call
     commit_ordered() of handler B before T2.

     Engines that implement this method should during this call make the
     transaction visible to other transactions, thereby making the order of
     transaction commits be defined by the order of commit_ordered() calls.

     The intention is that commit_ordered() should do the minimal amount of
     work that needs to happen in consistent commit order among handlers. To
     preserve ordering, calls need to be serialised on a global mutex, so
     doing any time-consuming or blocking operations in commit_ordered() will
     limit scalability.

     Handlers can rely on commit_ordered() calls to be serialised (no two
     calls can run in parallel, so no extra locking on the handler part is
     required to ensure this).

     Note that commit_ordered() can be called from a different thread than the
     one handling the transaction! So it can not do anything that depends on
     thread local storage, in particular it can not call my_error() and
     friends (instead it can store the error code and delay the call of
     my_error() to the commit() method).

     Similarly, since commit_ordered() returns void, any return error code
     must be saved and returned from the commit() method instead.

     The commit_ordered method is optional, and can be left unset if not
     needed in a particular handler (then there will be no ordering guarantees
     wrt. other engines and binary log).
   */
   void (*commit_ordered)(handlerton *hton, THD *thd, bool all);
   int  (*rollback)(handlerton *hton, THD *thd, bool all);
   int  (*prepare)(handlerton *hton, THD *thd, bool all);
   /*
     The prepare_ordered method is optional. If set, it will be called after
     successful prepare() in all handlers participating in 2-phase
     commit. Like commit_ordered(), it is called only when the full
     transaction is committed, not for each commit of statement transaction.

     The calls to prepare_ordered() among multiple parallel transactions are
     ordered consistently with calls to commit_ordered(). This means that
     calls to prepare_ordered() effectively define the commit order, and that
     each handler will see the same sequence of transactions calling into
     prepare_ordered() and commit_ordered().

     Thus, prepare_ordered() can be used to define commit order for handlers
     that need to do this in the prepare step (like binlog). It can also be
     used to release transaction's locks early in an order consistent with the
     order transactions will be eventually committed.

     Like commit_ordered(), prepare_ordered() calls are serialised to maintain
     ordering, so the intention is that they should execute fast, with only
     the minimal amount of work needed to define commit order. Handlers can
     rely on this serialisation, and do not need to do any extra locking to
     avoid two prepare_ordered() calls running in parallel.

     Like commit_ordered(), prepare_ordered() is not guaranteed to be called
     in the context of the thread handling the rest of the transaction. So it
     cannot invoke code that relies on thread local storage, in particular it
     cannot call my_error().

     prepare_ordered() cannot cause a rollback by returning an error, all
     possible errors must be handled in prepare() (the prepare_ordered()
     method returns void). In case of some fatal error, a record of the error
     must be made internally by the engine and returned from commit() later.

     Note that for user-level XA SQL commands, no consistent ordering among
     prepare_ordered() and commit_ordered() is guaranteed (as that would
     require blocking all other commits for an indefinite time).

     When 2-phase commit is not used (eg. only one engine (and no binlog) in
     transaction), neither prepare() nor prepare_ordered() is called.
   */
   void (*prepare_ordered)(handlerton *hton, THD *thd, bool all);
   int  (*recover)(handlerton *hton, XID *xid_list, uint len);
   int  (*commit_by_xid)(handlerton *hton, XID *xid);
   int  (*rollback_by_xid)(handlerton *hton, XID *xid);
   /*
     The commit_checkpoint_request() handlerton method is used to checkpoint
     the XA recovery process for storage engines that support two-phase
     commit.

     The method is optional - an engine that does not implemented is expected
     to work the traditional way, where every commit() durably flushes the
     transaction to disk in the engine before completion, so XA recovery will
     no longer be needed for that transaction.

     An engine that does implement commit_checkpoint_request() is also
     expected to implement commit_ordered(), so that ordering of commits is
     consistent between 2pc participants. Such engine is no longer required to
     durably flush to disk transactions in commit(), provided that the
     transaction has been successfully prepare()d and commit_ordered(); thus
     potentionally saving one fsync() call. (Engine must still durably flush
     to disk in commit() when no prepare()/commit_ordered() steps took place,
     at least if durable commits are wanted; this happens eg. if binlog is
     disabled).

     The TC will periodically (eg. once per binlog rotation) call
     commit_checkpoint_request(). When this happens, the engine must arrange
     for all transaction that have completed commit_ordered() to be durably
     flushed to disk (this does not include transactions that might be in the
     middle of executing commit_ordered()). When such flush has completed, the
     engine must call commit_checkpoint_notify_ha(), passing back the opaque
     "cookie".

     The flush and call of commit_checkpoint_notify_ha() need not happen
     immediately - it can be scheduled and performed asynchronously (ie. as
     part of next prepare(), or sync every second, or whatever), but should
     not be postponed indefinitely. It is however also permissible to do it
     immediately, before returning from commit_checkpoint_request().

     When commit_checkpoint_notify_ha() is called, the TC will know that the
     transactions are durably committed, and thus no longer require XA
     recovery. It uses that to reduce the work needed for any subsequent XA
     recovery process.
   */
   void (*commit_checkpoint_request)(void *cookie);
  /*
    "Disable or enable checkpointing internal to the storage engine. This is
    used for FLUSH TABLES WITH READ LOCK AND DISABLE CHECKPOINT to ensure that
    the engine will never start any recovery from a time between
    FLUSH TABLES ... ; UNLOCK TABLES.

    While checkpointing is disabled, the engine should pause any background
    write activity (such as tablespace checkpointing) that require consistency
    between different files (such as transaction log and tablespace files) for
    crash recovery to succeed. The idea is to use this to make safe
    multi-volume LVM snapshot backups.
  */
   int  (*checkpoint_state)(handlerton *hton, bool disabled);
   void *(*create_cursor_read_view)(handlerton *hton, THD *thd);
   void (*set_cursor_read_view)(handlerton *hton, THD *thd, void *read_view);
   void (*close_cursor_read_view)(handlerton *hton, THD *thd, void *read_view);
   handler *(*create)(handlerton *hton, TABLE_SHARE *table, MEM_ROOT *mem_root);
   void (*drop_database)(handlerton *hton, char* path);
   /*
     return 0 if dropped successfully,
           -1 if nothing was done by design (as in e.g. blackhole)
           an error code (e.g. HA_ERR_NO_SUCH_TABLE) otherwise
   */
   int (*drop_table)(handlerton *hton, const char* path);
   int (*panic)(handlerton *hton, enum ha_panic_function flag);
   int (*start_consistent_snapshot)(handlerton *hton, THD *thd);
   bool (*flush_logs)(handlerton *hton);
   bool (*show_status)(handlerton *hton, THD *thd, stat_print_fn *print, enum ha_stat_type stat);
   uint (*partition_flags)();
   alter_table_operations (*alter_table_flags)(alter_table_operations flags);
   int (*alter_tablespace)(handlerton *hton, THD *thd, st_alter_tablespace *ts_info);
   int (*fill_is_table)(handlerton *hton, THD *thd, TABLE_LIST *tables, 
                        class Item *cond, 
                        enum enum_schema_tables);
   uint32 flags;                                /* global handler flags */
   /*
      Those handlerton functions below are properly initialized at handler
      init.
   */
   int (*binlog_func)(handlerton *hton, THD *thd, enum_binlog_func fn, void *arg);
   void (*binlog_log_query)(handlerton *hton, THD *thd, 
                            enum_binlog_command binlog_command,
                            const char *query, uint query_length,
                            const char *db, const char *table_name);

   void (*abort_transaction)(handlerton *hton, THD *bf_thd, THD *victim_thd,
                             my_bool signal) __attribute__((nonnull));
   int (*set_checkpoint)(handlerton *hton, const XID *xid);
   int (*get_checkpoint)(handlerton *hton, XID* xid);
  /**
     Check if the version of the table matches the version in the .frm
     file.

     This is mainly used to verify in recovery to check if an inplace
     ALTER TABLE succeded.
     Storage engines that does not support inplace alter table does not
     have to implement this function.

     @param hton      handlerton
     @param path      Path for table
     @param version   The unique id that is stored in the .frm file for
                      CREATE and updated for each ALTER TABLE (but not for
                      simple renames).
                      This is the ID used for the final table.
     @param create_id The value returned from handler->table_version() for
                      the original table (before ALTER TABLE).

     @retval 0     If id matches or table is newer than create_id (depending
                   on what version check the engine supports. This means that
                   The (inplace) alter table did succeed.
     @retval # > 0 Alter table did not succeed.

     Related to handler::discover_check_version().
   */
  int (*check_version)(handlerton *hton, const char *path,
                       const LEX_CUSTRING *version, ulonglong create_id);

  /* Called for all storage handlers after ddl recovery is done */
  int (*signal_ddl_recovery_done)(handlerton *hton);

   /*
     Optional clauses in the CREATE/ALTER TABLE
   */
   ha_create_table_option *table_options; // table level options
   ha_create_table_option *field_options; // these are specified per field
   ha_create_table_option *index_options; // these are specified per index

   /**
     The list of extensions of files created for a single table in the
     database directory (datadir/db_name/).

     Used by open_table_error(), by the default rename_table and delete_table
     handler methods, and by the default discovery implementation.
  
     For engines that have more than one file name extensions (separate
     metadata, index, and/or data files), the order of elements is relevant.
     First element of engine file name extensions array should be metadata
     file extention. This is implied by the open_table_error()
     and the default discovery implementation.
     
     Second element - data file extension. This is implied
     assumed by REPAIR TABLE ... USE_FRM implementation.
   */
   const char **tablefile_extensions; // by default - empty list

  /**********************************************************************
   Functions to intercept queries
  **********************************************************************/

  /*
    Create and return a group_by_handler, if the storage engine can execute
    the summary / group by query.
    If the storage engine can't do that, return NULL.

    The server guaranteeds that all tables in the list belong to this
    storage engine.
  */
  group_by_handler *(*create_group_by)(THD *thd, Query *query);

  /*
    Create and return a derived_handler if the storage engine can execute
    the derived table 'derived', otherwise return NULL.
    In a general case 'derived' may contain tables not from the engine.
    If the engine cannot handle or does not want to handle such pushed derived
    the function create_group_by has to return NULL.
  */
  derived_handler *(*create_derived)(THD *thd, TABLE_LIST *derived);

  /*
    Create and return a select_handler if the storage engine can execute
    the select statement 'select, otherwise return NULL
  */
  select_handler *(*create_select) (THD *thd, SELECT_LEX *select);
   
   /*********************************************************************
     Table discovery API.
     It allows the server to "discover" tables that exist in the storage
     engine, without user issuing an explicit CREATE TABLE statement.
   **********************************************************************/

   /*
     This method is required for any engine that supports automatic table
     discovery, there is no default implementation.

     Given a TABLE_SHARE discover_table() fills it in with a correct table
     structure using one of the TABLE_SHARE::init_from_* methods.

     Returns HA_ERR_NO_SUCH_TABLE if the table did not exist in the engine,
     zero if the table was discovered successfully, or any other
     HA_ERR_* error code as appropriate if the table existed, but the
     discovery failed.
   */
   int (*discover_table)(handlerton *hton, THD* thd, TABLE_SHARE *share);

   /*
     The discover_table_names method tells the server
     about all tables in the specified database that the engine
     knows about. Tables (or file names of tables) are added to
     the provided discovered_list collector object using
     add_table() or add_file() methods.
   */
   class discovered_list
   {
     public:
     virtual bool add_table(const char *tname, size_t tlen) = 0;
     virtual bool add_file(const char *fname) = 0;
     protected: virtual ~discovered_list() = default;
   };

   /*
     By default (if not implemented by the engine, but the discover_table() is
     implemented) it will perform a file-based discovery:

     - if tablefile_extensions[0] is not null, this will discovers all tables
       with the tablefile_extensions[0] extension.

     Returns 0 on success and 1 on error.
   */
   int (*discover_table_names)(handlerton *hton, LEX_CSTRING *db, MY_DIR *dir,
                               discovered_list *result);

   /*
     This is a method that allows to server to check if a table exists without
     an overhead of the complete discovery.

     By default (if not implemented by the engine, but the discovery_table() is
     implemented) it will try to perform a file-based discovery:

     - if tablefile_extensions[0] is not null this will look for a file name
       with the tablefile_extensions[0] extension.

     - if tablefile_extensions[0] is null, this will resort to discover_table().

     Note that resorting to discover_table() is slow and the engine
     should probably implement its own discover_table_existence() method,
     if its tablefile_extensions[0] is null.

     Returns 1 if the table exists and 0 if it does not.
   */
   int (*discover_table_existence)(handlerton *hton, const char *db,
                                   const char *table_name);

   /*
     This is the assisted table discovery method. Unlike the fully
     automatic discovery as above, here a user is expected to issue an
     explicit CREATE TABLE with the appropriate table attributes to
     "assist" the discovery of a table. But this "discovering" CREATE TABLE
     statement will not specify the table structure - the engine discovers
     it using this method. For example, FederatedX uses it in

      CREATE TABLE t1 ENGINE=FEDERATED CONNECTION="mysql://foo/bar/t1";

     Given a TABLE_SHARE discover_table_structure() fills it in with a correct
     table structure using one of the TABLE_SHARE::init_from_* methods.

     Assisted discovery works independently from the automatic discover.
     An engine is allowed to support only assisted discovery and not
     support automatic one. Or vice versa.
   */
   int (*discover_table_structure)(handlerton *hton, THD* thd,
                                   TABLE_SHARE *share, HA_CREATE_INFO *info);

  /*
    Notify the storage engine that the definition of the table (and the .frm
    file) has changed. Returns 0 if ok.
  */
  int (*notify_tabledef_changed)(handlerton *hton, LEX_CSTRING *db,
                                 LEX_CSTRING *table_name, LEX_CUSTRING *frm,
                                 LEX_CUSTRING *org_tabledef_version,
                                 handler *file);

   /*
     System Versioning
   */
   /** Determine if system-versioned data was modified by the transaction.
   @param[in,out] thd          current session
   @param[out]    trx_id       transaction start ID
   @return transaction commit ID
   @retval 0 if no system-versioned data was affected by the transaction */
   ulonglong (*prepare_commit_versioned)(THD *thd, ulonglong *trx_id);

  /** Disable or enable the internal writes of a storage engine */
  void (*disable_internal_writes)(bool disable);

  /* backup */
  void (*prepare_for_backup)(void);
  void (*end_backup)(void);

  /* Server shutdown early notification.*/
  void (*pre_shutdown)(void);

  /*
    Inform handler that partitioning engine has changed the .frm and the .par
    files
  */
  int (*create_partitioning_metadata)(const char *path,
                                      const char *old_path,
                                      chf_create_flags action_flag);
};


extern const char *hton_no_exts[];

static inline LEX_CSTRING *hton_name(const handlerton *hton)
{
  return &(hton2plugin[hton->slot]->name);
}

static inline handlerton *plugin_hton(plugin_ref plugin)
{
  return plugin_data(plugin, handlerton *);
}

static inline sys_var *find_hton_sysvar(handlerton *hton, st_mysql_sys_var *var)
{
  return find_plugin_sysvar(hton2plugin[hton->slot], var);
}

handlerton *ha_default_handlerton(THD *thd);
handlerton *ha_default_tmp_handlerton(THD *thd);

/* Possible flags of a handlerton (there can be 32 of them) */
#define HTON_NO_FLAGS                 0
#define HTON_CLOSE_CURSORS_AT_COMMIT (1 << 0)
#define HTON_ALTER_NOT_SUPPORTED     (1 << 1) //Engine does not support alter
#define HTON_CAN_RECREATE            (1 << 2) //Delete all is used for truncate
#define HTON_HIDDEN                  (1 << 3) //Engine does not appear in lists
#define HTON_NOT_USER_SELECTABLE     (1 << 5)
#define HTON_TEMPORARY_NOT_SUPPORTED (1 << 6) //Having temporary tables not supported
#define HTON_SUPPORT_LOG_TABLES      (1 << 7) //Engine supports log tables
#define HTON_NO_PARTITION            (1 << 8) //Not partition of these tables

/*
  This flag should be set when deciding that the engine does not allow
  row based binary logging (RBL) optimizations.

  Currently, setting this flag, means that table's read/write_set will
  be left untouched when logging changes to tables in this engine. In
  practice this means that the server will not mess around with
  table->write_set and/or table->read_set when using RBL and deciding
  whether to log full or minimal rows.

  It's valuable for instance for virtual tables, eg: Performance
  Schema which have no meaning for replication.
*/
#define HTON_NO_BINLOG_ROW_OPT       (1 << 9)
#define HTON_SUPPORTS_EXTENDED_KEYS  (1 <<10) //supports extended keys
#define HTON_NATIVE_SYS_VERSIONING (1 << 11) //Engine supports System Versioning

// MySQL compatibility. Unused.
#define HTON_SUPPORTS_FOREIGN_KEYS   (1 << 0) //Foreign key constraint supported.

#define HTON_CAN_MERGE               (1 <<11) //Merge type table
// Engine needs to access the main connect string in partitions
#define HTON_CAN_READ_CONNECT_STRING_IN_PARTITION (1 <<12)

/* can be replicated by wsrep replication provider plugin */
#define HTON_WSREP_REPLICATION (1 << 13)

/*
  Set this on the *slave* that's connected to a shared with a master storage.
  The slave will ignore any CREATE TABLE, DROP or updates for this engine.
*/
#define HTON_IGNORE_UPDATES (1 << 14)

/*
  Set this on the *master* that's connected to a shared with a slave storage.
  The table may not exists on the slave. The effects of having this flag are:
  - ALTER TABLE that changes engine from this table to another engine will
    be replicated as CREATE + INSERT
  - CREATE ... LIKE shared_table will be replicated as a full CREATE TABLE
  - ALTER TABLE for this engine will have "IF EXISTS" added.
  - RENAME TABLE for this engine will have "IF EXISTS" added.
  - DROP TABLE for this engine will have "IF EXISTS" added.
*/
#define HTON_TABLE_MAY_NOT_EXIST_ON_SLAVE (1 << 15)

/*
  True if handler cannot rollback transactions. If not true, the transaction
  will be put in the transactional binlog cache.
  For some engines, like Aria, the rollback can happen in case of crash, but
  not trough a handler rollback call.
*/
#define HTON_NO_ROLLBACK (1 << 16)

/*
  This storage engine can support both transactional and non transactional
  tables
*/
#define HTON_TRANSACTIONAL_AND_NON_TRANSACTIONAL (1 << 17)

/*
  Table requires and close and reopen after truncate
  If the handler has HTON_CAN_RECREATE, this flag is not used
*/
#define HTON_REQUIRES_CLOSE_AFTER_TRUNCATE (1 << 18)

/* Truncate requires that all other handlers are closed */
#define HTON_TRUNCATE_REQUIRES_EXCLUSIVE_USE (1 << 19)
/*
  Used by mysql_inplace_alter_table() to decide if we should call
  hton->notify_tabledef_changed() before commit (MyRocks) or after (InnoDB).
*/
#define HTON_REQUIRES_NOTIFY_TABLEDEF_CHANGED_AFTER_COMMIT (1 << 20)

class Ha_trx_info;

struct THD_TRANS
{
  /* true is not all entries in the ht[] support 2pc */
  bool        no_2pc;
  /* storage engines that registered in this transaction */
  Ha_trx_info *ha_list;
  /* 
    The purpose of this flag is to keep track of non-transactional
    tables that were modified in scope of:
    - transaction, when the variable is a member of
    THD::transaction.all
    - top-level statement or sub-statement, when the variable is a
    member of THD::transaction.stmt
    This member has the following life cycle:
    * stmt.modified_non_trans_table is used to keep track of
    modified non-transactional tables of top-level statements. At
    the end of the previous statement and at the beginning of the session,
    it is reset to FALSE.  If such functions
    as mysql_insert, mysql_update, mysql_delete etc modify a
    non-transactional table, they set this flag to TRUE.  At the
    end of the statement, the value of stmt.modified_non_trans_table 
    is merged with all.modified_non_trans_table and gets reset.
    * all.modified_non_trans_table is reset at the end of transaction
    
    * Since we do not have a dedicated context for execution of a
    sub-statement, to keep track of non-transactional changes in a
    sub-statement, we re-use stmt.modified_non_trans_table. 
    At entrance into a sub-statement, a copy of the value of
    stmt.modified_non_trans_table (containing the changes of the
    outer statement) is saved on stack. Then 
    stmt.modified_non_trans_table is reset to FALSE and the
    substatement is executed. Then the new value is merged with the
    saved value.
  */
  bool modified_non_trans_table;

  void reset() {
    no_2pc= FALSE;
    modified_non_trans_table= FALSE;
    m_unsafe_rollback_flags= 0;
  }
  bool is_empty() const { return ha_list == NULL; }
  THD_TRANS() = default;                        /* Remove gcc warning */

  unsigned int m_unsafe_rollback_flags;
 /*
    Define the type of statements which cannot be rolled back safely.
    Each type occupies one bit in m_unsafe_rollback_flags.
    MODIFIED_NON_TRANS_TABLE is limited to mark only the temporary
    non-transactional table *when* it's cached along with the transactional
    events; the regular table is covered by the "namesake" bool var.
  */
  enum unsafe_statement_types
  {
    MODIFIED_NON_TRANS_TABLE= 1,
    CREATED_TEMP_TABLE= 2,
    DROPPED_TEMP_TABLE= 4,
    DID_WAIT= 8,
    DID_DDL= 0x10,
    EXECUTED_TABLE_ADMIN_CMD= 0x20
  };

  void mark_modified_non_trans_temp_table()
  {
    m_unsafe_rollback_flags|= MODIFIED_NON_TRANS_TABLE;
  }
  bool has_modified_non_trans_temp_table() const
  {
    return (m_unsafe_rollback_flags & MODIFIED_NON_TRANS_TABLE) != 0;
  }
  void mark_executed_table_admin_cmd()
  {
    DBUG_PRINT("debug", ("mark_executed_table_admin_cmd"));
    m_unsafe_rollback_flags|= EXECUTED_TABLE_ADMIN_CMD;
  }
  bool trans_executed_admin_cmd()
  {
    return (m_unsafe_rollback_flags & EXECUTED_TABLE_ADMIN_CMD) != 0;
  }
  void mark_created_temp_table()
  {
    DBUG_PRINT("debug", ("mark_created_temp_table"));
    m_unsafe_rollback_flags|= CREATED_TEMP_TABLE;
  }
  void mark_dropped_temp_table()
  {
    DBUG_PRINT("debug", ("mark_dropped_temp_table"));
    m_unsafe_rollback_flags|= DROPPED_TEMP_TABLE;
  }
  bool has_created_dropped_temp_table() const {
    return
      (m_unsafe_rollback_flags & (CREATED_TEMP_TABLE|DROPPED_TEMP_TABLE)) != 0;
  }
  void mark_trans_did_wait() { m_unsafe_rollback_flags|= DID_WAIT; }
  bool trans_did_wait() const {
    return (m_unsafe_rollback_flags & DID_WAIT) != 0;
  }
  bool is_trx_read_write() const;
  void mark_trans_did_ddl() { m_unsafe_rollback_flags|= DID_DDL; }
  bool trans_did_ddl() const {
    return (m_unsafe_rollback_flags & DID_DDL) != 0;
  }

};


/**
  Either statement transaction or normal transaction - related
  thread-specific storage engine data.

  If a storage engine participates in a statement/transaction,
  an instance of this class is present in
  thd->transaction.{stmt|all}.ha_list. The addition to
  {stmt|all}.ha_list is made by trans_register_ha().

  When it's time to commit or rollback, each element of ha_list
  is used to access storage engine's prepare()/commit()/rollback()
  methods, and also to evaluate if a full two phase commit is
  necessary.

  @sa General description of transaction handling in handler.cc.
*/

class Ha_trx_info
{
public:
  /** Register this storage engine in the given transaction context. */
  void register_ha(THD_TRANS *trans, handlerton *ht_arg)
  {
    DBUG_ASSERT(m_flags == 0);
    DBUG_ASSERT(m_ht == NULL);
    DBUG_ASSERT(m_next == NULL);

    m_ht= ht_arg;
    m_flags= (int) TRX_READ_ONLY; /* Assume read-only at start. */

    m_next= trans->ha_list;
    trans->ha_list= this;
  }

  /** Clear, prepare for reuse. */
  void reset()
  {
    m_next= NULL;
    m_ht= NULL;
    m_flags= 0;
  }

  Ha_trx_info() { reset(); }

  void set_trx_read_write()
  {
    DBUG_ASSERT(is_started());
    m_flags|= (int) TRX_READ_WRITE;
  }
  bool is_trx_read_write() const
  {
    DBUG_ASSERT(is_started());
    return m_flags & (int) TRX_READ_WRITE;
  }
  bool is_started() const { return m_ht != NULL; }
  /** Mark this transaction read-write if the argument is read-write. */
  void coalesce_trx_with(const Ha_trx_info *stmt_trx)
  {
    /*
      Must be called only after the transaction has been started.
      Can be called many times, e.g. when we have many
      read-write statements in a transaction.
    */
    DBUG_ASSERT(is_started());
    if (stmt_trx->is_trx_read_write())
      set_trx_read_write();
  }
  Ha_trx_info *next() const
  {
    DBUG_ASSERT(is_started());
    return m_next;
  }
  handlerton *ht() const
  {
    DBUG_ASSERT(is_started());
    return m_ht;
  }
private:
  enum { TRX_READ_ONLY= 0, TRX_READ_WRITE= 1 };
  /** Auxiliary, used for ha_list management */
  Ha_trx_info *m_next;
  /**
    Although a given Ha_trx_info instance is currently always used
    for the same storage engine, 'ht' is not-NULL only when the
    corresponding storage is a part of a transaction.
  */
  handlerton *m_ht;
  /**
    Transaction flags related to this engine.
    Not-null only if this instance is a part of transaction.
    May assume a combination of enum values above.
  */
  uchar       m_flags;
};


inline bool THD_TRANS::is_trx_read_write() const
{
  Ha_trx_info *ha_info;
  for (ha_info= ha_list; ha_info; ha_info= ha_info->next())
    if (ha_info->is_trx_read_write())
      return TRUE;
  return FALSE;
}


enum enum_tx_isolation { ISO_READ_UNCOMMITTED, ISO_READ_COMMITTED,
			 ISO_REPEATABLE_READ, ISO_SERIALIZABLE};


typedef struct {
  ulonglong data_file_length;
  ulonglong max_data_file_length;
  ulonglong index_file_length;
  ulonglong max_index_file_length;
  ulonglong delete_length;
  ha_rows records;
  ulong mean_rec_length;
  time_t create_time;
  time_t check_time;
  time_t update_time;
  ulonglong check_sum;
  bool check_sum_null;
} PARTITION_STATS;

#define UNDEF_NODEGROUP 65535
class Item;
struct st_table_log_memory_entry;

class partition_info;

struct st_partition_iter;

enum ha_choice { HA_CHOICE_UNDEF, HA_CHOICE_NO, HA_CHOICE_YES, HA_CHOICE_MAX };

enum enum_stats_auto_recalc { HA_STATS_AUTO_RECALC_DEFAULT= 0,
                              HA_STATS_AUTO_RECALC_ON,
                              HA_STATS_AUTO_RECALC_OFF };

/**
  A helper struct for schema DDL statements:
    CREATE SCHEMA [IF NOT EXISTS] name [ schema_specification... ]
    ALTER SCHEMA name [ schema_specification... ]

  It stores the "schema_specification" part of the CREATE/ALTER statements and
  is passed to mysql_create_db() and  mysql_alter_db().
  Currently consists of the schema default character set, collation
  and schema_comment.
*/
struct Schema_specification_st
{
  CHARSET_INFO *default_table_charset;
  LEX_CSTRING *schema_comment;
  void init()
  {
    bzero(this, sizeof(*this));
  }
};

class Create_field;

struct Table_period_info: Sql_alloc
{
  Table_period_info() :
    create_if_not_exists(false),
    constr(NULL),
    unique_keys(0) {}
  Table_period_info(const char *name_arg, size_t size) :
    name(name_arg, size),
    create_if_not_exists(false),
    constr(NULL),
    unique_keys(0){}

  Lex_ident name;

  struct start_end_t
  {
    start_end_t() = default;
    start_end_t(const LEX_CSTRING& _start, const LEX_CSTRING& _end) :
      start(_start),
      end(_end) {}
    Lex_ident start;
    Lex_ident end;
  };
  start_end_t period;
  bool create_if_not_exists;
  Virtual_column_info *constr;
  uint unique_keys;

  bool is_set() const
  {
    DBUG_ASSERT(bool(period.start) == bool(period.end));
    return period.start;
  }

  void set_period(const Lex_ident& start, const Lex_ident& end)
  {
    period.start= start;
    period.end= end;
  }
  bool check_field(const Create_field* f, const Lex_ident& f_name) const;
};

struct Vers_parse_info: public Table_period_info
{
  Vers_parse_info() :
    Table_period_info(STRING_WITH_LEN("SYSTEM_TIME")),
    versioned_fields(false),
    unversioned_fields(false),
    can_native(-1)
  {}

  Table_period_info::start_end_t as_row;

protected:
  friend struct Table_scope_and_contents_source_st;
  void set_start(const LEX_CSTRING field_name)
  {
    as_row.start= field_name;
    period.start= field_name;
  }
  void set_end(const LEX_CSTRING field_name)
  {
    as_row.end= field_name;
    period.end= field_name;
  }
  bool is_start(const char *name) const;
  bool is_end(const char *name) const;
  bool is_start(const Create_field &f) const;
  bool is_end(const Create_field &f) const;
  bool fix_implicit(THD *thd, Alter_info *alter_info);
  operator bool() const
  {
    return as_row.start || as_row.end || period.start || period.end;
  }
  bool need_check(const Alter_info *alter_info) const;
  bool check_conditions(const Lex_table_name &table_name,
                        const Lex_table_name &db) const;
  bool create_sys_field(THD *thd, const char *field_name,
                        Alter_info *alter_info, int flags);

public:
  static const Lex_ident default_start;
  static const Lex_ident default_end;

  bool fix_alter_info(THD *thd, Alter_info *alter_info,
                       HA_CREATE_INFO *create_info, TABLE *table);
  bool fix_create_like(Alter_info &alter_info, HA_CREATE_INFO &create_info,
                       TABLE_LIST &src_table, TABLE_LIST &table);
  bool check_sys_fields(const Lex_table_name &table_name,
                        const Lex_table_name &db, Alter_info *alter_info) const;

  /**
     At least one field was specified 'WITH/WITHOUT SYSTEM VERSIONING'.
     Useful for error handling.
  */
  bool versioned_fields : 1;
  bool unversioned_fields : 1;
  int can_native;
};

/**
  A helper struct for table DDL statements, e.g.:
  CREATE [OR REPLACE] [TEMPORARY]
    TABLE [IF NOT EXISTS] tbl_name table_contents_source;

  Represents a combinations of:
  1. The scope, i.e. TEMPORARY or not TEMPORARY
  2. The "table_contents_source" part of the table DDL statements,
     which can be initialized from either of these:
     - table_element_list ...      // Explicit definition (column and key list)
     - LIKE another_table_name ... // Copy structure from another table
     - [AS] SELECT ...             // Copy structure from a subquery
*/

struct Table_scope_and_contents_source_pod_st // For trivial members
{
  CHARSET_INFO *alter_table_convert_to_charset;
  LEX_CUSTRING tabledef_version;
  LEX_CUSTRING org_tabledef_version;            /* version of dropped table */
  LEX_CSTRING connect_string;
  LEX_CSTRING comment;
  LEX_CSTRING alias;
  LEX_CSTRING org_storage_engine_name, new_storage_engine_name;
  const char *password, *tablespace;
  const char *data_file_name, *index_file_name;
  ulonglong max_rows,min_rows;
  ulonglong auto_increment_value;
  ulong table_options;                  ///< HA_OPTION_ values
  ulong avg_row_length;
  ulong used_fields;
  ulong key_block_size;
  ulong expression_length;
  ulong field_check_constraints;
  /*
    number of pages to sample during
    stats estimation, if used, otherwise 0.
  */
  uint stats_sample_pages;
  uint null_bits;                       /* NULL bits at start of record */
  uint options;				/* OR of HA_CREATE_ options */
  uint merge_insert_method;
  uint extra_size;                      /* length of extra data segment */
  handlerton *db_type;
  /**
    Row type of the table definition.

    Defaults to ROW_TYPE_DEFAULT for all non-ALTER statements.
    For ALTER TABLE defaults to ROW_TYPE_NOT_USED (means "keep the current").

    Can be changed either explicitly by the parser.
    If nothing specified inherits the value of the original table (if present).
  */
  enum row_type row_type;
  enum ha_choice transactional;
  enum ha_storage_media storage_media;  ///< DEFAULT, DISK or MEMORY
  enum ha_choice page_checksum;         ///< If we have page_checksums
  engine_option_value *option_list;     ///< list of table create options
  enum_stats_auto_recalc stats_auto_recalc;
  bool varchar;                         ///< 1 if table has a VARCHAR
  bool sequence;                        // If SEQUENCE=1 was used

  List<Virtual_column_info> *check_constraint_list;

  /* the following three are only for ALTER TABLE, check_if_incompatible_data() */
  ha_table_option_struct *option_struct;           ///< structure with parsed table options
  ha_field_option_struct **fields_option_struct;   ///< array of field option structures
  ha_index_option_struct **indexes_option_struct;  ///< array of index option structures

  /* The following is used to remember the old state for CREATE OR REPLACE */
  TABLE *table;
  TABLE_LIST *pos_in_locked_tables;
  TABLE_LIST *merge_list;
  MDL_ticket *mdl_ticket;
  bool table_was_deleted;
  sequence_definition *seq_create_info;

  void init()
  {
    bzero(this, sizeof(*this));
  }
  bool tmp_table() const { return options & HA_LEX_CREATE_TMP_TABLE; }
  void use_default_db_type(THD *thd)
  {
    db_type= tmp_table() ? ha_default_tmp_handlerton(thd)
                         : ha_default_handlerton(thd);
  }

  bool versioned() const
  {
    return options & HA_VERSIONED_TABLE;
  }
};


struct Table_scope_and_contents_source_st:
         public Table_scope_and_contents_source_pod_st
{
  Vers_parse_info vers_info;
  Table_period_info period_info;

  void init()
  {
    Table_scope_and_contents_source_pod_st::init();
    vers_info= {};
    period_info= {};
  }

  bool fix_create_fields(THD *thd, Alter_info *alter_info,
                         const TABLE_LIST &create_table);
  bool fix_period_fields(THD *thd, Alter_info *alter_info);
  bool check_fields(THD *thd, Alter_info *alter_info,
                    const Lex_table_name &table_name,
                    const Lex_table_name &db,
                    int select_count= 0);
  bool check_period_fields(THD *thd, Alter_info *alter_info);

  void vers_check_native();
  bool vers_fix_system_fields(THD *thd, Alter_info *alter_info,
                              const TABLE_LIST &create_table);

  bool vers_check_system_fields(THD *thd, Alter_info *alter_info,
                                const Lex_table_name &table_name,
                                const Lex_table_name &db,
                                int select_count= 0);
};


/**
  This struct is passed to handler table routines, e.g. ha_create().
  It does not include the "OR REPLACE" and "IF NOT EXISTS" parts, as these
  parts are handled on the SQL level and are not needed on the handler level.
*/
struct HA_CREATE_INFO: public Table_scope_and_contents_source_st,
                       public Schema_specification_st
{
  /* TODO: remove after MDEV-20865 */
  Alter_info *alter_info;

  void init()
  {
    Table_scope_and_contents_source_st::init();
    Schema_specification_st::init();
    alter_info= NULL;
  }
  bool check_conflicting_charset_declarations(CHARSET_INFO *cs);
  bool add_table_option_default_charset(CHARSET_INFO *cs)
  {
    // cs can be NULL, e.g.:  CREATE TABLE t1 (..) CHARACTER SET DEFAULT;
    if (check_conflicting_charset_declarations(cs))
      return true;
    default_table_charset= cs;
    used_fields|= HA_CREATE_USED_DEFAULT_CHARSET;
    return false;
  }
  bool add_alter_list_item_convert_to_charset(CHARSET_INFO *cs)
  {
    /* 
      cs cannot be NULL, as sql_yacc.yy translates
         CONVERT TO CHARACTER SET DEFAULT
      to
         CONVERT TO CHARACTER SET <character-set-of-the-current-database>
      TODO: Shouldn't we postpone resolution of DEFAULT until the
      character set of the table owner database is loaded from its db.opt?
    */
    DBUG_ASSERT(cs);
    if (check_conflicting_charset_declarations(cs))
      return true;
    alter_table_convert_to_charset= default_table_charset= cs;
    used_fields|= (HA_CREATE_USED_CHARSET | HA_CREATE_USED_DEFAULT_CHARSET);  
    return false;
  }
  ulong table_options_with_row_type()
  {
    if (row_type == ROW_TYPE_DYNAMIC || row_type == ROW_TYPE_PAGE)
      return table_options | HA_OPTION_PACK_RECORD;
    else
      return table_options;
  }
};


/**
  This struct is passed to mysql_create_table() and similar creation functions,
  as well as to show_create_table().
*/
struct Table_specification_st: public HA_CREATE_INFO,
                               public DDL_options_st
{
  // Deep initialization
  void init()
  {
    HA_CREATE_INFO::init();
    DDL_options_st::init();
  }
  void init(DDL_options_st::Options options_arg)
  {
    HA_CREATE_INFO::init();
    DDL_options_st::init(options_arg);
  }
  /*
    Quick initialization, for parser.
    Most of the HA_CREATE_INFO is left uninitialized.
    It gets fully initialized in sql_yacc.yy, only when the parser
    scans a related keyword (e.g. CREATE, ALTER).
  */
  void lex_start()
  {
    HA_CREATE_INFO::options= 0;
    DDL_options_st::init();
  }
};


/**
  Structure describing changes to an index to be caused by ALTER TABLE.
*/

struct KEY_PAIR
{
  /**
    Pointer to KEY object describing old version of index in
    TABLE::key_info array for TABLE instance representing old
    version of table.
  */
  KEY *old_key;
  /**
    Pointer to KEY object describing new version of index in
    Alter_inplace_info::key_info_buffer array.
  */
  KEY *new_key;
};


/**
  In-place alter handler context.

  This is a superclass intended to be subclassed by individual handlers
  in order to store handler unique context between in-place alter API calls.

  The handler is responsible for creating the object. This can be done
  as early as during check_if_supported_inplace_alter().

  The SQL layer is responsible for destroying the object.
  The class extends Sql_alloc so the memory will be mem root allocated.

  @see Alter_inplace_info
*/

class inplace_alter_handler_ctx : public Sql_alloc
{
public:
  inplace_alter_handler_ctx() = default;

  virtual ~inplace_alter_handler_ctx() = default;
  virtual void set_shared_data(const inplace_alter_handler_ctx& ctx) {}
};


/**
  Class describing changes to be done by ALTER TABLE.
  Instance of this class is passed to storage engine in order
  to determine if this ALTER TABLE can be done using in-place
  algorithm. It is also used for executing the ALTER TABLE
  using in-place algorithm.
*/

class Alter_inplace_info
{
public:

  /**
    Create options (like MAX_ROWS) for the new version of table.

    @note The referenced instance of HA_CREATE_INFO object was already
          used to create new .FRM file for table being altered. So it
          has been processed by mysql_prepare_create_table() already.
          For example, this means that it has HA_OPTION_PACK_RECORD
          flag in HA_CREATE_INFO::table_options member correctly set.
  */
  HA_CREATE_INFO *create_info;

  /**
    Alter options, fields and keys for the new version of table.

    @note The referenced instance of Alter_info object was already
          used to create new .FRM file for table being altered. So it
          has been processed by mysql_prepare_create_table() already.
          In particular, this means that in Create_field objects for
          fields which were present in some form in the old version
          of table, Create_field::field member points to corresponding
          Field instance for old version of table.
  */
  Alter_info *alter_info;

  /**
    Array of KEYs for new version of table - including KEYs to be added.

    @note Currently this array is produced as result of
          mysql_prepare_create_table() call.
          This means that it follows different convention for
          KEY_PART_INFO::fieldnr values than objects in TABLE::key_info
          array.

    @todo This is mainly due to the fact that we need to keep compatibility
          with removed handler::add_index() call. We plan to switch to
          TABLE::key_info numbering later.

    KEYs are sorted - see sort_keys().
  */
  KEY  *key_info_buffer;

  /** Size of key_info_buffer array. */
  uint key_count;

  /** Size of index_drop_buffer array. */
  uint index_drop_count= 0;

  /**
     Array of pointers to KEYs to be dropped belonging to the TABLE instance
     for the old version of the table.
  */
  KEY  **index_drop_buffer= nullptr;

  /** Size of index_add_buffer array. */
  uint index_add_count= 0;

  /**
     Array of indexes into key_info_buffer for KEYs to be added,
     sorted in increasing order.
  */
  uint *index_add_buffer= nullptr;

  KEY_PAIR  *index_altered_ignorability_buffer= nullptr;

  /** Size of index_altered_ignorability_buffer array. */
  uint index_altered_ignorability_count= 0;

  /**
     Old and new index names. Used for index rename.
  */
  struct Rename_key_pair
  {
    Rename_key_pair(const KEY *old_key, const KEY *new_key)
        : old_key(old_key), new_key(new_key)
    {
    }
    const KEY *old_key;
    const KEY *new_key;
  };
  /**
     Vector of key pairs from DROP/ADD index which can be renamed.
  */
  typedef Mem_root_array<Rename_key_pair, true> Rename_keys_vector;

  /**
     A list of indexes which should be renamed.
     Index definitions stays the same.
  */
  Rename_keys_vector rename_keys;

  /**
     Context information to allow handlers to keep context between in-place
     alter API calls.

     @see inplace_alter_handler_ctx for information about object lifecycle.
  */
  inplace_alter_handler_ctx *handler_ctx= nullptr;

  /**
    If the table uses several handlers, like ha_partition uses one handler
    per partition, this contains a Null terminated array of ctx pointers
    that should all be committed together.
    Or NULL if only handler_ctx should be committed.
    Set to NULL if the low level handler::commit_inplace_alter_table uses it,
    to signal to the main handler that everything was committed as atomically.

    @see inplace_alter_handler_ctx for information about object lifecycle.
  */
  inplace_alter_handler_ctx **group_commit_ctx= nullptr;

  /**
     Flags describing in detail which operations the storage engine is to
     execute. Flags are defined in sql_alter.h
  */
  alter_table_operations handler_flags= 0;

  /* Alter operations involving parititons are strored here */
  ulong partition_flags;

  /**
     Partition_info taking into account the partition changes to be performed.
     Contains all partitions which are present in the old version of the table
     with partitions to be dropped or changed marked as such + all partitions
     to be added in the new version of table marked as such.
  */
  partition_info * const modified_part_info;

  /** true for ALTER IGNORE TABLE ... */
  const bool ignore;

  /** true for online operation (LOCK=NONE) */
  bool online= false;

  /**
    When ha_commit_inplace_alter_table() is called the the engine can
    set this to a function to be called after the ddl log
    is committed.
  */
  typedef void (inplace_alter_table_commit_callback)(void *);
  inplace_alter_table_commit_callback *inplace_alter_table_committed= nullptr;

  /* This will be used as the argument to the above function when called */
  void *inplace_alter_table_committed_argument= nullptr;

  /** which ALGORITHM and LOCK are supported by the storage engine */
  enum_alter_inplace_result inplace_supported;

  /**
     Can be set by handler to describe why a given operation cannot be done
     in-place (HA_ALTER_INPLACE_NOT_SUPPORTED) or why it cannot be done
     online (HA_ALTER_INPLACE_NO_LOCK or HA_ALTER_INPLACE_COPY_NO_LOCK)
     If set, it will be used with ER_ALTER_OPERATION_NOT_SUPPORTED_REASON if
     results from handler::check_if_supported_inplace_alter() doesn't match
     requirements set by user. If not set, the more generic
     ER_ALTER_OPERATION_NOT_SUPPORTED will be used.

     Please set to a properly localized string, for example using
     my_get_err_msg(), so that the error message as a whole is localized.
  */
  const char *unsupported_reason= nullptr;

  /** true when InnoDB should abort the alter when table is not empty */
  const bool error_if_not_empty;

  /** True when DDL should avoid downgrading the MDL */
  bool mdl_exclusive_after_prepare= false;

  Alter_inplace_info(HA_CREATE_INFO *create_info_arg,
                     Alter_info *alter_info_arg,
                     KEY *key_info_arg, uint key_count_arg,
                     partition_info *modified_part_info_arg,
                     bool ignore_arg, bool error_non_empty);

  ~Alter_inplace_info()
  {
    delete handler_ctx;
  }

  /**
    Used after check_if_supported_inplace_alter() to report
    error if the result does not match the LOCK/ALGORITHM
    requirements set by the user.

    @param not_supported  Part of statement that was not supported.
    @param try_instead    Suggestion as to what the user should
                          replace not_supported with.
  */
  void report_unsupported_error(const char *not_supported,
                                const char *try_instead) const;
 void add_altered_index_ignorability(KEY *old_key, KEY *new_key)
 {
   KEY_PAIR *key_pair= index_altered_ignorability_buffer +
                       index_altered_ignorability_count++;
   key_pair->old_key= old_key;
   key_pair->new_key= new_key;
   DBUG_PRINT("info", ("index had ignorability altered: %i to %i",
                      old_key->is_ignored,
                      new_key->is_ignored));
 }


};


typedef struct st_key_create_information
{
  enum ha_key_alg algorithm;
  ulong block_size;
  uint flags;                                   /* HA_USE.. flags */
  LEX_CSTRING parser_name;
  LEX_CSTRING comment;
  bool is_ignored;
} KEY_CREATE_INFO;


/*
  Class for maintaining hooks used inside operations on tables such
  as: create table functions, delete table functions, and alter table
  functions.

  Class is using the Template Method pattern to separate the public
  usage interface from the private inheritance interface.  This
  imposes no overhead, since the public non-virtual function is small
  enough to be inlined.

  The hooks are usually used for functions that does several things,
  e.g., create_table_from_items(), which both create a table and lock
  it.
 */
class TABLEOP_HOOKS
{
public:
  TABLEOP_HOOKS() = default;
  virtual ~TABLEOP_HOOKS() = default;

  inline void prelock(TABLE **tables, uint count)
  {
    do_prelock(tables, count);
  }

  inline int postlock(TABLE **tables, uint count)
  {
    return do_postlock(tables, count);
  }
private:
  /* Function primitive that is called prior to locking tables */
  virtual void do_prelock(TABLE **tables, uint count)
  {
    /* Default is to do nothing */
  }

  /**
     Primitive called after tables are locked.

     If an error is returned, the tables will be unlocked and error
     handling start.

     @return Error code or zero.
   */
  virtual int do_postlock(TABLE **tables, uint count)
  {
    return 0;                           /* Default is to do nothing */
  }
};

typedef struct st_savepoint SAVEPOINT;
extern ulong savepoint_alloc_size;
extern KEY_CREATE_INFO default_key_create_info;

/* Forward declaration for condition pushdown to storage engine */
typedef class Item COND;

typedef struct st_ha_check_opt
{
  st_ha_check_opt() = default;                        /* Remove gcc warning */
  uint flags;       /* isam layer flags (e.g. for myisamchk) */
  uint sql_flags;   /* sql layer flags - for something myisamchk cannot do */
  uint handler_flags; /* Reserved for handler usage */
  time_t start_time;   /* When check/repair starts */
  KEY_CACHE *key_cache; /* new key cache when changing key cache */
  void init();
} HA_CHECK_OPT;


/********************************************************************************
 * MRR
 ********************************************************************************/

typedef void *range_seq_t;

typedef struct st_range_seq_if
{
  /*
    Get key information
 
    SYNOPSIS
      get_key_info()
        init_params  The seq_init_param parameter 
        length       OUT length of the keys in this range sequence
        map          OUT key_part_map of the keys in this range sequence

    DESCRIPTION
      This function is set only when using HA_MRR_FIXED_KEY mode. In that mode, 
      all ranges are single-point equality ranges that use the same set of key
      parts. This function allows the MRR implementation to get the length of
      a key, and which keyparts it uses.
  */
  void (*get_key_info)(void *init_params, uint *length, key_part_map *map);

  /*
    Initialize the traversal of range sequence
    
    SYNOPSIS
      init()
        init_params  The seq_init_param parameter 
        n_ranges     The number of ranges obtained 
        flags        A combination of HA_MRR_SINGLE_POINT, HA_MRR_FIXED_KEY

    RETURN
      An opaque value to be used as RANGE_SEQ_IF::next() parameter
  */
  range_seq_t (*init)(void *init_params, uint n_ranges, uint flags);


  /*
    Get the next range in the range sequence

    SYNOPSIS
      next()
        seq    The value returned by RANGE_SEQ_IF::init()
        range  OUT Information about the next range
    
    RETURN
      FALSE - Ok, the range structure filled with info about the next range
      TRUE  - No more ranges
  */
  bool (*next) (range_seq_t seq, KEY_MULTI_RANGE *range);

  /*
    Check whether range_info orders to skip the next record

    SYNOPSIS
      skip_record()
        seq         The value returned by RANGE_SEQ_IF::init()
        range_info  Information about the next range 
                    (Ignored if MRR_NO_ASSOCIATION is set)
        rowid       Rowid of the record to be checked (ignored if set to 0)
    
    RETURN
      1 - Record with this range_info and/or this rowid shall be filtered
          out from the stream of records returned by multi_range_read_next()
      0 - The record shall be left in the stream
  */ 
  bool (*skip_record) (range_seq_t seq, range_id_t range_info, uchar *rowid);

  /*
    Check if the record combination matches the index condition
    SYNOPSIS
      skip_index_tuple()
        seq         The value returned by RANGE_SEQ_IF::init()
        range_info  Information about the next range 
    
    RETURN
      0 - The record combination satisfies the index condition
      1 - Otherwise
  */ 
  bool (*skip_index_tuple) (range_seq_t seq, range_id_t range_info);
} RANGE_SEQ_IF;

typedef bool (*SKIP_INDEX_TUPLE_FUNC) (range_seq_t seq, range_id_t range_info);

class Cost_estimate
{ 
public:
  double io_count;        /* number of I/O to fetch records                */
  double avg_io_cost;     /* cost of an average I/O oper. to fetch records */
  double idx_io_count;    /* number of I/O to read keys                    */
  double idx_avg_io_cost; /* cost of an average I/O oper. to fetch records */
  double cpu_cost;        /* total cost of operations in CPU               */
  double idx_cpu_cost;    /* cost of operations in CPU for index           */
  double import_cost;     /* cost of remote operations     */
  double mem_cost;        /* cost of used memory           */

  static constexpr double IO_COEFF= 1;
  static constexpr double CPU_COEFF= 1;
  static constexpr double MEM_COEFF= 1;
  static constexpr double IMPORT_COEFF= 1;

  Cost_estimate()
  {
    reset();
  }

  double total_cost() const
  {
    return IO_COEFF*io_count*avg_io_cost +
           IO_COEFF*idx_io_count*idx_avg_io_cost +
           CPU_COEFF*(cpu_cost + idx_cpu_cost) +
           MEM_COEFF*mem_cost + IMPORT_COEFF*import_cost;
  }

  double index_only_cost()
  {
    return IO_COEFF*idx_io_count*idx_avg_io_cost +
           CPU_COEFF*idx_cpu_cost;
  }

  /**
    Whether or not all costs in the object are zero

    @return true if all costs are zero, false otherwise
  */
  bool is_zero() const
  {
    return io_count == 0.0 && idx_io_count == 0.0 && cpu_cost == 0.0 &&
      import_cost == 0.0 && mem_cost == 0.0;
  }

  void reset()
  {
    avg_io_cost= 1.0;
    idx_avg_io_cost= 1.0;
    io_count= idx_io_count= cpu_cost= idx_cpu_cost= mem_cost= import_cost= 0.0;
  }

  void multiply(double m)
  {
    io_count *= m;
    cpu_cost *= m;
    idx_io_count *= m;
    idx_cpu_cost *= m;
    import_cost *= m;
    /* Don't multiply mem_cost */
  }

  void add(const Cost_estimate* cost)
  {
    if (cost->io_count != 0.0)
    {
      double io_count_sum= io_count + cost->io_count;
      avg_io_cost= (io_count * avg_io_cost +
                    cost->io_count * cost->avg_io_cost)
	            /io_count_sum;
      io_count= io_count_sum;
    }
    if (cost->idx_io_count != 0.0)
    {
      double idx_io_count_sum= idx_io_count + cost->idx_io_count;
      idx_avg_io_cost= (idx_io_count * idx_avg_io_cost +
                        cost->idx_io_count * cost->idx_avg_io_cost)
	               /idx_io_count_sum;
      idx_io_count= idx_io_count_sum;
    }
    cpu_cost += cost->cpu_cost;
    idx_cpu_cost += cost->idx_cpu_cost;
    import_cost += cost->import_cost;
  }

  void add_io(double add_io_cnt, double add_avg_cost)
  {
    /* In edge cases add_io_cnt may be zero */
    if (add_io_cnt > 0)
    {
      double io_count_sum= io_count + add_io_cnt;
      avg_io_cost= (io_count * avg_io_cost + 
                    add_io_cnt * add_avg_cost) / io_count_sum;
      io_count= io_count_sum;
    }
  }

  /// Add to CPU cost
  void add_cpu(double add_cpu_cost) { cpu_cost+= add_cpu_cost; }

  /// Add to import cost
  void add_import(double add_import_cost) { import_cost+= add_import_cost; }

  /// Add to memory cost
  void add_mem(double add_mem_cost) { mem_cost+= add_mem_cost; }

  /*
    To be used when we go from old single value-based cost calculations to
    the new Cost_estimate-based.
  */
  void convert_from_cost(double cost)
  {
    reset();
    io_count= cost;
  }
};

void get_sweep_read_cost(TABLE *table, ha_rows nrows, bool interrupted, 
                         Cost_estimate *cost);

/*
  Indicates that all scanned ranges will be singlepoint (aka equality) ranges.
  The ranges may not use the full key but all of them will use the same number
  of key parts.
*/
#define HA_MRR_SINGLE_POINT 1U
#define HA_MRR_FIXED_KEY  2U

/* 
  Indicates that RANGE_SEQ_IF::next(&range) doesn't need to fill in the
  'range' parameter.
*/
#define HA_MRR_NO_ASSOCIATION 4U

/* 
  The MRR user will provide ranges in key order, and MRR implementation
  must return rows in key order.
*/
#define HA_MRR_SORTED 8U

/* MRR implementation doesn't have to retrieve full records */
#define HA_MRR_INDEX_ONLY 16U

/* 
  The passed memory buffer is of maximum possible size, the caller can't
  assume larger buffer.
*/
#define HA_MRR_LIMITS 32U


/*
  Flag set <=> default MRR implementation is used
  (The choice is made by **_info[_const]() function which may set this
   flag. SQL layer remembers the flag value and then passes it to
   multi_read_range_init().
*/
#define HA_MRR_USE_DEFAULT_IMPL 64U

/*
  Used only as parameter to multi_range_read_info():
  Flag set <=> the caller guarantees that the bounds of the scanned ranges
  will not have NULL values.
*/
#define HA_MRR_NO_NULL_ENDPOINTS 128U

/*
  The MRR user has materialized range keys somewhere in the user's buffer.
  This can be used for optimization of the procedure that sorts these keys
  since in this case key values don't have to be copied into the MRR buffer.

  In other words, it is guaranteed that after RANGE_SEQ_IF::next() call the 
  pointer in range->start_key.key will point to a key value that will remain 
  there until the end of the MRR scan.
*/
#define HA_MRR_MATERIALIZED_KEYS 256U

/*
  The following bits are reserved for use by MRR implementation. The intended
  use scenario:

  * sql layer calls handler->multi_range_read_info[_const]() 
    - MRR implementation figures out what kind of scan it will perform, saves
      the result in *mrr_mode parameter.
  * sql layer remembers what was returned in *mrr_mode

  * the optimizer picks the query plan (which may or may not include the MRR 
    scan that was estimated by the multi_range_read_info[_const] call)

  * if the query is an EXPLAIN statement, sql layer will call 
    handler->multi_range_read_explain_info(mrr_mode) to get a text description
    of the picked MRR scan; the description will be a part of EXPLAIN output.
*/
#define HA_MRR_IMPLEMENTATION_FLAG1 512U
#define HA_MRR_IMPLEMENTATION_FLAG2 1024U
#define HA_MRR_IMPLEMENTATION_FLAG3 2048U
#define HA_MRR_IMPLEMENTATION_FLAG4 4096U
#define HA_MRR_IMPLEMENTATION_FLAG5 8192U
#define HA_MRR_IMPLEMENTATION_FLAG6 16384U

#define HA_MRR_IMPLEMENTATION_FLAGS \
  (512U | 1024U | 2048U | 4096U | 8192U | 16384U)

/*
  This is a buffer area that the handler can use to store rows.
  'end_of_used_area' should be kept updated after calls to
  read-functions so that other parts of the code can use the
  remaining area (until next read calls is issued).
*/

typedef struct st_handler_buffer
{
  /* const? */uchar *buffer;         /* Buffer one can start using */
  /* const? */uchar *buffer_end;     /* End of buffer */
  uchar *end_of_used_area;     /* End of area that was used by handler */
} HANDLER_BUFFER;

typedef struct system_status_var SSV;

class ha_statistics
{
public:
  ulonglong data_file_length;		/* Length off data file */
  ulonglong max_data_file_length;	/* Length off data file */
  ulonglong index_file_length;
  ulonglong max_index_file_length;
  ulonglong delete_length;		/* Free bytes */
  ulonglong auto_increment_value;
  /*
    The number of records in the table. 
      0    - means the table has exactly 0 rows
    other  - if (table_flags() & HA_STATS_RECORDS_IS_EXACT)
               the value is the exact number of records in the table
             else
               it is an estimate
  */
  ha_rows records;
  ha_rows deleted;			/* Deleted records */
  ulong mean_rec_length;		/* physical reclength */
  time_t create_time;			/* When table was created */
  time_t check_time;
  time_t update_time;
  uint block_size;			/* index block size */
  ha_checksum checksum;
  bool checksum_null;

  /*
    number of buffer bytes that native mrr implementation needs,
  */
  uint mrr_length_per_rec; 

  ha_statistics():
    data_file_length(0), max_data_file_length(0),
    index_file_length(0), max_index_file_length(0), delete_length(0),
    auto_increment_value(0), records(0), deleted(0), mean_rec_length(0),
    create_time(0), check_time(0), update_time(0), block_size(8192),
    checksum(0), checksum_null(FALSE), mrr_length_per_rec(0)
  {}
};

extern "C" check_result_t handler_index_cond_check(void* h_arg);

extern "C" check_result_t handler_rowid_filter_check(void* h_arg);
extern "C" int handler_rowid_filter_is_active(void* h_arg);

uint calculate_key_len(TABLE *, uint, const uchar *, key_part_map);
/*
  bitmap with first N+1 bits set
  (keypart_map for a key prefix of [0..N] keyparts)
*/
#define make_keypart_map(N) (((key_part_map)2 << (N)) - 1)
/*
  bitmap with first N bits set
  (keypart_map for a key prefix of [0..N-1] keyparts)
*/
#define make_prev_keypart_map(N) (((key_part_map)1 << (N)) - 1)


/** Base class to be used by handlers different shares */
class Handler_share
{
public:
  Handler_share() = default;
  virtual ~Handler_share() = default;
};

enum class Compare_keys : uint32_t
{
  Equal= 0,
  EqualButKeyPartLength,
  EqualButComment,
  NotEqual
};

/**
  The handler class is the interface for dynamically loadable
  storage engines. Do not add ifdefs and take care when adding or
  changing virtual functions to avoid vtable confusion

  Functions in this class accept and return table columns data. Two data
  representation formats are used:
  1. TableRecordFormat - Used to pass [partial] table records to/from
     storage engine

  2. KeyTupleFormat - used to pass index search tuples (aka "keys") to
     storage engine. See opt_range.cc for description of this format.

  TableRecordFormat
  =================
  [Warning: this description is work in progress and may be incomplete]
  The table record is stored in a fixed-size buffer:
   
    record: null_bytes, column1_data, column2_data, ...
  
  The offsets of the parts of the buffer are also fixed: every column has 
  an offset to its column{i}_data, and if it is nullable it also has its own
  bit in null_bytes. 

  The record buffer only includes data about columns that are marked in the
  relevant column set (table->read_set and/or table->write_set, depending on
  the situation). 
  <not-sure>It could be that it is required that null bits of non-present
  columns are set to 1</not-sure>

  VARIOUS EXCEPTIONS AND SPECIAL CASES

  If the table has no nullable columns, then null_bytes is still 
  present, its length is one byte <not-sure> which must be set to 0xFF 
  at all times. </not-sure>
  
  If the table has columns of type BIT, then certain bits from those columns
  may be stored in null_bytes as well. Grep around for Field_bit for
  details.

  For blob columns (see Field_blob), the record buffer stores length of the 
  data, following by memory pointer to the blob data. The pointer is owned 
  by the storage engine and is valid until the next operation.

  If a blob column has NULL value, then its length and blob data pointer
  must be set to 0.
*/

class handler :public Sql_alloc
{
public:
  typedef ulonglong Table_flags;
protected:
  TABLE_SHARE *table_share;   /* The table definition */
  TABLE *table;               /* The current open table */
  Table_flags cached_table_flags;       /* Set on init() and open() */

  ha_rows estimation_rows_to_insert;
  handler *lookup_handler;
  /* Statistics for the query. Updated if handler_stats.active is set */
  ha_handler_stats active_handler_stats;
  void set_handler_stats();
public:
  handlerton *ht;                 /* storage engine of this handler */
  uchar *ref;				/* Pointer to current row */
  uchar *dup_ref;			/* Pointer to duplicate row */
  uchar *lookup_buffer;

  /* General statistics for the table like number of row, file sizes etc */
  ha_statistics stats;
  /*
    Collect query stats here if pointer is != NULL.
    This is a pointer because if we do a clone of the handler, we want to
    use the original handler for collecting statistics.
  */
  ha_handler_stats *handler_stats;

  /** MultiRangeRead-related members: */
  range_seq_t mrr_iter;    /* Iterator to traverse the range sequence */
  RANGE_SEQ_IF mrr_funcs;  /* Range sequence traversal functions */
  HANDLER_BUFFER *multi_range_buffer; /* MRR buffer info */
  uint ranges_in_seq; /* Total number of ranges in the traversed sequence */
  /** Current range (the one we're now returning rows from) */
  KEY_MULTI_RANGE mrr_cur_range;

  /** The following are for read_range() */
  key_range save_end_range, *end_range;
  KEY_PART_INFO *range_key_part;
  int key_compare_result_on_equal;

  /* TRUE <=> source MRR ranges and the output are ordered */
  bool mrr_is_output_sorted;
  /** TRUE <=> we're currently traversing a range in mrr_cur_range. */
  bool mrr_have_range;
  bool eq_range;
  bool internal_tmp_table;                 /* If internal tmp table */
  bool implicit_emptied;                   /* Can be !=0 only if HEAP */
  bool mark_trx_read_write_done;           /* mark_trx_read_write was called */
  bool check_table_binlog_row_based_done; /* check_table_binlog.. was called */
  bool check_table_binlog_row_based_result; /* cached check_table_binlog... */
  /* 
    TRUE <=> the engine guarantees that returned records are within the range
    being scanned.
  */
  bool in_range_check_pushed_down;

  uint lookup_errkey;
  uint errkey;                             /* Last dup key */
  uint key_used_on_scan;
  uint active_index, keyread;

  /** Length of ref (1-8 or the clustered key length) */
  uint ref_length;
  FT_INFO *ft_handler;
  enum init_stat { NONE=0, INDEX, RND };
  init_stat inited, pre_inited;

  const COND *pushed_cond;
  /**
    next_insert_id is the next value which should be inserted into the
    auto_increment column: in a inserting-multi-row statement (like INSERT
    SELECT), for the first row where the autoinc value is not specified by the
    statement, get_auto_increment() called and asked to generate a value,
    next_insert_id is set to the next value, then for all other rows
    next_insert_id is used (and increased each time) without calling
    get_auto_increment().
  */
  ulonglong next_insert_id;
  /**
    insert id for the current row (*autogenerated*; if not
    autogenerated, it's 0).
    At first successful insertion, this variable is stored into
    THD::first_successful_insert_id_in_cur_stmt.
  */
  ulonglong insert_id_for_cur_row;
  /**
    Interval returned by get_auto_increment() and being consumed by the
    inserter.
  */
  /* Statistics  variables */
  ulonglong rows_read;
  ulonglong rows_tmp_read;
  ulonglong rows_changed;
  /* One bigger than needed to avoid to test if key == MAX_KEY */
  ulonglong index_rows_read[MAX_KEY+1];
  ha_copy_info copy_info;

private:
  /* ANALYZE time tracker, if present */
  Exec_time_tracker *tracker;
public:
  void set_time_tracker(Exec_time_tracker *tracker_arg) { tracker=tracker_arg;}
  Exec_time_tracker *get_time_tracker() { return tracker; }

  Item *pushed_idx_cond;
  uint pushed_idx_cond_keyno;  /* The index which the above condition is for */

  /* Rowid filter pushed into the engine */
  Rowid_filter *pushed_rowid_filter;
  /* true when the pushed rowid filter has been already filled */
  bool rowid_filter_is_active;
  /* Used for disabling/enabling pushed_rowid_filter */
  Rowid_filter *save_pushed_rowid_filter;
  bool save_rowid_filter_is_active;

  Discrete_interval auto_inc_interval_for_cur_row;
  /**
     Number of reserved auto-increment intervals. Serves as a heuristic
     when we have no estimation of how many records the statement will insert:
     the more intervals we have reserved, the bigger the next one. Reset in
     handler::ha_release_auto_increment().
  */
  uint auto_inc_intervals_count;

  /**
    Instrumented table associated with this handler.
    This member should be set to NULL when no instrumentation is in place,
    so that linking an instrumented/non instrumented server/plugin works.
    For example:
    - the server is compiled with the instrumentation.
    The server expects either NULL or valid pointers in m_psi.
    - an engine plugin is compiled without instrumentation.
    The plugin can not leave this pointer uninitialized,
    or can not leave a trash value on purpose in this pointer,
    as this would crash the server.
  */
  PSI_table *m_psi;

private:
  /** Internal state of the batch instrumentation. */
  enum batch_mode_t
  {
    /** Batch mode not used. */
    PSI_BATCH_MODE_NONE,
    /** Batch mode used, before first table io. */
    PSI_BATCH_MODE_STARTING,
    /** Batch mode used, after first table io. */
    PSI_BATCH_MODE_STARTED
  };
  /**
    Batch mode state.
    @sa start_psi_batch_mode.
    @sa end_psi_batch_mode.
  */
  batch_mode_t m_psi_batch_mode;
  /**
    The number of rows in the batch.
    @sa start_psi_batch_mode.
    @sa end_psi_batch_mode.
  */
  ulonglong m_psi_numrows;
  /**
    The current event in a batch.
    @sa start_psi_batch_mode.
    @sa end_psi_batch_mode.
  */
  PSI_table_locker *m_psi_locker;
  /**
    Storage for the event in a batch.
    @sa start_psi_batch_mode.
    @sa end_psi_batch_mode.
  */
  PSI_table_locker_state m_psi_locker_state;

public:
  virtual void unbind_psi();
  virtual void rebind_psi();
  /* Return error if definition doesn't match for already opened table */
  virtual int discover_check_version() { return 0; }

  /**
    Put the handler in 'batch' mode when collecting
    table io instrumented events.
    When operating in batch mode:
    - a single start event is generated in the performance schema.
    - all table io performed between @c start_psi_batch_mode
      and @c end_psi_batch_mode is not instrumented:
      the number of rows affected is counted instead in @c m_psi_numrows.
    - a single end event is generated in the performance schema
      when the batch mode ends with @c end_psi_batch_mode.
  */
  void start_psi_batch_mode();
  /** End a batch started with @c start_psi_batch_mode. */
  void end_psi_batch_mode();

  /* If we have row logging enabled for this table */
  bool row_logging, row_logging_init;
  /* If the row logging should be done in transaction cache */
  bool row_logging_has_trans;

private:
  /**
    The lock type set by when calling::ha_external_lock(). This is 
    propagated down to the storage engine. The reason for also storing 
    it here, is that when doing MRR we need to create/clone a second handler
    object. This cloned handler object needs to know about the lock_type used.
  */
  int m_lock_type;
  /**
    Pointer where to store/retrieve the Handler_share pointer.
    For non partitioned handlers this is &TABLE_SHARE::ha_share.
  */
  Handler_share **ha_share;

public:
  handler(handlerton *ht_arg, TABLE_SHARE *share_arg)
    :table_share(share_arg), table(0),
    estimation_rows_to_insert(0),
    lookup_handler(this),
    ht(ht_arg), ref(0), lookup_buffer(NULL), handler_stats(NULL),
    end_range(NULL), implicit_emptied(0),
    mark_trx_read_write_done(0),
    check_table_binlog_row_based_done(0),
    check_table_binlog_row_based_result(0),
    in_range_check_pushed_down(FALSE), lookup_errkey(-1), errkey(-1),
    key_used_on_scan(MAX_KEY),
    active_index(MAX_KEY), keyread(MAX_KEY),
    ref_length(sizeof(my_off_t)),
    ft_handler(0), inited(NONE), pre_inited(NONE),
    pushed_cond(0), next_insert_id(0), insert_id_for_cur_row(0),
    tracker(NULL),
    pushed_idx_cond(NULL),
    pushed_idx_cond_keyno(MAX_KEY),
    pushed_rowid_filter(NULL),
    rowid_filter_is_active(0),
    save_pushed_rowid_filter(NULL),
    save_rowid_filter_is_active(false),
    auto_inc_intervals_count(0),
    m_psi(NULL),
    m_psi_batch_mode(PSI_BATCH_MODE_NONE),
    m_psi_numrows(0),
    m_psi_locker(NULL),
    row_logging(0), row_logging_init(0),
    m_lock_type(F_UNLCK), ha_share(NULL)
  {
    DBUG_PRINT("info",
               ("handler created F_UNLCK %d F_RDLCK %d F_WRLCK %d",
                F_UNLCK, F_RDLCK, F_WRLCK));
    reset_statistics();
  }
  virtual ~handler(void)
  {
    DBUG_ASSERT(m_lock_type == F_UNLCK);
    DBUG_ASSERT(inited == NONE);
  }
  /* To check if table has been properely opened */
  bool is_open()
  {
    return ref != 0;
  }
  virtual handler *clone(const char *name, MEM_ROOT *mem_root);
  /** This is called after create to allow us to set up cached variables */
  void init()
  {
    cached_table_flags= table_flags();
  }
  /* ha_ methods: public wrappers for private virtual API */
  
  int ha_open(TABLE *table, const char *name, int mode, uint test_if_locked,
              MEM_ROOT *mem_root= 0, List<String> *partitions_to_open=NULL);
  int ha_index_init(uint idx, bool sorted)
  {
    DBUG_EXECUTE_IF("ha_index_init_fail", return HA_ERR_TABLE_DEF_CHANGED;);
    int result;
    DBUG_ENTER("ha_index_init");
    DBUG_ASSERT(inited==NONE);
    if (!(result= index_init(idx, sorted)))
    {
      inited=       INDEX;
      active_index= idx;
      end_range= NULL;
    }
    DBUG_RETURN(result);
  }
  int ha_index_end()
  {
    DBUG_ENTER("ha_index_end");
    DBUG_ASSERT(inited==INDEX);
    inited=       NONE;
    active_index= MAX_KEY;
    end_range=    NULL;
    DBUG_RETURN(index_end());
  }
  /* This is called after index_init() if we need to do a index scan */
  virtual int prepare_index_scan() { return 0; }
  virtual int prepare_index_key_scan_map(const uchar * key, key_part_map keypart_map)
  {
    uint key_len= calculate_key_len(table, active_index, key, keypart_map);
    return  prepare_index_key_scan(key, key_len);
  }
  virtual int prepare_index_key_scan( const uchar * key, uint key_len )
  { return 0; }
  virtual int prepare_range_scan(const key_range *start_key, const key_range *end_key)
  { return 0; }

  int ha_rnd_init(bool scan) __attribute__ ((warn_unused_result))
  {
    DBUG_EXECUTE_IF("ha_rnd_init_fail", return HA_ERR_TABLE_DEF_CHANGED;);
    int result;
    DBUG_ENTER("ha_rnd_init");
    DBUG_ASSERT(inited==NONE || (inited==RND && scan));
    inited= (result= rnd_init(scan)) ? NONE: RND;
    end_range= NULL;
    DBUG_RETURN(result);
  }
  int ha_rnd_end()
  {
    DBUG_ENTER("ha_rnd_end");
    DBUG_ASSERT(inited==RND);
    inited=NONE;
    end_range= NULL;
    DBUG_RETURN(rnd_end());
  }
  int ha_rnd_init_with_error(bool scan) __attribute__ ((warn_unused_result));
  int ha_reset();
  /* this is necessary in many places, e.g. in HANDLER command */
  int ha_index_or_rnd_end()
  {
    return inited == INDEX ? ha_index_end() : inited == RND ? ha_rnd_end() : 0;
  }
  /**
    The cached_table_flags is set at ha_open and ha_external_lock
  */
  Table_flags ha_table_flags() const
  {
    DBUG_ASSERT(cached_table_flags < (HA_LAST_TABLE_FLAG << 1));
    return cached_table_flags;
  }
  /**
    These functions represent the public interface to *users* of the
    handler class, hence they are *not* virtual. For the inheritance
    interface, see the (private) functions write_row(), update_row(),
    and delete_row() below.
  */
  int ha_external_lock(THD *thd, int lock_type);
  int ha_external_unlock(THD *thd) { return ha_external_lock(thd, F_UNLCK); }
  int ha_write_row(const uchar * buf);
  int ha_update_row(const uchar * old_data, const uchar * new_data);
  int ha_delete_row(const uchar * buf);
  void ha_release_auto_increment();

  bool keyread_enabled() { return keyread < MAX_KEY; }
  int ha_start_keyread(uint idx)
  {
    int res= keyread_enabled() ? 0 : extra_opt(HA_EXTRA_KEYREAD, idx);
    keyread= idx;
    return res;
  }
  int ha_end_keyread()
  {
    if (!keyread_enabled())
      return 0;
    keyread= MAX_KEY;
    return extra(HA_EXTRA_NO_KEYREAD);
  }

  int check_collation_compatibility();
  int check_long_hash_compatibility() const;
  int ha_check_for_upgrade(HA_CHECK_OPT *check_opt);
  /** to be actually called to get 'check()' functionality*/
  int ha_check(THD *thd, HA_CHECK_OPT *check_opt);
  int ha_repair(THD* thd, HA_CHECK_OPT* check_opt);
  void ha_start_bulk_insert(ha_rows rows, uint flags= 0)
  {
    DBUG_ENTER("handler::ha_start_bulk_insert");
    estimation_rows_to_insert= rows;
    bzero(&copy_info,sizeof(copy_info));
    start_bulk_insert(rows, flags);
    DBUG_VOID_RETURN;
  }
  int ha_end_bulk_insert();
  int ha_bulk_update_row(const uchar *old_data, const uchar *new_data,
                         ha_rows *dup_key_found);
  int ha_delete_all_rows();
  int ha_truncate();
  int ha_reset_auto_increment(ulonglong value);
  int ha_optimize(THD* thd, HA_CHECK_OPT* check_opt);
  int ha_analyze(THD* thd, HA_CHECK_OPT* check_opt);
  bool ha_check_and_repair(THD *thd);
  int ha_disable_indexes(key_map map, bool persist);
  int ha_enable_indexes(key_map map, bool persist);
  int ha_discard_or_import_tablespace(my_bool discard);
  int ha_rename_table(const char *from, const char *to);
  void ha_drop_table(const char *name);

  int ha_create(const char *name, TABLE *form, HA_CREATE_INFO *info);

  int ha_create_partitioning_metadata(const char *name, const char *old_name,
                                      chf_create_flags action_flag);

  int ha_change_partitions(HA_CREATE_INFO *create_info,
                           const char *path,
                           ulonglong * const copied,
                           ulonglong * const deleted,
                           const uchar *pack_frm_data,
                           size_t pack_frm_len);
  int ha_drop_partitions(const char *path);
  int ha_rename_partitions(const char *path);

  void adjust_next_insert_id_after_explicit_value(ulonglong nr);
  int update_auto_increment();
  virtual void print_error(int error, myf errflag);
  virtual bool get_error_message(int error, String *buf);
  uint get_dup_key(int error);
  bool has_dup_ref() const;
  /**
    Retrieves the names of the table and the key for which there was a
    duplicate entry in the case of HA_ERR_FOREIGN_DUPLICATE_KEY.

    If any of the table or key name is not available this method will return
    false and will not change any of child_table_name or child_key_name.

    @param child_table_name[out]    Table name
    @param child_table_name_len[in] Table name buffer size
    @param child_key_name[out]      Key name
    @param child_key_name_len[in]   Key name buffer size

    @retval  true                  table and key names were available
                                   and were written into the corresponding
                                   out parameters.
    @retval  false                 table and key names were not available,
                                   the out parameters were not touched.
  */
  virtual bool get_foreign_dup_key(char *child_table_name,
                                   uint child_table_name_len,
                                   char *child_key_name,
                                   uint child_key_name_len)
  { DBUG_ASSERT(false); return(false); }
  void reset_statistics()
  {
    rows_read= rows_changed= rows_tmp_read= 0;
    bzero(index_rows_read, sizeof(index_rows_read));
    bzero(&copy_info, sizeof(copy_info));
  }
  virtual void reset_copy_info() {}
  void ha_reset_copy_info()
  {
    bzero(&copy_info, sizeof(copy_info));
    reset_copy_info();
  }
  virtual void change_table_ptr(TABLE *table_arg, TABLE_SHARE *share)
  {
    table= table_arg;
    table_share= share;
    reset_statistics();
  }
  virtual double scan_time()
  {
    return ((ulonglong2double(stats.data_file_length) / stats.block_size + 2) *
            avg_io_cost());
  }

  virtual double key_scan_time(uint index)
  {
    return keyread_time(index, 1, records());
  }

  virtual double avg_io_cost()
  {
   return 1.0;
  }

  /**
     The cost of reading a set of ranges from the table using an index
     to access it.
     
     @param index  The index number.
     @param ranges The number of ranges to be read. If 0, it means that
                   we calculate separately the cost of reading the key.
     @param rows   Total number of rows to be read.
     
     This method can be used to calculate the total cost of scanning a table
     using an index by calling it using read_time(index, 1, table_size).
  */
  virtual double read_time(uint index, uint ranges, ha_rows rows)
  { return rows2double(ranges+rows); }

  /**
    Calculate cost of 'keyread' scan for given index and number of records.

     @param index    index to read
     @param ranges   #of ranges to read
     @param rows     #of records to read
  */
  virtual double keyread_time(uint index, uint ranges, ha_rows rows);

  virtual const key_map *keys_to_use_for_scanning() { return &key_map_empty; }

  /*
    True if changes to the table is persistent (if there are no rollback)
    This is used to decide:
    - If the table is stored in the transaction or non transactional binary
      log
    - How things are tracked in trx and in add_changed_table().
    - If we can combine several statements under one commit in the binary log.
  */
  bool has_transactions() const
  {
    return ((ha_table_flags() & (HA_NO_TRANSACTIONS | HA_PERSISTENT_TABLE))
            == 0);
  }
  /*
    True if table has both transactions and rollback. This is used to decide
    if we should write the changes to the binary log.  If this is true,
    we don't have to write failed statements to the log as they can be
    rolled back.
  */
  bool has_transactions_and_rollback() const
  {
    return has_transactions() && has_rollback();
  }
  /*
    True if the underlaying table support transactions and rollback
  */
  bool has_transaction_manager() const
  {
    return ((ha_table_flags() & HA_NO_TRANSACTIONS) == 0 && has_rollback());
  }

  /*
    True if the underlaying table support TRANSACTIONAL table option
  */
  bool has_transactional_option() const
  {
    extern handlerton *maria_hton;
    return partition_ht() == maria_hton || has_transaction_manager();
  }

  /*
    True if table has rollback. Used to check if an update on the table
    can be killed fast.
  */

  bool has_rollback() const
  {
    return ((ht->flags & HTON_NO_ROLLBACK) == 0);
  }

  /**
    This method is used to analyse the error to see whether the error
    is ignorable or not, certain handlers can have more error that are
    ignorable than others. E.g. the partition handler can get inserts
    into a range where there is no partition and this is an ignorable
    error.
    HA_ERR_FOUND_DUP_UNIQUE is a special case in MyISAM that means the
    same thing as HA_ERR_FOUND_DUP_KEY but can in some cases lead to
    a slightly different error message.
  */
  virtual bool is_fatal_error(int error, uint flags)
  {
    if (!error ||
        ((flags & HA_CHECK_DUP_KEY) &&
         (error == HA_ERR_FOUND_DUPP_KEY ||
          error == HA_ERR_FOUND_DUPP_UNIQUE)) ||
        error == HA_ERR_AUTOINC_ERANGE ||
        ((flags & HA_CHECK_FK_ERROR) &&
         (error == HA_ERR_ROW_IS_REFERENCED ||
          error == HA_ERR_NO_REFERENCED_ROW)))
      return FALSE;
    return TRUE;
  }

  /**
    Number of rows in table. It will only be called if
    (table_flags() & (HA_HAS_RECORDS | HA_STATS_RECORDS_IS_EXACT)) != 0
  */
  virtual int pre_records() { return 0; }
  virtual ha_rows records() { return stats.records; }
  /**
    Return upper bound of current number of records in the table
    (max. of how many records one will retrieve when doing a full table scan)
    If upper bound is not known, HA_POS_ERROR should be returned as a max
    possible upper bound.
  */
  virtual ha_rows estimate_rows_upper_bound()
  { return stats.records+EXTRA_RECORDS; }

  /**
    Get the row type from the storage engine.  If this method returns
    ROW_TYPE_NOT_USED, the information in HA_CREATE_INFO should be used.
  */
  virtual enum row_type get_row_type() const { return ROW_TYPE_NOT_USED; }

  virtual const char *index_type(uint key_number) { DBUG_ASSERT(0); return "";}


  /**
    Signal that the table->read_set and table->write_set table maps changed
    The handler is allowed to set additional bits in the above map in this
    call. Normally the handler should ignore all calls until we have done
    a ha_rnd_init() or ha_index_init(), write_row(), update_row or delete_row()
    as there may be several calls to this routine.
  */
  virtual void column_bitmaps_signal();
  /*
    We have to check for inited as some engines, like innodb, sets
    active_index during table scan.
  */
  uint get_index(void) const
  { return inited == INDEX ? active_index : MAX_KEY; }
  int ha_close(void);

  /**
    @retval  0   Bulk update used by handler
    @retval  1   Bulk update not used, normal operation used
  */
  virtual bool start_bulk_update() { return 1; }
  /**
    @retval  0   Bulk delete used by handler
    @retval  1   Bulk delete not used, normal operation used
  */
  virtual bool start_bulk_delete() { return 1; }
  /**
    After this call all outstanding updates must be performed. The number
    of duplicate key errors are reported in the duplicate key parameter.
    It is allowed to continue to the batched update after this call, the
    handler has to wait until end_bulk_update with changing state.

    @param    dup_key_found       Number of duplicate keys found

    @retval  0           Success
    @retval  >0          Error code
  */
  virtual int exec_bulk_update(ha_rows *dup_key_found)
  {
    DBUG_ASSERT(FALSE);
    return HA_ERR_WRONG_COMMAND;
  }
  /**
    Perform any needed clean-up, no outstanding updates are there at the
    moment.
  */
  virtual int end_bulk_update() { return 0; }
  /**
    Execute all outstanding deletes and close down the bulk delete.

    @retval 0             Success
    @retval >0            Error code
  */
  virtual int end_bulk_delete()
  {
    DBUG_ASSERT(FALSE);
    return HA_ERR_WRONG_COMMAND;
  }
  virtual int pre_index_read_map(const uchar *key,
                                 key_part_map keypart_map,
                                 enum ha_rkey_function find_flag,
                                 bool use_parallel)
   { return 0; }
  virtual int pre_index_first(bool use_parallel)
   { return 0; }
  virtual int pre_index_last(bool use_parallel)
   { return 0; }
  virtual int pre_index_read_last_map(const uchar *key,
                                      key_part_map keypart_map,
                                      bool use_parallel)
   { return 0; }
/*
  virtual int pre_read_multi_range_first(KEY_MULTI_RANGE **found_range_p,
                                         KEY_MULTI_RANGE *ranges,
                                         uint range_count,
                                         bool sorted, HANDLER_BUFFER *buffer,
                                         bool use_parallel);
*/
  virtual int pre_multi_range_read_next(bool use_parallel)
  { return 0; }
  virtual int pre_read_range_first(const key_range *start_key,
                                   const key_range *end_key,
                                   bool eq_range, bool sorted,
                                   bool use_parallel)
   { return 0; }
  virtual int pre_ft_read(bool use_parallel)
   { return 0; }
  virtual int pre_rnd_next(bool use_parallel)
   { return 0; }
  int ha_pre_rnd_init(bool scan)
  {
    int result;
    DBUG_ENTER("ha_pre_rnd_init");
    DBUG_ASSERT(pre_inited==NONE || (pre_inited==RND && scan));
    pre_inited= (result= pre_rnd_init(scan)) ? NONE: RND;
    DBUG_RETURN(result);
  }
  int ha_pre_rnd_end()
  {
    DBUG_ENTER("ha_pre_rnd_end");
    DBUG_ASSERT(pre_inited==RND);
    pre_inited=NONE;
    DBUG_RETURN(pre_rnd_end());
  }
  virtual int pre_rnd_init(bool scan) { return 0; }
  virtual int pre_rnd_end() { return 0; }
  virtual int pre_index_init(uint idx, bool sorted) { return 0; }
  virtual int pre_index_end() { return 0; }
  int ha_pre_index_init(uint idx, bool sorted)
  {
    int result;
    DBUG_ENTER("ha_pre_index_init");
    DBUG_ASSERT(pre_inited==NONE);
    if (!(result= pre_index_init(idx, sorted)))
      pre_inited=INDEX;
    DBUG_RETURN(result);
  }
  int ha_pre_index_end()
  {
    DBUG_ENTER("ha_pre_index_end");
    DBUG_ASSERT(pre_inited==INDEX);
    pre_inited=NONE;
    DBUG_RETURN(pre_index_end());
  }
  int ha_pre_index_or_rnd_end()
  {
    return (pre_inited == INDEX ?
            ha_pre_index_end() :
            pre_inited == RND ? ha_pre_rnd_end() : 0 );
  }
  virtual bool vers_can_native(THD *thd)
  {
    return ht->flags & HTON_NATIVE_SYS_VERSIONING;
  }

  /**
     @brief
     Positions an index cursor to the index specified in the
     handle. Fetches the row if available. If the key value is null,
     begin at the first key of the index.
  */
protected:
  virtual int index_read_map(uchar * buf, const uchar * key,
                             key_part_map keypart_map,
                             enum ha_rkey_function find_flag)
  {
    uint key_len= calculate_key_len(table, active_index, key, keypart_map);
    return index_read(buf, key, key_len, find_flag);
  }
  /**
     @brief
     Positions an index cursor to the index specified in the
     handle. Fetches the row if available. If the key value is null,
     begin at the first key of the index.
  */
  virtual int index_read_idx_map(uchar * buf, uint index, const uchar * key,
                                 key_part_map keypart_map,
                                 enum ha_rkey_function find_flag);
  virtual int index_next(uchar * buf)
   { return  HA_ERR_WRONG_COMMAND; }
  virtual int index_prev(uchar * buf)
   { return  HA_ERR_WRONG_COMMAND; }
  virtual int index_first(uchar * buf)
   { return  HA_ERR_WRONG_COMMAND; }
  virtual int index_last(uchar * buf)
   { return  HA_ERR_WRONG_COMMAND; }
  virtual int index_next_same(uchar *buf, const uchar *key, uint keylen);
  /**
     @brief
     The following functions works like index_read, but it find the last
     row with the current key value or prefix.
     @returns @see index_read_map().
  */
  virtual int index_read_last_map(uchar * buf, const uchar * key,
                                  key_part_map keypart_map)
  {
    uint key_len= calculate_key_len(table, active_index, key, keypart_map);
    return index_read_last(buf, key, key_len);
  }
  virtual int close(void)=0;
  inline void update_rows_read()
  {
    if (likely(!internal_tmp_table))
      rows_read++;
    else
      rows_tmp_read++;
  }
  inline void update_index_statistics()
  {
    index_rows_read[active_index]++;
    update_rows_read();
  }
public:

  int ha_index_read_map(uchar * buf, const uchar * key,
                        key_part_map keypart_map,
                        enum ha_rkey_function find_flag);
  int ha_index_read_idx_map(uchar * buf, uint index, const uchar * key,
                            key_part_map keypart_map,
                            enum ha_rkey_function find_flag);
  int ha_index_next(uchar * buf);
  int ha_index_prev(uchar * buf);
  int ha_index_first(uchar * buf);
  int ha_index_last(uchar * buf);
  int ha_index_next_same(uchar *buf, const uchar *key, uint keylen);
  /*
    TODO: should we make for those functions non-virtual ha_func_name wrappers,
    too?
  */
  virtual ha_rows multi_range_read_info_const(uint keyno, RANGE_SEQ_IF *seq,
                                              void *seq_init_param, 
                                              uint n_ranges, uint *bufsz,
                                              uint *mrr_mode,
                                              Cost_estimate *cost);
  virtual ha_rows multi_range_read_info(uint keyno, uint n_ranges, uint keys,
                                        uint key_parts, uint *bufsz, 
                                        uint *mrr_mode, Cost_estimate *cost);
  virtual int multi_range_read_init(RANGE_SEQ_IF *seq, void *seq_init_param,
                                    uint n_ranges, uint mrr_mode, 
                                    HANDLER_BUFFER *buf);
  virtual int multi_range_read_next(range_id_t *range_info);
  /*
    Return string representation of the MRR plan.

    This is intended to be used for EXPLAIN, via the following scenario:
    1. SQL layer calls handler->multi_range_read_info().
    1.1. Storage engine figures out whether it will use some non-default
         MRR strategy, sets appropritate bits in *mrr_mode, and returns 
         control to SQL layer
    2. SQL layer remembers the returned mrr_mode
    3. SQL layer compares various options and choses the final query plan. As
       a part of that, it makes a choice of whether to use the MRR strategy
       picked in 1.1
    4. EXPLAIN code converts the query plan to its text representation. If MRR
       strategy is part of the plan, it calls
       multi_range_read_explain_info(mrr_mode) to get a text representation of
       the picked MRR strategy.

    @param mrr_mode   Mode which was returned by multi_range_read_info[_const]
    @param str        INOUT string to be printed for EXPLAIN
    @param str_end    End of the string buffer. The function is free to put the 
                      string into [str..str_end] memory range.
  */
  virtual int multi_range_read_explain_info(uint mrr_mode, char *str, 
                                            size_t size)
  { return 0; }

  virtual int read_range_first(const key_range *start_key,
                               const key_range *end_key,
                               bool eq_range, bool sorted);
  virtual int read_range_next();
  void set_end_range(const key_range *end_key);
  int compare_key(key_range *range);
  int compare_key2(key_range *range) const;
  virtual int ft_init() { return HA_ERR_WRONG_COMMAND; }
  virtual int pre_ft_init() { return HA_ERR_WRONG_COMMAND; }
  virtual void ft_end() {}
  virtual int pre_ft_end() { return 0; }
  virtual FT_INFO *ft_init_ext(uint flags, uint inx,String *key)
    { return NULL; }
public:
  virtual int ft_read(uchar *buf) { return HA_ERR_WRONG_COMMAND; }
  virtual int rnd_next(uchar *buf)=0;
  virtual int rnd_pos(uchar * buf, uchar *pos)=0;
  /**
    This function only works for handlers having
    HA_PRIMARY_KEY_REQUIRED_FOR_POSITION set.
    It will return the row with the PK given in the record argument.
  */
  virtual int rnd_pos_by_record(uchar *record)
  {
    int error;
    DBUG_ASSERT(table_flags() & HA_PRIMARY_KEY_REQUIRED_FOR_POSITION);

    error = ha_rnd_init(false);
    if (error != 0)
      return error;

    position(record);
    error = ha_rnd_pos(record, ref);
    ha_rnd_end();
    return error;
  }
  virtual int read_first_row(uchar *buf, uint primary_key);
public:

  /* Same as above, but with statistics */
  inline int ha_ft_read(uchar *buf);
  inline void ha_ft_end() { ft_end(); ft_handler=NULL; }
  int ha_rnd_next(uchar *buf);
  int ha_rnd_pos(uchar *buf, uchar *pos);
  inline int ha_rnd_pos_by_record(uchar *buf);
  inline int ha_read_first_row(uchar *buf, uint primary_key);

  /**
    The following 2 function is only needed for tables that may be
    internal temporary tables during joins.
  */
  virtual int remember_rnd_pos()
    { return HA_ERR_WRONG_COMMAND; }
  virtual int restart_rnd_next(uchar *buf)
    { return HA_ERR_WRONG_COMMAND; }

  virtual ha_rows records_in_range(uint inx, const key_range *min_key,
                                   const key_range *max_key,
                                   page_range *res)
    { return (ha_rows) 10; }
  /*
    If HA_PRIMARY_KEY_REQUIRED_FOR_POSITION is set, then it sets ref
    (reference to the row, aka position, with the primary key given in
    the record).
    Otherwise it set ref to the current row.
  */
  virtual void position(const uchar *record)=0;
  virtual int info(uint)=0; // see my_base.h for full description
  virtual void get_dynamic_partition_info(PARTITION_STATS *stat_info,
                                          uint part_id);
  virtual void set_partitions_to_open(List<String> *partition_names) {}
  virtual bool check_if_updates_are_ignored(const char *op) const;
  virtual int change_partitions_to_open(List<String> *partition_names)
  { return 0; }
  virtual int extra(enum ha_extra_function operation)
  { return 0; }
  virtual int extra_opt(enum ha_extra_function operation, ulong arg)
  { return extra(operation); }
  /*
    Table version id for the the table. This should change for each
    sucessfull ALTER TABLE.
    This is used by the handlerton->check_version() to ask the engine
    if the table definition has been updated.
    Storage engines that does not support inplace alter table does not
    have to support this call.
  */
  virtual ulonglong table_version() const { return 0; }

  /**
    In an UPDATE or DELETE, if the row under the cursor was locked by another
    transaction, and the engine used an optimistic read of the last
    committed row value under the cursor, then the engine returns 1 from this
    function. MySQL must NOT try to update this optimistic value. If the
    optimistic value does not match the WHERE condition, MySQL can decide to
    skip over this row. Currently only works for InnoDB. This can be used to
    avoid unnecessary lock waits.

    If this method returns nonzero, it will also signal the storage
    engine that the next read will be a locking re-read of the row.
  */
  bool ha_was_semi_consistent_read();
  virtual bool was_semi_consistent_read() { return 0; }
  /**
    Tell the engine whether it should avoid unnecessary lock waits.
    If yes, in an UPDATE or DELETE, if the row under the cursor was locked
    by another transaction, the engine may try an optimistic read of
    the last committed row value under the cursor.
  */
  virtual void try_semi_consistent_read(bool) {}
  virtual void unlock_row() {}
  virtual int start_stmt(THD *thd, thr_lock_type lock_type) {return 0;}
  virtual bool need_info_for_auto_inc() { return 0; }
  virtual bool can_use_for_auto_inc_init() { return 1; }
  virtual void get_auto_increment(ulonglong offset, ulonglong increment,
                                  ulonglong nb_desired_values,
                                  ulonglong *first_value,
                                  ulonglong *nb_reserved_values);
  void set_next_insert_id(ulonglong id)
  {
    DBUG_PRINT("info",("auto_increment: next value %lu", (ulong)id));
    next_insert_id= id;
  }
  virtual void restore_auto_increment(ulonglong prev_insert_id)
  {
    /*
      Insertion of a row failed, re-use the lastly generated auto_increment
      id, for the next row. This is achieved by resetting next_insert_id to
      what it was before the failed insertion (that old value is provided by
      the caller). If that value was 0, it was the first row of the INSERT;
      then if insert_id_for_cur_row contains 0 it means no id was generated
      for this first row, so no id was generated since the INSERT started, so
      we should set next_insert_id to 0; if insert_id_for_cur_row is not 0, it
      is the generated id of the first and failed row, so we use it.
    */
    next_insert_id= (prev_insert_id > 0) ? prev_insert_id :
      insert_id_for_cur_row;
  }

  virtual void update_create_info(HA_CREATE_INFO *create_info) {}
  int check_old_types();
  virtual int assign_to_keycache(THD* thd, HA_CHECK_OPT* check_opt)
  { return HA_ADMIN_NOT_IMPLEMENTED; }
  virtual int preload_keys(THD* thd, HA_CHECK_OPT* check_opt)
  { return HA_ADMIN_NOT_IMPLEMENTED; }
  /* end of the list of admin commands */

  virtual int indexes_are_disabled(void) {return 0;}
  virtual void append_create_info(String *packet) {}
  /**
    If index == MAX_KEY then a check for table is made and if index <
    MAX_KEY then a check is made if the table has foreign keys and if
    a foreign key uses this index (and thus the index cannot be dropped).

    @param  index            Index to check if foreign key uses it

    @retval   TRUE            Foreign key defined on table or index
    @retval   FALSE           No foreign key defined
  */
  virtual bool is_fk_defined_on_table_or_index(uint index)
  { return FALSE; }
  virtual char* get_foreign_key_create_info()
  { return(NULL);}  /* gets foreign key create string from InnoDB */
  /**
    Used in ALTER TABLE to check if changing storage engine is allowed.

    @note Called without holding thr_lock.c lock.

    @retval true   Changing storage engine is allowed.
    @retval false  Changing storage engine not allowed.
  */
  virtual bool can_switch_engines() { return true; }
  virtual int can_continue_handler_scan() { return 0; }
  /**
    Get the list of foreign keys in this table.

    @remark Returns the set of foreign keys where this table is the
            dependent or child table.

    @param thd  The thread handle.
    @param f_key_list[out]  The list of foreign keys.

    @return The handler error code or zero for success.
  */
  virtual int
  get_foreign_key_list(THD *thd, List<FOREIGN_KEY_INFO> *f_key_list)
  { return 0; }
  /**
    Get the list of foreign keys referencing this table.

    @remark Returns the set of foreign keys where this table is the
            referenced or parent table.

    @param thd  The thread handle.
    @param f_key_list[out]  The list of foreign keys.

    @return The handler error code or zero for success.
  */
  virtual int
  get_parent_foreign_key_list(THD *thd, List<FOREIGN_KEY_INFO> *f_key_list)
  { return 0; }
  virtual bool referenced_by_foreign_key() const noexcept { return false;}
  virtual void init_table_handle_for_HANDLER()
  { return; }       /* prepare InnoDB for HANDLER */
  virtual void free_foreign_key_create_info(char* str) {}
  /** The following can be called without an open handler */
  virtual const char *table_type() const { return hton_name(ht)->str; }
  /* The following is same as table_table(), except for partition engine */
  virtual const char *real_table_type() const { return hton_name(ht)->str; }
  const char **bas_ext() const { return ht->tablefile_extensions; }

  virtual int get_default_no_partitions(HA_CREATE_INFO *create_info)
  { return 1;}
  virtual void set_auto_partitions(partition_info *part_info) { return; }
  virtual bool get_no_parts(const char *name,
                            uint *no_parts)
  {
    *no_parts= 0;
    return 0;
  }
  virtual void set_part_info(partition_info *part_info) {return;}
  virtual void return_record_by_parent() { return; }

  /* Information about index. Both index and part starts from 0 */
  virtual ulong index_flags(uint idx, uint part, bool all_parts) const =0;

  uint max_record_length() const
  { return MY_MIN(HA_MAX_REC_LENGTH, max_supported_record_length()); }
  uint max_keys() const
  { return MY_MIN(MAX_KEY, max_supported_keys()); }
  uint max_key_parts() const
  { return MY_MIN(MAX_REF_PARTS, max_supported_key_parts()); }
  uint max_key_length() const
  { return MY_MIN(MAX_DATA_LENGTH_FOR_KEY, max_supported_key_length()); }
  uint max_key_part_length() const
  { return MY_MIN(MAX_DATA_LENGTH_FOR_KEY, max_supported_key_part_length()); }

  virtual uint max_supported_record_length() const { return HA_MAX_REC_LENGTH; }
  virtual uint max_supported_keys() const { return 0; }
  virtual uint max_supported_key_parts() const { return MAX_REF_PARTS; }
  virtual uint max_supported_key_length() const { return MAX_DATA_LENGTH_FOR_KEY; }
  virtual uint max_supported_key_part_length() const { return 255; }
  virtual uint min_record_length(uint options) const { return 1; }

  virtual int pre_calculate_checksum() { return 0; }
  virtual int calculate_checksum();
  virtual bool is_crashed() const  { return 0; }
  virtual bool auto_repair(int error) const { return 0; }

  void update_global_table_stats();
  void update_global_index_stats();

  /**
    @note lock_count() can return > 1 if the table is MERGE or partitioned.
  */
  virtual uint lock_count(void) const { return 1; }
  /**
    Is not invoked for non-transactional temporary tables.

    @note store_lock() can return more than one lock if the table is MERGE
    or partitioned.

    @note that one can NOT rely on table->in_use in store_lock().  It may
    refer to a different thread if called from mysql_lock_abort_for_thread().

    @note If the table is MERGE, store_lock() can return less locks
    than lock_count() claimed. This can happen when the MERGE children
    are not attached when this is called from another thread.
  */
  virtual THR_LOCK_DATA **store_lock(THD *thd,
				     THR_LOCK_DATA **to,
				     enum thr_lock_type lock_type)=0;

  /** Type of table for caching query */
  virtual uint8 table_cache_type() { return HA_CACHE_TBL_NONTRANSACT; }


  /**
    @brief Register a named table with a call back function to the query cache.

    @param thd The thread handle
    @param table_key A pointer to the table name in the table cache
    @param key_length The length of the table name
    @param[out] engine_callback The pointer to the storage engine call back
      function
    @param[out] engine_data Storage engine specific data which could be
      anything

    This method offers the storage engine, the possibility to store a reference
    to a table name which is going to be used with query cache. 
    The method is called each time a statement is written to the cache and can
    be used to verify if a specific statement is cacheable. It also offers
    the possibility to register a generic (but static) call back function which
    is called each time a statement is matched against the query cache.

    @note If engine_data supplied with this function is different from
      engine_data supplied with the callback function, and the callback returns
      FALSE, a table invalidation on the current table will occur.

    @return Upon success the engine_callback will point to the storage engine
      call back function, if any, and engine_data will point to any storage
      engine data used in the specific implementation.
      @retval TRUE Success
      @retval FALSE The specified table or current statement should not be
        cached
  */

  virtual my_bool register_query_cache_table(THD *thd, const char *table_key,
                                             uint key_length,
                                             qc_engine_callback *callback,
                                             ulonglong *engine_data)
  {
    *callback= 0;
    return TRUE;
  }

  /*
    Count tables invisible from all tables list on which current one built
    (like myisammrg and partitioned tables)

    tables_type          mask for the tables should be added herdde

    returns number of such tables
  */

  virtual uint count_query_cache_dependant_tables(uint8 *tables_type
                                                  __attribute__((unused)))
  {
    return 0;
  }

  /*
    register tables invisible from all tables list on which current one built
    (like myisammrg and partitioned tables).

    @note they should be counted by method above

    cache                Query cache pointer
    block                Query cache block to write the table
    n                    Number of the table

    @retval FALSE - OK
    @retval TRUE  - Error
  */

  virtual my_bool
    register_query_cache_dependant_tables(THD *thd
                                          __attribute__((unused)),
                                          Query_cache *cache
                                          __attribute__((unused)),
                                          Query_cache_block_table **block
                                          __attribute__((unused)),
                                          uint *n __attribute__((unused)))
  {
    return FALSE;
  }

 /*
   Check if the key is a clustering key

   - Data is stored together with the primary key (no secondary lookup
     needed to find the row data). The optimizer uses this to find out
     the cost of fetching data.

     Note that in many cases a clustered key is also a reference key.
     This means that:

   - The key is part of each secondary key and is used
     to find the row data in the primary index when reading trough
     secondary indexes.
   - When doing a HA_KEYREAD_ONLY we get also all the primary key parts
     into the row. This is critical property used by index_merge.

   All the above is usually true for engines that store the row
   data in the primary key index (e.g. in a b-tree), and use the key
   key value as a position().  InnoDB is an example of such an engine.

   For a clustered (primary) key, the following should also hold:
   index_flags() should contain HA_CLUSTERED_INDEX
   table_flags() should contain HA_TABLE_SCAN_ON_INDEX

   For a reference key the following should also hold:
   table_flags() should contain HA_PRIMARY_KEY_IS_READ_INDEX.

   @retval TRUE   yes
   @retval FALSE  No.
 */

 /* The following code is for primary keys */
 bool pk_is_clustering_key(uint index) const
 {
   /*
     We have to check for MAX_INDEX as table->s->primary_key can be
     MAX_KEY in the case where there is no primary key.
   */
   return index != MAX_KEY && is_clustering_key(index);
 }
 /* Same as before but for other keys, in which case we can skip the check */
 bool is_clustering_key(uint index) const
 {
   DBUG_ASSERT(index != MAX_KEY);
   return (index_flags(index, 0, 1) & HA_CLUSTERED_INDEX);
 }

 virtual int cmp_ref(const uchar *ref1, const uchar *ref2)
 {
   return memcmp(ref1, ref2, ref_length);
 }

 /*
   Condition pushdown to storage engines
 */

 /**
   Push condition down to the table handler.

   @param  cond   Condition to be pushed. The condition tree must not be
                  modified by the by the caller.

   @return
     The 'remainder' condition that caller must use to filter out records.
     NULL means the handler will not return rows that do not match the
     passed condition.

   @note
   The pushed conditions form a stack (from which one can remove the
   last pushed condition using cond_pop).
   The table handler filters out rows using (pushed_cond1 AND pushed_cond2 
   AND ... AND pushed_condN)
   or less restrictive condition, depending on handler's capabilities.

   handler->ha_reset() call empties the condition stack.
   Calls to rnd_init/rnd_end, index_init/index_end etc do not affect the
   condition stack.
 */ 
 virtual const COND *cond_push(const COND *cond) { return cond; };
 /**
   Pop the top condition from the condition stack of the handler instance.

   Pops the top if condition stack, if stack is not empty.
 */
 virtual void cond_pop() { return; };

 /**
   Push metadata for the current operation down to the table handler.
 */
 virtual int info_push(uint info_type, void *info) { return 0; };

 /**
   Push down an index condition to the handler.

   The server will use this method to push down a condition it wants
   the handler to evaluate when retrieving records using a specified
   index. The pushed index condition will only refer to fields from
   this handler that is contained in the index (but it may also refer
   to fields in other handlers). Before the handler evaluates the
   condition it must read the content of the index entry into the 
   record buffer.

   The handler is free to decide if and how much of the condition it
   will take responsibility for evaluating. Based on this evaluation
   it should return the part of the condition it will not evaluate.
   If it decides to evaluate the entire condition it should return
   NULL. If it decides not to evaluate any part of the condition it
   should return a pointer to the same condition as given as argument.

   @param keyno    the index number to evaluate the condition on
   @param idx_cond the condition to be evaluated by the handler

   @return The part of the pushed condition that the handler decides
           not to evaluate
 */
 virtual Item *idx_cond_push(uint keyno, Item* idx_cond) { return idx_cond; }

 /** Reset information about pushed index conditions */
 virtual void cancel_pushed_idx_cond()
 {
   pushed_idx_cond= NULL;
   pushed_idx_cond_keyno= MAX_KEY;
   in_range_check_pushed_down= false;
 }

 virtual void cancel_pushed_rowid_filter()
 {
   pushed_rowid_filter= NULL;
   rowid_filter_is_active= false;
 }

 virtual void disable_pushed_rowid_filter()
 {
   DBUG_ASSERT(pushed_rowid_filter != NULL &&
               save_pushed_rowid_filter == NULL);
   save_pushed_rowid_filter= pushed_rowid_filter;
   if (rowid_filter_is_active)
     save_rowid_filter_is_active= rowid_filter_is_active;
   pushed_rowid_filter= NULL;
   rowid_filter_is_active= false;
 }

 virtual void enable_pushed_rowid_filter()
 {
   DBUG_ASSERT(save_pushed_rowid_filter != NULL &&
               pushed_rowid_filter == NULL);
   pushed_rowid_filter= save_pushed_rowid_filter;
   if (save_rowid_filter_is_active)
     rowid_filter_is_active= true;
   save_pushed_rowid_filter= NULL;
 }

 virtual bool rowid_filter_push(Rowid_filter *rowid_filter) { return true; }

 /* Needed for partition / spider */
  virtual TABLE_LIST *get_next_global_for_child() { return NULL; }

 /**
   Part of old, deprecated in-place ALTER API.
 */
 virtual bool check_if_incompatible_data(HA_CREATE_INFO *create_info,
					 uint table_changes)
 { return COMPATIBLE_DATA_NO; }

 /* On-line/in-place ALTER TABLE interface. */

 /*
   Here is an outline of on-line/in-place ALTER TABLE execution through
   this interface.

   Phase 1 : Initialization
   ========================
   During this phase we determine which algorithm should be used
   for execution of ALTER TABLE and what level concurrency it will
   require.

   *) This phase starts by opening the table and preparing description
      of the new version of the table.
   *) Then we check if it is impossible even in theory to carry out
      this ALTER TABLE using the in-place algorithm. For example, because
      we need to change storage engine or the user has explicitly requested
      usage of the "copy" algorithm.
   *) If in-place ALTER TABLE is theoretically possible, we continue
      by compiling differences between old and new versions of the table
      in the form of HA_ALTER_FLAGS bitmap. We also build a few
      auxiliary structures describing requested changes and store
      all these data in the Alter_inplace_info object.
   *) Then the handler::check_if_supported_inplace_alter() method is called
      in order to find if the storage engine can carry out changes requested
      by this ALTER TABLE using the in-place algorithm. To determine this,
      the engine can rely on data in HA_ALTER_FLAGS/Alter_inplace_info
      passed to it as well as on its own checks. If the in-place algorithm
      can be used for this ALTER TABLE, the level of required concurrency for
      its execution is also returned.
      If any errors occur during the handler call, ALTER TABLE is aborted
      and no further handler functions are called.
   *) Locking requirements of the in-place algorithm are compared to any
      concurrency requirements specified by user. If there is a conflict
      between them, we either switch to the copy algorithm or emit an error.

   Phase 2 : Execution
   ===================

   In this phase the operations are executed.

   *) As the first step, we acquire a lock corresponding to the concurrency
      level which was returned by handler::check_if_supported_inplace_alter()
      and requested by the user. This lock is held for most of the
      duration of in-place ALTER (if HA_ALTER_INPLACE_COPY_LOCK
      or HA_ALTER_INPLACE_COPY_NO_LOCK were returned we acquire an
      exclusive lock for duration of the next step only).
   *) After that we call handler::ha_prepare_inplace_alter_table() to give the
      storage engine a chance to update its internal structures with a higher
      lock level than the one that will be used for the main step of algorithm.
      After that we downgrade the lock if it is necessary.
   *) After that, the main step of this phase and algorithm is executed.
      We call the handler::ha_inplace_alter_table() method, which carries out the
      changes requested by ALTER TABLE but does not makes them visible to other
      connections yet.
   *) We ensure that no other connection uses the table by upgrading our
      lock on it to exclusive.
   *) a) If the previous step succeeds, handler::ha_commit_inplace_alter_table() is
         called to allow the storage engine to do any final updates to its structures,
         to make all earlier changes durable and visible to other connections.
      b) If we have failed to upgrade lock or any errors have occurred during the
         handler functions calls (including commit), we call
         handler::ha_commit_inplace_alter_table()
         to rollback all changes which were done during previous steps.

  Phase 3 : Final
  ===============

  In this phase we:

  *) Update SQL-layer data-dictionary by installing .FRM file for the new version
     of the table.
  *) Inform the storage engine about this change by calling the
     hton::notify_table_changed()
  *) Destroy the Alter_inplace_info and handler_ctx objects.

 */

 /**
    Check if a storage engine supports a particular alter table in-place

    @param    altered_table     TABLE object for new version of table.
    @param    ha_alter_info     Structure describing changes to be done
                                by ALTER TABLE and holding data used
                                during in-place alter.

    @retval   HA_ALTER_ERROR                  Unexpected error.
    @retval   HA_ALTER_INPLACE_NOT_SUPPORTED  Not supported, must use copy.
    @retval   HA_ALTER_INPLACE_EXCLUSIVE_LOCK Supported, but requires X lock.
    @retval   HA_ALTER_INPLACE_COPY_LOCK
                                              Supported, but requires SNW lock
                                              during main phase. Prepare phase
                                              requires X lock.
    @retval   HA_ALTER_INPLACE_SHARED_LOCK    Supported, but requires SNW lock.
    @retval   HA_ALTER_INPLACE_COPY_NO_LOCK
                                              Supported, concurrent reads/writes
                                              allowed. However, prepare phase
                                              requires X lock.
    @retval   HA_ALTER_INPLACE_NO_LOCK        Supported, concurrent
                                              reads/writes allowed.

    @note The default implementation uses the old in-place ALTER API
    to determine if the storage engine supports in-place ALTER or not.

    @note Called without holding thr_lock.c lock.
 */
 virtual enum_alter_inplace_result
 check_if_supported_inplace_alter(TABLE *altered_table,
                                  Alter_inplace_info *ha_alter_info);


 /**
    Public functions wrapping the actual handler call.
    @see prepare_inplace_alter_table()
 */
 bool ha_prepare_inplace_alter_table(TABLE *altered_table,
                                     Alter_inplace_info *ha_alter_info);


 /**
    Public function wrapping the actual handler call.
    @see inplace_alter_table()
 */
 bool ha_inplace_alter_table(TABLE *altered_table,
                             Alter_inplace_info *ha_alter_info)
 {
   return inplace_alter_table(altered_table, ha_alter_info);
 }


 /**
    Public function wrapping the actual handler call.
    Allows us to enforce asserts regardless of handler implementation.
    @see commit_inplace_alter_table()
 */
 bool ha_commit_inplace_alter_table(TABLE *altered_table,
                                    Alter_inplace_info *ha_alter_info,
                                    bool commit);


protected:
 /**
    Allows the storage engine to update internal structures with concurrent
    writes blocked. If check_if_supported_inplace_alter() returns
    HA_ALTER_INPLACE_COPY_NO_LOCK or HA_ALTER_INPLACE_COPY_LOCK,
    this function is called with exclusive lock otherwise the same level
    of locking as for inplace_alter_table() will be used.

    @note Storage engines are responsible for reporting any errors by
    calling my_error()/print_error()

    @note If this function reports error, commit_inplace_alter_table()
    will be called with commit= false.

    @note For partitioning, failing to prepare one partition, means that
    commit_inplace_alter_table() will be called to roll back changes for
    all partitions. This means that commit_inplace_alter_table() might be
    called without prepare_inplace_alter_table() having been called first
    for a given partition.

    @param    altered_table     TABLE object for new version of table.
    @param    ha_alter_info     Structure describing changes to be done
                                by ALTER TABLE and holding data used
                                during in-place alter.

    @retval   true              Error
    @retval   false             Success
 */
 virtual bool prepare_inplace_alter_table(TABLE *altered_table,
                                          Alter_inplace_info *ha_alter_info)
 { return false; }


 /**
    Alter the table structure in-place with operations specified using HA_ALTER_FLAGS
    and Alter_inplace_info. The level of concurrency allowed during this
    operation depends on the return value from check_if_supported_inplace_alter().

    @note Storage engines are responsible for reporting any errors by
    calling my_error()/print_error()

    @note If this function reports error, commit_inplace_alter_table()
    will be called with commit= false.

    @param    altered_table     TABLE object for new version of table.
    @param    ha_alter_info     Structure describing changes to be done
                                by ALTER TABLE and holding data used
                                during in-place alter.

    @retval   true              Error
    @retval   false             Success
 */
 virtual bool inplace_alter_table(TABLE *altered_table,
                                  Alter_inplace_info *ha_alter_info)
 { return false; }


 /**
    Commit or rollback the changes made during prepare_inplace_alter_table()
    and inplace_alter_table() inside the storage engine.
    Note that in case of rollback the allowed level of concurrency during
    this operation will be the same as for inplace_alter_table() and thus
    might be higher than during prepare_inplace_alter_table(). (For example,
    concurrent writes were blocked during prepare, but might not be during
    rollback).

    @note Storage engines are responsible for reporting any errors by
    calling my_error()/print_error()

    @note If this function with commit= true reports error, it will be called
    again with commit= false.

    @note In case of partitioning, this function might be called for rollback
    without prepare_inplace_alter_table() having been called first.
    Also partitioned tables sets ha_alter_info->group_commit_ctx to a NULL
    terminated array of the partitions handlers and if all of them are
    committed as one, then group_commit_ctx should be set to NULL to indicate
    to the partitioning handler that all partitions handlers are committed.
    @see prepare_inplace_alter_table().

    @param    altered_table     TABLE object for new version of table.
    @param    ha_alter_info     Structure describing changes to be done
                                by ALTER TABLE and holding data used
                                during in-place alter.
    @param    commit            True => Commit, False => Rollback.

    @retval   true              Error
    @retval   false             Success
 */
 virtual bool commit_inplace_alter_table(TABLE *altered_table,
                                         Alter_inplace_info *ha_alter_info,
                                         bool commit)
{
  /* Nothing to commit/rollback, mark all handlers committed! */
  ha_alter_info->group_commit_ctx= NULL;
  return false;
}

public:
 /* End of On-line/in-place ALTER TABLE interface. */


  /**
    use_hidden_primary_key() is called in case of an update/delete when
    (table_flags() and HA_PRIMARY_KEY_REQUIRED_FOR_DELETE) is defined
    but we don't have a primary key
  */
  virtual void use_hidden_primary_key();
  virtual alter_table_operations alter_table_flags(alter_table_operations flags)
  {
    if (ht->alter_table_flags)
      return ht->alter_table_flags(flags);
    return 0;
  }

  virtual LEX_CSTRING *engine_name();
  
  TABLE* get_table() { return table; }
  TABLE_SHARE* get_table_share() { return table_share; }
protected:
  /* Service methods for use by storage engines. */
  THD *ha_thd(void) const;

  /**
    Acquire the instrumented table information from a table share.
    @return an instrumented table share, or NULL.
  */
  PSI_table_share *ha_table_share_psi() const;

  /**
    Default rename_table() and delete_table() rename/delete files with a
    given name and extensions from bas_ext().

    These methods can be overridden, but their default implementation
    provide useful functionality.
  */
  virtual int rename_table(const char *from, const char *to);


public:
  /**
    Delete a table in the engine. Called for base as well as temporary
    tables.
  */
  virtual int delete_table(const char *name);
  bool check_table_binlog_row_based();
  bool prepare_for_row_logging();
  int prepare_for_insert(bool do_create);
  int binlog_log_row(TABLE *table,
                     const uchar *before_record,
                     const uchar *after_record,
                     Log_func *log_func);

  inline void clear_cached_table_binlog_row_based_flag()
  {
    check_table_binlog_row_based_done= 0;
  }
  virtual void handler_stats_updated() {}

  inline void ha_handler_stats_reset()
  {
    handler_stats= &active_handler_stats;
    active_handler_stats.reset();
    active_handler_stats.active= 1;
    handler_stats_updated();
  }
  inline void ha_handler_stats_disable()
  {
    if (handler_stats)
    {
      handler_stats= 0;
      active_handler_stats.active= 0;
      handler_stats_updated();
    }
  }

private:
  /* Cache result to avoid extra calls */
  inline void mark_trx_read_write()
  {
    if (unlikely(!mark_trx_read_write_done))
    {
      mark_trx_read_write_done= 1;
      mark_trx_read_write_internal();
    }
  }

private:
  void mark_trx_read_write_internal();
  bool check_table_binlog_row_based_internal();

  int create_lookup_handler();
  void alloc_lookup_buffer();
  int check_duplicate_long_entries(const uchar *new_rec);
  int check_duplicate_long_entries_update(const uchar *new_rec);
  int check_duplicate_long_entry_key(const uchar *new_rec, uint key_no);
  /** PRIMARY KEY/UNIQUE WITHOUT OVERLAPS check */
  int ha_check_overlaps(const uchar *old_data, const uchar* new_data);

protected:
  /*
    These are intended to be used only by handler::ha_xxxx() functions
    However, engines that implement read_range_XXX() (like MariaRocks)
    or embed other engines (like ha_partition) may need to call these also
  */
  inline void increment_statistics(ulong SSV::*offset) const;
  inline void decrement_statistics(ulong SSV::*offset) const;

private:
  /*
    Low-level primitives for storage engines.  These should be
    overridden by the storage engine class. To call these methods, use
    the corresponding 'ha_*' method above.
  */

  virtual int open(const char *name, int mode, uint test_if_locked)=0;
  /* Note: ha_index_read_idx_map() may bypass index_init() */
  virtual int index_init(uint idx, bool sorted) { return 0; }
  virtual int index_end() { return 0; }
  /**
    rnd_init() can be called two times without rnd_end() in between
    (it only makes sense if scan=1).
    then the second call should prepare for the new table scan (e.g
    if rnd_init allocates the cursor, second call should position it
    to the start of the table, no need to deallocate and allocate it again
  */
  virtual int rnd_init(bool scan)= 0;
  virtual int rnd_end() { return 0; }
  virtual int write_row(const uchar *buf __attribute__((unused)))
  {
    return HA_ERR_WRONG_COMMAND;
  }

  /**
    Update a single row.

    Note: If HA_ERR_FOUND_DUPP_KEY is returned, the handler must read
    all columns of the row so MySQL can create an error message. If
    the columns required for the error message are not read, the error
    message will contain garbage.
  */
  virtual int update_row(const uchar *old_data __attribute__((unused)),
                         const uchar *new_data __attribute__((unused)))
  {
    return HA_ERR_WRONG_COMMAND;
  }

  /*
    Optimized function for updating the first row. Only used by sequence
    tables
  */
  virtual int update_first_row(const uchar *new_data);

  virtual int delete_row(const uchar *buf __attribute__((unused)))
  {
    return HA_ERR_WRONG_COMMAND;
  }

  /* Perform initialization for a direct update request */
public:
  int ha_direct_update_rows(ha_rows *update_rows, ha_rows *found_rows);
  virtual int direct_update_rows_init(List<Item> *update_fields)
  {
    return HA_ERR_WRONG_COMMAND;
  }
private:
  virtual int pre_direct_update_rows_init(List<Item> *update_fields)
  {
    return HA_ERR_WRONG_COMMAND;
  }
  virtual int direct_update_rows(ha_rows *update_rows __attribute__((unused)),
                                 ha_rows *found_rows __attribute__((unused)))
  {
    return HA_ERR_WRONG_COMMAND;
  }
  virtual int pre_direct_update_rows()
  {
    return HA_ERR_WRONG_COMMAND;
  }

  /* Perform initialization for a direct delete request */
public:
  int ha_direct_delete_rows(ha_rows *delete_rows);
  virtual int direct_delete_rows_init()
  {
    return HA_ERR_WRONG_COMMAND;
  }
private:
  virtual int pre_direct_delete_rows_init()
  {
    return HA_ERR_WRONG_COMMAND;
  }
  virtual int direct_delete_rows(ha_rows *delete_rows __attribute__((unused)))
  {
    return HA_ERR_WRONG_COMMAND;
  }
  virtual int pre_direct_delete_rows()
  {
    return HA_ERR_WRONG_COMMAND;
  }

  /**
    Reset state of file to after 'open'.
    This function is called after every statement for all tables used
    by that statement.
  */
  virtual int reset() { return 0; }
  virtual Table_flags table_flags(void) const= 0;
  /**
    Is not invoked for non-transactional temporary tables.

    Tells the storage engine that we intend to read or write data
    from the table. This call is prefixed with a call to handler::store_lock()
    and is invoked only for those handler instances that stored the lock.

    Calls to rnd_init/index_init are prefixed with this call. When table
    IO is complete, we call external_lock(F_UNLCK).
    A storage engine writer should expect that each call to
    ::external_lock(F_[RD|WR]LOCK is followed by a call to
    ::external_lock(F_UNLCK). If it is not, it is a bug in MySQL.

    The name and signature originate from the first implementation
    in MyISAM, which would call fcntl to set/clear an advisory
    lock on the data file in this method.

    @param   lock_type    F_RDLCK, F_WRLCK, F_UNLCK

    @return  non-0 in case of failure, 0 in case of success.
    When lock_type is F_UNLCK, the return value is ignored.
  */
  virtual int external_lock(THD *thd __attribute__((unused)),
                            int lock_type __attribute__((unused)))
  {
    return 0;
  }
  virtual void release_auto_increment() { return; };
  /** admin commands - called from mysql_admin_table */
  virtual int check_for_upgrade(HA_CHECK_OPT *check_opt)
  { return 0; }
  virtual int check(THD* thd, HA_CHECK_OPT* check_opt)
  { return HA_ADMIN_NOT_IMPLEMENTED; }

  /**
     In this method check_opt can be modified
     to specify CHECK option to use to call check()
     upon the table.
  */
  virtual int repair(THD* thd, HA_CHECK_OPT* check_opt)
  {
    DBUG_ASSERT(!(ha_table_flags() & HA_CAN_REPAIR));
    return HA_ADMIN_NOT_IMPLEMENTED;
  }
protected:
  virtual void start_bulk_insert(ha_rows rows, uint flags) {}
  virtual int end_bulk_insert() { return 0; }
  virtual int index_read(uchar * buf, const uchar * key, uint key_len,
                         enum ha_rkey_function find_flag)
   { return  HA_ERR_WRONG_COMMAND; }
  virtual int index_read_last(uchar * buf, const uchar * key, uint key_len)
  {
    my_errno= HA_ERR_WRONG_COMMAND;
    return HA_ERR_WRONG_COMMAND;
  }
  friend class ha_partition;
  friend class ha_sequence;
public:
  /**
    This method is similar to update_row, however the handler doesn't need
    to execute the updates at this point in time. The handler can be certain
    that another call to bulk_update_row will occur OR a call to
    exec_bulk_update before the set of updates in this query is concluded.

    @param    old_data       Old record
    @param    new_data       New record
    @param    dup_key_found  Number of duplicate keys found

    @retval  0   Bulk delete used by handler
    @retval  1   Bulk delete not used, normal operation used
  */
  virtual int bulk_update_row(const uchar *old_data, const uchar *new_data,
                              ha_rows *dup_key_found)
  {
    DBUG_ASSERT(FALSE);
    return HA_ERR_WRONG_COMMAND;
  }
  /**
    This is called to delete all rows in a table
    If the handler don't support this, then this function will
    return HA_ERR_WRONG_COMMAND and MySQL will delete the rows one
    by one.
  */
  virtual int delete_all_rows()
  { return (my_errno=HA_ERR_WRONG_COMMAND); }
  /**
    Quickly remove all rows from a table.

    @remark This method is responsible for implementing MySQL's TRUNCATE
            TABLE statement, which is a DDL operation. As such, a engine
            can bypass certain integrity checks and in some cases avoid
            fine-grained locking (e.g. row locks) which would normally be
            required for a DELETE statement.

    @remark Typically, truncate is not used if it can result in integrity
            violation. For example, truncate is not used when a foreign
            key references the table, but it might be used if foreign key
            checks are disabled.

    @remark Engine is responsible for resetting the auto-increment counter.

    @remark The table is locked in exclusive mode.
  */
  virtual int truncate()
  {
    int error= delete_all_rows();
    return error ? error : reset_auto_increment(0);
  }
  /**
    Reset the auto-increment counter to the given value, i.e. the next row
    inserted will get the given value.
  */
  virtual int reset_auto_increment(ulonglong value)
  { return 0; }
  virtual int optimize(THD* thd, HA_CHECK_OPT* check_opt)
  { return HA_ADMIN_NOT_IMPLEMENTED; }
  virtual int analyze(THD* thd, HA_CHECK_OPT* check_opt)
  { return HA_ADMIN_NOT_IMPLEMENTED; }
  virtual bool check_and_repair(THD *thd) { return TRUE; }
  virtual int disable_indexes(key_map map, bool persist) { return HA_ERR_WRONG_COMMAND; }
  virtual int enable_indexes(key_map map, bool persist) { return HA_ERR_WRONG_COMMAND; }
  virtual int discard_or_import_tablespace(my_bool discard)
  { return (my_errno=HA_ERR_WRONG_COMMAND); }
  virtual void drop_table(const char *name);
  virtual int create(const char *name, TABLE *form, HA_CREATE_INFO *info)=0;

  virtual int create_partitioning_metadata(const char *name,
                                           const char *old_name,
                                           chf_create_flags action_flag)
  { return FALSE; }

  virtual int change_partitions(HA_CREATE_INFO *create_info,
                                const char *path,
                                ulonglong * const copied,
                                ulonglong * const deleted,
                                const uchar *pack_frm_data,
                                size_t pack_frm_len)
  { return HA_ERR_WRONG_COMMAND; }
  /* @return true if it's necessary to switch current statement log format from
   STATEMENT to ROW if binary log format is MIXED and autoincrement values
   are changed in the statement */
  virtual bool autoinc_lock_mode_stmt_unsafe() const
  { return false; }
  virtual int drop_partitions(const char *path)
  { return HA_ERR_WRONG_COMMAND; }
  virtual int rename_partitions(const char *path)
  { return HA_ERR_WRONG_COMMAND; }
  virtual bool set_ha_share_ref(Handler_share **arg_ha_share)
  {
    DBUG_ASSERT(!ha_share);
    DBUG_ASSERT(arg_ha_share);
    if (ha_share || !arg_ha_share)
      return true;
    ha_share= arg_ha_share;
    return false;
  }
  void set_table(TABLE* table_arg) { table= table_arg; }
  int get_lock_type() const { return m_lock_type; }
public:
  /* XXX to be removed, see ha_partition::partition_ht() */
  virtual handlerton *partition_ht() const
  { return ht; }
<<<<<<< HEAD
  virtual bool partition_engine() { return 0;}
=======
  /*
    Used with 'wrapper' engines, like SEQUENCE, to access to the
    underlaying engine used for storage.
  */
  virtual handlerton *storage_ht() const
  { return ht; }
>>>>>>> 4955f601
  inline int ha_write_tmp_row(uchar *buf);
  inline int ha_delete_tmp_row(uchar *buf);
  inline int ha_update_tmp_row(const uchar * old_data, uchar * new_data);

  virtual void set_lock_type(enum thr_lock_type lock);
  friend check_result_t handler_index_cond_check(void* h_arg);
  friend check_result_t handler_rowid_filter_check(void *h_arg);

  /**
    Find unique record by index or unique constrain

    @param record        record to find (also will be fillded with
                         actual record fields)
    @param unique_ref    index or unique constraiun number (depends
                         on what used in the engine

    @retval -1 Error
    @retval  1 Not found
    @retval  0 Found
  */
  virtual int find_unique_row(uchar *record, uint unique_ref)
  { return -1; /*unsupported */}

  bool native_versioned() const
  { DBUG_ASSERT(ht); return partition_ht()->flags & HTON_NATIVE_SYS_VERSIONING; }
  virtual void update_partition(uint	part_id)
  {}

  /**
    Some engines can perform column type conversion with ALGORITHM=INPLACE.
    These functions check for such possibility.
    Implementation could be based on Field_xxx::is_equal()
   */
  virtual bool can_convert_nocopy(const Field &,
                                  const Column_definition &) const
  {
    return false;
  }
  /* If the table is using sql level unique constraints on some column */
  inline bool has_long_unique();

  /* Used for ALTER TABLE.
  Some engines can handle some differences in indexes by themself. */
  virtual Compare_keys compare_key_parts(const Field &old_field,
                                         const Column_definition &new_field,
                                         const KEY_PART_INFO &old_part,
                                         const KEY_PART_INFO &new_part) const;


/*
  If lower_case_table_names == 2 (case-preserving but case-insensitive
  file system) and the storage is not HA_FILE_BASED, we need to provide
  a lowercase file name for the engine.
*/
  inline bool needs_lower_case_filenames()
  {
    return (lower_case_table_names == 2 && !(ha_table_flags() & HA_FILE_BASED));
  }

  bool log_not_redoable_operation(const char *operation);

protected:
  Handler_share *get_ha_share_ptr();
  void set_ha_share_ptr(Handler_share *arg_ha_share);
  void lock_shared_ha_data();
  void unlock_shared_ha_data();
};

#include "multi_range_read.h"
#include "group_by_handler.h"

bool key_uses_partial_cols(TABLE_SHARE *table, uint keyno);

	/* Some extern variables used with handlers */

extern const LEX_CSTRING ha_row_type[];
extern MYSQL_PLUGIN_IMPORT const char *tx_isolation_names[];
extern MYSQL_PLUGIN_IMPORT const char *binlog_format_names[];
extern TYPELIB tx_isolation_typelib;
extern const char *myisam_stats_method_names[];
extern ulong total_ha, total_ha_2pc;

/* lookups */
plugin_ref ha_resolve_by_name(THD *thd, const LEX_CSTRING *name, bool tmp_table);
plugin_ref ha_lock_engine(THD *thd, const handlerton *hton);
handlerton *ha_resolve_by_legacy_type(THD *thd, enum legacy_db_type db_type);
handler *get_new_handler(TABLE_SHARE *share, MEM_ROOT *alloc,
                         handlerton *db_type);
handlerton *ha_checktype(THD *thd, handlerton *hton, bool no_substitute);

static inline handlerton *ha_checktype(THD *thd, enum legacy_db_type type,
                                       bool no_substitute = 0)
{
  return ha_checktype(thd, ha_resolve_by_legacy_type(thd, type), no_substitute);
}

static inline enum legacy_db_type ha_legacy_type(const handlerton *db_type)
{
  return (db_type == NULL) ? DB_TYPE_UNKNOWN : db_type->db_type;
}

static inline const char *ha_resolve_storage_engine_name(const handlerton *db_type)
{
  return (db_type == NULL ? "UNKNOWN" :
          db_type == view_pseudo_hton ? "VIEW" : hton_name(db_type)->str);
}

static inline bool ha_check_storage_engine_flag(const handlerton *db_type, uint32 flag)
{
  return db_type && (db_type->flags & flag);
}

static inline bool ha_storage_engine_is_enabled(const handlerton *db_type)
{
  return db_type && db_type->create;
}

/* basic stuff */
int ha_init_errors(void);
int ha_init(void);
int ha_end(void);
int ha_initialize_handlerton(st_plugin_int *plugin);
int ha_finalize_handlerton(st_plugin_int *plugin);

TYPELIB *ha_known_exts(void);
int ha_panic(enum ha_panic_function flag);
void ha_close_connection(THD* thd);
void ha_kill_query(THD* thd, enum thd_kill_levels level);
void ha_signal_ddl_recovery_done();
bool ha_flush_logs();
void ha_drop_database(const char* path);
void ha_checkpoint_state(bool disable);
void ha_commit_checkpoint_request(void *cookie, void (*pre_hook)(void *));
int ha_create_table(THD *thd, const char *path, const char *db,
                    const char *table_name, HA_CREATE_INFO *create_info,
                    LEX_CUSTRING *frm, bool skip_frm_file);
int ha_delete_table(THD *thd, handlerton *db_type, const char *path,
                    const LEX_CSTRING *db, const LEX_CSTRING *alias,
                    bool generate_warning);
int ha_delete_table_force(THD *thd, const char *path, const LEX_CSTRING *db,
                          const LEX_CSTRING *alias);

void ha_prepare_for_backup();
void ha_end_backup();
void ha_pre_shutdown();

void ha_disable_internal_writes(bool disable);

/* statistics and info */
bool ha_show_status(THD *thd, handlerton *db_type, enum ha_stat_type stat);

/* discovery */
#ifdef MYSQL_SERVER
class Discovered_table_list: public handlerton::discovered_list
{
  THD *thd;
  const char *wild, *wend;
  bool with_temps; // whether to include temp tables in the result
public:
  Dynamic_array<LEX_CSTRING*> *tables;

  Discovered_table_list(THD *thd_arg, Dynamic_array<LEX_CSTRING*> *tables_arg,
                        const LEX_CSTRING *wild_arg);
  Discovered_table_list(THD *thd_arg, Dynamic_array<LEX_CSTRING*> *tables_arg)
    : thd(thd_arg), wild(NULL), with_temps(true), tables(tables_arg) {}
  ~Discovered_table_list() = default;

  bool add_table(const char *tname, size_t tlen) override;
  bool add_file(const char *fname) override;

  void sort();
  void remove_duplicates(); // assumes that the list is sorted
#ifndef DBUG_OFF
  /*
     Used to find unstable mtr tests querying
     INFORMATION_SCHEMA.TABLES without ORDER BY.
  */
  void sort_desc();
#endif /* DBUG_OFF */
};

int ha_discover_table(THD *thd, TABLE_SHARE *share);
int ha_discover_table_names(THD *thd, LEX_CSTRING *db, MY_DIR *dirp,
                            Discovered_table_list *result, bool reusable);
bool ha_table_exists(THD *thd, const LEX_CSTRING *db,
                     const LEX_CSTRING *table_name,
                     LEX_CUSTRING *table_version= 0,
                     LEX_CSTRING *partition_engine_name= 0,
                     handlerton **hton= 0, bool *is_sequence= 0);
bool ha_check_if_updates_are_ignored(THD *thd, handlerton *hton,
                                     const char *op);
#endif /* MYSQL_SERVER */

/* key cache */
extern "C" int ha_init_key_cache(const char *name, KEY_CACHE *key_cache, void *);
int ha_resize_key_cache(KEY_CACHE *key_cache);
int ha_change_key_cache_param(KEY_CACHE *key_cache);
int ha_repartition_key_cache(KEY_CACHE *key_cache);
int ha_change_key_cache(KEY_CACHE *old_key_cache, KEY_CACHE *new_key_cache);

/* transactions: interface to handlerton functions */
int ha_start_consistent_snapshot(THD *thd);
int ha_commit_or_rollback_by_xid(XID *xid, bool commit);
int ha_commit_one_phase(THD *thd, bool all);
int ha_commit_trans(THD *thd, bool all);
int ha_rollback_trans(THD *thd, bool all);
int ha_prepare(THD *thd);
int ha_recover(HASH *commit_list, MEM_ROOT *mem_root= NULL);
uint ha_recover_complete(HASH *commit_list, Binlog_offset *coord= NULL);

/* transactions: these functions never call handlerton functions directly */
int ha_enable_transaction(THD *thd, bool on);

/* savepoints */
int ha_rollback_to_savepoint(THD *thd, SAVEPOINT *sv);
bool ha_rollback_to_savepoint_can_release_mdl(THD *thd);
int ha_savepoint(THD *thd, SAVEPOINT *sv);
int ha_release_savepoint(THD *thd, SAVEPOINT *sv);
#ifdef WITH_WSREP
int ha_abort_transaction(THD *bf_thd, THD *victim_thd, my_bool signal);
#endif

/* these are called by storage engines */
void trans_register_ha(THD *thd, bool all, handlerton *ht,
                       ulonglong trxid);

/*
  Storage engine has to assume the transaction will end up with 2pc if
   - there is more than one 2pc-capable storage engine available
   - in the current transaction 2pc was not disabled yet
*/
#define trans_need_2pc(thd, all)                   ((total_ha_2pc > 1) && \
        !((all ? &thd->transaction.all : &thd->transaction.stmt)->no_2pc))

const char *get_canonical_filename(handler *file, const char *path,
                                   char *tmp_path);
void commit_checkpoint_notify_ha(void *cookie);

inline const LEX_CSTRING *table_case_name(HA_CREATE_INFO *info, const LEX_CSTRING *name)
{
  return ((lower_case_table_names == 2 && info->alias.str) ? &info->alias : name);
}

typedef bool Log_func(THD*, TABLE*, bool, const uchar*, const uchar*);
int binlog_log_row(TABLE* table,
                   const uchar *before_record,
                   const uchar *after_record,
                   Log_func *log_func);

/**
  @def MYSQL_TABLE_IO_WAIT
  Instrumentation helper for table io_waits.
  Note that this helper is intended to be used from
  within the handler class only, as it uses members
  from @c handler
  Performance schema events are instrumented as follows:
  - in non batch mode, one event is generated per call
  - in batch mode, the number of rows affected is saved
  in @c m_psi_numrows, so that @c end_psi_batch_mode()
  generates a single event for the batch.
  @param OP the table operation to be performed
  @param INDEX the table index used if any, or MAX_KEY.
  @param PAYLOAD instrumented code to execute
  @sa handler::end_psi_batch_mode.
*/
#ifdef HAVE_PSI_TABLE_INTERFACE
  #define MYSQL_TABLE_IO_WAIT(OP, INDEX, RESULT, PAYLOAD)     \
    {                                                         \
      if (m_psi != NULL)                                      \
      {                                                       \
        switch (m_psi_batch_mode)                             \
        {                                                     \
          case PSI_BATCH_MODE_NONE:                           \
          {                                                   \
            PSI_table_locker *sub_locker= NULL;               \
            PSI_table_locker_state reentrant_safe_state;      \
            sub_locker= PSI_TABLE_CALL(start_table_io_wait)   \
              (& reentrant_safe_state, m_psi, OP, INDEX,      \
               __FILE__, __LINE__);                           \
            PAYLOAD                                           \
            if (sub_locker != NULL)                           \
              PSI_TABLE_CALL(end_table_io_wait)               \
                (sub_locker, 1);                              \
            break;                                            \
          }                                                   \
          case PSI_BATCH_MODE_STARTING:                       \
          {                                                   \
            m_psi_locker= PSI_TABLE_CALL(start_table_io_wait) \
              (& m_psi_locker_state, m_psi, OP, INDEX,        \
               __FILE__, __LINE__);                           \
            PAYLOAD                                           \
            if (!RESULT)                                      \
              m_psi_numrows++;                                \
            m_psi_batch_mode= PSI_BATCH_MODE_STARTED;         \
            break;                                            \
          }                                                   \
          case PSI_BATCH_MODE_STARTED:                        \
          default:                                            \
          {                                                   \
            DBUG_ASSERT(m_psi_batch_mode                      \
                        == PSI_BATCH_MODE_STARTED);           \
            PAYLOAD                                           \
            if (!RESULT)                                      \
              m_psi_numrows++;                                \
            break;                                            \
          }                                                   \
        }                                                     \
      }                                                       \
      else                                                    \
      {                                                       \
        PAYLOAD                                               \
      }                                                       \
    }
#else
  #define MYSQL_TABLE_IO_WAIT(OP, INDEX, RESULT, PAYLOAD) \
    PAYLOAD
#endif

#define TABLE_IO_WAIT(TRACKER, OP, INDEX, RESULT, PAYLOAD) \
  { \
    Exec_time_tracker *this_tracker; \
    if (unlikely((this_tracker= tracker))) \
      tracker->start_tracking(table->in_use); \
    \
    MYSQL_TABLE_IO_WAIT(OP, INDEX, RESULT, PAYLOAD); \
    \
    if (unlikely(this_tracker)) \
      tracker->stop_tracking(table->in_use); \
  }
void print_keydup_error(TABLE *table, KEY *key, const char *msg, myf errflag);
void print_keydup_error(TABLE *table, KEY *key, myf errflag);

int del_global_index_stat(THD *thd, TABLE* table, KEY* key_info);
int del_global_table_stat(THD *thd, const  LEX_CSTRING *db, const LEX_CSTRING *table);
uint ha_count_rw_all(THD *thd, Ha_trx_info **ptr_ha_info);
bool non_existing_table_error(int error);
uint ha_count_rw_2pc(THD *thd, bool all);
uint ha_check_and_coalesce_trx_read_only(THD *thd, Ha_trx_info *ha_list,
                                         bool all);

int get_select_field_pos(Alter_info *alter_info, int select_field_count,
                         bool versioned);
#endif /* HANDLER_INCLUDED */<|MERGE_RESOLUTION|>--- conflicted
+++ resolved
@@ -5180,16 +5180,13 @@
   /* XXX to be removed, see ha_partition::partition_ht() */
   virtual handlerton *partition_ht() const
   { return ht; }
-<<<<<<< HEAD
   virtual bool partition_engine() { return 0;}
-=======
   /*
     Used with 'wrapper' engines, like SEQUENCE, to access to the
     underlaying engine used for storage.
   */
   virtual handlerton *storage_ht() const
   { return ht; }
->>>>>>> 4955f601
   inline int ha_write_tmp_row(uchar *buf);
   inline int ha_delete_tmp_row(uchar *buf);
   inline int ha_update_tmp_row(const uchar * old_data, uchar * new_data);
