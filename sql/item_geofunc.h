#ifndef ITEM_GEOFUNC_INCLUDED
#define ITEM_GEOFUNC_INCLUDED

/* Copyright (c) 2000, 2016 Oracle and/or its affiliates.
   Copyright (C) 2011, 2016, MariaDB

   This program is free software; you can redistribute it and/or modify
   it under the terms of the GNU General Public License as published by
   the Free Software Foundation; version 2 of the License.

   This program is distributed in the hope that it will be useful,
   but WITHOUT ANY WARRANTY; without even the implied warranty of
   MERCHANTABILITY or FITNESS FOR A PARTICULAR PURPOSE.  See the
   GNU General Public License for more details.

   You should have received a copy of the GNU General Public License
   along with this program; if not, write to the Free Software
   Foundation, Inc., 51 Franklin Street, Fifth Floor, Boston, MA  02110-1335  USA */


/* This file defines all spatial functions */

#ifdef HAVE_SPATIAL

#ifdef USE_PRAGMA_INTERFACE
#pragma interface			/* gcc class implementation */
#endif

#include "gcalc_slicescan.h"
#include "gcalc_tools.h"

class Item_geometry_func: public Item_str_func
{
public:
  Item_geometry_func(THD *thd): Item_str_func(thd) {}
  Item_geometry_func(THD *thd, Item *a): Item_str_func(thd, a) {}
  Item_geometry_func(THD *thd, Item *a, Item *b): Item_str_func(thd, a, b) {}
  Item_geometry_func(THD *thd, Item *a, Item *b, Item *c):
    Item_str_func(thd, a, b, c) {}
  Item_geometry_func(THD *thd, List<Item> &list): Item_str_func(thd, list) {}
  bool fix_length_and_dec();
  const Type_handler *type_handler() const { return &type_handler_geometry; }
};


/*
  Functions returning REAL measurements of a single GEOMETRY argument
*/
class Item_real_func_args_geometry: public Item_real_func
{
protected:
  String value;
  bool check_arguments() const
  {
    DBUG_ASSERT(arg_count == 1);
    return args[0]->check_type_or_binary(func_name(), &type_handler_geometry);
  }
public:
  Item_real_func_args_geometry(THD *thd, Item *a)
   :Item_real_func(thd, a) {}
};


/*
  Functions returning INT measurements of a single GEOMETRY argument
*/
class Item_long_func_args_geometry: public Item_long_func
{
  bool check_arguments() const
  {
    DBUG_ASSERT(arg_count == 1);
    return args[0]->check_type_or_binary(func_name(), &type_handler_geometry);
  }
protected:
  String value;
public:
  Item_long_func_args_geometry(THD *thd, Item *a)
   :Item_long_func(thd, a) {}
};


/*
  Functions returning BOOL measurements of a single GEOMETRY argument
*/
class Item_bool_func_args_geometry: public Item_bool_func
{
protected:
  String value;
  bool check_arguments() const
  {
    DBUG_ASSERT(arg_count == 1);
    return args[0]->check_type_or_binary(func_name(), &type_handler_geometry);
  }
public:
  Item_bool_func_args_geometry(THD *thd, Item *a)
   :Item_bool_func(thd, a) {}
};


/*
  Functions returning ASCII string measurements of a single GEOMETRY argument
*/
class Item_str_ascii_func_args_geometry: public Item_str_ascii_func
{
protected:
  bool check_arguments() const
  {
    DBUG_ASSERT(arg_count >= 1);
    return args[0]->check_type_or_binary(func_name(), &type_handler_geometry);
  }
public:
  Item_str_ascii_func_args_geometry(THD *thd, Item *a)
   :Item_str_ascii_func(thd, a) {}
  Item_str_ascii_func_args_geometry(THD *thd, Item *a, Item *b)
   :Item_str_ascii_func(thd, a, b) {}
  Item_str_ascii_func_args_geometry(THD *thd, Item *a, Item *b, Item *c)
   :Item_str_ascii_func(thd, a, b, c) {}
};


/*
  Functions returning binary string measurements of a single GEOMETRY argument
*/
class Item_binary_func_args_geometry: public Item_str_func
{
protected:
  bool check_arguments() const
  {
    DBUG_ASSERT(arg_count >= 1);
    return args[0]->check_type_or_binary(func_name(), &type_handler_geometry);
  }
public:
  Item_binary_func_args_geometry(THD *thd, Item *a)
   :Item_str_func(thd, a) {}
};


/*
  Functions returning GEOMETRY measurements of a single GEOEMETRY argument
*/
class Item_geometry_func_args_geometry: public Item_geometry_func
{
protected:
  bool check_arguments() const
  {
    DBUG_ASSERT(arg_count >= 1);
    return args[0]->check_type_or_binary(func_name(), &type_handler_geometry);
  }
public:
  Item_geometry_func_args_geometry(THD *thd, Item *a)
   :Item_geometry_func(thd, a) {}
  Item_geometry_func_args_geometry(THD *thd, Item *a, Item *b)
   :Item_geometry_func(thd, a, b) {}
};


/*
  Functions returning REAL result relationships between two GEOMETRY arguments
*/
class Item_real_func_args_geometry_geometry: public Item_real_func
{
protected:
  bool check_arguments() const
  {
    DBUG_ASSERT(arg_count >= 2);
    return check_argument_types_or_binary(&type_handler_geometry, 0, 2);
  }
public:
  Item_real_func_args_geometry_geometry(THD *thd, Item *a, Item *b)
   :Item_real_func(thd, a, b) {}
};


/*
  Functions returning BOOL result relationships between two GEOMETRY arguments
*/
class Item_bool_func_args_geometry_geometry: public Item_bool_func
{
protected:
  String value;
  bool check_arguments() const
  {
    DBUG_ASSERT(arg_count >= 2);
    return check_argument_types_or_binary(&type_handler_geometry, 0, 2);
  }
public:
  Item_bool_func_args_geometry_geometry(THD *thd, Item *a, Item *b, Item *c)
   :Item_bool_func(thd, a, b, c) {}
};


class Item_func_geometry_from_text: public Item_geometry_func
{
  bool check_arguments() const
  {
    return args[0]->check_type_general_purpose_string(func_name()) ||
           check_argument_types_can_return_int(1, MY_MIN(2, arg_count));
  }
public:
  Item_func_geometry_from_text(THD *thd, Item *a): Item_geometry_func(thd, a) {}
  Item_func_geometry_from_text(THD *thd, Item *a, Item *srid):
    Item_geometry_func(thd, a, srid) {}
  const char *func_name() const { return "st_geometryfromtext"; }
  String *val_str(String *);
  Item *get_copy(THD *thd)
  { return get_item_copy<Item_func_geometry_from_text>(thd, this); }
};

class Item_func_geometry_from_wkb: public Item_geometry_func
{
  bool check_arguments() const
  {
    return args[0]->check_type_or_binary(func_name(), &type_handler_geometry) ||
           check_argument_types_can_return_int(1, MY_MIN(2, arg_count));
  }
public:
  Item_func_geometry_from_wkb(THD *thd, Item *a): Item_geometry_func(thd, a) {}
  Item_func_geometry_from_wkb(THD *thd, Item *a, Item *srid):
    Item_geometry_func(thd, a, srid) {}
  const char *func_name() const { return "st_geometryfromwkb"; }
  String *val_str(String *);
  Item *get_copy(THD *thd)
  { return get_item_copy<Item_func_geometry_from_wkb>(thd, this); }
};


class Item_func_geometry_from_json: public Item_geometry_func
{
  String tmp_js;
  bool check_arguments() const
  {
    // TODO: check with Alexey, for better args[1] and args[2] type control
    return args[0]->check_type_general_purpose_string(func_name()) ||
           check_argument_types_traditional_scalar(1, MY_MIN(3, arg_count));
  }
public:
  Item_func_geometry_from_json(THD *thd, Item *js): Item_geometry_func(thd, js) {}
  Item_func_geometry_from_json(THD *thd, Item *js, Item *opt):
    Item_geometry_func(thd, js, opt) {}
  Item_func_geometry_from_json(THD *thd, Item *js, Item *opt, Item *srid):
    Item_geometry_func(thd, js, opt, srid) {}
  const char *func_name() const { return "st_geomfromgeojson"; }
  String *val_str(String *);
  Item *get_copy(THD *thd)
  { return get_item_copy<Item_func_geometry_from_json>(thd, this); }
};


class Item_func_as_wkt: public Item_str_ascii_func_args_geometry
{
public:
  Item_func_as_wkt(THD *thd, Item *a)
   :Item_str_ascii_func_args_geometry(thd, a) {}
  const char *func_name() const { return "st_astext"; }
  String *val_str_ascii(String *);
  bool fix_length_and_dec();
  Item *get_copy(THD *thd)
  { return get_item_copy<Item_func_as_wkt>(thd, this); }
};

class Item_func_as_wkb: public Item_binary_func_args_geometry
{
public:
  Item_func_as_wkb(THD *thd, Item *a)
   :Item_binary_func_args_geometry(thd, a) {}
  const char *func_name() const { return "st_aswkb"; }
  String *val_str(String *);
  const Type_handler *type_handler() const { return &type_handler_long_blob; }
  bool fix_length_and_dec()
  {
    collation.set(&my_charset_bin);
    decimals=0;
    max_length= (uint32) UINT_MAX32;
    maybe_null= 1;
    return FALSE;
  }
  Item *get_copy(THD *thd)
  { return get_item_copy<Item_func_as_wkb>(thd, this); }
};


class Item_func_as_geojson: public Item_str_ascii_func_args_geometry
{
  bool check_arguments() const
  {
    // TODO: check with Alexey, for better args[1] and args[2] type control
    return Item_str_ascii_func_args_geometry::check_arguments() ||
           check_argument_types_traditional_scalar(1, MY_MIN(3, arg_count));
  }
public:
  Item_func_as_geojson(THD *thd, Item *js)
   :Item_str_ascii_func_args_geometry(thd, js) {}
  Item_func_as_geojson(THD *thd, Item *js, Item *max_dec_digits)
   :Item_str_ascii_func_args_geometry(thd, js, max_dec_digits) {}
  Item_func_as_geojson(THD *thd, Item *js, Item *max_dec_digits, Item *opt)
   :Item_str_ascii_func_args_geometry(thd, js, max_dec_digits, opt) {}
  const char *func_name() const { return "st_asgeojson"; }
  bool fix_length_and_dec();
  String *val_str_ascii(String *);
  Item *get_copy(THD *thd)
  { return get_item_copy<Item_func_as_geojson>(thd, this); }
};


class Item_func_geometry_type: public Item_str_ascii_func_args_geometry
{
public:
  Item_func_geometry_type(THD *thd, Item *a)
   :Item_str_ascii_func_args_geometry(thd, a) {}
  String *val_str_ascii(String *);
  const char *func_name() const { return "st_geometrytype"; }
  bool fix_length_and_dec()
  {
    // "GeometryCollection" is the longest
    fix_length_and_charset(20, default_charset());
    maybe_null= 1;
    return FALSE;
  };
  Item *get_copy(THD *thd)
  { return get_item_copy<Item_func_geometry_type>(thd, this); }
};


// #define HEAVY_CONVEX_HULL
class Item_func_convexhull: public Item_geometry_func_args_geometry
{
  class ch_node: public Gcalc_dyn_list::Item
  {
  public:
    const Gcalc_heap::Info *pi;
    ch_node *prev;
    Gcalc_dyn_list::Item *next;
    ch_node *get_next() { return (ch_node *) next; }
  };

  Gcalc_heap collector;
  Gcalc_function func;
  Gcalc_dyn_list res_heap;

  Gcalc_result_receiver res_receiver;
  String tmp_value;
#ifdef HEAVY_CONVEX_HULL
  Gcalc_scan_iterator scan_it;
#endif /*HEAVY_CONVEX_HULL*/
  ch_node *new_ch_node() { return (ch_node *) res_heap.new_item(); }
  int add_node_to_line(ch_node **p_cur, int dir, const Gcalc_heap::Info *pi);
public:
  Item_func_convexhull(THD *thd, Item *a)
   :Item_geometry_func_args_geometry(thd, a),
    res_heap(8192, sizeof(ch_node))
    {}
  const char *func_name() const { return "st_convexhull"; }
  String *val_str(String *);
  Item *get_copy(THD *thd)
  { return get_item_copy<Item_func_convexhull>(thd, this); }
};


class Item_func_centroid: public Item_geometry_func_args_geometry
{
public:
  Item_func_centroid(THD *thd, Item *a)
   :Item_geometry_func_args_geometry(thd, a) {}
  const char *func_name() const { return "st_centroid"; }
  String *val_str(String *);
  Field::geometry_type get_geometry_type() const;
  Item *get_copy(THD *thd)
  { return get_item_copy<Item_func_centroid>(thd, this); }
};

class Item_func_envelope: public Item_geometry_func_args_geometry
{
public:
  Item_func_envelope(THD *thd, Item *a)
   :Item_geometry_func_args_geometry(thd, a) {}
  const char *func_name() const { return "st_envelope"; }
  String *val_str(String *);
  Field::geometry_type get_geometry_type() const;
  Item *get_copy(THD *thd)
  { return get_item_copy<Item_func_envelope>(thd, this); }
};


class Item_func_boundary: public Item_geometry_func_args_geometry
{
  class Transporter : public Gcalc_shape_transporter
  {
    Gcalc_result_receiver *m_receiver;
    uint n_points;
    Gcalc_function::shape_type current_type;
    double last_x, last_y;
  public:
    Transporter(Gcalc_result_receiver *receiver) :
      Gcalc_shape_transporter(NULL), m_receiver(receiver)
    {}
    int single_point(double x, double y);
    int start_line();
    int complete_line();
    int start_poly();
    int complete_poly();
    int start_ring();
    int complete_ring();
    int add_point(double x, double y);

    int start_collection(int n_objects);
  };
  Gcalc_result_receiver res_receiver;
public:
  Item_func_boundary(THD *thd, Item *a)
   :Item_geometry_func_args_geometry(thd, a) {}
  const char *func_name() const { return "st_boundary"; }
  String *val_str(String *);
  Item *get_copy(THD *thd)
  { return get_item_copy<Item_func_boundary>(thd, this); }
};


class Item_func_point: public Item_geometry_func
{
  bool check_arguments() const
  { return check_argument_types_can_return_real(0, 2); }
public:
  Item_func_point(THD *thd, Item *a, Item *b): Item_geometry_func(thd, a, b) {}
  Item_func_point(THD *thd, Item *a, Item *b, Item *srid):
    Item_geometry_func(thd, a, b, srid) {}
  const char *func_name() const { return "point"; }
  String *val_str(String *);
  Field::geometry_type get_geometry_type() const;
  Item *get_copy(THD *thd)
  { return get_item_copy<Item_func_point>(thd, this); }
};

class Item_func_spatial_decomp: public Item_geometry_func_args_geometry
{
  enum Functype decomp_func;
public:
  Item_func_spatial_decomp(THD *thd, Item *a, Item_func::Functype ft):
    Item_geometry_func_args_geometry(thd, a) { decomp_func = ft; }
  const char *func_name() const 
  { 
    switch (decomp_func)
    {
      case SP_STARTPOINT:
        return "st_startpoint";
      case SP_ENDPOINT:
        return "st_endpoint";
      case SP_EXTERIORRING:
        return "st_exteriorring";
      default:
	DBUG_ASSERT(0);  // Should never happened
        return "spatial_decomp_unknown"; 
    }
  }
  String *val_str(String *);
  Item *get_copy(THD *thd)
  { return get_item_copy<Item_func_spatial_decomp>(thd, this); }
};

class Item_func_spatial_decomp_n: public Item_geometry_func_args_geometry
{
  enum Functype decomp_func_n;
  bool check_arguments() const
  {
    return Item_geometry_func_args_geometry::check_arguments() ||
           args[1]->check_type_can_return_int(func_name());
  }
public:
  Item_func_spatial_decomp_n(THD *thd, Item *a, Item *b, Item_func::Functype ft)
   :Item_geometry_func_args_geometry(thd, a, b),
    decomp_func_n(ft)
  { }
  const char *func_name() const 
  { 
    switch (decomp_func_n)
    {
      case SP_POINTN:
        return "st_pointn";
      case SP_GEOMETRYN:
        return "st_geometryn";
      case SP_INTERIORRINGN:
        return "st_interiorringn";
      default:
	DBUG_ASSERT(0);  // Should never happened
        return "spatial_decomp_n_unknown"; 
    }
  }
  String *val_str(String *);
  Item *get_copy(THD *thd)
  { return get_item_copy<Item_func_spatial_decomp_n>(thd, this); }
};

class Item_func_spatial_collection: public Item_geometry_func
{
  bool check_arguments() const
  {
    return check_argument_types_or_binary(&type_handler_geometry, 0, arg_count);
  }
  enum Geometry::wkbType coll_type; 
  enum Geometry::wkbType item_type;
public:
  Item_func_spatial_collection(THD *thd,
     List<Item> &list, enum Geometry::wkbType ct, enum Geometry::wkbType it):
  Item_geometry_func(thd, list)
  {
    coll_type=ct;
    item_type=it;
  }
  String *val_str(String *);
  bool fix_length_and_dec()
  {
    if (Item_geometry_func::fix_length_and_dec())
      return TRUE;
    for (unsigned int i= 0; i < arg_count; ++i)
    {
      if (args[i]->fixed && args[i]->field_type() != MYSQL_TYPE_GEOMETRY)
      {
        String str;
        args[i]->print(&str, QT_NO_DATA_EXPANSION);
        str.append('\0');
        my_error(ER_ILLEGAL_VALUE_FOR_TYPE, MYF(0), "non geometric",
                 str.ptr());
        return TRUE;
      }
    }
    return FALSE;
  }
 
  const char *func_name() const { return "geometrycollection"; }
  Item *get_copy(THD *thd)
  { return get_item_copy<Item_func_spatial_collection>(thd, this); }
};


/*
  Spatial relations
*/

class Item_func_spatial_rel: public Item_bool_func2_with_rev
{
protected:
  enum Functype spatial_rel;
  String tmp_value1, tmp_value2;
  SEL_ARG *get_mm_leaf(RANGE_OPT_PARAM *param, Field *field,
                       KEY_PART *key_part,
                       Item_func::Functype type, Item *value);
  bool check_arguments() const
  {
    DBUG_ASSERT(arg_count >= 2);
    return check_argument_types_or_binary(&type_handler_geometry, 0, 2);
  }
public:
  Item_func_spatial_rel(THD *thd, Item *a, Item *b, enum Functype sp_rel):
    Item_bool_func2_with_rev(thd, a, b), spatial_rel(sp_rel)
  {
    maybe_null= true;
  }
  enum Functype functype() const { return spatial_rel; }
  enum Functype rev_functype() const
  {
    switch (spatial_rel)
    {
      case SP_CONTAINS_FUNC:
        return SP_WITHIN_FUNC;
      case SP_WITHIN_FUNC:
        return SP_CONTAINS_FUNC;
      default:
        return spatial_rel;
    }
  }
  bool is_null() { (void) val_int(); return null_value; }
  void add_key_fields(JOIN *join, KEY_FIELD **key_fields,
                      uint *and_level, table_map usable_tables,
                      SARGABLE_PARAM **sargables)
  {
    return add_key_fields_optimize_op(join, key_fields, and_level,
                                      usable_tables, sargables, false);
  }
  bool need_parentheses_in_default() { return false; }
  Item *build_clone(THD *thd) { return 0; }
};


class Item_func_spatial_mbr_rel: public Item_func_spatial_rel
{
public:
  Item_func_spatial_mbr_rel(THD *thd, Item *a, Item *b, enum Functype sp_rel):
    Item_func_spatial_rel(thd, a, b, sp_rel)
  { }
  longlong val_int();
  const char *func_name() const;
  Item *get_copy(THD *thd)
  { return get_item_copy<Item_func_spatial_mbr_rel>(thd, this); }
};


class Item_func_spatial_precise_rel: public Item_func_spatial_rel
{
  Gcalc_heap collector;
  Gcalc_scan_iterator scan_it;
  Gcalc_function func;
public:
  Item_func_spatial_precise_rel(THD *thd, Item *a, Item *b, enum Functype sp_rel):
    Item_func_spatial_rel(thd, a, b, sp_rel), collector()
  { }
  longlong val_int();
  const char *func_name() const;
  Item *get_copy(THD *thd)
  { return get_item_copy<Item_func_spatial_precise_rel>(thd, this); }
};


class Item_func_spatial_relate: public Item_bool_func_args_geometry_geometry
{
  Gcalc_heap collector;
  Gcalc_scan_iterator scan_it;
  Gcalc_function func;
  String tmp_value1, tmp_value2, tmp_matrix;
  bool check_arguments() const
  {
    return Item_bool_func_args_geometry_geometry::check_arguments() ||
           args[2]->check_type_general_purpose_string(func_name());
  }
public:
  Item_func_spatial_relate(THD *thd, Item *a, Item *b, Item *matrix):
    Item_bool_func_args_geometry_geometry(thd, a, b, matrix)
  { }
  longlong val_int();
  const char *func_name() const { return "st_relate"; }
  bool need_parentheses_in_default() { return false; }
  Item *get_copy(THD *thd)
  { return get_item_copy<Item_func_spatial_relate>(thd, this); }
};


/*
  Spatial operations
*/

class Item_func_spatial_operation: public Item_geometry_func
{
  bool check_arguments() const
  {
    DBUG_ASSERT(arg_count >= 2);
    return check_argument_types_or_binary(&type_handler_geometry, 0, 2);
  }
public:
  Gcalc_function::op_type spatial_op;
  Gcalc_heap collector;
  Gcalc_function func;

  Gcalc_result_receiver res_receiver;
  Gcalc_operation_reducer operation;
  String tmp_value1,tmp_value2;
public:
  Item_func_spatial_operation(THD *thd, Item *a,Item *b,
                              Gcalc_function::op_type sp_op):
    Item_geometry_func(thd, a, b), spatial_op(sp_op)
  {}
  virtual ~Item_func_spatial_operation();
  String *val_str(String *);
  const char *func_name() const;
  virtual inline void print(String *str, enum_query_type query_type)
  {
    Item_func::print(str, query_type);
  }
  Item *get_copy(THD *thd)
  { return get_item_copy<Item_func_spatial_operation>(thd, this); }
};


class Item_func_buffer: public Item_geometry_func_args_geometry
{
  bool check_arguments() const
  {
    return Item_geometry_func_args_geometry::check_arguments() ||
           args[1]->check_type_can_return_real(func_name());
  }
protected:
  class Transporter : public Gcalc_operation_transporter
  {
    int m_npoints;
    double m_d;
    double x1,y1,x2,y2;
    double x00,y00,x01,y01;
    int add_edge_buffer(double x3, double y3, bool round_p1, bool round_p2);
    int add_last_edge_buffer();
    int add_point_buffer(double x, double y);
    int complete();
    int m_nshapes;
    Gcalc_function::op_type buffer_op;
    int last_shape_pos;
    bool skip_line;

  public:
    Transporter(Gcalc_function *fn, Gcalc_heap *heap, double d) :
      Gcalc_operation_transporter(fn, heap), m_npoints(0), m_d(d),
      m_nshapes(0), buffer_op((d > 0.0) ? Gcalc_function::op_union :
                                          Gcalc_function::op_difference),
      skip_line(FALSE)
    {}
    int single_point(double x, double y);
    int start_line();
    int complete_line();
    int start_poly();
    int complete_poly();
    int start_ring();
    int complete_ring();
    int add_point(double x, double y);

    int start_collection(int n_objects);
  };
  Gcalc_heap collector;
  Gcalc_function func;

  Gcalc_result_receiver res_receiver;
  Gcalc_operation_reducer operation;

public:
  Item_func_buffer(THD *thd, Item *obj, Item *distance)
   :Item_geometry_func_args_geometry(thd, obj, distance) {}
  const char *func_name() const { return "st_buffer"; }
  String *val_str(String *);
  Item *get_copy(THD *thd)
  { return get_item_copy<Item_func_buffer>(thd, this); }
};


class Item_func_isempty: public Item_bool_func_args_geometry
{
public:
  Item_func_isempty(THD *thd, Item *a)
   :Item_bool_func_args_geometry(thd, a) {}
  longlong val_int();
  const char *func_name() const { return "st_isempty"; }
  bool fix_length_and_dec() { maybe_null= 1; return FALSE; }
  bool need_parentheses_in_default() { return false; }
  Item *get_copy(THD *thd)
  { return get_item_copy<Item_func_isempty>(thd, this); }
};

class Item_func_issimple: public Item_long_func_args_geometry
{
  Gcalc_heap collector;
  Gcalc_function func;
  Gcalc_scan_iterator scan_it;
  String tmp;
public:
  Item_func_issimple(THD *thd, Item *a)
   :Item_long_func_args_geometry(thd, a) {}
  longlong val_int();
  const char *func_name() const { return "st_issimple"; }
  bool fix_length_and_dec() { decimals=0; max_length=2; return FALSE; }
  uint decimal_precision() const { return 1; }
  Item *get_copy(THD *thd)
  { return get_item_copy<Item_func_issimple>(thd, this); }
};

class Item_func_isclosed: public Item_long_func_args_geometry
{
public:
  Item_func_isclosed(THD *thd, Item *a)
   :Item_long_func_args_geometry(thd, a) {}
  longlong val_int();
  const char *func_name() const { return "st_isclosed"; }
  bool fix_length_and_dec() { decimals=0; max_length=2; return FALSE; }
  uint decimal_precision() const { return 1; }
  Item *get_copy(THD *thd)
  { return get_item_copy<Item_func_isclosed>(thd, this); }
};

class Item_func_isring: public Item_func_issimple
{
public:
  Item_func_isring(THD *thd, Item *a): Item_func_issimple(thd, a) {}
  longlong val_int();
  const char *func_name() const { return "st_isring"; }
  Item *get_copy(THD *thd)
  { return get_item_copy<Item_func_isring>(thd, this); }
};

class Item_func_dimension: public Item_long_func_args_geometry
{
public:
  Item_func_dimension(THD *thd, Item *a)
   :Item_long_func_args_geometry(thd, a) {}
  longlong val_int();
  const char *func_name() const { return "st_dimension"; }
  bool fix_length_and_dec() { max_length= 10; maybe_null= 1; return FALSE; }
  Item *get_copy(THD *thd)
  { return get_item_copy<Item_func_dimension>(thd, this); }
};


class Item_func_x: public Item_real_func_args_geometry
{
public:
  Item_func_x(THD *thd, Item *a): Item_real_func_args_geometry(thd, a) {}
  double val_real();
  const char *func_name() const { return "st_x"; }
  bool fix_length_and_dec()
  {
    if (Item_real_func::fix_length_and_dec())
      return TRUE;
    maybe_null= 1;
    return FALSE;
  }
  Item *get_copy(THD *thd)
  { return get_item_copy<Item_func_x>(thd, this); }
};


class Item_func_y: public Item_real_func_args_geometry
{
public:
  Item_func_y(THD *thd, Item *a): Item_real_func_args_geometry(thd, a) {}
  double val_real();
  const char *func_name() const { return "st_y"; }
  bool fix_length_and_dec()
  {
    if (Item_real_func::fix_length_and_dec())
      return TRUE;
    maybe_null= 1;
    return FALSE;
  }
  Item *get_copy(THD *thd)
  { return get_item_copy<Item_func_y>(thd, this); }
};


class Item_func_numgeometries: public Item_long_func_args_geometry
{
public:
  Item_func_numgeometries(THD *thd, Item *a)
   :Item_long_func_args_geometry(thd, a) {}
  longlong val_int();
  const char *func_name() const { return "st_numgeometries"; }
  bool fix_length_and_dec() { max_length= 10; maybe_null= 1; return FALSE; }
  Item *get_copy(THD *thd)
  { return get_item_copy<Item_func_numgeometries>(thd, this); }
};


class Item_func_numinteriorring: public Item_long_func_args_geometry
{
public:
  Item_func_numinteriorring(THD *thd, Item *a)
   :Item_long_func_args_geometry(thd, a) {}
  longlong val_int();
  const char *func_name() const { return "st_numinteriorrings"; }
  bool fix_length_and_dec() { max_length= 10; maybe_null= 1; return FALSE; }
  Item *get_copy(THD *thd)
  { return get_item_copy<Item_func_numinteriorring>(thd, this); }
};


class Item_func_numpoints: public Item_long_func_args_geometry
{
public:
  Item_func_numpoints(THD *thd, Item *a)
   :Item_long_func_args_geometry(thd, a) {}
  longlong val_int();
  const char *func_name() const { return "st_numpoints"; }
  bool fix_length_and_dec() { max_length= 10; maybe_null= 1; return FALSE; }
  Item *get_copy(THD *thd)
  { return get_item_copy<Item_func_numpoints>(thd, this); }
};


class Item_func_area: public Item_real_func_args_geometry
{
public:
  Item_func_area(THD *thd, Item *a): Item_real_func_args_geometry(thd, a) {}
  double val_real();
  const char *func_name() const { return "st_area"; }
  bool fix_length_and_dec()
  {
    if (Item_real_func::fix_length_and_dec())
      return TRUE;
    maybe_null= 1;
    return FALSE;
  }
  Item *get_copy(THD *thd)
  { return get_item_copy<Item_func_area>(thd, this); }
};


class Item_func_glength: public Item_real_func_args_geometry
{
  String value;
public:
  Item_func_glength(THD *thd, Item *a)
   :Item_real_func_args_geometry(thd, a) {}
  double val_real();
  const char *func_name() const { return "st_length"; }
  bool fix_length_and_dec()
  {
    if (Item_real_func::fix_length_and_dec())
      return TRUE;
    maybe_null= 1;
    return FALSE;
  }
  Item *get_copy(THD *thd)
  { return get_item_copy<Item_func_glength>(thd, this); }
};


class Item_func_srid: public Item_long_func_args_geometry
{
public:
  Item_func_srid(THD *thd, Item *a)
   :Item_long_func_args_geometry(thd, a) {}
  longlong val_int();
  const char *func_name() const { return "srid"; }
  bool fix_length_and_dec() { max_length= 10; maybe_null= 1; return FALSE; }
  Item *get_copy(THD *thd)
  { return get_item_copy<Item_func_srid>(thd, this); }
};


class Item_func_distance: public Item_real_func_args_geometry_geometry
{
  String tmp_value1;
  String tmp_value2;
  Gcalc_heap collector;
  Gcalc_function func;
  Gcalc_scan_iterator scan_it;
public:
  Item_func_distance(THD *thd, Item *a, Item *b)
   :Item_real_func_args_geometry_geometry(thd, a, b) {}
  double val_real();
  const char *func_name() const { return "st_distance"; }
  Item *get_copy(THD *thd)
  { return get_item_copy<Item_func_distance>(thd, this); }
};


<<<<<<< HEAD
class Item_func_pointonsurface: public Item_geometry_func_args_geometry
=======
class Item_func_sphere_distance: public Item_real_func
{
  double spherical_distance_points(Geometry *g1, Geometry *g2,
                                   const double sphere_r);
public:
  Item_func_sphere_distance(THD *thd, List<Item> &list):
    Item_real_func(thd, list) {}
  double val_real();
  const char *func_name() const { return "st_distance_sphere"; }
  Item *get_copy(THD *thd, MEM_ROOT *mem_root)
  { return get_item_copy<Item_func_sphere_distance>(thd, mem_root, this); }
};


class Item_func_pointonsurface: public Item_geometry_func
>>>>>>> 99945d77
{
  String tmp_value;
  Gcalc_heap collector;
  Gcalc_function func;
  Gcalc_scan_iterator scan_it;
public:
  Item_func_pointonsurface(THD *thd, Item *a)
   :Item_geometry_func_args_geometry(thd, a) {}
  const char *func_name() const { return "st_pointonsurface"; }
  String *val_str(String *);
  Field::geometry_type get_geometry_type() const;
  Item *get_copy(THD *thd)
  { return get_item_copy<Item_func_pointonsurface>(thd, this); }
};


#ifndef DBUG_OFF
class Item_func_gis_debug: public Item_long_func
{
  public:
    Item_func_gis_debug(THD *thd, Item *a): Item_long_func(thd, a)
    { null_value= false; }
    bool fix_length_and_dec() { fix_char_length(10); return FALSE; }
    const char *func_name() const  { return "st_gis_debug"; }
    longlong val_int();
    bool check_vcol_func_processor(void *arg)
    {
      return mark_unsupported_function(func_name(), "()", arg, VCOL_IMPOSSIBLE);
    }
    Item *get_copy(THD *thd)
    { return get_item_copy<Item_func_gis_debug>(thd, this); }
};
#endif


#define GEOM_NEW(thd, obj_constructor) new (thd->mem_root) obj_constructor

#else /*HAVE_SPATIAL*/

#define GEOM_NEW(thd, obj_constructor) NULL

#endif /*HAVE_SPATIAL*/
#endif /* ITEM_GEOFUNC_INCLUDED */<|MERGE_RESOLUTION|>--- conflicted
+++ resolved
@@ -2,7 +2,7 @@
 #define ITEM_GEOFUNC_INCLUDED
 
 /* Copyright (c) 2000, 2016 Oracle and/or its affiliates.
-   Copyright (C) 2011, 2016, MariaDB
+   Copyright (C) 2011, 2021, MariaDB
 
    This program is free software; you can redistribute it and/or modify
    it under the terms of the GNU General Public License as published by
@@ -934,9 +934,6 @@
 };
 
 
-<<<<<<< HEAD
-class Item_func_pointonsurface: public Item_geometry_func_args_geometry
-=======
 class Item_func_sphere_distance: public Item_real_func
 {
   double spherical_distance_points(Geometry *g1, Geometry *g2,
@@ -946,13 +943,12 @@
     Item_real_func(thd, list) {}
   double val_real();
   const char *func_name() const { return "st_distance_sphere"; }
-  Item *get_copy(THD *thd, MEM_ROOT *mem_root)
-  { return get_item_copy<Item_func_sphere_distance>(thd, mem_root, this); }
-};
-
-
-class Item_func_pointonsurface: public Item_geometry_func
->>>>>>> 99945d77
+  Item *get_copy(THD *thd)
+  { return get_item_copy<Item_func_sphere_distance>(thd, this); }
+};
+
+
+class Item_func_pointonsurface: public Item_geometry_func_args_geometry
 {
   String tmp_value;
   Gcalc_heap collector;
