--- conflicted
+++ resolved
@@ -1101,7 +1101,7 @@
     {
       bool must_be_ored= sel_trees_must_be_ored(param, *or_tree, tree,
                                                 ored_keys);
-      if (must_be_ored == is_first_check_pass) 
+      if (must_be_ored || !is_first_check_pass) 
       {
         result_keys.clear_all();
         result= *or_tree;
@@ -4966,8 +4966,9 @@
         same_index_prefix(cpk_scan->key_info, key_info, used_key_parts))
       continue;
 
-    cost= get_index_only_read_time(param, (*index_scan)->records,
-                                  (*index_scan)->keynr);
+    cost= table->file->keyread_time((*index_scan)->keynr,
+                                    (*index_scan)->range_count,
+                                    (*index_scan)->records);
     if (cost >= cutoff_cost)
       continue;
    
@@ -5418,69 +5419,9 @@
   DBUG_RETURN(intersect_trp);
 }
 
-<<<<<<< HEAD
-typedef struct st_ror_scan_info
-{
-  uint      idx;      /* # of used key in param->keys */
-  uint      keynr;    /* # of used key in table */
-  ha_rows   records;  /* estimate of # records this scan will return */
-
-  /* Set of intervals over key fields that will be used for row retrieval. */
-  SEL_ARG   *sel_arg;
-
-  /* Fields used in the query and covered by this ROR scan. */
-  MY_BITMAP covered_fields;
-  uint      used_fields_covered; /* # of set bits in covered_fields */
-  int       key_rec_length; /* length of key record (including rowid) */
-
-  /*
-    Cost of reading all index records with values in sel_arg intervals set
-    (assuming there is no need to access full table records)
-  */
-  double    index_read_cost;
-  uint      first_uncovered_field; /* first unused bit in covered_fields */
-  uint      key_components; /* # of parts in the key */
-=======
-
-/*
-  Calculate cost of 'index only' scan for given index and number of records.
-
-  SYNOPSIS
-    get_index_only_read_time()
-      param    parameters structure
-      records  #of records to read
-      keynr    key to read
-
-  NOTES
-    It is assumed that we will read trough the whole key range and that all
-    key blocks are half full (normally things are much better). It is also
-    assumed that each time we read the next key from the index, the handler
-    performs a random seek, thus the cost is proportional to the number of
-    blocks read.
-
-  TODO:
-    Move this to handler->read_time() by adding a flag 'index-only-read' to
-    this call. The reason for doing this is that the current function doesn't
-    handle the case when the row is stored in the b-tree (like in innodb
-    clustered index)
-*/
-
-static double get_index_only_read_time(const PARAM* param, ha_rows records,
-                                       int keynr)
-{
-  double read_time;
-  uint keys_per_block= (param->table->file->stats.block_size/2/
-			(param->table->key_info[keynr].key_length+
-			 param->table->file->ref_length) + 1);
-  read_time=((double) (records+keys_per_block-1)/
-             (double) keys_per_block);
-  return read_time;
-}
-
 
 typedef struct st_ror_scan_info : INDEX_SCAN_INFO
 { 
->>>>>>> 79dacdad
 } ROR_SCAN_INFO;
 
 
@@ -11016,27 +10957,13 @@
 void QUICK_ROR_INTERSECT_SELECT::add_info_string(String *str)
 {
   bool first= TRUE;
-<<<<<<< HEAD
   QUICK_SELECT_WITH_RECORD *qr;
   List_iterator_fast<QUICK_SELECT_WITH_RECORD> it(quick_selects);
-=======
-  QUICK_RANGE_SELECT *quick;
-  List_iterator_fast<QUICK_RANGE_SELECT> it(quick_selects);
-
->>>>>>> 79dacdad
+
   str->append(STRING_WITH_LEN("intersect("));
   while ((qr= it++))
   {
-<<<<<<< HEAD
-    KEY *key_info= head->key_info + qr->quick->index;
-    if (!first)
-      str->append(',');
-    else
-      first= FALSE;
-    str->append(key_info->name);
-=======
-    quick->add_key_name(str, &first);
->>>>>>> 79dacdad
+    qr->quick->add_key_name(str, &first);
   }
   if (cpk_quick)
     cpk_quick->add_key_name(str, &first);
@@ -11130,35 +11057,14 @@
 void QUICK_ROR_INTERSECT_SELECT::add_keys_and_lengths(String *key_names,
                                                       String *used_lengths)
 {
-<<<<<<< HEAD
-  char buf[64];
-  uint length;
+  QUICK_SELECT_WITH_RECORD *qr;
   bool first= TRUE;
-  QUICK_SELECT_WITH_RECORD *qr;
+
   List_iterator_fast<QUICK_SELECT_WITH_RECORD> it(quick_selects);
+
   while ((qr= it++))
   {
-    KEY *key_info= head->key_info + qr->quick->index;
-    if (first)
-      first= FALSE;
-    else
-    {
-      key_names->append(',');
-      used_lengths->append(',');
-    }
-    key_names->append(key_info->name);
-    length= longlong2str(qr->quick->max_used_key_length, buf, 10) - buf;
-    used_lengths->append(buf, length);
-=======
-  QUICK_RANGE_SELECT *quick;
-  bool first= TRUE;
-
-  List_iterator_fast<QUICK_RANGE_SELECT> it(quick_selects);
-
-  while ((quick= it++))
-  {
-    quick->add_key_and_length(key_names, used_lengths, &first);
->>>>>>> 79dacdad
+    qr->quick->add_key_and_length(key_names, used_lengths, &first);
   }
   if (cpk_quick)
     cpk_quick->add_key_and_length(key_names, used_lengths, &first);
