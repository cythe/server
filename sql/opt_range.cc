/* Copyright (c) 2000, 2015, Oracle and/or its affiliates.
   Copyright (c) 2008, 2015, MariaDB

   This program is free software; you can redistribute it and/or modify
   it under the terms of the GNU General Public License as published by
   the Free Software Foundation; version 2 of the License.

   This program is distributed in the hope that it will be useful,
   but WITHOUT ANY WARRANTY; without even the implied warranty of
   MERCHANTABILITY or FITNESS FOR A PARTICULAR PURPOSE.  See the
   GNU General Public License for more details.

   You should have received a copy of the GNU General Public License
   along with this program; if not, write to the Free Software
   Foundation, Inc., 51 Franklin St, Fifth Floor, Boston, MA 02110-1335  USA */

/*
  TODO:
  Fix that MAYBE_KEY are stored in the tree so that we can detect use
  of full hash keys for queries like:

  select s.id, kws.keyword_id from sites as s,kws where s.id=kws.site_id and kws.keyword_id in (204,205);

*/

/*
  This file contains:

  RangeAnalysisModule  
    A module that accepts a condition, index (or partitioning) description, 
    and builds lists of intervals (in index/partitioning space), such that 
    all possible records that match the condition are contained within the 
    intervals.
    The entry point for the range analysis module is get_mm_tree() function.
    
    The lists are returned in form of complicated structure of interlinked
    SEL_TREE/SEL_IMERGE/SEL_ARG objects.
    See quick_range_seq_next, find_used_partitions for examples of how to walk 
    this structure.
    All direct "users" of this module are located within this file, too.


  PartitionPruningModule
    A module that accepts a partitioned table, condition, and finds which
    partitions we will need to use in query execution. Search down for
    "PartitionPruningModule" for description.
    The module has single entry point - prune_partitions() function.


  Range/index_merge/groupby-minmax optimizer module  
    A module that accepts a table, condition, and returns 
     - a QUICK_*_SELECT object that can be used to retrieve rows that match
       the specified condition, or a "no records will match the condition" 
       statement.

    The module entry points are
      test_quick_select()
      get_quick_select_for_ref()


  Record retrieval code for range/index_merge/groupby-min-max.
    Implementations of QUICK_*_SELECT classes.

  KeyTupleFormat
  ~~~~~~~~~~~~~~
  The code in this file (and elsewhere) makes operations on key value tuples.
  Those tuples are stored in the following format:
  
  The tuple is a sequence of key part values. The length of key part value
  depends only on its type (and not depends on the what value is stored)
  
    KeyTuple: keypart1-data, keypart2-data, ...
  
  The value of each keypart is stored in the following format:
  
    keypart_data: [isnull_byte] keypart-value-bytes

  If a keypart may have a NULL value (key_part->field->real_maybe_null() can
  be used to check this), then the first byte is a NULL indicator with the 
  following valid values:
    1  - keypart has NULL value.
    0  - keypart has non-NULL value.

  <questionable-statement> If isnull_byte==1 (NULL value), then the following
  keypart->length bytes must be 0.
  </questionable-statement>

  keypart-value-bytes holds the value. Its format depends on the field type.
  The length of keypart-value-bytes may or may not depend on the value being
  stored. The default is that length is static and equal to 
  KEY_PART_INFO::length.
  
  Key parts with (key_part_flag & HA_BLOB_PART) have length depending of the 
  value:
  
     keypart-value-bytes: value_length value_bytes

  The value_length part itself occupies HA_KEY_BLOB_LENGTH=2 bytes.

  See key_copy() and key_restore() for code to move data between index tuple
  and table record

  CAUTION: the above description is only sergefp's understanding of the 
           subject and may omit some details.
*/

#ifdef USE_PRAGMA_IMPLEMENTATION
#pragma implementation				// gcc: Class implementation
#endif

#include <my_global.h>
#include "sql_priv.h"
#include "key.h"        // is_key_used, key_copy, key_cmp, key_restore
#include "sql_parse.h"                          // check_stack_overrun
#include "sql_partition.h"    // get_part_id_func, PARTITION_ITERATOR,
                              // struct partition_info, NOT_A_PARTITION_ID
#include "records.h"          // init_read_record, end_read_record
#include <m_ctype.h>
#include "sql_select.h"
#include "sql_statistics.h"
#include "uniques.h"

#ifndef EXTRA_DEBUG
#define test_rb_tree(A,B) {}
#define test_use_count(A) {}
#endif

/*
  Convert double value to #rows. Currently this does floor(), and we
  might consider using round() instead.
*/
#define double2rows(x) ((ha_rows)(x))

/*
  this should be long enough so that any memcmp with a string that
  starts from '\0' won't cross is_null_string boundaries, even
  if the memcmp is optimized to compare 4- 8- or 16- bytes at once
*/
static uchar is_null_string[20]= {1,0};

/**
  Helper function to compare two SEL_ARG's.
*/
static bool all_same(const SEL_ARG *sa1, const SEL_ARG *sa2)
{
  if (sa1 == NULL && sa2 == NULL)
    return true;
  if ((sa1 != NULL && sa2 == NULL) || (sa1 == NULL && sa2 != NULL))
    return false;
  return sa1->all_same(sa2);
}

class SEL_IMERGE;

#define CLONE_KEY1_MAYBE 1
#define CLONE_KEY2_MAYBE 2
#define swap_clone_flag(A) ((A & 1) << 1) | ((A & 2) >> 1)


/*
  While objects of the class SEL_ARG represent ranges for indexes or
  index infixes (including ranges for index prefixes and index suffixes),
  objects of the class SEL_TREE represent AND/OR formulas of such ranges.
  Currently an AND/OR formula represented by a SEL_TREE object can have
  at most three levels: 

    <SEL_TREE formula> ::= 
      [ <SEL_RANGE_TREE formula> AND ]
      [ <SEL_IMERGE formula> [ AND <SEL_IMERGE formula> ...] ]

    <SEL_RANGE_TREE formula> ::=
      <SEL_ARG formula> [ AND  <SEL_ARG_formula> ... ]

    <SEL_IMERGE formula> ::=  
      <SEL_RANGE_TREE formula> [ OR <SEL_RANGE_TREE formula> ]

  As we can see from the above definitions:
   - SEL_RANGE_TREE formula is a conjunction of SEL_ARG formulas
   - SEL_IMERGE formula is a disjunction of SEL_RANGE_TREE formulas
   - SEL_TREE formula is a conjunction of a SEL_RANGE_TREE formula
     and SEL_IMERGE formulas. 
  It's required above that a SEL_TREE formula has at least one conjunct.

  Usually we will consider normalized SEL_RANGE_TREE formulas where we use
  TRUE as conjunct members for those indexes whose SEL_ARG trees are empty.
  
  We will call an SEL_TREE object simply 'tree'. 
  The part of a tree that represents SEL_RANGE_TREE formula is called
  'range part' of the tree while the remaining part is called 'imerge part'. 
  If a tree contains only a range part then we call such a tree 'range tree'.
  Components of a range tree that represent SEL_ARG formulas are called ranges.
  If a tree does not contain any range part we call such a tree 'imerge tree'.
  Components of the imerge part of a tree that represent SEL_IMERGE formula
  are called imerges.

  Usually we'll designate:
    SEL_TREE formulas         by T_1,...,T_k
    SEL_ARG formulas          by R_1,...,R_k
    SEL_RANGE_TREE formulas   by RT_1,...,RT_k
    SEL_IMERGE formulas       by M_1,...,M_k
  Accordingly we'll use:
    t_1,...,t_k - to designate trees representing T_1,...,T_k
    r_1,...,r_k - to designate ranges representing R_1,...,R_k 
    rt_1,...,r_tk - to designate range trees representing RT_1,...,RT_k
    m_1,...,m_k - to designate imerges representing M_1,...,M_k

  SEL_TREE objects are usually built from WHERE conditions or
  ON expressions.
  A SEL_TREE object always represents an inference of the condition it is
  built from. Therefore, if a row satisfies a SEL_TREE formula it also
  satisfies the condition it is built from.

  The following transformations of tree t representing SEL_TREE formula T 
  yield a new tree t1 thar represents an inference of T: T=>T1.  
    (1) remove any of SEL_ARG tree from the range part of t
    (2) remove any imerge from the tree t 
    (3) remove any of SEL_ARG tree from any range tree contained
        in any imerge of tree   
 
  Since the basic blocks of any SEL_TREE objects are ranges, SEL_TREE
  objects in many cases can be effectively used to filter out a big part
  of table rows that do not satisfy WHERE/IN conditions utilizing
  only single or multiple range index scans.

  A single range index scan is constructed for a range tree that contains
  only one SEL_ARG object for an index or an index prefix.
  An index intersection scan can be constructed for a range tree
  that contains several SEL_ARG objects. Currently index intersection
  scans are constructed only for single-point ranges.
  An index merge scan is constructed for a imerge tree that contains only
  one imerge. If range trees of this imerge contain only single-point merges
  than a union of index intersections can be built.

  Usually the tree built by the range optimizer for a query table contains
  more than one range in the range part, and additionally may contain some
  imerges in the imerge part. The range optimizer evaluates all of them one
  by one and chooses the range or the imerge that provides the cheapest
  single or multiple range index scan of the table.  According to rules 
  (1)-(3) this scan always filter out only those rows that do not satisfy
  the query conditions. 

  For any condition the SEL_TREE object for it is built in a bottom up
  manner starting from the range trees for the predicates. The tree_and
  function builds a tree for any conjunction of formulas from the trees
  for its conjuncts. The tree_or function builds a tree for any disjunction
  of formulas from the trees for its disjuncts.    
*/ 
  
class SEL_TREE :public Sql_alloc
{
public:
  /*
    Starting an effort to document this field:
    (for some i, keys[i]->type == SEL_ARG::IMPOSSIBLE) => 
       (type == SEL_TREE::IMPOSSIBLE)
  */
  enum Type { IMPOSSIBLE, ALWAYS, MAYBE, KEY, KEY_SMALLER } type;

  SEL_TREE(enum Type type_arg, MEM_ROOT *root, size_t num_keys)
    : type(type_arg), keys(root, num_keys), n_ror_scans(0)
  {
    keys_map.clear_all();
  }

  SEL_TREE(MEM_ROOT *root, size_t num_keys) :
    type(KEY), keys(root, num_keys), n_ror_scans(0)
  { 
    keys_map.clear_all();
  }
   
  SEL_TREE(SEL_TREE *arg, bool without_merges, RANGE_OPT_PARAM *param);
  /*
    Note: there may exist SEL_TREE objects with sel_tree->type=KEY and
    keys[i]=0 for all i. (SergeyP: it is not clear whether there is any
    merit in range analyzer functions (e.g. get_mm_parts) returning a
    pointer to such SEL_TREE instead of NULL)
  */
  Mem_root_array<SEL_ARG *, true> keys;

  key_map keys_map;        /* bitmask of non-NULL elements in keys */

  /*
    Possible ways to read rows using index_merge. The list is non-empty only
    if type==KEY. Currently can be non empty only if keys_map.is_clear_all().
  */
  List<SEL_IMERGE> merges;

  /* The members below are filled/used only after get_mm_tree is done */
  key_map ror_scans_map;   /* bitmask of ROR scan-able elements in keys */
  uint    n_ror_scans;     /* number of set bits in ror_scans_map */

  struct st_index_scan_info **index_scans;     /* list of index scans */
  struct st_index_scan_info **index_scans_end; /* last index scan */

  struct st_ror_scan_info **ror_scans;     /* list of ROR key scans */
  struct st_ror_scan_info **ror_scans_end; /* last ROR scan */
  /* Note that #records for each key scan is stored in table->quick_rows */

  bool without_ranges() { return keys_map.is_clear_all(); }
  bool without_imerges() { return merges.is_empty(); }
};


class PARAM : public RANGE_OPT_PARAM
{
public:
  ha_rows quick_rows[MAX_KEY];

  /*
    This will collect 'possible keys' based on the range optimization.
    
    Queries with a JOIN object actually use ref optimizer (see add_key_field)
    to collect possible_keys. This is used by single table UPDATE/DELETE.
  */
  key_map possible_keys;
  longlong baseflag;
  uint max_key_part, range_count;

  bool quick;				// Don't calulate possible keys

  uint fields_bitmap_size;
  MY_BITMAP needed_fields;    /* bitmask of fields needed by the query */
  MY_BITMAP tmp_covered_fields;

  key_map *needed_reg;        /* ptr to SQL_SELECT::needed_reg */

  uint *imerge_cost_buff;     /* buffer for index_merge cost estimates */
  uint imerge_cost_buff_size; /* size of the buffer */

  /* TRUE if last checked tree->key can be used for ROR-scan */
  bool is_ror_scan;
  /* Number of ranges in the last checked tree->key */
  uint n_ranges;
  uint8 first_null_comp; /* first null component if any, 0 - otherwise */
};


class TABLE_READ_PLAN;
  class TRP_RANGE;
  class TRP_ROR_INTERSECT;
  class TRP_ROR_UNION;
  class TRP_INDEX_INTERSECT;
  class TRP_INDEX_MERGE;
  class TRP_GROUP_MIN_MAX;

struct st_index_scan_info;
struct st_ror_scan_info;

static bool is_key_scan_ror(PARAM *param, uint keynr, uint8 nparts);
static ha_rows check_quick_select(PARAM *param, uint idx, bool index_only,
                                  SEL_ARG *tree, bool update_tbl_stats, 
                                  uint *mrr_flags, uint *bufsize,
                                  Cost_estimate *cost);

QUICK_RANGE_SELECT *get_quick_select(PARAM *param,uint index,
                                     SEL_ARG *key_tree, uint mrr_flags, 
                                     uint mrr_buf_size, MEM_ROOT *alloc);
static TRP_RANGE *get_key_scans_params(PARAM *param, SEL_TREE *tree,
                                       bool index_read_must_be_used,
                                       bool update_tbl_stats,
                                       double read_time,
                                       bool ror_scans_required);
static
TRP_INDEX_INTERSECT *get_best_index_intersect(PARAM *param, SEL_TREE *tree,
                                              double read_time);
static
TRP_ROR_INTERSECT *get_best_ror_intersect(const PARAM *param, SEL_TREE *tree,
                                          double read_time,
                                          bool *are_all_covering);
static
TRP_ROR_INTERSECT *get_best_covering_ror_intersect(PARAM *param,
                                                   SEL_TREE *tree,
                                                   double read_time);
static
TABLE_READ_PLAN *get_best_disjunct_quick(PARAM *param, SEL_IMERGE *imerge,
                                         double read_time);
static
TABLE_READ_PLAN *merge_same_index_scans(PARAM *param, SEL_IMERGE *imerge,
                                        TRP_INDEX_MERGE *imerge_trp,
                                        double read_time);
static
TRP_GROUP_MIN_MAX *get_best_group_min_max(PARAM *param, SEL_TREE *tree,
                                          double read_time);

#ifndef DBUG_OFF
static void print_sel_tree(PARAM *param, SEL_TREE *tree, key_map *tree_map,
                           const char *msg);
static void print_ror_scans_arr(TABLE *table, const char *msg,
                                struct st_ror_scan_info **start,
                                struct st_ror_scan_info **end);
static void print_quick(QUICK_SELECT_I *quick, const key_map *needed_reg);
#endif

static SEL_TREE *tree_and(RANGE_OPT_PARAM *param,
                          SEL_TREE *tree1, SEL_TREE *tree2);
static SEL_TREE *tree_or(RANGE_OPT_PARAM *param,
                         SEL_TREE *tree1,SEL_TREE *tree2);
static SEL_ARG *sel_add(SEL_ARG *key1,SEL_ARG *key2);
static SEL_ARG *key_or(RANGE_OPT_PARAM *param,
                       SEL_ARG *key1, SEL_ARG *key2);
static SEL_ARG *key_and(RANGE_OPT_PARAM *param,
                        SEL_ARG *key1, SEL_ARG *key2,
                        uint clone_flag);
static bool get_range(SEL_ARG **e1,SEL_ARG **e2,SEL_ARG *root1);
bool get_quick_keys(PARAM *param,QUICK_RANGE_SELECT *quick,KEY_PART *key,
                    SEL_ARG *key_tree, uchar *min_key,uint min_key_flag,
                    uchar *max_key,uint max_key_flag);
static bool eq_tree(SEL_ARG* a,SEL_ARG *b);

static SEL_ARG null_element(SEL_ARG::IMPOSSIBLE);
static bool null_part_in_key(KEY_PART *key_part, const uchar *key,
                             uint length);
static bool is_key_scan_ror(PARAM *param, uint keynr, uint8 nparts);

#include "opt_range_mrr.cc"

static bool sel_trees_have_common_keys(SEL_TREE *tree1, SEL_TREE *tree2, 
                                       key_map *common_keys);
static void eliminate_single_tree_imerges(RANGE_OPT_PARAM *param,
                                          SEL_TREE *tree);

static bool sel_trees_can_be_ored(RANGE_OPT_PARAM* param,
                                  SEL_TREE *tree1, SEL_TREE *tree2, 
                                  key_map *common_keys);
static bool sel_trees_must_be_ored(RANGE_OPT_PARAM* param,
                                   SEL_TREE *tree1, SEL_TREE *tree2,
                                   key_map common_keys);
static int and_range_trees(RANGE_OPT_PARAM *param,
                           SEL_TREE *tree1, SEL_TREE *tree2,
                           SEL_TREE *result);
static bool remove_nonrange_trees(RANGE_OPT_PARAM *param, SEL_TREE *tree);


/*
  SEL_IMERGE is a list of possible ways to do index merge, i.e. it is
  a condition in the following form:
   (t_1||t_2||...||t_N) && (next)

  where all t_i are SEL_TREEs, next is another SEL_IMERGE and no pair
  (t_i,t_j) contains SEL_ARGS for the same index.

  SEL_TREE contained in SEL_IMERGE always has merges=NULL.

  This class relies on memory manager to do the cleanup.
*/

class SEL_IMERGE : public Sql_alloc
{
  enum { PREALLOCED_TREES= 10};
public:
  SEL_TREE *trees_prealloced[PREALLOCED_TREES];
  SEL_TREE **trees;             /* trees used to do index_merge   */
  SEL_TREE **trees_next;        /* last of these trees            */
  SEL_TREE **trees_end;         /* end of allocated space         */

  SEL_ARG  ***best_keys;        /* best keys to read in SEL_TREEs */

  SEL_IMERGE() :
    trees(&trees_prealloced[0]),
    trees_next(trees),
    trees_end(trees + PREALLOCED_TREES)
  {}
  SEL_IMERGE (SEL_IMERGE *arg, uint cnt, RANGE_OPT_PARAM *param);
  int or_sel_tree(RANGE_OPT_PARAM *param, SEL_TREE *tree);
  bool have_common_keys(RANGE_OPT_PARAM *param, SEL_TREE *tree);
  int and_sel_tree(RANGE_OPT_PARAM *param, SEL_TREE *tree, 
                   SEL_IMERGE *new_imerge);
  int or_sel_tree_with_checks(RANGE_OPT_PARAM *param,
                              uint n_init_trees, 
                              SEL_TREE *new_tree,
                              bool is_first_check_pass,
                              bool *is_last_check_pass);
  int or_sel_imerge_with_checks(RANGE_OPT_PARAM *param,
                                uint n_init_trees,
                                SEL_IMERGE* imerge,
                                bool is_first_check_pass,
                                bool *is_last_check_pass);
};


/*
  Add a range tree to the range trees of this imerge 

  SYNOPSIS
    or_sel_tree()
      param                  Context info for the operation         
      tree                   SEL_TREE to add to this imerge 

  DESCRIPTION 
    The function just adds the range tree 'tree' to the range trees
    of this imerge.

  RETURN
     0   if the operation is success
    -1   if the function runs out memory
*/

int SEL_IMERGE::or_sel_tree(RANGE_OPT_PARAM *param, SEL_TREE *tree)
{
  if (trees_next == trees_end)
  {
    const int realloc_ratio= 2;		/* Double size for next round */
    size_t old_elements= (trees_end - trees);
    size_t old_size= sizeof(SEL_TREE**) * old_elements;
    size_t new_size= old_size * realloc_ratio;
    SEL_TREE **new_trees;
    if (!(new_trees= (SEL_TREE**)alloc_root(param->mem_root, new_size)))
      return -1;
    memcpy(new_trees, trees, old_size);
    trees=      new_trees;
    trees_next= trees + old_elements;
    trees_end=  trees + old_elements * realloc_ratio;
  }
  *(trees_next++)= tree;
  return 0;
}


/*
  Check if any of the range trees of this imerge intersects with a given tree 

  SYNOPSIS
    have_common_keys()
      param    Context info for the function
      tree     SEL_TREE intersection with the imerge range trees is checked for 

  DESCRIPTION
    The function checks whether there is any range tree rt_i in this imerge
    such that there are some indexes for which ranges are defined in both
    rt_i and the range part of the SEL_TREE tree.  
    To check this the function calls the function sel_trees_have_common_keys.

  RETURN 
    TRUE    if there are such range trees in this imerge
    FALSE   otherwise
*/

bool SEL_IMERGE::have_common_keys(RANGE_OPT_PARAM *param, SEL_TREE *tree)
{
  for (SEL_TREE** or_tree= trees, **bound= trees_next;
       or_tree != bound; or_tree++)
  {
    key_map common_keys;
    if (sel_trees_have_common_keys(*or_tree, tree, &common_keys))
      return TRUE;
  }
  return FALSE;
}


/* 
  Perform AND operation for this imerge and the range part of a tree

  SYNOPSIS
    and_sel_tree()
      param           Context info for the operation
      tree            SEL_TREE for the second operand of the operation
      new_imerge  OUT imerge for the result of the operation

  DESCRIPTION
    This function performs AND operation for this imerge m and the
    range part of the SEL_TREE tree rt. In other words the function
    pushes rt into this imerge. The resulting imerge is returned in
    the parameter new_imerge.
    If this imerge m represent the formula
      RT_1 OR ... OR RT_k
    then the resulting imerge of the function represents the formula
      (RT_1 AND RT) OR ... OR (RT_k AND RT)
    The function calls the function and_range_trees to construct the
    range tree representing (RT_i AND RT).
    
  NOTE
    The function may return an empty imerge without any range trees.
    This happens when each call of and_range_trees returns an 
    impossible range tree (SEL_TREE::IMPOSSIBLE).
    Example: (key1 < 2 AND key2 > 10) AND (key1 > 4 OR key2 < 6).
         
  RETURN
     0  if the operation is a success
    -1  otherwise: there is not enough memory to perform the operation
*/

int SEL_IMERGE::and_sel_tree(RANGE_OPT_PARAM *param, SEL_TREE *tree,
                             SEL_IMERGE *new_imerge)
{
  for (SEL_TREE** or_tree= trees; or_tree != trees_next; or_tree++) 
  {
    SEL_TREE *res_or_tree= 0;
    SEL_TREE *and_tree= 0;
    if (!(res_or_tree= new SEL_TREE(param->mem_root, param->keys)) ||
        !(and_tree= new SEL_TREE(tree, TRUE, param)))
      return (-1);
    if (!and_range_trees(param, *or_tree, and_tree, res_or_tree))
    {
      if (new_imerge->or_sel_tree(param, res_or_tree))
        return (-1);
    }        
  }
  return 0;
}      


/*
  Perform OR operation on this imerge and the range part of a tree

  SYNOPSIS
    or_sel_tree_with_checks()
      param                  Context info for the operation 
      n_trees                Number of trees in this imerge to check for oring        
      tree                   SEL_TREE whose range part is to be ored 
      is_first_check_pass    <=> the first call of the function for this imerge  
      is_last_check_pass OUT <=> no more calls of the function for this imerge

  DESCRIPTION
    The function performs OR operation on this imerge m and the range part
    of the SEL_TREE tree rt. It always replaces this imerge with the result
    of the operation.
 
    The operation can be performed in two different modes: with
    is_first_check_pass==TRUE and is_first_check_pass==FALSE, transforming
    this imerge differently.

    Given this imerge represents the formula
      RT_1 OR ... OR RT_k:

    1. In the first mode, when is_first_check_pass==TRUE :
      1.1. If rt must be ored(see the function sel_trees_must_be_ored) with
           some rt_j (there may be only one such range tree in the imerge)
           then the function produces an imerge representing the formula
             RT_1 OR ... OR (RT_j OR RT) OR ... OR RT_k,
           where the tree for (RT_j OR RT) is built by oring the pairs
           of SEL_ARG trees for the corresponding indexes
      1.2. Otherwise the function produces the imerge representing the formula:
           RT_1 OR ... OR RT_k OR RT.

    2. In the second mode, when is_first_check_pass==FALSE :
      2.1. For each rt_j in the imerge that can be ored (see the function
           sel_trees_can_be_ored) with rt the function replaces rt_j for a
           range tree such that for each index for which ranges are defined
           in both in rt_j and rt  the tree contains the  result of oring of
           these ranges.
      2.2. In other cases the function does not produce any imerge.

    When is_first_check==TRUE the function returns FALSE in the parameter
    is_last_check_pass if there is no rt_j such that rt_j can be ored with rt,
    but, at the same time, it's not true that rt_j must be ored with rt.
    When is_first_check==FALSE the function always returns FALSE in the
    parameter is_last_check_pass.    
          
  RETURN
    1  The result of oring of rt_j and rt that must be ored returns the
       the range tree with type==SEL_TREE::ALWAYS
       (in this case the imerge m should be discarded)
   -1  The function runs out of memory
    0  in all other cases 
*/

int SEL_IMERGE::or_sel_tree_with_checks(RANGE_OPT_PARAM *param,
                                        uint n_trees,
                                        SEL_TREE *tree,
                                        bool is_first_check_pass,
                                        bool *is_last_check_pass)
{
  bool was_ored= FALSE;
  *is_last_check_pass= is_first_check_pass;
  SEL_TREE** or_tree = trees;
  for (uint i= 0; i < n_trees; i++, or_tree++)
  {
    SEL_TREE *result= 0;
    key_map result_keys;
    key_map ored_keys;
    if (sel_trees_can_be_ored(param, *or_tree, tree, &ored_keys))
    {
      bool must_be_ored= sel_trees_must_be_ored(param, *or_tree, tree,
                                                ored_keys);
      if (must_be_ored || !is_first_check_pass)
      {
        result_keys.clear_all();
        result= *or_tree;
        for (uint key_no= 0; key_no < param->keys; key_no++)
        {
          if (!ored_keys.is_set(key_no))
	  {
            result->keys[key_no]= 0;
	    continue;
          }
          SEL_ARG *key1= (*or_tree)->keys[key_no];
          SEL_ARG *key2= tree->keys[key_no];
          key2->incr_refs();
          if ((result->keys[key_no]= key_or(param, key1, key2)))
          {
            
            result_keys.set_bit(key_no);
#ifdef EXTRA_DEBUG
            if (param->alloced_sel_args < SEL_ARG::MAX_SEL_ARGS)
	    {
              key1= result->keys[key_no]; 
              (key1)->test_use_count(key1);
            }
#endif
          }       
        }
      }
      else if(is_first_check_pass) 
        *is_last_check_pass= FALSE;
    } 

    if (result)
    {
      result->keys_map= result_keys;
      if (result_keys.is_clear_all())
        result->type= SEL_TREE::ALWAYS;
      if ((result->type == SEL_TREE::MAYBE) ||
          (result->type == SEL_TREE::ALWAYS))
        return 1;
      /* SEL_TREE::IMPOSSIBLE is impossible here */
      *or_tree= result;
      was_ored= TRUE;
    }
  }
  if (was_ored)
    return 0;

  if (is_first_check_pass && !*is_last_check_pass &&
      !(tree= new SEL_TREE(tree, FALSE, param)))
    return (-1);
  return or_sel_tree(param, tree);
}


/*
  Perform OR operation on this imerge and and another imerge

  SYNOPSIS
    or_sel_imerge_with_checks()
      param                  Context info for the operation 
      n_trees           Number of trees in this imerge to check for oring        
      imerge                 The second operand of the operation 
      is_first_check_pass    <=> the first call of the function for this imerge  
      is_last_check_pass OUT <=> no more calls of the function for this imerge

  DESCRIPTION
    For each range tree rt from 'imerge' the function calls the method
    SEL_IMERGE::or_sel_tree_with_checks that performs OR operation on this
    SEL_IMERGE object m and the tree rt. The mode of the operation is
    specified by the parameter is_first_check_pass. Each call of
    SEL_IMERGE::or_sel_tree_with_checks transforms this SEL_IMERGE object m.
    The function returns FALSE in the prameter is_last_check_pass if
    at least one of the calls of SEL_IMERGE::or_sel_tree_with_checks
    returns FALSE as the value of its last parameter. 
    
  RETURN
    1  One of the calls of SEL_IMERGE::or_sel_tree_with_checks returns 1.
       (in this case the imerge m should be discarded)
   -1  The function runs out of memory
    0  in all other cases 
*/

int SEL_IMERGE::or_sel_imerge_with_checks(RANGE_OPT_PARAM *param,
                                          uint n_trees,
                                          SEL_IMERGE* imerge,
                                          bool is_first_check_pass,
                                          bool *is_last_check_pass)
{
  *is_last_check_pass= TRUE;
  SEL_TREE** tree= imerge->trees;
  SEL_TREE** tree_end= imerge->trees_next;
  for ( ; tree < tree_end; tree++)
  {
    uint rc;
    bool is_last= TRUE; 
    rc= or_sel_tree_with_checks(param, n_trees, *tree, 
                               is_first_check_pass, &is_last);
    if (!is_last)
      *is_last_check_pass= FALSE;
    if (rc)
      return rc;
  }
  return 0;
}


/*
  Copy constructor for SEL_TREE objects

  SYNOPSIS
    SEL_TREE
      arg            The source tree for the constructor
      without_merges <=> only the range part of the tree arg is copied
      param          Context info for the operation

  DESCRIPTION
    The constructor creates a full copy of the SEL_TREE arg if
    the prameter without_merges==FALSE. Otherwise a tree is created
    that contains the copy only of the range part of the tree arg. 
*/ 

SEL_TREE::SEL_TREE(SEL_TREE *arg, bool without_merges,
                   RANGE_OPT_PARAM *param) 
  : Sql_alloc(),
    keys(param->mem_root, param->keys),
    n_ror_scans(0)
{
  keys_map= arg->keys_map;
  type= arg->type;
  MEM_ROOT *mem_root;

  for (uint idx= 0; idx < param->keys; idx++)
  {
    if ((keys[idx]= arg->keys[idx]))
      keys[idx]->incr_refs_all();
  }

  if (without_merges)
    return;

  mem_root= current_thd->mem_root;
  List_iterator<SEL_IMERGE> it(arg->merges);
  for (SEL_IMERGE *el= it++; el; el= it++)
  {
    SEL_IMERGE *merge= new (mem_root) SEL_IMERGE(el, 0, param);
    if (!merge || merge->trees == merge->trees_next)
    {
      merges.empty();
      return;
    }
    merges.push_back(merge, mem_root);
  }
}


/*
  Copy constructor for SEL_IMERGE objects

  SYNOPSIS
    SEL_IMERGE
      arg         The source imerge for the constructor
      cnt         How many trees from arg are to be copied
      param       Context info for the operation

  DESCRIPTION
    The cnt==0 then the constructor creates a full copy of the 
    imerge arg. Otherwise only the first cnt trees of the imerge
    are copied.
*/ 

SEL_IMERGE::SEL_IMERGE(SEL_IMERGE *arg, uint cnt,
                       RANGE_OPT_PARAM *param) : Sql_alloc()
{
  size_t elements= (arg->trees_end - arg->trees);
  if (elements > PREALLOCED_TREES)
  {
    size_t size= elements * sizeof (SEL_TREE **);
    if (!(trees= (SEL_TREE **)alloc_root(param->mem_root, size)))
      goto mem_err;
  }
  else
    trees= &trees_prealloced[0];

  trees_next= trees + (cnt ? cnt : arg->trees_next-arg->trees);
  trees_end= trees + elements;

  for (SEL_TREE **tree = trees, **arg_tree= arg->trees; tree < trees_next; 
       tree++, arg_tree++)
  {
    if (!(*tree= new SEL_TREE(*arg_tree, TRUE, param)))
      goto mem_err;
  }

  return;

mem_err:
  trees= &trees_prealloced[0];
  trees_next= trees;
  trees_end= trees;
}


/*
  Perform AND operation on two imerge lists

  SYNOPSIS
    imerge_list_and_list()
      param             Context info for the operation         
      im1               The first imerge list for the operation
      im2               The second imerge list for the operation

  DESCRIPTION
    The function just appends the imerge list im2 to the imerge list im1  
    
  RETURN VALUE
    none
*/

inline void imerge_list_and_list(List<SEL_IMERGE> *im1, List<SEL_IMERGE> *im2)
{
  im1->append(im2);
}


/*
  Perform OR operation on two imerge lists

  SYNOPSIS
    imerge_list_or_list()
      param             Context info for the operation         
      im1               The first imerge list for the operation
      im2               The second imerge list for the operation
     
  DESCRIPTION
    Assuming that the first imerge list represents the formula
      F1= M1_1 AND ... AND M1_k1 
    while the second imerge list represents the formula 
      F2= M2_1 AND ... AND M2_k2,
    where M1_i= RT1_i_1 OR ... OR RT1_i_l1i (i in [1..k1])
    and M2_i = RT2_i_1 OR ... OR RT2_i_l2i (i in [1..k2]),
    the function builds a list of imerges for some formula that can be 
    inferred from the formula (F1 OR F2).

    More exactly the function builds imerges for the formula (M1_1 OR M2_1).
    Note that
      (F1 OR F2) = (M1_1 AND ... AND M1_k1) OR (M2_1 AND ... AND M2_k2) =
      AND (M1_i OR M2_j) (i in [1..k1], j in [1..k2]) =>
      M1_1 OR M2_1.
    So (M1_1 OR M2_1) is indeed an inference formula for (F1 OR F2).

    To build imerges for the formula (M1_1 OR M2_1) the function invokes,
    possibly twice, the method SEL_IMERGE::or_sel_imerge_with_checks
    for the imerge m1_1.
    At its first invocation the method SEL_IMERGE::or_sel_imerge_with_checks
    performs OR operation on the imerge m1_1 and the range tree rt2_1_1 by
    calling SEL_IMERGE::or_sel_tree_with_checks with is_first_pass_check==TRUE.
    The resulting imerge of the operation is ored with the next range tree of
    the imerge m2_1. This oring continues until the last range tree from
    m2_1 has been ored. 
    At its second invocation the method SEL_IMERGE::or_sel_imerge_with_checks
    performs the same sequence of OR operations, but now calling
    SEL_IMERGE::or_sel_tree_with_checks with is_first_pass_check==FALSE.

    The imerges that the operation produces replace those in the list im1   
       
  RETURN
    0     if the operation is a success 
   -1     if the function has run out of memory 
*/

int imerge_list_or_list(RANGE_OPT_PARAM *param,
                        List<SEL_IMERGE> *im1,
                        List<SEL_IMERGE> *im2)
{

  uint rc;
  bool is_last_check_pass= FALSE;
  SEL_IMERGE *imerge= im1->head();
  uint elems= (uint)(imerge->trees_next-imerge->trees);
  MEM_ROOT *mem_root= current_thd->mem_root;

  im1->empty();
  im1->push_back(imerge, mem_root);

  rc= imerge->or_sel_imerge_with_checks(param, elems, im2->head(),
                                        TRUE, &is_last_check_pass);
  if (rc)
  {
    if (rc == 1)
    {
      im1->empty();
      rc= 0;
    }
    return rc;
  }

  if (!is_last_check_pass)
  {
    SEL_IMERGE* new_imerge= new (mem_root) SEL_IMERGE(imerge, elems, param);
    if (new_imerge)
    {
      is_last_check_pass= TRUE;
      rc= new_imerge->or_sel_imerge_with_checks(param, elems, im2->head(),
                                                 FALSE, &is_last_check_pass);
      if (!rc)
        im1->push_back(new_imerge, mem_root); 
    }
  }
  return rc;  
}


/*
  Perform OR operation for each imerge from a list and the range part of a tree

  SYNOPSIS
    imerge_list_or_tree()
      param       Context info for the operation
      merges      The list of imerges to be ored with the range part of tree          
      tree        SEL_TREE whose range part is to be ored with the imerges

  DESCRIPTION
    For each imerge mi from the list 'merges' the function performes OR
    operation with mi and the range part of 'tree' rt, producing one or
    two imerges.

    Given the merge mi represent the formula RTi_1 OR ... OR RTi_k, 
    the function forms the merges by the following rules:
 
    1. If rt cannot be ored with any of the trees rti the function just
       produces an imerge that represents the formula
         RTi_1 OR ... RTi_k OR RT.
    2. If there exist a tree rtj that must be ored with rt the function
       produces an imerge the represents the formula
         RTi_1 OR ... OR (RTi_j OR RT) OR ... OR RTi_k,
       where the range tree for (RTi_j OR RT) is constructed by oring the
       SEL_ARG trees that must be ored.
    3. For each rti_j that can be ored with rt the function produces
       the new tree rti_j' and substitutes rti_j for this new range tree.

    In any case the function removes mi from the list and then adds all
    produced imerges.

    To build imerges by rules 1-3 the function calls the method
    SEL_IMERGE::or_sel_tree_with_checks, possibly twice. With the first
    call it passes TRUE for the third parameter of the function.
    At this first call imerges by rules 1-2 are built. If the call
    returns FALSE as the return value of its fourth parameter then the
    function are called for the second time. At this call the imerge
    of rule 3 is produced.

    If a call of SEL_IMERGE::or_sel_tree_with_checks returns 1 then
    then it means that the produced tree contains an always true
    range tree and the whole imerge can be discarded.
    
  RETURN
    1     if no imerges are produced
    0     otherwise
*/

static
int imerge_list_or_tree(RANGE_OPT_PARAM *param,
                        List<SEL_IMERGE> *merges,
                        SEL_TREE *tree)
{
  SEL_IMERGE *imerge;
  List<SEL_IMERGE> additional_merges;
  List_iterator<SEL_IMERGE> it(*merges);
  MEM_ROOT *mem_root= current_thd->mem_root;
  
  while ((imerge= it++))
  {
    bool is_last_check_pass;
    int rc= 0;
    int rc1= 0;
    SEL_TREE *or_tree= new (mem_root) SEL_TREE (tree, FALSE, param);
    if (or_tree)
    {
      uint elems= (uint)(imerge->trees_next-imerge->trees);
      rc= imerge->or_sel_tree_with_checks(param, elems, or_tree,
                                          TRUE, &is_last_check_pass);
      if (!is_last_check_pass)
      {
        SEL_IMERGE *new_imerge= new (mem_root) SEL_IMERGE(imerge, elems,
                                                          param);
        if (new_imerge)
	{ 
          rc1= new_imerge->or_sel_tree_with_checks(param, elems, or_tree,
                                                   FALSE, &is_last_check_pass);
          if (!rc1)
            additional_merges.push_back(new_imerge, mem_root);
        }
      }
    }
    if (rc || rc1 || !or_tree)
      it.remove();
  }

  merges->append(&additional_merges);
  return merges->is_empty();
}


/*
  Perform pushdown operation of the range part of a tree into given imerges 

  SYNOPSIS
    imerge_list_and_tree()
      param           Context info for the operation
      merges   IN/OUT List of imerges to push the range part of 'tree' into
      tree            SEL_TREE whose range part is to be pushed into imerges
      replace         if the pushdow operation for a imerge is a success
                      then the original imerge is replaced for the result
                      of the pushdown 

  DESCRIPTION
    For each imerge from the list merges the function pushes the range part
    rt of 'tree' into the imerge. 
    More exactly if the imerge mi from the list represents the formula
      RTi_1 OR ... OR RTi_k 
    the function bulds a new imerge that represents the formula
      (RTi_1 AND RT) OR ... OR (RTi_k AND RT)
    and adds this imerge to the list merges.
    To perform this pushdown operation the function calls the method
    SEL_IMERGE::and_sel_tree. 
    For any imerge mi the new imerge is not created if for each pair of
    trees rti_j and rt the intersection of the indexes with defined ranges
    is empty.
    If the result of the pushdown operation for the imerge mi returns an
    imerge with no trees then then not only nothing is added to the list 
    merges but mi itself is removed from the list. 

  TODO
    Optimize the code in order to not create new SEL_IMERGE and new SER_TREE
    objects when 'replace' is TRUE. (Currently this function is called always
    with this parameter equal to TRUE.)
    
  RETURN
    1    if no imerges are left in the list merges             
    0    otherwise
*/

static
int imerge_list_and_tree(RANGE_OPT_PARAM *param,
                         List<SEL_IMERGE> *merges,
                         SEL_TREE *tree, 
                         bool replace)
{
  SEL_IMERGE *imerge;
  SEL_IMERGE *new_imerge= NULL;
  List<SEL_IMERGE> new_merges;
  List_iterator<SEL_IMERGE> it(*merges);
  MEM_ROOT *mem_root= current_thd->mem_root;
  
  while ((imerge= it++))
  {
    if (!new_imerge)
      new_imerge= new (mem_root) SEL_IMERGE();
    if (imerge->have_common_keys(param, tree) && 
        new_imerge && !imerge->and_sel_tree(param, tree, new_imerge))
    {
      if (new_imerge->trees == new_imerge->trees_next)
        it.remove();
      else
      { 
        if (replace)
          it.replace(new_imerge);
        else        
          new_merges.push_back(new_imerge, mem_root);
        new_imerge= NULL;
      }
    }
  }
  imerge_list_and_list(&new_merges, merges);
  *merges= new_merges;
  return merges->is_empty();
}


/***************************************************************************
** Basic functions for SQL_SELECT and QUICK_RANGE_SELECT
***************************************************************************/

	/* make a select from mysql info
	   Error is set as following:
	   0 = ok
	   1 = Got some error (out of memory?)
	   */

SQL_SELECT *make_select(TABLE *head, table_map const_tables,
			table_map read_tables, COND *conds,
                        SORT_INFO *filesort,
                        bool allow_null_cond,
                        int *error)
{
  SQL_SELECT *select;
  DBUG_ENTER("make_select");

  *error=0;

  if (!conds && !allow_null_cond)
    DBUG_RETURN(0);
  if (!(select= new (head->in_use->mem_root) SQL_SELECT))
  {
    *error= 1;			// out of memory
    DBUG_RETURN(0);		/* purecov: inspected */
  }
  select->read_tables=read_tables;
  select->const_tables=const_tables;
  select->head=head;
  select->cond= conds;

  if (filesort && my_b_inited(&filesort->io_cache))
  {
    /*
      Hijack the filesort io_cache for make_select
      SQL_SELECT will be responsible for ensuring that it's properly freed.
    */
    select->file= filesort->io_cache;
    select->records=(ha_rows) (select->file.end_of_file/
			       head->file->ref_length);
    my_b_clear(&filesort->io_cache);
  }
  DBUG_RETURN(select);
}


SQL_SELECT::SQL_SELECT() :quick(0),cond(0),pre_idx_push_select_cond(NULL),free_cond(0)
{
  quick_keys.clear_all(); needed_reg.clear_all();
  my_b_clear(&file);
}


void SQL_SELECT::cleanup()
{
  delete quick;
  quick= 0;
  if (free_cond)
  {
    free_cond=0;
    delete cond;
    cond= 0;
  }
  close_cached_file(&file);
}


SQL_SELECT::~SQL_SELECT()
{
  cleanup();
}

#undef index					// Fix for Unixware 7

QUICK_SELECT_I::QUICK_SELECT_I()
  :max_used_key_length(0),
   used_key_parts(0)
{}

QUICK_RANGE_SELECT::QUICK_RANGE_SELECT(THD *thd, TABLE *table, uint key_nr,
                                       bool no_alloc, MEM_ROOT *parent_alloc,
                                       bool *create_error)
  :free_file(0),cur_range(NULL),last_range(0),dont_free(0)
{
  my_bitmap_map *bitmap;
  DBUG_ENTER("QUICK_RANGE_SELECT::QUICK_RANGE_SELECT");

  in_ror_merged_scan= 0;
  index= key_nr;
  head=  table;
  key_part_info= head->key_info[index].key_part;

  /* 'thd' is not accessible in QUICK_RANGE_SELECT::reset(). */
  mrr_buf_size= thd->variables.mrr_buff_size;
  mrr_buf_desc= NULL;

  if (!no_alloc && !parent_alloc)
  {
    // Allocates everything through the internal memroot
    init_sql_alloc(&alloc, thd->variables.range_alloc_block_size, 0,
                   MYF(MY_THREAD_SPECIFIC));
    thd->mem_root= &alloc;
  }
  else
    bzero((char*) &alloc,sizeof(alloc));
  file= head->file;
  record= head->record[0];

  my_init_dynamic_array2(&ranges, sizeof(QUICK_RANGE*),
                         thd->alloc(sizeof(QUICK_RANGE*) * 16), 16, 16,
                         MYF(MY_THREAD_SPECIFIC));

  /* Allocate a bitmap for used columns */
  if (!(bitmap= (my_bitmap_map*) thd->alloc(head->s->column_bitmap_size)))
  {
    column_bitmap.bitmap= 0;
    *create_error= 1;
  }
  else
    my_bitmap_init(&column_bitmap, bitmap, head->s->fields, FALSE);
  DBUG_VOID_RETURN;
}


void QUICK_RANGE_SELECT::need_sorted_output()
{
  if (!(mrr_flags & HA_MRR_SORTED))
  {
    /*
      Native implementation can't produce sorted output. We'll have to
      switch to default
    */
    mrr_flags |= HA_MRR_USE_DEFAULT_IMPL; 
  }
  mrr_flags |= HA_MRR_SORTED;
}


int QUICK_RANGE_SELECT::init()
{
  DBUG_ENTER("QUICK_RANGE_SELECT::init");

  if (file->inited != handler::NONE)
    file->ha_index_or_rnd_end();
  DBUG_RETURN(FALSE);
}


void QUICK_RANGE_SELECT::range_end()
{
  if (file->inited != handler::NONE)
    file->ha_index_or_rnd_end();
}


QUICK_RANGE_SELECT::~QUICK_RANGE_SELECT()
{
  DBUG_ENTER("QUICK_RANGE_SELECT::~QUICK_RANGE_SELECT");
  if (!dont_free)
  {
    /* file is NULL for CPK scan on covering ROR-intersection */
    if (file) 
    {
      range_end();
      file->ha_end_keyread();
      if (free_file)
      {
        DBUG_PRINT("info", ("Freeing separate handler %p (free: %d)", file,
                            free_file));
        file->ha_external_lock(current_thd, F_UNLCK);
        file->ha_close();
        delete file;
      }
    }
    delete_dynamic(&ranges); /* ranges are allocated in alloc */
    free_root(&alloc,MYF(0));
  }
  my_free(mrr_buf_desc);
  DBUG_VOID_RETURN;
}

/*
  QUICK_INDEX_SORT_SELECT works as follows:
  - Do index scans, accumulate rowids in the Unique object 
    (Unique will also sort and de-duplicate rowids)
  - Use rowids from unique to run a disk-ordered sweep
*/

QUICK_INDEX_SORT_SELECT::QUICK_INDEX_SORT_SELECT(THD *thd_param, TABLE *table)
  :unique(NULL), pk_quick_select(NULL), thd(thd_param)
{
  DBUG_ENTER("QUICK_INDEX_SORT_SELECT::QUICK_INDEX_SORT_SELECT");
  index= MAX_KEY;
  head= table;
  init_sql_alloc(&alloc, thd->variables.range_alloc_block_size, 0,
                 MYF(MY_THREAD_SPECIFIC));
  DBUG_VOID_RETURN;
}

int QUICK_INDEX_SORT_SELECT::init()
{
  DBUG_ENTER("QUICK_INDEX_SORT_SELECT::init");
  DBUG_RETURN(0);
}

int QUICK_INDEX_SORT_SELECT::reset()
{
  DBUG_ENTER("QUICK_INDEX_SORT_SELECT::reset");
  const int retval= read_keys_and_merge();
  DBUG_RETURN(retval);
}

bool
QUICK_INDEX_SORT_SELECT::push_quick_back(QUICK_RANGE_SELECT *quick_sel_range)
{
  DBUG_ENTER("QUICK_INDEX_SORT_SELECT::push_quick_back");
  if (head->file->primary_key_is_clustered() &&
      quick_sel_range->index == head->s->primary_key)
  {
   /*
     A quick_select over a clustered primary key is handled specifically
     Here we assume:
     - PK columns are included in any other merged index
     - Scan on the PK is disk-ordered.
       (not meeting #2 will only cause performance degradation)

       We could treat clustered PK as any other index, but that would
       be inefficient. There is no point in doing scan on
       CPK, remembering the rowid, then making rnd_pos() call with
       that rowid.
    */
    pk_quick_select= quick_sel_range;
    DBUG_RETURN(0);
  }
  DBUG_RETURN(quick_selects.push_back(quick_sel_range, thd->mem_root));
}

QUICK_INDEX_SORT_SELECT::~QUICK_INDEX_SORT_SELECT()
{
  List_iterator_fast<QUICK_RANGE_SELECT> quick_it(quick_selects);
  QUICK_RANGE_SELECT* quick;
  DBUG_ENTER("QUICK_INDEX_SORT_SELECT::~QUICK_INDEX_SORT_SELECT");
  delete unique;
  quick_it.rewind();
  while ((quick= quick_it++))
    quick->file= NULL;
  quick_selects.delete_elements();
  delete pk_quick_select;
  /* It's ok to call the next two even if they are already deinitialized */
  end_read_record(&read_record);
  free_root(&alloc,MYF(0));
  DBUG_VOID_RETURN;
}

QUICK_ROR_INTERSECT_SELECT::QUICK_ROR_INTERSECT_SELECT(THD *thd_param,
                                                       TABLE *table,
                                                       bool retrieve_full_rows,
                                                       MEM_ROOT *parent_alloc)
  : cpk_quick(NULL), thd(thd_param), need_to_fetch_row(retrieve_full_rows),
    scans_inited(FALSE)
{
  index= MAX_KEY;
  head= table;
  record= head->record[0];
  if (!parent_alloc)
    init_sql_alloc(&alloc, thd->variables.range_alloc_block_size, 0,
                   MYF(MY_THREAD_SPECIFIC));
  else
    bzero(&alloc, sizeof(MEM_ROOT));
  last_rowid= (uchar*) alloc_root(parent_alloc? parent_alloc : &alloc,
                                  head->file->ref_length);
}


/*
  Do post-constructor initialization.
  SYNOPSIS
    QUICK_ROR_INTERSECT_SELECT::init()

  RETURN
    0      OK
    other  Error code
*/

int QUICK_ROR_INTERSECT_SELECT::init()
{
  DBUG_ENTER("QUICK_ROR_INTERSECT_SELECT::init");
 /* Check if last_rowid was successfully allocated in ctor */
  DBUG_RETURN(!last_rowid);
}


/*
  Initialize this quick select to be a ROR-merged scan.

  SYNOPSIS
    QUICK_RANGE_SELECT::init_ror_merged_scan()
      reuse_handler If TRUE, use head->file, otherwise create a separate
                    handler object

  NOTES
    This function creates and prepares for subsequent use a separate handler
    object if it can't reuse head->file. The reason for this is that during
    ROR-merge several key scans are performed simultaneously, and a single
    handler is only capable of preserving context of a single key scan.

    In ROR-merge the quick select doing merge does full records retrieval,
    merged quick selects read only keys.

  RETURN
    0  ROR child scan initialized, ok to use.
    1  error
*/

int QUICK_RANGE_SELECT::init_ror_merged_scan(bool reuse_handler,
                                             MEM_ROOT *local_alloc)
{
  handler *save_file= file, *org_file;
  THD *thd= head->in_use;
  MY_BITMAP * const save_vcol_set= head->vcol_set;
  MY_BITMAP * const save_read_set= head->read_set;
  MY_BITMAP * const save_write_set= head->write_set;
  DBUG_ENTER("QUICK_RANGE_SELECT::init_ror_merged_scan");

  in_ror_merged_scan= 1;
  if (reuse_handler)
  {
    DBUG_PRINT("info", ("Reusing handler %p", file));
    if (init())
    {
      DBUG_RETURN(1);
    }
    goto end;
  }

  /* Create a separate handler object for this quick select */
  if (free_file)
  {
    /* already have own 'handler' object. */
    DBUG_RETURN(0);
  }

  if (!(file= head->file->clone(head->s->normalized_path.str, local_alloc)))
  {
    /* 
      Manually set the error flag. Note: there seems to be quite a few
      places where a failure could cause the server to "hang" the client by
      sending no response to a query. ATM those are not real errors because 
      the storage engine calls in question happen to never fail with the 
      existing storage engines. 
    */
    my_error(ER_OUT_OF_RESOURCES, MYF(0)); /* purecov: inspected */
    /* Caller will free the memory */
    goto failure;  /* purecov: inspected */
  }

  if (file->ha_external_lock(thd, F_RDLCK))
    goto failure;

  if (init())
  {
    file->ha_external_lock(thd, F_UNLCK);
    file->ha_close();
    goto failure;
  }
  free_file= TRUE;
  last_rowid= file->ref;

end:
  /*
    We are only going to read key fields and call position() on 'file'
    The following sets head->read_set (== column_bitmap) to only use this
    key. The 'column_bitmap' is used in ::get_next()
  */
  org_file= head->file;
  head->file= file;

  head->column_bitmaps_set_no_signal(&column_bitmap, &column_bitmap, &column_bitmap);
  head->prepare_for_keyread(index, &column_bitmap);
  head->prepare_for_position();

  head->file= org_file;

  /* Restore head->read_set (and write_set) to what they had before the call */
  head->column_bitmaps_set(save_read_set, save_write_set, save_vcol_set);
 
  if (reset())
  {
    if (!reuse_handler)
    {
      file->ha_external_lock(thd, F_UNLCK);
      file->ha_close();
      goto failure;
    }
    DBUG_RETURN(1);
  }
  DBUG_RETURN(0);

failure:
  head->column_bitmaps_set(save_read_set, save_write_set, save_vcol_set);
  delete file;
  file= save_file;
  free_file= false;
  DBUG_RETURN(1);
}


/*
  Initialize this quick select to be a part of a ROR-merged scan.
  SYNOPSIS
    QUICK_ROR_INTERSECT_SELECT::init_ror_merged_scan()
      reuse_handler If TRUE, use head->file, otherwise create separate
                    handler object.
  RETURN
    0     OK
    other error code
*/
int QUICK_ROR_INTERSECT_SELECT::init_ror_merged_scan(bool reuse_handler, 
                                                     MEM_ROOT *local_alloc)
{
  List_iterator_fast<QUICK_SELECT_WITH_RECORD> quick_it(quick_selects);
  QUICK_SELECT_WITH_RECORD *cur;
  QUICK_RANGE_SELECT *quick;
  DBUG_ENTER("QUICK_ROR_INTERSECT_SELECT::init_ror_merged_scan");

  /* Initialize all merged "children" quick selects */
  DBUG_ASSERT(!need_to_fetch_row || reuse_handler);
  if (!need_to_fetch_row && reuse_handler)
  {
    cur= quick_it++;
    quick= cur->quick;
    /*
      There is no use of this->file. Use it for the first of merged range
      selects.
    */
    int error= quick->init_ror_merged_scan(TRUE, local_alloc);
    if (error)
      DBUG_RETURN(error);
    quick->file->extra(HA_EXTRA_KEYREAD_PRESERVE_FIELDS);
  }
  while ((cur= quick_it++))
  {
    quick= cur->quick;
#ifndef DBUG_OFF
    const MY_BITMAP * const save_read_set= quick->head->read_set;
    const MY_BITMAP * const save_write_set= quick->head->write_set;
#endif
    if (quick->init_ror_merged_scan(FALSE, local_alloc))
      DBUG_RETURN(1);
    quick->file->extra(HA_EXTRA_KEYREAD_PRESERVE_FIELDS);

    // Sets are shared by all members of "quick_selects" so must not change
#ifndef DBUG_OFF
    DBUG_ASSERT(quick->head->read_set == save_read_set);
    DBUG_ASSERT(quick->head->write_set == save_write_set);
#endif
    /* All merged scans share the same record buffer in intersection. */
    quick->record= head->record[0];
  }

  if (need_to_fetch_row && head->file->ha_rnd_init_with_error(false))
  {
    DBUG_PRINT("error", ("ROR index_merge rnd_init call failed"));
    DBUG_RETURN(1);
  }
  DBUG_RETURN(0);
}


/*
  Initialize quick select for row retrieval.
  SYNOPSIS
    reset()
  RETURN
    0      OK
    other  Error code
*/

int QUICK_ROR_INTERSECT_SELECT::reset()
{
  DBUG_ENTER("QUICK_ROR_INTERSECT_SELECT::reset");
  if (!scans_inited && init_ror_merged_scan(TRUE, &alloc))
    DBUG_RETURN(1);
  scans_inited= TRUE;
  List_iterator_fast<QUICK_SELECT_WITH_RECORD> it(quick_selects);
  QUICK_SELECT_WITH_RECORD *qr;
  while ((qr= it++))
    qr->quick->reset();
  DBUG_RETURN(0);
}


/*
  Add a merged quick select to this ROR-intersection quick select.

  SYNOPSIS
    QUICK_ROR_INTERSECT_SELECT::push_quick_back()
      alloc Mem root to create auxiliary structures on
      quick Quick select to be added. The quick select must return
            rows in rowid order.
  NOTES
    This call can only be made before init() is called.

  RETURN
    FALSE OK
    TRUE  Out of memory.
*/

bool
QUICK_ROR_INTERSECT_SELECT::push_quick_back(MEM_ROOT *local_alloc,
                                            QUICK_RANGE_SELECT *quick)
{
  QUICK_SELECT_WITH_RECORD *qr;
  if (!(qr= new QUICK_SELECT_WITH_RECORD) || 
      !(qr->key_tuple= (uchar*)alloc_root(local_alloc,
                                          quick->max_used_key_length)))
    return TRUE;
  qr->quick= quick;
  return quick_selects.push_back(qr);
}


QUICK_ROR_INTERSECT_SELECT::~QUICK_ROR_INTERSECT_SELECT()
{
  DBUG_ENTER("QUICK_ROR_INTERSECT_SELECT::~QUICK_ROR_INTERSECT_SELECT");
  quick_selects.delete_elements();
  delete cpk_quick;
  free_root(&alloc,MYF(0));
  if (need_to_fetch_row && head->file->inited != handler::NONE)
    head->file->ha_rnd_end();
  DBUG_VOID_RETURN;
}


QUICK_ROR_UNION_SELECT::QUICK_ROR_UNION_SELECT(THD *thd_param,
                                               TABLE *table)
  : thd(thd_param), scans_inited(FALSE)
{
  index= MAX_KEY;
  head= table;
  rowid_length= table->file->ref_length;
  record= head->record[0];
  init_sql_alloc(&alloc, thd->variables.range_alloc_block_size, 0,
                 MYF(MY_THREAD_SPECIFIC));
  thd_param->mem_root= &alloc;
}


/*
  Comparison function to be used QUICK_ROR_UNION_SELECT::queue priority
  queue.

  SYNPOSIS
    QUICK_ROR_UNION_SELECT_queue_cmp()
      arg   Pointer to QUICK_ROR_UNION_SELECT
      val1  First merged select
      val2  Second merged select
*/

C_MODE_START

static int QUICK_ROR_UNION_SELECT_queue_cmp(void *arg, uchar *val1, uchar *val2)
{
  QUICK_ROR_UNION_SELECT *self= (QUICK_ROR_UNION_SELECT*)arg;
  return self->head->file->cmp_ref(((QUICK_SELECT_I*)val1)->last_rowid,
                                   ((QUICK_SELECT_I*)val2)->last_rowid);
}

C_MODE_END


/*
  Do post-constructor initialization.
  SYNOPSIS
    QUICK_ROR_UNION_SELECT::init()

  RETURN
    0      OK
    other  Error code
*/

int QUICK_ROR_UNION_SELECT::init()
{
  DBUG_ENTER("QUICK_ROR_UNION_SELECT::init");
  if (init_queue(&queue, quick_selects.elements, 0,
                 FALSE , QUICK_ROR_UNION_SELECT_queue_cmp,
                 (void*) this, 0, 0))
  {
    bzero(&queue, sizeof(QUEUE));
    DBUG_RETURN(1);
  }

  if (!(cur_rowid= (uchar*) alloc_root(&alloc, 2*head->file->ref_length)))
    DBUG_RETURN(1);
  prev_rowid= cur_rowid + head->file->ref_length;
  DBUG_RETURN(0);
}


/*
  Initialize quick select for row retrieval.
  SYNOPSIS
    reset()

  RETURN
    0      OK
    other  Error code
*/

int QUICK_ROR_UNION_SELECT::reset()
{
  QUICK_SELECT_I *quick;
  int error;
  DBUG_ENTER("QUICK_ROR_UNION_SELECT::reset");
  have_prev_rowid= FALSE;
  if (!scans_inited)
  {
    List_iterator_fast<QUICK_SELECT_I> it(quick_selects);
    while ((quick= it++))
    {
      if (quick->init_ror_merged_scan(FALSE, &alloc))
        DBUG_RETURN(1);
    }
    scans_inited= TRUE;
  }
  queue_remove_all(&queue);
  /*
    Initialize scans for merged quick selects and put all merged quick
    selects into the queue.
  */
  List_iterator_fast<QUICK_SELECT_I> it(quick_selects);
  while ((quick= it++))
  {
    if ((error= quick->reset()))
      DBUG_RETURN(error);
    if ((error= quick->get_next()))
    {
      if (error == HA_ERR_END_OF_FILE)
        continue;
      DBUG_RETURN(error);
    }
    quick->save_last_pos();
    queue_insert(&queue, (uchar*)quick);
  }
  /* Prepare for ha_rnd_pos calls. */
  if (head->file->inited && (error= head->file->ha_rnd_end()))
  {
    DBUG_PRINT("error", ("ROR index_merge rnd_end call failed"));
    DBUG_RETURN(error);
  }
  if ((error= head->file->ha_rnd_init(false)))
  {
    DBUG_PRINT("error", ("ROR index_merge rnd_init call failed"));
    DBUG_RETURN(error);
  }

  DBUG_RETURN(0);
}


bool
QUICK_ROR_UNION_SELECT::push_quick_back(QUICK_SELECT_I *quick_sel_range)
{
  return quick_selects.push_back(quick_sel_range);
}

QUICK_ROR_UNION_SELECT::~QUICK_ROR_UNION_SELECT()
{
  DBUG_ENTER("QUICK_ROR_UNION_SELECT::~QUICK_ROR_UNION_SELECT");
  delete_queue(&queue);
  quick_selects.delete_elements();
  if (head->file->inited != handler::NONE)
    head->file->ha_rnd_end();
  free_root(&alloc,MYF(0));
  DBUG_VOID_RETURN;
}


QUICK_RANGE::QUICK_RANGE()
  :min_key(0),max_key(0),min_length(0),max_length(0),
   flag(NO_MIN_RANGE | NO_MAX_RANGE),
  min_keypart_map(0), max_keypart_map(0)
{}

SEL_ARG::SEL_ARG(SEL_ARG &arg) :Sql_alloc()
{
  type=arg.type;
  min_flag=arg.min_flag;
  max_flag=arg.max_flag;
  maybe_flag=arg.maybe_flag;
  maybe_null=arg.maybe_null;
  part=arg.part;
  field=arg.field;
  min_value=arg.min_value;
  max_value=arg.max_value;
  next_key_part=arg.next_key_part;
  max_part_no= arg.max_part_no;
  use_count=1; elements=1;
}


inline void SEL_ARG::make_root()
{
  left=right= &null_element;
  color=BLACK;
  next=prev=0;
  use_count=0; elements=1;
}

SEL_ARG::SEL_ARG(Field *f,const uchar *min_value_arg,
                 const uchar *max_value_arg)
  :min_flag(0), max_flag(0), maybe_flag(0), maybe_null(f->real_maybe_null()),
   elements(1), use_count(1), field(f), min_value((uchar*) min_value_arg),
   max_value((uchar*) max_value_arg), next(0),prev(0),
   next_key_part(0), color(BLACK), type(KEY_RANGE)
{
  left=right= &null_element;
  max_part_no= 1;
}

SEL_ARG::SEL_ARG(Field *field_,uint8 part_,
                 uchar *min_value_, uchar *max_value_,
		 uint8 min_flag_,uint8 max_flag_,uint8 maybe_flag_)
  :min_flag(min_flag_),max_flag(max_flag_),maybe_flag(maybe_flag_),
   part(part_),maybe_null(field_->real_maybe_null()), elements(1),use_count(1),
   field(field_), min_value(min_value_), max_value(max_value_),
   next(0),prev(0),next_key_part(0),color(BLACK),type(KEY_RANGE)
{
  max_part_no= part+1;
  left=right= &null_element;
}

SEL_ARG *SEL_ARG::clone(RANGE_OPT_PARAM *param, SEL_ARG *new_parent, 
                        SEL_ARG **next_arg)
{
  SEL_ARG *tmp;

  /* Bail out if we have already generated too many SEL_ARGs */
  if (++param->alloced_sel_args > MAX_SEL_ARGS)
    return 0;

  if (type != KEY_RANGE)
  {
    if (!(tmp= new (param->mem_root) SEL_ARG(type)))
      return 0;					// out of memory
    tmp->prev= *next_arg;			// Link into next/prev chain
    (*next_arg)->next=tmp;
    (*next_arg)= tmp;
    tmp->part= this->part;
  }
  else
  {
    if (!(tmp= new (param->mem_root) SEL_ARG(field,part, min_value,max_value,
                                             min_flag, max_flag, maybe_flag)))
      return 0;					// OOM
    tmp->parent=new_parent;
    tmp->next_key_part=next_key_part;
    if (left != &null_element)
      if (!(tmp->left=left->clone(param, tmp, next_arg)))
	return 0;				// OOM

    tmp->prev= *next_arg;			// Link into next/prev chain
    (*next_arg)->next=tmp;
    (*next_arg)= tmp;

    if (right != &null_element)
      if (!(tmp->right= right->clone(param, tmp, next_arg)))
	return 0;				// OOM
  }
  increment_use_count(1);
  tmp->color= color;
  tmp->elements= this->elements;
  tmp->max_part_no= max_part_no;
  return tmp;
}

/**
  This gives the first SEL_ARG in the interval list, and the minimal element
  in the red-black tree

  @return
  SEL_ARG   first SEL_ARG in the interval list
*/
SEL_ARG *SEL_ARG::first()
{
  SEL_ARG *next_arg=this;
  if (!next_arg->left)
    return 0;					// MAYBE_KEY
  while (next_arg->left != &null_element)
    next_arg=next_arg->left;
  return next_arg;
}

const SEL_ARG *SEL_ARG::first() const
{
  return const_cast<SEL_ARG*>(this)->first();
}

SEL_ARG *SEL_ARG::last()
{
  SEL_ARG *next_arg=this;
  if (!next_arg->right)
    return 0;					// MAYBE_KEY
  while (next_arg->right != &null_element)
    next_arg=next_arg->right;
  return next_arg;
}


/*
  Check if a compare is ok, when one takes ranges in account
  Returns -2 or 2 if the ranges where 'joined' like  < 2 and >= 2
*/

int SEL_ARG::sel_cmp(Field *field, uchar *a, uchar *b, uint8 a_flag,
                     uint8 b_flag)
{
  int cmp;
  /* First check if there was a compare to a min or max element */
  if (a_flag & (NO_MIN_RANGE | NO_MAX_RANGE))
  {
    if ((a_flag & (NO_MIN_RANGE | NO_MAX_RANGE)) ==
	(b_flag & (NO_MIN_RANGE | NO_MAX_RANGE)))
      return 0;
    return (a_flag & NO_MIN_RANGE) ? -1 : 1;
  }
  if (b_flag & (NO_MIN_RANGE | NO_MAX_RANGE))
    return (b_flag & NO_MIN_RANGE) ? 1 : -1;

  if (field->real_maybe_null())			// If null is part of key
  {
    if (*a != *b)
    {
      return *a ? -1 : 1;
    }
    if (*a)
      goto end;					// NULL where equal
    a++; b++;					// Skip NULL marker
  }
  cmp=field->key_cmp(a , b);
  if (cmp) return cmp < 0 ? -1 : 1;		// The values differed

  // Check if the compared equal arguments was defined with open/closed range
 end:
  if (a_flag & (NEAR_MIN | NEAR_MAX))
  {
    if ((a_flag & (NEAR_MIN | NEAR_MAX)) == (b_flag & (NEAR_MIN | NEAR_MAX)))
      return 0;
    if (!(b_flag & (NEAR_MIN | NEAR_MAX)))
      return (a_flag & NEAR_MIN) ? 2 : -2;
    return (a_flag & NEAR_MIN) ? 1 : -1;
  }
  if (b_flag & (NEAR_MIN | NEAR_MAX))
    return (b_flag & NEAR_MIN) ? -2 : 2;
  return 0;					// The elements where equal
}


SEL_ARG *SEL_ARG::clone_tree(RANGE_OPT_PARAM *param)
{
  SEL_ARG tmp_link,*next_arg,*root;
  next_arg= &tmp_link;
  if (!(root= clone(param, (SEL_ARG *) 0, &next_arg)))
    return 0;
  next_arg->next=0;				// Fix last link
  tmp_link.next->prev=0;			// Fix first link
  if (root)					// If not OOM
    root->use_count= 0;
  return root;
}


/*
  Table rows retrieval plan. Range optimizer creates QUICK_SELECT_I-derived
  objects from table read plans.
*/
class TABLE_READ_PLAN
{
public:
  /*
    Plan read cost, with or without cost of full row retrieval, depending
    on plan creation parameters.
  */
  double read_cost;
  ha_rows records; /* estimate of #rows to be examined */

  /*
    If TRUE, the scan returns rows in rowid order. This is used only for
    scans that can be both ROR and non-ROR.
  */
  bool is_ror;

  /*
    Create quick select for this plan.
    SYNOPSIS
     make_quick()
       param               Parameter from test_quick_select
       retrieve_full_rows  If TRUE, created quick select will do full record
                           retrieval.
       parent_alloc        Memory pool to use, if any.

    NOTES
      retrieve_full_rows is ignored by some implementations.

    RETURN
      created quick select
      NULL on any error.
  */
  virtual QUICK_SELECT_I *make_quick(PARAM *param,
                                     bool retrieve_full_rows,
                                     MEM_ROOT *parent_alloc=NULL) = 0;

  /* Table read plans are allocated on MEM_ROOT and are never deleted */
  static void *operator new(size_t size, MEM_ROOT *mem_root)
  { return (void*) alloc_root(mem_root, (uint) size); }
  static void operator delete(void *ptr,size_t size) { TRASH_FREE(ptr, size); }
  static void operator delete(void *ptr, MEM_ROOT *mem_root) { /* Never called */ }
  virtual ~TABLE_READ_PLAN() {}               /* Remove gcc warning */

};

class TRP_ROR_INTERSECT;
class TRP_ROR_UNION;
class TRP_INDEX_MERGE;


/*
  Plan for a QUICK_RANGE_SELECT scan.
  TRP_RANGE::make_quick ignores retrieve_full_rows parameter because
  QUICK_RANGE_SELECT doesn't distinguish between 'index only' scans and full
  record retrieval scans.
*/

class TRP_RANGE : public TABLE_READ_PLAN
{
public:
  SEL_ARG *key; /* set of intervals to be used in "range" method retrieval */
  uint     key_idx; /* key number in PARAM::key */
  uint     mrr_flags; 
  uint     mrr_buf_size;

  TRP_RANGE(SEL_ARG *key_arg, uint idx_arg, uint mrr_flags_arg)
   : key(key_arg), key_idx(idx_arg), mrr_flags(mrr_flags_arg)
  {}
  virtual ~TRP_RANGE() {}                     /* Remove gcc warning */

  QUICK_SELECT_I *make_quick(PARAM *param, bool retrieve_full_rows,
                             MEM_ROOT *parent_alloc)
  {
    DBUG_ENTER("TRP_RANGE::make_quick");
    QUICK_RANGE_SELECT *quick;
    if ((quick= get_quick_select(param, key_idx, key,  mrr_flags, 
                                 mrr_buf_size, parent_alloc)))
    {
      quick->records= records;
      quick->read_time= read_cost;
    }
    DBUG_RETURN(quick);
  }
};


/* Plan for QUICK_ROR_INTERSECT_SELECT scan. */

class TRP_ROR_INTERSECT : public TABLE_READ_PLAN
{
public:
  TRP_ROR_INTERSECT() {}                      /* Remove gcc warning */
  virtual ~TRP_ROR_INTERSECT() {}             /* Remove gcc warning */
  QUICK_SELECT_I *make_quick(PARAM *param, bool retrieve_full_rows,
                             MEM_ROOT *parent_alloc);

  /* Array of pointers to ROR range scans used in this intersection */
  struct st_ror_scan_info **first_scan;
  struct st_ror_scan_info **last_scan; /* End of the above array */
  struct st_ror_scan_info *cpk_scan;  /* Clustered PK scan, if there is one */
  bool is_covering; /* TRUE if no row retrieval phase is necessary */
  double index_scan_costs; /* SUM(cost(index_scan)) */
};


/*
  Plan for QUICK_ROR_UNION_SELECT scan.
  QUICK_ROR_UNION_SELECT always retrieves full rows, so retrieve_full_rows
  is ignored by make_quick.
*/

class TRP_ROR_UNION : public TABLE_READ_PLAN
{
public:
  TRP_ROR_UNION() {}                          /* Remove gcc warning */
  virtual ~TRP_ROR_UNION() {}                 /* Remove gcc warning */
  QUICK_SELECT_I *make_quick(PARAM *param, bool retrieve_full_rows,
                             MEM_ROOT *parent_alloc);
  TABLE_READ_PLAN **first_ror; /* array of ptrs to plans for merged scans */
  TABLE_READ_PLAN **last_ror;  /* end of the above array */
};


/*
  Plan for QUICK_INDEX_INTERSECT_SELECT scan.
  QUICK_INDEX_INTERSECT_SELECT always retrieves full rows, so retrieve_full_rows
  is ignored by make_quick.
*/

class TRP_INDEX_INTERSECT : public TABLE_READ_PLAN
{
public:
  TRP_INDEX_INTERSECT() {}                        /* Remove gcc warning */
  virtual ~TRP_INDEX_INTERSECT() {}               /* Remove gcc warning */
  QUICK_SELECT_I *make_quick(PARAM *param, bool retrieve_full_rows,
                             MEM_ROOT *parent_alloc);
  TRP_RANGE **range_scans; /* array of ptrs to plans of intersected scans */
  TRP_RANGE **range_scans_end; /* end of the array */
  /* keys whose scans are to be filtered by cpk conditions */
  key_map filtered_scans;  
};


/*
  Plan for QUICK_INDEX_MERGE_SELECT scan.
  QUICK_ROR_INTERSECT_SELECT always retrieves full rows, so retrieve_full_rows
  is ignored by make_quick.
*/

class TRP_INDEX_MERGE : public TABLE_READ_PLAN
{
public:
  TRP_INDEX_MERGE() {}                        /* Remove gcc warning */
  virtual ~TRP_INDEX_MERGE() {}               /* Remove gcc warning */
  QUICK_SELECT_I *make_quick(PARAM *param, bool retrieve_full_rows,
                             MEM_ROOT *parent_alloc);
  TRP_RANGE **range_scans; /* array of ptrs to plans of merged scans */
  TRP_RANGE **range_scans_end; /* end of the array */
};


/*
  Plan for a QUICK_GROUP_MIN_MAX_SELECT scan. 
*/

class TRP_GROUP_MIN_MAX : public TABLE_READ_PLAN
{
private:
  bool have_min, have_max, have_agg_distinct;
  KEY_PART_INFO *min_max_arg_part;
  uint group_prefix_len;
  uint used_key_parts;
  uint group_key_parts;
  KEY *index_info;
  uint index;
  uint key_infix_len;
  uchar key_infix[MAX_KEY_LENGTH];
  SEL_TREE *range_tree; /* Represents all range predicates in the query. */
  SEL_ARG  *index_tree; /* The SEL_ARG sub-tree corresponding to index_info. */
  uint param_idx; /* Index of used key in param->key. */
  bool is_index_scan; /* Use index_next() instead of random read */ 
public:
  /* Number of records selected by the ranges in index_tree. */
  ha_rows quick_prefix_records;
public:
  TRP_GROUP_MIN_MAX(bool have_min_arg, bool have_max_arg, 
                    bool have_agg_distinct_arg,
                    KEY_PART_INFO *min_max_arg_part_arg,
                    uint group_prefix_len_arg, uint used_key_parts_arg,
                    uint group_key_parts_arg, KEY *index_info_arg,
                    uint index_arg, uint key_infix_len_arg,
                    uchar *key_infix_arg,
                    SEL_TREE *tree_arg, SEL_ARG *index_tree_arg,
                    uint param_idx_arg, ha_rows quick_prefix_records_arg)
  : have_min(have_min_arg), have_max(have_max_arg),
    have_agg_distinct(have_agg_distinct_arg),
    min_max_arg_part(min_max_arg_part_arg),
    group_prefix_len(group_prefix_len_arg), used_key_parts(used_key_parts_arg),
    group_key_parts(group_key_parts_arg), index_info(index_info_arg),
    index(index_arg), key_infix_len(key_infix_len_arg), range_tree(tree_arg),
    index_tree(index_tree_arg), param_idx(param_idx_arg), is_index_scan(FALSE),
    quick_prefix_records(quick_prefix_records_arg)
    {
      if (key_infix_len)
        memcpy(this->key_infix, key_infix_arg, key_infix_len);
    }
  virtual ~TRP_GROUP_MIN_MAX() {}             /* Remove gcc warning */

  QUICK_SELECT_I *make_quick(PARAM *param, bool retrieve_full_rows,
                             MEM_ROOT *parent_alloc);
  void use_index_scan() { is_index_scan= TRUE; }
};


typedef struct st_index_scan_info
{
  uint      idx;      /* # of used key in param->keys */
  uint      keynr;    /* # of used key in table */
  uint      range_count;
  ha_rows   records;  /* estimate of # records this scan will return */

  /* Set of intervals over key fields that will be used for row retrieval. */
  SEL_ARG   *sel_arg;

  KEY *key_info;
  uint used_key_parts;

  /* Estimate of # records filtered out by intersection with cpk */
  ha_rows   filtered_out;
  /* Bitmap of fields used in index intersection */ 
  MY_BITMAP used_fields;

  /* Fields used in the query and covered by ROR scan. */
  MY_BITMAP covered_fields;
  uint      used_fields_covered; /* # of set bits in covered_fields */
  int       key_rec_length; /* length of key record (including rowid) */

  /*
    Cost of reading all index records with values in sel_arg intervals set
    (assuming there is no need to access full table records)
  */
  double    index_read_cost;
  uint      first_uncovered_field; /* first unused bit in covered_fields */
  uint      key_components; /* # of parts in the key */
} INDEX_SCAN_INFO;

/*
  Fill param->needed_fields with bitmap of fields used in the query.
  SYNOPSIS
    fill_used_fields_bitmap()
      param Parameter from test_quick_select function.

  NOTES
    Clustered PK members are not put into the bitmap as they are implicitly
    present in all keys (and it is impossible to avoid reading them).
  RETURN
    0  Ok
    1  Out of memory.
*/

static int fill_used_fields_bitmap(PARAM *param)
{
  TABLE *table= param->table;
  my_bitmap_map *tmp;
  uint pk;
  param->tmp_covered_fields.bitmap= 0;
  param->fields_bitmap_size= table->s->column_bitmap_size;
  if (!(tmp= (my_bitmap_map*) alloc_root(param->mem_root,
                                  param->fields_bitmap_size)) ||
      my_bitmap_init(&param->needed_fields, tmp, table->s->fields, FALSE))
    return 1;

  bitmap_copy(&param->needed_fields, table->read_set);
  bitmap_union(&param->needed_fields, table->write_set);

  pk= param->table->s->primary_key;
  if (pk != MAX_KEY && param->table->file->primary_key_is_clustered())
  {
    /* The table uses clustered PK and it is not internally generated */
    KEY_PART_INFO *key_part= param->table->key_info[pk].key_part;
    KEY_PART_INFO *key_part_end= key_part +
                                 param->table->key_info[pk].user_defined_key_parts;
    for (;key_part != key_part_end; ++key_part)
      bitmap_clear_bit(&param->needed_fields, key_part->fieldnr-1);
  }
  return 0;
}


/*
  Test if a key can be used in different ranges

  SYNOPSIS
    SQL_SELECT::test_quick_select()
      thd               Current thread
      keys_to_use       Keys to use for range retrieval
      prev_tables       Tables assumed to be already read when the scan is
                        performed (but not read at the moment of this call)
      limit             Query limit
      force_quick_range Prefer to use range (instead of full table scan) even
                        if it is more expensive.

  NOTES
    Updates the following in the select parameter:
      needed_reg - Bits for keys with may be used if all prev regs are read
      quick      - Parameter to use when reading records.

    In the table struct the following information is updated:
      quick_keys           - Which keys can be used
      quick_rows           - How many rows the key matches
      quick_condition_rows - E(# rows that will satisfy the table condition)

  IMPLEMENTATION
    quick_condition_rows value is obtained as follows:
      
      It is a minimum of E(#output rows) for all considered table access
      methods (range and index_merge accesses over various indexes).
    
    The obtained value is not a true E(#rows that satisfy table condition)
    but rather a pessimistic estimate. To obtain a true E(#...) one would
    need to combine estimates of various access methods, taking into account
    correlations between sets of rows they will return.
    
    For example, if values of tbl.key1 and tbl.key2 are independent (a right
    assumption if we have no information about their correlation) then the
    correct estimate will be:
    
      E(#rows("tbl.key1 < c1 AND tbl.key2 < c2")) = 
      = E(#rows(tbl.key1 < c1)) / total_rows(tbl) * E(#rows(tbl.key2 < c2)

    which is smaller than 
      
       MIN(E(#rows(tbl.key1 < c1), E(#rows(tbl.key2 < c2)))

    which is currently produced.

  TODO
   * Change the value returned in quick_condition_rows from a pessimistic
     estimate to true E(#rows that satisfy table condition). 
     (we can re-use some of E(#rows) calcuation code from index_merge/intersection 
      for this)
   
   * Check if this function really needs to modify keys_to_use, and change the
     code to pass it by reference if it doesn't.

   * In addition to force_quick_range other means can be (an usually are) used
     to make this function prefer range over full table scan. Figure out if
     force_quick_range is really needed.

  RETURN
   -1 if impossible select (i.e. certainly no rows will be selected)
    0 if can't use quick_select
    1 if found usable ranges and quick select has been successfully created.
*/

int SQL_SELECT::test_quick_select(THD *thd, key_map keys_to_use,
				  table_map prev_tables,
				  ha_rows limit, bool force_quick_range, 
                                  bool ordered_output,
                                  bool remove_false_parts_of_where)
{
  uint idx;
  double scan_time;
  DBUG_ENTER("SQL_SELECT::test_quick_select");
  DBUG_PRINT("enter",("keys_to_use: %lu  prev_tables: %lu  const_tables: %lu",
		      (ulong) keys_to_use.to_ulonglong(), (ulong) prev_tables,
		      (ulong) const_tables));
  DBUG_PRINT("info", ("records: %lu", (ulong) head->stat_records()));
  delete quick;
  quick=0;
  needed_reg.clear_all();
  quick_keys.clear_all();
  DBUG_ASSERT(!head->is_filled_at_execution());
  if (keys_to_use.is_clear_all() || head->is_filled_at_execution())
    DBUG_RETURN(0);
  records= head->stat_records();
  if (!records)
    records++;					/* purecov: inspected */

  if (head->force_index || force_quick_range)
    scan_time= read_time= DBL_MAX;
  else
  {
    scan_time= (double) records / TIME_FOR_COMPARE + 1;
    read_time= (double) head->file->scan_time() + scan_time + 1.1;
    if (limit < records)
      read_time= (double) records + scan_time + 1; // Force to use index
  }
  
  possible_keys.clear_all();

  DBUG_PRINT("info",("Time to scan table: %g", read_time));

  keys_to_use.intersect(head->keys_in_use_for_query);
  if (!keys_to_use.is_clear_all())
  {
    uchar buff[STACK_BUFF_ALLOC];
    MEM_ROOT alloc;
    SEL_TREE *tree= NULL;
    KEY_PART *key_parts;
    KEY *key_info;
    PARAM param;
    bool force_group_by = false;

    if (check_stack_overrun(thd, 2*STACK_MIN_SIZE + sizeof(PARAM), buff))
      DBUG_RETURN(0);                           // Fatal error flag is set

    /* set up parameter that is passed to all functions */
    param.thd= thd;
    param.baseflag= head->file->ha_table_flags();
    param.prev_tables=prev_tables | const_tables;
    param.read_tables=read_tables;
    param.current_table= head->map;
    param.table=head;
    param.keys=0;
    param.mem_root= &alloc;
    param.old_root= thd->mem_root;
    param.needed_reg= &needed_reg;
    param.imerge_cost_buff_size= 0;
    param.using_real_indexes= TRUE;
    param.remove_jump_scans= TRUE;
    param.remove_false_where_parts= remove_false_parts_of_where;
    param.force_default_mrr= ordered_output;
    param.possible_keys.clear_all();

    thd->no_errors=1;				// Don't warn about NULL
    init_sql_alloc(&alloc, thd->variables.range_alloc_block_size, 0,
                   MYF(MY_THREAD_SPECIFIC));
    if (!(param.key_parts=
           (KEY_PART*) alloc_root(&alloc,
                                  sizeof(KEY_PART) *
	                          head->s->actual_n_key_parts(thd))) ||
        fill_used_fields_bitmap(&param))
    {
      thd->no_errors=0;
      free_root(&alloc,MYF(0));			// Return memory & allocator
      DBUG_RETURN(0);				// Can't use range
    }
    key_parts= param.key_parts;

    /*
      Make an array with description of all key parts of all table keys.
      This is used in get_mm_parts function.
    */
    key_info= head->key_info;
    uint max_key_len= 0;
    for (idx=0 ; idx < head->s->keys ; idx++, key_info++)
    {
      KEY_PART_INFO *key_part_info;
      uint n_key_parts= head->actual_n_key_parts(key_info);

      if (!keys_to_use.is_set(idx))
	continue;
      if (key_info->flags & HA_FULLTEXT)
	continue;    // ToDo: ft-keys in non-ft ranges, if possible   SerG

      param.key[param.keys]=key_parts;
      key_part_info= key_info->key_part;
      uint cur_key_len= 0;
      for (uint part= 0 ; part < n_key_parts ; 
           part++, key_parts++, key_part_info++)
     {
	key_parts->key=		 param.keys;
	key_parts->part=	 part;
	key_parts->length=       key_part_info->length;
	key_parts->store_length= key_part_info->store_length;
        cur_key_len += key_part_info->store_length;
	key_parts->field=	 key_part_info->field;
	key_parts->null_bit=	 key_part_info->null_bit;
        key_parts->image_type =
          (key_info->flags & HA_SPATIAL) ? Field::itMBR : Field::itRAW;
        /* Only HA_PART_KEY_SEG is used */
        key_parts->flag=         (uint8) key_part_info->key_part_flag;
      }
      param.real_keynr[param.keys++]=idx;
      if (cur_key_len > max_key_len)
        max_key_len= cur_key_len;
    }
    param.key_parts_end=key_parts;
    param.alloced_sel_args= 0;

    max_key_len++; /* Take into account the "+1" in QUICK_RANGE::QUICK_RANGE */
    if (!(param.min_key= (uchar*)alloc_root(&alloc,max_key_len)) ||
        !(param.max_key= (uchar*)alloc_root(&alloc,max_key_len)))
    {
      thd->no_errors=0;
      free_root(&alloc,MYF(0));			// Return memory & allocator
      DBUG_RETURN(0);				// Can't use range
    }

    thd->mem_root= &alloc;
    /* Calculate cost of full index read for the shortest covering index */
    if (!force_quick_range && !head->covering_keys.is_clear_all())
    {
      int key_for_use= find_shortest_key(head, &head->covering_keys);
      double key_read_time= head->file->keyread_time(key_for_use, 1, records) +
                            (double) records / TIME_FOR_COMPARE;
      DBUG_PRINT("info",  ("'all'+'using index' scan will be using key %d, "
                           "read time %g", key_for_use, key_read_time));
      if (key_read_time < read_time)
        read_time= key_read_time;
    }

    TABLE_READ_PLAN *best_trp= NULL;
    TRP_GROUP_MIN_MAX *group_trp;
    double best_read_time= read_time;

    if (cond)
    {
      if ((tree= cond->get_mm_tree(&param, &cond)))
      {
        if (tree->type == SEL_TREE::IMPOSSIBLE)
        {
          records=0L;                      /* Return -1 from this function. */
          read_time= (double) HA_POS_ERROR;
          goto free_mem;
        }
        /*
          If the tree can't be used for range scans, proceed anyway, as we
          can construct a group-min-max quick select
        */
        if (tree->type != SEL_TREE::KEY && tree->type != SEL_TREE::KEY_SMALLER)
          tree= NULL;
      }
    }

    /*
      Try to construct a QUICK_GROUP_MIN_MAX_SELECT.
      Notice that it can be constructed no matter if there is a range tree.
    */
    DBUG_EXECUTE_IF("force_group_by", force_group_by = true; );
    group_trp= get_best_group_min_max(&param, tree, best_read_time);
    if (group_trp)
    {
      param.table->quick_condition_rows= MY_MIN(group_trp->records,
                                             head->stat_records());
      if (group_trp->read_cost < best_read_time || force_group_by)
      {
        best_trp= group_trp;
        best_read_time= best_trp->read_cost;
        if (force_group_by)
        {
          goto force_plan;
        }
      }
    }

    if (tree)
    {
      /*
        It is possible to use a range-based quick select (but it might be
        slower than 'all' table scan).
      */
      TRP_RANGE         *range_trp;
      TRP_ROR_INTERSECT *rori_trp;
      TRP_INDEX_INTERSECT *intersect_trp;
      bool can_build_covering= FALSE;
      
      remove_nonrange_trees(&param, tree);

      /* Get best 'range' plan and prepare data for making other plans */
      if ((range_trp= get_key_scans_params(&param, tree, FALSE, TRUE,
                                           best_read_time, FALSE)))
      {
        best_trp= range_trp;
        best_read_time= best_trp->read_cost;
      }

      /*
        Simultaneous key scans and row deletes on several handler
        objects are not allowed so don't use ROR-intersection for
        table deletes.
      */
      if ((thd->lex->sql_command != SQLCOM_DELETE) && 
           optimizer_flag(thd, OPTIMIZER_SWITCH_INDEX_MERGE))
      {
        /*
          Get best non-covering ROR-intersection plan and prepare data for
          building covering ROR-intersection.
        */
        if ((rori_trp= get_best_ror_intersect(&param, tree, best_read_time,
                                              &can_build_covering)))
        {
          best_trp= rori_trp;
          best_read_time= best_trp->read_cost;
          /*
            Try constructing covering ROR-intersect only if it looks possible
            and worth doing.
          */
          if (!rori_trp->is_covering && can_build_covering &&
              (rori_trp= get_best_covering_ror_intersect(&param, tree,
                                                         best_read_time)))
            best_trp= rori_trp;
        }
      }
      /*
        Do not look for an index intersection  plan if there is a covering
        index. The scan by this covering index will be always cheaper than
        any index intersection.
      */
      if (param.table->covering_keys.is_clear_all() &&
          optimizer_flag(thd, OPTIMIZER_SWITCH_INDEX_MERGE) &&
          optimizer_flag(thd, OPTIMIZER_SWITCH_INDEX_MERGE_SORT_INTERSECT))
      {
        if ((intersect_trp= get_best_index_intersect(&param, tree,
                                                    best_read_time)))
        {
          best_trp= intersect_trp;
          best_read_time= best_trp->read_cost; 
          set_if_smaller(param.table->quick_condition_rows, 
                         intersect_trp->records);
        }
      }

      if (optimizer_flag(thd, OPTIMIZER_SWITCH_INDEX_MERGE) &&
          head->stat_records() != 0)
      {
        /* Try creating index_merge/ROR-union scan. */
        SEL_IMERGE *imerge;
        TABLE_READ_PLAN *best_conj_trp= NULL,
          *UNINIT_VAR(new_conj_trp); /* no empty index_merge lists possible */
        DBUG_PRINT("info",("No range reads possible,"
                           " trying to construct index_merge"));
        List_iterator_fast<SEL_IMERGE> it(tree->merges);
        while ((imerge= it++))
        {
          new_conj_trp= get_best_disjunct_quick(&param, imerge, best_read_time);
          if (new_conj_trp)
            set_if_smaller(param.table->quick_condition_rows, 
                           new_conj_trp->records);
          if (new_conj_trp &&
              (!best_conj_trp || 
               new_conj_trp->read_cost < best_conj_trp->read_cost))
          {
            best_conj_trp= new_conj_trp;
            best_read_time= best_conj_trp->read_cost;
          }
        }
        if (best_conj_trp)
          best_trp= best_conj_trp;
      }
    }

force_plan:
    thd->mem_root= param.old_root;

    /* If we got a read plan, create a quick select from it. */
    if (best_trp)
    {
      records= best_trp->records;
      if (!(quick= best_trp->make_quick(&param, TRUE)) || quick->init())
      {
        delete quick;
        quick= NULL;
      }
    }
    possible_keys= param.possible_keys;

  free_mem:
    free_root(&alloc,MYF(0));			// Return memory & allocator
    thd->mem_root= param.old_root;
    thd->no_errors=0;
  }

  DBUG_EXECUTE("info", print_quick(quick, &needed_reg););

  /*
    Assume that if the user is using 'limit' we will only need to scan
    limit rows if we are using a key
  */
  DBUG_RETURN(records ? MY_TEST(quick) : -1);
}

/****************************************************************************
 * Condition selectivity module
 ****************************************************************************/


/*
  Build descriptors of pseudo-indexes over columns to perform range analysis

  SYNOPSIS
    create_key_parts_for_pseudo_indexes()
      param       IN/OUT data structure for the descriptors to be built 
      used_fields bitmap of columns for which the descriptors are to be built          

  DESCRIPTION
    For each column marked in the bitmap used_fields the function builds
    a descriptor of a single-component pseudo-index over this column that
    can be used for the range analysis of the predicates over this columns. 
    The descriptors are created in the memory of param->mem_root. 
   
  RETURN
    FALSE  in the case of success
    TRUE   otherwise
*/

static
bool create_key_parts_for_pseudo_indexes(RANGE_OPT_PARAM *param,
                                         MY_BITMAP *used_fields)
{
  Field **field_ptr;
  TABLE *table= param->table;
  uint parts= 0;

  for (field_ptr= table->field; *field_ptr; field_ptr++)
  {
    Field *field= *field_ptr;
    if (bitmap_is_set(used_fields, field->field_index) &&
        is_eits_usable(field))
      parts++;
  }

  KEY_PART *key_part;
  uint keys= 0;

  if (!parts)
    return TRUE;

  if (!(key_part= (KEY_PART *)  alloc_root(param->mem_root,
                                           sizeof(KEY_PART) * parts)))
    return TRUE;

  param->key_parts= key_part;
  uint max_key_len= 0;
  for (field_ptr= table->field; *field_ptr; field_ptr++)
  {
    Field *field= *field_ptr;
    if (bitmap_is_set(used_fields, field->field_index))
    {
      if (!is_eits_usable(field))
        continue;

      uint16 store_length;
      uint16 max_key_part_length= (uint16) table->file->max_key_part_length();
      key_part->key= keys;
      key_part->part= 0;
      if (field->flags & BLOB_FLAG)
        key_part->length= max_key_part_length;
      else
      {
        key_part->length= (uint16) field->key_length();
        set_if_smaller(key_part->length, max_key_part_length);
      }
      store_length= key_part->length;
      if (field->real_maybe_null())
        store_length+= HA_KEY_NULL_LENGTH;
      if (field->real_type() == MYSQL_TYPE_VARCHAR)
        store_length+= HA_KEY_BLOB_LENGTH;
      if (max_key_len < store_length)
        max_key_len= store_length;
      key_part->store_length= store_length; 
      key_part->field= field; 
      key_part->image_type= Field::itRAW;
      key_part->flag= 0;
      param->key[keys]= key_part;
      keys++;
      key_part++;
    }
  }

  max_key_len++; /* Take into account the "+1" in QUICK_RANGE::QUICK_RANGE */
  if (!(param->min_key= (uchar*)alloc_root(param->mem_root, max_key_len)) ||
      !(param->max_key= (uchar*)alloc_root(param->mem_root, max_key_len)))
  {
    return true;
  }
  param->keys= keys;
  param->key_parts_end= key_part;

  return FALSE;
}


/*
  Estimate the number of rows in all ranges built for a column
  by the range optimizer  

  SYNOPSIS
    records_in_column_ranges()
      param      the data structure to access descriptors of pseudo indexes
                 built over columns used in the condition of the processed query
      idx        the index of the descriptor of interest in param
      tree       the tree representing ranges built for the interesting column         

  DESCRIPTION
    This function retrieves the ranges represented by the SEL_ARG 'tree' and
    for each of them r it calls the function get_column_range_cardinality()
    that estimates the number of expected rows in r. It is assumed that param
    is the data structure containing the descriptors of pseudo-indexes that
    has been built to perform range analysis of the range conditions imposed
    on the columns used in the processed query, while idx is the index of the
    descriptor created in 'param' exactly for the column for which 'tree'
    has been built by the range optimizer.    

  RETURN
    the number of rows in the retrieved ranges  
*/

static
double records_in_column_ranges(PARAM *param, uint idx, 
                                SEL_ARG *tree)
{
  SEL_ARG_RANGE_SEQ seq;
  KEY_MULTI_RANGE range;
  range_seq_t seq_it;
  double rows;
  Field *field;
  uint flags= 0;
  double total_rows= 0;
  RANGE_SEQ_IF seq_if = {NULL, sel_arg_range_seq_init, 
                         sel_arg_range_seq_next, 0, 0};
  
  /* Handle cases when we don't have a valid non-empty list of range */
  if (!tree)
    return DBL_MAX;
  if (tree->type == SEL_ARG::IMPOSSIBLE)
    return (0L);

  field= tree->field;

  seq.keyno= idx;
  seq.real_keyno= MAX_KEY;
  seq.param= param;
  seq.start= tree;

  seq_it= seq_if.init((void *) &seq, 0, flags);

  while (!seq_if.next(seq_it, &range))
  {
    key_range *min_endp, *max_endp;
    min_endp= range.start_key.length? &range.start_key : NULL;
    max_endp= range.end_key.length? &range.end_key : NULL;
    rows= get_column_range_cardinality(field, min_endp, max_endp,
                                       range.range_flag);
    if (DBL_MAX == rows)
    {
      total_rows= DBL_MAX;
      break;
    }
    total_rows += rows;
  }    
  return total_rows;
} 


/*
  Calculate the selectivity of the condition imposed on the rows of a table

  SYNOPSIS
    calculate_cond_selectivity_for_table()
      thd        the context handle 
      table      the table of interest
      cond       conditions imposed on the rows of the table        

  DESCRIPTION
    This function calculates the selectivity of range conditions cond imposed
    on the rows of 'table' in the processed query.
    The calculated selectivity is assigned to the field table->cond_selectivity.
    
    Selectivity is calculated as a product of selectivities imposed by:

    1. possible range accesses. (if multiple range accesses use the same
       restrictions on the same field, we make adjustments for that)
    2. Sargable conditions on fields for which we have column statistics (if 
       a field is used in a possible range access, we assume that selectivity
       is already provided by the range access' estimates)
    3. Reading a few records from the table pages and checking the condition
       selectivity (this is used for conditions like "column LIKE '%val%'" 
       where approaches #1 and #2 do not provide selectivity data).

  NOTE
    Currently the selectivities of range conditions over different columns are
    considered independent. 

  RETURN
    FALSE  on success
    TRUE   otherwise 
*/

bool calculate_cond_selectivity_for_table(THD *thd, TABLE *table, Item **cond)
{
  uint keynr;
  uint max_quick_key_parts= 0;
  MY_BITMAP *used_fields= &table->cond_set;
  double table_records= (double)table->stat_records(); 
  DBUG_ENTER("calculate_cond_selectivity_for_table");

  table->cond_selectivity= 1.0;

  if (table_records == 0)
    DBUG_RETURN(FALSE);

  QUICK_SELECT_I *quick;
  if ((quick=table->reginfo.join_tab->quick) &&
      quick->get_type() == QUICK_SELECT_I::QS_TYPE_GROUP_MIN_MAX)
  {
    table->cond_selectivity*= (quick->records/table_records);
    DBUG_RETURN(FALSE);
  }

  if (!*cond)
    DBUG_RETURN(FALSE);

  if (table->pos_in_table_list->schema_table)
    DBUG_RETURN(FALSE);
  
  MY_BITMAP handled_columns;
  my_bitmap_map* buf;
  if (!(buf= (my_bitmap_map*)thd->alloc(table->s->column_bitmap_size)))
    DBUG_RETURN(TRUE);
  my_bitmap_init(&handled_columns, buf, table->s->fields, FALSE);

  /*
    Calculate the selectivity of the range conditions supported by indexes.

    First, take into account possible range accesses. 
    range access estimates are the most precise, we prefer them to any other
    estimate sources.
  */

  for (keynr= 0;  keynr < table->s->keys; keynr++)
  {
    if (table->quick_keys.is_set(keynr))
      set_if_bigger(max_quick_key_parts, table->quick_key_parts[keynr]);
  }

  /* 
    Walk through all indexes, indexes where range access uses more keyparts 
    go first.
  */
  for (uint quick_key_parts= max_quick_key_parts;
       quick_key_parts; quick_key_parts--)
  {
    for (keynr= 0;  keynr < table->s->keys; keynr++)
    {
      if (table->quick_keys.is_set(keynr) &&
          table->quick_key_parts[keynr] == quick_key_parts)
      {
        uint i;
        uint used_key_parts= table->quick_key_parts[keynr];
        double quick_cond_selectivity= table->quick_rows[keynr] / 
	                               table_records;
        KEY *key_info= table->key_info + keynr;
        KEY_PART_INFO* key_part= key_info->key_part;
        /*
          Suppose, there are range conditions on two keys
            KEY1 (col1, col2)
            KEY2 (col3, col2)
          
          we don't want to count selectivity of condition on col2 twice.
          
          First, find the longest key prefix that's made of columns whose
          selectivity wasn't already accounted for.
        */
        for (i= 0; i < used_key_parts; i++, key_part++)
        {
          if (bitmap_is_set(&handled_columns, key_part->fieldnr-1))
	    break; 
          bitmap_set_bit(&handled_columns, key_part->fieldnr-1);
        }
        if (i)
        {
          double UNINIT_VAR(selectivity_mult);

          /* 
            There is at least 1-column prefix of columns whose selectivity has
            not yet been accounted for.
          */
          table->cond_selectivity*= quick_cond_selectivity;
          if (i != used_key_parts)
	  {
            /*
              Range access got us estimate for #used_key_parts.
              We need estimate for #(i-1) key parts.
            */
            double f1= key_info->actual_rec_per_key(i-1);
            double f2= key_info->actual_rec_per_key(i);
            if (f1 > 0 && f2 > 0)
              selectivity_mult= f1 / f2;
            else
            {
              /* 
                No statistics available, assume the selectivity is proportional
                to the number of key parts.
                (i=0 means 1 keypart, i=1 means 2 keyparts, so use i+1)
              */
              selectivity_mult= ((double)(i+1)) / i;
            }
            table->cond_selectivity*= selectivity_mult;            
          }
          /*
            We need to set selectivity for fields supported by indexes.
            For single-component indexes and for some first components
            of other indexes we do it here. For the remaining fields
            we do it later in this function, in the same way as for the
            fields not used in any indexes.
	  */
	  if (i == 1)
	  {
            uint fieldnr= key_info->key_part[0].fieldnr;
            table->field[fieldnr-1]->cond_selectivity= quick_cond_selectivity;
            if (i != used_key_parts)
	      table->field[fieldnr-1]->cond_selectivity*= selectivity_mult;
            bitmap_clear_bit(used_fields, fieldnr-1);
	  }
        }
      }
    }
  }
   
  /* 
    Second step: calculate the selectivity of the range conditions not 
    supported by any index and selectivity of the range condition
    over the fields whose selectivity has not been set yet.
  */

  if (thd->variables.optimizer_use_condition_selectivity > 2 &&
      !bitmap_is_clear_all(used_fields) &&
      thd->variables.use_stat_tables > 0 && table->stats_is_read)
  {
    PARAM param;
    MEM_ROOT alloc;
    SEL_TREE *tree;
    double rows;
  
    init_sql_alloc(&alloc, thd->variables.range_alloc_block_size, 0,
                   MYF(MY_THREAD_SPECIFIC));
    param.thd= thd;
    param.mem_root= &alloc;
    param.old_root= thd->mem_root;
    param.table= table;
    param.is_ror_scan= FALSE;
    param.remove_false_where_parts= true;

    if (create_key_parts_for_pseudo_indexes(&param, used_fields))
      goto free_alloc;

    param.prev_tables= param.read_tables= 0;
    param.current_table= table->map;
    param.using_real_indexes= FALSE;
    param.real_keynr[0]= 0;
    param.alloced_sel_args= 0;

    thd->no_errors=1;		    

    tree= cond[0]->get_mm_tree(&param, cond);

    if (!tree)
      goto free_alloc;
    
    table->reginfo.impossible_range= 0;
    if (tree->type == SEL_TREE::IMPOSSIBLE)
    {
      rows= 0;
      table->reginfo.impossible_range= 1;
      goto free_alloc;
    }  
    else if (tree->type == SEL_TREE::ALWAYS)
    {
      rows= table_records;
      goto free_alloc;
    }        
    else if (tree->type == SEL_TREE::MAYBE)
    {
      rows= table_records;
      goto free_alloc;
    }        

    for (uint idx= 0; idx < param.keys; idx++)
    {
      SEL_ARG *key= tree->keys[idx];
      if (key)
      {
        if (key->type == SEL_ARG::IMPOSSIBLE)
	{
          rows= 0;
          table->reginfo.impossible_range= 1;
          goto free_alloc;
        }          
        else
        {
          rows= records_in_column_ranges(&param, idx, key);
          if (rows != DBL_MAX)
            key->field->cond_selectivity= rows/table_records;
        }
      }
    }

    for (Field **field_ptr= table->field; *field_ptr; field_ptr++)
    {
      Field *table_field= *field_ptr;   
      if (bitmap_is_set(used_fields, table_field->field_index) &&
          table_field->cond_selectivity < 1.0)
      {
        if (!bitmap_is_set(&handled_columns, table_field->field_index))
          table->cond_selectivity*= table_field->cond_selectivity;
      }
    }

  free_alloc:
    thd->no_errors= 0;
    thd->mem_root= param.old_root;
    free_root(&alloc, MYF(0));

  }

  if (quick && (quick->get_type() == QUICK_SELECT_I::QS_TYPE_ROR_UNION || 
     quick->get_type() == QUICK_SELECT_I::QS_TYPE_INDEX_MERGE))
  {
    table->cond_selectivity*= (quick->records/table_records);
  }

  bitmap_union(used_fields, &handled_columns);

  /* Check if we can improve selectivity estimates by using sampling */
  ulong check_rows=
    MY_MIN(thd->variables.optimizer_selectivity_sampling_limit,
        (ulong) (table_records * SELECTIVITY_SAMPLING_SHARE));
  if (*cond && check_rows > SELECTIVITY_SAMPLING_THRESHOLD &&
      thd->variables.optimizer_use_condition_selectivity > 4)
  {
    find_selective_predicates_list_processor_data *dt=
      (find_selective_predicates_list_processor_data *)
      alloc_root(thd->mem_root,
                 sizeof(find_selective_predicates_list_processor_data));
    if (!dt)
      DBUG_RETURN(TRUE);
    dt->list.empty();
    dt->table= table;
    if ((*cond)->walk(&Item::find_selective_predicates_list_processor, 0, dt))
      DBUG_RETURN(TRUE);
    if (dt->list.elements > 0)
    {
      check_rows= check_selectivity(thd, check_rows, table, &dt->list);
      if (check_rows > SELECTIVITY_SAMPLING_THRESHOLD)
      {
        COND_STATISTIC *stat;
        List_iterator_fast<COND_STATISTIC> it(dt->list);
        double examined_rows= check_rows;
        while ((stat= it++))
        {
          if (!stat->positive)
          {
            DBUG_PRINT("info", ("To avoid 0 assigned 1 to the counter"));
            stat->positive= 1; // avoid 0
          }
          DBUG_PRINT("info", ("The predicate selectivity : %g",
                              (double)stat->positive / examined_rows));
          double selectivity= ((double)stat->positive) / examined_rows;
          table->cond_selectivity*= selectivity;
          /*
            If a field is involved then we register its selectivity in case
            there in an equality with the field.
            For example in case
            t1.a LIKE "%bla%" and t1.a = t2.b
            the selectivity we have found could be used also for t2.
          */
          if (stat->field_arg)
          {
            stat->field_arg->cond_selectivity*= selectivity;

            if (stat->field_arg->next_equal_field)
            {
              for (Field *next_field= stat->field_arg->next_equal_field;
                   next_field != stat->field_arg;
                   next_field= next_field->next_equal_field)
              {
                next_field->cond_selectivity*= selectivity;
                next_field->table->cond_selectivity*= selectivity;
              }
            }
          }
        }

      }
      /* This list and its elements put to mem_root so should not be freed */
      table->cond_selectivity_sampling_explain= &dt->list;
    }
  }

  DBUG_RETURN(FALSE);
}

/****************************************************************************
 * Condition selectivity code ends
 ****************************************************************************/

/****************************************************************************
 * Partition pruning module
 ****************************************************************************/

/*
  Store field key image to table record

  SYNOPSIS
    store_key_image_to_rec()
      field  Field which key image should be stored
      ptr    Field value in key format
      len    Length of the value, in bytes
  
  ATTENTION
    len is the length of the value not counting the NULL-byte (at the same
    time, ptr points to the key image, which starts with NULL-byte for 
    nullable columns)

  DESCRIPTION
    Copy the field value from its key image to the table record. The source
    is the value in key image format, occupying len bytes in buffer pointed
    by ptr. The destination is table record, in "field value in table record"
    format.
*/

void store_key_image_to_rec(Field *field, uchar *ptr, uint len)
{
  /* Do the same as print_key() does */ 
  my_bitmap_map *old_map;

  if (field->real_maybe_null())
  {
    if (*ptr)
    {
      field->set_null();
      return;
    }
    field->set_notnull();
    ptr++;
  }    
  old_map= dbug_tmp_use_all_columns(field->table,
                                    field->table->write_set);
  field->set_key_image(ptr, len); 
  dbug_tmp_restore_column_map(field->table->write_set, old_map);
}

#ifdef WITH_PARTITION_STORAGE_ENGINE

/*
  PartitionPruningModule

  This part of the code does partition pruning. Partition pruning solves the
  following problem: given a query over partitioned tables, find partitions
  that we will not need to access (i.e. partitions that we can assume to be
  empty) when executing the query.
  The set of partitions to prune doesn't depend on which query execution
  plan will be used to execute the query.
  
  HOW IT WORKS
  
  Partition pruning module makes use of RangeAnalysisModule. The following
  examples show how the problem of partition pruning can be reduced to the 
  range analysis problem:
  
  EXAMPLE 1
    Consider a query:
    
      SELECT * FROM t1 WHERE (t1.a < 5 OR t1.a = 10) AND t1.a > 3 AND t1.b='z'
    
    where table t1 is partitioned using PARTITION BY RANGE(t1.a).  An apparent
    way to find the used (i.e. not pruned away) partitions is as follows:
    
    1. analyze the WHERE clause and extract the list of intervals over t1.a
       for the above query we will get this list: {(3 < t1.a < 5), (t1.a=10)}

    2. for each interval I
       {
         find partitions that have non-empty intersection with I;
         mark them as used;
       }
       
  EXAMPLE 2
    Suppose the table is partitioned by HASH(part_func(t1.a, t1.b)). Then
    we need to:

    1. Analyze the WHERE clause and get a list of intervals over (t1.a, t1.b).
       The list of intervals we'll obtain will look like this:
       ((t1.a, t1.b) = (1,'foo')),
       ((t1.a, t1.b) = (2,'bar')), 
       ((t1,a, t1.b) > (10,'zz'))
       
    2. for each interval I 
       {
         if (the interval has form "(t1.a, t1.b) = (const1, const2)" )
         {
           calculate HASH(part_func(t1.a, t1.b));
           find which partition has records with this hash value and mark
             it as used;
         }
         else
         {
           mark all partitions as used; 
           break;
         }
       }

   For both examples the step #1 is exactly what RangeAnalysisModule could
   be used to do, if it was provided with appropriate index description
   (array of KEY_PART structures). 
   In example #1, we need to provide it with description of index(t1.a), 
   in example #2, we need to provide it with description of index(t1.a, t1.b).
   
   These index descriptions are further called "partitioning index
   descriptions". Note that it doesn't matter if such indexes really exist,
   as range analysis module only uses the description.
   
   Putting it all together, partitioning module works as follows:
   
   prune_partitions() {
     call create_partition_index_description();

     call get_mm_tree(); // invoke the RangeAnalysisModule
     
     // analyze the obtained interval list and get used partitions 
     call find_used_partitions();
  }

*/

struct st_part_prune_param;
struct st_part_opt_info;

typedef void (*mark_full_part_func)(partition_info*, uint32);

/*
  Partition pruning operation context
*/
typedef struct st_part_prune_param
{
  RANGE_OPT_PARAM range_param; /* Range analyzer parameters */

  /***************************************************************
   Following fields are filled in based solely on partitioning 
   definition and not modified after that:
   **************************************************************/
  partition_info *part_info; /* Copy of table->part_info */
  /* Function to get partition id from partitioning fields only */
  get_part_id_func get_top_partition_id_func;
  /* Function to mark a partition as used (w/all subpartitions if they exist)*/
  mark_full_part_func mark_full_partition_used;
 
  /* Partitioning 'index' description, array of key parts */
  KEY_PART *key;
  
  /*
    Number of fields in partitioning 'index' definition created for
    partitioning (0 if partitioning 'index' doesn't include partitioning
    fields)
  */
  uint part_fields;
  uint subpart_fields; /* Same as above for subpartitioning */
  
  /* 
    Number of the last partitioning field keypart in the index, or -1 if
    partitioning index definition doesn't include partitioning fields.
  */
  int last_part_partno;
  int last_subpart_partno; /* Same as above for supartitioning */

  /*
    is_part_keypart[i] == MY_TEST(keypart #i in partitioning index is a member
                                  used in partitioning)
    Used to maintain current values of cur_part_fields and cur_subpart_fields
  */
  my_bool *is_part_keypart;
  /* Same as above for subpartitioning */
  my_bool *is_subpart_keypart;

  my_bool ignore_part_fields; /* Ignore rest of partioning fields */

  /***************************************************************
   Following fields form find_used_partitions() recursion context:
   **************************************************************/
  SEL_ARG **arg_stack;     /* "Stack" of SEL_ARGs */
  SEL_ARG **arg_stack_end; /* Top of the stack    */
  /* Number of partitioning fields for which we have a SEL_ARG* in arg_stack */
  uint cur_part_fields;
  /* Same as cur_part_fields, but for subpartitioning */
  uint cur_subpart_fields;

  /* Iterator to be used to obtain the "current" set of used partitions */
  PARTITION_ITERATOR part_iter;

  /* Initialized bitmap of num_subparts size */
  MY_BITMAP subparts_bitmap;

  uchar *cur_min_key;
  uchar *cur_max_key;

  uint cur_min_flag, cur_max_flag;
} PART_PRUNE_PARAM;

static bool create_partition_index_description(PART_PRUNE_PARAM *prune_par);
static int find_used_partitions(PART_PRUNE_PARAM *ppar, SEL_ARG *key_tree);
static int find_used_partitions_imerge(PART_PRUNE_PARAM *ppar,
                                       SEL_IMERGE *imerge);
static int find_used_partitions_imerge_list(PART_PRUNE_PARAM *ppar,
                                            List<SEL_IMERGE> &merges);
static void mark_all_partitions_as_used(partition_info *part_info);

#ifndef DBUG_OFF
static void print_partitioning_index(KEY_PART *parts, KEY_PART *parts_end);
static void dbug_print_field(Field *field);
static void dbug_print_segment_range(SEL_ARG *arg, KEY_PART *part);
static void dbug_print_singlepoint_range(SEL_ARG **start, uint num);
#endif


/**
  Perform partition pruning for a given table and condition.

  @param      thd            Thread handle
  @param      table          Table to perform partition pruning for
  @param      pprune_cond    Condition to use for partition pruning
  
  @note This function assumes that lock_partitions are setup when it
  is invoked. The function analyzes the condition, finds partitions that
  need to be used to retrieve the records that match the condition, and 
  marks them as used by setting appropriate bit in part_info->read_partitions
  In the worst case all partitions are marked as used. If the table is not
  yet locked, it will also unset bits in part_info->lock_partitions that is
  not set in read_partitions.

  This function returns promptly if called for non-partitioned table.

  @return Operation status
    @retval true  Failure
    @retval false Success
*/

bool prune_partitions(THD *thd, TABLE *table, Item *pprune_cond)
{
  bool retval= FALSE;
  partition_info *part_info = table->part_info;
  DBUG_ENTER("prune_partitions");

  if (!part_info)
    DBUG_RETURN(FALSE); /* not a partitioned table */
  
  if (!pprune_cond)
  {
    mark_all_partitions_as_used(part_info);
    DBUG_RETURN(FALSE);
  }
  
  PART_PRUNE_PARAM prune_param;
  MEM_ROOT alloc;
  RANGE_OPT_PARAM  *range_par= &prune_param.range_param;
  my_bitmap_map *old_sets[2];

  prune_param.part_info= part_info;
  init_sql_alloc(&alloc, thd->variables.range_alloc_block_size, 0,
                 MYF(MY_THREAD_SPECIFIC));
  range_par->mem_root= &alloc;
  range_par->old_root= thd->mem_root;

  if (create_partition_index_description(&prune_param))
  {
    mark_all_partitions_as_used(part_info);
    free_root(&alloc,MYF(0));		// Return memory & allocator
    DBUG_RETURN(FALSE);
  }
  
  dbug_tmp_use_all_columns(table, old_sets, 
                           table->read_set, table->write_set);
  range_par->thd= thd;
  range_par->table= table;
  /* range_par->cond doesn't need initialization */
  range_par->prev_tables= range_par->read_tables= 0;
  range_par->current_table= table->map;
  /* It should be possible to switch the following ON: */
  range_par->remove_false_where_parts= false;

  range_par->keys= 1; // one index
  range_par->using_real_indexes= FALSE;
  range_par->remove_jump_scans= FALSE;
  range_par->real_keynr[0]= 0;
  range_par->alloced_sel_args= 0;

  thd->no_errors=1;				// Don't warn about NULL
  thd->mem_root=&alloc;

  bitmap_clear_all(&part_info->read_partitions);

  prune_param.key= prune_param.range_param.key_parts;
  SEL_TREE *tree;
  int res;

  tree= pprune_cond->get_mm_tree(range_par, &pprune_cond);
  if (!tree)
    goto all_used;

  if (tree->type == SEL_TREE::IMPOSSIBLE)
  {
    retval= TRUE;
    goto end;
  }

  if (tree->type != SEL_TREE::KEY && tree->type != SEL_TREE::KEY_SMALLER)
    goto all_used;

  if (tree->merges.is_empty())
  {
    /* Range analysis has produced a single list of intervals. */
    prune_param.arg_stack_end= prune_param.arg_stack;
    prune_param.cur_part_fields= 0;
    prune_param.cur_subpart_fields= 0;
    
    prune_param.cur_min_key= prune_param.range_param.min_key;
    prune_param.cur_max_key= prune_param.range_param.max_key;
    prune_param.cur_min_flag= prune_param.cur_max_flag= 0;

    init_all_partitions_iterator(part_info, &prune_param.part_iter);
    if (!tree->keys[0] || (-1 == (res= find_used_partitions(&prune_param,
                                                            tree->keys[0]))))
      goto all_used;
  }
  else
  {
    if (tree->merges.elements == 1)
    {
      /* 
        Range analysis has produced a "merge" of several intervals lists, a 
        SEL_TREE that represents an expression in form         
          sel_imerge = (tree1 OR tree2 OR ... OR treeN)
        that cannot be reduced to one tree. This can only happen when 
        partitioning index has several keyparts and the condition is OR of
        conditions that refer to different key parts. For example, we'll get
        here for "partitioning_field=const1 OR subpartitioning_field=const2"
      */
      if (-1 == (res= find_used_partitions_imerge(&prune_param,
                                                  tree->merges.head())))
        goto all_used;
    }
    else
    {
      /* 
        Range analysis has produced a list of several imerges, i.e. a
        structure that represents a condition in form 
        imerge_list= (sel_imerge1 AND sel_imerge2 AND ... AND sel_imergeN)
        This is produced for complicated WHERE clauses that range analyzer
        can't really analyze properly.
      */
      if (-1 == (res= find_used_partitions_imerge_list(&prune_param,
                                                       tree->merges)))
        goto all_used;
    }
  }
  
  /*
    res == 0 => no used partitions => retval=TRUE
    res == 1 => some used partitions => retval=FALSE
    res == -1 - we jump over this line to all_used:
  */
  retval= MY_TEST(!res);
  goto end;

all_used:
  retval= FALSE; // some partitions are used
  mark_all_partitions_as_used(prune_param.part_info);
end:
  dbug_tmp_restore_column_maps(table->read_set, table->write_set, old_sets);
  thd->no_errors=0;
  thd->mem_root= range_par->old_root;
  free_root(&alloc,MYF(0));			// Return memory & allocator
  /*
    Must be a subset of the locked partitions.
    lock_partitions contains the partitions marked by explicit partition
    selection (... t PARTITION (pX) ...) and we must only use partitions
    within that set.
  */
  bitmap_intersect(&prune_param.part_info->read_partitions,
                   &prune_param.part_info->lock_partitions);
  /*
    If not yet locked, also prune partitions to lock if not UPDATEing
    partition key fields. This will also prune lock_partitions if we are under
    LOCK TABLES, so prune away calls to start_stmt().
    TODO: enhance this prune locking to also allow pruning of
    'UPDATE t SET part_key = const WHERE cond_is_prunable' so it adds
    a lock for part_key partition.
  */
  if (table->file->get_lock_type() == F_UNLCK &&
      !partition_key_modified(table, table->write_set))
  {
    bitmap_copy(&prune_param.part_info->lock_partitions,
                &prune_param.part_info->read_partitions);
  }
  if (bitmap_is_clear_all(&(prune_param.part_info->read_partitions)))
  {
    table->all_partitions_pruned_away= true;
    retval= TRUE;
  }
  DBUG_RETURN(retval);
}


/*
  For SEL_ARG* array, store sel_arg->min values into table record buffer

  SYNOPSIS
    store_selargs_to_rec()
      ppar   Partition pruning context
      start  Array of SEL_ARG* for which the minimum values should be stored
      num    Number of elements in the array

  DESCRIPTION
    For each SEL_ARG* interval in the specified array, store the left edge
    field value (sel_arg->min, key image format) into the table record.
*/

static void store_selargs_to_rec(PART_PRUNE_PARAM *ppar, SEL_ARG **start,
                                 int num)
{
  KEY_PART *parts= ppar->range_param.key_parts;
  for (SEL_ARG **end= start + num; start != end; start++)
  {
    SEL_ARG *sel_arg= (*start);
    store_key_image_to_rec(sel_arg->field, sel_arg->min_value,
                           parts[sel_arg->part].length);
  }
}


/* Mark a partition as used in the case when there are no subpartitions */
static void mark_full_partition_used_no_parts(partition_info* part_info,
                                              uint32 part_id)
{
  DBUG_ENTER("mark_full_partition_used_no_parts");
  DBUG_PRINT("enter", ("Mark partition %u as used", part_id));
  bitmap_set_bit(&part_info->read_partitions, part_id);
  DBUG_VOID_RETURN;
}


/* Mark a partition as used in the case when there are subpartitions */
static void mark_full_partition_used_with_parts(partition_info *part_info,
                                                uint32 part_id)
{
  uint32 start= part_id * part_info->num_subparts;
  uint32 end=   start + part_info->num_subparts; 
  DBUG_ENTER("mark_full_partition_used_with_parts");

  for (; start != end; start++)
  {
    DBUG_PRINT("info", ("1:Mark subpartition %u as used", start));
    bitmap_set_bit(&part_info->read_partitions, start);
  }
  DBUG_VOID_RETURN;
}

/*
  Find the set of used partitions for List<SEL_IMERGE>
  SYNOPSIS
    find_used_partitions_imerge_list
      ppar      Partition pruning context.
      key_tree  Intervals tree to perform pruning for.
      
  DESCRIPTION
    List<SEL_IMERGE> represents "imerge1 AND imerge2 AND ...". 
    The set of used partitions is an intersection of used partitions sets
    for imerge_{i}.
    We accumulate this intersection in a separate bitmap.
 
  RETURN 
    See find_used_partitions()
*/

static int find_used_partitions_imerge_list(PART_PRUNE_PARAM *ppar,
                                            List<SEL_IMERGE> &merges)
{
  MY_BITMAP all_merges;
  uint bitmap_bytes;
  my_bitmap_map *bitmap_buf;
  uint n_bits= ppar->part_info->read_partitions.n_bits;
  bitmap_bytes= bitmap_buffer_size(n_bits);
  if (!(bitmap_buf= (my_bitmap_map*) alloc_root(ppar->range_param.mem_root,
                                                bitmap_bytes)))
  {
    /*
      Fallback, process just the first SEL_IMERGE. This can leave us with more
      partitions marked as used then actually needed.
    */
    return find_used_partitions_imerge(ppar, merges.head());
  }
  my_bitmap_init(&all_merges, bitmap_buf, n_bits, FALSE);
  bitmap_set_prefix(&all_merges, n_bits);

  List_iterator<SEL_IMERGE> it(merges);
  SEL_IMERGE *imerge;
  while ((imerge=it++))
  {
    int res= find_used_partitions_imerge(ppar, imerge);
    if (!res)
    {
      /* no used partitions on one ANDed imerge => no used partitions at all */
      return 0;
    }

    if (res != -1)
      bitmap_intersect(&all_merges, &ppar->part_info->read_partitions);


    if (bitmap_is_clear_all(&all_merges))
      return 0;

    bitmap_clear_all(&ppar->part_info->read_partitions);
  }
  memcpy(ppar->part_info->read_partitions.bitmap, all_merges.bitmap,
         bitmap_bytes);
  return 1;
}


/*
  Find the set of used partitions for SEL_IMERGE structure
  SYNOPSIS
    find_used_partitions_imerge()
      ppar      Partition pruning context.
      key_tree  Intervals tree to perform pruning for.
      
  DESCRIPTION
    SEL_IMERGE represents "tree1 OR tree2 OR ...". The implementation is
    trivial - just use mark used partitions for each tree and bail out early
    if for some tree_{i} all partitions are used.
 
  RETURN 
    See find_used_partitions().
*/

static
int find_used_partitions_imerge(PART_PRUNE_PARAM *ppar, SEL_IMERGE *imerge)
{
  int res= 0;
  for (SEL_TREE **ptree= imerge->trees; ptree < imerge->trees_next; ptree++)
  {
    ppar->arg_stack_end= ppar->arg_stack;
    ppar->cur_part_fields= 0;
    ppar->cur_subpart_fields= 0;
    
    ppar->cur_min_key= ppar->range_param.min_key;
    ppar->cur_max_key= ppar->range_param.max_key;
    ppar->cur_min_flag= ppar->cur_max_flag= 0;

    init_all_partitions_iterator(ppar->part_info, &ppar->part_iter);
    SEL_ARG *key_tree= (*ptree)->keys[0];
    if (!key_tree || (-1 == (res |= find_used_partitions(ppar, key_tree))))
      return -1;
  }
  return res;
}


/*
  Collect partitioning ranges for the SEL_ARG tree and mark partitions as used

  SYNOPSIS
    find_used_partitions()
      ppar      Partition pruning context.
      key_tree  SEL_ARG range tree to perform pruning for

  DESCRIPTION
    This function 
      * recursively walks the SEL_ARG* tree collecting partitioning "intervals"
      * finds the partitions one needs to use to get rows in these intervals
      * marks these partitions as used.
    The next session desribes the process in greater detail.
 
  IMPLEMENTATION
    TYPES OF RESTRICTIONS THAT WE CAN OBTAIN PARTITIONS FOR    
    We can find out which [sub]partitions to use if we obtain restrictions on 
    [sub]partitioning fields in the following form:
    1.  "partition_field1=const1 AND ... AND partition_fieldN=constN"
    1.1  Same as (1) but for subpartition fields

    If partitioning supports interval analysis (i.e. partitioning is a
    function of a single table field, and partition_info::
    get_part_iter_for_interval != NULL), then we can also use condition in
    this form:
    2.  "const1 <=? partition_field <=? const2"
    2.1  Same as (2) but for subpartition_field

    INFERRING THE RESTRICTIONS FROM SEL_ARG TREE
    
    The below is an example of what SEL_ARG tree may represent:
    
    (start)
     |                           $
     |   Partitioning keyparts   $  subpartitioning keyparts
     |                           $
     |     ...          ...      $
     |      |            |       $
     | +---------+  +---------+  $  +-----------+  +-----------+
     \-| par1=c1 |--| par2=c2 |-----| subpar1=c3|--| subpar2=c5|
       +---------+  +---------+  $  +-----------+  +-----------+
            |                    $        |             |
            |                    $        |        +-----------+ 
            |                    $        |        | subpar2=c6|
            |                    $        |        +-----------+ 
            |                    $        |
            |                    $  +-----------+  +-----------+
            |                    $  | subpar1=c4|--| subpar2=c8|
            |                    $  +-----------+  +-----------+
            |                    $         
            |                    $
       +---------+               $  +------------+  +------------+
       | par1=c2 |------------------| subpar1=c10|--| subpar2=c12|
       +---------+               $  +------------+  +------------+
            |                    $
           ...                   $

    The up-down connections are connections via SEL_ARG::left and
    SEL_ARG::right. A horizontal connection to the right is the
    SEL_ARG::next_key_part connection.
    
    find_used_partitions() traverses the entire tree via recursion on
     * SEL_ARG::next_key_part (from left to right on the picture)
     * SEL_ARG::left|right (up/down on the pic). Left-right recursion is
       performed for each depth level.
    
    Recursion descent on SEL_ARG::next_key_part is used to accumulate (in
    ppar->arg_stack) constraints on partitioning and subpartitioning fields.
    For the example in the above picture, one of stack states is:
      in find_used_partitions(key_tree = "subpar2=c5") (***)
      in find_used_partitions(key_tree = "subpar1=c3")
      in find_used_partitions(key_tree = "par2=c2")   (**)
      in find_used_partitions(key_tree = "par1=c1")
      in prune_partitions(...)
    We apply partitioning limits as soon as possible, e.g. when we reach the
    depth (**), we find which partition(s) correspond to "par1=c1 AND par2=c2",
    and save them in ppar->part_iter.
    When we reach the depth (***), we find which subpartition(s) correspond to
    "subpar1=c3 AND subpar2=c5", and then mark appropriate subpartitions in
    appropriate subpartitions as used.
    
    It is possible that constraints on some partitioning fields are missing.
    For the above example, consider this stack state:
      in find_used_partitions(key_tree = "subpar2=c12") (***)
      in find_used_partitions(key_tree = "subpar1=c10")
      in find_used_partitions(key_tree = "par1=c2")
      in prune_partitions(...)
    Here we don't have constraints for all partitioning fields. Since we've
    never set the ppar->part_iter to contain used set of partitions, we use
    its default "all partitions" value.  We get  subpartition id for 
    "subpar1=c3 AND subpar2=c5", and mark that subpartition as used in every
    partition.

    The inverse is also possible: we may get constraints on partitioning
    fields, but not constraints on subpartitioning fields. In that case,
    calls to find_used_partitions() with depth below (**) will return -1,
    and we will mark entire partition as used.

  TODO
    Replace recursion on SEL_ARG::left and SEL_ARG::right with a loop

  RETURN
    1   OK, one or more [sub]partitions are marked as used.
    0   The passed condition doesn't match any partitions
   -1   Couldn't infer any partition pruning "intervals" from the passed 
        SEL_ARG* tree (which means that all partitions should be marked as
        used) Marking partitions as used is the responsibility of the caller.
*/

static 
int find_used_partitions(PART_PRUNE_PARAM *ppar, SEL_ARG *key_tree)
{
  int res, left_res=0, right_res=0;
  int key_tree_part= (int)key_tree->part;
  bool set_full_part_if_bad_ret= FALSE;
  bool ignore_part_fields= ppar->ignore_part_fields;
  bool did_set_ignore_part_fields= FALSE;
  RANGE_OPT_PARAM *range_par= &(ppar->range_param);

  if (check_stack_overrun(range_par->thd, 3*STACK_MIN_SIZE, NULL))
    return -1;

  if (key_tree->left != &null_element)
  {
    if (-1 == (left_res= find_used_partitions(ppar,key_tree->left)))
      return -1;
  }

  /* Push SEL_ARG's to stack to enable looking backwards as well */
  ppar->cur_part_fields+= ppar->is_part_keypart[key_tree_part];
  ppar->cur_subpart_fields+= ppar->is_subpart_keypart[key_tree_part];
  *(ppar->arg_stack_end++)= key_tree;

  if (ignore_part_fields)
  {
    /*
      We come here when a condition on the first partitioning
      fields led to evaluating the partitioning condition
      (due to finding a condition of the type a < const or
      b > const). Thus we must ignore the rest of the
      partitioning fields but we still want to analyse the
      subpartitioning fields.
    */
    if (key_tree->next_key_part)
      res= find_used_partitions(ppar, key_tree->next_key_part);
    else
      res= -1;
    goto pop_and_go_right;
  }

  if (key_tree->type == SEL_ARG::KEY_RANGE)
  {
    if (ppar->part_info->get_part_iter_for_interval && 
        key_tree->part <= ppar->last_part_partno)
    {
      /* Collect left and right bound, their lengths and flags */
      uchar *min_key= ppar->cur_min_key;
      uchar *max_key= ppar->cur_max_key;
      uchar *tmp_min_key= min_key;
      uchar *tmp_max_key= max_key;
      key_tree->store_min(ppar->key[key_tree->part].store_length,
                          &tmp_min_key, ppar->cur_min_flag);
      key_tree->store_max(ppar->key[key_tree->part].store_length,
                          &tmp_max_key, ppar->cur_max_flag);
      uint flag;
      if (key_tree->next_key_part &&
          key_tree->next_key_part->part == key_tree->part+1 &&
          key_tree->next_key_part->part <= ppar->last_part_partno &&
          key_tree->next_key_part->type == SEL_ARG::KEY_RANGE)
      {
        /*
          There are more key parts for partition pruning to handle
          This mainly happens when the condition is an equality
          condition.
        */
        if ((tmp_min_key - min_key) == (tmp_max_key - max_key) && 
            (memcmp(min_key, max_key, (uint)(tmp_max_key - max_key)) == 0) &&
            !key_tree->min_flag && !key_tree->max_flag)
        {
          /* Set 'parameters' */
          ppar->cur_min_key= tmp_min_key;
          ppar->cur_max_key= tmp_max_key;
          uint save_min_flag= ppar->cur_min_flag;
          uint save_max_flag= ppar->cur_max_flag;

          ppar->cur_min_flag|= key_tree->min_flag;
          ppar->cur_max_flag|= key_tree->max_flag;
          
          res= find_used_partitions(ppar, key_tree->next_key_part);
           
          /* Restore 'parameters' back */
          ppar->cur_min_key= min_key;
          ppar->cur_max_key= max_key;

          ppar->cur_min_flag= save_min_flag;
          ppar->cur_max_flag= save_max_flag;
          goto pop_and_go_right;
        }
        /* We have arrived at the last field in the partition pruning */
        uint tmp_min_flag= key_tree->min_flag,
             tmp_max_flag= key_tree->max_flag;
        if (!tmp_min_flag)
          key_tree->next_key_part->store_min_key(ppar->key,
                                                 &tmp_min_key,
                                                 &tmp_min_flag,
                                                 ppar->last_part_partno);
        if (!tmp_max_flag)
          key_tree->next_key_part->store_max_key(ppar->key,
                                                 &tmp_max_key,
                                                 &tmp_max_flag,
                                                 ppar->last_part_partno);
        flag= tmp_min_flag | tmp_max_flag;
      }
      else
        flag= key_tree->min_flag | key_tree->max_flag;
      
      if (tmp_min_key != range_par->min_key)
        flag&= ~NO_MIN_RANGE;
      else
        flag|= NO_MIN_RANGE;
      if (tmp_max_key != range_par->max_key)
        flag&= ~NO_MAX_RANGE;
      else
        flag|= NO_MAX_RANGE;

      /*
        We need to call the interval mapper if we have a condition which
        makes sense to prune on. In the example of COLUMNS on a and
        b it makes sense if we have a condition on a, or conditions on
        both a and b. If we only have conditions on b it might make sense
        but this is a harder case we will solve later. For the harder case
        this clause then turns into use of all partitions and thus we
        simply set res= -1 as if the mapper had returned that.
        TODO: What to do here is defined in WL#4065.
      */
      if (ppar->arg_stack[0]->part == 0)
      {
        uint32 i;
        uint32 store_length_array[MAX_KEY];
        uint32 num_keys= ppar->part_fields;

        for (i= 0; i < num_keys; i++)
          store_length_array[i]= ppar->key[i].store_length;
        res= ppar->part_info->
             get_part_iter_for_interval(ppar->part_info,
                                        FALSE,
                                        store_length_array,
                                        range_par->min_key,
                                        range_par->max_key,
                                        (uint)(tmp_min_key - range_par->min_key),
                                        (uint)(tmp_max_key - range_par->max_key),
                                        flag,
                                        &ppar->part_iter);
        if (!res)
          goto pop_and_go_right; /* res==0 --> no satisfying partitions */
      }
      else
        res= -1;

      if (res == -1)
      {
        /* get a full range iterator */
        init_all_partitions_iterator(ppar->part_info, &ppar->part_iter);
      }
      /* 
        Save our intent to mark full partition as used if we will not be able
        to obtain further limits on subpartitions
      */
      if (key_tree_part < ppar->last_part_partno)
      {
        /*
          We need to ignore the rest of the partitioning fields in all
          evaluations after this
        */
        did_set_ignore_part_fields= TRUE;
        ppar->ignore_part_fields= TRUE;
      }
      set_full_part_if_bad_ret= TRUE;
      goto process_next_key_part;
    }

    if (key_tree_part == ppar->last_subpart_partno && 
        (NULL != ppar->part_info->get_subpart_iter_for_interval))
    {
      PARTITION_ITERATOR subpart_iter;
      DBUG_EXECUTE("info", dbug_print_segment_range(key_tree,
                                                    range_par->key_parts););
      res= ppar->part_info->
           get_subpart_iter_for_interval(ppar->part_info,
                                         TRUE,
                                         NULL, /* Currently not used here */
                                         key_tree->min_value, 
                                         key_tree->max_value,
                                         0, 0, /* Those are ignored here */
                                         key_tree->min_flag |
                                           key_tree->max_flag,
                                         &subpart_iter);
      if (res == 0)
      {
        /*
           The only case where we can get "no satisfying subpartitions"
           returned from the above call is when an error has occurred.
        */
        DBUG_ASSERT(range_par->thd->is_error());
        return 0;
      }

      if (res == -1)
        goto pop_and_go_right; /* all subpartitions satisfy */

      uint32 subpart_id;
      bitmap_clear_all(&ppar->subparts_bitmap);
      while ((subpart_id= subpart_iter.get_next(&subpart_iter)) !=
             NOT_A_PARTITION_ID)
        bitmap_set_bit(&ppar->subparts_bitmap, subpart_id);

      /* Mark each partition as used in each subpartition.  */
      uint32 part_id;
      while ((part_id= ppar->part_iter.get_next(&ppar->part_iter)) !=
              NOT_A_PARTITION_ID)
      {
        for (uint i= 0; i < ppar->part_info->num_subparts; i++)
          if (bitmap_is_set(&ppar->subparts_bitmap, i))
            bitmap_set_bit(&ppar->part_info->read_partitions,
                           part_id * ppar->part_info->num_subparts + i);
      }
      goto pop_and_go_right;
    }

    if (key_tree->is_singlepoint())
    {
      if (key_tree_part == ppar->last_part_partno &&
          ppar->cur_part_fields == ppar->part_fields &&
          ppar->part_info->get_part_iter_for_interval == NULL)
      {
        /* 
          Ok, we've got "fieldN<=>constN"-type SEL_ARGs for all partitioning
          fields. Save all constN constants into table record buffer.
        */
        store_selargs_to_rec(ppar, ppar->arg_stack, ppar->part_fields);
        DBUG_EXECUTE("info", dbug_print_singlepoint_range(ppar->arg_stack,
                                                       ppar->part_fields););
        uint32 part_id;
        longlong func_value;
        /* Find in which partition the {const1, ...,constN} tuple goes */
        if (ppar->get_top_partition_id_func(ppar->part_info, &part_id,
                                            &func_value))
        {
          res= 0; /* No satisfying partitions */
          goto pop_and_go_right;
        }
        /* Rembember the limit we got - single partition #part_id */
        init_single_partition_iterator(part_id, &ppar->part_iter);
        
        /*
          If there are no subpartitions/we fail to get any limit for them, 
          then we'll mark full partition as used. 
        */
        set_full_part_if_bad_ret= TRUE;
        goto process_next_key_part;
      }

      if (key_tree_part == ppar->last_subpart_partno &&
          ppar->cur_subpart_fields == ppar->subpart_fields)
      {
        /* 
          Ok, we've got "fieldN<=>constN"-type SEL_ARGs for all subpartitioning
          fields. Save all constN constants into table record buffer.
        */
        store_selargs_to_rec(ppar, ppar->arg_stack_end - ppar->subpart_fields,
                             ppar->subpart_fields);
        DBUG_EXECUTE("info", dbug_print_singlepoint_range(ppar->arg_stack_end- 
                                                       ppar->subpart_fields,
                                                       ppar->subpart_fields););
        /* Find the subpartition (it's HASH/KEY so we always have one) */
        partition_info *part_info= ppar->part_info;
        uint32 part_id, subpart_id;
                 
        if (part_info->get_subpartition_id(part_info, &subpart_id))
          return 0;

        /* Mark this partition as used in each subpartition. */
        while ((part_id= ppar->part_iter.get_next(&ppar->part_iter)) !=
                NOT_A_PARTITION_ID)
        {
          bitmap_set_bit(&part_info->read_partitions,
                         part_id * part_info->num_subparts + subpart_id);
        }
        res= 1; /* Some partitions were marked as used */
        goto pop_and_go_right;
      }
    }
    else
    {
      /* 
        Can't handle condition on current key part. If we're that deep that 
        we're processing subpartititoning's key parts, this means we'll not be
        able to infer any suitable condition, so bail out.
      */
      if (key_tree_part >= ppar->last_part_partno)
      {
        res= -1;
        goto pop_and_go_right;
      }
      /*
        No meaning in continuing with rest of partitioning key parts.
        Will try to continue with subpartitioning key parts.
      */
      ppar->ignore_part_fields= true;
      did_set_ignore_part_fields= true;
      goto process_next_key_part;
    }
  }

process_next_key_part:
  if (key_tree->next_key_part)
    res= find_used_partitions(ppar, key_tree->next_key_part);
  else
    res= -1;

  if (did_set_ignore_part_fields)
  {
    /*
      We have returned from processing all key trees linked to our next
      key part. We are ready to be moving down (using right pointers) and
      this tree is a new evaluation requiring its own decision on whether
      to ignore partitioning fields.
    */
    ppar->ignore_part_fields= FALSE;
  }
  if (set_full_part_if_bad_ret)
  {
    if (res == -1)
    {
      /* Got "full range" for subpartitioning fields */
      uint32 part_id;
      bool found= FALSE;
      while ((part_id= ppar->part_iter.get_next(&ppar->part_iter)) !=
             NOT_A_PARTITION_ID)
      {
        ppar->mark_full_partition_used(ppar->part_info, part_id);
        found= TRUE;
      }
      res= MY_TEST(found);
    }
    /*
      Restore the "used partitions iterator" to the default setting that
      specifies iteration over all partitions.
    */
    init_all_partitions_iterator(ppar->part_info, &ppar->part_iter);
  }

pop_and_go_right:
  /* Pop this key part info off the "stack" */
  ppar->arg_stack_end--;
  ppar->cur_part_fields-=    ppar->is_part_keypart[key_tree_part];
  ppar->cur_subpart_fields-= ppar->is_subpart_keypart[key_tree_part];

  if (res == -1)
    return -1;
  if (key_tree->right != &null_element)
  {
    if (-1 == (right_res= find_used_partitions(ppar,key_tree->right)))
      return -1;
  }
  return (left_res || right_res || res);
}
 

static void mark_all_partitions_as_used(partition_info *part_info)
{
  bitmap_copy(&(part_info->read_partitions),
              &(part_info->lock_partitions));
}


/*
  Check if field types allow to construct partitioning index description
 
  SYNOPSIS
    fields_ok_for_partition_index()
      pfield  NULL-terminated array of pointers to fields.

  DESCRIPTION
    For an array of fields, check if we can use all of the fields to create
    partitioning index description.
    
    We can't process GEOMETRY fields - for these fields singlepoint intervals
    cant be generated, and non-singlepoint are "special" kinds of intervals
    to which our processing logic can't be applied.

    It is not known if we could process ENUM fields, so they are disabled to be
    on the safe side.

  RETURN 
    TRUE   Yes, fields can be used in partitioning index
    FALSE  Otherwise
*/

static bool fields_ok_for_partition_index(Field **pfield)
{
  if (!pfield)
    return FALSE;
  for (; (*pfield); pfield++)
  {
    enum_field_types ftype= (*pfield)->real_type();
    if (ftype == MYSQL_TYPE_ENUM || ftype == MYSQL_TYPE_GEOMETRY)
      return FALSE;
  }
  return TRUE;
}


/*
  Create partition index description and fill related info in the context
  struct

  SYNOPSIS
    create_partition_index_description()
      prune_par  INOUT Partition pruning context

  DESCRIPTION
    Create partition index description. Partition index description is:

      part_index(used_fields_list(part_expr), used_fields_list(subpart_expr))

    If partitioning/sub-partitioning uses BLOB or Geometry fields, then
    corresponding fields_list(...) is not included into index description
    and we don't perform partition pruning for partitions/subpartitions.

  RETURN
    TRUE   Out of memory or can't do partition pruning at all
    FALSE  OK
*/

static bool create_partition_index_description(PART_PRUNE_PARAM *ppar)
{
  RANGE_OPT_PARAM *range_par= &(ppar->range_param);
  partition_info *part_info= ppar->part_info;
  uint used_part_fields, used_subpart_fields;

  used_part_fields= fields_ok_for_partition_index(part_info->part_field_array) ?
                      part_info->num_part_fields : 0;
  used_subpart_fields= 
    fields_ok_for_partition_index(part_info->subpart_field_array)? 
      part_info->num_subpart_fields : 0;
  
  uint total_parts= used_part_fields + used_subpart_fields;

  ppar->ignore_part_fields= FALSE;
  ppar->part_fields=      used_part_fields;
  ppar->last_part_partno= (int)used_part_fields - 1;

  ppar->subpart_fields= used_subpart_fields;
  ppar->last_subpart_partno= 
    used_subpart_fields?(int)(used_part_fields + used_subpart_fields - 1): -1;

  if (part_info->is_sub_partitioned())
  {
    ppar->mark_full_partition_used=  mark_full_partition_used_with_parts;
    ppar->get_top_partition_id_func= part_info->get_part_partition_id;
  }
  else
  {
    ppar->mark_full_partition_used=  mark_full_partition_used_no_parts;
    ppar->get_top_partition_id_func= part_info->get_partition_id;
  }

  KEY_PART *key_part;
  MEM_ROOT *alloc= range_par->mem_root;
  if (!total_parts || 
      !(key_part= (KEY_PART*)alloc_root(alloc, sizeof(KEY_PART)*
                                               total_parts)) ||
      !(ppar->arg_stack= (SEL_ARG**)alloc_root(alloc, sizeof(SEL_ARG*)* 
                                                      total_parts)) ||
      !(ppar->is_part_keypart= (my_bool*)alloc_root(alloc, sizeof(my_bool)*
                                                           total_parts)) ||
      !(ppar->is_subpart_keypart= (my_bool*)alloc_root(alloc, sizeof(my_bool)*
                                                           total_parts)))
    return TRUE;
 
  if (ppar->subpart_fields)
  {
    my_bitmap_map *buf;
    uint32 bufsize= bitmap_buffer_size(ppar->part_info->num_subparts);
    if (!(buf= (my_bitmap_map*) alloc_root(alloc, bufsize)))
      return TRUE;
    my_bitmap_init(&ppar->subparts_bitmap, buf, ppar->part_info->num_subparts,
                FALSE);
  }
  range_par->key_parts= key_part;
  Field **field= (ppar->part_fields)? part_info->part_field_array :
                                           part_info->subpart_field_array;
  bool in_subpart_fields= FALSE;
  uint total_key_len= 0;
  for (uint part= 0; part < total_parts; part++, key_part++)
  {
    key_part->key=          0;
    key_part->part=	    part;
    key_part->length= (uint16)(*field)->key_length();
    key_part->store_length= (uint16)get_partition_field_store_length(*field);
    total_key_len += key_part->store_length;

    DBUG_PRINT("info", ("part %u length %u store_length %u", part,
                         key_part->length, key_part->store_length));

    key_part->field=        (*field);
    key_part->image_type =  Field::itRAW;
    /* 
      We set keypart flag to 0 here as the only HA_PART_KEY_SEG is checked
      in the RangeAnalysisModule.
    */
    key_part->flag=         0;
    /* We don't set key_parts->null_bit as it will not be used */

    ppar->is_part_keypart[part]= !in_subpart_fields;
    ppar->is_subpart_keypart[part]= in_subpart_fields;

    /*
      Check if this was last field in this array, in this case we
      switch to subpartitioning fields. (This will only happens if
      there are subpartitioning fields to cater for).
    */
    if (!*(++field))
    {
      field= part_info->subpart_field_array;
      in_subpart_fields= TRUE;
    }
  }
  range_par->key_parts_end= key_part;

  total_key_len++; /* Take into account the "+1" in QUICK_RANGE::QUICK_RANGE */
  if (!(range_par->min_key= (uchar*)alloc_root(alloc,total_key_len)) ||
      !(range_par->max_key= (uchar*)alloc_root(alloc,total_key_len)))
  {
    return true;
  }

  DBUG_EXECUTE("info", print_partitioning_index(range_par->key_parts,
                                                range_par->key_parts_end););
  return FALSE;
}


#ifndef DBUG_OFF

static void print_partitioning_index(KEY_PART *parts, KEY_PART *parts_end)
{
  DBUG_ENTER("print_partitioning_index");
  DBUG_LOCK_FILE;
  fprintf(DBUG_FILE, "partitioning INDEX(");
  for (KEY_PART *p=parts; p != parts_end; p++)
  {
    fprintf(DBUG_FILE, "%s%s", p==parts?"":" ,", p->field->field_name);
  }
  fputs(");\n", DBUG_FILE);
  DBUG_UNLOCK_FILE;
  DBUG_VOID_RETURN;
}

/* Print field value into debug trace, in NULL-aware way. */
static void dbug_print_field(Field *field)
{
  if (field->is_real_null())
    fprintf(DBUG_FILE, "NULL");
  else
  {
    char buf[256];
    String str(buf, sizeof(buf), &my_charset_bin);
    str.length(0);
    String *pstr;
    pstr= field->val_str(&str);
    fprintf(DBUG_FILE, "'%s'", pstr->c_ptr_safe());
  }
}


/* Print a "c1 < keypartX < c2" - type interval into debug trace. */
static void dbug_print_segment_range(SEL_ARG *arg, KEY_PART *part)
{
  DBUG_ENTER("dbug_print_segment_range");
  DBUG_LOCK_FILE;
  if (!(arg->min_flag & NO_MIN_RANGE))
  {
    store_key_image_to_rec(part->field, arg->min_value, part->length);
    dbug_print_field(part->field);
    if (arg->min_flag & NEAR_MIN)
      fputs(" < ", DBUG_FILE);
    else
      fputs(" <= ", DBUG_FILE);
  }

  fprintf(DBUG_FILE, "%s", part->field->field_name);

  if (!(arg->max_flag & NO_MAX_RANGE))
  {
    if (arg->max_flag & NEAR_MAX)
      fputs(" < ", DBUG_FILE);
    else
      fputs(" <= ", DBUG_FILE);
    store_key_image_to_rec(part->field, arg->max_value, part->length);
    dbug_print_field(part->field);
  }
  fputs("\n", DBUG_FILE);
  DBUG_UNLOCK_FILE;
  DBUG_VOID_RETURN;
}


/*
  Print a singlepoint multi-keypart range interval to debug trace
 
  SYNOPSIS
    dbug_print_singlepoint_range()
      start  Array of SEL_ARG* ptrs representing conditions on key parts
      num    Number of elements in the array.

  DESCRIPTION
    This function prints a "keypartN=constN AND ... AND keypartK=constK"-type 
    interval to debug trace.
*/

static void dbug_print_singlepoint_range(SEL_ARG **start, uint num)
{
  DBUG_ENTER("dbug_print_singlepoint_range");
  DBUG_LOCK_FILE;
  SEL_ARG **end= start + num;

  for (SEL_ARG **arg= start; arg != end; arg++)
  {
    Field *field= (*arg)->field;
    fprintf(DBUG_FILE, "%s%s=", (arg==start)?"":", ", field->field_name);
    dbug_print_field(field);
  }
  fputs("\n", DBUG_FILE);
  DBUG_UNLOCK_FILE;
  DBUG_VOID_RETURN;
}
#endif

/****************************************************************************
 * Partition pruning code ends
 ****************************************************************************/
#endif


/*
  Get cost of 'sweep' full records retrieval.
  SYNOPSIS
    get_sweep_read_cost()
      param            Parameter from test_quick_select
      records          # of records to be retrieved
  RETURN
    cost of sweep
*/

double get_sweep_read_cost(const PARAM *param, ha_rows records)
{
  double result;
  DBUG_ENTER("get_sweep_read_cost");
  if (param->table->file->primary_key_is_clustered())
  {
    /*
      We are using the primary key to find the rows.
      Calculate the cost for this.
    */
    result= param->table->file->read_time(param->table->s->primary_key,
                                          (uint)records, records);
  }
  else
  {
    /*
      Rows will be retreived with rnd_pos(). Caluclate the expected
      cost for this.
    */
    double n_blocks=
      ceil(ulonglong2double(param->table->file->stats.data_file_length) /
           IO_SIZE);
    double busy_blocks=
      n_blocks * (1.0 - pow(1.0 - 1.0/n_blocks, rows2double(records)));
    if (busy_blocks < 1.0)
      busy_blocks= 1.0;
    DBUG_PRINT("info",("sweep: nblocks: %g, busy_blocks: %g", n_blocks,
                       busy_blocks));
    /*
      Disabled: Bail out if # of blocks to read is bigger than # of blocks in
      table data file.
    if (max_cost != DBL_MAX  && (busy_blocks+index_reads_cost) >= n_blocks)
      return 1;
    */
    JOIN *join= param->thd->lex->select_lex.join;
    if (!join || join->table_count == 1)
    {
      /* No join, assume reading is done in one 'sweep' */
      result= busy_blocks*(DISK_SEEK_BASE_COST +
                          DISK_SEEK_PROP_COST*n_blocks/busy_blocks);
    }
    else
    {
      /*
        Possibly this is a join with source table being non-last table, so
        assume that disk seeks are random here.
      */
      result= busy_blocks;
    }
  }
  DBUG_PRINT("return",("cost: %g", result));
  DBUG_RETURN(result);
}


/*
  Get best plan for a SEL_IMERGE disjunctive expression.
  SYNOPSIS
    get_best_disjunct_quick()
      param     Parameter from check_quick_select function
      imerge    Expression to use
      read_time Don't create scans with cost > read_time

  NOTES
    index_merge cost is calculated as follows:
    index_merge_cost =
      cost(index_reads) +         (see #1)
      cost(rowid_to_row_scan) +   (see #2)
      cost(unique_use)            (see #3)

    1. cost(index_reads) =SUM_i(cost(index_read_i))
       For non-CPK scans,
         cost(index_read_i) = {cost of ordinary 'index only' scan}
       For CPK scan,
         cost(index_read_i) = {cost of non-'index only' scan}

    2. cost(rowid_to_row_scan)
      If table PK is clustered then
        cost(rowid_to_row_scan) =
          {cost of ordinary clustered PK scan with n_ranges=n_rows}

      Otherwise, we use the following model to calculate costs:
      We need to retrieve n_rows rows from file that occupies n_blocks blocks.
      We assume that offsets of rows we need are independent variates with
      uniform distribution in [0..max_file_offset] range.

      We'll denote block as "busy" if it contains row(s) we need to retrieve
      and "empty" if doesn't contain rows we need.

      Probability that a block is empty is (1 - 1/n_blocks)^n_rows (this
      applies to any block in file). Let x_i be a variate taking value 1 if
      block #i is empty and 0 otherwise.

      Then E(x_i) = (1 - 1/n_blocks)^n_rows;

      E(n_empty_blocks) = E(sum(x_i)) = sum(E(x_i)) =
        = n_blocks * ((1 - 1/n_blocks)^n_rows) =
       ~= n_blocks * exp(-n_rows/n_blocks).

      E(n_busy_blocks) = n_blocks*(1 - (1 - 1/n_blocks)^n_rows) =
       ~= n_blocks * (1 - exp(-n_rows/n_blocks)).

      Average size of "hole" between neighbor non-empty blocks is
           E(hole_size) = n_blocks/E(n_busy_blocks).

      The total cost of reading all needed blocks in one "sweep" is:

      E(n_busy_blocks)*
       (DISK_SEEK_BASE_COST + DISK_SEEK_PROP_COST*n_blocks/E(n_busy_blocks)).

    3. Cost of Unique use is calculated in Unique::get_use_cost function.

  ROR-union cost is calculated in the same way index_merge, but instead of
  Unique a priority queue is used.

  RETURN
    Created read plan
    NULL - Out of memory or no read scan could be built.
*/

static
TABLE_READ_PLAN *get_best_disjunct_quick(PARAM *param, SEL_IMERGE *imerge,
                                         double read_time)
{
  SEL_TREE **ptree;
  TRP_INDEX_MERGE *imerge_trp= NULL;
  TRP_RANGE **range_scans;
  TRP_RANGE **cur_child;
  TRP_RANGE **cpk_scan= NULL;
  bool imerge_too_expensive= FALSE;
  double imerge_cost= 0.0;
  ha_rows cpk_scan_records= 0;
  ha_rows non_cpk_scan_records= 0;
  bool pk_is_clustered= param->table->file->primary_key_is_clustered();
  bool all_scans_ror_able= TRUE;
  bool all_scans_rors= TRUE;
  uint unique_calc_buff_size;
  TABLE_READ_PLAN **roru_read_plans;
  TABLE_READ_PLAN **cur_roru_plan;
  double roru_index_costs;
  ha_rows roru_total_records;
  double roru_intersect_part= 1.0;
<<<<<<< HEAD
  size_t n_child_scans;
=======
  bool only_ror_scans_required= FALSE;
>>>>>>> ad4b7056
  DBUG_ENTER("get_best_disjunct_quick");
  DBUG_PRINT("info", ("Full table scan cost: %g", read_time));

  /*
    In every tree of imerge remove SEL_ARG trees that do not make ranges.
    If after this removal some SEL_ARG tree becomes empty discard imerge.  
  */
  for (ptree= imerge->trees; ptree != imerge->trees_next; ptree++)
  {
    if (remove_nonrange_trees(param, *ptree))
    {
      imerge->trees_next= imerge->trees;
      break;
    }
  }

  n_child_scans= imerge->trees_next - imerge->trees;
  
  if (!n_child_scans)
    DBUG_RETURN(NULL);

  if (!(range_scans= (TRP_RANGE**)alloc_root(param->mem_root,
                                             sizeof(TRP_RANGE*)*
                                             n_child_scans)))
    DBUG_RETURN(NULL);

  only_ror_scans_required= !optimizer_flag(param->thd,
                                      OPTIMIZER_SWITCH_INDEX_MERGE_SORT_UNION);
  /*
    Collect best 'range' scan for each of disjuncts, and, while doing so,
    analyze possibility of ROR scans. Also calculate some values needed by
    other parts of the code.
  */
  for (ptree= imerge->trees, cur_child= range_scans;
       ptree != imerge->trees_next;
       ptree++, cur_child++)
  {
    DBUG_EXECUTE("info", print_sel_tree(param, *ptree, &(*ptree)->keys_map,
                                        "tree in SEL_IMERGE"););
    if (!(*cur_child= get_key_scans_params(param, *ptree, TRUE, FALSE,
                                           read_time,
                                           only_ror_scans_required)))
    {
      /*
        One of index scans in this index_merge is more expensive than entire
        table read for another available option. The entire index_merge (and
        any possible ROR-union) will be more expensive then, too. We continue
        here only to update SQL_SELECT members.
      */
      imerge_too_expensive= TRUE;
    }
    if (imerge_too_expensive)
      continue;

    imerge_cost += (*cur_child)->read_cost;
    all_scans_ror_able &= ((*ptree)->n_ror_scans > 0);
    all_scans_rors &= (*cur_child)->is_ror;
    if (pk_is_clustered &&
        param->real_keynr[(*cur_child)->key_idx] ==
        param->table->s->primary_key)
    {
      cpk_scan= cur_child;
      cpk_scan_records= (*cur_child)->records;
    }
    else
      non_cpk_scan_records += (*cur_child)->records;
  }

  DBUG_PRINT("info", ("index_merge scans cost %g", imerge_cost));
  if (imerge_too_expensive || (imerge_cost > read_time) ||
      ((non_cpk_scan_records+cpk_scan_records >=
        param->table->stat_records()) &&
       read_time != DBL_MAX))
  {
    /*
      Bail out if it is obvious that both index_merge and ROR-union will be
      more expensive
    */
    DBUG_PRINT("info", ("Sum of index_merge scans is more expensive than "
                        "full table scan, bailing out"));
    DBUG_RETURN(NULL);
  }

  /* 
    If all scans happen to be ROR, proceed to generate a ROR-union plan (it's 
    guaranteed to be cheaper than non-ROR union), unless ROR-unions are
    disabled in @@optimizer_switch
  */
  if (all_scans_rors && 
      optimizer_flag(param->thd, OPTIMIZER_SWITCH_INDEX_MERGE_UNION))
  {
    roru_read_plans= (TABLE_READ_PLAN**)range_scans;
    goto skip_to_ror_scan;
  }

  if (cpk_scan)
  {
    /*
      Add one ROWID comparison for each row retrieved on non-CPK scan.  (it
      is done in QUICK_RANGE_SELECT::row_in_ranges)
     */
    imerge_cost += non_cpk_scan_records / TIME_FOR_COMPARE_ROWID;
  }

  /* Calculate cost(rowid_to_row_scan) */
  imerge_cost += get_sweep_read_cost(param, non_cpk_scan_records);
  DBUG_PRINT("info",("index_merge cost with rowid-to-row scan: %g",
                     imerge_cost));
  if (imerge_cost > read_time || 
      !optimizer_flag(param->thd, OPTIMIZER_SWITCH_INDEX_MERGE_SORT_UNION))
  {
    goto build_ror_index_merge;
  }

  /* Add Unique operations cost */
  unique_calc_buff_size=
    Unique::get_cost_calc_buff_size((ulong)non_cpk_scan_records,
                                    param->table->file->ref_length,
                                    (size_t)param->thd->variables.sortbuff_size);
  if (param->imerge_cost_buff_size < unique_calc_buff_size)
  {
    if (!(param->imerge_cost_buff= (uint*)alloc_root(param->mem_root,
                                                     unique_calc_buff_size)))
      DBUG_RETURN(NULL);
    param->imerge_cost_buff_size= unique_calc_buff_size;
  }

  imerge_cost +=
    Unique::get_use_cost(param->imerge_cost_buff, (uint)non_cpk_scan_records,
                         param->table->file->ref_length,
                         (size_t)param->thd->variables.sortbuff_size,
                         TIME_FOR_COMPARE_ROWID,
                         FALSE, NULL);
  DBUG_PRINT("info",("index_merge total cost: %g (wanted: less then %g)",
                     imerge_cost, read_time));
  if (imerge_cost < read_time)
  {
    if ((imerge_trp= new (param->mem_root)TRP_INDEX_MERGE))
    {
      imerge_trp->read_cost= imerge_cost;
      imerge_trp->records= non_cpk_scan_records + cpk_scan_records;
      imerge_trp->records= MY_MIN(imerge_trp->records,
                               param->table->stat_records());
      imerge_trp->range_scans= range_scans;
      imerge_trp->range_scans_end= range_scans + n_child_scans;
      read_time= imerge_cost;
    }
    if (imerge_trp)
    {
      TABLE_READ_PLAN *trp= merge_same_index_scans(param, imerge, imerge_trp,
                                                   read_time);
      if (trp != imerge_trp)
        DBUG_RETURN(trp);
    }
  }

build_ror_index_merge:
  if (!all_scans_ror_able || 
      param->thd->lex->sql_command == SQLCOM_DELETE ||
      !optimizer_flag(param->thd, OPTIMIZER_SWITCH_INDEX_MERGE_UNION))
    DBUG_RETURN(imerge_trp);

  /* Ok, it is possible to build a ROR-union, try it. */
  bool dummy;
  if (!(roru_read_plans=
          (TABLE_READ_PLAN**)alloc_root(param->mem_root,
                                        sizeof(TABLE_READ_PLAN*)*
                                        n_child_scans)))
    DBUG_RETURN(imerge_trp);

skip_to_ror_scan:
  roru_index_costs= 0.0;
  roru_total_records= 0;
  cur_roru_plan= roru_read_plans;

  /* Find 'best' ROR scan for each of trees in disjunction */
  for (ptree= imerge->trees, cur_child= range_scans;
       ptree != imerge->trees_next;
       ptree++, cur_child++, cur_roru_plan++)
  {
    /*
      Assume the best ROR scan is the one that has cheapest full-row-retrieval
      scan cost.
      Also accumulate index_only scan costs as we'll need them to calculate
      overall index_intersection cost.
    */
    double cost;
    if ((*cur_child)->is_ror)
    {
      /* Ok, we have index_only cost, now get full rows scan cost */
      cost= param->table->file->
              read_time(param->real_keynr[(*cur_child)->key_idx], 1,
                        (*cur_child)->records) +
              rows2double((*cur_child)->records) / TIME_FOR_COMPARE;
    }
    else
      cost= read_time;

    TABLE_READ_PLAN *prev_plan= *cur_child;
    if (!(*cur_roru_plan= get_best_ror_intersect(param, *ptree, cost,
                                                 &dummy)))
    {
      if (prev_plan->is_ror)
        *cur_roru_plan= prev_plan;
      else
        DBUG_RETURN(imerge_trp);
      roru_index_costs += (*cur_roru_plan)->read_cost;
    }
    else
      roru_index_costs +=
        ((TRP_ROR_INTERSECT*)(*cur_roru_plan))->index_scan_costs;
    roru_total_records += (*cur_roru_plan)->records;
    roru_intersect_part *= (*cur_roru_plan)->records /
                           param->table->stat_records();
  }

  /*
    rows to retrieve=
      SUM(rows_in_scan_i) - table_rows * PROD(rows_in_scan_i / table_rows).
    This is valid because index_merge construction guarantees that conditions
    in disjunction do not share key parts.
  */
  roru_total_records -= (ha_rows)(roru_intersect_part*
                                  param->table->stat_records());
  /* ok, got a ROR read plan for each of the disjuncts
    Calculate cost:
    cost(index_union_scan(scan_1, ... scan_n)) =
      SUM_i(cost_of_index_only_scan(scan_i)) +
      queue_use_cost(rowid_len, n) +
      cost_of_row_retrieval
    See get_merge_buffers_cost function for queue_use_cost formula derivation.
  */

  double roru_total_cost;
  roru_total_cost= roru_index_costs +
                   rows2double(roru_total_records)*log((double)n_child_scans) /
                   (TIME_FOR_COMPARE_ROWID * M_LN2) +
                   get_sweep_read_cost(param, roru_total_records);

  DBUG_PRINT("info", ("ROR-union: cost %g, %zu members",
                      roru_total_cost, n_child_scans));
  TRP_ROR_UNION* roru;
  if (roru_total_cost < read_time)
  {
    if ((roru= new (param->mem_root) TRP_ROR_UNION))
    {
      roru->first_ror= roru_read_plans;
      roru->last_ror= roru_read_plans + n_child_scans;
      roru->read_cost= roru_total_cost;
      roru->records= roru_total_records;
      DBUG_RETURN(roru);
    }
  }
    DBUG_RETURN(imerge_trp);
}


/*
  Merge index scans for the same indexes in an index merge plan

  SYNOPSIS
    merge_same_index_scans()
      param           Context info for the operation
      imerge   IN/OUT SEL_IMERGE from which imerge_trp has been extracted          
      imerge_trp      The index merge plan where index scans for the same
                      indexes are to be merges
      read_time       The upper bound for the cost of the plan to be evaluated

  DESRIPTION
    For the given index merge plan imerge_trp extracted from the SEL_MERGE
    imerge the function looks for range scans with the same indexes and merges
    them into SEL_ARG trees. Then for each such SEL_ARG tree r_i the function
    creates a range tree rt_i that contains only r_i. All rt_i are joined
    into one index merge that replaces the original index merge imerge.
    The function calls get_best_disjunct_quick for the new index merge to
    get a new index merge plan that contains index scans only for different
    indexes.
    If there are no index scans for the same index in the original index
    merge plan the function does not change the original imerge and returns
    imerge_trp as its result.

  RETURN
    The original or or improved index merge plan                        
*/

static
TABLE_READ_PLAN *merge_same_index_scans(PARAM *param, SEL_IMERGE *imerge,
                                        TRP_INDEX_MERGE *imerge_trp,
                                        double read_time)
{
  uint16 first_scan_tree_idx[MAX_KEY];
  SEL_TREE **tree;
  TRP_RANGE **cur_child;
  uint removed_cnt= 0;

  DBUG_ENTER("merge_same_index_scans");

  bzero(first_scan_tree_idx, sizeof(first_scan_tree_idx[0])*param->keys);

  for (tree= imerge->trees, cur_child= imerge_trp->range_scans;
       tree != imerge->trees_next;
       tree++, cur_child++)
  {
    DBUG_ASSERT(tree);
    uint key_idx= (*cur_child)->key_idx;
    uint16 *tree_idx_ptr= &first_scan_tree_idx[key_idx];
    if (!*tree_idx_ptr)
      *tree_idx_ptr= (uint16) (tree-imerge->trees+1);
    else
    {
      SEL_TREE **changed_tree= imerge->trees+(*tree_idx_ptr-1);
      SEL_ARG *key= (*changed_tree)->keys[key_idx];
      for (uint i= 0; i < param->keys; i++)
        (*changed_tree)->keys[i]= NULL;
      (*changed_tree)->keys_map.clear_all();
      if (key) 
        key->incr_refs(); 
      if ((*tree)->keys[key_idx]) 
        (*tree)->keys[key_idx]->incr_refs(); 
      if (((*changed_tree)->keys[key_idx]=
             key_or(param, key, (*tree)->keys[key_idx])))
        (*changed_tree)->keys_map.set_bit(key_idx);
      *tree= NULL;
      removed_cnt++;
    }
  }
  if (!removed_cnt)
    DBUG_RETURN(imerge_trp);

  TABLE_READ_PLAN *trp= NULL;
  SEL_TREE **new_trees_next= imerge->trees;
  for (tree= new_trees_next; tree != imerge->trees_next; tree++)
  {
    if (!*tree)
      continue;
    if (tree > new_trees_next)
      *new_trees_next= *tree;
    new_trees_next++;
  }
  imerge->trees_next= new_trees_next;

  DBUG_ASSERT(imerge->trees_next>imerge->trees);

  if (imerge->trees_next-imerge->trees > 1)
    trp= get_best_disjunct_quick(param, imerge, read_time);
  else
  {
    /*
      This alternative theoretically can be reached when the cost
      of the index merge for such a formula as
        (key1 BETWEEN c1_1 AND c1_2) AND key2 > c2 OR
        (key1 BETWEEN c1_3 AND c1_4) AND key3 > c3
      is estimated as being cheaper than the cost of index scan for
      the formula
        (key1 BETWEEN c1_1 AND c1_2) OR (key1 BETWEEN c1_3 AND c1_4)
      
      In the current code this may happen for two reasons:
      1. for a single index range scan data records are accessed in
         a random order
      2. the functions that estimate the cost of a range scan and an
         index merge retrievals are not well calibrated
    */
    trp= get_key_scans_params(param, *imerge->trees, FALSE, TRUE,
                              read_time, FALSE);
  }

  DBUG_RETURN(trp); 
}


/*
  This structure contains the info common for all steps of a partial
  index intersection plan. Morever it contains also the info common
  for index intersect plans. This info is filled in by the function
  prepare_search_best just before searching for the best index
  intersection plan.
*/  

typedef struct st_common_index_intersect_info
{
  PARAM *param;           /* context info for range optimizations            */
  uint key_size;          /* size of a ROWID element stored in Unique object */
  uint compare_factor;         /* 1/compare - cost to compare two ROWIDs     */
  size_t max_memory_size;   /* maximum space allowed for Unique objects   */   
  ha_rows table_cardinality;   /* estimate of the number of records in table */
  double cutoff_cost;        /* discard index intersects with greater costs  */ 
  INDEX_SCAN_INFO *cpk_scan;  /* clustered primary key used in intersection  */

  bool in_memory;  /* unique object for intersection is completely in memory */

  INDEX_SCAN_INFO **search_scans;    /* scans possibly included in intersect */ 
  uint n_search_scans;               /* number of elements in search_scans   */

  bool best_uses_cpk;   /* current best intersect uses clustered primary key */
  double best_cost;       /* cost of the current best index intersection     */
  /* estimate of the number of records in the current best intersection      */
  ha_rows best_records;
  uint best_length;    /* number of indexes in the current best intersection */
  INDEX_SCAN_INFO **best_intersect;  /* the current best index intersection  */
  /* scans from the best intersect to be filtrered by cpk conditions         */
  key_map filtered_scans; 

  uint *buff_elems;        /* buffer to calculate cost of index intersection */
  
} COMMON_INDEX_INTERSECT_INFO;


/*
  This structure contains the info specific for one step of an index
  intersection plan. The structure is filled in by the function 
   check_index_intersect_extension.
*/

typedef struct st_partial_index_intersect_info
{
  COMMON_INDEX_INTERSECT_INFO *common_info;    /* shared by index intersects */
  uint length;         /* number of index scans in the partial intersection  */
  ha_rows records;     /* estimate of the number of records in intersection  */
  double cost;         /* cost of the partial index intersection             */

  /* estimate of total number of records of all scans of the partial index
     intersect sent to the Unique object used for the intersection  */
  ha_rows records_sent_to_unique;

  /* total cost of the scans of indexes from the partial index intersection  */
  double index_read_cost; 

  bool use_cpk_filter;      /* cpk filter is to be used for this       scan  */  
  bool in_memory;            /* uses unique object in memory                 */
  double in_memory_cost;     /* cost of using unique object in memory        */

  key_map filtered_scans;    /* scans to be filtered by cpk conditions       */
         
  MY_BITMAP *intersect_fields;     /* bitmap of fields used in intersection  */

  void init()
  {
    common_info= NULL;
    intersect_fields= NULL;
    records_sent_to_unique= records= length= in_memory= use_cpk_filter= 0;
    cost= index_read_cost= in_memory_cost= 0.0;
    filtered_scans.init();
    filtered_scans.clear_all();
  }
} PARTIAL_INDEX_INTERSECT_INFO;


/* Check whether two indexes have the same first n components */

static
bool same_index_prefix(KEY *key1, KEY *key2, uint used_parts)
{
  KEY_PART_INFO *part1= key1->key_part;
  KEY_PART_INFO *part2= key2->key_part;
  for(uint i= 0; i < used_parts; i++, part1++, part2++)
  {
    if (part1->fieldnr != part2->fieldnr)
      return FALSE;
  }
  return TRUE;
}


/* Create a bitmap for all fields of a table */

static
bool create_fields_bitmap(PARAM *param, MY_BITMAP *fields_bitmap)
{
  my_bitmap_map *bitmap_buf;

  if (!(bitmap_buf= (my_bitmap_map *) alloc_root(param->mem_root,
                                                 param->fields_bitmap_size)))
    return TRUE;
  if (my_bitmap_init(fields_bitmap, bitmap_buf, param->table->s->fields, FALSE))
    return TRUE;
  
  return FALSE;
}

/* Compare two indexes scans for sort before search for the best intersection */

static
int cmp_intersect_index_scan(INDEX_SCAN_INFO **a, INDEX_SCAN_INFO **b)
{
  return (*a)->records < (*b)->records ?
          -1 : (*a)->records == (*b)->records ? 0 : 1;
}


static inline
void set_field_bitmap_for_index_prefix(MY_BITMAP *field_bitmap,
                                       KEY_PART_INFO *key_part,
                                       uint used_key_parts)
{
  bitmap_clear_all(field_bitmap);
  for (KEY_PART_INFO *key_part_end= key_part+used_key_parts;
       key_part < key_part_end; key_part++)
  {
    bitmap_set_bit(field_bitmap, key_part->fieldnr-1);
  }
}


/*
  Round up table cardinality read from statistics provided by engine.
  This function should go away when mysql test will allow to handle
  more or less easily in the test suites deviations of InnoDB 
  statistical data.
*/
 
static inline
ha_rows get_table_cardinality_for_index_intersect(TABLE *table)
{
  if (table->file->ha_table_flags() & HA_STATS_RECORDS_IS_EXACT)
    return table->stat_records();
  else
  {
    ha_rows d;
    double q;
    for (q= (double)table->stat_records(), d= 1 ; q >= 10; q/= 10, d*= 10 ) ;
    return (ha_rows) (floor(q+0.5) * d);
  } 
}

  
static
ha_rows records_in_index_intersect_extension(PARTIAL_INDEX_INTERSECT_INFO *curr,
                                             INDEX_SCAN_INFO *ext_index_scan);

/*
  Prepare to search for the best index intersection

  SYNOPSIS
    prepare_search_best_index_intersect()
      param         common info about index ranges
      tree          tree of ranges for indexes than can be intersected
      common    OUT info needed for search to be filled by the function 
      init      OUT info for an initial pseudo step of the intersection plans
      cutoff_cost   cut off cost of the interesting index intersection 

  DESCRIPTION
    The function initializes all fields of the structure 'common' to be used
    when searching for the best intersection plan. It also allocates
    memory to store the most cheap index intersection.

  NOTES
    When selecting candidates for index intersection we always take only
    one representative out of any set of indexes that share the same range
    conditions. These indexes always have the same prefixes and the
    components of this prefixes are exactly those used in these range
    conditions.
    Range conditions over clustered primary key (cpk) is always used only
    as the condition that filters out some rowids retrieved by the scans
    for secondary indexes. The cpk index will be handled in special way by
    the function that search for the best index intersection. 

  RETURN
    FALSE  in the case of success
    TRUE   otherwise
*/

static
bool prepare_search_best_index_intersect(PARAM *param, 
                                         SEL_TREE *tree,
                                         COMMON_INDEX_INTERSECT_INFO *common,
                                         PARTIAL_INDEX_INTERSECT_INFO *init,
                                         double cutoff_cost)
{
  uint i;
  uint n_search_scans;
  double cost;
  INDEX_SCAN_INFO **index_scan;
  INDEX_SCAN_INFO **scan_ptr;
  INDEX_SCAN_INFO *cpk_scan= NULL;
  TABLE *table= param->table;
  uint n_index_scans= (uint)(tree->index_scans_end - tree->index_scans);

  if (!n_index_scans)
    return 1;

  init->init();
  init->common_info= common;
  init->cost= cutoff_cost;

  common->param= param;
  common->key_size= table->file->ref_length;
  common->compare_factor= TIME_FOR_COMPARE_ROWID;
  common->max_memory_size= (size_t)param->thd->variables.sortbuff_size;
  common->cutoff_cost= cutoff_cost;
  common->cpk_scan= NULL;
  common->table_cardinality= 
    get_table_cardinality_for_index_intersect(table);

  if (n_index_scans <= 1)
    return TRUE;

  if (table->file->primary_key_is_clustered())
  {
    INDEX_SCAN_INFO **index_scan_end;
    index_scan= tree->index_scans;
    index_scan_end= index_scan+n_index_scans;
    for ( ; index_scan < index_scan_end; index_scan++)
    {  
      if ((*index_scan)->keynr == table->s->primary_key)
      {
        common->cpk_scan= cpk_scan= *index_scan;
        break;
      }
    }
  }

  i= n_index_scans - MY_TEST(cpk_scan != NULL) + 1;

  if (!(common->search_scans =
	(INDEX_SCAN_INFO **) alloc_root (param->mem_root,
                                         sizeof(INDEX_SCAN_INFO *) * i)))
    return TRUE;
  bzero(common->search_scans, sizeof(INDEX_SCAN_INFO *) * i);

  INDEX_SCAN_INFO **selected_index_scans= common->search_scans;
    
  for (i=0, index_scan= tree->index_scans; i < n_index_scans; i++, index_scan++)
  {
    uint used_key_parts= (*index_scan)->used_key_parts;
    KEY *key_info= (*index_scan)->key_info;

    if (*index_scan == cpk_scan)
      continue;
    if (cpk_scan && cpk_scan->used_key_parts >= used_key_parts &&
        same_index_prefix(cpk_scan->key_info, key_info, used_key_parts))
      continue;

    cost= table->file->keyread_time((*index_scan)->keynr,
                                    (*index_scan)->range_count,
                                    (*index_scan)->records);
    if (cost >= cutoff_cost)
      continue;
   
    for (scan_ptr= selected_index_scans; *scan_ptr ; scan_ptr++)
    {
      /*
        When we have range conditions for two different indexes with the same
        beginning it does not make sense to consider both of them for index 
        intersection if the range conditions are covered by common initial
        components of the indexes. Actually in this case the indexes are
        guaranteed to have the same range conditions.
      */
      if ((*scan_ptr)->used_key_parts == used_key_parts &&
          same_index_prefix((*scan_ptr)->key_info, key_info, used_key_parts))
        break;
    }
    if (!*scan_ptr || cost < (*scan_ptr)->index_read_cost)
    {
      *scan_ptr= *index_scan;
      (*scan_ptr)->index_read_cost= cost;
    }
  } 

  ha_rows records_in_scans= 0;

  for (scan_ptr=selected_index_scans, i= 0; *scan_ptr; scan_ptr++, i++)
  {
    if (create_fields_bitmap(param, &(*scan_ptr)->used_fields))
      return TRUE;
    records_in_scans+= (*scan_ptr)->records;
  }
  n_search_scans= i;

  if (cpk_scan && create_fields_bitmap(param, &cpk_scan->used_fields))
    return TRUE;
  
  if (!(common->n_search_scans= n_search_scans))
    return TRUE;
    
  common->best_uses_cpk= FALSE;
  common->best_cost= cutoff_cost + COST_EPS;
  common->best_length= 0;

  if (!(common->best_intersect=
	(INDEX_SCAN_INFO **) alloc_root (param->mem_root,
                                         sizeof(INDEX_SCAN_INFO *) *
                                         (i + MY_TEST(cpk_scan != NULL)))))
    return TRUE;

  size_t calc_cost_buff_size=
         Unique::get_cost_calc_buff_size((size_t)records_in_scans,
                                         common->key_size,
				         common->max_memory_size);
  if (!(common->buff_elems= (uint *) alloc_root(param->mem_root,
                                                calc_cost_buff_size)))
    return TRUE;

  my_qsort(selected_index_scans, n_search_scans, sizeof(INDEX_SCAN_INFO *),
           (qsort_cmp) cmp_intersect_index_scan);

  if (cpk_scan)
  {
    PARTIAL_INDEX_INTERSECT_INFO curr;
    set_field_bitmap_for_index_prefix(&cpk_scan->used_fields,
                                      cpk_scan->key_info->key_part,
                                      cpk_scan->used_key_parts);
    curr.common_info= common;
    curr.intersect_fields= &cpk_scan->used_fields;
    curr.records= cpk_scan->records;
    curr.length= 1;
    for (scan_ptr=selected_index_scans; *scan_ptr; scan_ptr++)
    {
      ha_rows scan_records= (*scan_ptr)->records;
      ha_rows records= records_in_index_intersect_extension(&curr, *scan_ptr);
      (*scan_ptr)->filtered_out= records >= scan_records ?
                                   0 : scan_records-records; 
    }
  } 
  else
  {
    for (scan_ptr=selected_index_scans; *scan_ptr; scan_ptr++)
      (*scan_ptr)->filtered_out= 0;
  }

  return FALSE;
}


/*
  On Estimation of the Number of Records in an Index Intersection 
  ===============================================================

  Consider query Q over table t. Let C be the WHERE condition of  this query,
  and, idx1(a1_1,...,a1_k1) and idx2(a2_1,...,a2_k2) be some indexes defined
  on table t.
  Let rt1 and rt2 be the range trees extracted by the range optimizer from C
  for idx1 and idx2 respectively.
  Let #t be the estimate of the number of records in table t provided for the
  optimizer. 
  Let #r1 and #r2 be the estimates of the number of records in the range trees
  rt1 and rt2, respectively, obtained by the range optimizer.

  We need to get an estimate for the number of records in the index 
  intersection of rt1 and rt2. In other words, we need to estimate the
  cardinality of the set of records that are in both trees. Let's designate
  this number by #r.

  If we do not make any assumptions then we can only state that
     #r<=MY_MIN(#r1,#r2).
  With this estimate we can't say that the index intersection scan will be 
  cheaper than the cheapest index scan.

  Let Rt1 and Rt2 be AND/OR conditions representing rt and rt2 respectively.
  The probability that a record belongs to rt1 is sel(Rt1)=#r1/#t.
  The probability that a record belongs to rt2 is sel(Rt2)=#r2/#t.

  If we assume that the values in columns of idx1 and idx2 are independent
  then #r/#t=sel(Rt1&Rt2)=sel(Rt1)*sel(Rt2)=(#r1/#t)*(#r2/#t).
  So in this case we have: #r=#r1*#r2/#t.

  The above assumption of independence of the columns in idx1 and idx2 means
  that:
  - all columns are different
  - values from one column do not correlate with values from any other column.

  We can't help with the case when column correlate with each other.
  Yet, if they are assumed to be uncorrelated the value of #r theoretically can
  be evaluated . Unfortunately this evaluation, in general, is rather complex.

  Let's consider two indexes idx1:(dept, manager),  idx2:(dept, building)
  over table 'employee' and two range conditions over these indexes:
    Rt1: dept=10 AND manager LIKE 'S%'
    Rt2: dept=10 AND building LIKE 'L%'.
  We can state that:
    sel(Rt1&Rt2)=sel(dept=10)*sel(manager LIKE 'S%')*sel(building LIKE 'L%')
    =sel(Rt1)*sel(Rt2)/sel(dept=10).
  sel(Rt1/2_0:dept=10) can be estimated if we know the cardinality #r1_0 of
  the range for sub-index idx1_0 (dept) of the index idx1 or the cardinality
  #rt2_0 of the same range for sub-index idx2_0(dept) of the index idx2.
  The current code does not make an estimate either for #rt1_0, or for #rt2_0,
  but it can be adjusted to provide those numbers.
  Alternatively, MY_MIN(rec_per_key) for (dept) could be used to get an upper 
  bound for the value of sel(Rt1&Rt2). Yet this statistics is not provided
  now.  
 
  Let's consider two other indexes idx1:(dept, last_name), 
  idx2:(first_name, last_name) and two range conditions over these indexes:
    Rt1: dept=5 AND last_name='Sm%'
    Rt2: first_name='Robert' AND last_name='Sm%'.

  sel(Rt1&Rt2)=sel(dept=5)*sel(last_name='Sm5')*sel(first_name='Robert')
  =sel(Rt2)*sel(dept=5)
  Here MY_MAX(rec_per_key) for (dept) could be used to get an upper bound for
  the value of sel(Rt1&Rt2).
  
  When the intersected indexes have different major columns, but some
  minor column are common the picture may be more complicated.

  Let's consider the following range conditions for the same indexes as in
  the previous example:
    Rt1: (Rt11: dept=5 AND last_name='So%') 
         OR 
         (Rt12: dept=7 AND last_name='Saw%')
    Rt2: (Rt21: first_name='Robert' AND last_name='Saw%')
         OR
         (Rt22: first_name='Bob' AND last_name='So%')
  Here we have:
  sel(Rt1&Rt2)= sel(Rt11)*sel(Rt21)+sel(Rt22)*sel(dept=5) +
                sel(Rt21)*sel(dept=7)+sel(Rt12)*sel(Rt22)
  Now consider the range condition:
    Rt1_0: (dept=5 OR dept=7)
  For this condition we can state that:
  sel(Rt1_0&Rt2)=(sel(dept=5)+sel(dept=7))*(sel(Rt21)+sel(Rt22))=
  sel(dept=5)*sel(Rt21)+sel(dept=7)*sel(Rt21)+
  sel(dept=5)*sel(Rt22)+sel(dept=7)*sel(Rt22)=
  sel(dept=5)*sel(Rt21)+sel(Rt21)*sel(dept=7)+
  sel(Rt22)*sel(dept=5)+sel(dept=7)*sel(Rt22) >
  sel(Rt11)*sel(Rt21)+sel(Rt22)*sel(dept=5)+
  sel(Rt21)*sel(dept=7)+sel(Rt12)*sel(Rt22) >
  sel(Rt1 & Rt2) 

 We've just demonstrated for an example what is intuitively almost obvious
 in general. We can  remove the ending parts fromrange trees getting less
 selective range conditions for sub-indexes.
 So if not a most major component with the number k of an index idx is
 encountered in the index with which we intersect we can use the sub-index
 idx_k-1 that includes the components of idx up to the i-th component and
 the range tree for idx_k-1 to make an upper bound estimate for the number
  of records in the index intersection.
 The range tree for idx_k-1 we use here is the subtree of the original range
  tree for idx that contains only parts from the first k-1 components.

  As it was mentioned above the range optimizer currently does not provide
  an estimate for the number of records in the ranges for sub-indexes.
  However, some reasonable upper bound estimate can be obtained.

  Let's consider the following range tree:
    Rt: (first_name='Robert' AND last_name='Saw%')
        OR
        (first_name='Bob' AND last_name='So%')
  Let #r be the number of records in Rt. Let f_1 be the fan-out of column
  last_name:
    f_1 = rec_per_key[first_name]/rec_per_key[last_name].
  The the number of records in the range tree:
    Rt_0:  (first_name='Robert' OR first_name='Bob')
  for the sub-index (first_name) is not greater than MY_MAX(#r*f_1, #t).
  Strictly speaking, we can state only that it's not greater than 
  MY_MAX(#r*max_f_1, #t), where
    max_f_1= max_rec_per_key[first_name]/min_rec_per_key[last_name].
  Yet, if #r/#t is big enough (and this is the case of an index intersection,
  because using this index range with a single index scan is cheaper than
  the cost of the intersection when #r/#t is small) then almost safely we
  can use here f_1 instead of max_f_1.

  The above considerations can be used in future development. Now, they are
  used partly in the function that provides a rough upper bound estimate for
  the number of records in an index intersection that follow below.
*/

/*
  Estimate the number of records selected by an extension a partial intersection

  SYNOPSIS
    records_in_index_intersect_extension()
     curr            partial intersection plan to be extended
     ext_index_scan  the evaluated extension of this partial plan

  DESCRIPTION
    The function provides an estimate for the number of records in the
    intersection of the partial index intersection curr with the index
    ext_index_scan. If all intersected indexes does not have common columns
    then  the function returns an exact estimate (assuming there are no
    correlations between values in the columns). If the intersected indexes
    have common  columns the function returns an upper bound for the number
    of records in the intersection provided that the intersection of curr
    with ext_index_scan can is expected to have less records than the expected
    number of records in the partial intersection curr. In this case the
    function also assigns the bitmap of the columns in the extended 
    intersection to ext_index_scan->used_fields.
    If the function cannot expect that the number of records in the extended
    intersection is less that the expected number of records #r in curr then
    the function returns a number bigger than #r.

  NOTES
   See the comment before the desription of the function that explains the
   reasoning used  by this function.
    
  RETURN
    The expected number of rows in the extended index intersection
*/

static
ha_rows records_in_index_intersect_extension(PARTIAL_INDEX_INTERSECT_INFO *curr,
                                             INDEX_SCAN_INFO *ext_index_scan)
{
  KEY *key_info= ext_index_scan->key_info;
  KEY_PART_INFO* key_part= key_info->key_part;
  uint used_key_parts= ext_index_scan->used_key_parts;
  MY_BITMAP *used_fields= &ext_index_scan->used_fields;
  
  if (!curr->length)
  {
    /* 
      If this the first index in the intersection just mark the
      fields in the used_fields bitmap and return the expected
      number of records in the range scan for the index provided
      by the range optimizer.
    */ 
    set_field_bitmap_for_index_prefix(used_fields, key_part, used_key_parts);
    return ext_index_scan->records;
  }

  uint i;
  bool better_selectivity= FALSE;
  ha_rows records= curr->records;
  MY_BITMAP *curr_intersect_fields= curr->intersect_fields; 
  for (i= 0; i < used_key_parts; i++, key_part++)
  {
    if (bitmap_is_set(curr_intersect_fields, key_part->fieldnr-1))
      break;
  }
  if (i)
  {
    ha_rows table_cardinality= curr->common_info->table_cardinality;
    ha_rows ext_records= ext_index_scan->records;
    if (i < used_key_parts)
    {
      double f1= key_info->actual_rec_per_key(i-1);
      double f2= key_info->actual_rec_per_key(i);
      ext_records= (ha_rows) ((double) ext_records / f2 * f1);
    }
    if (ext_records < table_cardinality)
    {
      better_selectivity= TRUE;
      records= (ha_rows) ((double) records / table_cardinality *
			  ext_records);
      bitmap_copy(used_fields, curr_intersect_fields);
      key_part= key_info->key_part;
      for (uint j= 0; j < used_key_parts; j++, key_part++)
        bitmap_set_bit(used_fields, key_part->fieldnr-1);
    }
  }
  return !better_selectivity ? records+1 :
                               !records ? 1 : records;
}


/* 
  Estimate the cost a binary search within disjoint cpk range intervals

  Number of comparisons to check whether a cpk value satisfies
  the cpk range condition = log2(cpk_scan->range_count).
*/ 

static inline
double get_cpk_filter_cost(ha_rows filtered_records, 
                           INDEX_SCAN_INFO *cpk_scan,
                           double compare_factor)
{
  return log((double) (cpk_scan->range_count+1)) / (compare_factor * M_LN2) *
           filtered_records;
}


/*
  Check whether a patial index intersection plan can be extended 

  SYNOPSIS
    check_index_intersect_extension()
     curr            partial intersection plan to be extended
     ext_index_scan  a possible extension of this plan to be checked
     next       OUT  the structure to be filled for the extended plan 

  DESCRIPTION
    The function checks whether it makes sense to extend the index
    intersection plan adding the index ext_index_scan, and, if this
    the case, the function fills in the structure for the extended plan.

  RETURN
    TRUE      if it makes sense to extend the given plan 
    FALSE     otherwise
*/

static
bool check_index_intersect_extension(PARTIAL_INDEX_INTERSECT_INFO *curr,
                                     INDEX_SCAN_INFO *ext_index_scan,
                                     PARTIAL_INDEX_INTERSECT_INFO *next)
{
  ha_rows records;
  ha_rows records_sent_to_unique;
  double cost;
  ha_rows ext_index_scan_records= ext_index_scan->records;
  ha_rows records_filtered_out_by_cpk= ext_index_scan->filtered_out;
  COMMON_INDEX_INTERSECT_INFO *common_info= curr->common_info;
  double cutoff_cost= common_info->cutoff_cost;
  uint idx= curr->length;
  next->index_read_cost= curr->index_read_cost+ext_index_scan->index_read_cost;
  if (next->index_read_cost > cutoff_cost)
    return FALSE; 

  if ((next->in_memory= curr->in_memory))
    next->in_memory_cost= curr->in_memory_cost;

  next->intersect_fields= &ext_index_scan->used_fields;
  next->filtered_scans= curr->filtered_scans;

  records_sent_to_unique= curr->records_sent_to_unique;

  next->use_cpk_filter= FALSE;

  /* Calculate the cost of using a Unique object for index intersection */
  if (idx && next->in_memory)
  { 
    /* 
      All rowids received from the first scan are expected in one unique tree
    */
    ha_rows elems_in_tree= common_info->search_scans[0]->records-
                           common_info->search_scans[0]->filtered_out ;
    next->in_memory_cost+= Unique::get_search_cost(elems_in_tree,
                                                   common_info->compare_factor)* 
                             ext_index_scan_records;
    cost= next->in_memory_cost;
  }
  else
  {
    uint *buff_elems= common_info->buff_elems;
    uint key_size= common_info->key_size;
    uint compare_factor= common_info->compare_factor;         
    size_t max_memory_size= common_info->max_memory_size; 
    
    records_sent_to_unique+= ext_index_scan_records;
    cost= Unique::get_use_cost(buff_elems, (size_t) records_sent_to_unique, key_size,
                               max_memory_size, compare_factor, TRUE,
                               &next->in_memory);
    if (records_filtered_out_by_cpk)
    {
      /* Check whether using cpk filter for this scan is beneficial */

      double cost2;
      bool in_memory2;
      ha_rows records2= records_sent_to_unique-records_filtered_out_by_cpk;
      cost2=  Unique::get_use_cost(buff_elems, (size_t) records2, key_size,
                                   max_memory_size, compare_factor, TRUE,
                                   &in_memory2);
      cost2+= get_cpk_filter_cost(ext_index_scan_records, common_info->cpk_scan,
                                  compare_factor);
      if (cost > cost2 + COST_EPS)
      {
        cost= cost2;
        next->in_memory= in_memory2;
        next->use_cpk_filter= TRUE;
        records_sent_to_unique= records2;
      }

    }   
    if (next->in_memory)
      next->in_memory_cost= cost;
  }

  if (next->use_cpk_filter)
  {
    next->filtered_scans.set_bit(ext_index_scan->keynr);
    bitmap_union(&ext_index_scan->used_fields,
                 &common_info->cpk_scan->used_fields);
  }
  next->records_sent_to_unique= records_sent_to_unique;
       
  records= records_in_index_intersect_extension(curr, ext_index_scan);
  if (idx && records > curr->records)
    return FALSE;
  if (next->use_cpk_filter && curr->filtered_scans.is_clear_all())
    records-= records_filtered_out_by_cpk;
  next->records= records;

  cost+= next->index_read_cost;
  if (cost >= cutoff_cost)
    return FALSE;

  cost+= get_sweep_read_cost(common_info->param, records);

  next->cost= cost;
  next->length= curr->length+1;

  return TRUE;
}


/*
  Search for the cheapest extensions of range scans used to access a table    

  SYNOPSIS
    find_index_intersect_best_extension()
      curr        partial intersection to evaluate all possible extension for 

  DESCRIPTION
    The function tries to extend the partial plan curr in all possible ways
    to look for a cheapest index intersection whose cost less than the 
    cut off value set in curr->common_info.cutoff_cost. 
*/

static 
void find_index_intersect_best_extension(PARTIAL_INDEX_INTERSECT_INFO *curr)
{
  PARTIAL_INDEX_INTERSECT_INFO next;
  COMMON_INDEX_INTERSECT_INFO *common_info= curr->common_info;
  INDEX_SCAN_INFO **index_scans= common_info->search_scans;
  uint idx= curr->length;
  INDEX_SCAN_INFO **rem_first_index_scan_ptr= &index_scans[idx];
  double cost= curr->cost;

  if (cost + COST_EPS < common_info->best_cost)
  {
    common_info->best_cost= cost;
    common_info->best_length= curr->length;
    common_info->best_records= curr->records;
    common_info->filtered_scans= curr->filtered_scans;
    /* common_info->best_uses_cpk <=> at least one scan uses a cpk filter */
    common_info->best_uses_cpk= !curr->filtered_scans.is_clear_all();
    uint sz= sizeof(INDEX_SCAN_INFO *) * curr->length;
    memcpy(common_info->best_intersect, common_info->search_scans, sz);
    common_info->cutoff_cost= cost;
  }   

  if (!(*rem_first_index_scan_ptr))
    return;  

  next.common_info= common_info;
 
  INDEX_SCAN_INFO *rem_first_index_scan= *rem_first_index_scan_ptr;
  for (INDEX_SCAN_INFO **index_scan_ptr= rem_first_index_scan_ptr;
       *index_scan_ptr; index_scan_ptr++)
  {
    *rem_first_index_scan_ptr= *index_scan_ptr;
    *index_scan_ptr= rem_first_index_scan;
    if (check_index_intersect_extension(curr, *rem_first_index_scan_ptr, &next))
      find_index_intersect_best_extension(&next);
    *index_scan_ptr= *rem_first_index_scan_ptr;
    *rem_first_index_scan_ptr= rem_first_index_scan;
  }
}


/*
  Get the plan of the best intersection of range scans used to access a table    

  SYNOPSIS
    get_best_index_intersect()
      param         common info about index ranges
      tree          tree of ranges for indexes than can be intersected
      read_time     cut off value for the evaluated plans 

  DESCRIPTION
    The function looks for the cheapest index intersection of the range
    scans to access a table. The info about the ranges for all indexes
    is provided by the range optimizer and is passed through the
    parameters param and tree. Any plan whose cost is greater than read_time
    is rejected. 
    After the best index intersection is found the function constructs
    the structure that manages the execution by the chosen plan.

  RETURN
    Pointer to the generated execution structure if a success,
    0 - otherwise.
*/

static
TRP_INDEX_INTERSECT *get_best_index_intersect(PARAM *param, SEL_TREE *tree,
                                              double read_time)
{
  uint i;
  uint count;
  TRP_RANGE **cur_range;
  TRP_RANGE **range_scans;
  INDEX_SCAN_INFO *index_scan;
  COMMON_INDEX_INTERSECT_INFO common;
  PARTIAL_INDEX_INTERSECT_INFO init;
  TRP_INDEX_INTERSECT *intersect_trp= NULL;
  TABLE *table= param->table;
  
  
  DBUG_ENTER("get_best_index_intersect");

  if (prepare_search_best_index_intersect(param, tree, &common, &init,
                                          read_time))
    DBUG_RETURN(NULL);

  find_index_intersect_best_extension(&init);

  if (common.best_length <= 1 && !common.best_uses_cpk)
    DBUG_RETURN(NULL);

  if (common.best_uses_cpk)
  {
    memmove((char *) (common.best_intersect+1), (char *) common.best_intersect,
            sizeof(INDEX_SCAN_INFO *) * common.best_length);
    common.best_intersect[0]= common.cpk_scan;
    common.best_length++;
  }

  count= common.best_length;

  if (!(range_scans= (TRP_RANGE**)alloc_root(param->mem_root,
                                            sizeof(TRP_RANGE *)*
                                            count)))
    DBUG_RETURN(NULL);

  for (i= 0, cur_range= range_scans; i < count; i++)
  {
    index_scan= common.best_intersect[i];
    if ((*cur_range= new (param->mem_root) TRP_RANGE(index_scan->sel_arg,
                                                     index_scan->idx, 0)))
    {  
      TRP_RANGE *trp= *cur_range;  
      trp->read_cost= index_scan->index_read_cost;  
      trp->records= index_scan->records;        
      trp->is_ror= FALSE;
      trp->mrr_buf_size= 0;
      table->intersect_keys.set_bit(index_scan->keynr);
      cur_range++;
    }
  }
  
  count= (uint)(tree->index_scans_end - tree->index_scans);
  for (i= 0; i < count; i++)
  {
    index_scan= tree->index_scans[i]; 
    if (!table->intersect_keys.is_set(index_scan->keynr))
    {
      for (uint j= 0; j < common.best_length; j++)
      {
	INDEX_SCAN_INFO *scan= common.best_intersect[j];
        if (same_index_prefix(index_scan->key_info, scan->key_info,
                              scan->used_key_parts))
	{
          table->intersect_keys.set_bit(index_scan->keynr);
          break;
        } 
      }
    }
  }
      
  if ((intersect_trp= new (param->mem_root)TRP_INDEX_INTERSECT))
  {
    intersect_trp->read_cost= common.best_cost;
    intersect_trp->records= common.best_records;
    intersect_trp->range_scans= range_scans;
    intersect_trp->range_scans_end= cur_range;
    intersect_trp->filtered_scans= common.filtered_scans;
  }
  DBUG_RETURN(intersect_trp);
}


typedef struct st_ror_scan_info : INDEX_SCAN_INFO
{ 
} ROR_SCAN_INFO;


/*
  Create ROR_SCAN_INFO* structure with a single ROR scan on index idx using
  sel_arg set of intervals.

  SYNOPSIS
    make_ror_scan()
      param    Parameter from test_quick_select function
      idx      Index of key in param->keys
      sel_arg  Set of intervals for a given key

  RETURN
    NULL - out of memory
    ROR scan structure containing a scan for {idx, sel_arg}
*/

static
ROR_SCAN_INFO *make_ror_scan(const PARAM *param, int idx, SEL_ARG *sel_arg)
{
  ROR_SCAN_INFO *ror_scan;
  my_bitmap_map *bitmap_buf;
  uint keynr;
  DBUG_ENTER("make_ror_scan");

  if (!(ror_scan= (ROR_SCAN_INFO*)alloc_root(param->mem_root,
                                             sizeof(ROR_SCAN_INFO))))
    DBUG_RETURN(NULL);

  ror_scan->idx= idx;
  ror_scan->keynr= keynr= param->real_keynr[idx];
  ror_scan->key_rec_length= (param->table->key_info[keynr].key_length +
                             param->table->file->ref_length);
  ror_scan->sel_arg= sel_arg;
  ror_scan->records= param->quick_rows[keynr];

  if (!(bitmap_buf= (my_bitmap_map*) alloc_root(param->mem_root,
                                                param->fields_bitmap_size)))
    DBUG_RETURN(NULL);

  if (my_bitmap_init(&ror_scan->covered_fields, bitmap_buf,
                  param->table->s->fields, FALSE))
    DBUG_RETURN(NULL);
  bitmap_clear_all(&ror_scan->covered_fields);

  KEY_PART_INFO *key_part= param->table->key_info[keynr].key_part;
  KEY_PART_INFO *key_part_end= key_part +
                               param->table->key_info[keynr].user_defined_key_parts;
  for (;key_part != key_part_end; ++key_part)
  {
    if (bitmap_is_set(&param->needed_fields, key_part->fieldnr-1))
      bitmap_set_bit(&ror_scan->covered_fields, key_part->fieldnr-1);
  }
  ror_scan->index_read_cost=
    param->table->file->keyread_time(ror_scan->keynr, 1, ror_scan->records);
  DBUG_RETURN(ror_scan);
}


/*
  Compare two ROR_SCAN_INFO** by  E(#records_matched) * key_record_length.
  SYNOPSIS
    cmp_ror_scan_info()
      a ptr to first compared value
      b ptr to second compared value

  RETURN
   -1 a < b
    0 a = b
    1 a > b
*/

static int cmp_ror_scan_info(ROR_SCAN_INFO** a, ROR_SCAN_INFO** b)
{
  double val1= rows2double((*a)->records) * (*a)->key_rec_length;
  double val2= rows2double((*b)->records) * (*b)->key_rec_length;
  return (val1 < val2)? -1: (val1 == val2)? 0 : 1;
}

/*
  Compare two ROR_SCAN_INFO** by
   (#covered fields in F desc,
    #components asc,
    number of first not covered component asc)

  SYNOPSIS
    cmp_ror_scan_info_covering()
      a ptr to first compared value
      b ptr to second compared value

  RETURN
   -1 a < b
    0 a = b
    1 a > b
*/

static int cmp_ror_scan_info_covering(ROR_SCAN_INFO** a, ROR_SCAN_INFO** b)
{
  if ((*a)->used_fields_covered > (*b)->used_fields_covered)
    return -1;
  if ((*a)->used_fields_covered < (*b)->used_fields_covered)
    return 1;
  if ((*a)->key_components < (*b)->key_components)
    return -1;
  if ((*a)->key_components > (*b)->key_components)
    return 1;
  if ((*a)->first_uncovered_field < (*b)->first_uncovered_field)
    return -1;
  if ((*a)->first_uncovered_field > (*b)->first_uncovered_field)
    return 1;
  return 0;
}


/* Auxiliary structure for incremental ROR-intersection creation */
typedef struct
{
  const PARAM *param;
  MY_BITMAP covered_fields; /* union of fields covered by all scans */
  /*
    Fraction of table records that satisfies conditions of all scans.
    This is the number of full records that will be retrieved if a
    non-index_only index intersection will be employed.
  */
  double out_rows;
  /* TRUE if covered_fields is a superset of needed_fields */
  bool is_covering;

  ha_rows index_records; /* sum(#records to look in indexes) */
  double index_scan_costs; /* SUM(cost of 'index-only' scans) */
  double total_cost;
} ROR_INTERSECT_INFO;


/*
  Allocate a ROR_INTERSECT_INFO and initialize it to contain zero scans.

  SYNOPSIS
    ror_intersect_init()
      param         Parameter from test_quick_select

  RETURN
    allocated structure
    NULL on error
*/

static
ROR_INTERSECT_INFO* ror_intersect_init(const PARAM *param)
{
  ROR_INTERSECT_INFO *info;
  my_bitmap_map* buf;
  if (!(info= (ROR_INTERSECT_INFO*)alloc_root(param->mem_root,
                                              sizeof(ROR_INTERSECT_INFO))))
    return NULL;
  info->param= param;
  if (!(buf= (my_bitmap_map*) alloc_root(param->mem_root,
                                         param->fields_bitmap_size)))
    return NULL;
  if (my_bitmap_init(&info->covered_fields, buf, param->table->s->fields,
                  FALSE))
    return NULL;
  info->is_covering= FALSE;
  info->index_scan_costs= 0.0;
  info->index_records= 0;
  info->out_rows= (double) param->table->stat_records();
  bitmap_clear_all(&info->covered_fields);
  return info;
}

void ror_intersect_cpy(ROR_INTERSECT_INFO *dst, const ROR_INTERSECT_INFO *src)
{
  dst->param= src->param;
  memcpy(dst->covered_fields.bitmap, src->covered_fields.bitmap, 
         no_bytes_in_map(&src->covered_fields));
  dst->out_rows= src->out_rows;
  dst->is_covering= src->is_covering;
  dst->index_records= src->index_records;
  dst->index_scan_costs= src->index_scan_costs;
  dst->total_cost= src->total_cost;
}


/*
  Get selectivity of a ROR scan wrt ROR-intersection.

  SYNOPSIS
    ror_scan_selectivity()
      info  ROR-interection 
      scan  ROR scan
      
  NOTES
    Suppose we have a condition on several keys
    cond=k_11=c_11 AND k_12=c_12 AND ...  // parts of first key
         k_21=c_21 AND k_22=c_22 AND ...  // parts of second key
          ...
         k_n1=c_n1 AND k_n3=c_n3 AND ...  (1) //parts of the key used by *scan

    where k_ij may be the same as any k_pq (i.e. keys may have common parts).

    A full row is retrieved if entire condition holds.

    The recursive procedure for finding P(cond) is as follows:

    First step:
    Pick 1st part of 1st key and break conjunction (1) into two parts:
      cond= (k_11=c_11 AND R)

    Here R may still contain condition(s) equivalent to k_11=c_11.
    Nevertheless, the following holds:

      P(k_11=c_11 AND R) = P(k_11=c_11) * P(R | k_11=c_11).

    Mark k_11 as fixed field (and satisfied condition) F, save P(F),
    save R to be cond and proceed to recursion step.

    Recursion step:
    We have a set of fixed fields/satisfied conditions) F, probability P(F),
    and remaining conjunction R
    Pick next key part on current key and its condition "k_ij=c_ij".
    We will add "k_ij=c_ij" into F and update P(F).
    Lets denote k_ij as t,  R = t AND R1, where R1 may still contain t. Then

     P((t AND R1)|F) = P(t|F) * P(R1|t|F) = P(t|F) * P(R1|(t AND F)) (2)

    (where '|' mean conditional probability, not "or")

    Consider the first multiplier in (2). One of the following holds:
    a) F contains condition on field used in t (i.e. t AND F = F).
      Then P(t|F) = 1

    b) F doesn't contain condition on field used in t. Then F and t are
     considered independent.

     P(t|F) = P(t|(fields_before_t_in_key AND other_fields)) =
          = P(t|fields_before_t_in_key).

     P(t|fields_before_t_in_key) = #records(fields_before_t_in_key) /
                                   #records(fields_before_t_in_key, t)

    The second multiplier is calculated by applying this step recursively.

  IMPLEMENTATION
    This function calculates the result of application of the "recursion step"
    described above for all fixed key members of a single key, accumulating set
    of covered fields, selectivity, etc.

    The calculation is conducted as follows:
    Lets denote #records(keypart1, ... keypartK) as n_k. We need to calculate

     n_{k1}      n_{k2}
    --------- * ---------  * .... (3)
     n_{k1-1}    n_{k2-1}

    where k1,k2,... are key parts which fields were not yet marked as fixed
    ( this is result of application of option b) of the recursion step for
      parts of a single key).
    Since it is reasonable to expect that most of the fields are not marked
    as fixed, we calculate (3) as

                                  n_{i1}      n_{i2}
    (3) = n_{max_key_part}  / (   --------- * ---------  * ....  )
                                  n_{i1-1}    n_{i2-1}

    where i1,i2, .. are key parts that were already marked as fixed.

    In order to minimize number of expensive records_in_range calls we group
    and reduce adjacent fractions.

  RETURN
    Selectivity of given ROR scan.
*/

static double ror_scan_selectivity(const ROR_INTERSECT_INFO *info, 
                                   const ROR_SCAN_INFO *scan)
{
  double selectivity_mult= 1.0;
  KEY_PART_INFO *key_part= info->param->table->key_info[scan->keynr].key_part;
  uchar key_val[MAX_KEY_LENGTH+MAX_FIELD_WIDTH]; /* key values tuple */
  uchar *key_ptr= key_val;
  SEL_ARG *sel_arg, *tuple_arg= NULL;
  key_part_map keypart_map= 0;
  bool cur_covered;
  bool prev_covered= MY_TEST(bitmap_is_set(&info->covered_fields,
                                           key_part->fieldnr - 1));
  key_range min_range;
  key_range max_range;
  min_range.key= key_val;
  min_range.flag= HA_READ_KEY_EXACT;
  max_range.key= key_val;
  max_range.flag= HA_READ_AFTER_KEY;
  ha_rows prev_records= info->param->table->stat_records();
  DBUG_ENTER("ror_scan_selectivity");

  for (sel_arg= scan->sel_arg; sel_arg;
       sel_arg= sel_arg->next_key_part)
  {
    DBUG_PRINT("info",("sel_arg step"));
    cur_covered= MY_TEST(bitmap_is_set(&info->covered_fields,
                                       key_part[sel_arg->part].fieldnr - 1));
    if (cur_covered != prev_covered)
    {
      /* create (part1val, ..., part{n-1}val) tuple. */
      ha_rows records;
      if (!tuple_arg)
      {
        tuple_arg= scan->sel_arg;
        /* Here we use the length of the first key part */
        tuple_arg->store_min(key_part->store_length, &key_ptr, 0);
        keypart_map= 1;
      }
      while (tuple_arg->next_key_part != sel_arg)
      {
        tuple_arg= tuple_arg->next_key_part;
        tuple_arg->store_min(key_part[tuple_arg->part].store_length,
                             &key_ptr, 0);
        keypart_map= (keypart_map << 1) | 1;
      }
      min_range.length= max_range.length= (size_t) (key_ptr - key_val);
      min_range.keypart_map= max_range.keypart_map= keypart_map;
      records= (info->param->table->file->
                records_in_range(scan->keynr, &min_range, &max_range));
      if (cur_covered)
      {
        /* uncovered -> covered */
        double tmp= rows2double(records)/rows2double(prev_records);
        DBUG_PRINT("info", ("Selectivity multiplier: %g", tmp));
        selectivity_mult *= tmp;
        prev_records= HA_POS_ERROR;
      }
      else
      {
        /* covered -> uncovered */
        prev_records= records;
      }
    }
    prev_covered= cur_covered;
  }
  if (!prev_covered)
  {
    double tmp= rows2double(info->param->quick_rows[scan->keynr]) /
                rows2double(prev_records);
    DBUG_PRINT("info", ("Selectivity multiplier: %g", tmp));
    selectivity_mult *= tmp;
  }
  DBUG_PRINT("info", ("Returning multiplier: %g", selectivity_mult));
  DBUG_RETURN(selectivity_mult);
}


/*
  Check if adding a ROR scan to a ROR-intersection reduces its cost of
  ROR-intersection and if yes, update parameters of ROR-intersection,
  including its cost.

  SYNOPSIS
    ror_intersect_add()
      param        Parameter from test_quick_select
      info         ROR-intersection structure to add the scan to.
      ror_scan     ROR scan info to add.
      is_cpk_scan  If TRUE, add the scan as CPK scan (this can be inferred
                   from other parameters and is passed separately only to
                   avoid duplicating the inference code)

  NOTES
    Adding a ROR scan to ROR-intersect "makes sense" iff the cost of ROR-
    intersection decreases. The cost of ROR-intersection is calculated as
    follows:

    cost= SUM_i(key_scan_cost_i) + cost_of_full_rows_retrieval

    When we add a scan the first increases and the second decreases.

    cost_of_full_rows_retrieval=
      (union of indexes used covers all needed fields) ?
        cost_of_sweep_read(E(rows_to_retrieve), rows_in_table) :
        0

    E(rows_to_retrieve) = #rows_in_table * ror_scan_selectivity(null, scan1) *
                           ror_scan_selectivity({scan1}, scan2) * ... *
                           ror_scan_selectivity({scan1,...}, scanN). 
  RETURN
    TRUE   ROR scan added to ROR-intersection, cost updated.
    FALSE  It doesn't make sense to add this ROR scan to this ROR-intersection.
*/

static bool ror_intersect_add(ROR_INTERSECT_INFO *info,
                              ROR_SCAN_INFO* ror_scan, bool is_cpk_scan)
{
  double selectivity_mult= 1.0;

  DBUG_ENTER("ror_intersect_add");
  DBUG_PRINT("info", ("Current out_rows= %g", info->out_rows));
  DBUG_PRINT("info", ("Adding scan on %s",
                      info->param->table->key_info[ror_scan->keynr].name));
  DBUG_PRINT("info", ("is_cpk_scan: %d",is_cpk_scan));

  selectivity_mult = ror_scan_selectivity(info, ror_scan);
  if (selectivity_mult == 1.0)
  {
    /* Don't add this scan if it doesn't improve selectivity. */
    DBUG_PRINT("info", ("The scan doesn't improve selectivity."));
    DBUG_RETURN(FALSE);
  }
  
  info->out_rows *= selectivity_mult;
  
  if (is_cpk_scan)
  {
    /*
      CPK scan is used to filter out rows. We apply filtering for 
      each record of every scan. Assuming 1/TIME_FOR_COMPARE_ROWID
      per check this gives us:
    */
    info->index_scan_costs += rows2double(info->index_records) / 
                              TIME_FOR_COMPARE_ROWID;
  }
  else
  {
    info->index_records += info->param->quick_rows[ror_scan->keynr];
    info->index_scan_costs += ror_scan->index_read_cost;
    bitmap_union(&info->covered_fields, &ror_scan->covered_fields);
    if (!info->is_covering && bitmap_is_subset(&info->param->needed_fields,
                                               &info->covered_fields))
    {
      DBUG_PRINT("info", ("ROR-intersect is covering now"));
      info->is_covering= TRUE;
    }
  }

  info->total_cost= info->index_scan_costs;
  DBUG_PRINT("info", ("info->total_cost: %g", info->total_cost));
  if (!info->is_covering)
  {
    info->total_cost += 
      get_sweep_read_cost(info->param, double2rows(info->out_rows));
    DBUG_PRINT("info", ("info->total_cost= %g", info->total_cost));
  }
  DBUG_PRINT("info", ("New out_rows: %g", info->out_rows));
  DBUG_PRINT("info", ("New cost: %g, %scovering", info->total_cost,
                      info->is_covering?"" : "non-"));
  DBUG_RETURN(TRUE);
}


/*
  Get best ROR-intersection plan using non-covering ROR-intersection search
  algorithm. The returned plan may be covering.

  SYNOPSIS
    get_best_ror_intersect()
      param            Parameter from test_quick_select function.
      tree             Transformed restriction condition to be used to look
                       for ROR scans.
      read_time        Do not return read plans with cost > read_time.
      are_all_covering [out] set to TRUE if union of all scans covers all
                       fields needed by the query (and it is possible to build
                       a covering ROR-intersection)

  NOTES
    get_key_scans_params must be called before this function can be called.
    
    When this function is called by ROR-union construction algorithm it
    assumes it is building an uncovered ROR-intersection (and thus # of full
    records to be retrieved is wrong here). This is a hack.

  IMPLEMENTATION
    The approximate best non-covering plan search algorithm is as follows:

    find_min_ror_intersection_scan()
    {
      R= select all ROR scans;
      order R by (E(#records_matched) * key_record_length).

      S= first(R); -- set of scans that will be used for ROR-intersection
      R= R-first(S);
      min_cost= cost(S);
      min_scan= make_scan(S);
      while (R is not empty)
      {
        firstR= R - first(R);
        if (!selectivity(S + firstR < selectivity(S)))
          continue;
          
        S= S + first(R);
        if (cost(S) < min_cost)
        {
          min_cost= cost(S);
          min_scan= make_scan(S);
        }
      }
      return min_scan;
    }

    See ror_intersect_add function for ROR intersection costs.

    Special handling for Clustered PK scans
    Clustered PK contains all table fields, so using it as a regular scan in
    index intersection doesn't make sense: a range scan on CPK will be less
    expensive in this case.
    Clustered PK scan has special handling in ROR-intersection: it is not used
    to retrieve rows, instead its condition is used to filter row references
    we get from scans on other keys.

  RETURN
    ROR-intersection table read plan
    NULL if out of memory or no suitable plan found.
*/

static
TRP_ROR_INTERSECT *get_best_ror_intersect(const PARAM *param, SEL_TREE *tree,
                                          double read_time,
                                          bool *are_all_covering)
{
  uint idx;
  double min_cost= DBL_MAX;
  DBUG_ENTER("get_best_ror_intersect");

  if ((tree->n_ror_scans < 2) || !param->table->stat_records() ||
      !optimizer_flag(param->thd, OPTIMIZER_SWITCH_INDEX_MERGE_INTERSECT))
    DBUG_RETURN(NULL);

  /*
    Step1: Collect ROR-able SEL_ARGs and create ROR_SCAN_INFO for each of 
    them. Also find and save clustered PK scan if there is one.
  */
  ROR_SCAN_INFO **cur_ror_scan;
  ROR_SCAN_INFO *cpk_scan= NULL;
  uint cpk_no;

  if (!(tree->ror_scans= (ROR_SCAN_INFO**)alloc_root(param->mem_root,
                                                     sizeof(ROR_SCAN_INFO*)*
                                                     param->keys)))
    return NULL;
  cpk_no= ((param->table->file->primary_key_is_clustered()) ?
           param->table->s->primary_key : MAX_KEY);

  for (idx= 0, cur_ror_scan= tree->ror_scans; idx < param->keys; idx++)
  {
    ROR_SCAN_INFO *scan;
    uint key_no;
    if (!tree->ror_scans_map.is_set(idx))
      continue;
    key_no= param->real_keynr[idx];
    if (key_no != cpk_no &&
        param->table->file->index_flags(key_no,0,0) & HA_CLUSTERED_INDEX)
    {
      /* Ignore clustering keys */
      tree->n_ror_scans--;
      continue;
    }
    if (!(scan= make_ror_scan(param, idx, tree->keys[idx])))
      return NULL;
    if (key_no == cpk_no)
    {
      cpk_scan= scan;
      tree->n_ror_scans--;
    }
    else
      *(cur_ror_scan++)= scan;
  }

  tree->ror_scans_end= cur_ror_scan;
  DBUG_EXECUTE("info",print_ror_scans_arr(param->table, "original",
                                          tree->ror_scans,
                                          tree->ror_scans_end););
  /*
    Ok, [ror_scans, ror_scans_end) is array of ptrs to initialized
    ROR_SCAN_INFO's.
    Step 2: Get best ROR-intersection using an approximate algorithm.
  */
  my_qsort(tree->ror_scans, tree->n_ror_scans, sizeof(ROR_SCAN_INFO*),
           (qsort_cmp)cmp_ror_scan_info);
  DBUG_EXECUTE("info",print_ror_scans_arr(param->table, "ordered",
                                          tree->ror_scans,
                                          tree->ror_scans_end););

  ROR_SCAN_INFO **intersect_scans; /* ROR scans used in index intersection */
  ROR_SCAN_INFO **intersect_scans_end;
  if (!(intersect_scans= (ROR_SCAN_INFO**)alloc_root(param->mem_root,
                                                     sizeof(ROR_SCAN_INFO*)*
                                                     tree->n_ror_scans)))
    return NULL;
  intersect_scans_end= intersect_scans;

  /* Create and incrementally update ROR intersection. */
  ROR_INTERSECT_INFO *intersect, *intersect_best;
  if (!(intersect= ror_intersect_init(param)) || 
      !(intersect_best= ror_intersect_init(param)))
    return NULL;

  /* [intersect_scans,intersect_scans_best) will hold the best intersection */
  ROR_SCAN_INFO **intersect_scans_best;
  cur_ror_scan= tree->ror_scans;
  intersect_scans_best= intersect_scans;
  while (cur_ror_scan != tree->ror_scans_end && !intersect->is_covering)
  {
    /* S= S + first(R);  R= R - first(R); */
    if (!ror_intersect_add(intersect, *cur_ror_scan, FALSE))
    {
      cur_ror_scan++;
      continue;
    }
    
    *(intersect_scans_end++)= *(cur_ror_scan++);

    if (intersect->total_cost < min_cost)
    {
      /* Local minimum found, save it */
      ror_intersect_cpy(intersect_best, intersect);
      intersect_scans_best= intersect_scans_end;
      min_cost = intersect->total_cost;
    }
  }

  if (intersect_scans_best == intersect_scans)
  {
    DBUG_PRINT("info", ("None of scans increase selectivity"));
    DBUG_RETURN(NULL);
  }
    
  DBUG_EXECUTE("info",print_ror_scans_arr(param->table,
                                          "best ROR-intersection",
                                          intersect_scans,
                                          intersect_scans_best););

  *are_all_covering= intersect->is_covering;
  uint best_num= (uint)(intersect_scans_best - intersect_scans);
  ror_intersect_cpy(intersect, intersect_best);

  /*
    Ok, found the best ROR-intersection of non-CPK key scans.
    Check if we should add a CPK scan. If the obtained ROR-intersection is 
    covering, it doesn't make sense to add CPK scan.
  */
  if (cpk_scan && !intersect->is_covering)
  {
    if (ror_intersect_add(intersect, cpk_scan, TRUE) && 
        (intersect->total_cost < min_cost))
      intersect_best= intersect; //just set pointer here
    else
      cpk_scan= 0; // Don't use cpk_scan
  }
  else
    cpk_scan= 0;                                // Don't use cpk_scan

  /* Ok, return ROR-intersect plan if we have found one */
  TRP_ROR_INTERSECT *trp= NULL;
  if (min_cost < read_time && (cpk_scan || best_num > 1))
  {
    if (!(trp= new (param->mem_root) TRP_ROR_INTERSECT))
      DBUG_RETURN(trp);
    if (!(trp->first_scan=
           (ROR_SCAN_INFO**)alloc_root(param->mem_root,
                                       sizeof(ROR_SCAN_INFO*)*best_num)))
      DBUG_RETURN(NULL);
    memcpy(trp->first_scan, intersect_scans, best_num*sizeof(ROR_SCAN_INFO*));
    trp->last_scan=  trp->first_scan + best_num;
    trp->is_covering= intersect_best->is_covering;
    trp->read_cost= intersect_best->total_cost;
    /* Prevent divisons by zero */
    ha_rows best_rows = double2rows(intersect_best->out_rows);
    if (!best_rows)
      best_rows= 1;
    set_if_smaller(param->table->quick_condition_rows, best_rows);
    trp->records= best_rows;
    trp->index_scan_costs= intersect_best->index_scan_costs;
    trp->cpk_scan= cpk_scan;
    DBUG_PRINT("info", ("Returning non-covering ROR-intersect plan:"
                        "cost %g, records %lu",
                        trp->read_cost, (ulong) trp->records));
  }
  DBUG_RETURN(trp);
}


/*
  Get best covering ROR-intersection.
  SYNOPSIS
    get_best_ntersectcovering_ror_intersect()
      param     Parameter from test_quick_select function.
      tree      SEL_TREE with sets of intervals for different keys.
      read_time Don't return table read plans with cost > read_time.

  RETURN
    Best covering ROR-intersection plan
    NULL if no plan found.

  NOTES
    get_best_ror_intersect must be called for a tree before calling this
    function for it.
    This function invalidates tree->ror_scans member values.

  The following approximate algorithm is used:
    I=set of all covering indexes
    F=set of all fields to cover
    S={}

    do
    {
      Order I by (#covered fields in F desc,
                  #components asc,
                  number of first not covered component asc);
      F=F-covered by first(I);
      S=S+first(I);
      I=I-first(I);
    } while F is not empty.
*/

static
TRP_ROR_INTERSECT *get_best_covering_ror_intersect(PARAM *param,
                                                   SEL_TREE *tree,
                                                   double read_time)
{
  ROR_SCAN_INFO **ror_scan_mark;
  ROR_SCAN_INFO **ror_scans_end= tree->ror_scans_end;
  DBUG_ENTER("get_best_covering_ror_intersect");

  if (!optimizer_flag(param->thd, OPTIMIZER_SWITCH_INDEX_MERGE_INTERSECT))
    DBUG_RETURN(NULL);

  for (ROR_SCAN_INFO **scan= tree->ror_scans; scan != ror_scans_end; ++scan)
    (*scan)->key_components=
      param->table->key_info[(*scan)->keynr].user_defined_key_parts;

  /*
    Run covering-ROR-search algorithm.
    Assume set I is [ror_scan .. ror_scans_end)
  */

  /*I=set of all covering indexes */
  ror_scan_mark= tree->ror_scans;

  MY_BITMAP *covered_fields= &param->tmp_covered_fields;
  if (!covered_fields->bitmap) 
    covered_fields->bitmap= (my_bitmap_map*)alloc_root(param->mem_root,
                                               param->fields_bitmap_size);
  if (!covered_fields->bitmap ||
      my_bitmap_init(covered_fields, covered_fields->bitmap,
                  param->table->s->fields, FALSE))
    DBUG_RETURN(0);
  bitmap_clear_all(covered_fields);

  double total_cost= 0.0f;
  ha_rows records=0;
  bool all_covered;

  DBUG_PRINT("info", ("Building covering ROR-intersection"));
  DBUG_EXECUTE("info", print_ror_scans_arr(param->table,
                                           "building covering ROR-I",
                                           ror_scan_mark, ror_scans_end););
  do
  {
    /*
      Update changed sorting info:
        #covered fields,
	number of first not covered component
      Calculate and save these values for each of remaining scans.
    */
    for (ROR_SCAN_INFO **scan= ror_scan_mark; scan != ror_scans_end; ++scan)
    {
      bitmap_subtract(&(*scan)->covered_fields, covered_fields);
      (*scan)->used_fields_covered=
        bitmap_bits_set(&(*scan)->covered_fields);
      (*scan)->first_uncovered_field=
        bitmap_get_first(&(*scan)->covered_fields);
    }

    my_qsort(ror_scan_mark, ror_scans_end-ror_scan_mark, sizeof(ROR_SCAN_INFO*),
             (qsort_cmp)cmp_ror_scan_info_covering);

    DBUG_EXECUTE("info", print_ror_scans_arr(param->table,
                                             "remaining scans",
                                             ror_scan_mark, ror_scans_end););

    /* I=I-first(I) */
    total_cost += (*ror_scan_mark)->index_read_cost;
    records += (*ror_scan_mark)->records;
    DBUG_PRINT("info", ("Adding scan on %s",
                        param->table->key_info[(*ror_scan_mark)->keynr].name));
    if (total_cost > read_time)
      DBUG_RETURN(NULL);
    /* F=F-covered by first(I) */
    bitmap_union(covered_fields, &(*ror_scan_mark)->covered_fields);
    all_covered= bitmap_is_subset(&param->needed_fields, covered_fields);
  } while ((++ror_scan_mark < ror_scans_end) && !all_covered);
  
  if (!all_covered || (ror_scan_mark - tree->ror_scans) == 1)
    DBUG_RETURN(NULL);

  /*
    Ok, [tree->ror_scans .. ror_scan) holds covering index_intersection with
    cost total_cost.
  */
  DBUG_PRINT("info", ("Covering ROR-intersect scans cost: %g", total_cost));
  DBUG_EXECUTE("info", print_ror_scans_arr(param->table,
                                           "creating covering ROR-intersect",
                                           tree->ror_scans, ror_scan_mark););

  /* Add priority queue use cost. */
  total_cost += rows2double(records)*
                log((double)(ror_scan_mark - tree->ror_scans)) /
                (TIME_FOR_COMPARE_ROWID * M_LN2);
  DBUG_PRINT("info", ("Covering ROR-intersect full cost: %g", total_cost));

  if (total_cost > read_time)
    DBUG_RETURN(NULL);

  TRP_ROR_INTERSECT *trp;
  if (!(trp= new (param->mem_root) TRP_ROR_INTERSECT))
    DBUG_RETURN(trp);
  uint best_num= (uint)(ror_scan_mark - tree->ror_scans);
  if (!(trp->first_scan= (ROR_SCAN_INFO**)alloc_root(param->mem_root,
                                                     sizeof(ROR_SCAN_INFO*)*
                                                     best_num)))
    DBUG_RETURN(NULL);
  memcpy(trp->first_scan, tree->ror_scans, best_num*sizeof(ROR_SCAN_INFO*));
  trp->last_scan=  trp->first_scan + best_num;
  trp->is_covering= TRUE;
  trp->read_cost= total_cost;
  trp->records= records;
  trp->cpk_scan= NULL;
  set_if_smaller(param->table->quick_condition_rows, records); 

  DBUG_PRINT("info",
             ("Returning covering ROR-intersect plan: cost %g, records %lu",
              trp->read_cost, (ulong) trp->records));
  DBUG_RETURN(trp);
}


/*
  Get best "range" table read plan for given SEL_TREE.
  Also update PARAM members and store ROR scans info in the SEL_TREE.
  SYNOPSIS
    get_key_scans_params
      param        parameters from test_quick_select
      tree         make range select for this SEL_TREE
      index_read_must_be_used if TRUE, assume 'index only' option will be set
                             (except for clustered PK indexes)
      read_time    don't create read plans with cost > read_time.
      only_ror_scans_required         set to TRUE when we are only interested
                                      in ROR scan
  RETURN
    Best range read plan
    NULL if no plan found or error occurred
*/

static TRP_RANGE *get_key_scans_params(PARAM *param, SEL_TREE *tree,
                                       bool index_read_must_be_used, 
                                       bool update_tbl_stats,
                                       double read_time,
                                       bool only_ror_scans_required)
{
  uint idx, UNINIT_VAR(best_idx);
  SEL_ARG *key_to_read= NULL;
  ha_rows UNINIT_VAR(best_records);              /* protected by key_to_read */
  uint    UNINIT_VAR(best_mrr_flags),            /* protected by key_to_read */
          UNINIT_VAR(best_buf_size);             /* protected by key_to_read */
  TRP_RANGE* read_plan= NULL;
  DBUG_ENTER("get_key_scans_params");
  /*
    Note that there may be trees that have type SEL_TREE::KEY but contain no
    key reads at all, e.g. tree for expression "key1 is not null" where key1
    is defined as "not null".
  */
  DBUG_EXECUTE("info", print_sel_tree(param, tree, &tree->keys_map,
                                      "tree scans"););
  tree->ror_scans_map.clear_all();
  tree->n_ror_scans= 0;
  tree->index_scans= 0;
  if (!tree->keys_map.is_clear_all())
  {
    tree->index_scans=
      (INDEX_SCAN_INFO **) alloc_root(param->mem_root,
                                      sizeof(INDEX_SCAN_INFO *) * param->keys);
  }
  tree->index_scans_end= tree->index_scans;                                                  
  for (idx= 0; idx < param->keys; idx++)
  {
    SEL_ARG *key= tree->keys[idx];
    if (key)
    {
      ha_rows found_records;
      Cost_estimate cost;
      double found_read_time;
      uint mrr_flags, buf_size;
      INDEX_SCAN_INFO *index_scan;
      uint keynr= param->real_keynr[idx];
      if (key->type == SEL_ARG::MAYBE_KEY ||
          key->maybe_flag)
        param->needed_reg->set_bit(keynr);

      bool read_index_only= index_read_must_be_used ? TRUE :
                            (bool) param->table->covering_keys.is_set(keynr);

      found_records= check_quick_select(param, idx, read_index_only, key,
                                        update_tbl_stats, &mrr_flags,
                                        &buf_size, &cost);

      if (only_ror_scans_required && !param->is_ror_scan)
      {
        /* The scan is not a ROR-scan, just skip it */
        continue;
      }

      if (found_records != HA_POS_ERROR && tree->index_scans &&
          (index_scan= (INDEX_SCAN_INFO *)alloc_root(param->mem_root,
						     sizeof(INDEX_SCAN_INFO))))
      {
        index_scan->idx= idx;
        index_scan->keynr= keynr;
        index_scan->key_info= &param->table->key_info[keynr];
        index_scan->used_key_parts= param->max_key_part+1;
        index_scan->range_count= param->range_count;
        index_scan->records= found_records;
        index_scan->sel_arg= key;
        *tree->index_scans_end++= index_scan;
      }        
      if ((found_records != HA_POS_ERROR) && param->is_ror_scan)
      {
        tree->n_ror_scans++;
        tree->ror_scans_map.set_bit(idx);
      }
      if (found_records != HA_POS_ERROR &&
          read_time > (found_read_time= cost.total_cost()))
      {
        read_time=    found_read_time;
        best_records= found_records;
        key_to_read=  key;
        best_idx= idx;
        best_mrr_flags= mrr_flags;
        best_buf_size=  buf_size;
      }
    }
  }

  DBUG_EXECUTE("info", print_sel_tree(param, tree, &tree->ror_scans_map,
                                      "ROR scans"););
  if (key_to_read)
  {
    if ((read_plan= new (param->mem_root) TRP_RANGE(key_to_read, best_idx,
                                                    best_mrr_flags)))
    {
      read_plan->records= best_records;
      read_plan->is_ror= tree->ror_scans_map.is_set(best_idx);
      read_plan->read_cost= read_time;
      read_plan->mrr_buf_size= best_buf_size;
      DBUG_PRINT("info",
                 ("Returning range plan for key %s, cost %g, records %lu",
                  param->table->key_info[param->real_keynr[best_idx]].name,
                  read_plan->read_cost, (ulong) read_plan->records));
    }
  }
  else
    DBUG_PRINT("info", ("No 'range' table read plan found"));

  DBUG_RETURN(read_plan);
}


QUICK_SELECT_I *TRP_INDEX_MERGE::make_quick(PARAM *param,
                                            bool retrieve_full_rows,
                                            MEM_ROOT *parent_alloc)
{
  QUICK_INDEX_MERGE_SELECT *quick_imerge;
  QUICK_RANGE_SELECT *quick;
  /* index_merge always retrieves full rows, ignore retrieve_full_rows */
  if (!(quick_imerge= new QUICK_INDEX_MERGE_SELECT(param->thd, param->table)))
    return NULL;

  quick_imerge->records= records;
  quick_imerge->read_time= read_cost;
  for (TRP_RANGE **range_scan= range_scans; range_scan != range_scans_end;
       range_scan++)
  {
    if (!(quick= (QUICK_RANGE_SELECT*)
          ((*range_scan)->make_quick(param, FALSE, &quick_imerge->alloc)))||
        quick_imerge->push_quick_back(quick))
    {
      delete quick;
      delete quick_imerge;
      return NULL;
    }
  }
  return quick_imerge;
}


QUICK_SELECT_I *TRP_INDEX_INTERSECT::make_quick(PARAM *param,
                                                bool retrieve_full_rows,
                                                MEM_ROOT *parent_alloc)
{
  QUICK_INDEX_INTERSECT_SELECT *quick_intersect;
  QUICK_RANGE_SELECT *quick;
  /* index_merge always retrieves full rows, ignore retrieve_full_rows */
  if (!(quick_intersect= new QUICK_INDEX_INTERSECT_SELECT(param->thd, param->table)))
    return NULL;

  quick_intersect->records= records;
  quick_intersect->read_time= read_cost;
  quick_intersect->filtered_scans= filtered_scans;
  for (TRP_RANGE **range_scan= range_scans; range_scan != range_scans_end;
       range_scan++)
  {
    if (!(quick= (QUICK_RANGE_SELECT*)
          ((*range_scan)->make_quick(param, FALSE, &quick_intersect->alloc)))||
        quick_intersect->push_quick_back(quick))
    {
      delete quick;
      delete quick_intersect;
      return NULL;
    }
  }
  return quick_intersect;
}


QUICK_SELECT_I *TRP_ROR_INTERSECT::make_quick(PARAM *param,
                                              bool retrieve_full_rows,
                                              MEM_ROOT *parent_alloc)
{
  QUICK_ROR_INTERSECT_SELECT *quick_intrsect;
  QUICK_RANGE_SELECT *quick;
  DBUG_ENTER("TRP_ROR_INTERSECT::make_quick");
  MEM_ROOT *alloc;

  if ((quick_intrsect=
         new QUICK_ROR_INTERSECT_SELECT(param->thd, param->table,
                                        (retrieve_full_rows? (!is_covering) :
                                         FALSE),
                                        parent_alloc)))
  {
    DBUG_EXECUTE("info", print_ror_scans_arr(param->table,
                                             "creating ROR-intersect",
                                             first_scan, last_scan););
    alloc= parent_alloc? parent_alloc: &quick_intrsect->alloc;
    for (; first_scan != last_scan;++first_scan)
    {
      if (!(quick= get_quick_select(param, (*first_scan)->idx,
                                    (*first_scan)->sel_arg,
                                    HA_MRR_USE_DEFAULT_IMPL | HA_MRR_SORTED,
                                    0, alloc)) ||
          quick_intrsect->push_quick_back(alloc, quick))
      {
        delete quick_intrsect;
        DBUG_RETURN(NULL);
      }
    }
    if (cpk_scan)
    {
      if (!(quick= get_quick_select(param, cpk_scan->idx,
                                    cpk_scan->sel_arg,
                                    HA_MRR_USE_DEFAULT_IMPL | HA_MRR_SORTED,
                                    0, alloc)))
      {
        delete quick_intrsect;
        DBUG_RETURN(NULL);
      }
      quick->file= NULL; 
      quick_intrsect->cpk_quick= quick;
    }
    quick_intrsect->records= records;
    quick_intrsect->read_time= read_cost;
  }
  DBUG_RETURN(quick_intrsect);
}


QUICK_SELECT_I *TRP_ROR_UNION::make_quick(PARAM *param,
                                          bool retrieve_full_rows,
                                          MEM_ROOT *parent_alloc)
{
  QUICK_ROR_UNION_SELECT *quick_roru;
  TABLE_READ_PLAN **scan;
  QUICK_SELECT_I *quick;
  DBUG_ENTER("TRP_ROR_UNION::make_quick");
  /*
    It is impossible to construct a ROR-union that will not retrieve full
    rows, ignore retrieve_full_rows parameter.
  */
  if ((quick_roru= new QUICK_ROR_UNION_SELECT(param->thd, param->table)))
  {
    for (scan= first_ror; scan != last_ror; scan++)
    {
      if (!(quick= (*scan)->make_quick(param, FALSE, &quick_roru->alloc)) ||
          quick_roru->push_quick_back(quick))
      {
        delete quick_roru;
        DBUG_RETURN(NULL);
      }
    }
    quick_roru->records= records;
    quick_roru->read_time= read_cost;
  }
  DBUG_RETURN(quick_roru);
}


/*
  Build a SEL_TREE for <> or NOT BETWEEN predicate
 
  SYNOPSIS
    get_ne_mm_tree()
      param       PARAM from SQL_SELECT::test_quick_select
      cond_func   item for the predicate
      field       field in the predicate
      lt_value    constant that field should be smaller
      gt_value    constant that field should be greaterr

  RETURN 
    #  Pointer to tree built tree
    0  on error
*/

SEL_TREE *Item_bool_func::get_ne_mm_tree(RANGE_OPT_PARAM *param,
                                         Field *field,
                                         Item *lt_value, Item *gt_value)
{
  SEL_TREE *tree;
  tree= get_mm_parts(param, field, Item_func::LT_FUNC, lt_value);
  if (tree)
    tree= tree_or(param, tree, get_mm_parts(param, field, Item_func::GT_FUNC,
					    gt_value));
  return tree;
}


SEL_TREE *Item_func_between::get_func_mm_tree(RANGE_OPT_PARAM *param,
                                              Field *field, Item *value)
{
  SEL_TREE *tree;
  DBUG_ENTER("Item_func_between::get_func_mm_tree");
  if (!value)
  {
    if (negated)
    {
      tree= get_ne_mm_tree(param, field, args[1], args[2]);
    }
    else
    {
      tree= get_mm_parts(param, field, Item_func::GE_FUNC, args[1]);
      if (tree)
      {
        tree= tree_and(param, tree, get_mm_parts(param, field,
                                                 Item_func::LE_FUNC,
                                                 args[2]));
      }
    }
  }
  else
  {
    tree= get_mm_parts(param, field,
                       (negated ?
                        (value == (Item*)1 ? Item_func::GT_FUNC :
                                             Item_func::LT_FUNC):
                        (value == (Item*)1 ? Item_func::LE_FUNC :
                                             Item_func::GE_FUNC)),
                       args[0]);
  }
  DBUG_RETURN(tree);
}


SEL_TREE *Item_func_in::get_func_mm_tree(RANGE_OPT_PARAM *param,
                                         Field *field, Item *value)
{
  SEL_TREE *tree= 0;
  DBUG_ENTER("Item_func_in::get_func_mm_tree");
  /*
    Array for IN() is constructed when all values have the same result
    type. Tree won't be built for values with different result types,
    so we check it here to avoid unnecessary work.
  */
  if (!arg_types_compatible)
    DBUG_RETURN(0);

  if (negated)
  {
    if (array && array->result_type() != ROW_RESULT)
    {
      /*
        We get here for conditions in form "t.key NOT IN (c1, c2, ...)",
        where c{i} are constants. Our goal is to produce a SEL_TREE that
        represents intervals:

        ($MIN<t.key<c1) OR (c1<t.key<c2) OR (c2<t.key<c3) OR ...    (*)

        where $MIN is either "-inf" or NULL.

        The most straightforward way to produce it is to convert NOT IN
        into "(t.key != c1) AND (t.key != c2) AND ... " and let the range
        analyzer to build SEL_TREE from that. The problem is that the
        range analyzer will use O(N^2) memory (which is probably a bug),
        and people do use big NOT IN lists (e.g. see BUG#15872, BUG#21282),
        will run out of memory.

        Another problem with big lists like (*) is that a big list is
        unlikely to produce a good "range" access, while considering that
        range access will require expensive CPU calculations (and for
        MyISAM even index accesses). In short, big NOT IN lists are rarely
        worth analyzing.

        Considering the above, we'll handle NOT IN as follows:
        * if the number of entries in the NOT IN list is less than
          NOT_IN_IGNORE_THRESHOLD, construct the SEL_TREE (*) manually.
        * Otherwise, don't produce a SEL_TREE.
      */
#define NOT_IN_IGNORE_THRESHOLD 1000
      MEM_ROOT *tmp_root= param->mem_root;
      param->thd->mem_root= param->old_root;
      /* 
        Create one Item_type constant object. We'll need it as
        get_mm_parts only accepts constant values wrapped in Item_Type
        objects.
        We create the Item on param->mem_root which points to
        per-statement mem_root (while thd->mem_root is currently pointing
        to mem_root local to range optimizer).
      */
      Item *value_item= array->create_item(param->thd);
      param->thd->mem_root= tmp_root;

      if (array->count > NOT_IN_IGNORE_THRESHOLD || !value_item)
        DBUG_RETURN(0);

      /* Get a SEL_TREE for "(-inf|NULL) < X < c_0" interval.  */
      uint i=0;
      do
      {
        array->value_to_item(i, value_item);
        tree= get_mm_parts(param, field, Item_func::LT_FUNC, value_item);
        if (!tree)
          break;
        i++;
      } while (i < array->count && tree->type == SEL_TREE::IMPOSSIBLE);

      if (!tree || tree->type == SEL_TREE::IMPOSSIBLE)
      {
        /* We get here in cases like "t.unsigned NOT IN (-1,-2,-3) */
        DBUG_RETURN(NULL);
      }
      SEL_TREE *tree2;
      for (; i < array->used_count; i++)
      {
        if (array->compare_elems(i, i-1))
        {
          /* Get a SEL_TREE for "-inf < X < c_i" interval */
          array->value_to_item(i, value_item);
          tree2= get_mm_parts(param, field, Item_func::LT_FUNC, value_item);
          if (!tree2)
          {
            tree= NULL;
            break;
          }

          /* Change all intervals to be "c_{i-1} < X < c_i" */
          for (uint idx= 0; idx < param->keys; idx++)
          {
            SEL_ARG *new_interval, *last_val;
            if (((new_interval= tree2->keys[idx])) &&
                (tree->keys[idx]) &&
                ((last_val= tree->keys[idx]->last())))
            {
              new_interval->min_value= last_val->max_value;
              new_interval->min_flag= NEAR_MIN;

              /*
                If the interval is over a partial keypart, the
                interval must be "c_{i-1} <= X < c_i" instead of
                "c_{i-1} < X < c_i". Reason:

                Consider a table with a column "my_col VARCHAR(3)",
                and an index with definition
                "INDEX my_idx my_col(1)". If the table contains rows
                with my_col values "f" and "foo", the index will not
                distinguish the two rows.

                Note that tree_or() below will effectively merge
                this range with the range created for c_{i-1} and
                we'll eventually end up with only one range:
                "NULL < X".

                Partitioning indexes are never partial.
              */
              if (param->using_real_indexes)
              {
                const KEY key=
                  param->table->key_info[param->real_keynr[idx]];
                const KEY_PART_INFO *kpi= key.key_part + new_interval->part;

                if (kpi->key_part_flag & HA_PART_KEY_SEG)
                  new_interval->min_flag= 0;
              }
            }
          }
          /* 
            The following doesn't try to allocate memory so no need to
            check for NULL.
          */
          tree= tree_or(param, tree, tree2);
        }
      }

      if (tree && tree->type != SEL_TREE::IMPOSSIBLE)
      {
        /*
          Get the SEL_TREE for the last "c_last < X < +inf" interval
          (value_item cotains c_last already)
        */
        tree2= get_mm_parts(param, field, Item_func::GT_FUNC, value_item);
        tree= tree_or(param, tree, tree2);
      }
    }
    else
    {
      tree= get_ne_mm_tree(param, field, args[1], args[1]);
      if (tree)
      {
        Item **arg, **end;
        for (arg= args + 2, end= arg + arg_count - 2; arg < end ; arg++)
        {
          tree=  tree_and(param, tree, get_ne_mm_tree(param, field,
                                                      *arg, *arg));
        }
      }
    }
  }
  else
  {
    tree= get_mm_parts(param, field, Item_func::EQ_FUNC, args[1]);
    if (tree)
    {
      Item **arg, **end;
      for (arg= args + 2, end= arg + arg_count - 2;
           arg < end ; arg++)
      {
        tree= tree_or(param, tree, get_mm_parts(param, field,
                                                Item_func::EQ_FUNC, *arg));
      }
    }
  }
  DBUG_RETURN(tree);
}


/*
  The structure Key_col_info is purely  auxiliary and is used
  only in the method Item_func_in::get_func_row_mm_tree
*/ 
struct Key_col_info {
  Field *field;         /* If != NULL the column can be used for keys */
  cmp_item *comparator; /* If != 0 the column can be evaluated        */
};

/**
    Build SEL_TREE for the IN predicate whose arguments are rows 

    @param param          PARAM from SQL_SELECT::test_quick_select
    @param key_row        First operand of the IN predicate

  @note
    The function builds a SEL_TREE for in IN predicate in the case
    when the predicate uses row arguments. First the function
    detects among the components of the key_row (c[1],...,c[n]) taken 
    from in the left part the predicate those that can be usable
    for building SEL_TREE (c[i1],...,c[ik]).  They have to contain
    items whose real items are  field items referring to the current
    table or equal to the items referring to the current table.
    For the remaining components of the row it checks whether they
    can be evaluated. The result of the analysis is put into the
    array of structures of the type Key_row_col_info.

    After this the function builds the SEL_TREE for the following 
    formula that can be inferred from the given IN predicate:
      c[i11]=a[1][i11] AND ... AND c[i1k1]=a[1][i1k1]
      OR   
      ...
      OR
      c[im1]=a[m][im1] AND ... AND c[imkm]=a[m][imkm].
    Here a[1],...,a[m] are all arguments of the IN predicate from
    the right part and for each j ij1,...,ijkj is a subset of
    i1,...,ik such that a[j][ij1],...,a[j][ijkj] can be evaluated.

    If for some j there no a[j][i1],...,a[j][ik] can be evaluated
    then no SEL_TREE can be built for this predicate and the
    function immediately returns 0.

    If for some j by using evaluated values of key_row it can be
    proven that c[ij1]=a[j][ij1] AND ... AND c[ijkj]=a[j][ijkj]
    is always FALSE then this disjunct is omitted. 

  @returns
    the built SEL_TREE if it can be constructed
    0 - otherwise.
*/

SEL_TREE *Item_func_in::get_func_row_mm_tree(RANGE_OPT_PARAM *param,
                                             Item_row *key_row)
{
  DBUG_ENTER("Item_func_in::get_func_row_mm_tree");

  if (negated)
    DBUG_RETURN(0);

  SEL_TREE *res_tree= 0;
  uint used_key_cols= 0;
  uint col_comparators= 0;
  table_map param_comp= ~(param->prev_tables | param->read_tables |
                          param->current_table);
  uint row_cols= key_row->cols();
  Dynamic_array <Key_col_info> key_cols_info(row_cols);
  cmp_item_row *row_cmp_item= (cmp_item_row *)
                              (array ? ((in_row *) array)->get_cmp_item() :
			               cmp_items[(uint) ROW_RESULT]);

  Item **key_col_ptr= key_row->addr(0);
  for(uint i= 0; i < row_cols;  i++, key_col_ptr++)
  {
    Key_col_info key_col_info= {0, NULL};
    Item *key_col= *key_col_ptr;
    if (key_col->real_item()->type() == Item::FIELD_ITEM)
    {
      /*
        The i-th component of key_row can be used for key access if 
        key_col->real_item() points to a field of the current table or
        if it is equal to a field item pointing to such a field.
      */
      Item_field *col_field_item= (Item_field *) (key_col->real_item());
      Field *key_col_field= col_field_item->field;
      if (key_col_field->table->map != param->current_table)
      {
        Item_equal *item_equal= col_field_item->item_equal;
        if (item_equal)
        {
          Item_equal_fields_iterator it(*item_equal);
          while (it++)
	  {
            key_col_field= it.get_curr_field();
            if (key_col_field->table->map == param->current_table)
              break;
          }
        }
      }
      if (key_col_field->table->map == param->current_table)
      {
        key_col_info.field= key_col_field;
        used_key_cols++;
      }
    }
    else if (!(key_col->used_tables() & (param_comp | param->current_table))
             && !key_col->is_expensive())
    {
      /* The i-th component of key_row can be evaluated */

      /* See the comment in Item::get_mm_tree_for_const */
      MEM_ROOT *tmp_root= param->mem_root;
      param->thd->mem_root= param->old_root;

      key_col->bring_value();
      key_col_info.comparator= row_cmp_item->get_comparator(i);
      key_col_info.comparator->store_value(key_col);
      col_comparators++;

      param->thd->mem_root= tmp_root;
    }
    key_cols_info.push(key_col_info);
  }

  if (!used_key_cols)
    DBUG_RETURN(0);

  uint omitted_tuples= 0;
  Item **arg_start= arguments() + 1;
  Item **arg_end= arg_start + argument_count() - 1;
  for (Item **arg= arg_start ; arg < arg_end; arg++)
  {
    uint i;
   
    /* 
      First check whether the disjunct constructed for *arg
      is really needed
    */  
    Item_row *arg_tuple= (Item_row *) (*arg);
    if (col_comparators)
    {
      MEM_ROOT *tmp_root= param->mem_root;
      param->thd->mem_root= param->old_root;
      for (i= 0; i < row_cols; i++)
      {
        Key_col_info *key_col_info= &key_cols_info.at(i);
        if (key_col_info->comparator)
	{
          Item *arg_col= arg_tuple->element_index(i);
          if (!(arg_col->used_tables() & (param_comp | param->current_table)) &&
	      !arg_col->is_expensive() &&
              key_col_info->comparator->cmp(arg_col))
	  {
            omitted_tuples++;
            break;
          }
        }
      }
      param->thd->mem_root= tmp_root;
      if (i < row_cols)
        continue;
    }
    
    /* The disjunct for *arg is needed: build it. */     
    SEL_TREE *and_tree= 0;
    Item **arg_col_ptr= arg_tuple->addr(0);
    for (uint i= 0; i < row_cols; i++, arg_col_ptr++)
    { 
      Key_col_info *key_col_info= &key_cols_info.at(i);
      if (!key_col_info->field)
        continue;
      Item *arg_col= *arg_col_ptr;
      if (!(arg_col->used_tables() & (param_comp | param->current_table)) &&
	  !arg_col->is_expensive())
      {
        and_tree= tree_and(param, and_tree, 
                           get_mm_parts(param,
                                        key_col_info->field, 
                                        Item_func::EQ_FUNC,
                                        arg_col->real_item()));
      }
    }
    if (!and_tree)
    {
      res_tree= 0;
      break;
    }
    /* Join the disjunct the the OR tree that is being constructed */
    res_tree= !res_tree ? and_tree : tree_or(param, res_tree, and_tree);
  }
  if (omitted_tuples == argument_count() - 1)
  {
    /* It's turned out that all disjuncts are always FALSE */
    res_tree= new (param->mem_root) SEL_TREE(SEL_TREE::IMPOSSIBLE,
                                             param->mem_root, param->keys);
  }
  DBUG_RETURN(res_tree);
}


/*
  Build conjunction of all SEL_TREEs for a simple predicate applying equalities
 
  SYNOPSIS
    get_full_func_mm_tree()
      param       PARAM from SQL_SELECT::test_quick_select
      field_item  field in the predicate
      value       constant in the predicate (or a field already read from 
                  a table in the case of dynamic range access)
                  (for BETWEEN it contains the number of the field argument,
                   for IN it's always 0) 
      inv         TRUE <> NOT cond_func is considered
                  (makes sense only when cond_func is BETWEEN or IN)

  DESCRIPTION
    For a simple SARGable predicate of the form (f op c), where f is a field and
    c is a constant, the function builds a conjunction of all SEL_TREES that can
    be obtained by the substitution of f for all different fields equal to f.

  NOTES  
    If the WHERE condition contains a predicate (fi op c),
    then not only SELL_TREE for this predicate is built, but
    the trees for the results of substitution of fi for
    each fj belonging to the same multiple equality as fi
    are built as well.
    E.g. for WHERE t1.a=t2.a AND t2.a > 10 
    a SEL_TREE for t2.a > 10 will be built for quick select from t2
    and   
    a SEL_TREE for t1.a > 10 will be built for quick select from t1.

    A BETWEEN predicate of the form (fi [NOT] BETWEEN c1 AND c2) is treated
    in a similar way: we build a conjuction of trees for the results
    of all substitutions of fi for equal fj.
    Yet a predicate of the form (c BETWEEN f1i AND f2i) is processed
    differently. It is considered as a conjuction of two SARGable
    predicates (f1i <= c) and (f2i <=c) and the function get_full_func_mm_tree
    is called for each of them separately producing trees for 
       AND j (f1j <=c ) and AND j (f2j <= c) 
    After this these two trees are united in one conjunctive tree.
    It's easy to see that the same tree is obtained for
       AND j,k (f1j <=c AND f2k<=c)
    which is equivalent to 
       AND j,k (c BETWEEN f1j AND f2k).
    The validity of the processing of the predicate (c NOT BETWEEN f1i AND f2i)
    which equivalent to (f1i > c OR f2i < c) is not so obvious. Here the
    function get_full_func_mm_tree is called for (f1i > c) and (f2i < c)
    producing trees for AND j (f1j > c) and AND j (f2j < c). Then this two
    trees are united in one OR-tree. The expression 
      (AND j (f1j > c) OR AND j (f2j < c)
    is equivalent to the expression
      AND j,k (f1j > c OR f2k < c) 
    which is just a translation of 
      AND j,k (c NOT BETWEEN f1j AND f2k)

    In the cases when one of the items f1, f2 is a constant c1 we do not create
    a tree for it at all. It works for BETWEEN predicates but does not
    work for NOT BETWEEN predicates as we have to evaluate the expression
    with it. If it is TRUE then the other tree can be completely ignored.
    We do not do it now and no trees are built in these cases for
    NOT BETWEEN predicates.

    As to IN predicates only ones of the form (f IN (c1,...,cn)),
    where f1 is a field and c1,...,cn are constant, are considered as
    SARGable. We never try to narrow the index scan using predicates of
    the form (c IN (c1,...,f,...,cn)). 
      
  RETURN 
    Pointer to the tree representing the built conjunction of SEL_TREEs
*/

SEL_TREE *Item_bool_func::get_full_func_mm_tree(RANGE_OPT_PARAM *param,
                                                Item_field *field_item,
                                                Item *value)
{
  DBUG_ENTER("Item_bool_func::get_full_func_mm_tree");
  SEL_TREE *tree= 0;
  SEL_TREE *ftree= 0;
  table_map ref_tables= 0;
  table_map param_comp= ~(param->prev_tables | param->read_tables |
		          param->current_table);
#ifdef HAVE_SPATIAL
  Field::geometry_type sav_geom_type;
  const bool geometry= field_item->field->type() == MYSQL_TYPE_GEOMETRY;
  if (geometry)
  {
    sav_geom_type= ((Field_geom*) field_item->field)->geom_type;
    /* We have to be able to store all sorts of spatial features here */
    ((Field_geom*) field_item->field)->geom_type= Field::GEOM_GEOMETRY;
  }
#endif /*HAVE_SPATIAL*/

  for (uint i= 0; i < arg_count; i++)
  {
    Item *arg= arguments()[i]->real_item();
    if (arg != field_item)
      ref_tables|= arg->used_tables();
  }
  Field *field= field_item->field;
  if (!((ref_tables | field->table->map) & param_comp))
    ftree= get_func_mm_tree(param, field, value);
  Item_equal *item_equal= field_item->item_equal;
  if (item_equal)
  {
    Item_equal_fields_iterator it(*item_equal);
    while (it++)
    {
      Field *f= it.get_curr_field();
      if (field->eq(f))
        continue;
      if (!((ref_tables | f->table->map) & param_comp))
      {
        tree= get_func_mm_tree(param, f, value);
        ftree= !ftree ? tree : tree_and(param, ftree, tree);
      }
    }
  }

#ifdef HAVE_SPATIAL
  if (geometry)
  {
    ((Field_geom*) field_item->field)->geom_type= sav_geom_type;
  }
#endif /*HAVE_SPATIAL*/
  DBUG_RETURN(ftree);
}


/* 
  make a select tree of all keys in condition 
  
  @param  param  Context
  @param  cond  INOUT condition to perform range analysis on.

  @detail
    Range analysis may infer that some conditions are never true. 
    - If the condition is never true, SEL_TREE(type=IMPOSSIBLE) is returned
    - if parts of condition are never true, the function may remove these parts
      from the condition 'cond'.  Sometimes, this will cause the condition to
      be substituted for something else.


  @return 
    NULL     - Could not infer anything from condition cond.
    SEL_TREE with type=IMPOSSIBLE - condition can never be true.
*/
SEL_TREE *Item_cond_and::get_mm_tree(RANGE_OPT_PARAM *param, Item **cond_ptr)
{
  DBUG_ENTER("Item_cond_and::get_mm_tree");
  SEL_TREE *tree= NULL;
  List_iterator<Item> li(*argument_list());
  Item *item;
  while ((item= li++))
  {
    SEL_TREE *new_tree= li.ref()[0]->get_mm_tree(param,li.ref());
    if (param->statement_should_be_aborted())
      DBUG_RETURN(NULL);
    tree= tree_and(param, tree, new_tree);
    if (tree && tree->type == SEL_TREE::IMPOSSIBLE)
    {
      /*
        Do not remove 'item' from 'cond'. We return a SEL_TREE::IMPOSSIBLE
        and that is sufficient for the caller to see that the whole
        condition is never true.
      */
      break;
    }
  }
  DBUG_RETURN(tree);
}


SEL_TREE *Item_cond::get_mm_tree(RANGE_OPT_PARAM *param, Item **cond_ptr)
{
  DBUG_ENTER("Item_cond::get_mm_tree");
  List_iterator<Item> li(*argument_list());
  bool replace_cond= false;
  Item *replacement_item= li++;
  SEL_TREE *tree= li.ref()[0]->get_mm_tree(param, li.ref());
  if (param->statement_should_be_aborted())
    DBUG_RETURN(NULL);
  if (tree)
  {
    if (tree->type == SEL_TREE::IMPOSSIBLE &&
        param->remove_false_where_parts)
    {
      /* See the other li.remove() call below */
      li.remove();
      if (argument_list()->elements <= 1)
        replace_cond= true;
    }

    Item *item;
    while ((item= li++))
    {
      SEL_TREE *new_tree= li.ref()[0]->get_mm_tree(param, li.ref());
      if (new_tree == NULL || param->statement_should_be_aborted())
        DBUG_RETURN(NULL);
      tree= tree_or(param, tree, new_tree);
      if (tree == NULL || tree->type == SEL_TREE::ALWAYS)
      {
        replacement_item= *li.ref();
        break;
      }

      if (new_tree && new_tree->type == SEL_TREE::IMPOSSIBLE &&
          param->remove_false_where_parts)
      {
        /*
          This is a condition in form

            cond = item1 OR ... OR item_i OR ... itemN

          and item_i produces SEL_TREE(IMPOSSIBLE). We should remove item_i
          from cond.  This may cause 'cond' to become a degenerate,
          one-way OR. In that case, we replace 'cond' with the remaining
          item_i.
        */
        li.remove();
        if (argument_list()->elements <= 1)
          replace_cond= true;
      }
      else
        replacement_item= *li.ref();
    }

    if (replace_cond)
      *cond_ptr= replacement_item;
  }
  DBUG_RETURN(tree);
}


SEL_TREE *Item::get_mm_tree_for_const(RANGE_OPT_PARAM *param)
{
  DBUG_ENTER("get_mm_tree_for_const");
  if (is_expensive())
    DBUG_RETURN(0);
  /*
    During the cond->val_int() evaluation we can come across a subselect
    item which may allocate memory on the thd->mem_root and assumes
    all the memory allocated has the same life span as the subselect
    item itself. So we have to restore the thread's mem_root here.
  */
  MEM_ROOT *tmp_root= param->mem_root;
  param->thd->mem_root= param->old_root;
  SEL_TREE *tree;

  const SEL_TREE::Type type= val_int()? SEL_TREE::ALWAYS: SEL_TREE::IMPOSSIBLE;
  param->thd->mem_root= tmp_root;

  tree= new (tmp_root) SEL_TREE(type, tmp_root, param->keys);
  DBUG_RETURN(tree);
}


SEL_TREE *Item::get_mm_tree(RANGE_OPT_PARAM *param, Item **cond_ptr)
{
  DBUG_ENTER("Item::get_mm_tree");
  if (const_item())
    DBUG_RETURN(get_mm_tree_for_const(param));

  /*
    Here we have a not-constant non-function Item.

    Item_field should not appear, as normalize_cond() replaces
    "WHERE field" to "WHERE field<>0".

    Item_exists_subselect is possible, e.g. in this query:
    SELECT id, st FROM t1
    WHERE st IN ('GA','FL') AND EXISTS (SELECT 1 FROM t2 WHERE t2.id=t1.id)
    GROUP BY id;
  */
  table_map ref_tables= used_tables();
  if ((ref_tables & param->current_table) ||
      (ref_tables & ~(param->prev_tables | param->read_tables)))
    DBUG_RETURN(0);
  DBUG_RETURN(new (param->mem_root) SEL_TREE(SEL_TREE::MAYBE, param->mem_root, 
                                             param->keys));
}


SEL_TREE *
Item_func_between::get_mm_tree(RANGE_OPT_PARAM *param, Item **cond_ptr)
{
  DBUG_ENTER("Item_func_between::get_mm_tree");
  if (const_item())
    DBUG_RETURN(get_mm_tree_for_const(param));

  SEL_TREE *tree= 0;
  SEL_TREE *ftree= 0;

  if (arguments()[0]->real_item()->type() == Item::FIELD_ITEM)
  {
    Item_field *field_item= (Item_field*) (arguments()[0]->real_item());
    ftree= get_full_func_mm_tree(param, field_item, NULL);
  }

  /*
    Concerning the code below see the NOTES section in
    the comments for the function get_full_func_mm_tree()
  */
  for (uint i= 1 ; i < arg_count ; i++)
  {
    if (arguments()[i]->real_item()->type() == Item::FIELD_ITEM)
    {
      Item_field *field_item= (Item_field*) (arguments()[i]->real_item());
      SEL_TREE *tmp= get_full_func_mm_tree(param, field_item,
                                           (Item*)(intptr) i);
      if (negated)
      {
        tree= !tree ? tmp : tree_or(param, tree, tmp);
        if (tree == NULL)
          break;
      }
      else
        tree= tree_and(param, tree, tmp);
    }
    else if (negated)
    {
      tree= 0;
      break;
    }
  }

  ftree= tree_and(param, ftree, tree);
  DBUG_RETURN(ftree);
}


SEL_TREE *Item_func_in::get_mm_tree(RANGE_OPT_PARAM *param, Item **cond_ptr)
{
  DBUG_ENTER("Item_func_in::get_mm_tree");
  if (const_item())
    DBUG_RETURN(get_mm_tree_for_const(param));

  SEL_TREE *tree= 0;
  switch (key_item()->real_item()->type()) {
  case Item::FIELD_ITEM:
    tree= get_full_func_mm_tree(param,
                                (Item_field*) (key_item()->real_item()),
                                NULL);
    break;
  case Item::ROW_ITEM:
    tree= get_func_row_mm_tree(param,
			       (Item_row *) (key_item()->real_item()));
    break;
  default:
    DBUG_RETURN(0);
  } 
  DBUG_RETURN(tree);
} 


SEL_TREE *Item_equal::get_mm_tree(RANGE_OPT_PARAM *param, Item **cond_ptr)
{
  DBUG_ENTER("Item_equal::get_mm_tree");
  if (const_item())
    DBUG_RETURN(get_mm_tree_for_const(param));

  SEL_TREE *tree= 0;
  SEL_TREE *ftree= 0;

  Item *value;
  if (!(value= get_const()) || value->is_expensive())
    DBUG_RETURN(0);

  Item_equal_fields_iterator it(*this);
  table_map ref_tables= value->used_tables();
  table_map param_comp= ~(param->prev_tables | param->read_tables |
		          param->current_table);
  while (it++)
  {
    Field *field= it.get_curr_field();
    if (!((ref_tables | field->table->map) & param_comp))
    {
      tree= get_mm_parts(param, field, Item_func::EQ_FUNC, value);
      ftree= !ftree ? tree : tree_and(param, ftree, tree);
    }
  }

  DBUG_RETURN(ftree);
}


SEL_TREE *
Item_bool_func::get_mm_parts(RANGE_OPT_PARAM *param, Field *field,
	                     Item_func::Functype type, Item *value)
{
  DBUG_ENTER("get_mm_parts");
  if (field->table != param->table)
    DBUG_RETURN(0);

  KEY_PART *key_part = param->key_parts;
  KEY_PART *end = param->key_parts_end;
  SEL_TREE *tree=0;
  table_map value_used_tables= 0;
  if (value &&
      (value_used_tables= value->used_tables()) &
      ~(param->prev_tables | param->read_tables))
    DBUG_RETURN(0);
  for (; key_part != end ; key_part++)
  {
    if (field->eq(key_part->field))
    {
      SEL_ARG *sel_arg=0;
      if (!tree && !(tree=new (param->thd->mem_root) SEL_TREE(param->mem_root,
                                                              param->keys)))
	DBUG_RETURN(0);				// OOM
      if (!value || !(value_used_tables & ~param->read_tables))
      {
        /*
          We need to restore the runtime mem_root of the thread in this
          function because it evaluates the value of its argument, while
          the argument can be any, e.g. a subselect. The subselect
          items, in turn, assume that all the memory allocated during
          the evaluation has the same life span as the item itself.
          TODO: opt_range.cc should not reset thd->mem_root at all.
        */
        MEM_ROOT *tmp_root= param->mem_root;
        param->thd->mem_root= param->old_root;
        sel_arg= get_mm_leaf(param, key_part->field, key_part, type, value);
        param->thd->mem_root= tmp_root;

	if (!sel_arg)
	  continue;
	if (sel_arg->type == SEL_ARG::IMPOSSIBLE)
	{
	  tree->type=SEL_TREE::IMPOSSIBLE;
	  DBUG_RETURN(tree);
	}
      }
      else
      {
	// This key may be used later
	if (!(sel_arg= new SEL_ARG(SEL_ARG::MAYBE_KEY)))
	  DBUG_RETURN(0);			// OOM
      }
      sel_arg->part=(uchar) key_part->part;
      sel_arg->max_part_no= sel_arg->part+1;
      tree->keys[key_part->key]=sel_add(tree->keys[key_part->key],sel_arg);
      tree->keys_map.set_bit(key_part->key);
    }
  }

  if (tree && tree->merges.is_empty() && tree->keys_map.is_clear_all())
    tree= NULL;
  DBUG_RETURN(tree);
}


SEL_ARG *
Item_func_null_predicate::get_mm_leaf(RANGE_OPT_PARAM *param,
                                      Field *field, KEY_PART *key_part,
                                      Item_func::Functype type,
                                      Item *value)
{
  MEM_ROOT *alloc= param->mem_root;
  DBUG_ENTER("Item_func_null_predicate::get_mm_leaf");
  DBUG_ASSERT(!value);
  /*
    No check for field->table->maybe_null. It's perfecly fine to use range
    access for cases like

      SELECT * FROM t1 LEFT JOIN t2 ON t2.key IS [NOT] NULL

    ON expression is evaluated before considering NULL-complemented rows, so
    IS [NOT] NULL has regular semantics.
  */
  if (!field->real_maybe_null())
    DBUG_RETURN(type == ISNULL_FUNC ? &null_element : NULL);
  SEL_ARG *tree;
  if (!(tree= new (alloc) SEL_ARG(field, is_null_string, is_null_string)))
    DBUG_RETURN(0);
  if (type == Item_func::ISNOTNULL_FUNC)
  {
    tree->min_flag=NEAR_MIN;		    /* IS NOT NULL ->  X > NULL */
    tree->max_flag=NO_MAX_RANGE;
  }
  DBUG_RETURN(tree);
}


SEL_ARG *
Item_func_like::get_mm_leaf(RANGE_OPT_PARAM *param,
                            Field *field, KEY_PART *key_part,
                            Item_func::Functype type, Item *value)
{
  DBUG_ENTER("Item_func_like::get_mm_leaf");
  DBUG_ASSERT(value);

  if (key_part->image_type != Field::itRAW)
    DBUG_RETURN(0);

  if (param->using_real_indexes &&
      !field->optimize_range(param->real_keynr[key_part->key],
                             key_part->part))
    DBUG_RETURN(0);

  if (field->result_type() == STRING_RESULT &&
      field->charset() != compare_collation())
    DBUG_RETURN(0);

  StringBuffer<MAX_FIELD_WIDTH> tmp(value->collation.collation);
  String *res;

  if (!(res= value->val_str(&tmp)))
    DBUG_RETURN(&null_element);

  if (field->cmp_type() != STRING_RESULT)
    DBUG_RETURN(0);

  /*
    TODO:
    Check if this was a function. This should have be optimized away
    in the sql_select.cc
  */
  if (res != &tmp)
  {
    tmp.copy(*res);				// Get own copy
    res= &tmp;
  }

  uint maybe_null= (uint) field->real_maybe_null();
  uint field_length= field->pack_length() + maybe_null;
  size_t offset= maybe_null;
  size_t length= key_part->store_length;

  if (length != key_part->length + maybe_null)
  {
    /* key packed with length prefix */
    offset+= HA_KEY_BLOB_LENGTH;
    field_length= length - HA_KEY_BLOB_LENGTH;
  }
  else
  {
    if (unlikely(length < field_length))
    {
      /*
        This can only happen in a table created with UNIREG where one key
        overlaps many fields
      */
      length= field_length;
    }
    else
      field_length= length;
  }
  length+= offset;
  uchar *min_str,*max_str;
  if (!(min_str= (uchar*) alloc_root(param->mem_root, length*2)))
    DBUG_RETURN(0);
  max_str= min_str + length;
  if (maybe_null)
    max_str[0]= min_str[0]=0;

  size_t min_length, max_length;
  field_length-= maybe_null;
  if (my_like_range(field->charset(),
                                 res->ptr(), res->length(),
                                 escape, wild_one, wild_many,
                                 field_length,
                                 (char*) min_str + offset,
                                 (char*) max_str + offset,
                                 &min_length, &max_length))
    DBUG_RETURN(0);              // Can't optimize with LIKE

  if (offset != maybe_null)			// BLOB or VARCHAR
  {
    int2store(min_str + maybe_null, min_length);
    int2store(max_str + maybe_null, max_length);
  }
  SEL_ARG *tree= new (param->mem_root) SEL_ARG(field, min_str, max_str);
  DBUG_RETURN(tree);
}


SEL_ARG *
Item_bool_func::get_mm_leaf(RANGE_OPT_PARAM *param,
                            Field *field, KEY_PART *key_part,
                            Item_func::Functype type, Item *value)
{
  uint maybe_null=(uint) field->real_maybe_null();
  SEL_ARG *tree= 0;
  MEM_ROOT *alloc= param->mem_root;
  uchar *str;
  int err;
  DBUG_ENTER("Item_bool_func::get_mm_leaf");

  DBUG_ASSERT(value); // IS NULL and IS NOT NULL are handled separately

  if (key_part->image_type != Field::itRAW)
    DBUG_RETURN(0);   // e.g. SPATIAL index

  if (param->using_real_indexes &&
      !field->optimize_range(param->real_keynr[key_part->key],
                             key_part->part) &&
      type != EQ_FUNC &&
      type != EQUAL_FUNC)
    goto end;                                   // Can't optimize this

  if (!field->can_optimize_range(this, value,
                                 type == EQUAL_FUNC || type == EQ_FUNC))
    goto end;

  err= value->save_in_field_no_warnings(field, 1);
  if (err == 2 && field->cmp_type() == STRING_RESULT)
  {
    if (type == EQ_FUNC || type == EQUAL_FUNC)
    {
      tree= new (alloc) SEL_ARG(field, 0, 0);
      tree->type= SEL_ARG::IMPOSSIBLE;
    }
    else 
      tree= NULL; /*  Cannot infer anything */
    goto end;
  }
  if (err > 0)
  {
    if (field->cmp_type() != value->result_type())
    {
      if ((type == EQ_FUNC || type == EQUAL_FUNC) &&
          value->result_type() == item_cmp_type(field->result_type(),
                                                value->result_type()))
      {
        tree= new (alloc) SEL_ARG(field, 0, 0);
        tree->type= SEL_ARG::IMPOSSIBLE;
        goto end;
      }
      else
      {
        /*
          TODO: We should return trees of the type SEL_ARG::IMPOSSIBLE
          for the cases like int_field > 999999999999999999999999 as well.
        */
        tree= 0;
        if (err == 3 && field->type() == FIELD_TYPE_DATE &&
            (type == GT_FUNC || type == GE_FUNC ||
             type == LT_FUNC || type == LE_FUNC) )
        {
          /*
            We were saving DATETIME into a DATE column, the conversion went ok
            but a non-zero time part was cut off.

            In MySQL's SQL dialect, DATE and DATETIME are compared as datetime
            values. Index over a DATE column uses DATE comparison. Changing 
            from one comparison to the other is possible:

            datetime(date_col)< '2007-12-10 12:34:55' -> date_col<='2007-12-10'
            datetime(date_col)<='2007-12-10 12:34:55' -> date_col<='2007-12-10'

            datetime(date_col)> '2007-12-10 12:34:55' -> date_col>='2007-12-10'
            datetime(date_col)>='2007-12-10 12:34:55' -> date_col>='2007-12-10'

            but we'll need to convert '>' to '>=' and '<' to '<='. This will
            be done together with other types at the end of this function
            (grep for stored_field_cmp_to_item)
          */
        }
        else
          goto end;
      }
    }

    /*
      guaranteed at this point:  err > 0; field and const of same type
      If an integer got bounded (e.g. to within 0..255 / -128..127)
      for < or >, set flags as for <= or >= (no NEAR_MAX / NEAR_MIN)
    */
    else if (err == 1 && field->result_type() == INT_RESULT)
    {
      if (type == LT_FUNC && (value->val_int() > 0))
        type= LE_FUNC;
      else if (type == GT_FUNC &&
               (field->type() != FIELD_TYPE_BIT) &&
               !((Field_num*)field)->unsigned_flag &&
               !((Item_int*)value)->unsigned_flag &&
               (value->val_int() < 0))
        type= GE_FUNC;
    }
  }
  else if (err < 0)
  {
    /* This happens when we try to insert a NULL field in a not null column */
    tree= &null_element;                        // cmp with NULL is never TRUE
    goto end;
  }

  /*
    Any sargable predicate except "<=>" involving NULL as a constant is always
    FALSE
  */
  if (type != EQUAL_FUNC && field->is_real_null())
  {
    tree= &null_element;
    goto end;
  }
  
  str= (uchar*) alloc_root(alloc, key_part->store_length+1);
  if (!str)
    goto end;
  if (maybe_null)
    *str= (uchar) field->is_real_null();        // Set to 1 if null
  field->get_key_image(str+maybe_null, key_part->length,
                       key_part->image_type);
  if (!(tree= new (alloc) SEL_ARG(field, str, str)))
    goto end;                                   // out of memory

  /*
    Check if we are comparing an UNSIGNED integer with a negative constant.
    In this case we know that:
    (a) (unsigned_int [< | <=] negative_constant) == FALSE
    (b) (unsigned_int [> | >=] negative_constant) == TRUE
    In case (a) the condition is false for all values, and in case (b) it
    is true for all values, so we can avoid unnecessary retrieval and condition
    testing, and we also get correct comparison of unsinged integers with
    negative integers (which otherwise fails because at query execution time
    negative integers are cast to unsigned if compared with unsigned).
   */
  if (field->result_type() == INT_RESULT &&
      value->result_type() == INT_RESULT &&
      ((field->type() == FIELD_TYPE_BIT || 
       ((Field_num *) field)->unsigned_flag) && 
       !((Item_int*) value)->unsigned_flag))
  {
    longlong item_val= value->val_int();
    if (item_val < 0)
    {
      if (type == LT_FUNC || type == LE_FUNC)
      {
        tree->type= SEL_ARG::IMPOSSIBLE;
        goto end;
      }
      if (type == GT_FUNC || type == GE_FUNC)
      {
        tree= 0;
        goto end;
      }
    }
  }

  switch (type) {
  case LT_FUNC:
    if (stored_field_cmp_to_item(param->thd, field, value) == 0)
      tree->max_flag=NEAR_MAX;
    /* fall through */
  case LE_FUNC:
    if (!maybe_null)
      tree->min_flag=NO_MIN_RANGE;		/* From start */
    else
    {						// > NULL
      tree->min_value=is_null_string;
      tree->min_flag=NEAR_MIN;
    }
    break;
  case GT_FUNC:
    /* Don't use open ranges for partial key_segments */
    if ((!(key_part->flag & HA_PART_KEY_SEG)) &&
        (stored_field_cmp_to_item(param->thd, field, value) <= 0))
      tree->min_flag=NEAR_MIN;
    tree->max_flag= NO_MAX_RANGE;
    break;
  case GE_FUNC:
    /* Don't use open ranges for partial key_segments */
    if ((!(key_part->flag & HA_PART_KEY_SEG)) &&
        (stored_field_cmp_to_item(param->thd, field, value) < 0))
      tree->min_flag= NEAR_MIN;
    tree->max_flag=NO_MAX_RANGE;
    break;
  case EQ_FUNC:
  case EQUAL_FUNC:
    break;
  default:
    DBUG_ASSERT(0);
    break;
  }

end:
  DBUG_RETURN(tree);
}


/******************************************************************************
** Tree manipulation functions
** If tree is 0 it means that the condition can't be tested. It refers
** to a non existent table or to a field in current table with isn't a key.
** The different tree flags:
** IMPOSSIBLE:	 Condition is never TRUE
** ALWAYS:	 Condition is always TRUE
** MAYBE:	 Condition may exists when tables are read
** MAYBE_KEY:	 Condition refers to a key that may be used in join loop
** KEY_RANGE:	 Condition uses a key
******************************************************************************/

/*
  Add a new key test to a key when scanning through all keys
  This will never be called for same key parts.
*/

static SEL_ARG *
sel_add(SEL_ARG *key1,SEL_ARG *key2)
{
  SEL_ARG *root,**key_link;

  if (!key1)
    return key2;
  if (!key2)
    return key1;

  key_link= &root;
  while (key1 && key2)
  {
    if (key1->part < key2->part)
    {
      *key_link= key1;
      key_link= &key1->next_key_part;
      key1=key1->next_key_part;
    }
    else
    {
      *key_link= key2;
      key_link= &key2->next_key_part;
      key2=key2->next_key_part;
    }
  }
  *key_link=key1 ? key1 : key2;
  return root;
}


/* 
  Build a range tree for the conjunction of the range parts of two trees

  SYNOPSIS
    and_range_trees()
      param           Context info for the operation
      tree1           SEL_TREE for the first conjunct          
      tree2           SEL_TREE for the second conjunct
      result          SEL_TREE for the result

  DESCRIPTION
    This function takes range parts of two trees tree1 and tree2 and builds
    a range tree for the conjunction of the formulas that these two range parts
    represent.
    More exactly: 
    if the range part of tree1 represents the normalized formula 
      R1_1 AND ... AND R1_k,
    and the range part of tree2 represents the normalized formula
      R2_1 AND ... AND R2_k,
    then the range part of the result represents the formula:
     RT = R_1 AND ... AND R_k, where R_i=(R1_i AND R2_i) for each i from [1..k]

    The function assumes that tree1 is never equal to tree2. At the same
    time the tree result can be the same as tree1 (but never as tree2).
    If result==tree1 then rt replaces the range part of tree1 leaving
    imerges as they are.
    if result!=tree1 than it is assumed that the SEL_ARG trees in tree1 and
    tree2 should be preserved. Otherwise they can be destroyed.

  RETURN 
    1    if the type the result tree is  SEL_TREE::IMPOSSIBLE
    0    otherwise    
*/

static
int and_range_trees(RANGE_OPT_PARAM *param, SEL_TREE *tree1, SEL_TREE *tree2,
                    SEL_TREE *result)
{
  DBUG_ENTER("and_ranges");
  key_map  result_keys;
  result_keys.clear_all();
  key_map anded_keys= tree1->keys_map;
  anded_keys.merge(tree2->keys_map);
  int key_no;
  key_map::Iterator it(anded_keys);
  while ((key_no= it++) != key_map::Iterator::BITMAP_END)
  {
    uint flag=0;
    SEL_ARG *key1= tree1->keys[key_no];
    SEL_ARG *key2= tree2->keys[key_no];
    if (key1 && !key1->simple_key())
      flag|= CLONE_KEY1_MAYBE;
    if (key2 && !key2->simple_key())
      flag|=CLONE_KEY2_MAYBE;
    if (result != tree1)
    { 
      if (key1)
        key1->incr_refs();
      if (key2)
        key2->incr_refs();
    }
    SEL_ARG *key;
    if ((result->keys[key_no]= key =key_and(param, key1, key2, flag)))
    {
      if (key && key->type == SEL_ARG::IMPOSSIBLE)
      {
	result->type= SEL_TREE::IMPOSSIBLE;
        DBUG_RETURN(1);
      }
      result_keys.set_bit(key_no);
#ifdef EXTRA_DEBUG
      if (param->alloced_sel_args < SEL_ARG::MAX_SEL_ARGS) 
        key->test_use_count(key);
#endif
    }
  }
  result->keys_map= result_keys;
  DBUG_RETURN(0);
}
  

/*
  Build a SEL_TREE for a conjunction out of such trees for the conjuncts

  SYNOPSIS
    tree_and()
      param           Context info for the operation
      tree1           SEL_TREE for the first conjunct          
      tree2           SEL_TREE for the second conjunct

  DESCRIPTION
    This function builds a tree for the formula (A AND B) out of the trees
    tree1 and tree2 that has been built for the formulas A and B respectively.

    In a general case
      tree1 represents the formula RT1 AND MT1,
        where RT1 = R1_1 AND ... AND R1_k1, MT1=M1_1 AND ... AND M1_l1;
      tree2 represents the formula RT2 AND MT2 
        where RT2 = R2_1 AND ... AND R2_k2, MT2=M2_1 AND ... AND M2_l2.

    The result tree will represent the formula of the the following structure:
      RT AND RT1MT2 AND RT2MT1, such that
        rt is a tree obtained by range intersection of trees tree1 and tree2,
        RT1MT2 = RT1M2_1 AND ... AND RT1M2_l2,
        RT2MT1 = RT2M1_1 AND ... AND RT2M1_l1,
        where rt1m2_i (i=1,...,l2) is the result of the pushdown operation
        of range tree rt1 into imerge m2_i, while rt2m1_j (j=1,...,l1) is the
        result of the pushdown operation of range tree rt2 into imerge m1_j.

    RT1MT2/RT2MT is empty if MT2/MT1 is empty.
 
    The range intersection of two range trees is produced by the function
    and_range_trees. The pushdown of a range tree to a imerge is performed
    by the function imerge_list_and_tree. This function may produce imerges
    containing only one range tree. Such trees are intersected with rt and 
    the result of intersection is returned as the range part of the result
    tree, while the corresponding imerges are removed altogether from its
    imerge part. 
    
  NOTE
    The pushdown operation of range trees into imerges is needed to be able
    to construct valid imerges for the condition like this:
      key1_p1=c1 AND (key1_p2 BETWEEN c21 AND c22 OR key2 < c2)

  NOTE
    Currently we do not support intersection between indexes and index merges.
    When this will be supported the list of imerges for the result tree
    should include also imerges from M1 and M2. That's why an extra parameter
    is added to the function imerge_list_and_tree. If we call the function
    with the last parameter equal to FALSE then MT1 and MT2 will be preserved
    in the imerge list of the result tree. This can lead to the exponential
    growth of the imerge list though. 
    Currently the last parameter of imerge_list_and_tree calls is always
    TRUE.

  RETURN
    The result tree, if a success
    0 - otherwise.        
*/

static 
SEL_TREE *tree_and(RANGE_OPT_PARAM *param, SEL_TREE *tree1, SEL_TREE *tree2)
{
  DBUG_ENTER("tree_and");
  if (!tree1)
    DBUG_RETURN(tree2);
  if (!tree2)
    DBUG_RETURN(tree1);
  if (tree1->type == SEL_TREE::IMPOSSIBLE || tree2->type == SEL_TREE::ALWAYS)
    DBUG_RETURN(tree1);
  if (tree2->type == SEL_TREE::IMPOSSIBLE || tree1->type == SEL_TREE::ALWAYS)
    DBUG_RETURN(tree2);
  if (tree1->type == SEL_TREE::MAYBE)
  {
    if (tree2->type == SEL_TREE::KEY)
      tree2->type=SEL_TREE::KEY_SMALLER;
    DBUG_RETURN(tree2);
  }
  if (tree2->type == SEL_TREE::MAYBE)
  {
    tree1->type=SEL_TREE::KEY_SMALLER;
    DBUG_RETURN(tree1);
  }

  if (!tree1->merges.is_empty())
    imerge_list_and_tree(param, &tree1->merges, tree2, TRUE);
  if (!tree2->merges.is_empty())
    imerge_list_and_tree(param, &tree2->merges, tree1, TRUE);
  if (and_range_trees(param, tree1, tree2, tree1))
    DBUG_RETURN(tree1);
  imerge_list_and_list(&tree1->merges, &tree2->merges);
  eliminate_single_tree_imerges(param, tree1);
  DBUG_RETURN(tree1);
}


/*
  Eliminate single tree imerges in a SEL_TREE objects

  SYNOPSIS
    eliminate_single_tree_imerges()
      param      Context info for the function
      tree       SEL_TREE where single tree imerges are to be eliminated 

  DESCRIPTION
    For each imerge in 'tree' that contains only one disjunct tree, i.e.
    for any imerge of the form m=rt, the function performs and operation
    the range part of tree, replaces rt the with the result of anding and
    removes imerge m from the the merge part of 'tree'.

  RETURN VALUE
    none          
*/

static
void eliminate_single_tree_imerges(RANGE_OPT_PARAM *param, SEL_TREE *tree)
{
  SEL_IMERGE *imerge;
  List<SEL_IMERGE> merges= tree->merges;
  List_iterator<SEL_IMERGE> it(merges);
  tree->merges.empty();
  while ((imerge= it++))
  {
    if (imerge->trees+1 == imerge->trees_next)
    {
      tree= tree_and(param, tree, *imerge->trees);
      it.remove();
    }
  }
  tree->merges= merges;
} 


/*
  For two trees check that there are indexes with ranges in both of them  
 
  SYNOPSIS
    sel_trees_have_common_keys()
      tree1           SEL_TREE for the first tree
      tree2           SEL_TREE for the second tree
      common_keys OUT bitmap of all indexes with ranges in both trees

  DESCRIPTION
    For two trees tree1 and tree1 the function checks if there are indexes
    in their range parts such that SEL_ARG trees are defined for them in the
    range parts of both trees. The function returns the bitmap of such 
    indexes in the parameter common_keys.

  RETURN 
    TRUE    if there are such indexes (common_keys is nor empty)
    FALSE   otherwise
*/

static
bool sel_trees_have_common_keys(SEL_TREE *tree1, SEL_TREE *tree2, 
                                key_map *common_keys)
{
  *common_keys= tree1->keys_map;
  common_keys->intersect(tree2->keys_map);
  return !common_keys->is_clear_all();
}


/*
  Check whether range parts of two trees can be ored for some indexes

  SYNOPSIS
    sel_trees_can_be_ored()
      param              Context info for the function
      tree1              SEL_TREE for the first tree
      tree2              SEL_TREE for the second tree
      common_keys IN/OUT IN: bitmap of all indexes with SEL_ARG in both trees
                        OUT: bitmap of all indexes that can be ored

  DESCRIPTION
    For two trees tree1 and tree2 and the bitmap common_keys containing
    bits for indexes that have SEL_ARG trees in range parts of both trees
    the function checks if there are indexes for which SEL_ARG trees can
    be ored. Two SEL_ARG trees for the same index can be ored if the most
    major components of the index used in these trees coincide. If the 
    SEL_ARG trees for an index cannot be ored the function clears the bit
    for this index in the bitmap common_keys.

    The function does not verify that indexes marked in common_keys really
    have SEL_ARG trees in both tree1 and tree2. It assumes that this is true.

  NOTE
    The function sel_trees_can_be_ored is usually used in pair with the
    function sel_trees_have_common_keys.

  RETURN
    TRUE    if there are indexes for which SEL_ARG trees can be ored 
    FALSE   otherwise
*/

static
bool sel_trees_can_be_ored(RANGE_OPT_PARAM* param,
                           SEL_TREE *tree1, SEL_TREE *tree2, 
                           key_map *common_keys)
{
  DBUG_ENTER("sel_trees_can_be_ored");
  if (!sel_trees_have_common_keys(tree1, tree2, common_keys))
    DBUG_RETURN(FALSE);
  int key_no;
  key_map::Iterator it(*common_keys);
  while ((key_no= it++) != key_map::Iterator::BITMAP_END)
  {
    DBUG_ASSERT(tree1->keys[key_no] && tree2->keys[key_no]);
    /* Trees have a common key, check if they refer to the same key part */
    if (tree1->keys[key_no]->part != tree2->keys[key_no]->part)
      common_keys->clear_bit(key_no);
  }
  DBUG_RETURN(!common_keys->is_clear_all());
}

/*
  Check whether the key parts inf_init..inf_end-1 of one index can compose
  an infix for the key parts key_init..key_end-1 of another index
*/

static
bool is_key_infix(KEY_PART *key_init, KEY_PART *key_end,
                  KEY_PART *inf_init, KEY_PART *inf_end)
{
  KEY_PART *key_part, *inf_part;
  for (key_part= key_init; key_part < key_end; key_part++)
  {
    if (key_part->field->eq(inf_init->field))
      break;
  }
  if (key_part == key_end)
    return false;
  for (key_part++, inf_part= inf_init + 1;
       key_part < key_end && inf_part < inf_end;
       key_part++, inf_part++)
  { 
    if (!key_part->field->eq(inf_part->field))
      return false;
  }
  return inf_part == inf_end;
}


/*
  Check whether range parts of two trees must be ored for some indexes

  SYNOPSIS
    sel_trees_must_be_ored()
      param              Context info for the function
      tree1              SEL_TREE for the first tree
      tree2              SEL_TREE for the second tree
      ordable_keys       bitmap of SEL_ARG trees that can be ored

  DESCRIPTION
    For two trees tree1 and tree2 the function checks whether they must be
    ored. The function assumes that the bitmap ordable_keys contains bits for
    those corresponding pairs of SEL_ARG trees from tree1 and tree2 that can
    be ored.
    We believe that tree1 and tree2 must be ored if any pair of SEL_ARG trees
    r1 and r2, such that r1 is from tree1 and r2 is from tree2 and both
    of them are marked in ordable_keys, can be merged.
    
  NOTE
    The function sel_trees_must_be_ored as a rule is used in pair with the
    function sel_trees_can_be_ored.

  RETURN
    TRUE    if there are indexes for which SEL_ARG trees must be ored 
    FALSE   otherwise
*/

static
bool sel_trees_must_be_ored(RANGE_OPT_PARAM* param,
                            SEL_TREE *tree1, SEL_TREE *tree2,
                            key_map oredable_keys)
{
  key_map tmp;
  DBUG_ENTER("sel_trees_must_be_ored");

  tmp= tree1->keys_map;
  tmp.merge(tree2->keys_map);
  tmp.subtract(oredable_keys);
  if (!tmp.is_clear_all())
    DBUG_RETURN(FALSE);

  int idx1, idx2;
  key_map::Iterator it1(oredable_keys);
  while ((idx1= it1++) != key_map::Iterator::BITMAP_END)
  {
    KEY_PART *key1_init= param->key[idx1]+tree1->keys[idx1]->part;
    KEY_PART *key1_end= param->key[idx1]+tree1->keys[idx1]->max_part_no;
    key_map::Iterator it2(oredable_keys);
    while ((idx2= it2++) != key_map::Iterator::BITMAP_END)
    {
      if (idx2 <= idx1)
        continue;
      
      KEY_PART *key2_init= param->key[idx2]+tree2->keys[idx2]->part;
      KEY_PART *key2_end= param->key[idx2]+tree2->keys[idx2]->max_part_no;
      if (!is_key_infix(key1_init, key1_end, key2_init, key2_end) &&
          !is_key_infix(key2_init, key2_end, key1_init, key1_end))
        DBUG_RETURN(FALSE);
    }
  }
      
  DBUG_RETURN(TRUE);
}  


/*
  Remove the trees that are not suitable for record retrieval

  SYNOPSIS
    remove_nonrange_trees()
      param  Context info for the function
      tree   Tree to be processed, tree->type is KEY or KEY_SMALLER
 
  DESCRIPTION
    This function walks through tree->keys[] and removes the SEL_ARG* trees
    that are not "maybe" trees (*) and cannot be used to construct quick range
    selects.
    (*) - have type MAYBE or MAYBE_KEY. Perhaps we should remove trees of
          these types here as well.

    A SEL_ARG* tree cannot be used to construct quick select if it has
    tree->part != 0. (e.g. it could represent "keypart2 < const").
    
    Normally we allow construction of SEL_TREE objects that have SEL_ARG
    trees that do not allow quick range select construction.
    For example:
    for " keypart1=1 AND keypart2=2 " the execution will proceed as follows:
    tree1= SEL_TREE { SEL_ARG{keypart1=1} }
    tree2= SEL_TREE { SEL_ARG{keypart2=2} } -- can't make quick range select
                                               from this
    call tree_and(tree1, tree2) -- this joins SEL_ARGs into a usable SEL_ARG
                                   tree.

    Another example:
    tree3= SEL_TREE { SEL_ARG{key1part1 = 1} }
    tree4= SEL_TREE { SEL_ARG{key2part2 = 2} }  -- can't make quick range select
                                               from this
    call tree_or(tree3, tree4) -- creates a SEL_MERGE ot of which no index
    merge can be constructed, but it is potentially useful, as anding it with
    tree5= SEL_TREE { SEL_ARG{key2part1 = 3} } creates an index merge that
    represents the formula
      key1part1=1 AND key2part1=3 OR key2part1=3 AND key2part2=2 
    for which an index merge can be built. 

    Any final SEL_TREE may contain SEL_ARG trees for which no quick select
    can be built. Such SEL_ARG trees should be removed from the range part
    before different range scans are evaluated. Such SEL_ARG trees also should
    be removed from all range trees of each index merge before different
    possible index merge plans are evaluated. If after this removal one
    of the range trees in the index merge becomes empty the whole index merge
    must be discarded.
       
  RETURN
    0  Ok, some suitable trees left
    1  No tree->keys[] left.
*/

static bool remove_nonrange_trees(RANGE_OPT_PARAM *param, SEL_TREE *tree)
{
  bool res= FALSE;
  for (uint i=0; i < param->keys; i++)
  {
    if (tree->keys[i])
    {
      if (tree->keys[i]->part)
      {
        tree->keys[i]= NULL;
        tree->keys_map.clear_bit(i);
      }
      else
        res= TRUE;
    }
  }
  return !res;
}


/*
  Build a SEL_TREE for a disjunction out of such trees for the disjuncts

  SYNOPSIS
    tree_or()
      param           Context info for the operation
      tree1           SEL_TREE for the first disjunct          
      tree2           SEL_TREE for the second disjunct

  DESCRIPTION
    This function builds a tree for the formula (A OR B) out of the trees
    tree1 and tree2 that has been built for the formulas A and B respectively.

    In a general case
      tree1 represents the formula RT1 AND MT1,
        where RT1=R1_1 AND ... AND R1_k1, MT1=M1_1 AND ... AND M1_l1;
      tree2 represents the formula RT2 AND MT2 
        where RT2=R2_1 AND ... AND R2_k2, MT2=M2_1 and ... and M2_l2.

    The function constructs the result tree according the formula
      (RT1 OR RT2) AND (MT1 OR RT1) AND (MT2 OR RT2) AND (MT1 OR MT2)
    that is equivalent to the formula (RT1 AND MT1) OR (RT2 AND MT2).

    To limit the number of produced imerges the function considers
    a weaker formula than the original one:
      (RT1 AND M1_1) OR (RT2 AND M2_1) 
    that is equivalent to:
      (RT1 OR RT2)                  (1)
        AND 
      (M1_1 OR M2_1)                (2)
        AND
      (M1_1 OR RT2)                 (3)
        AND
      (M2_1 OR RT1)                 (4)

    For the first conjunct (1) the function builds a tree with a range part
    and, possibly, one imerge. For the other conjuncts (2-4)the function
    produces sets of imerges. All constructed imerges are included into the
    result tree.
    
    For the formula (1) the function produces the tree representing a formula  
    of the structure RT [AND M], such that:
     - the range tree rt contains the result of oring SEL_ARG trees from rt1
       and rt2
     - the imerge m consists of two range trees rt1 and rt2.
    The imerge m is added if it's not true that rt1 and rt2 must be ored
    If rt1 and rt2 can't be ored rt is empty and only m is produced for (1).

    To produce imerges for the formula (2) the function calls the function
    imerge_list_or_list passing it the merge parts of tree1 and tree2 as
    parameters.

    To produce imerges for the formula (3) the function calls the function
    imerge_list_or_tree passing it the imerge m1_1 and the range tree rt2 as
    parameters. Similarly, to produce imerges for the formula (4) the function
    calls the function imerge_list_or_tree passing it the imerge m2_1 and the
    range tree rt1.

    If rt1 is empty then the trees for (1) and (4) are empty.
    If rt2 is empty then the trees for (1) and (3) are empty.
    If mt1 is empty then the trees for (2) and (3) are empty.
    If mt2 is empty then the trees for (2) and (4) are empty.

  RETURN
    The result tree for the operation if a success
    0 - otherwise
*/

static SEL_TREE *
tree_or(RANGE_OPT_PARAM *param,SEL_TREE *tree1,SEL_TREE *tree2)
{
  DBUG_ENTER("tree_or");
  if (!tree1 || !tree2)
    DBUG_RETURN(0);
  if (tree1->type == SEL_TREE::IMPOSSIBLE || tree2->type == SEL_TREE::ALWAYS)
    DBUG_RETURN(tree2);
  if (tree2->type == SEL_TREE::IMPOSSIBLE || tree1->type == SEL_TREE::ALWAYS)
    DBUG_RETURN(tree1);
  if (tree1->type == SEL_TREE::MAYBE)
    DBUG_RETURN(tree1);				// Can't use this
  if (tree2->type == SEL_TREE::MAYBE)
    DBUG_RETURN(tree2);

  SEL_TREE *result= NULL;
  key_map result_keys;
  key_map ored_keys;
  SEL_TREE *rtree[2]= {NULL,NULL};
  SEL_IMERGE *imerge[2]= {NULL, NULL};
  bool no_ranges1= tree1->without_ranges();
  bool no_ranges2= tree2->without_ranges();
  bool no_merges1= tree1->without_imerges();
  bool no_merges2= tree2->without_imerges();
  if (!no_ranges1 && !no_merges2)
  {
    rtree[0]= new SEL_TREE(tree1, TRUE, param);
    imerge[1]= new SEL_IMERGE(tree2->merges.head(), 0, param);
  }
  if (!no_ranges2 && !no_merges1)
  {
    rtree[1]= new SEL_TREE(tree2, TRUE, param);
    imerge[0]= new SEL_IMERGE(tree1->merges.head(), 0, param);
  }
  bool no_imerge_from_ranges= FALSE;

  /* Build the range part of the tree for the formula (1) */ 
  if (sel_trees_can_be_ored(param, tree1, tree2, &ored_keys))
  {
    bool must_be_ored= sel_trees_must_be_ored(param, tree1, tree2, ored_keys);
    no_imerge_from_ranges= must_be_ored;

    if (no_imerge_from_ranges && no_merges1 && no_merges2)
    {
      /*
        Reuse tree1 as the result in simple cases. This reduces memory usage
        for e.g. "key IN (c1, ..., cN)" which produces a lot of ranges.
      */
      result= tree1;
      result->keys_map.clear_all();
    }
    else
    {
      if (!(result= new (param->mem_root) SEL_TREE(param->mem_root,
                                                   param->keys)))
      {
        DBUG_RETURN(result);
      }
    }

    key_map::Iterator it(ored_keys);
    int key_no;
    while ((key_no= it++) != key_map::Iterator::BITMAP_END)
    {
      SEL_ARG *key1= tree1->keys[key_no];
      SEL_ARG *key2= tree2->keys[key_no];
      if (!must_be_ored)
      {
        key1->incr_refs();
        key2->incr_refs();
      }
      if ((result->keys[key_no]= key_or(param, key1, key2)))
        result->keys_map.set_bit(key_no);
    }
    result->type= tree1->type;
  }
  else
  {
    if (!result && !(result= new (param->mem_root) SEL_TREE(param->mem_root,
                                                            param->keys)))
      DBUG_RETURN(result);
  }

  if (no_imerge_from_ranges && no_merges1 && no_merges2)
  {
    if (result->keys_map.is_clear_all())
      result->type= SEL_TREE::ALWAYS;
    DBUG_RETURN(result);
  }

  SEL_IMERGE *imerge_from_ranges;
  if (!(imerge_from_ranges= new SEL_IMERGE()))
    result= NULL;
  else if (!no_ranges1 && !no_ranges2 && !no_imerge_from_ranges)
  {
    /* Build the imerge part of the tree for the formula (1) */
    SEL_TREE *rt1= tree1;
    SEL_TREE *rt2= tree2;
    if (no_merges1)
      rt1= new SEL_TREE(tree1, TRUE, param);
    if (no_merges2)
      rt2= new SEL_TREE(tree2, TRUE, param);
    if (!rt1 || !rt2 ||
        result->merges.push_back(imerge_from_ranges) ||
        imerge_from_ranges->or_sel_tree(param, rt1) ||
        imerge_from_ranges->or_sel_tree(param, rt2))
      result= NULL;
  }
  if (!result)
    DBUG_RETURN(result);

  result->type= tree1->type;

  if (!no_merges1 && !no_merges2 && 
      !imerge_list_or_list(param, &tree1->merges, &tree2->merges))
  {
    /* Build the imerges for the formula (2) */
    imerge_list_and_list(&result->merges, &tree1->merges);
  }

  /* Build the imerges for the formulas (3) and (4) */
  for (uint i=0; i < 2; i++)
  {
    List<SEL_IMERGE> merges;
    SEL_TREE *rt= rtree[i];
    SEL_IMERGE *im= imerge[1-i];
    
    if (rt && im && !merges.push_back(im) && 
        !imerge_list_or_tree(param, &merges, rt))
      imerge_list_and_list(&result->merges, &merges);
  }
 
  DBUG_RETURN(result);
}


/* And key trees where key1->part < key2 -> part */

static SEL_ARG *
and_all_keys(RANGE_OPT_PARAM *param, SEL_ARG *key1, SEL_ARG *key2, 
             uint clone_flag)
{
  SEL_ARG *next;
  ulong use_count=key1->use_count;

  if (key1->elements != 1)
  {
    key2->use_count+=key1->elements-1; //psergey: why we don't count that key1 has n-k-p?
    key2->increment_use_count((int) key1->elements-1);
  }
  if (key1->type == SEL_ARG::MAYBE_KEY)
  {
    key1->right= key1->left= &null_element;
    key1->next= key1->prev= 0;
  }
  for (next=key1->first(); next ; next=next->next)
  {
    if (next->next_key_part)
    {
      SEL_ARG *tmp= key_and(param, next->next_key_part, key2, clone_flag);
      if (tmp && tmp->type == SEL_ARG::IMPOSSIBLE)
      {
	key1=key1->tree_delete(next);
	continue;
      }
      next->next_key_part=tmp;
      if (use_count)
	next->increment_use_count(use_count);
      if (param->alloced_sel_args > SEL_ARG::MAX_SEL_ARGS)
        break;
    }
    else
      next->next_key_part=key2;
  }
  if (!key1)
    return &null_element;			// Impossible ranges
  key1->use_count++;
  key1->max_part_no= MY_MAX(key2->max_part_no, key2->part+1);
  return key1;
}


/*
  Produce a SEL_ARG graph that represents "key1 AND key2"

  SYNOPSIS
    key_and()
      param   Range analysis context (needed to track if we have allocated
              too many SEL_ARGs)
      key1    First argument, root of its RB-tree
      key2    Second argument, root of its RB-tree

  RETURN
    RB-tree root of the resulting SEL_ARG graph.
    NULL if the result of AND operation is an empty interval {0}.
*/

static SEL_ARG *
key_and(RANGE_OPT_PARAM *param, SEL_ARG *key1, SEL_ARG *key2, uint clone_flag)
{
  if (!key1)
    return key2;
  if (!key2)
    return key1;
  if (key1->part != key2->part)
  {
    if (key1->part > key2->part)
    {
      swap_variables(SEL_ARG *, key1, key2);
      clone_flag=swap_clone_flag(clone_flag);
    }
    // key1->part < key2->part
    key1->use_count--;
    if (key1->use_count > 0)
      if (!(key1= key1->clone_tree(param)))
	return 0;				// OOM
    return and_all_keys(param, key1, key2, clone_flag);
  }

  if (((clone_flag & CLONE_KEY2_MAYBE) &&
       !(clone_flag & CLONE_KEY1_MAYBE) &&
       key2->type != SEL_ARG::MAYBE_KEY) ||
      key1->type == SEL_ARG::MAYBE_KEY)
  {						// Put simple key in key2
    swap_variables(SEL_ARG *, key1, key2);
    clone_flag=swap_clone_flag(clone_flag);
  }

  /* If one of the key is MAYBE_KEY then the found region may be smaller */
  if (key2->type == SEL_ARG::MAYBE_KEY)
  {
    if (key1->use_count > 1)
    {
      key1->use_count--;
      if (!(key1=key1->clone_tree(param)))
	return 0;				// OOM
      key1->use_count++;
    }
    if (key1->type == SEL_ARG::MAYBE_KEY)
    {						// Both are maybe key
      key1->next_key_part=key_and(param, key1->next_key_part, 
                                  key2->next_key_part, clone_flag);
      if (key1->next_key_part &&
	  key1->next_key_part->type == SEL_ARG::IMPOSSIBLE)
	return key1;
    }
    else
    {
      key1->maybe_smaller();
      if (key2->next_key_part)
      {
	key1->use_count--;			// Incremented in and_all_keys
        return and_all_keys(param, key1, key2->next_key_part, clone_flag);
      }
      key2->use_count--;			// Key2 doesn't have a tree
    }
    return key1;
  }

  if ((key1->min_flag | key2->min_flag) & GEOM_FLAG)
  {
    /* TODO: why not leave one of the trees? */
    key1->free_tree();
    key2->free_tree();
    return 0;					// Can't optimize this
  }

  key1->use_count--;
  key2->use_count--;
  SEL_ARG *e1=key1->first(), *e2=key2->first(), *new_tree=0;
  uint max_part_no= MY_MAX(key1->max_part_no, key2->max_part_no);

  while (e1 && e2)
  {
    int cmp=e1->cmp_min_to_min(e2);
    if (cmp < 0)
    {
      if (get_range(&e1,&e2,key1))
	continue;
    }
    else if (get_range(&e2,&e1,key2))
      continue;
    SEL_ARG *next=key_and(param, e1->next_key_part, e2->next_key_part,
                          clone_flag);
    e1->incr_refs();
    e2->incr_refs();
    if (!next || next->type != SEL_ARG::IMPOSSIBLE)
    {
      SEL_ARG *new_arg= e1->clone_and(param->thd, e2);
      if (!new_arg)
	return &null_element;			// End of memory
      new_arg->next_key_part=next;
      if (!new_tree)
      {
	new_tree=new_arg;
      }
      else
	new_tree=new_tree->insert(new_arg);
    }
    if (e1->cmp_max_to_max(e2) < 0)
      e1=e1->next;				// e1 can't overlapp next e2
    else
      e2=e2->next;
  }
  key1->free_tree();
  key2->free_tree();
  if (!new_tree)
    return &null_element;			// Impossible range
  new_tree->max_part_no= max_part_no;
  return new_tree;
}


static bool
get_range(SEL_ARG **e1,SEL_ARG **e2,SEL_ARG *root1)
{
  (*e1)=root1->find_range(*e2);			// first e1->min < e2->min
  if ((*e1)->cmp_max_to_min(*e2) < 0)
  {
    if (!((*e1)=(*e1)->next))
      return 1;
    if ((*e1)->cmp_min_to_max(*e2) > 0)
    {
      (*e2)=(*e2)->next;
      return 1;
    }
  }
  return 0;
}


/**
   Combine two range expression under a common OR. On a logical level, the
   transformation is key_or( expr1, expr2 ) => expr1 OR expr2.

   Both expressions are assumed to be in the SEL_ARG format. In a logic sense,
   theformat is reminiscent of DNF, since an expression such as the following

   ( 1 < kp1 < 10 AND p1 ) OR ( 10 <= kp2 < 20 AND p2 )

   where there is a key consisting of keyparts ( kp1, kp2, ..., kpn ) and p1
   and p2 are valid SEL_ARG expressions over keyparts kp2 ... kpn, is a valid
   SEL_ARG condition. The disjuncts appear ordered by the minimum endpoint of
   the first range and ranges must not overlap. It follows that they are also
   ordered by maximum endpoints. Thus

   ( 1 < kp1 <= 2 AND ( kp2 = 2 OR kp2 = 3 ) ) OR kp1 = 3

   Is a a valid SER_ARG expression for a key of at least 2 keyparts.
   
   For simplicity, we will assume that expr2 is a single range predicate,
   i.e. on the form ( a < x < b AND ... ). It is easy to generalize to a
   disjunction of several predicates by subsequently call key_or for each
   disjunct.

   The algorithm iterates over each disjunct of expr1, and for each disjunct
   where the first keypart's range overlaps with the first keypart's range in
   expr2:
   
   If the predicates are equal for the rest of the keyparts, or if there are
   no more, the range in expr2 has its endpoints copied in, and the SEL_ARG
   node in expr2 is deallocated. If more ranges became connected in expr1, the
   surplus is also dealocated. If they differ, two ranges are created.
   
   - The range leading up to the overlap. Empty if endpoints are equal.

   - The overlapping sub-range. May be the entire range if they are equal.

   Finally, there may be one more range if expr2's first keypart's range has a
   greater maximum endpoint than the last range in expr1.

   For the overlapping sub-range, we recursively call key_or. Thus in order to
   compute key_or of

     (1) ( 1 < kp1 < 10 AND 1 < kp2 < 10 ) 

     (2) ( 2 < kp1 < 20 AND 4 < kp2 < 20 )

   We create the ranges 1 < kp <= 2, 2 < kp1 < 10, 10 <= kp1 < 20. For the
   first one, we simply hook on the condition for the second keypart from (1)
   : 1 < kp2 < 10. For the second range 2 < kp1 < 10, key_or( 1 < kp2 < 10, 4
   < kp2 < 20 ) is called, yielding 1 < kp2 < 20. For the last range, we reuse
   the range 4 < kp2 < 20 from (2) for the second keypart. The result is thus
   
   ( 1  <  kp1 <= 2 AND 1 < kp2 < 10 ) OR
   ( 2  <  kp1 < 10 AND 1 < kp2 < 20 ) OR
   ( 10 <= kp1 < 20 AND 4 < kp2 < 20 )
*/
static SEL_ARG *
key_or(RANGE_OPT_PARAM *param, SEL_ARG *key1,SEL_ARG *key2)
{
  if (!key1)
  {
    if (key2)
    {
      key2->use_count--;
      key2->free_tree();
    }
    return 0;
  }
  if (!key2)
  {
    key1->use_count--;
    key1->free_tree();
    return 0;
  }
  key1->use_count--;
  key2->use_count--;

  if (key1->part != key2->part || 
      (key1->min_flag | key2->min_flag) & GEOM_FLAG)
  {
    key1->free_tree();
    key2->free_tree();
    return 0;                                   // Can't optimize this
  }

  // If one of the key is MAYBE_KEY then the found region may be bigger
  if (key1->type == SEL_ARG::MAYBE_KEY)
  {
    key2->free_tree();
    key1->use_count++;
    return key1;
  }
  if (key2->type == SEL_ARG::MAYBE_KEY)
  {
    key1->free_tree();
    key2->use_count++;
    return key2;
  }

  if (key1->use_count > 0)
  {
    if (key2->use_count == 0 || key1->elements > key2->elements)
    {
      swap_variables(SEL_ARG *,key1,key2);
    }
    if (key1->use_count > 0 && !(key1=key1->clone_tree(param)))
      return 0;                                 // OOM
  }

  // Add tree at key2 to tree at key1
  bool key2_shared=key2->use_count != 0;
  key1->maybe_flag|=key2->maybe_flag;

  /*
    Notation for illustrations used in the rest of this function: 

      Range: [--------]
             ^        ^
             start    stop

      Two overlapping ranges:
        [-----]               [----]            [--]
            [---]     or    [---]       or   [-------]

      Ambiguity: *** 
        The range starts or stops somewhere in the "***" range.
        Example: a starts before b and may end before/the same plase/after b
        a: [----***]
        b:   [---]

      Adjacent ranges:
        Ranges that meet but do not overlap. Example: a = "x < 3", b = "x >= 3"
        a: ----]
        b:      [----
   */

  uint max_part_no= MY_MAX(key1->max_part_no, key2->max_part_no);

  for (key2=key2->first(); key2; )
  {
    /*
      key1 consists of one or more ranges. tmp is the range currently
      being handled.

      initialize tmp to the latest range in key1 that starts the same
      place or before the range in key2 starts

      key2:           [------]
      key1: [---] [-----] [----]
                  ^
                  tmp
    */
    SEL_ARG *tmp=key1->find_range(key2);

    /*
      Used to describe how two key values are positioned compared to
      each other. Consider key_value_a.<cmp_func>(key_value_b):

        -2: key_value_a is smaller than key_value_b, and they are adjacent
        -1: key_value_a is smaller than key_value_b (not adjacent)
         0: the key values are equal
         1: key_value_a is bigger than key_value_b (not adjacent)
        -2: key_value_a is bigger than key_value_b, and they are adjacent

      Example: "cmp= tmp->cmp_max_to_min(key2)"

      key2:         [--------            (10 <= x ...)
      tmp:    -----]                      (... x <  10) => cmp==-2
      tmp:    ----]                       (... x <=  9) => cmp==-1
      tmp:    ------]                     (... x  = 10) => cmp== 0
      tmp:    --------]                   (... x <= 12) => cmp== 1
      (cmp == 2 does not make sense for cmp_max_to_min())
     */
    int cmp= 0;

    if (!tmp)
    {
      /*
        The range in key2 starts before the first range in key1. Use
        the first range in key1 as tmp.

        key2:     [--------]
        key1:            [****--] [----]   [-------]
                         ^
                         tmp
      */
      tmp=key1->first();
      cmp= -1;
    }
    else if ((cmp= tmp->cmp_max_to_min(key2)) < 0)
    {
      /*
        This is the case:
        key2:          [-------]
        tmp:   [----**]
       */
      SEL_ARG *next=tmp->next;
      if (cmp == -2 && eq_tree(tmp->next_key_part,key2->next_key_part))
      {
        /*
          Adjacent (cmp==-2) and equal next_key_parts => ranges can be merged

          This is the case:
          key2:          [-------]
          tmp:     [----]

          Result:
          key2:    [-------------]     => inserted into key1 below
          tmp:                         => deleted
        */
        SEL_ARG *key2_next=key2->next;
        if (key2_shared)
        {
          if (!(key2=new SEL_ARG(*key2)))
            return 0;           // out of memory
          key2->increment_use_count(key1->use_count+1);
          key2->next=key2_next;                 // New copy of key2
        }

        key2->copy_min(tmp);
        if (!(key1=key1->tree_delete(tmp)))
        {                                       // Only one key in tree
          key1=key2;
          key1->make_root();
          key2=key2_next;
          break;
        }
      }
      if (!(tmp=next)) // Move to next range in key1. Now tmp.min > key2.min
        break;         // No more ranges in key1. Copy rest of key2
    }

    if (cmp < 0)
    {
      /*
        This is the case:
        key2:  [--***]
        tmp:       [----]
      */
      int tmp_cmp;
      if ((tmp_cmp=tmp->cmp_min_to_max(key2)) > 0)
      {
        /*
          This is the case:
          key2:  [------**]
          tmp:             [----]
        */
        if (tmp_cmp == 2 && eq_tree(tmp->next_key_part,key2->next_key_part))
        {
          /*
            Adjacent ranges with equal next_key_part. Merge like this:

            This is the case:
            key2:    [------]
            tmp:             [-----]

            Result:
            key2:    [------]
            tmp:     [-------------]

            Then move on to next key2 range.
          */
          tmp->copy_min_to_min(key2);
          key1->merge_flags(key2);
          if (tmp->min_flag & NO_MIN_RANGE &&
              tmp->max_flag & NO_MAX_RANGE)
          {
            if (key1->maybe_flag)
              return new SEL_ARG(SEL_ARG::MAYBE_KEY);
            return 0;
          }
          key2->increment_use_count(-1);        // Free not used tree
          key2=key2->next;
          continue;
        }
        else
        {
          /*
            key2 not adjacent to tmp or has different next_key_part.
            Insert into key1 and move to next range in key2
            
            This is the case:
            key2:  [------**]
            tmp:             [----]

            Result:
            key1_  [------**][----]
                   ^         ^
                   insert    tmp
          */
          SEL_ARG *next=key2->next;
          if (key2_shared)
          {
            SEL_ARG *cpy= new SEL_ARG(*key2);   // Must make copy
            if (!cpy)
              return 0;                         // OOM
            key1=key1->insert(cpy);
            key2->increment_use_count(key1->use_count+1);
          }
          else
            key1=key1->insert(key2);            // Will destroy key2_root
          key2=next;
          continue;
        }
      }
    }

    /*
      The ranges in tmp and key2 are overlapping:

      key2:          [----------] 
      tmp:        [*****-----*****]

      Corollary: tmp.min <= key2.max
    */
    if (eq_tree(tmp->next_key_part,key2->next_key_part))
    {
      // Merge overlapping ranges with equal next_key_part
      if (tmp->is_same(key2))
      {
        /*
          Found exact match of key2 inside key1.
          Use the relevant range in key1.
        */
        tmp->merge_flags(key2);                 // Copy maybe flags
        key2->increment_use_count(-1);          // Free not used tree
      }
      else
      {
        SEL_ARG *last= tmp;
        SEL_ARG *first= tmp;

        /*
          Find the last range in key1 that overlaps key2 and
          where all ranges first...last have the same next_key_part as
          key2.

          key2:  [****----------------------*******]
          key1:     [--]  [----] [---]  [-----] [xxxx]
                    ^                   ^       ^
                    first               last    different next_key_part

          Since key2 covers them, the ranges between first and last
          are merged into one range by deleting first...last-1 from
          the key1 tree. In the figure, this applies to first and the
          two consecutive ranges. The range of last is then extended:
            * last.min: Set to MY_MIN(key2.min, first.min)
            * last.max: If there is a last->next that overlaps key2 (i.e.,
                        last->next has a different next_key_part):
                                        Set adjacent to last->next.min
                        Otherwise:      Set to MY_MAX(key2.max, last.max)

          Result:
          key2:  [****----------------------*******]
                    [--]  [----] [---]                   => deleted from key1
          key1:  [**------------------------***][xxxx]
                 ^                              ^
                 tmp=last                       different next_key_part
        */
        while (last->next && last->next->cmp_min_to_max(key2) <= 0 &&
               eq_tree(last->next->next_key_part,key2->next_key_part))
        {
          /*
            last->next is covered by key2 and has same next_key_part.
            last can be deleted
          */
          SEL_ARG *save=last;
          last=last->next;
          key1=key1->tree_delete(save);
        }
        // Redirect tmp to last which will cover the entire range
        tmp= last;

        /*
          We need the minimum endpoint of first so we can compare it
          with the minimum endpoint of the enclosing key2 range.
        */
        last->copy_min(first);
        bool full_range= last->copy_min(key2);
        if (!full_range)
        {
          if (last->next && key2->cmp_max_to_min(last->next) >= 0)
          {
            /*
              This is the case:
              key2:    [-------------]
              key1:  [***------]  [xxxx]
                     ^            ^
                     last         different next_key_part

              Extend range of last up to last->next:
              key2:    [-------------]
              key1:  [***--------][xxxx]
            */
            last->copy_min_to_max(last->next);
          }
          else
            /*
              This is the case:
              key2:    [--------*****]
              key1:  [***---------]    [xxxx]
                     ^                 ^
                     last              different next_key_part

              Extend range of last up to MY_MAX(last.max, key2.max):
              key2:    [--------*****]
              key1:  [***----------**] [xxxx]
             */
            full_range= last->copy_max(key2);
        }
        if (full_range)
        {                                       // Full range
          key1->free_tree();
          for (; key2 ; key2=key2->next)
            key2->increment_use_count(-1);      // Free not used tree
          if (key1->maybe_flag)
            return new SEL_ARG(SEL_ARG::MAYBE_KEY);
          return 0;
        }
      }
    }

    if (cmp >= 0 && tmp->cmp_min_to_min(key2) < 0)
    {
      /*
        This is the case ("cmp>=0" means that tmp.max >= key2.min):
        key2:              [----]
        tmp:     [------------*****]
      */

      if (!tmp->next_key_part)
      {
        if (key2->use_count)
	{
	  SEL_ARG *key2_cpy= new SEL_ARG(*key2);
          if (key2_cpy)
            return 0;
          key2= key2_cpy;
	}
        /*
          tmp->next_key_part is empty: cut the range that is covered
          by tmp from key2. 
          Reason: (key2->next_key_part OR tmp->next_key_part) will be
          empty and therefore equal to tmp->next_key_part. Thus, this
          part of the key2 range is completely covered by tmp.
        */
        if (tmp->cmp_max_to_max(key2) >= 0)
        {
          /*
            tmp covers the entire range in key2. 
            key2:              [----]
            tmp:     [-----------------]

            Move on to next range in key2
          */
          key2->increment_use_count(-1); // Free not used tree
          key2=key2->next;
          continue;
        }
        else
        {
          /*
            This is the case:
            key2:           [-------]
            tmp:     [---------]

            Result:
            key2:               [---]
            tmp:     [---------]
          */
          key2->copy_max_to_min(tmp);
          continue;
        }
      }

      /*
        The ranges are overlapping but have not been merged because
        next_key_part of tmp and key2 differ. 
        key2:              [----]
        tmp:     [------------*****]

        Split tmp in two where key2 starts:
        key2:              [----]
        key1:    [--------][--*****]
                 ^         ^
                 insert    tmp
      */
      SEL_ARG *new_arg=tmp->clone_first(key2);
      if (!new_arg)
        return 0;                               // OOM
      if ((new_arg->next_key_part= tmp->next_key_part))
        new_arg->increment_use_count(key1->use_count+1);
      tmp->copy_min_to_min(key2);
      key1=key1->insert(new_arg);
    } // tmp.min >= key2.min due to this if()

    /*
      Now key2.min <= tmp.min <= key2.max:
      key2:   [---------]
      tmp:    [****---*****]
     */
    SEL_ARG key2_cpy(*key2); // Get copy we can modify
    for (;;)
    {
      if (tmp->cmp_min_to_min(&key2_cpy) > 0)
      {
        /*
          This is the case:
          key2_cpy:    [------------]
          key1:                 [-*****]
                                ^
                                tmp
                             
          Result:
          key2_cpy:             [---]
          key1:        [-------][-*****]
                       ^        ^
                       insert   tmp
         */
        SEL_ARG *new_arg=key2_cpy.clone_first(tmp);
        if (!new_arg)
          return 0; // OOM
        if ((new_arg->next_key_part=key2_cpy.next_key_part))
          new_arg->increment_use_count(key1->use_count+1);
        key1=key1->insert(new_arg);
        key2_cpy.copy_min_to_min(tmp);
      } 
      // Now key2_cpy.min == tmp.min

      if ((cmp= tmp->cmp_max_to_max(&key2_cpy)) <= 0)
      {
        /*
          tmp.max <= key2_cpy.max:
          key2_cpy:   a)  [-------]    or b)     [----]
          tmp:            [----]                 [----]

          Steps:
           1) Update next_key_part of tmp: OR it with key2_cpy->next_key_part.
           2) If case a: Insert range [tmp.max, key2_cpy.max] into key1 using
                         next_key_part of key2_cpy

           Result:
           key1:      a)  [----][-]    or b)     [----]
         */
        tmp->maybe_flag|= key2_cpy.maybe_flag;
        key2_cpy.increment_use_count(key1->use_count+1);
        tmp->next_key_part= key_or(param, tmp->next_key_part,
                                   key2_cpy.next_key_part);

        if (!cmp)
          break;                     // case b: done with this key2 range

        // Make key2_cpy the range [tmp.max, key2_cpy.max]
        key2_cpy.copy_max_to_min(tmp);
        if (!(tmp=tmp->next))
        {
          /*
            No more ranges in key1. Insert key2_cpy and go to "end"
            label to insert remaining ranges in key2 if any.
          */
          SEL_ARG *tmp2= new SEL_ARG(key2_cpy);
          if (!tmp2)
            return 0; // OOM
          key1=key1->insert(tmp2);
          key2=key2->next;
          goto end;
        }
        if (tmp->cmp_min_to_max(&key2_cpy) > 0)
        {
          /*
            The next range in key1 does not overlap with key2_cpy.
            Insert this range into key1 and move on to the next range
            in key2.
          */
          SEL_ARG *tmp2= new SEL_ARG(key2_cpy);
          if (!tmp2)
            return 0;                           // OOM
          key1=key1->insert(tmp2);
          break;
        }
        /*
          key2_cpy overlaps with the next range in key1 and the case
          is now "key2.min <= tmp.min <= key2.max". Go back to for(;;)
          to handle this situation.
        */
        continue;
      }
      else
      {
        /*
          This is the case:
          key2_cpy:   [-------]
          tmp:        [------------]

          Result:
          key1:       [-------][---]
                      ^        ^
                      new_arg  tmp
          Steps:
           0) If tmp->next_key_part is empty: do nothing. Reason:
              (key2_cpy->next_key_part OR tmp->next_key_part) will be
              empty and therefore equal to tmp->next_key_part. Thus,
              the range in key2_cpy is completely covered by tmp
           1) Make new_arg with range [tmp.min, key2_cpy.max].
              new_arg->next_key_part is OR between next_key_part
              of tmp and key2_cpy
           2) Make tmp the range [key2.max, tmp.max]
           3) Insert new_arg into key1
        */
        if (!tmp->next_key_part) // Step 0
        {
          key2_cpy.increment_use_count(-1);     // Free not used tree
          break;
        }
        SEL_ARG *new_arg=tmp->clone_last(&key2_cpy);
        if (!new_arg)
          return 0; // OOM
        tmp->copy_max_to_min(&key2_cpy);
        tmp->increment_use_count(key1->use_count+1);
        /* Increment key count as it may be used for next loop */
        key2_cpy.increment_use_count(1);
        new_arg->next_key_part= key_or(param, tmp->next_key_part,
                                       key2_cpy.next_key_part);
        key1=key1->insert(new_arg);
        break;
      }
    }
    // Move on to next range in key2
    key2=key2->next;                            
  }

end:
  /*
    Add key2 ranges that are non-overlapping with and higher than the
    highest range in key1.
  */
  while (key2)
  {
    SEL_ARG *next=key2->next;
    if (key2_shared)
    {
      SEL_ARG *tmp=new SEL_ARG(*key2);          // Must make copy
      if (!tmp)
        return 0;
      key2->increment_use_count(key1->use_count+1);
      key1=key1->insert(tmp);
    }
    else
      key1=key1->insert(key2);                  // Will destroy key2_root
    key2=next;
  }
  key1->use_count++;

  key1->max_part_no= max_part_no;
  return key1;
}


/* Compare if two trees are equal */

static bool eq_tree(SEL_ARG* a,SEL_ARG *b)
{
  if (a == b)
    return 1;
  if (!a || !b || !a->is_same(b))
    return 0;
  if (a->left != &null_element && b->left != &null_element)
  {
    if (!eq_tree(a->left,b->left))
      return 0;
  }
  else if (a->left != &null_element || b->left != &null_element)
    return 0;
  if (a->right != &null_element && b->right != &null_element)
  {
    if (!eq_tree(a->right,b->right))
      return 0;
  }
  else if (a->right != &null_element || b->right != &null_element)
    return 0;
  if (a->next_key_part != b->next_key_part)
  {						// Sub range
    if (!a->next_key_part != !b->next_key_part ||
	!eq_tree(a->next_key_part, b->next_key_part))
      return 0;
  }
  return 1;
}


SEL_ARG *
SEL_ARG::insert(SEL_ARG *key)
{
  SEL_ARG *element,**UNINIT_VAR(par),*UNINIT_VAR(last_element);

  for (element= this; element != &null_element ; )
  {
    last_element=element;
    if (key->cmp_min_to_min(element) > 0)
    {
      par= &element->right; element= element->right;
    }
    else
    {
      par = &element->left; element= element->left;
    }
  }
  *par=key;
  key->parent=last_element;
	/* Link in list */
  if (par == &last_element->left)
  {
    key->next=last_element;
    if ((key->prev=last_element->prev))
      key->prev->next=key;
    last_element->prev=key;
  }
  else
  {
    if ((key->next=last_element->next))
      key->next->prev=key;
    key->prev=last_element;
    last_element->next=key;
  }
  key->left=key->right= &null_element;
  SEL_ARG *root=rb_insert(key);			// rebalance tree
  root->use_count=this->use_count;		// copy root info
  root->elements= this->elements+1;
  root->maybe_flag=this->maybe_flag;
  return root;
}


/*
** Find best key with min <= given key
** Because the call context this should never return 0 to get_range
*/

SEL_ARG *
SEL_ARG::find_range(SEL_ARG *key)
{
  SEL_ARG *element=this,*found=0;

  for (;;)
  {
    if (element == &null_element)
      return found;
    int cmp=element->cmp_min_to_min(key);
    if (cmp == 0)
      return element;
    if (cmp < 0)
    {
      found=element;
      element=element->right;
    }
    else
      element=element->left;
  }
}


/*
  Remove a element from the tree

  SYNOPSIS
    tree_delete()
    key		Key that is to be deleted from tree (this)

  NOTE
    This also frees all sub trees that is used by the element

  RETURN
    root of new tree (with key deleted)
*/

SEL_ARG *
SEL_ARG::tree_delete(SEL_ARG *key)
{
  enum leaf_color remove_color;
  SEL_ARG *root,*nod,**par,*fix_par;
  DBUG_ENTER("tree_delete");

  root=this;
  this->parent= 0;

  /* Unlink from list */
  if (key->prev)
    key->prev->next=key->next;
  if (key->next)
    key->next->prev=key->prev;
  key->increment_use_count(-1);
  if (!key->parent)
    par= &root;
  else
    par=key->parent_ptr();

  if (key->left == &null_element)
  {
    *par=nod=key->right;
    fix_par=key->parent;
    if (nod != &null_element)
      nod->parent=fix_par;
    remove_color= key->color;
  }
  else if (key->right == &null_element)
  {
    *par= nod=key->left;
    nod->parent=fix_par=key->parent;
    remove_color= key->color;
  }
  else
  {
    SEL_ARG *tmp=key->next;			// next bigger key (exist!)
    nod= *tmp->parent_ptr()= tmp->right;	// unlink tmp from tree
    fix_par=tmp->parent;
    if (nod != &null_element)
      nod->parent=fix_par;
    remove_color= tmp->color;

    tmp->parent=key->parent;			// Move node in place of key
    (tmp->left=key->left)->parent=tmp;
    if ((tmp->right=key->right) != &null_element)
      tmp->right->parent=tmp;
    tmp->color=key->color;
    *par=tmp;
    if (fix_par == key)				// key->right == key->next
      fix_par=tmp;				// new parent of nod
  }

  if (root == &null_element)
    DBUG_RETURN(0);				// Maybe root later
  if (remove_color == BLACK)
    root=rb_delete_fixup(root,nod,fix_par);
  test_rb_tree(root,root->parent);

  root->use_count=this->use_count;		// Fix root counters
  root->elements=this->elements-1;
  root->maybe_flag=this->maybe_flag;
  DBUG_RETURN(root);
}


	/* Functions to fix up the tree after insert and delete */

static void left_rotate(SEL_ARG **root,SEL_ARG *leaf)
{
  SEL_ARG *y=leaf->right;
  leaf->right=y->left;
  if (y->left != &null_element)
    y->left->parent=leaf;
  if (!(y->parent=leaf->parent))
    *root=y;
  else
    *leaf->parent_ptr()=y;
  y->left=leaf;
  leaf->parent=y;
}

static void right_rotate(SEL_ARG **root,SEL_ARG *leaf)
{
  SEL_ARG *y=leaf->left;
  leaf->left=y->right;
  if (y->right != &null_element)
    y->right->parent=leaf;
  if (!(y->parent=leaf->parent))
    *root=y;
  else
    *leaf->parent_ptr()=y;
  y->right=leaf;
  leaf->parent=y;
}


SEL_ARG *
SEL_ARG::rb_insert(SEL_ARG *leaf)
{
  SEL_ARG *y,*par,*par2,*root;
  root= this; root->parent= 0;

  leaf->color=RED;
  while (leaf != root && (par= leaf->parent)->color == RED)
  {					// This can't be root or 1 level under
    if (par == (par2= leaf->parent->parent)->left)
    {
      y= par2->right;
      if (y->color == RED)
      {
	par->color=BLACK;
	y->color=BLACK;
	leaf=par2;
	leaf->color=RED;		/* And the loop continues */
      }
      else
      {
	if (leaf == par->right)
	{
	  left_rotate(&root,leaf->parent);
	  par=leaf;			/* leaf is now parent to old leaf */
	}
	par->color=BLACK;
	par2->color=RED;
	right_rotate(&root,par2);
	break;
      }
    }
    else
    {
      y= par2->left;
      if (y->color == RED)
      {
	par->color=BLACK;
	y->color=BLACK;
	leaf=par2;
	leaf->color=RED;		/* And the loop continues */
      }
      else
      {
	if (leaf == par->left)
	{
	  right_rotate(&root,par);
	  par=leaf;
	}
	par->color=BLACK;
	par2->color=RED;
	left_rotate(&root,par2);
	break;
      }
    }
  }
  root->color=BLACK;
  test_rb_tree(root,root->parent);
  return root;
}


SEL_ARG *rb_delete_fixup(SEL_ARG *root,SEL_ARG *key,SEL_ARG *par)
{
  SEL_ARG *x,*w;
  root->parent=0;

  x= key;
  while (x != root && x->color == SEL_ARG::BLACK)
  {
    if (x == par->left)
    {
      w=par->right;
      if (w->color == SEL_ARG::RED)
      {
	w->color=SEL_ARG::BLACK;
	par->color=SEL_ARG::RED;
	left_rotate(&root,par);
	w=par->right;
      }
      if (w->left->color == SEL_ARG::BLACK && w->right->color == SEL_ARG::BLACK)
      {
	w->color=SEL_ARG::RED;
	x=par;
      }
      else
      {
	if (w->right->color == SEL_ARG::BLACK)
	{
	  w->left->color=SEL_ARG::BLACK;
	  w->color=SEL_ARG::RED;
	  right_rotate(&root,w);
	  w=par->right;
	}
	w->color=par->color;
	par->color=SEL_ARG::BLACK;
	w->right->color=SEL_ARG::BLACK;
	left_rotate(&root,par);
	x=root;
	break;
      }
    }
    else
    {
      w=par->left;
      if (w->color == SEL_ARG::RED)
      {
	w->color=SEL_ARG::BLACK;
	par->color=SEL_ARG::RED;
	right_rotate(&root,par);
	w=par->left;
      }
      if (w->right->color == SEL_ARG::BLACK && w->left->color == SEL_ARG::BLACK)
      {
	w->color=SEL_ARG::RED;
	x=par;
      }
      else
      {
	if (w->left->color == SEL_ARG::BLACK)
	{
	  w->right->color=SEL_ARG::BLACK;
	  w->color=SEL_ARG::RED;
	  left_rotate(&root,w);
	  w=par->left;
	}
	w->color=par->color;
	par->color=SEL_ARG::BLACK;
	w->left->color=SEL_ARG::BLACK;
	right_rotate(&root,par);
	x=root;
	break;
      }
    }
    par=x->parent;
  }
  x->color=SEL_ARG::BLACK;
  return root;
}


	/* Test that the properties for a red-black tree hold */

#ifdef EXTRA_DEBUG
int test_rb_tree(SEL_ARG *element,SEL_ARG *parent)
{
  int count_l,count_r;

  if (element == &null_element)
    return 0;					// Found end of tree
  if (element->parent != parent)
  {
    sql_print_error("Wrong tree: Parent doesn't point at parent");
    return -1;
  }
  if (element->color == SEL_ARG::RED &&
      (element->left->color == SEL_ARG::RED ||
       element->right->color == SEL_ARG::RED))
  {
    sql_print_error("Wrong tree: Found two red in a row");
    return -1;
  }
  if (element->left == element->right && element->left != &null_element)
  {						// Dummy test
    sql_print_error("Wrong tree: Found right == left");
    return -1;
  }
  count_l=test_rb_tree(element->left,element);
  count_r=test_rb_tree(element->right,element);
  if (count_l >= 0 && count_r >= 0)
  {
    if (count_l == count_r)
      return count_l+(element->color == SEL_ARG::BLACK);
    sql_print_error("Wrong tree: Incorrect black-count: %d - %d",
	    count_l,count_r);
  }
  return -1;					// Error, no more warnings
}


/**
  Count how many times SEL_ARG graph "root" refers to its part "key" via
  transitive closure.
  
  @param root  An RB-Root node in a SEL_ARG graph.
  @param key   Another RB-Root node in that SEL_ARG graph.

  The passed "root" node may refer to "key" node via root->next_key_part,
  root->next->n

  This function counts how many times the node "key" is referred (via
  SEL_ARG::next_key_part) by 
  - intervals of RB-tree pointed by "root", 
  - intervals of RB-trees that are pointed by SEL_ARG::next_key_part from 
  intervals of RB-tree pointed by "root",
  - and so on.
    
  Here is an example (horizontal links represent next_key_part pointers, 
  vertical links - next/prev prev pointers):  
    
         +----+               $
         |root|-----------------+
         +----+               $ |
           |                  $ |
           |                  $ |
         +----+       +---+   $ |     +---+    Here the return value
         |    |- ... -|   |---$-+--+->|key|    will be 4.
         +----+       +---+   $ |  |  +---+
           |                  $ |  |
          ...                 $ |  |
           |                  $ |  |
         +----+   +---+       $ |  |
         |    |---|   |---------+  |
         +----+   +---+       $    |
           |        |         $    |
          ...     +---+       $    |
                  |   |------------+
                  +---+       $
  @return 
  Number of links to "key" from nodes reachable from "root".
*/

static ulong count_key_part_usage(SEL_ARG *root, SEL_ARG *key)
{
  ulong count= 0;
  for (root=root->first(); root ; root=root->next)
  {
    if (root->next_key_part)
    {
      if (root->next_key_part == key)
	count++;
      if (root->next_key_part->part < key->part)
	count+=count_key_part_usage(root->next_key_part,key);
    }
  }
  return count;
}


/*
  Check if SEL_ARG::use_count value is correct

  SYNOPSIS
    SEL_ARG::test_use_count()
      root  The root node of the SEL_ARG graph (an RB-tree root node that
            has the least value of sel_arg->part in the entire graph, and
            thus is the "origin" of the graph)

  DESCRIPTION
    Check if SEL_ARG::use_count value is correct. See the definition of
    use_count for what is "correct".
*/

void SEL_ARG::test_use_count(SEL_ARG *root)
{
  uint e_count=0;

  if (this->type != SEL_ARG::KEY_RANGE)
    return;
  for (SEL_ARG *pos=first(); pos ; pos=pos->next)
  {
    e_count++;
    if (pos->next_key_part)
    {
      ulong count=count_key_part_usage(root,pos->next_key_part);
      if (count > pos->next_key_part->use_count)
      {
        sql_print_information("Use_count: Wrong count for key at %p: %lu "
                              "should be %lu", pos,
                              pos->next_key_part->use_count, count);
	return;
      }
      pos->next_key_part->test_use_count(root);
    }
  }
  if (e_count != elements)
    sql_print_warning("Wrong use count: %u (should be %u) for tree at %p",
                      e_count, elements, this);
}
#endif

/*
  Calculate cost and E(#rows) for a given index and intervals tree 

  SYNOPSIS
    check_quick_select()
      param             Parameter from test_quick_select
      idx               Number of index to use in PARAM::key SEL_TREE::key
      index_only        TRUE  - assume only index tuples will be accessed
                        FALSE - assume full table rows will be read
      tree              Transformed selection condition, tree->key[idx] holds
                        the intervals for the given index.
      update_tbl_stats  TRUE <=> update table->quick_* with information
                        about range scan we've evaluated.
      mrr_flags   INOUT MRR access flags
      cost        OUT   Scan cost

  NOTES
    param->is_ror_scan is set to reflect if the key scan is a ROR (see
    is_key_scan_ror function for more info)
    param->table->quick_*, param->range_count (and maybe others) are
    updated with data of given key scan, see quick_range_seq_next for details.

  RETURN
    Estimate # of records to be retrieved.
    HA_POS_ERROR if estimate calculation failed due to table handler problems.
*/

static
ha_rows check_quick_select(PARAM *param, uint idx, bool index_only,
                           SEL_ARG *tree, bool update_tbl_stats, 
                           uint *mrr_flags, uint *bufsize, Cost_estimate *cost)
{
  SEL_ARG_RANGE_SEQ seq;
  RANGE_SEQ_IF seq_if = {NULL, sel_arg_range_seq_init, sel_arg_range_seq_next, 0, 0};
  handler *file= param->table->file;
  ha_rows rows= HA_POS_ERROR;
  uint keynr= param->real_keynr[idx];
  DBUG_ENTER("check_quick_select");
  
  /* Handle cases when we don't have a valid non-empty list of range */
  if (!tree)
    DBUG_RETURN(HA_POS_ERROR);
  if (tree->type == SEL_ARG::IMPOSSIBLE)
    DBUG_RETURN(0L);
  if (tree->type != SEL_ARG::KEY_RANGE || tree->part != 0)
    DBUG_RETURN(HA_POS_ERROR);

  seq.keyno= idx;
  seq.real_keyno= keynr;
  seq.param= param;
  seq.start= tree;

  param->range_count=0;
  param->max_key_part=0;

  param->is_ror_scan= TRUE;
  if (file->index_flags(keynr, 0, TRUE) & HA_KEY_SCAN_NOT_ROR)
    param->is_ror_scan= FALSE;
  
  *mrr_flags= param->force_default_mrr? HA_MRR_USE_DEFAULT_IMPL: 0;
  /*
    Pass HA_MRR_SORTED to see if MRR implementation can handle sorting.
  */
  *mrr_flags|= HA_MRR_NO_ASSOCIATION | HA_MRR_SORTED;

  bool pk_is_clustered= file->primary_key_is_clustered();
  if (index_only && 
      (file->index_flags(keynr, param->max_key_part, 1) & HA_KEYREAD_ONLY) &&
      !(file->index_flags(keynr, param->max_key_part, 1) & HA_CLUSTERED_INDEX))
     *mrr_flags |= HA_MRR_INDEX_ONLY;
  
  if (param->thd->lex->sql_command != SQLCOM_SELECT)
    *mrr_flags |= HA_MRR_USE_DEFAULT_IMPL;

  *bufsize= param->thd->variables.mrr_buff_size;
  /*
    Skip materialized derived table/view result table from MRR check as
    they aren't contain any data yet.
  */
  if (param->table->pos_in_table_list->is_non_derived())
    rows= file->multi_range_read_info_const(keynr, &seq_if, (void*)&seq, 0,
                                            bufsize, mrr_flags, cost);
  if (rows != HA_POS_ERROR)
  {
    ha_rows table_records= param->table->stat_records();
    if (rows > table_records)
    {
      /*
        For any index the total number of records within all ranges
        cannot be be bigger than the number of records in the table
      */
      rows= table_records;
      set_if_bigger(rows, 1);
    }
    param->quick_rows[keynr]= rows;
    param->possible_keys.set_bit(keynr);
    if (update_tbl_stats)
    {
      param->table->quick_keys.set_bit(keynr);
      param->table->quick_key_parts[keynr]= param->max_key_part+1;
      param->table->quick_n_ranges[keynr]= param->range_count;
      param->table->quick_condition_rows=
        MY_MIN(param->table->quick_condition_rows, rows);
      param->table->quick_rows[keynr]= rows;
      param->table->quick_costs[keynr]= cost->total_cost();
    }
  }
  /* Figure out if the key scan is ROR (returns rows in ROWID order) or not */
  enum ha_key_alg key_alg= param->table->key_info[seq.real_keyno].algorithm;
  if ((key_alg != HA_KEY_ALG_BTREE) && (key_alg!= HA_KEY_ALG_UNDEF))
  {
    /* 
      All scans are non-ROR scans for those index types.
      TODO: Don't have this logic here, make table engines return 
      appropriate flags instead.
    */
    param->is_ror_scan= FALSE;
  }
  else if (param->table->s->primary_key == keynr && pk_is_clustered)
  {
    /* Clustered PK scan is always a ROR scan (TODO: same as above) */
    param->is_ror_scan= TRUE;
  }
  else if (param->range_count > 1)
  {
    /* 
      Scaning multiple key values in the index: the records are ROR
      for each value, but not between values. E.g, "SELECT ... x IN
      (1,3)" returns ROR order for all records with x=1, then ROR
      order for records with x=3
    */
    param->is_ror_scan= FALSE;
  }

  DBUG_PRINT("exit", ("Records: %lu", (ulong) rows));
  DBUG_RETURN(rows); //psergey-merge:todo: maintain first_null_comp.
}


/*
  Check if key scan on given index with equality conditions on first n key
  parts is a ROR scan.

  SYNOPSIS
    is_key_scan_ror()
      param  Parameter from test_quick_select
      keynr  Number of key in the table. The key must not be a clustered
             primary key.
      nparts Number of first key parts for which equality conditions
             are present.

  NOTES
    ROR (Rowid Ordered Retrieval) key scan is a key scan that produces
    ordered sequence of rowids (ha_xxx::cmp_ref is the comparison function)

    This function is needed to handle a practically-important special case:
    an index scan is a ROR scan if it is done using a condition in form

        "key1_1=c_1 AND ... AND key1_n=c_n"

    where the index is defined on (key1_1, ..., key1_N [,a_1, ..., a_n])

    and the table has a clustered Primary Key defined as 
      PRIMARY KEY(a_1, ..., a_n, b1, ..., b_k) 
    
    i.e. the first key parts of it are identical to uncovered parts ot the 
    key being scanned. This function assumes that the index flags do not
    include HA_KEY_SCAN_NOT_ROR flag (that is checked elsewhere).

    Check (1) is made in quick_range_seq_next()

  RETURN
    TRUE   The scan is ROR-scan
    FALSE  Otherwise
*/

static bool is_key_scan_ror(PARAM *param, uint keynr, uint8 nparts)
{
  KEY *table_key= param->table->key_info + keynr;
  KEY_PART_INFO *key_part= table_key->key_part + nparts;
  KEY_PART_INFO *key_part_end= (table_key->key_part +
                                table_key->user_defined_key_parts);
  uint pk_number;
  
  for (KEY_PART_INFO *kp= table_key->key_part; kp < key_part; kp++)
  {
    uint16 fieldnr= param->table->key_info[keynr].
                    key_part[kp - table_key->key_part].fieldnr - 1;
    if (param->table->field[fieldnr]->key_length() != kp->length)
      return FALSE;
  }
  
  /*
    If there are equalities for all key parts, it is a ROR scan. If there are
    equalities all keyparts and even some of key parts from "Extended Key"
    index suffix, it is a ROR-scan, too.
  */
  if (key_part >= key_part_end)
    return TRUE;

  key_part= table_key->key_part + nparts;
  pk_number= param->table->s->primary_key;
  if (!param->table->file->primary_key_is_clustered() || pk_number == MAX_KEY)
    return FALSE;

  KEY_PART_INFO *pk_part= param->table->key_info[pk_number].key_part;
  KEY_PART_INFO *pk_part_end= pk_part +
                              param->table->key_info[pk_number].user_defined_key_parts;
  for (;(key_part!=key_part_end) && (pk_part != pk_part_end);
       ++key_part, ++pk_part)
  {
    if ((key_part->field != pk_part->field) ||
        (key_part->length != pk_part->length))
      return FALSE;
  }
  return (key_part == key_part_end);
}


/*
  Create a QUICK_RANGE_SELECT from given key and SEL_ARG tree for that key.

  SYNOPSIS
    get_quick_select()
      param
      idx            Index of used key in param->key.
      key_tree       SEL_ARG tree for the used key
      mrr_flags      MRR parameter for quick select
      mrr_buf_size   MRR parameter for quick select
      parent_alloc   If not NULL, use it to allocate memory for
                     quick select data. Otherwise use quick->alloc.
  NOTES
    The caller must call QUICK_SELECT::init for returned quick select.

    CAUTION! This function may change thd->mem_root to a MEM_ROOT which will be
    deallocated when the returned quick select is deleted.

  RETURN
    NULL on error
    otherwise created quick select
*/

QUICK_RANGE_SELECT *
get_quick_select(PARAM *param,uint idx,SEL_ARG *key_tree, uint mrr_flags,
                 uint mrr_buf_size, MEM_ROOT *parent_alloc)
{
  QUICK_RANGE_SELECT *quick;
  bool create_err= FALSE;
  DBUG_ENTER("get_quick_select");

  if (param->table->key_info[param->real_keynr[idx]].flags & HA_SPATIAL)
    quick=new QUICK_RANGE_SELECT_GEOM(param->thd, param->table,
                                      param->real_keynr[idx],
                                      MY_TEST(parent_alloc),
                                      parent_alloc, &create_err);
  else
    quick=new QUICK_RANGE_SELECT(param->thd, param->table,
                                 param->real_keynr[idx],
                                 MY_TEST(parent_alloc), NULL, &create_err);

  if (quick)
  {
    if (create_err ||
	get_quick_keys(param,quick,param->key[idx],key_tree,param->min_key,0,
		       param->max_key,0))
    {
      delete quick;
      quick=0;
    }
    else
    {
      KEY *keyinfo= param->table->key_info+param->real_keynr[idx];
      quick->mrr_flags= mrr_flags;
      quick->mrr_buf_size= mrr_buf_size;
      quick->key_parts=(KEY_PART*)
        memdup_root(parent_alloc? parent_alloc : &quick->alloc,
                    (char*) param->key[idx],
                    sizeof(KEY_PART)*
                    param->table->actual_n_key_parts(keyinfo));
    }
  }
  DBUG_RETURN(quick);
}


/*
** Fix this to get all possible sub_ranges
*/
bool
get_quick_keys(PARAM *param,QUICK_RANGE_SELECT *quick,KEY_PART *key,
	       SEL_ARG *key_tree, uchar *min_key,uint min_key_flag,
	       uchar *max_key, uint max_key_flag)
{
  QUICK_RANGE *range;
  uint flag;
  int min_part= key_tree->part-1, // # of keypart values in min_key buffer
      max_part= key_tree->part-1; // # of keypart values in max_key buffer

  if (key_tree->left != &null_element)
  {
    if (get_quick_keys(param,quick,key,key_tree->left,
		       min_key,min_key_flag, max_key, max_key_flag))
      return 1;
  }
  uchar *tmp_min_key=min_key,*tmp_max_key=max_key;
  min_part+= key_tree->store_min(key[key_tree->part].store_length,
                                 &tmp_min_key,min_key_flag);
  max_part+= key_tree->store_max(key[key_tree->part].store_length,
                                 &tmp_max_key,max_key_flag);

  if (key_tree->next_key_part &&
      key_tree->next_key_part->type == SEL_ARG::KEY_RANGE &&
      key_tree->next_key_part->part == key_tree->part+1)
  {						  // const key as prefix
    if ((tmp_min_key - min_key) == (tmp_max_key - max_key) &&
         memcmp(min_key, max_key, (uint)(tmp_max_key - max_key))==0 &&
	 key_tree->min_flag==0 && key_tree->max_flag==0)
    {
      if (get_quick_keys(param,quick,key,key_tree->next_key_part,
			 tmp_min_key, min_key_flag | key_tree->min_flag,
			 tmp_max_key, max_key_flag | key_tree->max_flag))
	return 1;
      goto end;					// Ugly, but efficient
    }
    {
      uint tmp_min_flag=key_tree->min_flag,tmp_max_flag=key_tree->max_flag;
      if (!tmp_min_flag)
        min_part+= key_tree->next_key_part->store_min_key(key,
                                                          &tmp_min_key,
                                                          &tmp_min_flag,
                                                          MAX_KEY);
      if (!tmp_max_flag)
        max_part+= key_tree->next_key_part->store_max_key(key,
                                                          &tmp_max_key,
                                                          &tmp_max_flag,
                                                          MAX_KEY);
      flag=tmp_min_flag | tmp_max_flag;
    }
  }
  else
  {
    flag = (key_tree->min_flag & GEOM_FLAG) ?
      key_tree->min_flag : key_tree->min_flag | key_tree->max_flag;
  }

  /*
    Ensure that some part of min_key and max_key are used.  If not,
    regard this as no lower/upper range
  */
  if ((flag & GEOM_FLAG) == 0)
  {
    if (tmp_min_key != param->min_key)
      flag&= ~NO_MIN_RANGE;
    else
      flag|= NO_MIN_RANGE;
    if (tmp_max_key != param->max_key)
      flag&= ~NO_MAX_RANGE;
    else
      flag|= NO_MAX_RANGE;
  }
  if (flag == 0)
  {
    uint length= (uint) (tmp_min_key - param->min_key);
    if (length == (uint) (tmp_max_key - param->max_key) &&
	!memcmp(param->min_key,param->max_key,length))
    {
      KEY *table_key=quick->head->key_info+quick->index;
      flag=EQ_RANGE;
      if ((table_key->flags & HA_NOSAME) &&
          min_part == key_tree->part &&
          key_tree->part == table_key->user_defined_key_parts-1)
      {
        DBUG_ASSERT(min_part == max_part);
        if ((table_key->flags & HA_NULL_PART_KEY) &&
            null_part_in_key(key,
                             param->min_key,
                             (uint) (tmp_min_key - param->min_key)))
          flag|= NULL_RANGE;
        else
          flag|= UNIQUE_RANGE;
      }
    }
  }

  /* Get range for retrieving rows in QUICK_SELECT::get_next */
  if (!(range= new (param->thd->mem_root) QUICK_RANGE(
                               param->thd,
                               param->min_key,
			       (uint) (tmp_min_key - param->min_key),
                               min_part >=0 ? make_keypart_map(min_part) : 0,
			       param->max_key,
			       (uint) (tmp_max_key - param->max_key),
                               max_part >=0 ? make_keypart_map(max_part) : 0,
			       flag)))
    return 1;			// out of memory

  set_if_bigger(quick->max_used_key_length, range->min_length);
  set_if_bigger(quick->max_used_key_length, range->max_length);
  set_if_bigger(quick->used_key_parts, (uint) key_tree->part+1);
  if (insert_dynamic(&quick->ranges, (uchar*) &range))
    return 1;

 end:
  if (key_tree->right != &null_element)
    return get_quick_keys(param,quick,key,key_tree->right,
			  min_key,min_key_flag,
			  max_key,max_key_flag);
  return 0;
}

/*
  Return 1 if there is only one range and this uses the whole unique key
*/

bool QUICK_RANGE_SELECT::unique_key_range()
{
  if (ranges.elements == 1)
  {
    QUICK_RANGE *tmp= *((QUICK_RANGE**)ranges.buffer);
    if ((tmp->flag & (EQ_RANGE | NULL_RANGE)) == EQ_RANGE)
    {
      KEY *key=head->key_info+index;
      return (key->flags & HA_NOSAME) && key->key_length == tmp->min_length;
    }
  }
  return 0;
}



/*
  Return TRUE if any part of the key is NULL

  SYNOPSIS
    null_part_in_key()    
      key_part  Array of key parts (index description)
      key       Key values tuple
      length    Length of key values tuple in bytes.

  RETURN
    TRUE   The tuple has at least one "keypartX is NULL"
    FALSE  Otherwise
*/

static bool null_part_in_key(KEY_PART *key_part, const uchar *key, uint length)
{
  for (const uchar *end=key+length ;
       key < end;
       key+= key_part++->store_length)
  {
    if (key_part->null_bit && *key)
      return 1;
  }
  return 0;
}


bool QUICK_SELECT_I::is_keys_used(const MY_BITMAP *fields)
{
  return is_key_used(head, index, fields);
}

bool QUICK_INDEX_SORT_SELECT::is_keys_used(const MY_BITMAP *fields)
{
  QUICK_RANGE_SELECT *quick;
  List_iterator_fast<QUICK_RANGE_SELECT> it(quick_selects);
  while ((quick= it++))
  {
    if (is_key_used(head, quick->index, fields))
      return 1;
  }
  return 0;
}

bool QUICK_ROR_INTERSECT_SELECT::is_keys_used(const MY_BITMAP *fields)
{
  QUICK_SELECT_WITH_RECORD *qr;
  List_iterator_fast<QUICK_SELECT_WITH_RECORD> it(quick_selects);
  while ((qr= it++))
  {
    if (is_key_used(head, qr->quick->index, fields))
      return 1;
  }
  return 0;
}

bool QUICK_ROR_UNION_SELECT::is_keys_used(const MY_BITMAP *fields)
{
  QUICK_SELECT_I *quick;
  List_iterator_fast<QUICK_SELECT_I> it(quick_selects);
  while ((quick= it++))
  {
    if (quick->is_keys_used(fields))
      return 1;
  }
  return 0;
}


FT_SELECT *get_ft_select(THD *thd, TABLE *table, uint key)
{
  bool create_err= FALSE;
  FT_SELECT *fts= new FT_SELECT(thd, table, key, &create_err);
  if (create_err)
  {
    delete fts;
    return NULL;
  }
  else
    return fts;
}

/*
  Create quick select from ref/ref_or_null scan.

  SYNOPSIS
    get_quick_select_for_ref()
      thd      Thread handle
      table    Table to access
      ref      ref[_or_null] scan parameters
      records  Estimate of number of records (needed only to construct
               quick select)
  NOTES
    This allocates things in a new memory root, as this may be called many
    times during a query.

  RETURN
    Quick select that retrieves the same rows as passed ref scan
    NULL on error.
*/

QUICK_RANGE_SELECT *get_quick_select_for_ref(THD *thd, TABLE *table,
                                             TABLE_REF *ref, ha_rows records)
{
  MEM_ROOT *old_root, *alloc;
  QUICK_RANGE_SELECT *quick;
  KEY *key_info = &table->key_info[ref->key];
  KEY_PART *key_part;
  QUICK_RANGE *range;
  uint part;
  bool create_err= FALSE;
  Cost_estimate cost;
  uint max_used_key_len;

  old_root= thd->mem_root;
  /* The following call may change thd->mem_root */
  quick= new QUICK_RANGE_SELECT(thd, table, ref->key, 0, 0, &create_err);
  /* save mem_root set by QUICK_RANGE_SELECT constructor */
  alloc= thd->mem_root;
  /*
    return back default mem_root (thd->mem_root) changed by
    QUICK_RANGE_SELECT constructor
  */
  thd->mem_root= old_root;

  if (!quick || create_err || quick->init())
    goto err;
  quick->records= records;

  if ((cp_buffer_from_ref(thd, table, ref) && thd->is_fatal_error) ||
      !(range= new(alloc) QUICK_RANGE()))
    goto err;                                   // out of memory

  range->min_key= range->max_key= ref->key_buff;
  range->min_length= range->max_length= ref->key_length;
  range->min_keypart_map= range->max_keypart_map=
    make_prev_keypart_map(ref->key_parts);
  range->flag= EQ_RANGE;

  if (!(quick->key_parts=key_part=(KEY_PART *)
	alloc_root(&quick->alloc,sizeof(KEY_PART)*ref->key_parts)))
    goto err;
  
  max_used_key_len=0;
  for (part=0 ; part < ref->key_parts ;part++,key_part++)
  {
    key_part->part=part;
    key_part->field=        key_info->key_part[part].field;
    key_part->length=       key_info->key_part[part].length;
    key_part->store_length= key_info->key_part[part].store_length;
    key_part->null_bit=     key_info->key_part[part].null_bit;
    key_part->flag=         (uint8) key_info->key_part[part].key_part_flag;

    max_used_key_len +=key_info->key_part[part].store_length;
  }

  quick->max_used_key_length= max_used_key_len;

  if (insert_dynamic(&quick->ranges,(uchar*)&range))
    goto err;

  /*
     Add a NULL range if REF_OR_NULL optimization is used.
     For example:
       if we have "WHERE A=2 OR A IS NULL" we created the (A=2) range above
       and have ref->null_ref_key set. Will create a new NULL range here.
  */
  if (ref->null_ref_key)
  {
    QUICK_RANGE *null_range;

    *ref->null_ref_key= 1;		// Set null byte then create a range
    if (!(null_range= new (alloc)
          QUICK_RANGE(thd, ref->key_buff, ref->key_length,
                      make_prev_keypart_map(ref->key_parts),
                      ref->key_buff, ref->key_length,
                      make_prev_keypart_map(ref->key_parts), EQ_RANGE)))
      goto err;
    *ref->null_ref_key= 0;		// Clear null byte
    if (insert_dynamic(&quick->ranges,(uchar*)&null_range))
      goto err;
  }

  /* Call multi_range_read_info() to get the MRR flags and buffer size */
  quick->mrr_flags= HA_MRR_NO_ASSOCIATION | 
                    (table->file->keyread_enabled() ? HA_MRR_INDEX_ONLY : 0);
  if (thd->lex->sql_command != SQLCOM_SELECT)
    quick->mrr_flags |= HA_MRR_USE_DEFAULT_IMPL;

  quick->mrr_buf_size= thd->variables.mrr_buff_size;
  if (table->file->multi_range_read_info(quick->index, 1, (uint)records,
                                         ~0, 
                                         &quick->mrr_buf_size,
                                         &quick->mrr_flags, &cost))
    goto err;

  return quick;
err:
  delete quick;
  return 0;
}


/*
  Perform key scans for all used indexes (except CPK), get rowids and merge 
  them into an ordered non-recurrent sequence of rowids.
  
  The merge/duplicate removal is performed using Unique class. We put all
  rowids into Unique, get the sorted sequence and destroy the Unique.
  
  If table has a clustered primary key that covers all rows (TRUE for bdb
  and innodb currently) and one of the index_merge scans is a scan on PK,
  then rows that will be retrieved by PK scan are not put into Unique and 
  primary key scan is not performed here, it is performed later separately.

  RETURN
    0     OK
    other error
*/

int read_keys_and_merge_scans(THD *thd,
                              TABLE *head,
                              List<QUICK_RANGE_SELECT> quick_selects,
                              QUICK_RANGE_SELECT *pk_quick_select,
                              READ_RECORD *read_record,
                              bool intersection,
                              key_map *filtered_scans,
                              Unique **unique_ptr)
{
  List_iterator_fast<QUICK_RANGE_SELECT> cur_quick_it(quick_selects);
  QUICK_RANGE_SELECT* cur_quick;
  int result;
  Unique *unique= *unique_ptr;
  handler *file= head->file;
  bool with_cpk_filter= pk_quick_select != NULL;
  DBUG_ENTER("read_keys_and_merge");

  /* We're going to just read rowids. */
  head->prepare_for_position();

  cur_quick_it.rewind();
  cur_quick= cur_quick_it++;
  bool first_quick= TRUE;
  DBUG_ASSERT(cur_quick != 0);
  head->file->ha_start_keyread(cur_quick->index);
  
  /*
    We reuse the same instance of handler so we need to call both init and 
    reset here.
  */
  if (cur_quick->init() || cur_quick->reset())
    goto err;

  if (unique == NULL)
  {
    DBUG_EXECUTE_IF("index_merge_may_not_create_a_Unique", DBUG_ABORT(); );
    DBUG_EXECUTE_IF("only_one_Unique_may_be_created", 
                    DBUG_SET("+d,index_merge_may_not_create_a_Unique"); );

    unique= new Unique(refpos_order_cmp, (void *)file,
                       file->ref_length,
                       (size_t)thd->variables.sortbuff_size,
		       intersection ? quick_selects.elements : 0);                     
    if (!unique)
      goto err;
    *unique_ptr= unique;
  }
  else
  {
    unique->reset();
  }

  DBUG_ASSERT(file->ref_length == unique->get_size());
  DBUG_ASSERT(thd->variables.sortbuff_size == unique->get_max_in_memory_size());

  for (;;)
  {
    while ((result= cur_quick->get_next()) == HA_ERR_END_OF_FILE)
    {
      if (intersection)
        with_cpk_filter= filtered_scans->is_set(cur_quick->index);
      if (first_quick)
      {
        first_quick= FALSE;
        if (intersection && unique->is_in_memory())
          unique->close_for_expansion();
      }
      cur_quick->range_end();
      cur_quick= cur_quick_it++;
      if (!cur_quick)
        break;

      if (cur_quick->file->inited != handler::NONE) 
        cur_quick->file->ha_index_end();
      if (cur_quick->init() || cur_quick->reset())
        goto err;
    }

    if (result)
    {
      if (result != HA_ERR_END_OF_FILE)
      {
        cur_quick->range_end();
        goto err;
      }
      break;
    }

    if (thd->killed)
      goto err;

    if (with_cpk_filter &&
        pk_quick_select->row_in_ranges() != intersection )
      continue;

    cur_quick->file->position(cur_quick->record);
    if (unique->unique_add((char*)cur_quick->file->ref))
      goto err;
  }

  /*
    Ok all rowids are in the Unique now. The next call will initialize
    the unique structure so it can be used to iterate through the rowids
    sequence.
  */
  result= unique->get(head);
  /*
    index merge currently doesn't support "using index" at all
  */
  head->file->ha_end_keyread();
  if (init_read_record(read_record, thd, head, (SQL_SELECT*) 0,
                       &unique->sort, 1 , 1, TRUE))
    result= 1;
 DBUG_RETURN(result);

err:
  head->file->ha_end_keyread();
  DBUG_RETURN(1);
}


int QUICK_INDEX_MERGE_SELECT::read_keys_and_merge()

{
  int result;
  DBUG_ENTER("QUICK_INDEX_MERGE_SELECT::read_keys_and_merge");
  result= read_keys_and_merge_scans(thd, head, quick_selects, pk_quick_select,
                                    &read_record, FALSE, NULL, &unique);
  doing_pk_scan= FALSE;
  DBUG_RETURN(result);
}

/*
  Get next row for index_merge.
  NOTES
    The rows are read from
      1. rowids stored in Unique.
      2. QUICK_RANGE_SELECT with clustered primary key (if any).
    The sets of rows retrieved in 1) and 2) are guaranteed to be disjoint.
*/

int QUICK_INDEX_MERGE_SELECT::get_next()
{
  int result;
  DBUG_ENTER("QUICK_INDEX_MERGE_SELECT::get_next");

  if (doing_pk_scan)
    DBUG_RETURN(pk_quick_select->get_next());

  if ((result= read_record.read_record(&read_record)) == -1)
  {
    result= HA_ERR_END_OF_FILE;
    end_read_record(&read_record);
    // Free things used by sort early. Shouldn't be strictly necessary
    unique->sort.reset();
    /* All rows from Unique have been retrieved, do a clustered PK scan */
    if (pk_quick_select)
    {
      doing_pk_scan= TRUE;
      if ((result= pk_quick_select->init()) ||
          (result= pk_quick_select->reset()))
        DBUG_RETURN(result);
      DBUG_RETURN(pk_quick_select->get_next());
    }
  }

  DBUG_RETURN(result);
}

int QUICK_INDEX_INTERSECT_SELECT::read_keys_and_merge()

{
  int result;
  DBUG_ENTER("QUICK_INDEX_INTERSECT_SELECT::read_keys_and_merge");
  result= read_keys_and_merge_scans(thd, head, quick_selects, pk_quick_select,
                                    &read_record, TRUE, &filtered_scans,
                                    &unique);
  DBUG_RETURN(result);
}

int QUICK_INDEX_INTERSECT_SELECT::get_next()
{
  int result;
  DBUG_ENTER("QUICK_INDEX_INTERSECT_SELECT::get_next");

  if ((result= read_record.read_record(&read_record)) == -1)
  {
    result= HA_ERR_END_OF_FILE;
    end_read_record(&read_record);
    unique->sort.reset();                       // Free things early
  }

  DBUG_RETURN(result);
}


/*
  Retrieve next record.
  SYNOPSIS
     QUICK_ROR_INTERSECT_SELECT::get_next()

  NOTES
    Invariant on enter/exit: all intersected selects have retrieved all index
    records with rowid <= some_rowid_val and no intersected select has
    retrieved any index records with rowid > some_rowid_val.
    We start fresh and loop until we have retrieved the same rowid in each of
    the key scans or we got an error.

    If a Clustered PK scan is present, it is used only to check if row
    satisfies its condition (and never used for row retrieval).

    Locking: to ensure that exclusive locks are only set on records that
    are included in the final result we must release the lock
    on all rows we read but do not include in the final result. This
    must be done on each index that reads the record and the lock
    must be released using the same handler (the same quick object) as
    used when reading the record.

  RETURN
   0     - Ok
   other - Error code if any error occurred.
*/

int QUICK_ROR_INTERSECT_SELECT::get_next()
{
  List_iterator_fast<QUICK_SELECT_WITH_RECORD> quick_it(quick_selects);
  QUICK_SELECT_WITH_RECORD *qr;
  QUICK_RANGE_SELECT* quick;

  /* quick that reads the given rowid first. This is needed in order
  to be able to unlock the row using the same handler object that locked
  it */
  QUICK_RANGE_SELECT* quick_with_last_rowid;

  int error, cmp;
  uint last_rowid_count=0;
  DBUG_ENTER("QUICK_ROR_INTERSECT_SELECT::get_next");

  do
  {
    /* Get a rowid for first quick and save it as a 'candidate' */
    qr= quick_it++;
    quick= qr->quick;
    error= quick->get_next();
    if (cpk_quick)
    {
      while (!error && !cpk_quick->row_in_ranges())
      {
        quick->file->unlock_row(); /* row not in range; unlock */
        error= quick->get_next();
      }
    }
    if (error)
      DBUG_RETURN(error);

    /* Save the read key tuple */
    key_copy(qr->key_tuple, record, head->key_info + quick->index,
             quick->max_used_key_length);

    quick->file->position(quick->record);
    memcpy(last_rowid, quick->file->ref, head->file->ref_length);
    last_rowid_count= 1;
    quick_with_last_rowid= quick;

    while (last_rowid_count < quick_selects.elements)
    {
      if (!(qr= quick_it++))
      {
        quick_it.rewind();
        qr= quick_it++;
      }
      quick= qr->quick;

      do
      {
        DBUG_EXECUTE_IF("innodb_quick_report_deadlock",
                        DBUG_SET("+d,innodb_report_deadlock"););
        if ((error= quick->get_next()))
        {
          /* On certain errors like deadlock, trx might be rolled back.*/
          if (!thd->transaction_rollback_request)
            quick_with_last_rowid->file->unlock_row();
          DBUG_RETURN(error);
        }
        quick->file->position(quick->record);
        cmp= head->file->cmp_ref(quick->file->ref, last_rowid);
        if (cmp < 0)
        {
          /* This row is being skipped.  Release lock on it. */
          quick->file->unlock_row();
        }
      } while (cmp < 0);

      key_copy(qr->key_tuple, record, head->key_info + quick->index,
               quick->max_used_key_length);

      /* Ok, current select 'caught up' and returned ref >= cur_ref */
      if (cmp > 0)
      {
        /* Found a row with ref > cur_ref. Make it a new 'candidate' */
        if (cpk_quick)
        {
          while (!cpk_quick->row_in_ranges())
          {
            quick->file->unlock_row(); /* row not in range; unlock */
            if ((error= quick->get_next()))
            {
              /* On certain errors like deadlock, trx might be rolled back.*/
              if (!thd->transaction_rollback_request)
                quick_with_last_rowid->file->unlock_row();
              DBUG_RETURN(error);
            }
          }
          quick->file->position(quick->record);
        }
        memcpy(last_rowid, quick->file->ref, head->file->ref_length);
        quick_with_last_rowid->file->unlock_row();
        last_rowid_count= 1;
        quick_with_last_rowid= quick;

        //save the fields here
        key_copy(qr->key_tuple, record, head->key_info + quick->index,
                 quick->max_used_key_length);
      }
      else
      {
        /* current 'candidate' row confirmed by this select */
        last_rowid_count++;
      }
    }

    /* We get here if we got the same row ref in all scans. */
    if (need_to_fetch_row)
      error= head->file->ha_rnd_pos(head->record[0], last_rowid);
  } while (error == HA_ERR_RECORD_DELETED);

  if (!need_to_fetch_row)
  {
    /* Restore the columns we've read/saved with other quick selects */
    quick_it.rewind();
    while ((qr= quick_it++))
    {
      if (qr->quick != quick)
      {
        key_restore(record, qr->key_tuple, head->key_info + qr->quick->index,
                    qr->quick->max_used_key_length);
      }
    }
  }

  DBUG_RETURN(error);
}


/*
  Retrieve next record.
  SYNOPSIS
    QUICK_ROR_UNION_SELECT::get_next()

  NOTES
    Enter/exit invariant:
    For each quick select in the queue a {key,rowid} tuple has been
    retrieved but the corresponding row hasn't been passed to output.

  RETURN
   0     - Ok
   other - Error code if any error occurred.
*/

int QUICK_ROR_UNION_SELECT::get_next()
{
  int error, dup_row;
  QUICK_SELECT_I *quick;
  uchar *tmp;
  DBUG_ENTER("QUICK_ROR_UNION_SELECT::get_next");

  do
  {
    do
    {
      if (!queue.elements)
        DBUG_RETURN(HA_ERR_END_OF_FILE);
      /* Ok, we have a queue with >= 1 scans */

      quick= (QUICK_SELECT_I*)queue_top(&queue);
      memcpy(cur_rowid, quick->last_rowid, rowid_length);

      /* put into queue rowid from the same stream as top element */
      if ((error= quick->get_next()))
      {
        if (error != HA_ERR_END_OF_FILE)
          DBUG_RETURN(error);
        queue_remove_top(&queue);
      }
      else
      {
        quick->save_last_pos();
        queue_replace_top(&queue);
      }

      if (!have_prev_rowid)
      {
        /* No rows have been returned yet */
        dup_row= FALSE;
        have_prev_rowid= TRUE;
      }
      else
        dup_row= !head->file->cmp_ref(cur_rowid, prev_rowid);
    } while (dup_row);

    tmp= cur_rowid;
    cur_rowid= prev_rowid;
    prev_rowid= tmp;

    error= head->file->ha_rnd_pos(quick->record, prev_rowid);
  } while (error == HA_ERR_RECORD_DELETED);
  DBUG_RETURN(error);
}


int QUICK_RANGE_SELECT::reset()
{
  uint  buf_size;
  uchar *mrange_buff;
  int   error;
  HANDLER_BUFFER empty_buf;
  MY_BITMAP * const save_read_set= head->read_set;
  MY_BITMAP * const save_write_set= head->write_set;
  MY_BITMAP * const save_vcol_set= head->vcol_set;
  DBUG_ENTER("QUICK_RANGE_SELECT::reset");
  last_range= NULL;
  cur_range= (QUICK_RANGE**) ranges.buffer;
  RANGE_SEQ_IF seq_funcs= {NULL, quick_range_seq_init, quick_range_seq_next, 0, 0};
  
  if (file->inited == handler::RND)
  {
    /* Handler could be left in this state by MRR */
    if ((error= file->ha_rnd_end()))
      DBUG_RETURN(error);
  }

  if (in_ror_merged_scan)
    head->column_bitmaps_set_no_signal(&column_bitmap, &column_bitmap,
                                       &column_bitmap);

  if (file->inited == handler::NONE)
  {
    DBUG_EXECUTE_IF("bug14365043_2",
                    DBUG_SET("+d,ha_index_init_fail"););
    if ((error= file->ha_index_init(index,1)))
    {
        file->print_error(error, MYF(0));
        goto err;
    }
  }

  /* Allocate buffer if we need one but haven't allocated it yet */
  if (mrr_buf_size && !mrr_buf_desc)
  {
    buf_size= mrr_buf_size;
    while (buf_size && !my_multi_malloc(MYF(MY_WME),
                                        &mrr_buf_desc, sizeof(*mrr_buf_desc),
                                        &mrange_buff, buf_size,
                                        NullS))
    {
      /* Try to shrink the buffers until both are 0. */
      buf_size/= 2;
    }
    if (!mrr_buf_desc)
    {
      error= HA_ERR_OUT_OF_MEM;
      goto err;
    }

    /* Initialize the handler buffer. */
    mrr_buf_desc->buffer= mrange_buff;
    mrr_buf_desc->buffer_end= mrange_buff + buf_size;
    mrr_buf_desc->end_of_used_area= mrange_buff;
  }

  if (!mrr_buf_desc)
    empty_buf.buffer= empty_buf.buffer_end= empty_buf.end_of_used_area= NULL;
 
  error= file->multi_range_read_init(&seq_funcs, (void*)this, ranges.elements,
                                     mrr_flags, mrr_buf_desc? mrr_buf_desc: 
                                                              &empty_buf);
err:
  /* Restore bitmaps set on entry */
  if (in_ror_merged_scan)
    head->column_bitmaps_set_no_signal(save_read_set, save_write_set,
                                       save_vcol_set);
  DBUG_RETURN(error);
}


/*
  Get next possible record using quick-struct.

  SYNOPSIS
    QUICK_RANGE_SELECT::get_next()

  NOTES
    Record is read into table->record[0]

  RETURN
    0			Found row
    HA_ERR_END_OF_FILE	No (more) rows in range
    #			Error code
*/

int QUICK_RANGE_SELECT::get_next()
{
  range_id_t dummy;
  int result;
  DBUG_ENTER("QUICK_RANGE_SELECT::get_next");

  if (!in_ror_merged_scan)
    DBUG_RETURN(file->multi_range_read_next(&dummy));

  MY_BITMAP * const save_read_set= head->read_set;
  MY_BITMAP * const save_write_set= head->write_set;
  MY_BITMAP * const save_vcol_set= head->vcol_set;
  /*
    We don't need to signal the bitmap change as the bitmap is always the
    same for this head->file
  */
  head->column_bitmaps_set_no_signal(&column_bitmap, &column_bitmap,
                                     &column_bitmap);
  result= file->multi_range_read_next(&dummy);
  head->column_bitmaps_set_no_signal(save_read_set, save_write_set,
                                     save_vcol_set);
  DBUG_RETURN(result);
}


/*
  Get the next record with a different prefix.

  @param prefix_length   length of cur_prefix
  @param group_key_parts The number of key parts in the group prefix
  @param cur_prefix      prefix of a key to be searched for

  Each subsequent call to the method retrieves the first record that has a
  prefix with length prefix_length and which is different from cur_prefix,
  such that the record with the new prefix is within the ranges described by
  this->ranges. The record found is stored into the buffer pointed by
  this->record. The method is useful for GROUP-BY queries with range
  conditions to discover the prefix of the next group that satisfies the range
  conditions.

  @todo

    This method is a modified copy of QUICK_RANGE_SELECT::get_next(), so both
    methods should be unified into a more general one to reduce code
    duplication.

  @retval 0                  on success
  @retval HA_ERR_END_OF_FILE if returned all keys
  @retval other              if some error occurred
*/

int QUICK_RANGE_SELECT::get_next_prefix(uint prefix_length,
                                        uint group_key_parts,
                                        uchar *cur_prefix)
{
  DBUG_ENTER("QUICK_RANGE_SELECT::get_next_prefix");
  const key_part_map keypart_map= make_prev_keypart_map(group_key_parts);

  for (;;)
  {
    int result;
    if (last_range)
    {
      /* Read the next record in the same range with prefix after cur_prefix. */
      DBUG_ASSERT(cur_prefix != NULL);
      result= file->ha_index_read_map(record, cur_prefix, keypart_map,
                                      HA_READ_AFTER_KEY);
      if (result || last_range->max_keypart_map == 0) {
        /*
          Only return if actual failure occurred. For HA_ERR_KEY_NOT_FOUND
          or HA_ERR_END_OF_FILE, we just want to continue to reach the next
          set of ranges. It is possible for the storage engine to return
          HA_ERR_KEY_NOT_FOUND/HA_ERR_END_OF_FILE even when there are more
          keys if it respects the end range set by the read_range_first call
          below.
        */
        if (result != HA_ERR_KEY_NOT_FOUND && result != HA_ERR_END_OF_FILE)
          DBUG_RETURN(result);
      } else {
        /*
          For storage engines that don't respect end range, check if we've
          moved past the current range.
        */
        key_range previous_endpoint;
        last_range->make_max_endpoint(&previous_endpoint, prefix_length,
                                      keypart_map);
        if (file->compare_key(&previous_endpoint) <= 0)
          DBUG_RETURN(0);
      }
    }

    uint count= ranges.elements - (uint)(cur_range - (QUICK_RANGE**) ranges.buffer);
    if (count == 0)
    {
      /* Ranges have already been used up before. None is left for read. */
      last_range= 0;
      DBUG_RETURN(HA_ERR_END_OF_FILE);
    }
    last_range= *(cur_range++);

    key_range start_key, end_key;
    last_range->make_min_endpoint(&start_key, prefix_length, keypart_map);
    last_range->make_max_endpoint(&end_key, prefix_length, keypart_map);

    result= file->read_range_first(last_range->min_keypart_map ? &start_key : 0,
				   last_range->max_keypart_map ? &end_key : 0,
                                   MY_TEST(last_range->flag & EQ_RANGE),
				   TRUE);
    if (last_range->flag == (UNIQUE_RANGE | EQ_RANGE))
      last_range= 0;			// Stop searching

    if (result != HA_ERR_END_OF_FILE)
      DBUG_RETURN(result);
    last_range= 0;			// No matching rows; go to next range
  }
}


/* Get next for geometrical indexes */

int QUICK_RANGE_SELECT_GEOM::get_next()
{
  DBUG_ENTER("QUICK_RANGE_SELECT_GEOM::get_next");

  for (;;)
  {
    int result;
    if (last_range)
    {
      // Already read through key
      result= file->ha_index_next_same(record, last_range->min_key,
                                       last_range->min_length);
      if (result != HA_ERR_END_OF_FILE)
	DBUG_RETURN(result);
    }

    uint count= ranges.elements - (uint)(cur_range - (QUICK_RANGE**) ranges.buffer);
    if (count == 0)
    {
      /* Ranges have already been used up before. None is left for read. */
      last_range= 0;
      DBUG_RETURN(HA_ERR_END_OF_FILE);
    }
    last_range= *(cur_range++);

    result= file->ha_index_read_map(record, last_range->min_key,
                                    last_range->min_keypart_map,
                                    (ha_rkey_function)(last_range->flag ^
                                                       GEOM_FLAG));
    if (result != HA_ERR_KEY_NOT_FOUND && result != HA_ERR_END_OF_FILE)
      DBUG_RETURN(result);
    last_range= 0;				// Not found, to next range
  }
}


/*
  Check if current row will be retrieved by this QUICK_RANGE_SELECT

  NOTES
    It is assumed that currently a scan is being done on another index
    which reads all necessary parts of the index that is scanned by this
    quick select.
    The implementation does a binary search on sorted array of disjoint
    ranges, without taking size of range into account.

    This function is used to filter out clustered PK scan rows in
    index_merge quick select.

  RETURN
    TRUE  if current row will be retrieved by this quick select
    FALSE if not
*/

bool QUICK_RANGE_SELECT::row_in_ranges()
{
  QUICK_RANGE *res;
  uint min= 0;
  uint max= ranges.elements - 1;
  uint mid= (max + min)/2;

  while (min != max)
  {
    if (cmp_next(*(QUICK_RANGE**)dynamic_array_ptr(&ranges, mid)))
    {
      /* current row value > mid->max */
      min= mid + 1;
    }
    else
      max= mid;
    mid= (min + max) / 2;
  }
  res= *(QUICK_RANGE**)dynamic_array_ptr(&ranges, mid);
  return (!cmp_next(res) && !cmp_prev(res));
}

/*
  This is a hack: we inherit from QUICK_RANGE_SELECT so that we can use the
  get_next() interface, but we have to hold a pointer to the original
  QUICK_RANGE_SELECT because its data are used all over the place. What
  should be done is to factor out the data that is needed into a base
  class (QUICK_SELECT), and then have two subclasses (_ASC and _DESC)
  which handle the ranges and implement the get_next() function.  But
  for now, this seems to work right at least.
 */

QUICK_SELECT_DESC::QUICK_SELECT_DESC(QUICK_RANGE_SELECT *q,
                                     uint used_key_parts_arg)
 :QUICK_RANGE_SELECT(*q), rev_it(rev_ranges),
  used_key_parts (used_key_parts_arg)
{
  QUICK_RANGE *r;
  /*
    Use default MRR implementation for reverse scans. No table engine
    currently can do an MRR scan with output in reverse index order.
  */
  mrr_buf_desc= NULL;
  mrr_flags |= HA_MRR_USE_DEFAULT_IMPL;
  mrr_buf_size= 0;

  QUICK_RANGE **pr= (QUICK_RANGE**)ranges.buffer;
  QUICK_RANGE **end_range= pr + ranges.elements;
  for (; pr!=end_range; pr++)
    rev_ranges.push_front(*pr);

  /* Remove EQ_RANGE flag for keys that are not using the full key */
  for (r = rev_it++; r; r = rev_it++)
  {
    if ((r->flag & EQ_RANGE) &&
	head->key_info[index].key_length != r->max_length)
      r->flag&= ~EQ_RANGE;
  }
  rev_it.rewind();
  q->dont_free=1;				// Don't free shared mem
}


int QUICK_SELECT_DESC::get_next()
{
  DBUG_ENTER("QUICK_SELECT_DESC::get_next");

  /* The max key is handled as follows:
   *   - if there is NO_MAX_RANGE, start at the end and move backwards
   *   - if it is an EQ_RANGE, which means that max key covers the entire
   *     key, go directly to the key and read through it (sorting backwards is
   *     same as sorting forwards)
   *   - if it is NEAR_MAX, go to the key or next, step back once, and
   *     move backwards
   *   - otherwise (not NEAR_MAX == include the key), go after the key,
   *     step back once, and move backwards
   */

  for (;;)
  {
    int result;
    if (last_range)
    {						// Already read through key
      result = ((last_range->flag & EQ_RANGE && 
                 used_key_parts <= head->key_info[index].user_defined_key_parts) ? 
                file->ha_index_next_same(record, last_range->min_key,
                                      last_range->min_length) :
                file->ha_index_prev(record));
      if (!result)
      {
	if (cmp_prev(*rev_it.ref()) == 0)
	  DBUG_RETURN(0);
      }
      else if (result != HA_ERR_END_OF_FILE)
	DBUG_RETURN(result);
    }

    if (!(last_range= rev_it++))
      DBUG_RETURN(HA_ERR_END_OF_FILE);		// All ranges used

    key_range       start_key;
    start_key.key=    (const uchar*) last_range->min_key;
    start_key.length= last_range->min_length;
    start_key.flag=   ((last_range->flag & NEAR_MIN) ? HA_READ_AFTER_KEY :
                       (last_range->flag & EQ_RANGE) ?
                       HA_READ_KEY_EXACT : HA_READ_KEY_OR_NEXT);
    start_key.keypart_map= last_range->min_keypart_map;
    key_range       end_key;
    end_key.key=      (const uchar*) last_range->max_key;
    end_key.length=   last_range->max_length;
    end_key.flag=     (last_range->flag & NEAR_MAX ? HA_READ_BEFORE_KEY :
                       HA_READ_AFTER_KEY);
    end_key.keypart_map= last_range->max_keypart_map;
    result= file->prepare_range_scan((last_range->flag & NO_MIN_RANGE) ? NULL : &start_key,
                                     (last_range->flag & NO_MAX_RANGE) ? NULL : &end_key);
    if (result)
    {
      DBUG_RETURN(result);
    }

    if (last_range->flag & NO_MAX_RANGE)        // Read last record
    {
      int local_error;
      if ((local_error= file->ha_index_last(record)))
	DBUG_RETURN(local_error);		// Empty table
      if (cmp_prev(last_range) == 0)
	DBUG_RETURN(0);
      last_range= 0;                            // No match; go to next range
      continue;
    }

    if (last_range->flag & EQ_RANGE &&
        used_key_parts <= head->key_info[index].user_defined_key_parts)

    {
      result= file->ha_index_read_map(record, last_range->max_key,
                                      last_range->max_keypart_map,
                                      HA_READ_KEY_EXACT);
    }
    else
    {
      DBUG_ASSERT(last_range->flag & NEAR_MAX ||
                  (last_range->flag & EQ_RANGE && 
                   used_key_parts > head->key_info[index].user_defined_key_parts) ||
                  range_reads_after_key(last_range));
      result= file->ha_index_read_map(record, last_range->max_key,
                                      last_range->max_keypart_map,
                                      ((last_range->flag & NEAR_MAX) ?
                                       HA_READ_BEFORE_KEY :
                                       HA_READ_PREFIX_LAST_OR_PREV));
    }
    if (result)
    {
      if (result != HA_ERR_KEY_NOT_FOUND && result != HA_ERR_END_OF_FILE)
	DBUG_RETURN(result);
      last_range= 0;                            // Not found, to next range
      continue;
    }
    if (cmp_prev(last_range) == 0)
    {
      if (last_range->flag == (UNIQUE_RANGE | EQ_RANGE))
	last_range= 0;				// Stop searching
      DBUG_RETURN(0);				// Found key is in range
    }
    last_range= 0;                              // To next range
  }
}


/**
  Create a compatible quick select with the result ordered in an opposite way

  @param used_key_parts_arg  Number of used key parts

  @retval NULL in case of errors (OOM etc)
  @retval pointer to a newly created QUICK_SELECT_DESC if success
*/

QUICK_SELECT_I *QUICK_RANGE_SELECT::make_reverse(uint used_key_parts_arg)
{
  QUICK_SELECT_DESC *new_quick= new QUICK_SELECT_DESC(this, used_key_parts_arg);
  if (new_quick == NULL)
  {
    delete new_quick;
    return NULL;
  }
  return new_quick;
}


/*
  Compare if found key is over max-value
  Returns 0 if key <= range->max_key
  TODO: Figure out why can't this function be as simple as cmp_prev(). 
*/

int QUICK_RANGE_SELECT::cmp_next(QUICK_RANGE *range_arg)
{
  if (range_arg->flag & NO_MAX_RANGE)
    return 0;                                   /* key can't be to large */

  KEY_PART *key_part=key_parts;
  uint store_length;

  for (uchar *key=range_arg->max_key, *end=key+range_arg->max_length;
       key < end;
       key+= store_length, key_part++)
  {
    int cmp;
    store_length= key_part->store_length;
    if (key_part->null_bit)
    {
      if (*key)
      {
        if (!key_part->field->is_null())
          return 1;
        continue;
      }
      else if (key_part->field->is_null())
        return 0;
      key++;					// Skip null byte
      store_length--;
    }
    if ((cmp=key_part->field->key_cmp(key, key_part->length)) < 0)
      return 0;
    if (cmp > 0)
      return 1;
  }
  return (range_arg->flag & NEAR_MAX) ? 1 : 0;          // Exact match
}


/*
  Returns 0 if found key is inside range (found key >= range->min_key).
*/

int QUICK_RANGE_SELECT::cmp_prev(QUICK_RANGE *range_arg)
{
  int cmp;
  if (range_arg->flag & NO_MIN_RANGE)
    return 0;					/* key can't be to small */

  cmp= key_cmp(key_part_info, range_arg->min_key,
               range_arg->min_length);
  if (cmp > 0 || (cmp == 0 && !(range_arg->flag & NEAR_MIN)))
    return 0;
  return 1;                                     // outside of range
}


/*
 * TRUE if this range will require using HA_READ_AFTER_KEY
   See comment in get_next() about this
 */

bool QUICK_SELECT_DESC::range_reads_after_key(QUICK_RANGE *range_arg)
{
  return ((range_arg->flag & (NO_MAX_RANGE | NEAR_MAX)) ||
	  !(range_arg->flag & EQ_RANGE) ||
	  head->key_info[index].key_length != range_arg->max_length) ? 1 : 0;
}


void QUICK_SELECT_I::add_key_name(String *str, bool *first)
{
  KEY *key_info= head->key_info + index;

  if (*first)
    *first= FALSE;
  else
    str->append(',');
  str->append(key_info->name);
}
 

Explain_quick_select* QUICK_RANGE_SELECT::get_explain(MEM_ROOT *local_alloc)
{
  Explain_quick_select *res;
  if ((res= new (local_alloc) Explain_quick_select(QS_TYPE_RANGE)))
    res->range.set(local_alloc, &head->key_info[index], max_used_key_length);
  return res;
}


Explain_quick_select*
QUICK_GROUP_MIN_MAX_SELECT::get_explain(MEM_ROOT *local_alloc)
{
  Explain_quick_select *res;
  if ((res= new (local_alloc) Explain_quick_select(QS_TYPE_GROUP_MIN_MAX)))
    res->range.set(local_alloc, &head->key_info[index], max_used_key_length);
  return res;
}


Explain_quick_select*
QUICK_INDEX_SORT_SELECT::get_explain(MEM_ROOT *local_alloc)
{
  Explain_quick_select *res;
  if (!(res= new (local_alloc) Explain_quick_select(get_type())))
    return NULL;

  QUICK_RANGE_SELECT *quick;
  Explain_quick_select *child_explain;
  List_iterator_fast<QUICK_RANGE_SELECT> it(quick_selects);
  while ((quick= it++))
  {
    if ((child_explain= quick->get_explain(local_alloc)))
      res->children.push_back(child_explain);
    else
      return NULL;
  }

  if (pk_quick_select)
  {
    if ((child_explain= pk_quick_select->get_explain(local_alloc)))
      res->children.push_back(child_explain);
    else
      return NULL;
  }
  return res;
}


/*
  Same as QUICK_INDEX_SORT_SELECT::get_explain(), but primary key is printed
  first
*/

Explain_quick_select*
QUICK_INDEX_INTERSECT_SELECT::get_explain(MEM_ROOT *local_alloc)
{
  Explain_quick_select *res;
  Explain_quick_select *child_explain;

  if (!(res= new (local_alloc) Explain_quick_select(get_type())))
    return NULL;

  if (pk_quick_select)
  {
    if ((child_explain= pk_quick_select->get_explain(local_alloc)))
      res->children.push_back(child_explain);
    else
      return NULL;
  }

  QUICK_RANGE_SELECT *quick;
  List_iterator_fast<QUICK_RANGE_SELECT> it(quick_selects);
  while ((quick= it++))
  {
    if ((child_explain= quick->get_explain(local_alloc)))
      res->children.push_back(child_explain);
    else
      return NULL;
  }
  return res;
}


Explain_quick_select*
QUICK_ROR_INTERSECT_SELECT::get_explain(MEM_ROOT *local_alloc)
{
  Explain_quick_select *res;
  Explain_quick_select *child_explain;

  if (!(res= new (local_alloc) Explain_quick_select(get_type())))
    return NULL;

  QUICK_SELECT_WITH_RECORD *qr;
  List_iterator_fast<QUICK_SELECT_WITH_RECORD> it(quick_selects);
  while ((qr= it++))
  {
    if ((child_explain= qr->quick->get_explain(local_alloc)))
      res->children.push_back(child_explain);
    else
      return NULL;
  }

  if (cpk_quick)
  {
    if ((child_explain= cpk_quick->get_explain(local_alloc)))
      res->children.push_back(child_explain);
    else
      return NULL;
  }
  return res;
}


Explain_quick_select*
QUICK_ROR_UNION_SELECT::get_explain(MEM_ROOT *local_alloc)
{
  Explain_quick_select *res;
  Explain_quick_select *child_explain;

  if (!(res= new (local_alloc) Explain_quick_select(get_type())))
    return NULL;

  QUICK_SELECT_I *quick;
  List_iterator_fast<QUICK_SELECT_I> it(quick_selects);
  while ((quick= it++))
  {
    if ((child_explain= quick->get_explain(local_alloc)))
      res->children.push_back(child_explain);
    else
      return NULL;
  }

  return res;
}


void QUICK_SELECT_I::add_key_and_length(String *key_names,
                                        String *used_lengths,
                                        bool *first)
{
  char buf[64];
  size_t length;
  KEY *key_info= head->key_info + index;

  if (*first)
    *first= FALSE;
  else
  {
    key_names->append(',');
    used_lengths->append(',');
  }
  key_names->append(key_info->name);
  length= longlong10_to_str(max_used_key_length, buf, 10) - buf;
  used_lengths->append(buf, length);
}


void QUICK_RANGE_SELECT::add_keys_and_lengths(String *key_names,
                                              String *used_lengths)
{
  bool first= TRUE;

  add_key_and_length(key_names, used_lengths, &first);
}

void QUICK_INDEX_MERGE_SELECT::add_keys_and_lengths(String *key_names,
                                                    String *used_lengths)
{
  QUICK_RANGE_SELECT *quick;
  bool first= TRUE;

  List_iterator_fast<QUICK_RANGE_SELECT> it(quick_selects);

  while ((quick= it++))
  {
    quick->add_key_and_length(key_names, used_lengths, &first);
  }

  if (pk_quick_select)
    pk_quick_select->add_key_and_length(key_names, used_lengths, &first);
}


void QUICK_INDEX_INTERSECT_SELECT::add_keys_and_lengths(String *key_names,
                                                        String *used_lengths)
{
  QUICK_RANGE_SELECT *quick;
  bool first= TRUE;

  List_iterator_fast<QUICK_RANGE_SELECT> it(quick_selects);

  if (pk_quick_select)
    pk_quick_select->add_key_and_length(key_names, used_lengths, &first);

  while ((quick= it++))
  {
    quick->add_key_and_length(key_names, used_lengths, &first);
  }
}

void QUICK_ROR_INTERSECT_SELECT::add_keys_and_lengths(String *key_names,
                                                      String *used_lengths)
{
  QUICK_SELECT_WITH_RECORD *qr;
  bool first= TRUE;

  List_iterator_fast<QUICK_SELECT_WITH_RECORD> it(quick_selects);

  while ((qr= it++))
  {
    qr->quick->add_key_and_length(key_names, used_lengths, &first);
  }
  if (cpk_quick)
    cpk_quick->add_key_and_length(key_names, used_lengths, &first);
}

void QUICK_ROR_UNION_SELECT::add_keys_and_lengths(String *key_names,
                                                  String *used_lengths)
{
  QUICK_SELECT_I *quick;
  bool first= TRUE;

  List_iterator_fast<QUICK_SELECT_I> it(quick_selects);

  while ((quick= it++))
  {
    if (first)
      first= FALSE;
    else
    {
      used_lengths->append(',');
      key_names->append(',');
    }
    quick->add_keys_and_lengths(key_names, used_lengths);
  }
}


void QUICK_RANGE_SELECT::add_used_key_part_to_set()
{
  uint key_len;
  KEY_PART *part= key_parts;
  for (key_len=0; key_len < max_used_key_length;
       key_len += (part++)->store_length)
  {
    /*
      We have to use field_index instead of part->field
      as for partial fields, part->field points to
      a temporary field that is only part of the original
      field.  field_index always points to the original field
    */
    Field *field= head->field[part->field->field_index];
    field->register_field_in_read_map();
  }
}


void QUICK_GROUP_MIN_MAX_SELECT::add_used_key_part_to_set()
{
  uint key_len;
  KEY_PART_INFO *part= index_info->key_part;
  for (key_len=0; key_len < max_used_key_length;
       key_len += (part++)->store_length)
  {
    /*
      We have to use field_index instead of part->field
      as for partial fields, part->field points to
      a temporary field that is only part of the original
      field.  field_index always points to the original field
    */
    Field *field= head->field[part->field->field_index];
    field->register_field_in_read_map();
  }
}


void QUICK_ROR_INTERSECT_SELECT::add_used_key_part_to_set()
{
  List_iterator_fast<QUICK_SELECT_WITH_RECORD> it(quick_selects);
  QUICK_SELECT_WITH_RECORD *quick;
  while ((quick= it++))
  {
    quick->quick->add_used_key_part_to_set();
  }
}


void QUICK_INDEX_SORT_SELECT::add_used_key_part_to_set()
{
  QUICK_RANGE_SELECT *quick;
  List_iterator_fast<QUICK_RANGE_SELECT> it(quick_selects);
  while ((quick= it++))
  {
    quick->add_used_key_part_to_set();
  }
  if (pk_quick_select)
    pk_quick_select->add_used_key_part_to_set();
}


void QUICK_ROR_UNION_SELECT::add_used_key_part_to_set()
{
  QUICK_SELECT_I *quick;
  List_iterator_fast<QUICK_SELECT_I> it(quick_selects);

  while ((quick= it++))
  {
    quick->add_used_key_part_to_set();
  }
}


/*******************************************************************************
* Implementation of QUICK_GROUP_MIN_MAX_SELECT
*******************************************************************************/

static inline uint get_field_keypart(KEY *index, Field *field);
static bool get_sel_arg_for_keypart(Field *field, SEL_ARG *index_range_tree,
                                    SEL_ARG **cur_range);
static bool get_constant_key_infix(KEY *index_info, SEL_ARG *index_range_tree,
                       KEY_PART_INFO *first_non_group_part,
                       KEY_PART_INFO *min_max_arg_part,
                       KEY_PART_INFO *last_part, THD *thd,
                       uchar *key_infix, uint *key_infix_len,
                       KEY_PART_INFO **first_non_infix_part);
static bool
check_group_min_max_predicates(Item *cond, Item_field *min_max_arg_item,
                               Field::imagetype image_type,
                               bool *has_min_max_fld, bool *has_other_fld);

static void
cost_group_min_max(TABLE* table, KEY *index_info, uint used_key_parts,
                   uint group_key_parts, SEL_TREE *range_tree,
                   SEL_ARG *index_tree, ha_rows quick_prefix_records,
                   bool have_min, bool have_max,
                   double *read_cost, ha_rows *records);


/**
  Test if this access method is applicable to a GROUP query with MIN/MAX
  functions, and if so, construct a new TRP object.

  DESCRIPTION
    Test whether a query can be computed via a QUICK_GROUP_MIN_MAX_SELECT.
    Queries computable via a QUICK_GROUP_MIN_MAX_SELECT must satisfy the
    following conditions:
    A) Table T has at least one compound index I of the form:
       I = <A_1, ...,A_k, [B_1,..., B_m], C, [D_1,...,D_n]>
    B) Query conditions:
    B0. Q is over a single table T.
    B1. The attributes referenced by Q are a subset of the attributes of I.
    B2. All attributes QA in Q can be divided into 3 overlapping groups:
        - SA = {S_1, ..., S_l, [C]} - from the SELECT clause, where C is
          referenced by any number of MIN and/or MAX functions if present.
        - WA = {W_1, ..., W_p} - from the WHERE clause
        - GA = <G_1, ..., G_k> - from the GROUP BY clause (if any)
             = SA              - if Q is a DISTINCT query (based on the
                                 equivalence of DISTINCT and GROUP queries.
        - NGA = QA - (GA union C) = {NG_1, ..., NG_m} - the ones not in
          GROUP BY and not referenced by MIN/MAX functions.
        with the following properties specified below.
    B3. If Q has a GROUP BY WITH ROLLUP clause the access method is not 
        applicable.

    SA1. There is at most one attribute in SA referenced by any number of
         MIN and/or MAX functions which, which if present, is denoted as C.
    SA2. The position of the C attribute in the index is after the last A_k.
    SA3. The attribute C can be referenced in the WHERE clause only in
         predicates of the forms:
         - (C {< | <= | > | >= | =} const)
         - (const {< | <= | > | >= | =} C)
         - (C between const_i and const_j)
         - C IS NULL
         - C IS NOT NULL
         - C != const
    SA4. If Q has a GROUP BY clause, there are no other aggregate functions
         except MIN and MAX. For queries with DISTINCT, aggregate functions
         are allowed.
    SA5. The select list in DISTINCT queries should not contain expressions.
    SA6. Clustered index can not be used by GROUP_MIN_MAX quick select
         for AGG_FUNC(DISTINCT ...) optimization because cursor position is
         never stored after a unique key lookup in the clustered index and
         furhter index_next/prev calls can not be used. So loose index scan
         optimization can not be used in this case.
    SA7. If Q has both AGG_FUNC(DISTINCT ...) and MIN/MAX() functions then this
         access method is not used.
         For above queries MIN/MAX() aggregation has to be done at
         nested_loops_join (end_send_group). But with current design MIN/MAX()
         is always set as part of loose index scan. Because of this mismatch
         MIN() and MAX() values will be set incorrectly. For such queries to
         work we need a new interface for loose index scan. This new interface
         should only fetch records with min and max values and let
         end_send_group to do aggregation. Until then do not use
         loose_index_scan.
    GA1. If Q has a GROUP BY clause, then GA is a prefix of I. That is, if
         G_i = A_j => i = j.
    GA2. If Q has a DISTINCT clause, then there is a permutation of SA that
         forms a prefix of I. This permutation is used as the GROUP clause
         when the DISTINCT query is converted to a GROUP query.
    GA3. The attributes in GA may participate in arbitrary predicates, divided
         into two groups:
         - RNG(G_1,...,G_q ; where q <= k) is a range condition over the
           attributes of a prefix of GA
         - PA(G_i1,...G_iq) is an arbitrary predicate over an arbitrary subset
           of GA. Since P is applied to only GROUP attributes it filters some
           groups, and thus can be applied after the grouping.
    GA4. There are no expressions among G_i, just direct column references.
    NGA1.If in the index I there is a gap between the last GROUP attribute G_k,
         and the MIN/MAX attribute C, then NGA must consist of exactly the
         index attributes that constitute the gap. As a result there is a
         permutation of NGA, BA=<B_1,...,B_m>, that coincides with the gap
         in the index.
    NGA2.If BA <> {}, then the WHERE clause must contain a conjunction EQ of
         equality conditions for all NG_i of the form (NG_i = const) or
         (const = NG_i), such that each NG_i is referenced in exactly one
         conjunct. Informally, the predicates provide constants to fill the
         gap in the index.
    NGA3.If BA <> {}, there can only be one range. TODO: This is a code
         limitation and is not strictly needed. See BUG#15947433
    WA1. There are no other attributes in the WHERE clause except the ones
         referenced in predicates RNG, PA, PC, EQ defined above. Therefore
         WA is subset of (GA union NGA union C) for GA,NGA,C that pass the
         above tests. By transitivity then it also follows that each WA_i
         participates in the index I (if this was already tested for GA, NGA
         and C).
    WA2. If there is a predicate on C, then it must be in conjunction
         to all predicates on all earlier keyparts in I.

    C) Overall query form:
       SELECT EXPR([A_1,...,A_k], [B_1,...,B_m], [MIN(C)], [MAX(C)])
         FROM T
        WHERE [RNG(A_1,...,A_p ; where p <= k)]
         [AND EQ(B_1,...,B_m)]
         [AND PC(C)]
         [AND PA(A_i1,...,A_iq)]
       GROUP BY A_1,...,A_k
       [HAVING PH(A_1, ..., B_1,..., C)]
    where EXPR(...) is an arbitrary expression over some or all SELECT fields,
    or:
       SELECT DISTINCT A_i1,...,A_ik
         FROM T
        WHERE [RNG(A_1,...,A_p ; where p <= k)]
         [AND PA(A_i1,...,A_iq)];

  NOTES
    If the current query satisfies the conditions above, and if
    (mem_root! = NULL), then the function constructs and returns a new TRP
    object, that is later used to construct a new QUICK_GROUP_MIN_MAX_SELECT.
    If (mem_root == NULL), then the function only tests whether the current
    query satisfies the conditions above, and, if so, sets
    is_applicable = TRUE.

    Queries with DISTINCT for which index access can be used are transformed
    into equivalent group-by queries of the form:

    SELECT A_1,...,A_k FROM T
     WHERE [RNG(A_1,...,A_p ; where p <= k)]
      [AND PA(A_i1,...,A_iq)]
    GROUP BY A_1,...,A_k;

    The group-by list is a permutation of the select attributes, according
    to their order in the index.

  TODO
  - What happens if the query groups by the MIN/MAX field, and there is no
    other field as in: "select MY_MIN(a) from t1 group by a" ?
  - We assume that the general correctness of the GROUP-BY query was checked
    before this point. Is this correct, or do we have to check it completely?
  - Lift the limitation in condition (B3), that is, make this access method 
    applicable to ROLLUP queries.

 @param  param     Parameter from test_quick_select
 @param  sel_tree  Range tree generated by get_mm_tree
 @param  read_time Best read time so far (=table/index scan time)
 @return table read plan
   @retval NULL  Loose index scan not applicable or mem_root == NULL
   @retval !NULL Loose index scan table read plan
*/

static TRP_GROUP_MIN_MAX *
get_best_group_min_max(PARAM *param, SEL_TREE *tree, double read_time)
{
  THD *thd= param->thd;
  JOIN *join= thd->lex->current_select->join;
  TABLE *table= param->table;
  bool have_min= FALSE;              /* TRUE if there is a MIN function. */
  bool have_max= FALSE;              /* TRUE if there is a MAX function. */
  Item_field *min_max_arg_item= NULL; // The argument of all MIN/MAX functions
  KEY_PART_INFO *min_max_arg_part= NULL; /* The corresponding keypart. */
  uint group_prefix_len= 0; /* Length (in bytes) of the key prefix. */
  KEY *index_info= NULL;    /* The index chosen for data access. */
  uint index= 0;            /* The id of the chosen index. */
  uint group_key_parts= 0;  // Number of index key parts in the group prefix.
  uint used_key_parts= 0;   /* Number of index key parts used for access. */
  uchar key_infix[MAX_KEY_LENGTH]; /* Constants from equality predicates.*/
  uint key_infix_len= 0;          /* Length of key_infix. */
  TRP_GROUP_MIN_MAX *read_plan= NULL; /* The eventually constructed TRP. */
  uint key_part_nr;
  uint elements_in_group;
  ORDER *tmp_group;
  Item *item;
  Item_field *item_field;
  bool is_agg_distinct;
  List<Item_field> agg_distinct_flds;

  DBUG_ENTER("get_best_group_min_max");

  /* Perform few 'cheap' tests whether this access method is applicable. */
  if (!join)
    DBUG_RETURN(NULL);        /* This is not a select statement. */
  if ((join->table_count != 1) ||  /* The query must reference one table. */
      (join->select_lex->olap == ROLLUP_TYPE)) /* Check (B3) for ROLLUP */
    DBUG_RETURN(NULL);
  if (table->s->keys == 0)        /* There are no indexes to use. */
    DBUG_RETURN(NULL);
  if (join->conds && join->conds->used_tables() & OUTER_REF_TABLE_BIT)
    DBUG_RETURN(NULL); /* Cannot execute with correlated conditions. */

  /* Check (SA1,SA4) and store the only MIN/MAX argument - the C attribute.*/
  List_iterator<Item> select_items_it(join->fields_list);
  is_agg_distinct = is_indexed_agg_distinct(join, &agg_distinct_flds);

  if ((!join->group_list) && /* Neither GROUP BY nor a DISTINCT query. */
      (!join->select_distinct) &&
      !is_agg_distinct)
    DBUG_RETURN(NULL);
  /* Analyze the query in more detail. */

  if (join->sum_funcs[0])
  {
    Item_sum *min_max_item;
    Item_sum **func_ptr= join->sum_funcs;
    while ((min_max_item= *(func_ptr++)))
    {
      if (min_max_item->sum_func() == Item_sum::MIN_FUNC)
        have_min= TRUE;
      else if (min_max_item->sum_func() == Item_sum::MAX_FUNC)
        have_max= TRUE;
      else if (is_agg_distinct &&
               (min_max_item->sum_func() == Item_sum::COUNT_DISTINCT_FUNC ||
                min_max_item->sum_func() == Item_sum::SUM_DISTINCT_FUNC ||
                min_max_item->sum_func() == Item_sum::AVG_DISTINCT_FUNC))
        continue;
      else
        DBUG_RETURN(NULL);

      /* The argument of MIN/MAX. */
      Item *expr= min_max_item->get_arg(0)->real_item();
      if (expr->type() == Item::FIELD_ITEM) /* Is it an attribute? */
      {
        if (! min_max_arg_item)
          min_max_arg_item= (Item_field*) expr;
        else if (! min_max_arg_item->eq(expr, 1))
          DBUG_RETURN(NULL);
      }
      else
        DBUG_RETURN(NULL);
    }
  }

  /* Check (SA7). */
  if (is_agg_distinct && (have_max || have_min))
  {
    DBUG_RETURN(NULL);
  }

  /* Check (SA5). */
  if (join->select_distinct)
  {
    while ((item= select_items_it++))
    {
      if (item->real_item()->type() != Item::FIELD_ITEM)
        DBUG_RETURN(NULL);
    }
  }

  /* Check (GA4) - that there are no expressions among the group attributes. */
  elements_in_group= 0;
  for (tmp_group= join->group_list; tmp_group; tmp_group= tmp_group->next)
  {
    if ((*tmp_group->item)->real_item()->type() != Item::FIELD_ITEM)
      DBUG_RETURN(NULL);
    elements_in_group++;
  }

  /*
    Check that table has at least one compound index such that the conditions
    (GA1,GA2) are all TRUE. If there is more than one such index, select the
    first one. Here we set the variables: group_prefix_len and index_info.
  */
  /* Cost-related variables for the best index so far. */
  double best_read_cost= DBL_MAX;
  ha_rows best_records= 0;
  SEL_ARG *best_index_tree= NULL;
  ha_rows best_quick_prefix_records= 0;
  uint best_param_idx= 0;

  const uint pk= param->table->s->primary_key;
  uint max_key_part;  
  SEL_ARG *cur_index_tree= NULL;
  ha_rows cur_quick_prefix_records= 0;

  // We go through allowed indexes
  for (uint cur_param_idx= 0; cur_param_idx < param->keys ; ++cur_param_idx)
  {
    const uint cur_index= param->real_keynr[cur_param_idx];
    KEY *const cur_index_info= &table->key_info[cur_index];
    KEY_PART_INFO *cur_part;
    KEY_PART_INFO *end_part; /* Last part for loops. */
    /* Last index part. */
    KEY_PART_INFO *last_part;
    KEY_PART_INFO *first_non_group_part;
    KEY_PART_INFO *first_non_infix_part;
    uint key_parts;
    uint key_infix_parts;
    uint cur_group_key_parts= 0;
    uint cur_group_prefix_len= 0;
    double cur_read_cost;
    ha_rows cur_records;
    key_map used_key_parts_map;
    uint cur_key_infix_len= 0;
    uchar cur_key_infix[MAX_KEY_LENGTH];
    uint cur_used_key_parts;
    
    /*
      Check (B1) - if current index is covering.
      (was also: "Exclude UNIQUE indexes ..." but this was removed because 
      there are cases Loose Scan over a multi-part index is useful).
    */
    if (!table->covering_keys.is_set(cur_index) ||
        !table->keys_in_use_for_group_by.is_set(cur_index))
      continue;
    
    /*
      This function is called on the precondition that the index is covering.
      Therefore if the GROUP BY list contains more elements than the index,
      these are duplicates. The GROUP BY list cannot be a prefix of the index.
    */
    if (elements_in_group > table->actual_n_key_parts(cur_index_info))
      continue;
    
    /*
      Unless extended keys can be used for cur_index:
      If the current storage manager is such that it appends the primary key to
      each index, then the above condition is insufficient to check if the
      index is covering. In such cases it may happen that some fields are
      covered by the PK index, but not by the current index. Since we can't
      use the concatenation of both indexes for index lookup, such an index
      does not qualify as covering in our case. If this is the case, below
      we check that all query fields are indeed covered by 'cur_index'.
    */
    if (cur_index_info->user_defined_key_parts == table->actual_n_key_parts(cur_index_info)
        && pk < MAX_KEY && cur_index != pk &&
        (table->file->ha_table_flags() & HA_PRIMARY_KEY_IN_READ_INDEX))
    {
      /* For each table field */
      for (uint i= 0; i < table->s->fields; i++)
      {
        Field *cur_field= table->field[i];
        /*
          If the field is used in the current query ensure that it's
          part of 'cur_index'
        */
        if (bitmap_is_set(table->read_set, cur_field->field_index) &&
            !cur_field->part_of_key_not_clustered.is_set(cur_index))
          goto next_index;                  // Field was not part of key
      }
    }

    max_key_part= 0;
    used_key_parts_map.clear_all();

    /*
      Check (GA1) for GROUP BY queries.
    */
    if (join->group_list)
    {
      cur_part= cur_index_info->key_part;
      end_part= cur_part + table->actual_n_key_parts(cur_index_info);
      /* Iterate in parallel over the GROUP list and the index parts. */
      for (tmp_group= join->group_list; tmp_group && (cur_part != end_part);
           tmp_group= tmp_group->next, cur_part++)
      {
        /*
          TODO:
          tmp_group::item is an array of Item, is it OK to consider only the
          first Item? If so, then why? What is the array for?
        */
        /* Above we already checked that all group items are fields. */
        DBUG_ASSERT((*tmp_group->item)->real_item()->type() == Item::FIELD_ITEM);
        Item_field *group_field= (Item_field *) (*tmp_group->item)->real_item();
        if (group_field->field->eq(cur_part->field))
        {
          cur_group_prefix_len+= cur_part->store_length;
          ++cur_group_key_parts;
          max_key_part= (uint)(cur_part - cur_index_info->key_part) + 1;
          used_key_parts_map.set_bit(max_key_part);
        }
        else
          goto next_index;
      }
    }
    /*
      Check (GA2) if this is a DISTINCT query.
      If GA2, then Store a new ORDER object in group_fields_array at the
      position of the key part of item_field->field. Thus we get the ORDER
      objects for each field ordered as the corresponding key parts.
      Later group_fields_array of ORDER objects is used to convert the query
      to a GROUP query.
    */
    if ((!join->group && join->select_distinct) ||
        is_agg_distinct)
    {
      if (!is_agg_distinct)
      {
        select_items_it.rewind();
      }

      List_iterator<Item_field> agg_distinct_flds_it (agg_distinct_flds);
      while (NULL != (item = (is_agg_distinct ?
             (Item *) agg_distinct_flds_it++ : select_items_it++)))
      {
        /* (SA5) already checked above. */
        item_field= (Item_field*) item->real_item(); 
        DBUG_ASSERT(item->real_item()->type() == Item::FIELD_ITEM);

        /* not doing loose index scan for derived tables */
        if (!item_field->field)
          goto next_index;

        /* Find the order of the key part in the index. */
        key_part_nr= get_field_keypart(cur_index_info, item_field->field);
        /*
          Check if this attribute was already present in the select list.
          If it was present, then its corresponding key part was alredy used.
        */
        if (used_key_parts_map.is_set(key_part_nr))
          continue;
        if (key_part_nr < 1 ||
            (!is_agg_distinct && key_part_nr > join->fields_list.elements))
          goto next_index;
        cur_part= cur_index_info->key_part + key_part_nr - 1;
        cur_group_prefix_len+= cur_part->store_length;
        used_key_parts_map.set_bit(key_part_nr);
        ++cur_group_key_parts;
        max_key_part= MY_MAX(max_key_part,key_part_nr);
      }
      /*
        Check that used key parts forms a prefix of the index.
        To check this we compare bits in all_parts and cur_parts.
        all_parts have all bits set from 0 to (max_key_part-1).
        cur_parts have bits set for only used keyparts.
      */
      ulonglong all_parts, cur_parts;
      all_parts= (1ULL << max_key_part) - 1;
      cur_parts= used_key_parts_map.to_ulonglong() >> 1;
      if (all_parts != cur_parts)
        goto next_index;
    }

    /* Check (SA2). */
    if (min_max_arg_item)
    {
      key_part_nr= get_field_keypart(cur_index_info, min_max_arg_item->field);
      if (key_part_nr <= cur_group_key_parts)
        goto next_index;
      min_max_arg_part= cur_index_info->key_part + key_part_nr - 1;
    }

    /*
      Aplly a heuristic: there is no point to use loose index scan when we're
      using the whole unique index.
    */
    if (cur_index_info->flags & HA_NOSAME && 
        cur_group_key_parts == cur_index_info->user_defined_key_parts)
    {
      goto next_index;
    }

    /*
      Check (NGA1, NGA2) and extract a sequence of constants to be used as part
      of all search keys.
    */

    /*
      If there is MIN/MAX, each keypart between the last group part and the
      MIN/MAX part must participate in one equality with constants, and all
      keyparts after the MIN/MAX part must not be referenced in the query.

      If there is no MIN/MAX, the keyparts after the last group part can be
      referenced only in equalities with constants, and the referenced keyparts
      must form a sequence without any gaps that starts immediately after the
      last group keypart.
    */
    key_parts= table->actual_n_key_parts(cur_index_info);
    last_part= cur_index_info->key_part + key_parts;
    first_non_group_part= (cur_group_key_parts < key_parts) ?
                          cur_index_info->key_part + cur_group_key_parts :
                          NULL;
    first_non_infix_part= min_max_arg_part ?
                          (min_max_arg_part < last_part) ?
                             min_max_arg_part :
                             NULL :
                           NULL;
    if (first_non_group_part &&
        (!min_max_arg_part || (min_max_arg_part - first_non_group_part > 0)))
    {
      if (tree)
      {
        SEL_ARG *index_range_tree= tree->keys[cur_param_idx];
        if (!get_constant_key_infix(cur_index_info, index_range_tree,
                                    first_non_group_part, min_max_arg_part,
                                    last_part, thd, cur_key_infix, 
                                    &cur_key_infix_len,
                                    &first_non_infix_part))
          goto next_index;
      }
      else if (min_max_arg_part &&
               (min_max_arg_part - first_non_group_part > 0))
      {
        /*
          There is a gap but no range tree, thus no predicates at all for the
          non-group keyparts.
        */
        goto next_index;
      }
      else if (first_non_group_part && join->conds)
      {
        /*
          If there is no MIN/MAX function in the query, but some index
          key part is referenced in the WHERE clause, then this index
          cannot be used because the WHERE condition over the keypart's
          field cannot be 'pushed' to the index (because there is no
          range 'tree'), and the WHERE clause must be evaluated before
          GROUP BY/DISTINCT.
        */
        /*
          Store the first and last keyparts that need to be analyzed
          into one array that can be passed as parameter.
        */
        KEY_PART_INFO *key_part_range[2];
        key_part_range[0]= first_non_group_part;
        key_part_range[1]= last_part;

        /* Check if cur_part is referenced in the WHERE clause. */
        if (join->conds->walk(&Item::find_item_in_field_list_processor, 0,
                              key_part_range))
          goto next_index;
      }
    }

    /*
      Test (WA1) partially - that no other keypart after the last infix part is
      referenced in the query.
    */
    if (first_non_infix_part)
    {
      cur_part= first_non_infix_part +
                (min_max_arg_part && (min_max_arg_part < last_part));
      for (; cur_part != last_part; cur_part++)
      {
        if (bitmap_is_set(table->read_set, cur_part->field->field_index))
          goto next_index;
      }
    }

    /**
      Test WA2:If there are conditions on a column C participating in
      MIN/MAX, those conditions must be conjunctions to all earlier
      keyparts. Otherwise, Loose Index Scan cannot be used.
    */
    if (tree && min_max_arg_item)
    {
      SEL_ARG *index_range_tree= tree->keys[cur_param_idx];
      SEL_ARG *cur_range= NULL;
      if (get_sel_arg_for_keypart(min_max_arg_part->field,
                                  index_range_tree, &cur_range) ||
          (cur_range && cur_range->type != SEL_ARG::KEY_RANGE))
      {
        goto next_index;
      }
    }

    /* If we got to this point, cur_index_info passes the test. */
    key_infix_parts= cur_key_infix_len ? (uint) 
                     (first_non_infix_part - first_non_group_part) : 0;
    cur_used_key_parts= cur_group_key_parts + key_infix_parts;

    /* Compute the cost of using this index. */
    if (tree)
    {
      cur_index_tree= tree->keys[cur_param_idx];
      /* Check if this range tree can be used for prefix retrieval. */
      Cost_estimate dummy_cost;
      uint mrr_flags= HA_MRR_USE_DEFAULT_IMPL;
      uint mrr_bufsize=0;
      cur_quick_prefix_records= check_quick_select(param, cur_param_idx,
                                                   FALSE /*don't care*/,
                                                   cur_index_tree, TRUE,
                                                   &mrr_flags, &mrr_bufsize,
                                                   &dummy_cost);
    }
    cost_group_min_max(table, cur_index_info, cur_used_key_parts,
                       cur_group_key_parts, tree, cur_index_tree,
                       cur_quick_prefix_records, have_min, have_max,
                       &cur_read_cost, &cur_records);
    /*
      If cur_read_cost is lower than best_read_cost use cur_index.
      Do not compare doubles directly because they may have different
      representations (64 vs. 80 bits).
    */
    if (cur_read_cost < best_read_cost - (DBL_EPSILON * cur_read_cost))
    {
      index_info= cur_index_info;
      index= cur_index;
      best_read_cost= cur_read_cost;
      best_records= cur_records;
      best_index_tree= cur_index_tree;
      best_quick_prefix_records= cur_quick_prefix_records;
      best_param_idx= cur_param_idx;
      group_key_parts= cur_group_key_parts;
      group_prefix_len= cur_group_prefix_len;
      key_infix_len= cur_key_infix_len;
      if (key_infix_len)
        memcpy (key_infix, cur_key_infix, sizeof (key_infix));
      used_key_parts= cur_used_key_parts;
    }

  next_index:;
  }
  if (!index_info) /* No usable index found. */
    DBUG_RETURN(NULL);

  /* Check (SA3) for the where clause. */
  bool has_min_max_fld= false, has_other_fld= false;
  if (join->conds && min_max_arg_item &&
      !check_group_min_max_predicates(join->conds, min_max_arg_item,
                                      (index_info->flags & HA_SPATIAL) ?
                                      Field::itMBR : Field::itRAW,
                                      &has_min_max_fld, &has_other_fld))
    DBUG_RETURN(NULL);

  /*
    Check (SA6) if clustered key is used
  */
  if (is_agg_distinct && index == table->s->primary_key &&
      table->file->primary_key_is_clustered())
    DBUG_RETURN(NULL);

  /* The query passes all tests, so construct a new TRP object. */
  read_plan= new (param->mem_root)
                 TRP_GROUP_MIN_MAX(have_min, have_max, is_agg_distinct,
                                   min_max_arg_part,
                                   group_prefix_len, used_key_parts,
                                   group_key_parts, index_info, index,
                                   key_infix_len,
                                   (key_infix_len > 0) ? key_infix : NULL,
                                   tree, best_index_tree, best_param_idx,
                                   best_quick_prefix_records);
  if (read_plan)
  {
    if (tree && read_plan->quick_prefix_records == 0)
      DBUG_RETURN(NULL);

    read_plan->read_cost= best_read_cost;
    read_plan->records=   best_records;
    if (read_time < best_read_cost && is_agg_distinct)
    {
      read_plan->read_cost= 0;
      read_plan->use_index_scan();
    }

    DBUG_PRINT("info",
               ("Returning group min/max plan: cost: %g, records: %lu",
                read_plan->read_cost, (ulong) read_plan->records));
  }

  DBUG_RETURN(read_plan);
}


/*
  Check that the MIN/MAX attribute participates only in range predicates
  with constants.

  SYNOPSIS
    check_group_min_max_predicates()
    cond            [in]  the expression tree being analyzed
    min_max_arg     [in]  the field referenced by the MIN/MAX function(s)
    image_type      [in]
    has_min_max_arg [out] true if the subtree being analyzed references
                          min_max_arg
    has_other_arg   [out] true if the subtree being analyzed references a
                          column other min_max_arg

  DESCRIPTION
    The function walks recursively over the cond tree representing a WHERE
    clause, and checks condition (SA3) - if a field is referenced by a MIN/MAX
    aggregate function, it is referenced only by one of the following
    predicates $FUNC$:
    {=, !=, <, <=, >, >=, between, is [not] null, multiple equal}.
    In addition the function checks that the WHERE condition is equivalent to
    "cond1 AND cond2" where :
    cond1 - does not use min_max_column at all.
    cond2 - is an AND/OR tree with leaves in form
    "$FUNC$(min_max_column[, const])".

  RETURN
    TRUE  if cond passes the test
    FALSE o/w
*/

static bool
check_group_min_max_predicates(Item *cond, Item_field *min_max_arg_item,
                               Field::imagetype image_type,
                               bool *has_min_max_arg, bool *has_other_arg)
{
  DBUG_ENTER("check_group_min_max_predicates");
  DBUG_ASSERT(cond && min_max_arg_item);

  cond= cond->real_item();
  Item::Type cond_type= cond->real_type();
  if (cond_type == Item::COND_ITEM) /* 'AND' or 'OR' */
  {
    DBUG_PRINT("info", ("Analyzing: %s", ((Item_func*) cond)->func_name()));
    List_iterator_fast<Item> li(*((Item_cond*) cond)->argument_list());
    Item *and_or_arg;
    Item_func::Functype func_type= ((Item_cond*) cond)->functype();
    bool has_min_max= false, has_other= false;
    while ((and_or_arg= li++))
    {
      /*
        The WHERE clause doesn't pass the condition if:
        (1) any subtree doesn't pass the condition or
        (2) the subtree passes the test, but it is an OR and it references both
            the min/max argument and other columns.
      */
      if (!check_group_min_max_predicates(and_or_arg, min_max_arg_item,     //1
                                          image_type,
                                          &has_min_max, &has_other) ||
          (func_type == Item_func::COND_OR_FUNC && has_min_max && has_other))//2
        DBUG_RETURN(FALSE);
    }
    *has_min_max_arg= has_min_max || *has_min_max_arg;
    *has_other_arg= has_other || *has_other_arg;
    DBUG_RETURN(TRUE);
  }

  /*
    Disallow loose index scan if the MIN/MAX argument field is referenced by
    a subquery in the WHERE clause.
  */

  if (unlikely(cond_type == Item::SUBSELECT_ITEM))
  {
    Item_subselect *subs_cond= (Item_subselect*) cond;
    if (subs_cond->is_correlated)
    {
      DBUG_ASSERT(subs_cond->upper_refs.elements > 0);
      List_iterator_fast<Item_subselect::Ref_to_outside>
        li(subs_cond->upper_refs);
      Item_subselect::Ref_to_outside *dep;
      while ((dep= li++))
      {
        if (dep->item->eq(min_max_arg_item, FALSE))
          DBUG_RETURN(FALSE);
      }
    }
    DBUG_RETURN(TRUE);
  }
  /*
    Subquery with IS [NOT] NULL
    TODO: Look into the cache_item and optimize it like we do for
    subselect's above
   */
  if (unlikely(cond_type == Item::CACHE_ITEM))
    DBUG_RETURN(cond->const_item());
  
  /*
    Condition of the form 'field' is equivalent to 'field <> 0' and thus
    satisfies the SA3 condition.
  */
  if (cond_type == Item::FIELD_ITEM)
  {
    DBUG_PRINT("info", ("Analyzing: %s", cond->full_name()));
    if (min_max_arg_item->eq((Item_field*)cond, 1))
      *has_min_max_arg= true;
    else
      *has_other_arg= true;
    DBUG_RETURN(TRUE);
  }

  /* We presume that at this point there are no other Items than functions. */
  DBUG_ASSERT(cond_type == Item::FUNC_ITEM);
  if (unlikely(cond_type != Item::FUNC_ITEM))   /* Safety */
    DBUG_RETURN(FALSE);
  
  /* Test if cond references only group-by or non-group fields. */
  Item_func *pred= (Item_func*) cond;
  Item_func::Functype pred_type= pred->functype();
  DBUG_PRINT("info", ("Analyzing: %s", pred->func_name()));
  if (pred_type == Item_func::MULT_EQUAL_FUNC)
  {
    /*
      Check that each field in a multiple equality is either a constant or
      it is a reference to the min/max argument, or it doesn't contain the
      min/max argument at all.
    */
    Item_equal_fields_iterator eq_it(*((Item_equal*)pred));
    Item *eq_item;
    bool has_min_max= false, has_other= false;
    while ((eq_item= eq_it++))
    {
      if (min_max_arg_item->eq(eq_item->real_item(), 1))
        has_min_max= true;
      else
        has_other= true;
    }
    *has_min_max_arg= has_min_max || *has_min_max_arg;
    *has_other_arg= has_other || *has_other_arg;
    DBUG_RETURN(!(has_min_max && has_other));
  }

  Item **arguments= pred->arguments();
  Item *cur_arg;
  bool has_min_max= false, has_other= false;
  for (uint arg_idx= 0; arg_idx < pred->argument_count (); arg_idx++)
  {
    cur_arg= arguments[arg_idx]->real_item();
    DBUG_PRINT("info", ("cur_arg: %s", cur_arg->full_name()));
    if (cur_arg->type() == Item::FIELD_ITEM)
    {
      if (min_max_arg_item->eq(cur_arg, 1)) 
      {
        has_min_max= true;
        /*
          If pred references the MIN/MAX argument, check whether pred is a range
          condition that compares the MIN/MAX argument with a constant.
        */
        if (pred_type != Item_func::EQUAL_FUNC     &&
            pred_type != Item_func::LT_FUNC        &&
            pred_type != Item_func::LE_FUNC        &&
            pred_type != Item_func::GT_FUNC        &&
            pred_type != Item_func::GE_FUNC        &&
            pred_type != Item_func::BETWEEN        &&
            pred_type != Item_func::ISNULL_FUNC    &&
            pred_type != Item_func::ISNOTNULL_FUNC &&
            pred_type != Item_func::EQ_FUNC        &&
            pred_type != Item_func::NE_FUNC)
          DBUG_RETURN(FALSE);

        /* Check that pred compares min_max_arg_item with a constant. */
        Item *args[3];
        bzero(args, 3 * sizeof(Item*));
        bool inv;
        /* Test if this is a comparison of a field and a constant. */
        if (!simple_pred(pred, args, &inv))
          DBUG_RETURN(FALSE);

        if (args[0] && args[1]) // this is a binary function or BETWEEN
        {
          DBUG_ASSERT(pred->is_bool_type());
          Item_bool_func *bool_func= (Item_bool_func*) pred;
          Field *field= min_max_arg_item->field;
          if (!args[2]) // this is a binary function
          {
            if (!field->can_optimize_group_min_max(bool_func, args[1]))
              DBUG_RETURN(FALSE);
          }
          else // this is BETWEEN
          {
            if (!field->can_optimize_group_min_max(bool_func, args[1]) ||
                !field->can_optimize_group_min_max(bool_func, args[2]))
              DBUG_RETURN(FALSE);
          }
        }
      }
      else
        has_other= true;
    }
    else if (cur_arg->type() == Item::FUNC_ITEM)
    {
      if (!check_group_min_max_predicates(cur_arg, min_max_arg_item, image_type,
                                          &has_min_max, &has_other))
        DBUG_RETURN(FALSE);
    }
    else if (cur_arg->const_item() && !cur_arg->is_expensive())
    {
      /*
        For predicates of the form "const OP expr" we also have to check 'expr'
        to make a decision.
      */
      continue;
    }
    else
      DBUG_RETURN(FALSE);
    if(has_min_max && has_other)
      DBUG_RETURN(FALSE);
  }
  *has_min_max_arg= has_min_max || *has_min_max_arg;
  *has_other_arg= has_other || *has_other_arg;

  DBUG_RETURN(TRUE);
}


/*
  Get the SEL_ARG tree 'tree' for the keypart covering 'field', if
  any. 'tree' must be a unique conjunction to ALL predicates in earlier
  keyparts of 'keypart_tree'.

  E.g., if 'keypart_tree' is for a composite index (kp1,kp2) and kp2
  covers 'field', all these conditions satisfies the requirement:

   1. "(kp1=2 OR kp1=3) AND kp2=10"    => returns "kp2=10"
   2. "(kp1=2 AND kp2=10) OR (kp1=3 AND kp2=10)"  => returns "kp2=10"
   3. "(kp1=2 AND (kp2=10 OR kp2=11)) OR (kp1=3 AND (kp2=10 OR kp2=11))"
                                       => returns "kp2=10  OR kp2=11"

   whereas these do not
   1. "(kp1=2 AND kp2=10) OR kp1=3"
   2. "(kp1=2 AND kp2=10) OR (kp1=3 AND kp2=11)"
   3. "(kp1=2 AND kp2=10) OR (kp1=3 AND (kp2=10 OR kp2=11))"

   This function effectively tests requirement WA2. In combination with
   a test that the returned tree has no more than one range it is also
   a test of NGA3.

  @param[in]   field          The field we want the SEL_ARG tree for
  @param[in]   keypart_tree   Root node of the SEL_ARG* tree for the index
  @param[out]  cur_range      The SEL_ARG tree, if any, for the keypart
                              covering field 'keypart_field'
  @retval true   'keypart_tree' contained a predicate for 'field' that
                  is not conjunction to all predicates on earlier keyparts
  @retval false  otherwise
*/

static bool
get_sel_arg_for_keypart(Field *field,
                        SEL_ARG *keypart_tree,
                        SEL_ARG **cur_range)
{
  if (keypart_tree == NULL)
    return false;
  if (keypart_tree->field->eq(field))
  {
    *cur_range= keypart_tree;
    return false;
  }

  SEL_ARG *tree_first_range= NULL;
  SEL_ARG *first_kp=  keypart_tree->first();

  for (SEL_ARG *cur_kp= first_kp; cur_kp; cur_kp= cur_kp->next)
  {
    SEL_ARG *curr_tree= NULL;
    if (cur_kp->next_key_part)
    {
      if (get_sel_arg_for_keypart(field,
                                  cur_kp->next_key_part,
                                  &curr_tree))
        return true;
    }
    /*
      Check if the SEL_ARG tree for 'field' is identical for all ranges in
      'keypart_tree
     */
    if (cur_kp == first_kp)
      tree_first_range= curr_tree;
    else if (!all_same(tree_first_range, curr_tree))
      return true;
  }
  *cur_range= tree_first_range;
  return false;
}

/*
  Extract a sequence of constants from a conjunction of equality predicates.

  SYNOPSIS
    get_constant_key_infix()
    index_info             [in]  Descriptor of the chosen index.
    index_range_tree       [in]  Range tree for the chosen index
    first_non_group_part   [in]  First index part after group attribute parts
    min_max_arg_part       [in]  The keypart of the MIN/MAX argument if any
    last_part              [in]  Last keypart of the index
    thd                    [in]  Current thread
    key_infix              [out] Infix of constants to be used for index lookup
    key_infix_len          [out] Lenghth of the infix
    first_non_infix_part   [out] The first keypart after the infix (if any)

  DESCRIPTION
    Test conditions (NGA1, NGA2, NGA3) from get_best_group_min_max(). Namely,
    for each keypart field NG_i not in GROUP-BY, check that there is exactly one
    constant equality predicate among conds with the form (NG_i = const_ci) or
    (const_ci = NG_i).. In addition, there can only be one range when there is
    such a gap.
    Thus all the NGF_i attributes must fill the 'gap' between the last group-by
    attribute and the MIN/MAX attribute in the index (if present).  Also ensure
    that there is only a single range on NGF_i (NGA3). If these
    conditions hold, copy each constant from its corresponding predicate into
    key_infix, in the order its NG_i attribute appears in the index, and update
    key_infix_len with the total length of the key parts in key_infix.

  RETURN
    TRUE  if the index passes the test
    FALSE o/w
*/
static bool
get_constant_key_infix(KEY *index_info, SEL_ARG *index_range_tree,
                       KEY_PART_INFO *first_non_group_part,
                       KEY_PART_INFO *min_max_arg_part,
                       KEY_PART_INFO *last_part, THD *thd,
                       uchar *key_infix, uint *key_infix_len,
                       KEY_PART_INFO **first_non_infix_part)
{
  SEL_ARG       *cur_range;
  KEY_PART_INFO *cur_part;
  /* End part for the first loop below. */
  KEY_PART_INFO *end_part= min_max_arg_part ? min_max_arg_part : last_part;

  *key_infix_len= 0;
  uchar *key_ptr= key_infix;
  for (cur_part= first_non_group_part; cur_part != end_part; cur_part++)
  {
    cur_range= NULL;
    /*
      Check NGA3:
      1. get_sel_arg_for_keypart gets the range tree for the 'field' and also
         checks for a unique conjunction of this tree with all the predicates
         on the earlier keyparts in the index.
      2. Check for multiple ranges on the found keypart tree.

      We assume that index_range_tree points to the leftmost keypart in
      the index.
    */
    if (get_sel_arg_for_keypart(cur_part->field, index_range_tree,
                                &cur_range))
      return false;

    if (cur_range && cur_range->elements > 1)
      return false;

    if (!cur_range || cur_range->type != SEL_ARG::KEY_RANGE)
    {
      if (min_max_arg_part)
        return false; /* The current keypart has no range predicates at all. */
      else
      {
        *first_non_infix_part= cur_part;
        return true;
      }
    }

    if ((cur_range->min_flag & NO_MIN_RANGE) ||
        (cur_range->max_flag & NO_MAX_RANGE) ||
        (cur_range->min_flag & NEAR_MIN) || (cur_range->max_flag & NEAR_MAX))
      return false;

    uint field_length= cur_part->store_length;
    if (cur_range->maybe_null &&
         cur_range->min_value[0] && cur_range->max_value[0])
    {
      /*
        cur_range specifies 'IS NULL'. In this case the argument points
        to a "null value" (is_null_string) that may not always be long
        enough for a direct memcpy to a field.
      */
      DBUG_ASSERT (field_length > 0);
      *key_ptr= 1;
      bzero(key_ptr+1,field_length-1);
      key_ptr+= field_length;
      *key_infix_len+= field_length;
    }
    else if (memcmp(cur_range->min_value, cur_range->max_value, field_length) == 0)
    { /* cur_range specifies an equality condition. */
      memcpy(key_ptr, cur_range->min_value, field_length);
      key_ptr+= field_length;
      *key_infix_len+= field_length;
    }
    else
      return false;
  }

  if (!min_max_arg_part && (cur_part == last_part))
    *first_non_infix_part= last_part;

  return TRUE;
}


/*
  Find the key part referenced by a field.

  SYNOPSIS
    get_field_keypart()
    index  descriptor of an index
    field  field that possibly references some key part in index

  NOTES
    The return value can be used to get a KEY_PART_INFO pointer by
    part= index->key_part + get_field_keypart(...) - 1;

  RETURN
    Positive number which is the consecutive number of the key part, or
    0 if field does not reference any index field.
*/

static inline uint
get_field_keypart(KEY *index, Field *field)
{
  KEY_PART_INFO *part, *end;

  for (part= index->key_part,
         end= part + field->table->actual_n_key_parts(index);
       part < end; part++)
  {
    if (field->eq(part->field))
      return (uint)(part - index->key_part + 1);
  }
  return 0;
}


/*
  Compute the cost of a quick_group_min_max_select for a particular index.

  SYNOPSIS
    cost_group_min_max()
    table                [in] The table being accessed
    index_info           [in] The index used to access the table
    used_key_parts       [in] Number of key parts used to access the index
    group_key_parts      [in] Number of index key parts in the group prefix
    range_tree           [in] Tree of ranges for all indexes
    index_tree           [in] The range tree for the current index
    quick_prefix_records [in] Number of records retrieved by the internally
			      used quick range select if any
    have_min             [in] True if there is a MIN function
    have_max             [in] True if there is a MAX function
    read_cost           [out] The cost to retrieve rows via this quick select
    records             [out] The number of rows retrieved

  DESCRIPTION
    This method computes the access cost of a TRP_GROUP_MIN_MAX instance and
    the number of rows returned.

  NOTES
    The cost computation distinguishes several cases:
    1) No equality predicates over non-group attributes (thus no key_infix).
       If groups are bigger than blocks on the average, then we assume that it
       is very unlikely that block ends are aligned with group ends, thus even
       if we look for both MIN and MAX keys, all pairs of neighbor MIN/MAX
       keys, except for the first MIN and the last MAX keys, will be in the
       same block.  If groups are smaller than blocks, then we are going to
       read all blocks.
    2) There are equality predicates over non-group attributes.
       In this case the group prefix is extended by additional constants, and
       as a result the min/max values are inside sub-groups of the original
       groups. The number of blocks that will be read depends on whether the
       ends of these sub-groups will be contained in the same or in different
       blocks. We compute the probability for the two ends of a subgroup to be
       in two different blocks as the ratio of:
       - the number of positions of the left-end of a subgroup inside a group,
         such that the right end of the subgroup is past the end of the buffer
         containing the left-end, and
       - the total number of possible positions for the left-end of the
         subgroup, which is the number of keys in the containing group.
       We assume it is very unlikely that two ends of subsequent subgroups are
       in the same block.
    3) The are range predicates over the group attributes.
       Then some groups may be filtered by the range predicates. We use the
       selectivity of the range predicates to decide how many groups will be
       filtered.

  TODO
     - Take into account the optional range predicates over the MIN/MAX
       argument.
     - Check if we have a PK index and we use all cols - then each key is a
       group, and it will be better to use an index scan.

  RETURN
    None
*/

void cost_group_min_max(TABLE* table, KEY *index_info, uint used_key_parts,
                        uint group_key_parts, SEL_TREE *range_tree,
                        SEL_ARG *index_tree, ha_rows quick_prefix_records,
                        bool have_min, bool have_max,
                        double *read_cost, ha_rows *records)
{
  ha_rows table_records;
  ha_rows num_groups;
  ha_rows num_blocks;
  uint    keys_per_block;
  ha_rows keys_per_group;
  ha_rows keys_per_subgroup; /* Average number of keys in sub-groups */
                          /* formed by a key infix. */
  double p_overlap; /* Probability that a sub-group overlaps two blocks. */
  double quick_prefix_selectivity;
  double io_cost;
  DBUG_ENTER("cost_group_min_max");

  table_records= table->stat_records();
  keys_per_block= (uint) (table->file->stats.block_size / 2 /
                          (index_info->key_length + table->file->ref_length)
                          + 1);
  num_blocks= (ha_rows)(table_records / keys_per_block) + 1;

  /* Compute the number of keys in a group. */
  if (!group_key_parts)
  {
    /* Summary over the whole table */
    keys_per_group= table_records;
  }
  else
  {
    keys_per_group= (ha_rows) index_info->actual_rec_per_key(group_key_parts -
                                                             1);
  }

  if (keys_per_group == 0) /* If there is no statistics try to guess */
    /* each group contains 10% of all records */
    keys_per_group= (table_records / 10) + 1;
  num_groups= (table_records / keys_per_group) + 1;

  /* Apply the selectivity of the quick select for group prefixes. */
  if (range_tree && (quick_prefix_records != HA_POS_ERROR))
  {
    quick_prefix_selectivity= (double) quick_prefix_records /
                              (double) table_records;
    num_groups= (ha_rows) rint(num_groups * quick_prefix_selectivity);
    set_if_bigger(num_groups, 1);
  }

  if (used_key_parts > group_key_parts)
  { /*
      Compute the probability that two ends of a subgroup are inside
      different blocks.
    */
    keys_per_subgroup= (ha_rows) index_info->actual_rec_per_key(used_key_parts - 1);
    if (keys_per_subgroup >= keys_per_block) /* If a subgroup is bigger than */
      p_overlap= 1.0;       /* a block, it will overlap at least two blocks. */
    else
    {
      double blocks_per_group= (double) num_blocks / (double) num_groups;
      p_overlap= (blocks_per_group * (keys_per_subgroup - 1)) / keys_per_group;
      p_overlap= MY_MIN(p_overlap, 1.0);
    }
    io_cost= (double) MY_MIN(num_groups * (1 + p_overlap), num_blocks);
  }
  else
    io_cost= (keys_per_group > keys_per_block) ?
             (have_min && have_max) ? (double) (num_groups + 1) :
                                      (double) num_groups :
             (double) num_blocks;

  /*
    CPU cost must be comparable to that of an index scan as computed
    in SQL_SELECT::test_quick_select(). When the groups are small,
    e.g. for a unique index, using index scan will be cheaper since it
    reads the next record without having to re-position to it on every
    group. To make the CPU cost reflect this, we estimate the CPU cost
    as the sum of:
    1. Cost for evaluating the condition (similarly as for index scan).
    2. Cost for navigating the index structure (assuming a b-tree).
       Note: We only add the cost for one comparision per block. For a
             b-tree the number of comparisons will be larger.
       TODO: This cost should be provided by the storage engine.
  */
  const double tree_traversal_cost= 
    ceil(log(static_cast<double>(table_records))/
         log(static_cast<double>(keys_per_block))) * 
    1/double(2*TIME_FOR_COMPARE); 

  const double cpu_cost= num_groups *
                         (tree_traversal_cost + 1/double(TIME_FOR_COMPARE));

  *read_cost= io_cost + cpu_cost;
  *records= num_groups;

  DBUG_PRINT("info",
             ("table rows: %lu  keys/block: %u  keys/group: %lu  result rows: %lu  blocks: %lu",
              (ulong)table_records, keys_per_block, (ulong) keys_per_group, 
              (ulong) *records, (ulong) num_blocks));
  DBUG_VOID_RETURN;
}


/*
  Construct a new quick select object for queries with group by with min/max.

  SYNOPSIS
    TRP_GROUP_MIN_MAX::make_quick()
    param              Parameter from test_quick_select
    retrieve_full_rows ignored
    parent_alloc       Memory pool to use, if any.

  NOTES
    Make_quick ignores the retrieve_full_rows parameter because
    QUICK_GROUP_MIN_MAX_SELECT always performs 'index only' scans.
    The other parameter are ignored as well because all necessary
    data to create the QUICK object is computed at this TRP creation
    time.

  RETURN
    New QUICK_GROUP_MIN_MAX_SELECT object if successfully created,
    NULL otherwise.
*/

QUICK_SELECT_I *
TRP_GROUP_MIN_MAX::make_quick(PARAM *param, bool retrieve_full_rows,
                              MEM_ROOT *parent_alloc)
{
  QUICK_GROUP_MIN_MAX_SELECT *quick;
  DBUG_ENTER("TRP_GROUP_MIN_MAX::make_quick");

  quick= new QUICK_GROUP_MIN_MAX_SELECT(param->table,
                                        param->thd->lex->current_select->join,
                                        have_min, have_max, 
                                        have_agg_distinct, min_max_arg_part,
                                        group_prefix_len, group_key_parts,
                                        used_key_parts, index_info, index,
                                        read_cost, records, key_infix_len,
                                        key_infix, parent_alloc, is_index_scan);
  if (!quick)
    DBUG_RETURN(NULL);

  if (quick->init())
  {
    delete quick;
    DBUG_RETURN(NULL);
  }

  if (range_tree)
  {
    DBUG_ASSERT(quick_prefix_records > 0);
    if (quick_prefix_records == HA_POS_ERROR)
      quick->quick_prefix_select= NULL; /* Can't construct a quick select. */
    else
      /* Make a QUICK_RANGE_SELECT to be used for group prefix retrieval. */
      quick->quick_prefix_select= get_quick_select(param, param_idx,
                                                   index_tree,
                                                   HA_MRR_USE_DEFAULT_IMPL, 0,
                                                   &quick->alloc);

    /*
      Extract the SEL_ARG subtree that contains only ranges for the MIN/MAX
      attribute, and create an array of QUICK_RANGES to be used by the
      new quick select.
    */
    if (min_max_arg_part)
    {
      SEL_ARG *min_max_range= index_tree;
      while (min_max_range) /* Find the tree for the MIN/MAX key part. */
      {
        if (min_max_range->field->eq(min_max_arg_part->field))
          break;
        min_max_range= min_max_range->next_key_part;
      }
      /* Scroll to the leftmost interval for the MIN/MAX argument. */
      while (min_max_range && min_max_range->prev)
        min_max_range= min_max_range->prev;
      /* Create an array of QUICK_RANGEs for the MIN/MAX argument. */
      while (min_max_range)
      {
        if (quick->add_range(min_max_range))
        {
          delete quick;
          quick= NULL;
          DBUG_RETURN(NULL);
        }
        min_max_range= min_max_range->next;
      }
    }
  }
  else
    quick->quick_prefix_select= NULL;

  quick->update_key_stat();
  quick->adjust_prefix_ranges();

  DBUG_RETURN(quick);
}


/*
  Construct new quick select for group queries with min/max.

  SYNOPSIS
    QUICK_GROUP_MIN_MAX_SELECT::QUICK_GROUP_MIN_MAX_SELECT()
    table             The table being accessed
    join              Descriptor of the current query
    have_min          TRUE if the query selects a MIN function
    have_max          TRUE if the query selects a MAX function
    min_max_arg_part  The only argument field of all MIN/MAX functions
    group_prefix_len  Length of all key parts in the group prefix
    prefix_key_parts  All key parts in the group prefix
    index_info        The index chosen for data access
    use_index         The id of index_info
    read_cost         Cost of this access method
    records           Number of records returned
    key_infix_len     Length of the key infix appended to the group prefix
    key_infix         Infix of constants from equality predicates
    parent_alloc      Memory pool for this and quick_prefix_select data
    is_index_scan     get the next different key not by jumping on it via
                      index read, but by scanning until the end of the 
                      rows with equal key value.

  RETURN
    None
*/

QUICK_GROUP_MIN_MAX_SELECT::
QUICK_GROUP_MIN_MAX_SELECT(TABLE *table, JOIN *join_arg, bool have_min_arg,
                           bool have_max_arg, bool have_agg_distinct_arg,
                           KEY_PART_INFO *min_max_arg_part_arg,
                           uint group_prefix_len_arg, uint group_key_parts_arg,
                           uint used_key_parts_arg, KEY *index_info_arg,
                           uint use_index, double read_cost_arg,
                           ha_rows records_arg, uint key_infix_len_arg,
                           uchar *key_infix_arg, MEM_ROOT *parent_alloc,
                           bool is_index_scan_arg)
  :file(table->file), join(join_arg), index_info(index_info_arg),
   group_prefix_len(group_prefix_len_arg),
   group_key_parts(group_key_parts_arg), have_min(have_min_arg),
   have_max(have_max_arg), have_agg_distinct(have_agg_distinct_arg),
   seen_first_key(FALSE), min_max_arg_part(min_max_arg_part_arg),
   key_infix(key_infix_arg), key_infix_len(key_infix_len_arg),
   min_functions_it(NULL), max_functions_it(NULL),
   is_index_scan(is_index_scan_arg)
{
  head=       table;
  index=      use_index;
  record=     head->record[0];
  tmp_record= head->record[1];
  read_time= read_cost_arg;
  records= records_arg;
  used_key_parts= used_key_parts_arg;
  real_key_parts= used_key_parts_arg;
  real_prefix_len= group_prefix_len + key_infix_len;
  group_prefix= NULL;
  min_max_arg_len= min_max_arg_part ? min_max_arg_part->store_length : 0;

  /*
    We can't have parent_alloc set as the init function can't handle this case
    yet.
  */
  DBUG_ASSERT(!parent_alloc);
  if (!parent_alloc)
  {
    init_sql_alloc(&alloc, join->thd->variables.range_alloc_block_size, 0,
                   MYF(MY_THREAD_SPECIFIC));
    join->thd->mem_root= &alloc;
  }
  else
    bzero(&alloc, sizeof(MEM_ROOT));            // ensure that it's not used
}


/*
  Do post-constructor initialization.

  SYNOPSIS
    QUICK_GROUP_MIN_MAX_SELECT::init()
  
  DESCRIPTION
    The method performs initialization that cannot be done in the constructor
    such as memory allocations that may fail. It allocates memory for the
    group prefix and inifix buffers, and for the lists of MIN/MAX item to be
    updated during execution.

  RETURN
    0      OK
    other  Error code
*/

int QUICK_GROUP_MIN_MAX_SELECT::init()
{
  if (group_prefix) /* Already initialized. */
    return 0;
  
  /*
    We allocate one byte more to serve the case when the last field in
    the buffer is compared using uint3korr (e.g. a Field_newdate field)
  */
  if (!(last_prefix= (uchar*) alloc_root(&alloc, group_prefix_len+1)))
      return 1;
  /*
    We may use group_prefix to store keys with all select fields, so allocate
    enough space for it.
    We allocate one byte more to serve the case when the last field in
    the buffer is compared using uint3korr (e.g. a Field_newdate field)
  */
  if (!(group_prefix= (uchar*) alloc_root(&alloc,
                                          real_prefix_len+min_max_arg_len+1)))
    return 1;

  if (key_infix_len > 0)
  {
    /*
      The memory location pointed to by key_infix will be deleted soon, so
      allocate a new buffer and copy the key_infix into it.
    */
    uchar *tmp_key_infix= (uchar*) alloc_root(&alloc, key_infix_len);
    if (!tmp_key_infix)
      return 1;
    memcpy(tmp_key_infix, this->key_infix, key_infix_len);
    this->key_infix= tmp_key_infix;
  }

  if (min_max_arg_part)
  {
    if (my_init_dynamic_array(&min_max_ranges, sizeof(QUICK_RANGE*), 16, 16,
                              MYF(MY_THREAD_SPECIFIC)))
      return 1;

    if (have_min)
    {
      if (!(min_functions= new List<Item_sum>))
        return 1;
    }
    else
      min_functions= NULL;
    if (have_max)
    {
      if (!(max_functions= new List<Item_sum>))
        return 1;
    }
    else
      max_functions= NULL;

    Item_sum *min_max_item;
    Item_sum **func_ptr= join->sum_funcs;
    while ((min_max_item= *(func_ptr++)))
    {
      if (have_min && (min_max_item->sum_func() == Item_sum::MIN_FUNC))
        min_functions->push_back(min_max_item);
      else if (have_max && (min_max_item->sum_func() == Item_sum::MAX_FUNC))
        max_functions->push_back(min_max_item);
    }

    if (have_min)
    {
      if (!(min_functions_it= new List_iterator<Item_sum>(*min_functions)))
        return 1;
    }

    if (have_max)
    {
      if (!(max_functions_it= new List_iterator<Item_sum>(*max_functions)))
        return 1;
    }
  }
  else
    min_max_ranges.elements= 0;

  return 0;
}


QUICK_GROUP_MIN_MAX_SELECT::~QUICK_GROUP_MIN_MAX_SELECT()
{
  DBUG_ENTER("QUICK_GROUP_MIN_MAX_SELECT::~QUICK_GROUP_MIN_MAX_SELECT");
  if (file->inited != handler::NONE) 
  {
    DBUG_ASSERT(file == head->file);
    head->file->ha_end_keyread();
    /*
      There may be a code path when the same table was first accessed by index,
      then the index is closed, and the table is scanned (order by + loose scan).
    */
    file->ha_index_or_rnd_end();
  }
  if (min_max_arg_part)
    delete_dynamic(&min_max_ranges);
  free_root(&alloc,MYF(0));
  delete min_functions_it;
  delete max_functions_it;
  delete quick_prefix_select;
  DBUG_VOID_RETURN; 
}


/*
  Eventually create and add a new quick range object.

  SYNOPSIS
    QUICK_GROUP_MIN_MAX_SELECT::add_range()
    sel_range  Range object from which a 

  NOTES
    Construct a new QUICK_RANGE object from a SEL_ARG object, and
    add it to the array min_max_ranges. If sel_arg is an infinite
    range, e.g. (x < 5 or x > 4), then skip it and do not construct
    a quick range.

  RETURN
    FALSE on success
    TRUE  otherwise
*/

bool QUICK_GROUP_MIN_MAX_SELECT::add_range(SEL_ARG *sel_range)
{
  QUICK_RANGE *range;
  uint range_flag= sel_range->min_flag | sel_range->max_flag;

  /* Skip (-inf,+inf) ranges, e.g. (x < 5 or x > 4). */
  if ((range_flag & NO_MIN_RANGE) && (range_flag & NO_MAX_RANGE))
    return FALSE;

  if (!(sel_range->min_flag & NO_MIN_RANGE) &&
      !(sel_range->max_flag & NO_MAX_RANGE))
  {
    if (sel_range->maybe_null &&
        sel_range->min_value[0] && sel_range->max_value[0])
      range_flag|= NULL_RANGE; /* IS NULL condition */
    else if (memcmp(sel_range->min_value, sel_range->max_value,
                    min_max_arg_len) == 0)
      range_flag|= EQ_RANGE;  /* equality condition */
  }
  range= new QUICK_RANGE(join->thd, sel_range->min_value, min_max_arg_len,
                         make_keypart_map(sel_range->part),
                         sel_range->max_value, min_max_arg_len,
                         make_keypart_map(sel_range->part),
                         range_flag);
  if (!range)
    return TRUE;
  if (insert_dynamic(&min_max_ranges, (uchar*)&range))
    return TRUE;
  return FALSE;
}


/*
  Opens the ranges if there are more conditions in quick_prefix_select than
  the ones used for jumping through the prefixes.

  SYNOPSIS
    QUICK_GROUP_MIN_MAX_SELECT::adjust_prefix_ranges()

  NOTES
    quick_prefix_select is made over the conditions on the whole key.
    It defines a number of ranges of length x. 
    However when jumping through the prefixes we use only the the first 
    few most significant keyparts in the range key. However if there
    are more keyparts to follow the ones we are using we must make the 
    condition on the key inclusive (because x < "ab" means 
    x[0] < 'a' OR (x[0] == 'a' AND x[1] < 'b').
    To achive the above we must turn off the NEAR_MIN/NEAR_MAX
*/
void QUICK_GROUP_MIN_MAX_SELECT::adjust_prefix_ranges ()
{
  if (quick_prefix_select &&
      group_prefix_len < quick_prefix_select->max_used_key_length)
  {
    DYNAMIC_ARRAY *arr;
    uint inx;

    for (inx= 0, arr= &quick_prefix_select->ranges; inx < arr->elements; inx++)
    {
      QUICK_RANGE *range;

      get_dynamic(arr, (uchar*)&range, inx);
      range->flag &= ~(NEAR_MIN | NEAR_MAX);
    }
  }
}


/*
  Determine the total number and length of the keys that will be used for
  index lookup.

  SYNOPSIS
    QUICK_GROUP_MIN_MAX_SELECT::update_key_stat()

  DESCRIPTION
    The total length of the keys used for index lookup depends on whether
    there are any predicates referencing the min/max argument, and/or if
    the min/max argument field can be NULL.
    This function does an optimistic analysis whether the search key might
    be extended by a constant for the min/max keypart. It is 'optimistic'
    because during actual execution it may happen that a particular range
    is skipped, and then a shorter key will be used. However this is data
    dependent and can't be easily estimated here.

  RETURN
    None
*/

void QUICK_GROUP_MIN_MAX_SELECT::update_key_stat()
{
  max_used_key_length= real_prefix_len;
  if (min_max_ranges.elements > 0)
  {
    QUICK_RANGE *cur_range;
    if (have_min)
    { /* Check if the right-most range has a lower boundary. */
      get_dynamic(&min_max_ranges, (uchar*)&cur_range,
                  min_max_ranges.elements - 1);
      if (!(cur_range->flag & NO_MIN_RANGE))
      {
        max_used_key_length+= min_max_arg_len;
        used_key_parts++;
        return;
      }
    }
    if (have_max)
    { /* Check if the left-most range has an upper boundary. */
      get_dynamic(&min_max_ranges, (uchar*)&cur_range, 0);
      if (!(cur_range->flag & NO_MAX_RANGE))
      {
        max_used_key_length+= min_max_arg_len;
        used_key_parts++;
        return;
      }
    }
  }
  else if (have_min && min_max_arg_part &&
           min_max_arg_part->field->real_maybe_null())
  {
    /*
      If a MIN/MAX argument value is NULL, we can quickly determine
      that we're in the beginning of the next group, because NULLs
      are always < any other value. This allows us to quickly
      determine the end of the current group and jump to the next
      group (see next_min()) and thus effectively increases the
      usable key length.
    */
    max_used_key_length+= min_max_arg_len;
    used_key_parts++;
  }
}


/*
  Initialize a quick group min/max select for key retrieval.

  SYNOPSIS
    QUICK_GROUP_MIN_MAX_SELECT::reset()

  DESCRIPTION
    Initialize the index chosen for access and find and store the prefix
    of the last group. The method is expensive since it performs disk access.

  RETURN
    0      OK
    other  Error code
*/

int QUICK_GROUP_MIN_MAX_SELECT::reset(void)
{
  int result;
  DBUG_ENTER("QUICK_GROUP_MIN_MAX_SELECT::reset");

  seen_first_key= FALSE;
  head->file->ha_start_keyread(index); /* We need only the key attributes */

  if ((result= file->ha_index_init(index,1)))
  {
    head->file->print_error(result, MYF(0));
    DBUG_RETURN(result);
  }
  if (quick_prefix_select && quick_prefix_select->reset())
    DBUG_RETURN(1);
  result= file->ha_index_last(record);
  if (result == HA_ERR_END_OF_FILE)
    DBUG_RETURN(0);
  /* Save the prefix of the last group. */
  key_copy(last_prefix, record, index_info, group_prefix_len);

  DBUG_RETURN(0);
}



/* 
  Get the next key containing the MIN and/or MAX key for the next group.

  SYNOPSIS
    QUICK_GROUP_MIN_MAX_SELECT::get_next()

  DESCRIPTION
    The method finds the next subsequent group of records that satisfies the
    query conditions and finds the keys that contain the MIN/MAX values for
    the key part referenced by the MIN/MAX function(s). Once a group and its
    MIN/MAX values are found, store these values in the Item_sum objects for
    the MIN/MAX functions. The rest of the values in the result row are stored
    in the Item_field::result_field of each select field. If the query does
    not contain MIN and/or MAX functions, then the function only finds the
    group prefix, which is a query answer itself.

  NOTES
    If both MIN and MAX are computed, then we use the fact that if there is
    no MIN key, there can't be a MAX key as well, so we can skip looking
    for a MAX key in this case.

  RETURN
    0                  on success
    HA_ERR_END_OF_FILE if returned all keys
    other              if some error occurred
*/

int QUICK_GROUP_MIN_MAX_SELECT::get_next()
{
  int min_res= 0;
  int max_res= 0;
#ifdef HPUX11
  /*
    volatile is required by a bug in the HP compiler due to which the
    last test of result fails.
  */
  volatile int result;
#else
  int result;
#endif
  int is_last_prefix= 0;

  DBUG_ENTER("QUICK_GROUP_MIN_MAX_SELECT::get_next");

  /*
    Loop until a group is found that satisfies all query conditions or the last
    group is reached.
  */
  do
  {
    result= next_prefix();
    /*
      Check if this is the last group prefix. Notice that at this point
      this->record contains the current prefix in record format.
    */
    if (!result)
    {
      is_last_prefix= key_cmp(index_info->key_part, last_prefix,
                              group_prefix_len);
      DBUG_ASSERT(is_last_prefix <= 0);
    }
    else 
    {
      if (result == HA_ERR_KEY_NOT_FOUND)
        continue;
      break;
    }

    if (have_min)
    {
      min_res= next_min();
      if (min_res == 0)
        update_min_result();
    }
    /* If there is no MIN in the group, there is no MAX either. */
    if ((have_max && !have_min) ||
        (have_max && have_min && (min_res == 0)))
    {
      max_res= next_max();
      if (max_res == 0)
        update_max_result();
      /* If a MIN was found, a MAX must have been found as well. */
      DBUG_ASSERT((have_max && !have_min) ||
                  (have_max && have_min && (max_res == 0)));
    }
    /*
      If this is just a GROUP BY or DISTINCT without MIN or MAX and there
      are equality predicates for the key parts after the group, find the
      first sub-group with the extended prefix.
    */
    if (!have_min && !have_max && key_infix_len > 0)
      result= file->ha_index_read_map(record, group_prefix,
                                      make_prev_keypart_map(real_key_parts),
                                      HA_READ_KEY_EXACT);

    result= have_min ? min_res : have_max ? max_res : result;
  } while ((result == HA_ERR_KEY_NOT_FOUND || result == HA_ERR_END_OF_FILE) &&
           is_last_prefix != 0);

  if (result == HA_ERR_KEY_NOT_FOUND)
    result= HA_ERR_END_OF_FILE;

  DBUG_RETURN(result);
}


/*
  Retrieve the minimal key in the next group.

  SYNOPSIS
    QUICK_GROUP_MIN_MAX_SELECT::next_min()

  DESCRIPTION
    Find the minimal key within this group such that the key satisfies the query
    conditions and NULL semantics. The found key is loaded into this->record.

  IMPLEMENTATION
    Depending on the values of min_max_ranges.elements, key_infix_len, and
    whether there is a  NULL in the MIN field, this function may directly
    return without any data access. In this case we use the key loaded into
    this->record by the call to this->next_prefix() just before this call.

  RETURN
    0                    on success
    HA_ERR_KEY_NOT_FOUND if no MIN key was found that fulfills all conditions.
    HA_ERR_END_OF_FILE   - "" -
    other                if some error occurred
*/

int QUICK_GROUP_MIN_MAX_SELECT::next_min()
{
  int result= 0;
  DBUG_ENTER("QUICK_GROUP_MIN_MAX_SELECT::next_min");

  /* Find the MIN key using the eventually extended group prefix. */
  if (min_max_ranges.elements > 0)
  {
    if ((result= next_min_in_range()))
      DBUG_RETURN(result);
  }
  else
  {
    /* Apply the constant equality conditions to the non-group select fields */
    if (key_infix_len > 0)
    {
      if ((result=
           file->ha_index_read_map(record, group_prefix,
                                   make_prev_keypart_map(real_key_parts),
                                   HA_READ_KEY_EXACT)))
        DBUG_RETURN(result);
    }

    /*
      If the min/max argument field is NULL, skip subsequent rows in the same
      group with NULL in it. Notice that:
      - if the first row in a group doesn't have a NULL in the field, no row
      in the same group has (because NULL < any other value),
      - min_max_arg_part->field->ptr points to some place in 'record'.
    */
    if (min_max_arg_part && min_max_arg_part->field->is_null())
    {
      uchar *tmp_key_buff= (uchar*)my_alloca(max_used_key_length);
      /* Find the first subsequent record without NULL in the MIN/MAX field. */
      key_copy(tmp_key_buff, record, index_info, max_used_key_length);
      result= file->ha_index_read_map(record, tmp_key_buff,
                                      make_keypart_map(real_key_parts),
                                      HA_READ_AFTER_KEY);
      /*
        Check if the new record belongs to the current group by comparing its
        prefix with the group's prefix. If it is from the next group, then the
        whole group has NULLs in the MIN/MAX field, so use the first record in
        the group as a result.
        TODO:
        It is possible to reuse this new record as the result candidate for the
        next call to next_min(), and to save one lookup in the next call. For
        this add a new member 'this->next_group_prefix'.
      */
      if (!result)
      {
        if (key_cmp(index_info->key_part, group_prefix, real_prefix_len))
          key_restore(record, tmp_key_buff, index_info, 0);
      }
      else if (result == HA_ERR_KEY_NOT_FOUND || result == HA_ERR_END_OF_FILE)
        result= 0; /* There is a result in any case. */
      my_afree(tmp_key_buff);
    }
  }

  /*
    If the MIN attribute is non-nullable, this->record already contains the
    MIN key in the group, so just return.
  */
  DBUG_RETURN(result);
}


/* 
  Retrieve the maximal key in the next group.

  SYNOPSIS
    QUICK_GROUP_MIN_MAX_SELECT::next_max()

  DESCRIPTION
    Lookup the maximal key of the group, and store it into this->record.

  RETURN
    0                    on success
    HA_ERR_KEY_NOT_FOUND if no MAX key was found that fulfills all conditions.
    HA_ERR_END_OF_FILE	 - "" -
    other                if some error occurred
*/

int QUICK_GROUP_MIN_MAX_SELECT::next_max()
{
  int result;

  DBUG_ENTER("QUICK_GROUP_MIN_MAX_SELECT::next_max");

  /* Get the last key in the (possibly extended) group. */
  if (min_max_ranges.elements > 0)
    result= next_max_in_range();
  else
    result= file->ha_index_read_map(record, group_prefix,
                                    make_prev_keypart_map(real_key_parts),
                                    HA_READ_PREFIX_LAST);
  DBUG_RETURN(result);
}


/** 
  Find the next different key value by skiping all the rows with the same key 
  value.

  Implements a specialized loose index access method for queries 
  containing aggregate functions with distinct of the form:
    SELECT [SUM|COUNT|AVG](DISTINCT a,...) FROM t
  This method comes to replace the index scan + Unique class 
  (distinct selection) for loose index scan that visits all the rows of a 
  covering index instead of jumping in the beginning of each group.
  TODO: Placeholder function. To be replaced by a handler API call

  @param is_index_scan     hint to use index scan instead of random index read 
                           to find the next different value.
  @param file              table handler
  @param key_part          group key to compare
  @param record            row data
  @param group_prefix      current key prefix data
  @param group_prefix_len  length of the current key prefix data
  @param group_key_parts   number of the current key prefix columns
  @return status
    @retval  0  success
    @retval !0  failure
*/

static int index_next_different (bool is_index_scan, handler *file, 
                                KEY_PART_INFO *key_part, uchar * record, 
                                const uchar * group_prefix,
                                uint group_prefix_len, 
                                uint group_key_parts)
{
  if (is_index_scan)
  {
    int result= 0;

    while (!key_cmp (key_part, group_prefix, group_prefix_len))
    {
      result= file->ha_index_next(record);
      if (result)
        return(result);
    }
    return result;
  }
  else
    return file->ha_index_read_map(record, group_prefix,
                                make_prev_keypart_map(group_key_parts),
                                HA_READ_AFTER_KEY);
}


/*
  Determine the prefix of the next group.

  SYNOPSIS
    QUICK_GROUP_MIN_MAX_SELECT::next_prefix()

  DESCRIPTION
    Determine the prefix of the next group that satisfies the query conditions.
    If there is a range condition referencing the group attributes, use a
    QUICK_RANGE_SELECT object to retrieve the *first* key that satisfies the
    condition. If there is a key infix of constants, append this infix
    immediately after the group attributes. The possibly extended prefix is
    stored in this->group_prefix. The first key of the found group is stored in
    this->record, on which relies this->next_min().

  RETURN
    0                    on success
    HA_ERR_KEY_NOT_FOUND if there is no key with the formed prefix
    HA_ERR_END_OF_FILE   if there are no more keys
    other                if some error occurred
*/
int QUICK_GROUP_MIN_MAX_SELECT::next_prefix()
{
  int result;
  DBUG_ENTER("QUICK_GROUP_MIN_MAX_SELECT::next_prefix");

  if (quick_prefix_select)
  {
    uchar *cur_prefix= seen_first_key ? group_prefix : NULL;
    if ((result= quick_prefix_select->get_next_prefix(group_prefix_len,
                                                      group_key_parts, 
                                                      cur_prefix)))
      DBUG_RETURN(result);
    seen_first_key= TRUE;
  }
  else
  {
    if (!seen_first_key)
    {
      result= file->ha_index_first(record);
      if (result)
        DBUG_RETURN(result);
      seen_first_key= TRUE;
    }
    else
    {
      /* Load the first key in this group into record. */
      result= index_next_different (is_index_scan, file, index_info->key_part,
                            record, group_prefix, group_prefix_len, 
                            group_key_parts);
      if (result)
        DBUG_RETURN(result);
    }
  }

  /* Save the prefix of this group for subsequent calls. */
  key_copy(group_prefix, record, index_info, group_prefix_len);
  /* Append key_infix to group_prefix. */
  if (key_infix_len > 0)
    memcpy(group_prefix + group_prefix_len,
           key_infix, key_infix_len);

  DBUG_RETURN(0);
}


/**
  Allocate a temporary buffer, populate the buffer using the group prefix key
  and the min/max field key, and compare the result to the current key pointed
  by index_info.
  
  @param key    - the min or max field key
  @param length - length of "key"
*/
int
QUICK_GROUP_MIN_MAX_SELECT::cmp_min_max_key(const uchar *key, uint16 length)
{
  /*
    Allocate a buffer.
    Note, we allocate one extra byte, because some of Field_xxx::cmp(),
    e.g. Field_newdate::cmp(), use uint3korr() which actually read four bytes
    and then bit-and the read value with 0xFFFFFF.
    See "MDEV-7920 main.group_min_max fails ... with valgrind" for details.
  */
  uchar *buffer= (uchar*) my_alloca(real_prefix_len + min_max_arg_len + 1);
  /* Concatenate the group prefix key and the min/max field key */
  memcpy(buffer, group_prefix, real_prefix_len);
  memcpy(buffer + real_prefix_len, key, length);
  /* Compare the key pointed by key_info to the created key */
  int cmp_res= key_cmp(index_info->key_part, buffer,
                       real_prefix_len + min_max_arg_len);
  my_afree(buffer);
  return cmp_res;
}


/*
  Find the minimal key in a group that satisfies some range conditions for the
  min/max argument field.

  SYNOPSIS
    QUICK_GROUP_MIN_MAX_SELECT::next_min_in_range()

  DESCRIPTION
    Given the sequence of ranges min_max_ranges, find the minimal key that is
    in the left-most possible range. If there is no such key, then the current
    group does not have a MIN key that satisfies the WHERE clause. If a key is
    found, its value is stored in this->record.

  RETURN
    0                    on success
    HA_ERR_KEY_NOT_FOUND if there is no key with the given prefix in any of
                         the ranges
    HA_ERR_END_OF_FILE   - "" -
    other                if some error
*/

int QUICK_GROUP_MIN_MAX_SELECT::next_min_in_range()
{
  ha_rkey_function find_flag;
  key_part_map keypart_map;
  QUICK_RANGE *cur_range;
  bool found_null= FALSE;
  int result= HA_ERR_KEY_NOT_FOUND;

  DBUG_ASSERT(min_max_ranges.elements > 0);

  for (uint range_idx= 0; range_idx < min_max_ranges.elements; range_idx++)
  { /* Search from the left-most range to the right. */
    get_dynamic(&min_max_ranges, (uchar*)&cur_range, range_idx);

    /*
      If the current value for the min/max argument is bigger than the right
      boundary of cur_range, there is no need to check this range.
    */
    if (range_idx != 0 && !(cur_range->flag & NO_MAX_RANGE) &&
        (key_cmp(min_max_arg_part, (const uchar*) cur_range->max_key,
                 min_max_arg_len) == 1))
      continue;

    if (cur_range->flag & NO_MIN_RANGE)
    {
      keypart_map= make_prev_keypart_map(real_key_parts);
      find_flag= HA_READ_KEY_EXACT;
    }
    else
    {
      /* Extend the search key with the lower boundary for this range. */
      memcpy(group_prefix + real_prefix_len, cur_range->min_key,
             cur_range->min_length);
      keypart_map= make_keypart_map(real_key_parts);
      find_flag= (cur_range->flag & (EQ_RANGE | NULL_RANGE)) ?
                 HA_READ_KEY_EXACT : (cur_range->flag & NEAR_MIN) ?
                 HA_READ_AFTER_KEY : HA_READ_KEY_OR_NEXT;
    }

    result= file->ha_index_read_map(record, group_prefix, keypart_map,
                                    find_flag);
    if (result)
    {
      if ((result == HA_ERR_KEY_NOT_FOUND || result == HA_ERR_END_OF_FILE) &&
          (cur_range->flag & (EQ_RANGE | NULL_RANGE)))
        continue; /* Check the next range. */

      /*
        In all other cases (HA_ERR_*, HA_READ_KEY_EXACT with NO_MIN_RANGE,
        HA_READ_AFTER_KEY, HA_READ_KEY_OR_NEXT) if the lookup failed for this
        range, it can't succeed for any other subsequent range.
      */
      break;
    }

    /* A key was found. */
    if (cur_range->flag & EQ_RANGE)
      break; /* No need to perform the checks below for equal keys. */

    if (cur_range->flag & NULL_RANGE)
    {
      /*
        Remember this key, and continue looking for a non-NULL key that
        satisfies some other condition.
      */
      memcpy(tmp_record, record, head->s->rec_buff_length);
      found_null= TRUE;
      continue;
    }

    /* Check if record belongs to the current group. */
    if (key_cmp(index_info->key_part, group_prefix, real_prefix_len))
    {
      result= HA_ERR_KEY_NOT_FOUND;
      continue;
    }

    /* If there is an upper limit, check if the found key is in the range. */
    if ( !(cur_range->flag & NO_MAX_RANGE) )
    {
      int cmp_res= cmp_min_max_key(cur_range->max_key, cur_range->max_length);
      /*
        The key is outside of the range if: 
        the interval is open and the key is equal to the maximum boundry
        or
        the key is greater than the maximum
      */
      if (((cur_range->flag & NEAR_MAX) && cmp_res == 0) ||
          cmp_res > 0)
      {
        result= HA_ERR_KEY_NOT_FOUND;
        continue;
      }
    }
    /* If we got to this point, the current key qualifies as MIN. */
    DBUG_ASSERT(result == 0);
    break;
  }
  /*
    If there was a key with NULL in the MIN/MAX field, and there was no other
    key without NULL from the same group that satisfies some other condition,
    then use the key with the NULL.
  */
  if (found_null && result)
  {
    memcpy(record, tmp_record, head->s->rec_buff_length);
    result= 0;
  }
  return result;
}


/*
  Find the maximal key in a group that satisfies some range conditions for the
  min/max argument field.

  SYNOPSIS
    QUICK_GROUP_MIN_MAX_SELECT::next_max_in_range()

  DESCRIPTION
    Given the sequence of ranges min_max_ranges, find the maximal key that is
    in the right-most possible range. If there is no such key, then the current
    group does not have a MAX key that satisfies the WHERE clause. If a key is
    found, its value is stored in this->record.

  RETURN
    0                    on success
    HA_ERR_KEY_NOT_FOUND if there is no key with the given prefix in any of
                         the ranges
    HA_ERR_END_OF_FILE   - "" -
    other                if some error
*/

int QUICK_GROUP_MIN_MAX_SELECT::next_max_in_range()
{
  ha_rkey_function find_flag;
  key_part_map keypart_map;
  QUICK_RANGE *cur_range;
  int result;

  DBUG_ASSERT(min_max_ranges.elements > 0);

  for (uint range_idx= min_max_ranges.elements; range_idx > 0; range_idx--)
  { /* Search from the right-most range to the left. */
    get_dynamic(&min_max_ranges, (uchar*)&cur_range, range_idx - 1);

    /*
      If the current value for the min/max argument is smaller than the left
      boundary of cur_range, there is no need to check this range.
    */
    if (range_idx != min_max_ranges.elements &&
        !(cur_range->flag & NO_MIN_RANGE) &&
        (key_cmp(min_max_arg_part, (const uchar*) cur_range->min_key,
                 min_max_arg_len) == -1))
      continue;

    if (cur_range->flag & NO_MAX_RANGE)
    {
      keypart_map= make_prev_keypart_map(real_key_parts);
      find_flag= HA_READ_PREFIX_LAST;
    }
    else
    {
      /* Extend the search key with the upper boundary for this range. */
      memcpy(group_prefix + real_prefix_len, cur_range->max_key,
             cur_range->max_length);
      keypart_map= make_keypart_map(real_key_parts);
      find_flag= (cur_range->flag & EQ_RANGE) ?
                 HA_READ_KEY_EXACT : (cur_range->flag & NEAR_MAX) ?
                 HA_READ_BEFORE_KEY : HA_READ_PREFIX_LAST_OR_PREV;
    }

    result= file->ha_index_read_map(record, group_prefix, keypart_map,
                                    find_flag);

    if (result)
    {
      if ((result == HA_ERR_KEY_NOT_FOUND || result == HA_ERR_END_OF_FILE) &&
          (cur_range->flag & EQ_RANGE))
        continue; /* Check the next range. */

      /*
        In no key was found with this upper bound, there certainly are no keys
        in the ranges to the left.
      */
      return result;
    }
    /* A key was found. */
    if (cur_range->flag & EQ_RANGE)
      return 0; /* No need to perform the checks below for equal keys. */

    /* Check if record belongs to the current group. */
    if (key_cmp(index_info->key_part, group_prefix, real_prefix_len))
      continue;                                 // Row not found

    /* If there is a lower limit, check if the found key is in the range. */
    if ( !(cur_range->flag & NO_MIN_RANGE) )
    {
      int cmp_res= cmp_min_max_key(cur_range->min_key, cur_range->min_length);
      /*
        The key is outside of the range if: 
        the interval is open and the key is equal to the minimum boundry
        or
        the key is less than the minimum
      */
      if (((cur_range->flag & NEAR_MIN) && cmp_res == 0) ||
          cmp_res < 0)
        continue;
    }
    /* If we got to this point, the current key qualifies as MAX. */
    return result;
  }
  return HA_ERR_KEY_NOT_FOUND;
}


/*
  Update all MIN function results with the newly found value.

  SYNOPSIS
    QUICK_GROUP_MIN_MAX_SELECT::update_min_result()

  DESCRIPTION
    The method iterates through all MIN functions and updates the result value
    of each function by calling Item_sum::reset(), which in turn picks the new
    result value from this->head->record[0], previously updated by
    next_min(). The updated value is stored in a member variable of each of the
    Item_sum objects, depending on the value type.

  IMPLEMENTATION
    The update must be done separately for MIN and MAX, immediately after
    next_min() was called and before next_max() is called, because both MIN and
    MAX take their result value from the same buffer this->head->record[0]
    (i.e.  this->record).

  RETURN
    None
*/

void QUICK_GROUP_MIN_MAX_SELECT::update_min_result()
{
  Item_sum *min_func;

  min_functions_it->rewind();
  while ((min_func= (*min_functions_it)++))
    min_func->reset_and_add();
}


/*
  Update all MAX function results with the newly found value.

  SYNOPSIS
    QUICK_GROUP_MIN_MAX_SELECT::update_max_result()

  DESCRIPTION
    The method iterates through all MAX functions and updates the result value
    of each function by calling Item_sum::reset(), which in turn picks the new
    result value from this->head->record[0], previously updated by
    next_max(). The updated value is stored in a member variable of each of the
    Item_sum objects, depending on the value type.

  IMPLEMENTATION
    The update must be done separately for MIN and MAX, immediately after
    next_max() was called, because both MIN and MAX take their result value
    from the same buffer this->head->record[0] (i.e.  this->record).

  RETURN
    None
*/

void QUICK_GROUP_MIN_MAX_SELECT::update_max_result()
{
  Item_sum *max_func;

  max_functions_it->rewind();
  while ((max_func= (*max_functions_it)++))
    max_func->reset_and_add();
}


/*
  Append comma-separated list of keys this quick select uses to key_names;
  append comma-separated list of corresponding used lengths to used_lengths.

  SYNOPSIS
    QUICK_GROUP_MIN_MAX_SELECT::add_keys_and_lengths()
    key_names    [out] Names of used indexes
    used_lengths [out] Corresponding lengths of the index names

  DESCRIPTION
    This method is used by select_describe to extract the names of the
    indexes used by a quick select.

*/

void QUICK_GROUP_MIN_MAX_SELECT::add_keys_and_lengths(String *key_names,
                                                      String *used_lengths)
{
  bool first= TRUE;

  add_key_and_length(key_names, used_lengths, &first);
}


/* Check whether the number for equality ranges exceeds the set threshold */ 

bool eq_ranges_exceeds_limit(RANGE_SEQ_IF *seq, void *seq_init_param,
                             uint limit)
{
  KEY_MULTI_RANGE range;
  range_seq_t seq_it;
  uint count = 0;

  if (limit == 0)
  {
    /* 'Statistics instead of index dives' feature is turned off */
   return false;
  }
  seq_it= seq->init(seq_init_param, 0, 0);
  while (!seq->next(seq_it, &range))
  {
    if ((range.range_flag & EQ_RANGE) && !(range.range_flag & NULL_RANGE))
    {
      if (++count >= limit)
        return true;
    }
  }
  return false;
}

#ifndef DBUG_OFF

static void print_sel_tree(PARAM *param, SEL_TREE *tree, key_map *tree_map,
                           const char *msg)
{
  char buff[1024];
  DBUG_ENTER("print_sel_tree");

  String tmp(buff,sizeof(buff),&my_charset_bin);
  tmp.length(0);
  for (uint idx= 0; idx < param->keys; idx++)
  {
    if (tree_map->is_set(idx))
    {
      uint keynr= param->real_keynr[idx];
      if (tmp.length())
        tmp.append(',');
      tmp.append(param->table->key_info[keynr].name);
    }
  }
  if (!tmp.length())
    tmp.append(STRING_WITH_LEN("(empty)"));

  DBUG_PRINT("info", ("SEL_TREE: %p (%s)  scans: %s", tree, msg,
                      tmp.c_ptr_safe()));

  DBUG_VOID_RETURN;
}


static void print_ror_scans_arr(TABLE *table, const char *msg,
                                struct st_ror_scan_info **start,
                                struct st_ror_scan_info **end)
{
  DBUG_ENTER("print_ror_scans_arr");

  char buff[1024];
  String tmp(buff,sizeof(buff),&my_charset_bin);
  tmp.length(0);
  for (;start != end; start++)
  {
    if (tmp.length())
      tmp.append(',');
    tmp.append(table->key_info[(*start)->keynr].name);
  }
  if (!tmp.length())
    tmp.append(STRING_WITH_LEN("(empty)"));
  DBUG_PRINT("info", ("ROR key scans (%s): %s", msg, tmp.c_ptr()));
  DBUG_VOID_RETURN;
}


/*****************************************************************************
** Print a quick range for debugging
** TODO:
** This should be changed to use a String to store each row instead
** of locking the DEBUG stream !
*****************************************************************************/

static void
print_key(KEY_PART *key_part, const uchar *key, uint used_length)
{
  char buff[1024];
  const uchar *key_end= key+used_length;
  uint store_length;
  TABLE *table= key_part->field->table;
  my_bitmap_map *old_sets[2];

  dbug_tmp_use_all_columns(table, old_sets, table->read_set, table->write_set);

  for (; key < key_end; key+=store_length, key_part++)
  {
    String tmp(buff,sizeof(buff),&my_charset_bin);
    Field *field=      key_part->field;
    store_length= key_part->store_length;

    if (field->real_maybe_null())
    {
      if (*key)
      {
	fwrite("NULL",sizeof(char),4,DBUG_FILE);
	continue;
      }
      key++;					// Skip null byte
      store_length--;
    }
    field->set_key_image(key, key_part->length);
    if (field->type() == MYSQL_TYPE_BIT)
      (void) field->val_int_as_str(&tmp, 1);
    else
      field->val_str(&tmp);
    fwrite(tmp.ptr(),sizeof(char),tmp.length(),DBUG_FILE);
    if (key+store_length < key_end)
      fputc('/',DBUG_FILE);
  }
  dbug_tmp_restore_column_maps(table->read_set, table->write_set, old_sets);
}


static void print_quick(QUICK_SELECT_I *quick, const key_map *needed_reg)
{
  char buf[MAX_KEY/8+1];
  TABLE *table;
  my_bitmap_map *old_sets[2];
  DBUG_ENTER("print_quick");
  if (!quick)
    DBUG_VOID_RETURN;
  DBUG_LOCK_FILE;

  table= quick->head;
  dbug_tmp_use_all_columns(table, old_sets, table->read_set, table->write_set);
  quick->dbug_dump(0, TRUE);
  dbug_tmp_restore_column_maps(table->read_set, table->write_set, old_sets);

  fprintf(DBUG_FILE,"other_keys: 0x%s:\n", needed_reg->print(buf));

  DBUG_UNLOCK_FILE;
  DBUG_VOID_RETURN;
}


void QUICK_RANGE_SELECT::dbug_dump(int indent, bool verbose)
{
  /* purecov: begin inspected */
  fprintf(DBUG_FILE, "%*squick range select, key %s, length: %d\n",
	  indent, "", head->key_info[index].name, max_used_key_length);

  if (verbose)
  {
    QUICK_RANGE *range;
    QUICK_RANGE **pr= (QUICK_RANGE**)ranges.buffer;
    QUICK_RANGE **end_range= pr + ranges.elements;
    for (; pr != end_range; ++pr)
    {
      fprintf(DBUG_FILE, "%*s", indent + 2, "");
      range= *pr;
      if (!(range->flag & NO_MIN_RANGE))
      {
        print_key(key_parts, range->min_key, range->min_length);
        if (range->flag & NEAR_MIN)
	  fputs(" < ",DBUG_FILE);
        else
	  fputs(" <= ",DBUG_FILE);
      }
      fputs("X",DBUG_FILE);

      if (!(range->flag & NO_MAX_RANGE))
      {
        if (range->flag & NEAR_MAX)
	  fputs(" < ",DBUG_FILE);
        else
	  fputs(" <= ",DBUG_FILE);
        print_key(key_parts, range->max_key, range->max_length);
      }
      fputs("\n",DBUG_FILE);
    }
  }
  /* purecov: end */    
}

void QUICK_INDEX_SORT_SELECT::dbug_dump(int indent, bool verbose)
{
  List_iterator_fast<QUICK_RANGE_SELECT> it(quick_selects);
  QUICK_RANGE_SELECT *quick;
  fprintf(DBUG_FILE, "%*squick index_merge select\n", indent, "");
  fprintf(DBUG_FILE, "%*smerged scans {\n", indent, "");
  while ((quick= it++))
    quick->dbug_dump(indent+2, verbose);
  if (pk_quick_select)
  {
    fprintf(DBUG_FILE, "%*sclustered PK quick:\n", indent, "");
    pk_quick_select->dbug_dump(indent+2, verbose);
  }
  fprintf(DBUG_FILE, "%*s}\n", indent, "");
}

void QUICK_ROR_INTERSECT_SELECT::dbug_dump(int indent, bool verbose)
{
  List_iterator_fast<QUICK_SELECT_WITH_RECORD> it(quick_selects);
  QUICK_SELECT_WITH_RECORD *qr;
  fprintf(DBUG_FILE, "%*squick ROR-intersect select, %scovering\n",
          indent, "", need_to_fetch_row? "":"non-");
  fprintf(DBUG_FILE, "%*smerged scans {\n", indent, "");
  while ((qr= it++))
    qr->quick->dbug_dump(indent+2, verbose);
  if (cpk_quick)
  {
    fprintf(DBUG_FILE, "%*sclustered PK quick:\n", indent, "");
    cpk_quick->dbug_dump(indent+2, verbose);
  }
  fprintf(DBUG_FILE, "%*s}\n", indent, "");
}

void QUICK_ROR_UNION_SELECT::dbug_dump(int indent, bool verbose)
{
  List_iterator_fast<QUICK_SELECT_I> it(quick_selects);
  QUICK_SELECT_I *quick;
  fprintf(DBUG_FILE, "%*squick ROR-union select\n", indent, "");
  fprintf(DBUG_FILE, "%*smerged scans {\n", indent, "");
  while ((quick= it++))
    quick->dbug_dump(indent+2, verbose);
  fprintf(DBUG_FILE, "%*s}\n", indent, "");
}


/*
  Print quick select information to DBUG_FILE.

  SYNOPSIS
    QUICK_GROUP_MIN_MAX_SELECT::dbug_dump()
    indent  Indentation offset
    verbose If TRUE show more detailed output.

  DESCRIPTION
    Print the contents of this quick select to DBUG_FILE. The method also
    calls dbug_dump() for the used quick select if any.

  IMPLEMENTATION
    Caller is responsible for locking DBUG_FILE before this call and unlocking
    it afterwards.

  RETURN
    None
*/

void QUICK_GROUP_MIN_MAX_SELECT::dbug_dump(int indent, bool verbose)
{
  fprintf(DBUG_FILE,
          "%*squick_group_min_max_select: index %s (%d), length: %d\n",
	  indent, "", index_info->name, index, max_used_key_length);
  if (key_infix_len > 0)
  {
    fprintf(DBUG_FILE, "%*susing key_infix with length %d:\n",
            indent, "", key_infix_len);
  }
  if (quick_prefix_select)
  {
    fprintf(DBUG_FILE, "%*susing quick_range_select:\n", indent, "");
    quick_prefix_select->dbug_dump(indent + 2, verbose);
  }
  if (min_max_ranges.elements > 0)
  {
    fprintf(DBUG_FILE, "%*susing %d quick_ranges for MIN/MAX:\n",
            indent, "", min_max_ranges.elements);
  }
}

#endif /* !DBUG_OFF */<|MERGE_RESOLUTION|>--- conflicted
+++ resolved
@@ -1,5 +1,5 @@
 /* Copyright (c) 2000, 2015, Oracle and/or its affiliates.
-   Copyright (c) 2008, 2015, MariaDB
+   Copyright (c) 2008, 2020, MariaDB
 
    This program is free software; you can redistribute it and/or modify
    it under the terms of the GNU General Public License as published by
@@ -4680,11 +4680,8 @@
   double roru_index_costs;
   ha_rows roru_total_records;
   double roru_intersect_part= 1.0;
-<<<<<<< HEAD
+  bool only_ror_scans_required= FALSE;
   size_t n_child_scans;
-=======
-  bool only_ror_scans_required= FALSE;
->>>>>>> ad4b7056
   DBUG_ENTER("get_best_disjunct_quick");
   DBUG_PRINT("info", ("Full table scan cost: %g", read_time));
 
