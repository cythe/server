/* Copyright (C) 2000 MySQL AB & MySQL Finland AB & TCX DataKonsult AB

   This program is free software; you can redistribute it and/or modify
   it under the terms of the GNU General Public License as published by
   the Free Software Foundation; either version 2 of the License, or
   (at your option) any later version.

   This program is distributed in the hope that it will be useful,
   but WITHOUT ANY WARRANTY; without even the implied warranty of
   MERCHANTABILITY or FITNESS FOR A PARTICULAR PURPOSE.  See the
   GNU General Public License for more details.

   You should have received a copy of the GNU General Public License
   along with this program; if not, write to the Free Software
   Foundation, Inc., 59 Temple Place, Suite 330, Boston, MA  02111-1307  USA */


/* Structs that defines the TABLE */

class Item;				/* Needed by ORDER */
class GRANT_TABLE;
class st_select_lex_unit;
class st_select_lex;
class COND_EQUAL;

/* Order clause list element */

typedef struct st_order {
  struct st_order *next;
  Item	 **item;			/* Point at item in select fields */
  Item	 *item_ptr;			/* Storage for initial item */
  Item   **item_copy;			/* For SPs; the original item ptr */
  int    counter;                       /* position in SELECT list, correct
                                           only if counter_used is true*/
  bool	 asc;				/* true if ascending */
  bool	 free_me;			/* true if item isn't shared  */
  bool	 in_field_list;			/* true if in select field list */
  bool   counter_used;                  /* parameter was counter of columns */
  Field  *field;			/* If tmp-table group */
  char	 *buff;				/* If tmp-table group */
  table_map used, depend_map;
} ORDER;

typedef struct st_grant_info
{
  GRANT_TABLE *grant_table;
  uint version;
  ulong privilege;
  ulong want_privilege;
} GRANT_INFO;

enum tmp_table_type {NO_TMP_TABLE=0, TMP_TABLE=1, TRANSACTIONAL_TMP_TABLE=2};

enum frm_type_enum
{
  FRMTYPE_ERROR= 0,
  FRMTYPE_TABLE,
  FRMTYPE_VIEW
};

typedef struct st_filesort_info
{
  IO_CACHE *io_cache;           /* If sorted through filebyte                */
  byte     *addon_buf;          /* Pointer to a buffer if sorted with fields */
  uint      addon_length;       /* Length of the buffer                      */
  struct st_sort_addon_field *addon_field;     /* Pointer to the fields info */
  void    (*unpack)(struct st_sort_addon_field *, byte *); /* To unpack back */
  byte     *record_pointers;    /* If sorted in memory                       */
  ha_rows   found_records;      /* How many records in sort                  */
} FILESORT_INFO;


/*
  Values in this enum are used to indicate during which operations value
  of TIMESTAMP field should be set to current timestamp.
*/
enum timestamp_auto_set_type
{
  TIMESTAMP_NO_AUTO_SET= 0, TIMESTAMP_AUTO_SET_ON_INSERT= 1,
  TIMESTAMP_AUTO_SET_ON_UPDATE= 2, TIMESTAMP_AUTO_SET_ON_BOTH= 3
};

class Field_timestamp;
class Field_blob;
class Table_triggers_list;

/* This structure is shared between different table objects */

typedef struct st_table_share
{
  /* hash of field names (contains pointers to elements of field array) */
  HASH	name_hash;			/* hash of field names */
  MEM_ROOT mem_root;
  TYPELIB keynames;			/* Pointers to keynames */
  TYPELIB fieldnames;			/* Pointer to fieldnames */
  TYPELIB *intervals;			/* pointer to interval info */
#ifdef NOT_YET
  pthread_mutex_t mutex;                /* For locking the share  */
  pthread_cond_t cond;			/* To signal that share is ready */
  struct st_table *open_tables;		/* link to open tables */
  struct st_table *used_next,		/* Link to used tables */
		 **used_prev;
  /* The following is copied to each TABLE on OPEN */
  Field **field;
  KEY  *key_info;			/* data of keys in database */
#endif
  uint	*blob_field;			/* Index to blobs in Field arrray*/
  byte	*default_values;		/* row with default values */
  char	*comment;			/* Comment about table */
  CHARSET_INFO *table_charset;		/* Default charset of string fields */

  /* A pair "database_name\0table_name\0", widely used as simply a db name */
  char	*table_cache_key;
  const char *db;                       /* Pointer to db */
  const char *table_name;               /* Table name (for open) */
  const char *path;                     /* Path to .frm file (from datadir) */
  key_map keys_in_use;                  /* Keys in use for table */
  key_map keys_for_keyread;
  ulong   avg_row_length;		/* create information */
  ulong   raid_chunksize;
  ulong   version, flush_version;
  ulong   timestamp_offset;		/* Set to offset+1 of record */
  ulong   reclength;			/* Recordlength */

  ha_rows min_rows, max_rows;		/* create information */
  enum db_type db_type;			/* table_type for handler */
  enum row_type row_type;		/* How rows are stored */
  enum tmp_table_type tmp_table;

  uint blob_ptr_size;			/* 4 or 8 */
  uint null_bytes;
  uint key_length;			/* Length of table_cache_key */
  uint fields;				/* Number of fields */
  uint rec_buff_length;                 /* Size of table->record[] buffer */
  uint keys, key_parts;
  uint max_key_length, max_unique_length, total_key_length;
  uint uniques;                         /* Number of UNIQUE index */
  uint null_fields;			/* number of null fields */
  uint blob_fields;			/* number of blob fields */
  uint varchar_fields;                  /* number of varchar fields */
  uint db_create_options;		/* Create options from database */
  uint db_options_in_use;		/* Options in use */
  uint db_record_offset;		/* if HA_REC_IN_SEQ */
  uint raid_type, raid_chunks;
  uint open_count;			/* Number of tables in open list */
  /* Index of auto-updated TIMESTAMP field in field array */
  uint primary_key;
  uint timestamp_field_offset;
  uint next_number_index;
  uint next_number_key_offset;
  uchar	  frm_version;
  my_bool system;			/* Set if system record */
  my_bool crypted;                      /* If .frm file is crypted */
  my_bool db_low_byte_first;		/* Portable row format */
  my_bool crashed;
  my_bool is_view;
  my_bool name_lock, replace_with_name_lock;
} TABLE_SHARE;


/* Information for one open table */

struct st_table {
  TABLE_SHARE	*s;
  handler	*file;
#ifdef NOT_YET
  struct st_table *used_next, **used_prev;	/* Link to used tables */
  struct st_table *open_next, **open_prev;	/* Link to open tables */
#endif
  struct st_table *next, *prev;

  THD	*in_use;                        /* Which thread uses this */
  Field **field;			/* Pointer to fields */

  byte *record[2];			/* Pointer to records */
  byte *insert_values;                  /* used by INSERT ... UPDATE */
  key_map quick_keys, used_keys, keys_in_use_for_query;
  KEY  *key_info;			/* data of keys in database */

  Field *next_number_field,		/* Set if next_number is activated */
	*found_next_number_field,	/* Set on open */
        *rowid_field;
  Field_timestamp *timestamp_field;

  /* Table's triggers, 0 if there are no of them */
  Table_triggers_list *triggers;
  struct st_table_list *pos_in_table_list;/* Element referring to this table */
  ORDER		*group;
  const char	*alias;            	  /* alias or table name */
  uchar		*null_flags;
  ulong		query_id;

  ha_rows	quick_rows[MAX_KEY];
  key_part_map  const_key_parts[MAX_KEY];
  uint		quick_key_parts[MAX_KEY];

  /*
    If this table has TIMESTAMP field with auto-set property (pointed by
    timestamp_field member) then this variable indicates during which
    operations (insert only/on update/in both cases) we should set this
    field to current timestamp. If there are no such field in this table
    or we should not automatically set its value during execution of current
    statement then the variable contains TIMESTAMP_NO_AUTO_SET (i.e. 0).

    Value of this variable is set for each statement in open_table() and
    if needed cleared later in statement processing code (see mysql_update()
    as example).
  */
  timestamp_auto_set_type timestamp_field_type;
  table_map	map;                    /* ID bit of table (1,2,4,8,16...) */
  
  uint		tablenr,used_fields;
  uint          temp_pool_slot;		/* Used by intern temp tables */
  uint		status;                 /* What's in record[0] */
  uint		db_stat;		/* mode of file as in handler.h */
  /* number of select if it is derived table */
  uint          derived_select_number;
  int		current_lock;           /* Type of lock on table */
  my_bool copy_blobs;			/* copy_blobs when storing */
  /*
    Used in outer joins: if true, all columns are considered to have NULL
    values, including columns declared as "not null".
  */
  my_bool null_row;
  /* 0 or JOIN_TYPE_{LEFT|RIGHT}, same as TABLE_LIST::outer_join */
  my_bool outer_join;
  my_bool maybe_null;                   /* true if (outer_join != 0) */
  my_bool force_index;
  my_bool distinct,const_table,no_rows;
  my_bool key_read, no_keyread;
  my_bool locked_by_flush;
  my_bool locked_by_name;
  my_bool fulltext_searched;
  my_bool no_cache;
  /* To signal that we should reset query_id for tables and cols */
  my_bool clear_query_id;
  my_bool auto_increment_field_not_null;
  my_bool insert_or_update;             /* Can be used by the handler */
  my_bool alias_name_used;		/* true if table_name is alias */

  REGINFO reginfo;			/* field connections */
  MEM_ROOT mem_root;
  GRANT_INFO grant;
  FILESORT_INFO sort;
  TABLE_SHARE share_not_to_be_used;     /* To be deleted when true shares */
};


typedef struct st_foreign_key_info
{
  LEX_STRING *forein_id;
  LEX_STRING *referenced_db;
  LEX_STRING *referenced_table;
  LEX_STRING *constraint_method;
  List<LEX_STRING> foreign_fields;
  List<LEX_STRING> referenced_fields;
} FOREIGN_KEY_INFO;


enum enum_schema_tables
{
  SCH_SCHEMATA= 0, SCH_TABLES, SCH_COLUMNS, SCH_CHARSETS, SCH_COLLATIONS,
  SCH_COLLATION_CHARACTER_SET_APPLICABILITY, SCH_PROCEDURES, SCH_STATISTICS,
  SCH_VIEWS, SCH_USER_PRIVILEGES, SCH_SCHEMA_PRIVILEGES, SCH_TABLE_PRIVILEGES,
  SCH_COLUMN_PRIVILEGES, SCH_TABLE_CONSTRAINTS, SCH_KEY_COLUMN_USAGE,
  SCH_TABLE_NAMES, SCH_OPEN_TABLES, SCH_STATUS, SCH_VARIABLES
};


typedef struct st_field_info
{
  const char* field_name;
  uint field_length;
  enum enum_field_types field_type;
  int value;
  bool maybe_null;
  const char* old_name;
} ST_FIELD_INFO;


struct st_table_list;
typedef class Item COND;

typedef struct st_schema_table
{
  const char* table_name;
  ST_FIELD_INFO *fields_info;
  /* Create information_schema table */
  TABLE *(*create_table)  (THD *thd, struct st_table_list *table_list);
  /* Fill table with data */
  int (*fill_table) (THD *thd, struct st_table_list *tables, COND *cond);
  /* Handle fileds for old SHOW */
  int (*old_format) (THD *thd, struct st_schema_table *schema_table);
  int (*process_table) (THD *thd, struct st_table_list *tables,
                        TABLE *table, bool res, const char *base_name,
                        const char *file_name);
  int idx_field1, idx_field2; 
  bool hidden;
} ST_SCHEMA_TABLE;


#define JOIN_TYPE_LEFT	1
#define JOIN_TYPE_RIGHT	2

#define VIEW_ALGORITHM_UNDEFINED	0
#define VIEW_ALGORITHM_TMPTABLE	1
#define VIEW_ALGORITHM_MERGE		2

/* view WITH CHECK OPTION parameter options */
#define VIEW_CHECK_NONE       0
#define VIEW_CHECK_LOCAL      1
#define VIEW_CHECK_CASCADED   2

/* result of view WITH CHECK OPTION parameter check */
#define VIEW_CHECK_OK         0
#define VIEW_CHECK_ERROR      1
#define VIEW_CHECK_SKIP       2

struct st_lex;
class select_union;

struct Field_translator
{
  Item *item;
  const char *name;
};


typedef struct st_table_list
{
  /* link in a local table list (used by SQL_LIST) */
  struct st_table_list *next_local;
  /* link in a global list of all queries tables */
  struct st_table_list *next_global, **prev_global;
  char		*db, *alias, *table_name, *schema_table_name;
  char          *option;                /* Used by cache index  */
  Item		*on_expr;		/* Used with outer join */
  COND_EQUAL    *cond_equal;            /* Used with outer join */
  struct st_table_list *natural_join;	/* natural join on this table*/
  /* ... join ... USE INDEX ... IGNORE INDEX */
<<<<<<< HEAD
  List<String>	*use_index, *ignore_index;
  TABLE         *table;                 /* opened table */
  /*
    select_result for derived table to pass it from table creation to table
    filling procedure
  */
  select_union  *derived_result;
  /*
    Reference from aux_tables to local list entry of main select of
    multi-delete statement:
    delete t1 from t2,t1 where t1.a<'B' and t2.b=t1.b;
    here it will be reference of first occurrence of t1 to second (as you
    can see this lists can't be merged)
  */
  st_table_list	*correspondent_table;
  st_select_lex_unit *derived;		/* SELECT_LEX_UNIT of derived table */
  ST_SCHEMA_TABLE *schema_table;        /* Information_schema table */
  st_select_lex	*schema_select_lex;
  /* link to select_lex where this table was used */
  st_select_lex	*select_lex;
  st_lex	*view;			/* link on VIEW lex for merging */
  Field_translator *field_translation;	/* array of VIEW fields */
  /* ancestor of this table (VIEW merge algorithm) */
  st_table_list	*ancestor;
  /* most upper view this table belongs to */
  st_table_list	*belong_to_view;
  /* list of join table tree leaves */
  st_table_list	*next_leaf;
  Item          *where;                 /* VIEW WHERE clause condition */
  Item          *check_option;          /* WITH CHECK OPTION condition */
  LEX_STRING	query;			/* text of (CRETE/SELECT) statement */
  LEX_STRING	md5;			/* md5 of query text */
  LEX_STRING	source;			/* source of CREATE VIEW */
  LEX_STRING	view_db;		/* saved view database */
  LEX_STRING	view_name;		/* saved view name */
  LEX_STRING	timestamp;		/* GMT time stamp of last operation */
  ulonglong	file_version;		/* version of file's field set */
  ulonglong     updatable_view;         /* VIEW can be updated */
  ulonglong	revision;		/* revision control number */
  ulonglong	algorithm;		/* 0 any, 1 tmp tables , 2 merging */
  ulonglong     with_check;             /* WITH CHECK OPTION */
  /*
    effective value of WITH CHECK OPTION (differ for temporary table
    algorithm)
  */
  uint8         effective_with_check;
  uint          effective_algorithm;    /* which algorithm was really used */
  uint		privilege_backup;       /* place for saving privileges */
  GRANT_INFO	grant;
=======
  List<String>	*use_index, *ignore_index; 
  TABLE          *table;      /* opened table */
  st_table_list  *table_list; /* pointer to node of list of all tables */
  class st_select_lex_unit *derived;	/* SELECT_LEX_UNIT of derived table */
  /* data need by some engines in query cache*/
  ulonglong     engine_data;
  /* call back function for asking handler about caching in query cache */
  qc_engine_callback callback_func;
 GRANT_INFO	grant;
>>>>>>> efd5ed2f
  thr_lock_type lock_type;
  uint		outer_join;		/* Which join type */
  uint		shared;			/* Used in multi-upd */
  uint32        db_length, table_name_length;
  bool          updatable;		/* VIEW/TABLE can be updated now */
  bool		straight;		/* optimize with prev table */
  bool          updating;               /* for replicate-do/ignore table */
  bool		force_index;		/* prefer index over table scan */
  bool          ignore_leaves;          /* preload only non-leaf nodes */
  bool          no_where_clause;        /* do not attach WHERE to SELECT */
  table_map     dep_tables;             /* tables the table depends on      */
  table_map     on_expr_dep_tables;     /* tables on expression depends on  */
  struct st_nested_join *nested_join;   /* if the element is a nested join  */
  st_table_list *embedding;             /* nested join containing the table */
  List<struct st_table_list> *join_list;/* join list the table belongs to   */
  bool		cacheable_table;	/* stop PS caching */
  /* used in multi-upd/views privilege check */
  bool		table_in_first_from_clause;
  bool		skip_temporary;		/* this table shouldn't be temporary */
  /* TRUE if this merged view contain auto_increment field */
  bool          contain_auto_increment;
  /* FRMTYPE_ERROR if any type is acceptable */
  enum frm_type_enum required_type;
  char		timestamp_buffer[20];	/* buffer for timestamp (19+1) */

  void calc_md5(char *buffer);
  void set_ancestor();
  int view_check_option(THD *thd, bool ignore_failure);
  bool setup_ancestor(THD *thd, Item **conds, uint8 check_option);
  void cleanup_items();
  bool placeholder() {return derived || view; }
  void print(THD *thd, String *str);
  void save_and_clear_want_privilege();
  void restore_want_privilege();
  bool check_single_table(st_table_list **table, table_map map);
  bool set_insert_values(MEM_ROOT *mem_root);
} TABLE_LIST;

class Item;

class Field_iterator: public Sql_alloc
{
public:
  virtual ~Field_iterator() {}
  virtual void set(TABLE_LIST *)= 0;
  virtual void next()= 0;
  virtual bool end_of_fields()= 0;              /* Return 1 at end of list */
  virtual const char *name()= 0;
  virtual Item *item(THD *)= 0;
  virtual Field *field()= 0;
};


class Field_iterator_table: public Field_iterator
{
  Field **ptr;
public:
  Field_iterator_table() :ptr(0) {}
  void set(TABLE_LIST *table) { ptr= table->table->field; }
  void set_table(TABLE *table) { ptr= table->field; }
  void next() { ptr++; }
  bool end_of_fields() { return *ptr == 0; }
  const char *name();
  Item *item(THD *thd);
  Field *field() { return *ptr; }
};


class Field_iterator_view: public Field_iterator
{
  Field_translator *ptr, *array_end;
public:
  Field_iterator_view() :ptr(0), array_end(0) {}
  void set(TABLE_LIST *table);
  void next() { ptr++; }
  bool end_of_fields() { return ptr == array_end; }
  const char *name();
  Item *item(THD *thd) { return ptr->item; }
  Item **item_ptr() {return &ptr->item; }
  Field *field() { return 0; }
};


typedef struct st_nested_join
{
  List<TABLE_LIST>  join_list;       /* list of elements in the nested join */
  table_map         used_tables;     /* bitmap of tables in the nested join */
  table_map         not_null_tables; /* tables that rejects nulls           */
  struct st_join_table *first_nested;/* the first nested table in the plan  */
  uint              counter;         /* to count tables in the nested join  */
} NESTED_JOIN;


typedef struct st_changed_table_list
{
  struct	st_changed_table_list *next;
  char		*key;
  uint32        key_length;
} CHANGED_TABLE_LIST;


typedef struct st_open_table_list{
  struct st_open_table_list *next;
  char	*db,*table;
  uint32 in_use,locked;
} OPEN_TABLE_LIST;

<|MERGE_RESOLUTION|>--- conflicted
+++ resolved
@@ -338,7 +338,6 @@
   COND_EQUAL    *cond_equal;            /* Used with outer join */
   struct st_table_list *natural_join;	/* natural join on this table*/
   /* ... join ... USE INDEX ... IGNORE INDEX */
-<<<<<<< HEAD
   List<String>	*use_index, *ignore_index;
   TABLE         *table;                 /* opened table */
   /*
@@ -388,17 +387,10 @@
   uint          effective_algorithm;    /* which algorithm was really used */
   uint		privilege_backup;       /* place for saving privileges */
   GRANT_INFO	grant;
-=======
-  List<String>	*use_index, *ignore_index; 
-  TABLE          *table;      /* opened table */
-  st_table_list  *table_list; /* pointer to node of list of all tables */
-  class st_select_lex_unit *derived;	/* SELECT_LEX_UNIT of derived table */
   /* data need by some engines in query cache*/
   ulonglong     engine_data;
   /* call back function for asking handler about caching in query cache */
   qc_engine_callback callback_func;
- GRANT_INFO	grant;
->>>>>>> efd5ed2f
   thr_lock_type lock_type;
   uint		outer_join;		/* Which join type */
   uint		shared;			/* Used in multi-upd */
