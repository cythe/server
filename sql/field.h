#ifndef FIELD_INCLUDED
#define FIELD_INCLUDED
/* Copyright (c) 2000, 2015, Oracle and/or its affiliates.
   Copyright (c) 2008, 2019, MariaDB Corporation.

   This program is free software; you can redistribute it and/or modify
   it under the terms of the GNU General Public License as published by
   the Free Software Foundation; version 2 of the License.

   This program is distributed in the hope that it will be useful,
   but WITHOUT ANY WARRANTY; without even the implied warranty of
   MERCHANTABILITY or FITNESS FOR A PARTICULAR PURPOSE.  See the
   GNU General Public License for more details.

   You should have received a copy of the GNU General Public License
   along with this program; if not, write to the Free Software
   Foundation, Inc., 51 Franklin St, Fifth Floor, Boston, MA 02110-1335  USA */

/*
  Because of the function make_new_field() all field classes that have static
  variables must declare the size_of() member function.
*/

#ifdef USE_PRAGMA_INTERFACE
#pragma interface			/* gcc class implementation */
#endif

#include "mysqld.h"                             /* system_charset_info */
#include "table.h"                              /* TABLE */
#include "sql_string.h"                         /* String */
#include "my_decimal.h"                         /* my_decimal */
#include "sql_error.h"                          /* Sql_condition */
#include "compat56.h"
#include "sql_type.h"                           /* Type_std_attributes */
#include "field_comp.h"

class Send_field;
class Copy_field;
class Protocol;
class Create_field;
class Relay_log_info;
class Field;
class Column_statistics;
class Column_statistics_collected;
class Item_func;
class Item_bool_func;
class Item_equal;
class Virtual_tmp_table;
class Qualified_column_ident;
class Table_ident;
class SEL_ARG;
class RANGE_OPT_PARAM;
struct KEY_PART;

enum enum_check_fields
{
  CHECK_FIELD_IGNORE,
  CHECK_FIELD_EXPRESSION,
  CHECK_FIELD_WARN,
  CHECK_FIELD_ERROR_FOR_NULL,
};

/*
  Common declarations for Field and Item
*/
class Value_source
{
protected:

  // Parameters for warning and note generation
  class Warn_filter
  {
    bool m_want_warning_edom;
    bool m_want_note_truncated_spaces;
  public:
    Warn_filter(bool want_warning_edom, bool want_note_truncated_spaces) :
     m_want_warning_edom(want_warning_edom),
     m_want_note_truncated_spaces(want_note_truncated_spaces)
    { }
    Warn_filter(const THD *thd);
    bool want_warning_edom() const
    { return m_want_warning_edom; }
    bool want_note_truncated_spaces() const
    { return m_want_note_truncated_spaces; }
  };
  class Warn_filter_all: public Warn_filter
  {
  public:
    Warn_filter_all() :Warn_filter(true, true) { }
  };

  class Converter_double_to_longlong
  {
  protected:
    bool m_error;
    longlong m_result;
  public:
    Converter_double_to_longlong(double nr, bool unsigned_flag);
    longlong result() const { return m_result; }
    bool error() const { return m_error; }
    void push_warning(THD *thd, double nr, bool unsigned_flag);
  };
  class Converter_double_to_longlong_with_warn:
    public Converter_double_to_longlong
  {
  public:
    Converter_double_to_longlong_with_warn(THD *thd, double nr,
                                           bool unsigned_flag)
      :Converter_double_to_longlong(nr, unsigned_flag)
    {
      if (m_error)
        push_warning(thd, nr, unsigned_flag);
    }
    Converter_double_to_longlong_with_warn(double nr, bool unsigned_flag)
      :Converter_double_to_longlong(nr, unsigned_flag)
    {
      if (m_error)
        push_warning(current_thd, nr, unsigned_flag);
    }
  };

  // String-to-number converters
  class Converter_string_to_number
  {
  protected:
    char *m_end_of_num; // Where the low-level conversion routine stopped
    int m_error;        // The error code returned by the low-level routine
    bool m_edom;        // If EDOM-alike error happened during conversion
    /**
      Check string-to-number conversion and produce a warning if
      - could not convert any digits (EDOM-alike error)
      - found garbage at the end of the string
      - found extra spaces at the end (a note)
      See also Field_num::check_edom_and_truncation() for a similar function.

      @param thd         - the thread that will be used to generate warnings.
                           Can be NULL (which means current_thd will be used
                           if a warning is really necessary).
      @param type        - name of the data type
                           (e.g. "INTEGER", "DECIMAL", "DOUBLE")
      @param cs          - character set of the original string
      @param str         - the original string
      @param end         - the end of the string
      @param allow_notes - tells if trailing space notes should be displayed
                           or suppressed.

      Unlike Field_num::check_edom_and_truncation(), this function does not
      distinguish between EDOM and truncation and reports the same warning for
      both cases. Perhaps we should eventually print different warnings,
      to make the explicit CAST work closer to the implicit cast in
      Field_xxx::store().
    */
    void check_edom_and_truncation(THD *thd, Warn_filter filter,
                                   const char *type,
                                   CHARSET_INFO *cs,
                                   const char *str,
                                   size_t length) const;
  public:
    int error() const { return m_error; }
  };

  class Converter_strntod: public Converter_string_to_number
  {
    double m_result;
  public:
    Converter_strntod(CHARSET_INFO *cs, const char *str, size_t length)
    {
      m_result= my_strntod(cs, (char *) str, length, &m_end_of_num, &m_error);
      // strntod() does not set an error if the input string was empty
      m_edom= m_error !=0 || str == m_end_of_num;
    }
    double result() const { return m_result; }
  };

  class Converter_string_to_longlong: public Converter_string_to_number
  {
  protected:
    longlong m_result;
  public:
    longlong result() const { return m_result; }
  };

  class Converter_strntoll: public Converter_string_to_longlong
  {
  public:
    Converter_strntoll(CHARSET_INFO *cs, const char *str, size_t length)
    {
      m_result= my_strntoll(cs, str, length, 10, &m_end_of_num, &m_error);
      /*
         All non-zero errors means EDOM error.
         strntoll() does not set an error if the input string was empty.
         Check it here.
         Notice the different with the same condition in Converter_strntoll10.
      */
      m_edom= m_error != 0 || str == m_end_of_num;
    }
  };

  class Converter_strtoll10: public Converter_string_to_longlong
  {
  public:
    Converter_strtoll10(CHARSET_INFO *cs, const char *str, size_t length)
    {
      m_end_of_num= (char *) str + length;
      m_result= (*(cs->cset->strtoll10))(cs, str, &m_end_of_num, &m_error);
      /*
        Negative error means "good negative number".
        Only a positive m_error value means a real error.
        strtoll10() sets error to MY_ERRNO_EDOM in case of an empty string,
        so we don't have to additionally catch empty strings here.
      */
      m_edom= m_error > 0;
    }
  };

  class Converter_str2my_decimal: public Converter_string_to_number
  {
  public:
    Converter_str2my_decimal(uint mask,
                             CHARSET_INFO *cs, const char *str, size_t length,
                             my_decimal *buf)
    {
      DBUG_ASSERT(length < UINT_MAX32);
      m_error= str2my_decimal(mask, str, length, cs,
                              buf, (const char **) &m_end_of_num);
      // E_DEC_TRUNCATED means a very minor truncation: '1e-100' -> 0
      m_edom= m_error && m_error != E_DEC_TRUNCATED;
    }
  };


  // String-to-number converters with automatic warning generation
  class Converter_strntod_with_warn: public Converter_strntod
  {
  public:
    Converter_strntod_with_warn(THD *thd, Warn_filter filter,
                                CHARSET_INFO *cs,
                                const char *str, size_t length)
      :Converter_strntod(cs, str, length)
    {
      check_edom_and_truncation(thd, filter, "DOUBLE", cs, str, length);
    }
  };

  class Converter_strntoll_with_warn: public Converter_strntoll
  {
  public:
    Converter_strntoll_with_warn(THD *thd, Warn_filter filter,
                                 CHARSET_INFO *cs,
                                 const char *str, size_t length)
      :Converter_strntoll(cs, str, length)
    {
      check_edom_and_truncation(thd, filter, "INTEGER", cs, str, length);
    }
  };

  class Converter_strtoll10_with_warn: public Converter_strtoll10
  {
  public:
    Converter_strtoll10_with_warn(THD *thd, Warn_filter filter,
                                 CHARSET_INFO *cs,
                                 const char *str, size_t length)
      :Converter_strtoll10(cs, str, length)
    {
      check_edom_and_truncation(thd, filter, "INTEGER", cs, str, length);
    }
  };

  class Converter_str2my_decimal_with_warn: public Converter_str2my_decimal
  {
  public:
    Converter_str2my_decimal_with_warn(THD *thd, Warn_filter filter,
                                       uint mask, CHARSET_INFO *cs,
                                       const char *str, size_t length,
                                       my_decimal *buf)
     :Converter_str2my_decimal(mask, cs, str, length, buf)
    {
      check_edom_and_truncation(thd, filter, "DECIMAL", cs, str, length);
    }
  };


  // String-to-number convertion methods for the old code compatibility
  longlong longlong_from_string_with_check(CHARSET_INFO *cs, const char *cptr,
                                           const char *end) const
  {
    /*
      TODO: Give error if we wanted a signed integer and we got an unsigned
      one

      Notice, longlong_from_string_with_check() honors thd->no_error, because
      it's used to handle queries like this:
        SELECT COUNT(@@basedir);
      and is called when Item_func_get_system_var::update_null_value()
      suppresses warnings and then calls val_int().
      The other methods {double|decimal}_from_string_with_check() ignore
      thd->no_errors, because they are not used for update_null_value()
      and they always allow all kind of warnings.
    */
    THD *thd= current_thd;
    return Converter_strtoll10_with_warn(thd, Warn_filter(thd),
                                         cs, cptr, end - cptr).result();
  }

  double double_from_string_with_check(CHARSET_INFO *cs, const char *cptr,
                                       const char *end) const
  {
    return Converter_strntod_with_warn(NULL, Warn_filter_all(),
                                       cs, cptr, end - cptr).result();
  }
  my_decimal *decimal_from_string_with_check(my_decimal *decimal_value,
                                             CHARSET_INFO *cs,
                                             const char *cptr,
                                             const char *end)
  {
    Converter_str2my_decimal_with_warn(NULL, Warn_filter_all(),
                                       E_DEC_FATAL_ERROR & ~E_DEC_BAD_NUM,
                                       cs, cptr, end - cptr, decimal_value);
    return decimal_value;
  }

  longlong longlong_from_hex_hybrid(const char *str, size_t length)
  {
    const char *end= str + length;
    const char *ptr= end - MY_MIN(length, sizeof(longlong));
    ulonglong value= 0;
    for ( ; ptr != end ; ptr++)
      value= (value << 8) + (ulonglong) (uchar) *ptr;
    return (longlong) value;
  }

  longlong longlong_from_string_with_check(const String *str) const
  {
    return longlong_from_string_with_check(str->charset(),
                                           str->ptr(), str->end());
  }
  double double_from_string_with_check(const String *str) const
  {
    return double_from_string_with_check(str->charset(),
                                         str->ptr(), str->end());
  }
  my_decimal *decimal_from_string_with_check(my_decimal *decimal_value,
                                             const String *str)
  {
    return decimal_from_string_with_check(decimal_value, str->charset(),
                                          str->ptr(), str->end());
  }
  // End of String-to-number conversion methods

public:
  /*
    The enumeration Subst_constraint is currently used only in implementations
    of the virtual function subst_argument_checker.
  */
  enum Subst_constraint
  {
    ANY_SUBST,           /* Any substitution for a field is allowed  */
    IDENTITY_SUBST       /* Substitution for a field is allowed if any two
                            different values of the field type are not equal */
  };
  /*
    Item context attributes.
    Comparison functions pass their attributes to propagate_equal_fields().
    For exmple, for string comparison, the collation of the comparison
    operation is important inside propagate_equal_fields().
  */
  class Context
  {
    /*
      Which type of propagation is allowed:
      - ANY_SUBST (loose equality, according to the collation), or
      - IDENTITY_SUBST (strict binary equality).
    */
    Subst_constraint m_subst_constraint;
    /*
      Comparison type.
      Important only when ANY_SUBSTS.
    */
    const Type_handler *m_compare_handler;
    /*
      Collation of the comparison operation.
      Important only when ANY_SUBST.
    */
    CHARSET_INFO *m_compare_collation;
  public:
    Context(Subst_constraint subst, const Type_handler *h, CHARSET_INFO *cs)
      :m_subst_constraint(subst),
       m_compare_handler(h),
       m_compare_collation(cs)
    { DBUG_ASSERT(h == h->type_handler_for_comparison()); }
    Subst_constraint subst_constraint() const { return m_subst_constraint; }
    const Type_handler *compare_type_handler() const
    {
      DBUG_ASSERT(m_subst_constraint == ANY_SUBST);
      return m_compare_handler;
    }
    CHARSET_INFO *compare_collation() const
    {
      DBUG_ASSERT(m_subst_constraint == ANY_SUBST);
      return m_compare_collation;
    }
  };
  class Context_identity: public Context
  { // Use this to request only exact value, no invariants.
  public:
     Context_identity()
      :Context(IDENTITY_SUBST, &type_handler_long_blob, &my_charset_bin) { }
  };
  class Context_boolean: public Context
  { // Use this when an item is [a part of] a boolean expression
  public:
    Context_boolean()
      :Context(ANY_SUBST, &type_handler_longlong, &my_charset_bin) { }
  };
};


#define STORAGE_TYPE_MASK 7
#define COLUMN_FORMAT_MASK 7
#define COLUMN_FORMAT_SHIFT 3

/* The length of the header part for each virtual column in the .frm file */
#define FRM_VCOL_OLD_HEADER_SIZE(b) (3 + MY_TEST(b))
#define FRM_VCOL_NEW_BASE_SIZE 16
#define FRM_VCOL_NEW_HEADER_SIZE 6

class Count_distinct_field;

struct ha_field_option_struct;

struct st_cache_field;
int field_conv(Field *to,Field *from);
int truncate_double(double *nr, uint field_length, uint dec,
                    bool unsigned_flag, double max_value);

inline uint get_enum_pack_length(int elements)
{
  return elements < 256 ? 1 : 2;
}

inline uint get_set_pack_length(int elements)
{
  uint len= (elements + 7) / 8;
  return len > 4 ? 8 : len;
}


/**
  Tests if field type is temporal and has date part,
  i.e. represents DATE, DATETIME or TIMESTAMP types in SQL.

  @param type    Field type, as returned by field->type().
  @retval true   If field type is temporal type with date part.
  @retval false  If field type is not temporal type with date part.
*/
inline bool is_temporal_type_with_date(enum_field_types type)
{
  switch (type)
  {
  case MYSQL_TYPE_DATE:
  case MYSQL_TYPE_DATETIME:
  case MYSQL_TYPE_TIMESTAMP:
    return true;
  case MYSQL_TYPE_DATETIME2:
  case MYSQL_TYPE_TIMESTAMP2:
    DBUG_ASSERT(0); // field->real_type() should not get to here.
    return false;
  default:
    return false;
  }
}


enum enum_vcol_info_type
{
  VCOL_GENERATED_VIRTUAL, VCOL_GENERATED_STORED,
  VCOL_DEFAULT, VCOL_CHECK_FIELD, VCOL_CHECK_TABLE,
  /* Additional types should be added here */
  /* Following is the highest value last   */
  VCOL_TYPE_NONE = 127 // Since the 0 value is already in use
};

static inline const char *vcol_type_name(enum_vcol_info_type type)
{
  switch (type)
  {
  case VCOL_GENERATED_VIRTUAL:
  case VCOL_GENERATED_STORED:
    return "GENERATED ALWAYS AS";
  case VCOL_DEFAULT:
    return "DEFAULT";
  case VCOL_CHECK_FIELD:
  case VCOL_CHECK_TABLE:
    return "CHECK";
  case VCOL_TYPE_NONE:
    return "UNTYPED";
  }
  return 0;
}

/*
  Flags for Virtual_column_info. If none is set, the expression must be
  a constant with no side-effects, so it's calculated at CREATE TABLE time,
  stored in table->record[2], and not recalculated for every statement.
*/
#define VCOL_FIELD_REF         1
#define VCOL_NON_DETERMINISTIC 2
#define VCOL_SESSION_FUNC      4  /* uses session data, e.g. USER or DAYNAME */
#define VCOL_TIME_FUNC         8
#define VCOL_AUTO_INC         16
#define VCOL_IMPOSSIBLE       32
#define VCOL_NOT_VIRTUAL      64  /* Function can't be virtual */

#define VCOL_NOT_STRICTLY_DETERMINISTIC                       \
  (VCOL_NON_DETERMINISTIC | VCOL_TIME_FUNC | VCOL_SESSION_FUNC)

/*
  Virtual_column_info is the class to contain additional
  characteristics that is specific for a virtual/computed
  field such as:
   - the defining expression that is evaluated to compute the value
  of the field 
  - whether the field is to be stored in the database
  - whether the field is used in a partitioning expression
*/

class Virtual_column_info: public Sql_alloc,
                           private Type_handler_hybrid_field_type
{
private:
  enum_vcol_info_type vcol_type; /* Virtual column expression type */
  /*
    The following data is only updated by the parser and read
    when a Create_field object is created/initialized.
  */
  /* Flag indicating that the field used in a partitioning expression */
  bool in_partitioning_expr;

public:
  /* Flag indicating  that the field is physically stored in the database */
  bool stored_in_db;
  bool utf8;                                    /* Already in utf8 */
  bool automatic_name;
  Item *expr;
  Lex_ident name;                               /* Name of constraint */
  /* see VCOL_* (VCOL_FIELD_REF, ...) */
  uint flags;

  Virtual_column_info()
   :Type_handler_hybrid_field_type(&type_handler_null),
    vcol_type((enum_vcol_info_type)VCOL_TYPE_NONE),
    in_partitioning_expr(FALSE), stored_in_db(FALSE),
    utf8(TRUE), automatic_name(FALSE), expr(NULL), flags(0)
  {
    name.str= NULL;
    name.length= 0;
  };
  ~Virtual_column_info() {};
  enum_vcol_info_type get_vcol_type() const
  {
    return vcol_type;
  }
  void set_vcol_type(enum_vcol_info_type v_type)
  {
    vcol_type= v_type;
  }
  const char *get_vcol_type_name() const
  {
    DBUG_ASSERT(vcol_type != VCOL_TYPE_NONE);
    return vcol_type_name(vcol_type);
  }
  void set_handler(const Type_handler *handler)
  {
    /* Calling this function can only be done once. */
    DBUG_ASSERT(type_handler() == &type_handler_null);
    Type_handler_hybrid_field_type::set_handler(handler);
  }
  bool is_stored() const
  {
    return stored_in_db;
  }
  void set_stored_in_db_flag(bool stored)
  {
    stored_in_db= stored;
  }
  bool is_in_partitioning_expr() const
  {
    return in_partitioning_expr;
  }
  void mark_as_in_partitioning_expr()
  {
    in_partitioning_expr= TRUE;
  }
  inline bool is_equal(const Virtual_column_info* vcol) const;
  inline void print(String*);
};

class Field: public Value_source
{
  Field(const Item &);				/* Prevent use of these */
  void operator=(Field &);
protected:
  int save_in_field_str(Field *to)
  {
    StringBuffer<MAX_FIELD_WIDTH> result(charset());
    val_str(&result);
    return to->store(result.ptr(), result.length(), charset());
  }
  void error_generated_column_function_is_not_allowed(THD *thd, bool error)
                                                      const;
  static void do_field_int(Copy_field *copy);
  static void do_field_real(Copy_field *copy);
  static void do_field_string(Copy_field *copy);
  static void do_field_date(Copy_field *copy);
  static void do_field_temporal(Copy_field *copy, date_mode_t fuzzydate);
  static void do_field_datetime(Copy_field *copy);
  static void do_field_timestamp(Copy_field *copy);
  static void do_field_decimal(Copy_field *copy);
public:
  static void *operator new(size_t size, MEM_ROOT *mem_root) throw ()
  { return alloc_root(mem_root, size); }
  static void *operator new(size_t size) throw ()
  {
    DBUG_ASSERT(size < UINT_MAX32);
    return thd_alloc(current_thd, (uint) size);
  }
  static void operator delete(void *ptr_arg, size_t size) { TRASH_FREE(ptr_arg, size); }
  static void operator delete(void *ptr, MEM_ROOT *mem_root)
  { DBUG_ASSERT(0); }

  bool marked_for_read() const;
  bool marked_for_write_or_computed() const;

  /**
     Used by System Versioning.
   */
  virtual void set_max()
  { DBUG_ASSERT(0); }
  virtual bool is_max()
  { DBUG_ASSERT(0); return false; }

  uchar		*ptr;			// Position to field in record

  field_visibility_t invisible;
  /**
     Byte where the @c NULL bit is stored inside a record. If this Field is a
     @c NOT @c NULL field, this member is @c NULL.
  */
  uchar		*null_ptr;
  /*
    Note that you can use table->in_use as replacement for current_thd member
    only inside of val_*() and store() members (e.g. you can't use it in cons)
  */
  TABLE *table;                                 // Pointer for table
  TABLE *orig_table;                            // Pointer to original table
  const char * const *table_name;               // Pointer to alias in TABLE
  LEX_CSTRING field_name;
  LEX_CSTRING comment;
  /** reference to the list of options or NULL */
  engine_option_value *option_list;
  ha_field_option_struct *option_struct;   /* structure with parsed options */
  /* Field is part of the following keys */
  key_map	key_start, part_of_key, part_of_key_not_clustered;

  /*
    Bitmap of indexes that have records ordered by col1, ... this_field, ...

    For example, INDEX (col(prefix_n)) is not present in col.part_of_sortkey.
  */
  key_map       part_of_sortkey;
  /*
    We use three additional unireg types for TIMESTAMP to overcome limitation
    of current binary format of .frm file. We'd like to be able to support
    NOW() as default and on update value for such fields but unable to hold
    this info anywhere except unireg_check field. This issue will be resolved
    in more clean way with transition to new text based .frm format.
    See also comment for Field_timestamp::Field_timestamp().
  */
  enum utype  {
    NONE=0,
    NEXT_NUMBER=15,             // AUTO_INCREMENT
    TIMESTAMP_OLD_FIELD=18,     // TIMESTAMP created before 4.1.3
    TIMESTAMP_DN_FIELD=21,      // TIMESTAMP DEFAULT NOW()
    TIMESTAMP_UN_FIELD=22,      // TIMESTAMP ON UPDATE NOW()
    TIMESTAMP_DNUN_FIELD=23,    // TIMESTAMP DEFAULT NOW() ON UPDATE NOW()
    TMYSQL_COMPRESSED= 24,      // Compatibility with TMySQL
    };
  enum geometry_type
  {
    GEOM_GEOMETRY = 0, GEOM_POINT = 1, GEOM_LINESTRING = 2, GEOM_POLYGON = 3,
    GEOM_MULTIPOINT = 4, GEOM_MULTILINESTRING = 5, GEOM_MULTIPOLYGON = 6,
    GEOM_GEOMETRYCOLLECTION = 7
  };
  enum imagetype { itRAW, itMBR};

  utype		unireg_check;
  uint32	field_length;		// Length of field
  uint32	flags;
  uint16        field_index;            // field number in fields array
  uchar		null_bit;		// Bit used to test null bit
  /**
     If true, this field was created in create_tmp_field_from_item from a NULL
     value. This means that the type of the field is just a guess, and the type
     may be freely coerced to another type.

     @see create_tmp_field_from_item
     @see Item_type_holder::get_real_type

   */
  bool is_created_from_null_item;

  /* TRUE in Field objects created for column min/max values */
  bool is_stat_field; 

  /* 
    Selectivity of the range condition over this field.
    When calculating this selectivity a range predicate
    is taken into account only if:
    - it is extracted from the WHERE clause
    - it depends only on the table the field belongs to 
  */
  double cond_selectivity;

  /* 
    The next field in the class of equal fields at the top AND level
    of the WHERE clause
  */ 
  Field *next_equal_field;

  /*
    This structure is used for statistical data on the column
    that has been read from the statistical table column_stat
  */ 
  Column_statistics *read_stats;
  /*
    This structure is used for statistical data on the column that
    is collected by the function collect_statistics_for_table
  */
  Column_statistics_collected *collected_stats;

  /* 
    This is additional data provided for any computed(virtual) field,
    default function or check constraint.
    In particular it includes a pointer to the item by which this field
    can be computed from other fields.
  */
  Virtual_column_info *vcol_info, *check_constraint, *default_value;

  Field(uchar *ptr_arg,uint32 length_arg,uchar *null_ptr_arg,
        uchar null_bit_arg, utype unireg_check_arg,
        const LEX_CSTRING *field_name_arg);
  virtual ~Field() {}

  DTCollation dtcollation() const
  {
    return DTCollation(charset(), derivation(), repertoire());
  }
  virtual Type_std_attributes type_std_attributes() const
  {
    return Type_std_attributes(field_length, decimals(),
                               MY_TEST(flags & UNSIGNED_FLAG),
                               dtcollation());
  }

  bool is_unsigned() const { return flags & UNSIGNED_FLAG; }

  /**
    Convenience definition of a copy function returned by
    Field::get_copy_func()
  */
  typedef void Copy_func(Copy_field*);
  virtual Copy_func *get_copy_func(const Field *from) const= 0;
  /* Store functions returns 1 on overflow and -1 on fatal error */
  virtual int  store_field(Field *from) { return from->save_in_field(this); }
  virtual int  save_in_field(Field *to)= 0;
  /**
    Check if it is possible just copy the value
    of the field 'from' to the field 'this', e.g. for
      INSERT INTO t1 (field1) SELECT field2 FROM t2;
    @param from   - The field to copy from
    @retval true  - it is possible to just copy value of 'from' to 'this'
    @retval false - conversion is needed
  */
  virtual bool memcpy_field_possible(const Field *from) const= 0;
  virtual bool make_empty_rec_store_default_value(THD *thd, Item *item);
  virtual void make_empty_rec_reset(THD *thd)
  {
    reset();
  }
  virtual int  store(const char *to, size_t length,CHARSET_INFO *cs)=0;
  virtual int  store_hex_hybrid(const char *str, size_t length);
  virtual int  store(double nr)=0;
  virtual int  store(longlong nr, bool unsigned_val)=0;
  virtual int  store_decimal(const my_decimal *d)=0;
  virtual int  store_time_dec(const MYSQL_TIME *ltime, uint dec);
  virtual int  store_timestamp_dec(const timeval &ts, uint dec);
  int store_timestamp(my_time_t timestamp, ulong sec_part)
  {
    return store_timestamp_dec(Timeval(timestamp, sec_part),
                               TIME_SECOND_PART_DIGITS);
  }
  /**
    Store a value represented in native format
  */
  virtual int store_native(const Native &value)
  {
    DBUG_ASSERT(0);
    reset();
    return 0;
  }
  int store_time(const MYSQL_TIME *ltime)
  { return store_time_dec(ltime, TIME_SECOND_PART_DIGITS); }
  int store(const char *to, size_t length, CHARSET_INFO *cs,
            enum_check_fields check_level);
  int store(const LEX_STRING *ls, CHARSET_INFO *cs)
  {
    DBUG_ASSERT(ls->length < UINT_MAX32);
    return store(ls->str, (uint) ls->length, cs);
  }
  int store(const LEX_CSTRING *ls, CHARSET_INFO *cs)
  {
    DBUG_ASSERT(ls->length < UINT_MAX32);
    return store(ls->str, (uint) ls->length, cs);
  }
  int store(const LEX_CSTRING &ls, CHARSET_INFO *cs)
  {
    DBUG_ASSERT(ls.length < UINT_MAX32);
    return store(ls.str, (uint) ls.length, cs);
  }
  virtual double val_real(void)=0;
  virtual longlong val_int(void)=0;
  /*
    Get ulonglong representation.
    Negative values are truncated to 0.
  */
  virtual ulonglong val_uint(void)
  {
    longlong nr= val_int();
    return nr < 0 ? 0 : (ulonglong) nr;
  }
  virtual bool val_bool(void)= 0;
  virtual my_decimal *val_decimal(my_decimal *)=0;
  inline String *val_str(String *str) { return val_str(str, str); }
  /*
     val_str(buf1, buf2) gets two buffers and should use them as follows:
     if it needs a temp buffer to convert result to string - use buf1
       example Field_tiny::val_str()
     if the value exists as a string already - use buf2
       example Field_string::val_str()
     consequently, buf2 may be created as 'String buf;' - no memory
     will be allocated for it. buf1 will be allocated to hold a
     value if it's too small. Using allocated buffer for buf2 may result in
     an unnecessary free (and later, may be an alloc).
     This trickery is used to decrease a number of malloc calls.
  */
  virtual String *val_str(String*,String *)=0;
  virtual bool val_native(Native *to)
  {
    DBUG_ASSERT(!is_null());
    return to->copy((const char *) ptr, pack_length());
  }
  String *val_int_as_str(String *val_buffer, bool unsigned_flag);
  /*
    Return the field value as a LEX_CSTRING, without padding to full length
    (MODE_PAD_CHAR_TO_FULL_LENGTH is temporarily suppressed during the call).

    In case of an empty value, to[0] is assigned to empty_clex_string,
    memory is not allocated.
    In case of a non-empty value, the memory is allocated on mem_root.
    In case of a memory allocation failure, to[0] is assigned to {NULL,0}.

    @param  [IN] mem_root  store non-empty values here
    @param  [OUT to        return the string here
    @retval                false (success)
    @retval                true  (EOM)
  */
  bool val_str_nopad(MEM_ROOT *mem_root, LEX_CSTRING *to);
  fast_field_copier get_fast_field_copier(const Field *from);
  /*
   str_needs_quotes() returns TRUE if the value returned by val_str() needs
   to be quoted when used in constructing an SQL query.
  */
  virtual bool str_needs_quotes() { return FALSE; }
  const Type_handler *type_handler_for_comparison() const
  {
    return type_handler()->type_handler_for_comparison();
  }
  Item_result result_type () const
  {
    return type_handler()->result_type();
  }
  Item_result cmp_type () const
  {
    return type_handler()->cmp_type();
  }
  virtual bool eq(Field *field)
  {
    return (ptr == field->ptr && null_ptr == field->null_ptr &&
            null_bit == field->null_bit && field->type() == type());
  }
  virtual bool eq_def(const Field *field) const;
  
  /*
    pack_length() returns size (in bytes) used to store field data in memory
    (i.e. it returns the maximum size of the field in a row of the table,
    which is located in RAM).
  */
  virtual uint32 pack_length() const { return (uint32) field_length; }

  /*
    pack_length_in_rec() returns size (in bytes) used to store field data on
    storage (i.e. it returns the maximal size of the field in a row of the
    table, which is located on disk).
  */
  virtual uint32 pack_length_in_rec() const { return pack_length(); }
  virtual bool compatible_field_size(uint metadata, Relay_log_info *rli,
                                     uint16 mflags, int *order);
  virtual uint pack_length_from_metadata(uint field_metadata)
  {
    DBUG_ENTER("Field::pack_length_from_metadata");
    DBUG_RETURN(field_metadata);
  }
  virtual uint row_pack_length() const { return 0; }


  /**
     Retrieve the field metadata for fields.

     This default implementation returns 0 and saves 0 in the first_byte value.

     @param   first_byte   First byte of field metadata

     @returns 0 no bytes written.
  */

  virtual int save_field_metadata(uchar *first_byte)
  { return 0; }


  /*
    data_length() return the "real size" of the data in memory.
  */
  virtual uint32 data_length() { return pack_length(); }
  virtual uint32 sort_length() const { return pack_length(); }

  /* 
    Get the number bytes occupied by the value in the field.
    CHAR values are stripped of trailing spaces.
    Flexible values are stripped of their length.
  */
  virtual uint32 value_length()
  {
    uint len;
    if (!zero_pack() &&
	(type() == MYSQL_TYPE_STRING &&
        (len= pack_length()) >= 4 && len < 256))
    {
      uchar *str, *end;
      for (str= ptr, end= str+len; end > str && end[-1] == ' '; end--) {}
      len=(uint) (end-str); 
      return len;
    } 
    return data_length();
  }

  /**
     Get the maximum size of the data in packed format.

     @return Maximum data length of the field when packed using the
     Field::pack() function.
   */
  virtual uint32 max_data_length() const {
    return pack_length();
  };

  virtual int reset(void) { bzero(ptr,pack_length()); return 0; }
  virtual void reset_fields() {}
  const uchar *ptr_in_record(const uchar *record) const
  {
    my_ptrdiff_t l_offset= (my_ptrdiff_t) (record -  table->record[0]);
    return ptr + l_offset;
  }
  virtual int set_default();

  bool has_update_default_function() const
  {
    return flags & ON_UPDATE_NOW_FLAG;
  }
  bool has_default_now_unireg_check() const
  {
    return unireg_check == TIMESTAMP_DN_FIELD
        || unireg_check == TIMESTAMP_DNUN_FIELD;
  }

  /*
    Mark the field as having a value supplied by the client, thus it should
    not be auto-updated.
  */
  void set_has_explicit_value()
  {
    bitmap_set_bit(&table->has_value_set, field_index);
  }
  bool has_explicit_value()
  {
    return bitmap_is_set(&table->has_value_set, field_index);
  }
  void clear_has_explicit_value()
  {
    bitmap_clear_bit(&table->has_value_set, field_index);
  }

  virtual my_time_t get_timestamp(const uchar *pos, ulong *sec_part) const
  { DBUG_ASSERT(0); return 0; }
  my_time_t get_timestamp(ulong *sec_part) const
  {
    return get_timestamp(ptr, sec_part);
  }

  virtual bool binary() const { return 1; }
  virtual bool zero_pack() const { return 1; }
  virtual enum ha_base_keytype key_type() const { return HA_KEYTYPE_BINARY; }
  virtual uint32 key_length() const { return pack_length(); }
  virtual const Type_handler *type_handler() const= 0;
  virtual enum_field_types type() const
  {
    return type_handler()->field_type();
  }
  virtual enum_field_types real_type() const
  {
    return type_handler()->real_field_type();
  }
  virtual enum_field_types binlog_type() const
  {
    /*
      Binlog stores field->type() as type code by default. For example,
      it puts MYSQL_TYPE_STRING in case of CHAR, VARCHAR, SET and ENUM,
      with extra data type details put into metadata.

      Binlog behaviour slightly differs between various MySQL and MariaDB
      versions for the temporal data types TIME, DATETIME and TIMESTAMP.

      MySQL prior to 5.6 uses MYSQL_TYPE_TIME, MYSQL_TYPE_DATETIME 
      and MYSQL_TYPE_TIMESTAMP type codes in binlog and stores no 
      additional metadata.

      MariaDB-5.3 implements new versions for TIME, DATATIME, TIMESTAMP
      with fractional second precision, but uses the old format for the
      types TIME(0), DATETIME(0), TIMESTAMP(0), and it still stores
      MYSQL_TYPE_TIME, MYSQL_TYPE_DATETIME and MYSQL_TYPE_TIMESTAMP in binlog,
      with no additional metadata.
      So row-based replication between temporal data types of
      different precision is not possible in MariaDB.

      MySQL-5.6 also implements a new version of TIME, DATETIME, TIMESTAMP
      which support fractional second precision 0..6, and use the new
      format even for the types TIME(0), DATETIME(0), TIMESTAMP(0).
      For these new data types, MySQL-5.6 stores new type codes 
      MYSQL_TYPE_TIME2, MYSQL_TYPE_DATETIME2, MYSQL_TYPE_TIMESTAMP2 in binlog,
      with fractional precision 0..6 put into metadata.
      This makes it in theory possible to do row-based replication between
      columns of different fractional precision (e.g. from TIME(1) on master
      to TIME(6) on slave). However, it's not currently fully implemented yet.
      MySQL-5.6 can only do row-based replication from the old types
      TIME, DATETIME, TIMESTAMP (represented by MYSQL_TYPE_TIME,
      MYSQL_TYPE_DATETIME and MYSQL_TYPE_TIMESTAMP type codes in binlog)
      to the new corresponding types TIME(0), DATETIME(0), TIMESTAMP(0).

      Note: MariaDB starting from the version 10.0 understands the new
      MySQL-5.6 type codes MYSQL_TYPE_TIME2, MYSQL_TYPE_DATETIME2,
      MYSQL_TYPE_TIMESTAMP2. When started over MySQL-5.6 tables both on
      master and on slave, MariaDB-10.0 can also do row-based replication
      from the old types TIME, DATETIME, TIMESTAMP to the new MySQL-5.6
      types TIME(0), DATETIME(0), TIMESTAMP(0).

      Note: perhaps binlog should eventually be modified to store
      real_type() instead of type() for all column types.
    */
    return type();
  }
  inline  int cmp(const uchar *str) { return cmp(ptr,str); }
  virtual int cmp_max(const uchar *a, const uchar *b, uint max_len)
    { return cmp(a, b); }
  virtual int cmp(const uchar *,const uchar *)=0;
  virtual int cmp_binary(const uchar *a,const uchar *b, uint32 max_length=~0U)
  { return memcmp(a,b,pack_length()); }
  virtual int cmp_offset(my_ptrdiff_t row_offset)
  { return cmp(ptr,ptr+row_offset); }
  virtual int cmp_binary_offset(uint row_offset)
  { return cmp_binary(ptr, ptr+row_offset); };
  virtual int key_cmp(const uchar *a,const uchar *b)
  { return cmp(a, b); }
  virtual int key_cmp(const uchar *str, uint length)
  { return cmp(ptr,str); }
  /*
    Update the value m of the 'min_val' field with the current value v
    of this field if force_update is set to TRUE or if v < m.
    Return TRUE if the value has been updated.
  */  
  virtual bool update_min(Field *min_val, bool force_update)
  { 
    bool update_fl= force_update || cmp(ptr, min_val->ptr) < 0;
    if (update_fl)
    {
      min_val->set_notnull();
      memcpy(min_val->ptr, ptr, pack_length());
    }
    return update_fl;
  }
  /*
    Update the value m of the 'max_val' field with the current value v
    of this field if force_update is set to TRUE or if v > m.
    Return TRUE if the value has been updated.
  */  
  virtual bool update_max(Field *max_val, bool force_update)
  { 
    bool update_fl= force_update || cmp(ptr, max_val->ptr) > 0;
    if (update_fl)
    {
      max_val->set_notnull();
      memcpy(max_val->ptr, ptr, pack_length());
    }
    return update_fl;
  }
  virtual void store_field_value(uchar *val, uint len)
  {
     memcpy(ptr, val, len);
  }
  virtual uint decimals() const { return 0; }
  virtual Information_schema_numeric_attributes
            information_schema_numeric_attributes() const
  {
    return Information_schema_numeric_attributes();
  }
  virtual Information_schema_character_attributes
            information_schema_character_attributes() const
  {
    return Information_schema_character_attributes();
  }
  /*
    Caller beware: sql_type can change str.Ptr, so check
    ptr() to see if it changed if you are using your own buffer
    in str and restore it with set() if needed
  */
  virtual void sql_type(String &str) const =0;
  virtual void sql_rpl_type(String *str) const { sql_type(*str); }
  virtual uint size_of() const =0;		// For new field
  inline bool is_null(my_ptrdiff_t row_offset= 0) const
  {
    /*
      The table may have been marked as containing only NULL values
      for all fields if it is a NULL-complemented row of an OUTER JOIN
      or if the query is an implicitly grouped query (has aggregate
      functions but no GROUP BY clause) with no qualifying rows. If
      this is the case (in which TABLE::null_row is true), the field
      is considered to be NULL.

      Note that if a table->null_row is set then also all null_bits are
      set for the row.

      In the case of the 'result_field' for GROUP BY, table->null_row might
      refer to the *next* row in the table (when the algorithm is: read the
      next row, see if any of group column values have changed, send the
      result - grouped - row to the client if yes). So, table->null_row might
      be wrong, but such a result_field is always nullable (that's defined by
      original_field->maybe_null()) and we trust its null bit.
    */
    return null_ptr ? null_ptr[row_offset] & null_bit : table->null_row;
  }
  inline bool is_real_null(my_ptrdiff_t row_offset= 0) const
    { return null_ptr && (null_ptr[row_offset] & null_bit); }
  inline bool is_null_in_record(const uchar *record) const
  {
    if (maybe_null_in_table())
      return record[(uint) (null_ptr - table->record[0])] & null_bit;
    return 0;
  }
  inline void set_null(my_ptrdiff_t row_offset= 0)
    { if (null_ptr) null_ptr[row_offset]|= null_bit; }
  inline void set_notnull(my_ptrdiff_t row_offset= 0)
    { if (null_ptr) null_ptr[row_offset]&= (uchar) ~null_bit; }
  inline bool maybe_null(void) const
  { return null_ptr != 0 || table->maybe_null; }
  // Set to NULL on LOAD DATA or LOAD XML
  virtual bool load_data_set_null(THD *thd);
  // Reset when a LOAD DATA file ended unexpectedly
  virtual bool load_data_set_no_data(THD *thd, bool fixed_format);
  void load_data_set_value(const char *pos, uint length, CHARSET_INFO *cs);

  /* @return true if this field is NULL-able (even if temporarily) */
  inline bool real_maybe_null(void) const { return null_ptr != 0; }
  uint null_offset(const uchar *record) const
  { return (uint) (null_ptr - record); }
  /*
    For a NULL-able field (that can actually store a NULL value in a table)
    null_ptr points to the "null bitmap" in the table->record[0] header. For
    NOT NULL fields it is either 0 or points outside table->record[0] into the
    table->triggers->extra_null_bitmap (so that the field can store a NULL
    value temporarily, only in memory)
  */
  bool maybe_null_in_table() const
  { return null_ptr >= table->record[0] && null_ptr <= ptr; }

  uint null_offset() const
  { return null_offset(table->record[0]); }
  void set_null_ptr(uchar *p_null_ptr, uint p_null_bit)
  {
    null_ptr= p_null_ptr;
    null_bit= p_null_bit;
  }

  bool stored_in_db() const { return !vcol_info || vcol_info->stored_in_db; }
  bool check_vcol_sql_mode_dependency(THD *, vcol_init_mode mode) const;

  virtual sql_mode_t value_depends_on_sql_mode() const
  {
    return 0;
  }
  virtual sql_mode_t can_handle_sql_mode_dependency_on_store() const
  {
    return 0;
  }

  inline THD *get_thd() const
  { return likely(table) ? table->in_use : current_thd; }

  enum {
    LAST_NULL_BYTE_UNDEF= 0
  };

  /*
    Find the position of the last null byte for the field.

    SYNOPSIS
      last_null_byte()

    DESCRIPTION
      Return a pointer to the last byte of the null bytes where the
      field conceptually is placed.

    RETURN VALUE
      The position of the last null byte relative to the beginning of
      the record. If the field does not use any bits of the null
      bytes, the value 0 (LAST_NULL_BYTE_UNDEF) is returned.
   */
  size_t last_null_byte() const {
    size_t bytes= do_last_null_byte();
    DBUG_PRINT("debug", ("last_null_byte() ==> %ld", (long) bytes));
    DBUG_ASSERT(bytes <= table->s->null_bytes);
    return bytes;
  }

  void make_sort_key(uchar *buff, uint length);
  virtual void make_send_field(Send_field *);
  virtual void sort_string(uchar *buff,uint length)=0;
  virtual bool optimize_range(uint idx, uint part) const;
  virtual void free() {}
  virtual Field *make_new_field(MEM_ROOT *root, TABLE *new_table,
                                bool keep_type);
  virtual Field *new_key_field(MEM_ROOT *root, TABLE *new_table,
                               uchar *new_ptr, uint32 length,
                               uchar *new_null_ptr, uint new_null_bit);
  Field *create_tmp_field(MEM_ROOT *root, TABLE *new_table,
                          bool maybe_null_arg);
  Field *create_tmp_field(MEM_ROOT *root, TABLE *new_table)
  {
    return create_tmp_field(root, new_table, maybe_null());
  }
  Field *clone(MEM_ROOT *mem_root, TABLE *new_table);
  Field *clone(MEM_ROOT *mem_root, TABLE *new_table, my_ptrdiff_t diff,
               bool stat_flag= FALSE);
  Field *clone(MEM_ROOT *mem_root, my_ptrdiff_t diff);
  inline void move_field(uchar *ptr_arg,uchar *null_ptr_arg,uchar null_bit_arg)
  {
    ptr=ptr_arg; null_ptr=null_ptr_arg; null_bit=null_bit_arg;
  }
  inline void move_field(uchar *ptr_arg) { ptr=ptr_arg; }
  inline uchar *record_ptr() // record[0] or wherever the field was moved to
  {
    my_ptrdiff_t offset= table->s->field[field_index]->ptr - table->s->default_values;
    return ptr - offset;
  }
  virtual void move_field_offset(my_ptrdiff_t ptr_diff)
  {
    ptr=ADD_TO_PTR(ptr,ptr_diff, uchar*);
    if (null_ptr)
      null_ptr=ADD_TO_PTR(null_ptr,ptr_diff,uchar*);
  }
  virtual void get_image(uchar *buff, uint length, CHARSET_INFO *cs)
    { memcpy(buff,ptr,length); }
  virtual void set_image(const uchar *buff,uint length, CHARSET_INFO *cs)
    { memcpy(ptr,buff,length); }


  /*
    Copy a field part into an output buffer.

    SYNOPSIS
      Field::get_key_image()
      buff   [out] output buffer
      length       output buffer size
      type         itMBR for geometry blobs, otherwise itRAW

    DESCRIPTION
      This function makes a copy of field part of size equal to or
      less than "length" parameter value.
      For fields of string types (CHAR, VARCHAR, TEXT) the rest of buffer
      is padded by zero byte.

    NOTES
      For variable length character fields (i.e. UTF-8) the "length"
      parameter means a number of output buffer bytes as if all field
      characters have maximal possible size (mbmaxlen). In the other words,
      "length" parameter is a number of characters multiplied by
      field_charset->mbmaxlen.

    RETURN
      Number of copied bytes (excluding padded zero bytes -- see above).
  */

  virtual uint get_key_image(uchar *buff, uint length, imagetype type_arg)
  {
    get_image(buff, length, &my_charset_bin);
    return length;
  }
  virtual void set_key_image(const uchar *buff,uint length)
    { set_image(buff,length, &my_charset_bin); }
  inline longlong val_int_offset(uint row_offset)
    {
      ptr+=row_offset;
      longlong tmp=val_int();
      ptr-=row_offset;
      return tmp;
    }
  inline longlong val_int(const uchar *new_ptr)
  {
    uchar *old_ptr= ptr;
    longlong return_value;
    ptr= (uchar*) new_ptr;
    return_value= val_int();
    ptr= old_ptr;
    return return_value;
  }
  inline String *val_str(String *str, const uchar *new_ptr)
  {
    uchar *old_ptr= ptr;
    ptr= (uchar*) new_ptr;
    val_str(str);
    ptr= old_ptr;
    return str;
  }
  virtual bool send_binary(Protocol *protocol);

  virtual uchar *pack(uchar *to, const uchar *from, uint max_length);
  /**
     @overload Field::pack(uchar*, const uchar*, uint, bool)
  */
  uchar *pack(uchar *to, const uchar *from)
  {
    DBUG_ENTER("Field::pack");
    uchar *result= this->pack(to, from, UINT_MAX);
    DBUG_RETURN(result);
  }

  virtual const uchar *unpack(uchar* to, const uchar *from,
                              const uchar *from_end, uint param_data=0);

  virtual uint packed_col_length(const uchar *to, uint length)
  { return length;}
  virtual uint max_packed_col_length(uint max_length)
  { return max_length;}

  uint offset(const uchar *record) const
  {
    return (uint) (ptr - record);
  }
  void copy_from_tmp(int offset);
  uint fill_cache_field(struct st_cache_field *copy);
  virtual bool get_date(MYSQL_TIME *ltime, date_mode_t fuzzydate);
  virtual TYPELIB *get_typelib() const { return NULL; }
  virtual CHARSET_INFO *charset(void) const { return &my_charset_bin; }
  virtual CHARSET_INFO *charset_for_protocol(void) const
  { return binary() ? &my_charset_bin : charset(); }
  virtual CHARSET_INFO *sort_charset(void) const { return charset(); }
  virtual bool has_charset(void) const { return FALSE; }
  virtual enum Derivation derivation(void) const
  { return DERIVATION_IMPLICIT; }
  virtual uint repertoire(void) const { return MY_REPERTOIRE_UNICODE30; }
  virtual int set_time() { return 1; }
  bool set_warning(Sql_condition::enum_warning_level, unsigned int code,
                   int cuted_increment, ulong current_row=0) const;
  virtual void print_key_value(String *out, uint32 length);
  void print_key_value_binary(String *out, const uchar* key, uint32 length);
protected:
  bool set_warning(unsigned int code, int cuted_increment) const
  {
    return set_warning(Sql_condition::WARN_LEVEL_WARN, code, cuted_increment);
  }
  bool set_note(unsigned int code, int cuted_increment) const
  {
    return set_warning(Sql_condition::WARN_LEVEL_NOTE, code, cuted_increment);
  }
  void set_datetime_warning(Sql_condition::enum_warning_level, uint code,
                            const ErrConv *str, const char *typestr,
                            int cuted_increment) const;
  void set_datetime_warning(uint code,
                            const ErrConv *str, const char *typestr,
                            int cuted_increment) const
  {
    set_datetime_warning(Sql_condition::WARN_LEVEL_WARN, code, str, typestr,
                         cuted_increment);
  }
  void set_warning_truncated_wrong_value(const char *type, const char *value);
  inline bool check_overflow(int op_result)
  {
    return (op_result == E_DEC_OVERFLOW);
  }
  int warn_if_overflow(int op_result);
  Copy_func *get_identical_copy_func() const;
  bool can_optimize_scalar_range(const RANGE_OPT_PARAM *param,
                                 const KEY_PART *key_part,
                                 const Item_bool_func *cond,
                                 scalar_comparison_op op,
                                 const Item *value) const;
  uchar *make_key_image(MEM_ROOT *mem_root, const KEY_PART *key_part);
  SEL_ARG *get_mm_leaf_int(RANGE_OPT_PARAM *param, KEY_PART *key_part,
                           const Item_bool_func *cond,
                           scalar_comparison_op op, Item *value,
                           bool unsigned_field);
  /*
    Make a leaf tree for the cases when the value was stored
    to the field exactly, without any truncation, rounding or adjustments.
    For example, if we stored an INT value into an INT column,
    and value->save_in_field_no_warnings() returned 0,
    we know that the value was stored exactly.
  */
  SEL_ARG *stored_field_make_mm_leaf_exact(RANGE_OPT_PARAM *param,
                                           KEY_PART *key_part,
                                           scalar_comparison_op op,
                                           Item *value);
  /*
    Make a leaf tree for the cases when we don't know if
    the value was stored to the field without any data loss,
    or was modified to a smaller or a greater value.
    Used for the data types whose methods Field::store*()
    silently adjust the value. This is the most typical case.
  */
  SEL_ARG *stored_field_make_mm_leaf(RANGE_OPT_PARAM *param,
                                     KEY_PART *key_part,
                                     scalar_comparison_op op, Item *value);
  /*
    Make a leaf tree when an INT value was stored into a field of INT type,
    and some truncation happened. Tries to adjust the range search condition
    when possible, e.g. "tinytint < 300" -> "tinyint <= 127".
    Can also return SEL_ARG_IMPOSSIBLE(), and NULL (not sargable).
  */
  SEL_ARG *stored_field_make_mm_leaf_bounded_int(RANGE_OPT_PARAM *param,
                                                 KEY_PART *key_part,
                                                 scalar_comparison_op op,
                                                 Item *value,
                                                 bool unsigned_field);
  /*
    Make a leaf tree when some truncation happened during
    value->save_in_field_no_warning(this), and we cannot yet adjust the range
    search condition for the current combination of the field and the value
    data types.
    Returns SEL_ARG_IMPOSSIBLE() for "=" and "<=>".
    Returns NULL (not sargable) for other comparison operations.
  */
  SEL_ARG *stored_field_make_mm_leaf_truncated(RANGE_OPT_PARAM *prm,
                                               scalar_comparison_op,
                                               Item *value);
public:
  void set_table_name(String *alias)
  {
    table_name= &alias->Ptr;
  }
  void init(TABLE *table_arg)
  {
    orig_table= table= table_arg;
    set_table_name(&table_arg->alias);
  }
  virtual void init_for_tmp_table(Field *org_field, TABLE *new_table)
  {
    init(new_table);
    orig_table= org_field->orig_table;
    vcol_info= 0;
    cond_selectivity= 1.0;
    next_equal_field= NULL;
    option_list= NULL;
    option_struct= NULL;
    if (org_field->type() == MYSQL_TYPE_VAR_STRING ||
        org_field->type() == MYSQL_TYPE_VARCHAR)
      new_table->s->db_create_options|= HA_OPTION_PACK_RECORD;
  }
  void init_for_make_new_field(TABLE *new_table_arg, TABLE *orig_table_arg)
  {
    init(new_table_arg);
    /*
      Normally orig_table is different from table only if field was
      created via ::make_new_field.  Here we alter the type of field,
      so ::make_new_field is not applicable. But we still need to
      preserve the original field metadata for the client-server
      protocol.
    */
    orig_table= orig_table_arg;
  }

  /* maximum possible display length */
  virtual uint32 max_display_length() const= 0;
  /**
    Whether a field being created has the samle type.
    Used by the ALTER TABLE
  */
  virtual bool is_equal(const Column_definition &new_field) const= 0;
  // Used as double dispatch pattern: calls virtual method of handler
  virtual bool
  can_be_converted_by_engine(const Column_definition &new_type) const
  {
    return false;
  }
  /* convert decimal to longlong with overflow check */
  longlong convert_decimal2longlong(const my_decimal *val, bool unsigned_flag,
                                    int *err);
  /*
    Maximum number of bytes in character representation.
    - For string types it is equal to the field capacity, in bytes.
    - For non-string types it represents the longest possible string length
      after conversion to string.
  */
  virtual uint32 character_octet_length() const
  {
    return field_length;
  }
  /* The max. number of characters */
  virtual uint32 char_length() const
  {
    return field_length / charset()->mbmaxlen;
  }
  virtual geometry_type get_geometry_type() const
  {
    /* shouldn't get here. */
    DBUG_ASSERT(0);
    return GEOM_GEOMETRY;
  }

  ha_storage_media field_storage_type() const
  {
    return (ha_storage_media)
      ((flags >> FIELD_FLAGS_STORAGE_MEDIA) & 3);
  }

  void set_storage_type(ha_storage_media storage_type_arg)
  {
    DBUG_ASSERT(field_storage_type() == HA_SM_DEFAULT);
    flags |= static_cast<uint32>(storage_type_arg) <<
      FIELD_FLAGS_STORAGE_MEDIA;
  }

  column_format_type column_format() const
  {
    return (column_format_type)
      ((flags >> FIELD_FLAGS_COLUMN_FORMAT) & 3);
  }

  void set_column_format(column_format_type column_format_arg)
  {
    DBUG_ASSERT(column_format() == COLUMN_FORMAT_TYPE_DEFAULT);
    flags |= static_cast<uint32>(column_format_arg) <<
      FIELD_FLAGS_COLUMN_FORMAT;
  }

  bool vers_sys_field() const
  {
    return flags & (VERS_SYS_START_FLAG | VERS_SYS_END_FLAG);
  }

  bool vers_update_unversioned() const
  {
    return flags & VERS_UPDATE_UNVERSIONED_FLAG;
  }

  /*
    Validate a non-null field value stored in the given record
    according to the current thread settings, e.g. sql_mode.
    @param thd     - the thread
    @param record  - the record to check in
  */
  virtual bool validate_value_in_record(THD *thd, const uchar *record) const
  { return false; }
  bool validate_value_in_record_with_warn(THD *thd, const uchar *record);
  key_map get_possible_keys();

  /* Hash value */
  virtual void hash(ulong *nr, ulong *nr2);

  /**
    Get the upper limit of the MySQL integral and floating-point type.

    @return maximum allowed value for the field
  */
  virtual ulonglong get_max_int_value() const
  {
    DBUG_ASSERT(false);
    return 0ULL;
  }

/**
  Checks whether a string field is part of write_set.

  @return
    FALSE  - If field is not char/varchar/....
           - If field is char/varchar/.. and is not part of write set.
    TRUE   - If field is char/varchar/.. and is part of write set.
*/
  virtual bool is_varchar_and_in_write_set() const { return FALSE; }

  /* Check whether the field can be used as a join attribute in hash join */
  virtual bool hash_join_is_possible() { return TRUE; }
  virtual bool eq_cmp_as_binary() { return TRUE; }

  /* Position of the field value within the interval of [min, max] */
  virtual double pos_in_interval(Field *min, Field *max)
  {
    return (double) 0.5; 
  }

  /*
    Check if comparison between the field and an item unambiguously
    identifies a distinct field value.

    Example1: SELECT * FROM t1 WHERE int_column=10;
              This example returns distinct integer value of 10.

    Example2: SELECT * FROM t1 WHERE varchar_column=DATE'2001-01-01'
              This example returns non-distinct values.
              Comparison as DATE will return '2001-01-01' and '2001-01-01x',
              but these two values are not equal to each other as VARCHARs.
    See also the function with the same name in sql_select.cc.
  */
  virtual bool test_if_equality_guarantees_uniqueness(const Item *const_item)
                                                      const;
  virtual bool can_be_substituted_to_equal_item(const Context &ctx,
                                        const Item_equal *item);
  virtual Item *get_equal_const_item(THD *thd, const Context &ctx,
                                     Item *const_item)
  {
    return const_item;
  }
  virtual bool can_optimize_keypart_ref(const Item_bool_func *cond,
                                        const Item *item) const;
  virtual bool can_optimize_hash_join(const Item_bool_func *cond,
                                      const Item *item) const
  {
    return can_optimize_keypart_ref(cond, item);
  }
  virtual bool can_optimize_group_min_max(const Item_bool_func *cond,
                                          const Item *const_item) const;
  /**
    Test if Field can use range optimizer for a standard comparison operation:
      <=, <, =, <=>, >, >=
    Note, this method does not cover spatial operations.
  */
  virtual bool can_optimize_range(const Item_bool_func *cond,
                                  const Item *item,
                                  bool is_eq_func) const;

  virtual SEL_ARG *get_mm_leaf(RANGE_OPT_PARAM *param, KEY_PART *key_part,
                               const Item_bool_func *cond,
                               scalar_comparison_op op, Item *value)= 0;

  bool can_optimize_outer_join_table_elimination(const Item_bool_func *cond,
                                                 const Item *item) const
  {
    // Exactly the same rules with REF access
    return can_optimize_keypart_ref(cond, item);
  }

  bool save_in_field_default_value(bool view_eror_processing);
  bool save_in_field_ignore_value(bool view_error_processing);

  /* Mark field in read map. Updates also virtual fields */
  void register_field_in_read_map();

  virtual Compression_method *compression_method() const { return 0; }

  virtual Virtual_tmp_table **virtual_tmp_table_addr()
  {
    return NULL;
  }
  virtual bool sp_prepare_and_store_item(THD *thd, Item **value);

  friend int cre_myisam(char * name, TABLE *form, uint options,
			ulonglong auto_increment_value);
  friend class Copy_field;
  friend class Item_avg_field;
  friend class Item_std_field;
  friend class Item_sum_num;
  friend class Item_sum_sum;
  friend class Item_sum_count;
  friend class Item_sum_avg;
  friend class Item_sum_std;
  friend class Item_sum_min;
  friend class Item_sum_max;
  friend class Item_func_group_concat;

private:
  /*
    Primitive for implementing last_null_byte().

    SYNOPSIS
      do_last_null_byte()

    DESCRIPTION
      Primitive for the implementation of the last_null_byte()
      function. This represents the inheritance interface and can be
      overridden by subclasses.
   */
  virtual size_t do_last_null_byte() const;

protected:
  uchar *pack_int(uchar *to, const uchar *from, size_t size)
  {
    memcpy(to, from, size);
    return to + size;
  }

  const uchar *unpack_int(uchar* to, const uchar *from,
                          const uchar *from_end, size_t size)
  {
    if (from + size > from_end)
      return 0;
    memcpy(to, from, size);
    return from + size;
  }

  uchar *pack_int16(uchar *to, const uchar *from)
  { return pack_int(to, from, 2); }
  const uchar *unpack_int16(uchar* to, const uchar *from, const uchar *from_end)
  { return unpack_int(to, from, from_end, 2); }
  uchar *pack_int24(uchar *to, const uchar *from)
  { return pack_int(to, from, 3); }
  const uchar *unpack_int24(uchar* to, const uchar *from, const uchar *from_end)
  { return unpack_int(to, from, from_end, 3); }
  uchar *pack_int32(uchar *to, const uchar *from)
  { return pack_int(to, from, 4); }
  const uchar *unpack_int32(uchar* to, const uchar *from, const uchar *from_end)
  { return unpack_int(to, from, from_end, 4); }
  uchar *pack_int64(uchar* to, const uchar *from)
  { return pack_int(to, from, 8); }
  const uchar *unpack_int64(uchar* to, const uchar *from,  const uchar *from_end)
  { return unpack_int(to, from, from_end, 8); }

  double pos_in_interval_val_real(Field *min, Field *max);
  double pos_in_interval_val_str(Field *min, Field *max, uint data_offset);
};


class Field_num :public Field {
protected:
  int check_edom_and_important_data_truncation(const char *type, bool edom,
                                               CHARSET_INFO *cs,
                                               const char *str, size_t length,
                                               const char *end_of_num);
  int check_edom_and_truncation(const char *type, bool edom,
                                CHARSET_INFO *cs,
                                const char *str, size_t length,
                                const char *end_of_num);
  int check_int(CHARSET_INFO *cs, const char *str, size_t length,
                const char *int_end, int error)
  {
    return check_edom_and_truncation("integer",
                                     error == MY_ERRNO_EDOM || str == int_end,
                                     cs, str, length, int_end);
  }
  bool get_int(CHARSET_INFO *cs, const char *from, size_t len,
               longlong *rnd, ulonglong unsigned_max,
               longlong signed_min, longlong signed_max);
  void prepend_zeros(String *value) const;
  Item *get_equal_zerofill_const_item(THD *thd, const Context &ctx,
                                      Item *const_item);
public:
  const uint8 dec;
  bool zerofill,unsigned_flag;	// Purify cannot handle bit fields
  Field_num(uchar *ptr_arg,uint32 len_arg, uchar *null_ptr_arg,
	    uchar null_bit_arg, utype unireg_check_arg,
	    const LEX_CSTRING *field_name_arg,
            uint8 dec_arg, bool zero_arg, bool unsigned_arg);
  enum Derivation derivation(void) const { return DERIVATION_NUMERIC; }
  uint repertoire(void) const { return MY_REPERTOIRE_NUMERIC; }
  CHARSET_INFO *charset(void) const { return &my_charset_numeric; }
  sql_mode_t can_handle_sql_mode_dependency_on_store() const;
  Item *get_equal_const_item(THD *thd, const Context &ctx, Item *const_item)
  {
    return (flags & ZEROFILL_FLAG) ?
           get_equal_zerofill_const_item(thd, ctx, const_item) :
           const_item;
  }
  void add_zerofill_and_unsigned(String &res) const;
  friend class Create_field;
  void make_send_field(Send_field *);
  uint decimals() const { return (uint) dec; }
  uint size_of() const { return sizeof(*this); }
  bool eq_def(const Field *field) const;
  Copy_func *get_copy_func(const Field *from) const
  {
    if (unsigned_flag && from->cmp_type() == DECIMAL_RESULT)
      return do_field_decimal;
    return do_field_int;
  }
  int save_in_field(Field *to)
  {
    return to->store(val_int(), MY_TEST(flags & UNSIGNED_FLAG));
  }
  bool is_equal(const Column_definition &new_field) const;
  uint row_pack_length() const { return pack_length(); }
  uint32 pack_length_from_metadata(uint field_metadata) {
    uint32 length= pack_length();
    DBUG_PRINT("result", ("pack_length_from_metadata(%d): %u",
                          field_metadata, length));
    return length;
  }
  double pos_in_interval(Field *min, Field *max)
  {
    return pos_in_interval_val_real(min, max);
  }
  SEL_ARG *get_mm_leaf(RANGE_OPT_PARAM *param, KEY_PART *key_part,
                       const Item_bool_func *cond,
                       scalar_comparison_op op, Item *value);
};


class Field_str :public Field {
protected:
  // TODO-10.2: Reuse DTCollation instead of these three members
  CHARSET_INFO *field_charset;
  enum Derivation field_derivation;
  uint field_repertoire;
public:
  bool can_be_substituted_to_equal_item(const Context &ctx,
                                        const Item_equal *item_equal);
  Field_str(uchar *ptr_arg,uint32 len_arg, uchar *null_ptr_arg,
	    uchar null_bit_arg, utype unireg_check_arg,
	    const LEX_CSTRING *field_name_arg,
	    const DTCollation &collation);
  uint decimals() const { return NOT_FIXED_DEC; }
  int  save_in_field(Field *to) { return save_in_field_str(to); }
  bool memcpy_field_possible(const Field *from) const
  {
    return real_type() == from->real_type() &&
           pack_length() == from->pack_length() &&
           charset() == from->charset();
  }
  int  store(double nr);
  int  store(longlong nr, bool unsigned_val);
  int  store_decimal(const my_decimal *);
  int  store(const char *to,size_t length,CHARSET_INFO *cs)=0;
  int  store_hex_hybrid(const char *str, size_t length)
  {
    return store(str, length, &my_charset_bin);
  }
  uint repertoire(void) const { return field_repertoire; }
  CHARSET_INFO *charset(void) const { return field_charset; }
  enum Derivation derivation(void) const { return field_derivation; }
  bool binary() const { return field_charset == &my_charset_bin; }
  uint32 max_display_length() const { return field_length; }
  uint32 character_octet_length() const { return field_length; }
  uint32 char_length() const { return field_length / field_charset->mbmaxlen; }
  Information_schema_character_attributes
    information_schema_character_attributes() const
  {
    return Information_schema_character_attributes(max_display_length(),
                                                   char_length());
  }
  friend class Create_field;
  my_decimal *val_decimal(my_decimal *);
  bool val_bool() { return val_real() != 0e0; }
  virtual bool str_needs_quotes() { return TRUE; }
  bool eq_cmp_as_binary() { return MY_TEST(flags & BINARY_FLAG); }
  virtual uint length_size() const { return 0; }
  double pos_in_interval(Field *min, Field *max)
  {
    return pos_in_interval_val_str(min, max, length_size());
  }
  bool test_if_equality_guarantees_uniqueness(const Item *const_item) const;
  SEL_ARG *get_mm_leaf(RANGE_OPT_PARAM *param, KEY_PART *key_part,
                       const Item_bool_func *cond,
                       scalar_comparison_op op, Item *value);
};

/* base class for Field_string, Field_varstring and Field_blob */

class Field_longstr :public Field_str
{
protected:
  int report_if_important_data(const char *ptr, const char *end,
                               bool count_spaces);
  bool check_string_copy_error(const String_copier *copier,
                               const char *end, CHARSET_INFO *cs);
  int check_conversion_status(const String_copier *copier,
                              const char *end, CHARSET_INFO *cs,
                              bool count_spaces)
  {
    if (check_string_copy_error(copier, end, cs))
      return 2;
    return report_if_important_data(copier->source_end_pos(),
                                    end, count_spaces);
  }
  int well_formed_copy_with_check(char *to, size_t to_length,
                                  CHARSET_INFO *from_cs,
                                  const char *from, size_t from_length,
                                  size_t nchars, bool count_spaces,
                                  uint *copy_length)
  {
    String_copier copier;

    *copy_length= copier.well_formed_copy(field_charset, to, to_length,
                                          from_cs, from, from_length,
                                          nchars);

    return check_conversion_status(&copier, from + from_length, from_cs, count_spaces);
  }
  bool cmp_to_string_with_same_collation(const Item_bool_func *cond,
                                         const Item *item) const;
  bool cmp_to_string_with_stricter_collation(const Item_bool_func *cond,
                                             const Item *item) const;
  int compress(char *to, uint to_length,
               const char *from, uint length,
               uint max_length,
               uint *out_length,
               CHARSET_INFO *cs, size_t nchars);
  String *uncompress(String *val_buffer, String *val_ptr,
                     const uchar *from, uint from_length);
public:
  Field_longstr(uchar *ptr_arg, uint32 len_arg, uchar *null_ptr_arg,
                uchar null_bit_arg, utype unireg_check_arg,
                const LEX_CSTRING *field_name_arg,
                const DTCollation &collation)
    :Field_str(ptr_arg, len_arg, null_ptr_arg, null_bit_arg, unireg_check_arg,
               field_name_arg, collation)
    {}

  int store_decimal(const my_decimal *d);
  uint32 max_data_length() const;

  bool is_varchar_and_in_write_set() const
  {
    DBUG_ASSERT(table && table->write_set);
    return bitmap_is_set(table->write_set, field_index);
  }
  bool match_collation_to_optimize_range() const { return true; }

  bool can_optimize_keypart_ref(const Item_bool_func *cond,
                                const Item *item) const;
  bool can_optimize_hash_join(const Item_bool_func *cond,
                              const Item *item) const;
  bool can_optimize_group_min_max(const Item_bool_func *cond,
                                  const Item *const_item) const;
  bool can_optimize_range(const Item_bool_func *cond,
                          const Item *item,
                          bool is_eq_func) const;
};

/* base class for float and double and decimal (old one) */
class Field_real :public Field_num {
protected:
  double get_double(const char *str, size_t length, CHARSET_INFO *cs, int *err);
public:
  bool not_fixed;

  Field_real(uchar *ptr_arg, uint32 len_arg, uchar *null_ptr_arg,
             uchar null_bit_arg, utype unireg_check_arg,
             const LEX_CSTRING *field_name_arg,
             uint8 dec_arg, bool zero_arg, bool unsigned_arg)
    :Field_num(ptr_arg, len_arg, null_ptr_arg, null_bit_arg, unireg_check_arg,
               field_name_arg, dec_arg, zero_arg, unsigned_arg),
    not_fixed(dec_arg >= FLOATING_POINT_DECIMALS)
    {}
  Copy_func *get_copy_func(const Field *from) const
  {
    return do_field_real;
  }
  Information_schema_numeric_attributes
    information_schema_numeric_attributes() const
  {
    return dec == NOT_FIXED_DEC ?
                  Information_schema_numeric_attributes(field_length) :
                  Information_schema_numeric_attributes(field_length, dec);
  }
  int save_in_field(Field *to) { return to->store(val_real()); }
  bool memcpy_field_possible(const Field *from) const
  {
    /*
      Cannot do memcpy from a longer field to a shorter field,
      e.g. a DOUBLE(53,10) into a DOUBLE(10,10).
      But it should be OK the other way around.
    */
    return real_type() == from->real_type() &&
           pack_length() == from->pack_length() &&
           is_unsigned() <= from->is_unsigned() &&
           decimals() == from->decimals() &&
           field_length >= from->field_length;
  }
  int store_decimal(const my_decimal *dec) { return store(dec->to_double()); }
  int  store_time_dec(const MYSQL_TIME *ltime, uint dec);
  bool get_date(MYSQL_TIME *ltime, date_mode_t fuzzydate);
  my_decimal *val_decimal(my_decimal *);
  bool val_bool() { return val_real() != 0e0; }
  uint32 max_display_length() const { return field_length; }
  uint size_of() const { return sizeof(*this); }
  Item *get_equal_const_item(THD *thd, const Context &ctx, Item *const_item);
};


class Field_decimal :public Field_real {
public:
  Field_decimal(uchar *ptr_arg, uint32 len_arg, uchar *null_ptr_arg,
		uchar null_bit_arg,
		enum utype unireg_check_arg, const LEX_CSTRING *field_name_arg,
		uint8 dec_arg,bool zero_arg,bool unsigned_arg)
    :Field_real(ptr_arg, len_arg, null_ptr_arg, null_bit_arg,
                unireg_check_arg, field_name_arg,
                dec_arg, zero_arg, unsigned_arg)
    {}
  Field *make_new_field(MEM_ROOT *root, TABLE *new_table, bool keep_type);
  const Type_handler *type_handler() const { return &type_handler_olddecimal; }
  enum ha_base_keytype key_type() const
  { return zerofill ? HA_KEYTYPE_BINARY : HA_KEYTYPE_NUM; }
  Information_schema_numeric_attributes
    information_schema_numeric_attributes() const
  {
    uint tmp= dec ? 2 : 1; // The sign and the decimal point
    return Information_schema_numeric_attributes(field_length - tmp, dec);
  }
  Copy_func *get_copy_func(const Field *from) const
  {
    return eq_def(from) ? get_identical_copy_func() : do_field_string;
  }
  int reset(void);
  int store(const char *to,size_t length,CHARSET_INFO *charset);
  int store(double nr);
  int store(longlong nr, bool unsigned_val);
  double val_real(void);
  longlong val_int(void);
  String *val_str(String*,String *);
  int cmp(const uchar *,const uchar *);
  void sort_string(uchar *buff,uint length);
  void overflow(bool negative);
  bool zero_pack() const { return 0; }
  void sql_type(String &str) const;
  virtual uchar *pack(uchar* to, const uchar *from, uint max_length)
  {
    return Field::pack(to, from, max_length);
  }
};


/* New decimal/numeric field which use fixed point arithmetic */
class Field_new_decimal :public Field_num {
private:
  int save_field_metadata(uchar *first_byte);
public:
  /* The maximum number of decimal digits can be stored */
  uint precision;
  uint bin_size;
  /*
    Constructors take max_length of the field as a parameter - not the
    precision as the number of decimal digits allowed.
    So for example we need to count length from precision handling
    CREATE TABLE ( DECIMAL(x,y)) 
  */
  Field_new_decimal(uchar *ptr_arg, uint32 len_arg, uchar *null_ptr_arg,
                    uchar null_bit_arg,
                    enum utype unireg_check_arg,
                    const LEX_CSTRING *field_name_arg,
                    uint8 dec_arg, bool zero_arg, bool unsigned_arg);
  const Type_handler *type_handler() const { return &type_handler_newdecimal; }
  enum ha_base_keytype key_type() const { return HA_KEYTYPE_BINARY; }
  Copy_func *get_copy_func(const Field *from) const
  {
    //  if (from->real_type() == MYSQL_TYPE_BIT) // QQ: why?
    //    return do_field_int;
    return do_field_decimal;
  }
  int save_in_field(Field *to)
  {
    my_decimal tmp(ptr, precision, dec);
    return to->store_decimal(&tmp);
  }
  bool memcpy_field_possible(const Field *from) const
  {
    return real_type() == from->real_type() &&
           pack_length() == from->pack_length() &&
           is_unsigned() <= from->is_unsigned() &&
           decimals() == from->decimals() &&
           field_length == from->field_length;
  }
  int  reset(void);
  bool store_value(const my_decimal *decimal_value);
  bool store_value(const my_decimal *decimal_value, int *native_error);
  void set_value_on_overflow(my_decimal *decimal_value, bool sign);
  int  store(const char *to, size_t length, CHARSET_INFO *charset);
  int  store(double nr);
  int  store(longlong nr, bool unsigned_val);
  int  store_time_dec(const MYSQL_TIME *ltime, uint dec);
  int  store_decimal(const my_decimal *);
  double val_real(void)
  {
    return my_decimal(ptr, precision, dec).to_double();
  }
  longlong val_int(void)
  {
    return my_decimal(ptr, precision, dec).to_longlong(unsigned_flag);
  }
  ulonglong val_uint(void)
  {
    return (ulonglong) my_decimal(ptr, precision, dec).to_longlong(true);
  }
  my_decimal *val_decimal(my_decimal *);
  String *val_str(String *val_buffer, String *val_ptr __attribute__((unused)))
  {
    uint fixed_precision= zerofill ? precision : 0;
    return my_decimal(ptr, precision, dec).
             to_string(val_buffer, fixed_precision, dec, '0');
  }
  bool get_date(MYSQL_TIME *ltime, date_mode_t fuzzydate)
  {
    my_decimal nr(ptr, precision, dec);
    return decimal_to_datetime_with_warn(get_thd(), &nr, ltime,
                                         fuzzydate, table->s, field_name.str);
  }
  bool val_bool()
  {
    return my_decimal(ptr, precision, dec).to_bool();
  }
  int cmp(const uchar *, const uchar *);
  void sort_string(uchar *buff, uint length);
  bool zero_pack() const { return 0; }
  void sql_type(String &str) const;
  uint32 max_display_length() const { return field_length; }
  Information_schema_numeric_attributes
    information_schema_numeric_attributes() const
  {
    return Information_schema_numeric_attributes(precision, dec);
  }
  uint size_of() const { return sizeof(*this); } 
  uint32 pack_length() const { return (uint32) bin_size; }
  uint pack_length_from_metadata(uint field_metadata);
  uint row_pack_length() const { return pack_length(); }
  bool compatible_field_size(uint field_metadata, Relay_log_info *rli,
                             uint16 mflags, int *order_var);
  bool is_equal(const Column_definition &new_field) const;
  virtual const uchar *unpack(uchar* to, const uchar *from, const uchar *from_end, uint param_data);
  Item *get_equal_const_item(THD *thd, const Context &ctx, Item *const_item);
};


class Field_int :public Field_num
{
protected:
  String *val_str_from_long(String *val_buffer, uint max_char_length,
                            int radix, long nr);
public:
  Field_int(uchar *ptr_arg, uint32 len_arg, uchar *null_ptr_arg,
            uchar null_bit_arg, enum utype unireg_check_arg,
            const LEX_CSTRING *field_name_arg, bool zero_arg, bool unsigned_arg)
    :Field_num(ptr_arg, len_arg, null_ptr_arg, null_bit_arg,
               unireg_check_arg, field_name_arg, 0, zero_arg, unsigned_arg)
    {}
  bool memcpy_field_possible(const Field *from) const
  {
    return real_type() == from->real_type() &&
           pack_length() == from->pack_length() &&
           is_unsigned() == from->is_unsigned();
  }
  int store_decimal(const my_decimal *);
  my_decimal *val_decimal(my_decimal *);
  bool val_bool() { return val_int() != 0; }
  ulonglong val_uint()
  {
    longlong nr= val_int();
    return nr < 0 && !unsigned_flag ? 0 : (ulonglong) nr;
  }
  int  store_time_dec(const MYSQL_TIME *ltime, uint dec);
  bool get_date(MYSQL_TIME *ltime, date_mode_t fuzzydate);
  virtual const Type_limits_int *type_limits_int() const= 0;
  uint32 max_display_length() const
  {
    return type_limits_int()->char_length();
  }
  Type_std_attributes type_std_attributes() const
  {
    /*
      For integer data types, the user-specified length does not constrain the
      supported range, so e.g. a column of the INT(1) data type supports the
      full integer range anyway.
      Choose the maximum from the user-specified length and the maximum
      possible length determined by the data type capacity:
        INT(1)  -> 11
        INT(10) -> 11
        INT(40) -> 40
    */
    uint32 length1= max_display_length();
    uint32 length2= field_length;
    return Type_std_attributes(MY_MAX(length1, length2), decimals(),
                               MY_TEST(flags & UNSIGNED_FLAG),
                               dtcollation());
  }
  Information_schema_numeric_attributes
    information_schema_numeric_attributes() const
  {
    uint32 prec= type_limits_int()->precision();
    return Information_schema_numeric_attributes(prec, 0);
  }
  SEL_ARG *get_mm_leaf(RANGE_OPT_PARAM *param, KEY_PART *key_part,
                       const Item_bool_func *cond,
                       scalar_comparison_op op, Item *value)
  {
    return get_mm_leaf_int(param, key_part, cond, op, value, unsigned_flag);
  }
};


class Field_tiny :public Field_int
{
public:
  Field_tiny(uchar *ptr_arg, uint32 len_arg, uchar *null_ptr_arg,
	     uchar null_bit_arg,
	     enum utype unireg_check_arg, const LEX_CSTRING *field_name_arg,
	     bool zero_arg, bool unsigned_arg)
    :Field_int(ptr_arg, len_arg, null_ptr_arg, null_bit_arg,
               unireg_check_arg, field_name_arg, zero_arg, unsigned_arg)
    {}
  const Type_handler *type_handler() const { return &type_handler_tiny; }
  enum ha_base_keytype key_type() const
    { return unsigned_flag ? HA_KEYTYPE_BINARY : HA_KEYTYPE_INT8; }
  int store(const char *to,size_t length,CHARSET_INFO *charset);
  int store(double nr);
  int store(longlong nr, bool unsigned_val);
  int reset(void) { ptr[0]=0; return 0; }
  double val_real(void);
  longlong val_int(void);
  String *val_str(String*,String *);
  bool send_binary(Protocol *protocol);
  int cmp(const uchar *,const uchar *);
  void sort_string(uchar *buff,uint length);
  uint32 pack_length() const { return 1; }
  void sql_type(String &str) const;
  const Type_limits_int *type_limits_int() const
  {
    return type_handler_tiny.type_limits_int_by_unsigned_flag(is_unsigned());
  }

  virtual uchar *pack(uchar* to, const uchar *from, uint max_length)
  {
    *to= *from;
    return to + 1;
  }

  virtual const uchar *unpack(uchar* to, const uchar *from,
                              const uchar *from_end, uint param_data)
  {
    if (from == from_end)
      return 0;
    *to= *from;
    return from + 1;
  }
  virtual ulonglong get_max_int_value() const
  {
    return unsigned_flag ? 0xFFULL : 0x7FULL;
  }
};


class Field_short :public Field_int
{
public:
  Field_short(uchar *ptr_arg, uint32 len_arg, uchar *null_ptr_arg,
	      uchar null_bit_arg,
	      enum utype unireg_check_arg, const LEX_CSTRING *field_name_arg,
	      bool zero_arg, bool unsigned_arg)
    :Field_int(ptr_arg, len_arg, null_ptr_arg, null_bit_arg,
               unireg_check_arg, field_name_arg, zero_arg, unsigned_arg)
    {}
  Field_short(uint32 len_arg,bool maybe_null_arg,
              const LEX_CSTRING *field_name_arg,
	      bool unsigned_arg)
    :Field_int((uchar*) 0, len_arg, maybe_null_arg ? (uchar*) "": 0,0,
               NONE, field_name_arg, 0, unsigned_arg)
    {}
  const Type_handler *type_handler() const { return &type_handler_short; }
  enum ha_base_keytype key_type() const
    { return unsigned_flag ? HA_KEYTYPE_USHORT_INT : HA_KEYTYPE_SHORT_INT;}
  int store(const char *to,size_t length,CHARSET_INFO *charset);
  int store(double nr);
  int store(longlong nr, bool unsigned_val);
  int reset(void) { ptr[0]=ptr[1]=0; return 0; }
  double val_real(void);
  longlong val_int(void);
  String *val_str(String*,String *);
  bool send_binary(Protocol *protocol);
  int cmp(const uchar *,const uchar *);
  void sort_string(uchar *buff,uint length);
  uint32 pack_length() const { return 2; }
  void sql_type(String &str) const;
  const Type_limits_int *type_limits_int() const
  {
    return type_handler_short.type_limits_int_by_unsigned_flag(is_unsigned());
  }
  virtual uchar *pack(uchar* to, const uchar *from, uint max_length)
  { return pack_int16(to, from); }

  virtual const uchar *unpack(uchar* to, const uchar *from,
                              const uchar *from_end, uint param_data)
  { return unpack_int16(to, from, from_end); }
  virtual ulonglong get_max_int_value() const
  {
    return unsigned_flag ? 0xFFFFULL : 0x7FFFULL;
  }
};

class Field_medium :public Field_int
{
public:
  Field_medium(uchar *ptr_arg, uint32 len_arg, uchar *null_ptr_arg,
	      uchar null_bit_arg,
	      enum utype unireg_check_arg, const LEX_CSTRING *field_name_arg,
	      bool zero_arg, bool unsigned_arg)
    :Field_int(ptr_arg, len_arg, null_ptr_arg, null_bit_arg,
               unireg_check_arg, field_name_arg, zero_arg, unsigned_arg)
    {}
  const Type_handler *type_handler() const { return &type_handler_int24; }
  enum ha_base_keytype key_type() const
    { return unsigned_flag ? HA_KEYTYPE_UINT24 : HA_KEYTYPE_INT24; }
  int store(const char *to,size_t length,CHARSET_INFO *charset);
  int store(double nr);
  int store(longlong nr, bool unsigned_val);
  int reset(void) { ptr[0]=ptr[1]=ptr[2]=0; return 0; }
  double val_real(void);
  longlong val_int(void);
  String *val_str(String*,String *);
  bool send_binary(Protocol *protocol);
  int cmp(const uchar *,const uchar *);
  void sort_string(uchar *buff,uint length);
  uint32 pack_length() const { return 3; }
  void sql_type(String &str) const;
  const Type_limits_int *type_limits_int() const
  {
    return type_handler_int24.type_limits_int_by_unsigned_flag(is_unsigned());
  }
  virtual uchar *pack(uchar* to, const uchar *from, uint max_length)
  {
    return Field::pack(to, from, max_length);
  }
  virtual ulonglong get_max_int_value() const
  {
    return unsigned_flag ? 0xFFFFFFULL : 0x7FFFFFULL;
  }
};


class Field_long :public Field_int
{
public:
  Field_long(uchar *ptr_arg, uint32 len_arg, uchar *null_ptr_arg,
	     uchar null_bit_arg,
	     enum utype unireg_check_arg, const LEX_CSTRING *field_name_arg,
	     bool zero_arg, bool unsigned_arg)
    :Field_int(ptr_arg, len_arg, null_ptr_arg, null_bit_arg,
               unireg_check_arg, field_name_arg, zero_arg, unsigned_arg)
    {}
  Field_long(uint32 len_arg,bool maybe_null_arg,
             const LEX_CSTRING *field_name_arg,
	     bool unsigned_arg)
    :Field_int((uchar*) 0, len_arg, maybe_null_arg ? (uchar*) "": 0,0,
               NONE, field_name_arg, 0, unsigned_arg)
    {}
  const Type_handler *type_handler() const { return &type_handler_long; }
  enum ha_base_keytype key_type() const
    { return unsigned_flag ? HA_KEYTYPE_ULONG_INT : HA_KEYTYPE_LONG_INT; }
  int store(const char *to,size_t length,CHARSET_INFO *charset);
  int store(double nr);
  int store(longlong nr, bool unsigned_val);
  int reset(void) { ptr[0]=ptr[1]=ptr[2]=ptr[3]=0; return 0; }
  double val_real(void);
  longlong val_int(void);
  bool send_binary(Protocol *protocol);
  String *val_str(String*,String *);
  int cmp(const uchar *,const uchar *);
  void sort_string(uchar *buff,uint length);
  uint32 pack_length() const { return 4; }
  void sql_type(String &str) const;
  const Type_limits_int *type_limits_int() const
  {
    return type_handler_long.type_limits_int_by_unsigned_flag(is_unsigned());
  }
  virtual uchar *pack(uchar* to, const uchar *from,
                      uint max_length __attribute__((unused)))
  {
    return pack_int32(to, from);
  }
  virtual const uchar *unpack(uchar* to, const uchar *from,
                              const uchar *from_end,
                              uint param_data __attribute__((unused)))
  {
    return unpack_int32(to, from, from_end);
  }
  virtual ulonglong get_max_int_value() const
  {
    return unsigned_flag ? 0xFFFFFFFFULL : 0x7FFFFFFFULL;
  }
};


class Field_longlong :public Field_int
{
public:
  Field_longlong(uchar *ptr_arg, uint32 len_arg, uchar *null_ptr_arg,
	      uchar null_bit_arg,
	      enum utype unireg_check_arg, const LEX_CSTRING *field_name_arg,
	      bool zero_arg, bool unsigned_arg)
    :Field_int(ptr_arg, len_arg, null_ptr_arg, null_bit_arg,
               unireg_check_arg, field_name_arg, zero_arg, unsigned_arg)
    {}
  Field_longlong(uint32 len_arg,bool maybe_null_arg,
		 const LEX_CSTRING *field_name_arg,
                 bool unsigned_arg)
    :Field_int((uchar*) 0, len_arg, maybe_null_arg ? (uchar*) "": 0,0,
                NONE, field_name_arg, 0, unsigned_arg)
    {}
  const Type_handler *type_handler() const { return &type_handler_longlong; }
  enum ha_base_keytype key_type() const
    { return unsigned_flag ? HA_KEYTYPE_ULONGLONG : HA_KEYTYPE_LONGLONG; }
  int store(const char *to,size_t length,CHARSET_INFO *charset);
  int store(double nr);
  int store(longlong nr, bool unsigned_val);
  int reset(void)
  {
    ptr[0]=ptr[1]=ptr[2]=ptr[3]=ptr[4]=ptr[5]=ptr[6]=ptr[7]=0;
    return 0;
  }
  double val_real(void);
  longlong val_int(void);
  String *val_str(String*,String *);
  bool send_binary(Protocol *protocol);
  int cmp(const uchar *,const uchar *);
  void sort_string(uchar *buff,uint length);
  uint32 pack_length() const { return 8; }
  void sql_type(String &str) const;
  const Type_limits_int *type_limits_int() const
  {
    return type_handler_longlong.type_limits_int_by_unsigned_flag(is_unsigned());
  }
  virtual uchar *pack(uchar* to, const uchar *from,
                      uint max_length  __attribute__((unused)))
  {
    return pack_int64(to, from);
  }
  const uchar *unpack(uchar* to, const uchar *from, const uchar *from_end,
                      uint param_data __attribute__((unused)))
  {
    return unpack_int64(to, from, from_end);
  }
  void set_max();
  bool is_max();
  virtual ulonglong get_max_int_value() const
  {
    return unsigned_flag ? 0xFFFFFFFFFFFFFFFFULL : 0x7FFFFFFFFFFFFFFFULL;
  }
};


class Field_vers_trx_id :public Field_longlong {
  MYSQL_TIME cache;
  ulonglong cached;
public:
  Field_vers_trx_id(uchar *ptr_arg, uint32 len_arg, uchar *null_ptr_arg,
                    uchar null_bit_arg, enum utype unireg_check_arg,
                    const LEX_CSTRING *field_name_arg, bool zero_arg,
                    bool unsigned_arg)
      : Field_longlong(ptr_arg, len_arg, null_ptr_arg, null_bit_arg,
                       unireg_check_arg, field_name_arg, zero_arg,
                       unsigned_arg),
        cached(0)
  {}
  const Type_handler *type_handler() const { return &type_handler_vers_trx_id; }
  uint size_of() const { return sizeof(*this); }
  bool get_date(MYSQL_TIME *ltime, date_mode_t fuzzydate, ulonglong trx_id);
  bool get_date(MYSQL_TIME *ltime, date_mode_t fuzzydate)
  {
    return get_date(ltime, fuzzydate, (ulonglong) val_int());
  }
  bool test_if_equality_guarantees_uniqueness(const Item *item) const;
  bool can_optimize_keypart_ref(const Item_bool_func *cond,
                                      const Item *item) const
  {
    return true;
  }

  bool can_optimize_group_min_max(const Item_bool_func *cond,
                                        const Item *const_item) const
  {
    return true;
  }
  bool can_optimize_range(const Item_bool_func *cond,
                                  const Item *item,
                                  bool is_eq_func) const
  {
    return true;
  }
  /* cmp_type() cannot be TIME_RESULT, because we want to compare this field against
     integers. But in all other cases we treat it as TIME_RESULT! */
};


class Field_float :public Field_real {
public:
  Field_float(uchar *ptr_arg, uint32 len_arg, uchar *null_ptr_arg,
	      uchar null_bit_arg,
	      enum utype unireg_check_arg, const LEX_CSTRING *field_name_arg,
              uint8 dec_arg,bool zero_arg,bool unsigned_arg)
    :Field_real(ptr_arg, len_arg, null_ptr_arg, null_bit_arg,
                unireg_check_arg, field_name_arg,
                dec_arg, zero_arg, unsigned_arg)
    {
      if (dec_arg >= FLOATING_POINT_DECIMALS)
        dec_arg= NOT_FIXED_DEC;
    }
  Field_float(uint32 len_arg, bool maybe_null_arg,
              const LEX_CSTRING *field_name_arg, uint8 dec_arg)
    :Field_real((uchar*) 0, len_arg, maybe_null_arg ? (uchar*) "": 0, (uint) 0,
                NONE, field_name_arg, dec_arg, 0, 0)
    {
      if (dec_arg >= FLOATING_POINT_DECIMALS)
        dec_arg= NOT_FIXED_DEC;
    }
  const Type_handler *type_handler() const { return &type_handler_float; }
  enum ha_base_keytype key_type() const { return HA_KEYTYPE_FLOAT; }
  int store(const char *to,size_t length,CHARSET_INFO *charset);
  int store(double nr);
  int store(longlong nr, bool unsigned_val);
  int reset(void) { bzero(ptr,sizeof(float)); return 0; }
  double val_real(void);
  longlong val_int(void);
  String *val_str(String*,String *);
  bool send_binary(Protocol *protocol);
  int cmp(const uchar *,const uchar *);
  void sort_string(uchar *buff,uint length);
  uint32 pack_length() const { return sizeof(float); }
  uint row_pack_length() const { return pack_length(); }
  void sql_type(String &str) const;
  virtual ulonglong get_max_int_value() const
  {
    /*
      We use the maximum as per IEEE754-2008 standard, 2^24
    */
    return 0x1000000ULL;
  }
private:
  int save_field_metadata(uchar *first_byte);
};


class Field_double :public Field_real {
  longlong val_int_from_real(bool want_unsigned_result);
public:
  Field_double(uchar *ptr_arg, uint32 len_arg, uchar *null_ptr_arg,
	       uchar null_bit_arg,
	       enum utype unireg_check_arg, const LEX_CSTRING *field_name_arg,
	       uint8 dec_arg,bool zero_arg,bool unsigned_arg)
    :Field_real(ptr_arg, len_arg, null_ptr_arg, null_bit_arg,
                unireg_check_arg, field_name_arg,
                dec_arg, zero_arg, unsigned_arg)
    {
      if (dec_arg >= FLOATING_POINT_DECIMALS)
        dec_arg= NOT_FIXED_DEC;
    }
  Field_double(uint32 len_arg, bool maybe_null_arg,
               const LEX_CSTRING *field_name_arg, uint8 dec_arg)
    :Field_real((uchar*) 0, len_arg, maybe_null_arg ? (uchar*) "" : 0, (uint) 0,
                NONE, field_name_arg, dec_arg, 0, 0)
    {
      if (dec_arg >= FLOATING_POINT_DECIMALS)
        dec_arg= NOT_FIXED_DEC;
    }
  Field_double(uint32 len_arg, bool maybe_null_arg,
               const LEX_CSTRING *field_name_arg,
	       uint8 dec_arg, bool not_fixed_arg)
    :Field_real((uchar*) 0, len_arg, maybe_null_arg ? (uchar*) "" : 0, (uint) 0,
                NONE, field_name_arg, dec_arg, 0, 0)
    {
      not_fixed= not_fixed_arg;
      if (dec_arg >= FLOATING_POINT_DECIMALS)
        dec_arg= NOT_FIXED_DEC;
    }
  void init_for_tmp_table(Field *org_field, TABLE *new_table)
  {
    Field::init_for_tmp_table(org_field, new_table);
    not_fixed= true;
  }
  const Type_handler *type_handler() const { return &type_handler_double; }
  enum ha_base_keytype key_type() const { return HA_KEYTYPE_DOUBLE; }
  int  store(const char *to,size_t length,CHARSET_INFO *charset);
  int  store(double nr);
  int  store(longlong nr, bool unsigned_val);
  int reset(void) { bzero(ptr,sizeof(double)); return 0; }
  double val_real(void);
  longlong val_int(void) { return val_int_from_real(false); }
  ulonglong val_uint(void) { return (ulonglong) val_int_from_real(true); }
  String *val_str(String*,String *);
  bool send_binary(Protocol *protocol);
  int cmp(const uchar *,const uchar *);
  void sort_string(uchar *buff,uint length);
  uint32 pack_length() const { return sizeof(double); }
  uint row_pack_length() const { return pack_length(); }
  void sql_type(String &str) const;
  virtual ulonglong get_max_int_value() const
  {
    /*
      We use the maximum as per IEEE754-2008 standard, 2^53
    */
    return 0x20000000000000ULL;
  }
private:
  int save_field_metadata(uchar *first_byte);
};


/* Everything saved in this will disappear. It will always return NULL */

class Field_null :public Field_str {
  static uchar null[1];
public:
  Field_null(uchar *ptr_arg, uint32 len_arg,
	     enum utype unireg_check_arg, const LEX_CSTRING *field_name_arg,
	     const DTCollation &collation)
    :Field_str(ptr_arg, len_arg, null, 1,
	       unireg_check_arg, field_name_arg, collation)
    {}
  const Type_handler *type_handler() const { return &type_handler_null; }
  Information_schema_character_attributes
    information_schema_character_attributes() const
  {
    return Information_schema_character_attributes();
  }
  Copy_func *get_copy_func(const Field *from) const
  {
    return do_field_string;
  }
  int  store(const char *to, size_t length, CHARSET_INFO *cs)
  { null[0]=1; return 0; }
  int store(double nr)   { null[0]=1; return 0; }
  int store(longlong nr, bool unsigned_val) { null[0]=1; return 0; }
  int store_decimal(const my_decimal *d)  { null[0]=1; return 0; }
  int reset(void)	  { return 0; }
  double val_real(void)		{ return 0.0;}
  longlong val_int(void)	{ return 0;}
  bool val_bool(void) { return false; }
  my_decimal *val_decimal(my_decimal *) { return 0; }
  String *val_str(String *value,String *value2)
  { value2->length(0); return value2;}
  bool is_equal(const Column_definition &new_field) const;
  int cmp(const uchar *a, const uchar *b) { return 0;}
  void sort_string(uchar *buff, uint length)  {}
  uint32 pack_length() const { return 0; }
  void sql_type(String &str) const;
  uint size_of() const { return sizeof(*this); }
  uint32 max_display_length() const { return 4; }
  void move_field_offset(my_ptrdiff_t ptr_diff) {}
  bool can_optimize_keypart_ref(const Item_bool_func *cond,
                                const Item *item) const
  {
    return false;
  }
  bool can_optimize_group_min_max(const Item_bool_func *cond,
                                  const Item *const_item) const
  {
    return false;
  }
};


class Field_temporal: public Field {
protected:
  Item *get_equal_const_item_datetime(THD *thd, const Context &ctx,
                                      Item *const_item);
  void set_warnings(Sql_condition::enum_warning_level trunc_level,
                    const ErrConv *str, int was_cut, const char *typestr);
  int store_TIME_return_code_with_warnings(int warn, const ErrConv *str,
                                           const char *typestr)
  {
    if (!MYSQL_TIME_WARN_HAVE_WARNINGS(warn) &&
        MYSQL_TIME_WARN_HAVE_NOTES(warn))
    {
      set_warnings(Sql_condition::WARN_LEVEL_NOTE, str,
                   warn | MYSQL_TIME_WARN_TRUNCATED, typestr);
      return 3;
    }
    set_warnings(Sql_condition::WARN_LEVEL_WARN, str, warn, typestr);
    return warn ? 2 : 0;
  }
  int store_invalid_with_warning(const ErrConv *str, int was_cut,
                                 const char *typestr)
  {
    DBUG_ASSERT(was_cut);
    reset();
    Sql_condition::enum_warning_level level= Sql_condition::WARN_LEVEL_WARN;
    if (was_cut & MYSQL_TIME_WARN_ZERO_DATE)
    {
      set_warnings(level, str, MYSQL_TIME_WARN_OUT_OF_RANGE, typestr);
      return 2;
    }
    set_warnings(level, str, MYSQL_TIME_WARN_TRUNCATED, typestr);
    return 1;
  }
public:
  Field_temporal(uchar *ptr_arg,uint32 len_arg, uchar *null_ptr_arg,
                 uchar null_bit_arg, utype unireg_check_arg,
                 const LEX_CSTRING *field_name_arg)
    :Field(ptr_arg, len_arg, null_ptr_arg, null_bit_arg, unireg_check_arg,
               field_name_arg)
    { flags|= BINARY_FLAG; }
  int  store_hex_hybrid(const char *str, size_t length)
  {
    return store(str, length, &my_charset_bin);
  }
  sql_mode_t can_handle_sql_mode_dependency_on_store() const;
  Copy_func *get_copy_func(const Field *from) const;
  int save_in_field(Field *to)
  {
    MYSQL_TIME ltime;
    // For temporal types no truncation needed. Rounding mode is not important.
    if (get_date(&ltime, TIME_CONV_NONE | TIME_FRAC_NONE))
      return to->reset();
    return to->store_time_dec(&ltime, decimals());
  }
  bool memcpy_field_possible(const Field *from) const;
  uint32 max_display_length() const { return field_length; }
  bool str_needs_quotes() { return TRUE; }
  enum Derivation derivation(void) const { return DERIVATION_NUMERIC; }
  uint repertoire(void) const { return MY_REPERTOIRE_NUMERIC; }
  CHARSET_INFO *charset(void) const { return &my_charset_numeric; }
  CHARSET_INFO *sort_charset(void) const { return &my_charset_bin; }
  bool binary() const { return true; }
  bool val_bool() { return val_real() != 0e0; }
  bool is_equal(const Column_definition &new_field) const;
  bool eq_def(const Field *field) const
  {
    return (Field::eq_def(field) && decimals() == field->decimals());
  }
  my_decimal *val_decimal(my_decimal*);
  double pos_in_interval(Field *min, Field *max)
  {
    return pos_in_interval_val_real(min, max);
  }
  bool can_optimize_keypart_ref(const Item_bool_func *cond,
                                const Item *item) const;
  bool can_optimize_group_min_max(const Item_bool_func *cond,
                                  const Item *const_item) const;
  bool can_optimize_range(const Item_bool_func *cond,
                                  const Item *item,
                                  bool is_eq_func) const
  {
    return true;
  }
  SEL_ARG *get_mm_leaf(RANGE_OPT_PARAM *param, KEY_PART *key_part,
                       const Item_bool_func *cond,
                       scalar_comparison_op op, Item *value);
};


/**
  Abstract class for:
  - DATE
  - DATETIME
  - DATETIME(1..6)
  - DATETIME(0..6) - MySQL56 version
*/
class Field_temporal_with_date: public Field_temporal {
protected:
  virtual void store_TIME(const MYSQL_TIME *ltime) = 0;
  void store_datetime(const Datetime &dt)
  {
    return store_TIME(dt.get_mysql_time());
  }
  virtual bool get_TIME(MYSQL_TIME *ltime, const uchar *pos,
                        date_mode_t fuzzydate) const = 0;
  bool validate_MMDD(bool not_zero_date, uint month, uint day,
                     date_mode_t fuzzydate) const
  {
    if (!not_zero_date)
      return bool(fuzzydate & TIME_NO_ZERO_DATE);
    if (!month || !day)
      return bool(fuzzydate & TIME_NO_ZERO_IN_DATE);
    return false;
  }
public:
  Field_temporal_with_date(uchar *ptr_arg, uint32 len_arg,
                           uchar *null_ptr_arg, uchar null_bit_arg,
                           utype unireg_check_arg,
                           const LEX_CSTRING *field_name_arg)
    :Field_temporal(ptr_arg, len_arg, null_ptr_arg, null_bit_arg,
                    unireg_check_arg, field_name_arg)
    {}
  bool validate_value_in_record(THD *thd, const uchar *record) const;
};


class Field_timestamp :public Field_temporal {
protected:
  int store_TIME_with_warning(THD *, const Datetime *,
                              const ErrConv *, int warn);
  virtual void store_TIMEVAL(const timeval &tv)
  {
    int4store(ptr, tv.tv_sec);
  }
  void store_TIMESTAMP(const Timestamp &ts)
  {
    store_TIMEVAL(ts.tv());
  }
  int zero_time_stored_return_code_with_warning();
public:
  Field_timestamp(uchar *ptr_arg, uint32 len_arg,
                  uchar *null_ptr_arg, uchar null_bit_arg,
		  enum utype unireg_check_arg,
                  const LEX_CSTRING *field_name_arg,
		  TABLE_SHARE *share);
  const Type_handler *type_handler() const { return &type_handler_timestamp; }
  enum ha_base_keytype key_type() const { return HA_KEYTYPE_ULONG_INT; }
  Copy_func *get_copy_func(const Field *from) const;
  int  store(const char *to,size_t length,CHARSET_INFO *charset);
  int  store(double nr);
  int  store(longlong nr, bool unsigned_val);
  int  store_time_dec(const MYSQL_TIME *ltime, uint dec);
  int  store_decimal(const my_decimal *);
  int  store_timestamp_dec(const timeval &ts, uint dec);
  int  save_in_field(Field *to);
  double val_real(void);
  longlong val_int(void);
  String *val_str(String*,String *);
  bool send_binary(Protocol *protocol);
  int cmp(const uchar *,const uchar *);
  void sort_string(uchar *buff,uint length);
  uint32 pack_length() const { return 4; }
  void sql_type(String &str) const;
  bool zero_pack() const { return 0; }
  int set_time();
  /* Get TIMESTAMP field value as seconds since begging of Unix Epoch */
  my_time_t get_timestamp(const uchar *pos, ulong *sec_part) const;
  my_time_t get_timestamp(ulong *sec_part) const
  {
    return get_timestamp(ptr, sec_part);
  }
  /*
    This method is used by storage/perfschema and
    Item_func_now_local::save_in_field().
  */
  void store_TIME(my_time_t ts, ulong sec_part)
  {
    int warn;
    time_round_mode_t mode= Datetime::default_round_mode(get_thd());
    store_TIMESTAMP(Timestamp(ts, sec_part).round(decimals(), mode, &warn));
  }
  bool get_date(MYSQL_TIME *ltime, date_mode_t fuzzydate);
  int store_native(const Native &value);
  bool val_native(Native *to);
  uchar *pack(uchar *to, const uchar *from,
              uint max_length __attribute__((unused)))
  {
    return pack_int32(to, from);
  }
  const uchar *unpack(uchar* to, const uchar *from, const uchar *from_end,
                      uint param_data __attribute__((unused)))
  {
    return unpack_int32(to, from, from_end);
  }
  bool validate_value_in_record(THD *thd, const uchar *record) const;
  Item *get_equal_const_item(THD *thd, const Context &ctx, Item *const_item)
  {
    return get_equal_const_item_datetime(thd, ctx, const_item);
  }
  bool load_data_set_null(THD *thd);
  bool load_data_set_no_data(THD *thd, bool fixed_format);
  uint size_of() const { return sizeof(*this); }
};


/**
  Abstract class for:
  - TIMESTAMP(1..6)
  - TIMESTAMP(0..6) - MySQL56 version
*/
class Field_timestamp_with_dec :public Field_timestamp {
protected:
  uint dec;
public:
  Field_timestamp_with_dec(uchar *ptr_arg,
                           uchar *null_ptr_arg, uchar null_bit_arg,
                           enum utype unireg_check_arg,
                           const LEX_CSTRING *field_name_arg,
                           TABLE_SHARE *share, uint dec_arg) :
  Field_timestamp(ptr_arg,
                  MAX_DATETIME_WIDTH + dec_arg + MY_TEST(dec_arg), null_ptr_arg,
                  null_bit_arg, unireg_check_arg, field_name_arg, share),
  dec(dec_arg)
  {
    DBUG_ASSERT(dec <= TIME_SECOND_PART_DIGITS);
  }
  uint decimals() const { return dec; }
  enum ha_base_keytype key_type() const { return HA_KEYTYPE_BINARY; }
  uchar *pack(uchar *to, const uchar *from, uint max_length)
  { return Field::pack(to, from, max_length); }
  const uchar *unpack(uchar* to, const uchar *from, const uchar *from_end,
                      uint param_data)
  { return Field::unpack(to, from, from_end, param_data); }
  void make_send_field(Send_field *field);
  void sort_string(uchar *to, uint length)
  {
    DBUG_ASSERT(length == pack_length());
    memcpy(to, ptr, length);
  }
  bool send_binary(Protocol *protocol);
  double val_real(void);
  my_decimal* val_decimal(my_decimal*);
  int set_time();
};


class Field_timestamp_hires :public Field_timestamp_with_dec {
  uint sec_part_bytes(uint dec) const
  {
    return Type_handler_timestamp::sec_part_bytes(dec);
  }
  void store_TIMEVAL(const timeval &tv);
public:
  Field_timestamp_hires(uchar *ptr_arg,
                        uchar *null_ptr_arg, uchar null_bit_arg,
                        enum utype unireg_check_arg,
                        const LEX_CSTRING *field_name_arg,
                        TABLE_SHARE *share, uint dec_arg) :
  Field_timestamp_with_dec(ptr_arg, null_ptr_arg, null_bit_arg,
                           unireg_check_arg, field_name_arg, share, dec_arg)
  {
    DBUG_ASSERT(dec);
  }
  bool val_native(Native *to);
  my_time_t get_timestamp(const uchar *pos, ulong *sec_part) const;
  int cmp(const uchar *,const uchar *);
  uint32 pack_length() const { return 4 + sec_part_bytes(dec); }
  uint size_of() const { return sizeof(*this); }
};


/**
  TIMESTAMP(0..6) - MySQL56 version
*/
class Field_timestampf :public Field_timestamp_with_dec {
  int save_field_metadata(uchar *metadata_ptr)
  {
    *metadata_ptr= (uchar) decimals();
    return 1;
  }
  void store_TIMEVAL(const timeval &tv);
public:
  Field_timestampf(uchar *ptr_arg,
                   uchar *null_ptr_arg, uchar null_bit_arg,
                   enum utype unireg_check_arg,
                   const LEX_CSTRING *field_name_arg,
                   TABLE_SHARE *share, uint dec_arg) :
    Field_timestamp_with_dec(ptr_arg, null_ptr_arg, null_bit_arg,
                             unireg_check_arg, field_name_arg, share, dec_arg)
    {}
  const Type_handler *type_handler() const { return &type_handler_timestamp2; }
  enum_field_types binlog_type() const { return MYSQL_TYPE_TIMESTAMP2; }
  uint32 pack_length() const
  {
    return my_timestamp_binary_length(dec);
  }
  uint row_pack_length() const { return pack_length(); }
  uint pack_length_from_metadata(uint field_metadata)
  {
    DBUG_ENTER("Field_timestampf::pack_length_from_metadata");
    uint tmp= my_timestamp_binary_length(field_metadata);
    DBUG_RETURN(tmp);
  }
  int cmp(const uchar *a_ptr,const uchar *b_ptr)
  {
    return memcmp(a_ptr, b_ptr, pack_length());
  }
  void set_max();
  bool is_max();
  my_time_t get_timestamp(const uchar *pos, ulong *sec_part) const;
  my_time_t get_timestamp(ulong *sec_part) const
  {
    return get_timestamp(ptr, sec_part);
  }
  bool val_native(Native *to);
  uint size_of() const { return sizeof(*this); }
};


class Field_year :public Field_tiny {
public:
  Field_year(uchar *ptr_arg, uint32 len_arg, uchar *null_ptr_arg,
	     uchar null_bit_arg,
	     enum utype unireg_check_arg, const LEX_CSTRING *field_name_arg)
    :Field_tiny(ptr_arg, len_arg, null_ptr_arg, null_bit_arg,
		unireg_check_arg, field_name_arg, 1, 1)
    {}
  const Type_handler *type_handler() const
  {
    return field_length == 2 ? &type_handler_year2 : &type_handler_year;
  }
  Copy_func *get_copy_func(const Field *from) const
  {
    if (eq_def(from))
      return get_identical_copy_func();
    switch (from->cmp_type()) {
    case STRING_RESULT:
    {
      const Type_handler *handler= from->type_handler();
      if (handler == &type_handler_enum || handler == &type_handler_set)
        return do_field_int;
      return do_field_string;
    }
    case TIME_RESULT:
      return do_field_date;
    case DECIMAL_RESULT:
      return do_field_decimal;
    case REAL_RESULT:
      return do_field_real;
    case INT_RESULT:
      break;
    case ROW_RESULT:
    default:
      DBUG_ASSERT(0);
      break;
    }
    return do_field_int;
  }
  int  store(const char *to,size_t length,CHARSET_INFO *charset);
  int  store(double nr);
  int  store(longlong nr, bool unsigned_val);
  int  store_time_dec(const MYSQL_TIME *ltime, uint dec);
  double val_real(void);
  longlong val_int(void);
  String *val_str(String*,String *);
  bool get_date(MYSQL_TIME *ltime, date_mode_t fuzzydate);
  bool send_binary(Protocol *protocol);
  Information_schema_numeric_attributes
    information_schema_numeric_attributes() const
  {
    return Information_schema_numeric_attributes();
  }
  uint32 max_display_length() const { return field_length; }
  void sql_type(String &str) const;
};


class Field_date_common: public Field_temporal_with_date
{
protected:
  int store_TIME_with_warning(const Datetime *ltime, const ErrConv *str,
                              int was_cut);
public:
  Field_date_common(uchar *ptr_arg, uchar *null_ptr_arg, uchar null_bit_arg,
                    enum utype unireg_check_arg,
                    const LEX_CSTRING *field_name_arg)
    :Field_temporal_with_date(ptr_arg, MAX_DATE_WIDTH,
                              null_ptr_arg, null_bit_arg,
                              unireg_check_arg, field_name_arg)
  {}
  Copy_func *get_copy_func(const Field *from) const;
  SEL_ARG *get_mm_leaf(RANGE_OPT_PARAM *param, KEY_PART *key_part,
                       const Item_bool_func *cond,
                       scalar_comparison_op op, Item *value);
  int  store(const char *to, size_t length, CHARSET_INFO *charset);
  int  store(double nr);
  int  store(longlong nr, bool unsigned_val);
  int  store_time_dec(const MYSQL_TIME *ltime, uint dec);
  int  store_decimal(const my_decimal *);
};


class Field_date :public Field_date_common
{
  void store_TIME(const MYSQL_TIME *ltime);
  bool get_TIME(MYSQL_TIME *ltime, const uchar *pos, date_mode_t fuzzydate) const;
public:
  Field_date(uchar *ptr_arg, uchar *null_ptr_arg, uchar null_bit_arg,
	     enum utype unireg_check_arg, const LEX_CSTRING *field_name_arg)
    :Field_date_common(ptr_arg, null_ptr_arg, null_bit_arg,
                       unireg_check_arg, field_name_arg) {}
  const Type_handler *type_handler() const { return &type_handler_date; }
  enum ha_base_keytype key_type() const { return HA_KEYTYPE_ULONG_INT; }
  int reset(void) { ptr[0]=ptr[1]=ptr[2]=ptr[3]=0; return 0; }
  bool get_date(MYSQL_TIME *ltime, date_mode_t fuzzydate)
  { return Field_date::get_TIME(ltime, ptr, fuzzydate); }
  double val_real(void);
  longlong val_int(void);
  String *val_str(String*,String *);
  bool send_binary(Protocol *protocol);
  int cmp(const uchar *,const uchar *);
  void sort_string(uchar *buff,uint length);
  uint32 pack_length() const { return 4; }
  void sql_type(String &str) const;
  uchar *pack(uchar* to, const uchar *from,
              uint max_length __attribute__((unused)))
  {
    return pack_int32(to, from);
  }
  const uchar *unpack(uchar* to, const uchar *from, const uchar *from_end,
                      uint param_data __attribute__((unused)))
  {
    return unpack_int32(to, from, from_end);
  }
  uint size_of() const { return sizeof(*this); }
};


class Field_newdate :public Field_date_common
{
  void store_TIME(const MYSQL_TIME *ltime);
  bool get_TIME(MYSQL_TIME *ltime, const uchar *pos, date_mode_t fuzzydate) const;
public:
  Field_newdate(uchar *ptr_arg, uchar *null_ptr_arg, uchar null_bit_arg,
		enum utype unireg_check_arg, const LEX_CSTRING *field_name_arg)
    :Field_date_common(ptr_arg, null_ptr_arg, null_bit_arg,
                       unireg_check_arg, field_name_arg)
    {}
  const Type_handler *type_handler() const { return &type_handler_newdate; }
  enum ha_base_keytype key_type() const { return HA_KEYTYPE_UINT24; }
  int reset(void) { ptr[0]=ptr[1]=ptr[2]=0; return 0; }
  double val_real(void);
  longlong val_int(void);
  String *val_str(String*,String *);
  bool send_binary(Protocol *protocol);
  int cmp(const uchar *,const uchar *);
  void sort_string(uchar *buff,uint length);
  uint32 pack_length() const { return 3; }
  void sql_type(String &str) const;
  bool get_date(MYSQL_TIME *ltime, date_mode_t fuzzydate)
  { return Field_newdate::get_TIME(ltime, ptr, fuzzydate); }
  uint size_of() const { return sizeof(*this); }
  Item *get_equal_const_item(THD *thd, const Context &ctx, Item *const_item);
};


class Field_time :public Field_temporal {
  /*
    when this Field_time instance is used for storing values for index lookups
    (see class store_key, Field::new_key_field(), etc), the following
    might be set to TO_DAYS(CURDATE()). See also Field_time::store_time_dec()
  */
  long curdays;
protected:
  virtual void store_TIME(const MYSQL_TIME *ltime);
  void store_TIME(const Time &t)
  {
    return store_TIME(t.get_mysql_time());
  }
  int store_TIME_with_warning(const Time *ltime, const ErrConv *str, int warn);
  bool check_zero_in_date_with_warn(date_mode_t fuzzydate);
  static void do_field_time(Copy_field *copy);
public:
  Field_time(uchar *ptr_arg, uint length_arg, uchar *null_ptr_arg,
             uchar null_bit_arg, enum utype unireg_check_arg,
             const LEX_CSTRING *field_name_arg)
    :Field_temporal(ptr_arg, length_arg, null_ptr_arg, null_bit_arg,
                    unireg_check_arg, field_name_arg), curdays(0)
    {}
  bool can_be_substituted_to_equal_item(const Context &ctx,
                                        const Item_equal *item_equal);
  const Type_handler *type_handler() const { return &type_handler_time; }
  enum ha_base_keytype key_type() const { return HA_KEYTYPE_INT24; }
  Copy_func *get_copy_func(const Field *from) const
  {
    return from->cmp_type() == REAL_RESULT ? do_field_string : // MDEV-9344
           from->type() == MYSQL_TYPE_YEAR ? do_field_int :
           from->type() == MYSQL_TYPE_BIT  ? do_field_int :
           eq_def(from)                    ? get_identical_copy_func() :
                                             do_field_time;
  }
  bool memcpy_field_possible(const Field *from) const
  {
    return real_type() == from->real_type() &&
           decimals() == from->decimals();
  }
  int store_time_dec(const MYSQL_TIME *ltime, uint dec);
  int store(const char *to,size_t length,CHARSET_INFO *charset);
  int store(double nr);
  int store(longlong nr, bool unsigned_val);
  int  store_decimal(const my_decimal *);
  double val_real(void);
  longlong val_int(void);
  String *val_str(String*,String *);
  bool get_date(MYSQL_TIME *ltime, date_mode_t fuzzydate);
  bool send_binary(Protocol *protocol);
  int cmp(const uchar *,const uchar *);
  void sort_string(uchar *buff,uint length);
  uint32 pack_length() const { return 3; }
  void sql_type(String &str) const;
  uint size_of() const { return sizeof(*this); }
  void set_curdays(THD *thd);
  Field *new_key_field(MEM_ROOT *root, TABLE *new_table,
                       uchar *new_ptr, uint32 length,
                       uchar *new_null_ptr, uint new_null_bit);
  Item *get_equal_const_item(THD *thd, const Context &ctx, Item *const_item);
};


/**
  Abstract class for:
  - TIME(1..6)
  - TIME(0..6) - MySQL56 version
*/
class Field_time_with_dec :public Field_time {
protected:
  uint dec;
public:
  Field_time_with_dec(uchar *ptr_arg, uchar *null_ptr_arg, uchar null_bit_arg,
                      enum utype unireg_check_arg,
                      const LEX_CSTRING *field_name_arg,
                      uint dec_arg)
    :Field_time(ptr_arg, MIN_TIME_WIDTH + dec_arg + MY_TEST(dec_arg),
                null_ptr_arg, null_bit_arg, unireg_check_arg, field_name_arg),
     dec(dec_arg)
  {
    DBUG_ASSERT(dec <= TIME_SECOND_PART_DIGITS);
  }
  uint decimals() const { return dec; }
  enum ha_base_keytype key_type() const { return HA_KEYTYPE_BINARY; }
  longlong val_int(void);
  double val_real(void);
  void make_send_field(Send_field *);
};


/**
  TIME(1..6)
*/
class Field_time_hires :public Field_time_with_dec {
  longlong zero_point;
  void store_TIME(const MYSQL_TIME *);
public:
  Field_time_hires(uchar *ptr_arg, uchar *null_ptr_arg, uchar null_bit_arg,
             enum utype unireg_check_arg, const LEX_CSTRING *field_name_arg,
             uint dec_arg)
    :Field_time_with_dec(ptr_arg, null_ptr_arg,
                         null_bit_arg, unireg_check_arg, field_name_arg,
                         dec_arg)
  {
    DBUG_ASSERT(dec);
    zero_point= sec_part_shift(
                   ((TIME_MAX_VALUE_SECONDS+1LL)*TIME_SECOND_PART_FACTOR), dec);
  }
  int reset(void);
  bool get_date(MYSQL_TIME *ltime, date_mode_t fuzzydate);
  int cmp(const uchar *,const uchar *);
  void sort_string(uchar *buff,uint length);
  uint32 pack_length() const { return Type_handler_time::hires_bytes(dec); }
  uint size_of() const { return sizeof(*this); }
};


/**
  TIME(0..6) - MySQL56 version
*/
class Field_timef :public Field_time_with_dec {
  void store_TIME(const MYSQL_TIME *ltime);
  int save_field_metadata(uchar *metadata_ptr)
  {
    *metadata_ptr= (uchar) decimals();
    return 1;
  }
public:
  Field_timef(uchar *ptr_arg, uchar *null_ptr_arg, uchar null_bit_arg,
             enum utype unireg_check_arg, const LEX_CSTRING *field_name_arg,
             uint dec_arg)
    :Field_time_with_dec(ptr_arg, null_ptr_arg,
                         null_bit_arg, unireg_check_arg, field_name_arg,
                         dec_arg)
  {
    DBUG_ASSERT(dec <= TIME_SECOND_PART_DIGITS);
  }
  const Type_handler *type_handler() const { return &type_handler_time2; }
  enum_field_types binlog_type() const { return MYSQL_TYPE_TIME2; }
  uint32 pack_length() const
  {
    return my_time_binary_length(dec);
  }
  uint row_pack_length() const { return pack_length(); }
  uint pack_length_from_metadata(uint field_metadata)
  {
    DBUG_ENTER("Field_timef::pack_length_from_metadata");
    uint tmp= my_time_binary_length(field_metadata);
    DBUG_RETURN(tmp);
  }
  void sort_string(uchar *to, uint length)
  {
    DBUG_ASSERT(length == Field_timef::pack_length());
    memcpy(to, ptr, length);
  }
  int cmp(const uchar *a_ptr, const uchar *b_ptr)
  {
    return memcmp(a_ptr, b_ptr, pack_length());
  }
  int reset();
  bool get_date(MYSQL_TIME *ltime, date_mode_t fuzzydate);
  uint size_of() const { return sizeof(*this); }
};


class Field_datetime :public Field_temporal_with_date {
  void store_TIME(const MYSQL_TIME *ltime);
  bool get_TIME(MYSQL_TIME *ltime, const uchar *pos, date_mode_t fuzzydate) const;
protected:
  int store_TIME_with_warning(const Datetime *ltime, const ErrConv *str,
                              int was_cut);
public:
  Field_datetime(uchar *ptr_arg, uint length_arg, uchar *null_ptr_arg,
                 uchar null_bit_arg, enum utype unireg_check_arg,
                 const LEX_CSTRING *field_name_arg)
    :Field_temporal_with_date(ptr_arg, length_arg, null_ptr_arg, null_bit_arg,
                              unireg_check_arg, field_name_arg)
    {
      if (unireg_check == TIMESTAMP_UN_FIELD ||
          unireg_check == TIMESTAMP_DNUN_FIELD)
        flags|= ON_UPDATE_NOW_FLAG;
    }
  const Type_handler *type_handler() const { return &type_handler_datetime; }
  enum ha_base_keytype key_type() const { return HA_KEYTYPE_ULONGLONG; }
  int  store(const char *to, size_t length, CHARSET_INFO *charset);
  int  store(double nr);
  int  store(longlong nr, bool unsigned_val);
  int  store_time_dec(const MYSQL_TIME *ltime, uint dec);
  int  store_decimal(const my_decimal *);
  double val_real(void);
  longlong val_int(void);
  String *val_str(String*,String *);
  bool send_binary(Protocol *protocol);
  int cmp(const uchar *,const uchar *);
  void sort_string(uchar *buff,uint length);
  uint32 pack_length() const { return 8; }
  void sql_type(String &str) const;
  bool get_date(MYSQL_TIME *ltime, date_mode_t fuzzydate)
  { return Field_datetime::get_TIME(ltime, ptr, fuzzydate); }
  int set_time();
  uchar *pack(uchar* to, const uchar *from,
              uint max_length __attribute__((unused)))
  {
    return pack_int64(to, from);
  }
  const uchar *unpack(uchar* to, const uchar *from, const uchar *from_end,
                      uint param_data __attribute__((unused)))
  {
    return unpack_int64(to, from, from_end);
  }
  Item *get_equal_const_item(THD *thd, const Context &ctx, Item *const_item)
  {
    return get_equal_const_item_datetime(thd, ctx, const_item);
  }
  uint size_of() const { return sizeof(*this); }
};


/**
  Abstract class for:
  - DATETIME(1..6)
  - DATETIME(0..6) - MySQL56 version
*/
class Field_datetime_with_dec :public Field_datetime {
protected:
  uint dec;
public:
  Field_datetime_with_dec(uchar *ptr_arg, uchar *null_ptr_arg,
                          uchar null_bit_arg, enum utype unireg_check_arg,
                          const LEX_CSTRING *field_name_arg, uint dec_arg)
    :Field_datetime(ptr_arg, MAX_DATETIME_WIDTH + dec_arg + MY_TEST(dec_arg),
                    null_ptr_arg, null_bit_arg, unireg_check_arg,
                    field_name_arg), dec(dec_arg)
  {
    DBUG_ASSERT(dec <= TIME_SECOND_PART_DIGITS);
  }
  uint decimals() const { return dec; }
  enum ha_base_keytype key_type() const { return HA_KEYTYPE_BINARY; }
  void make_send_field(Send_field *field);
  bool send_binary(Protocol *protocol);
  uchar *pack(uchar *to, const uchar *from, uint max_length)
  { return Field::pack(to, from, max_length); }
  const uchar *unpack(uchar* to, const uchar *from, const uchar *from_end,
                      uint param_data)
  { return Field::unpack(to, from, from_end, param_data); }
  void sort_string(uchar *to, uint length)
  {
    DBUG_ASSERT(length == pack_length());
    memcpy(to, ptr, length);
  }
  double val_real(void);
  longlong val_int(void);
  String *val_str(String*,String *);
};


/**
  DATETIME(1..6)
*/
class Field_datetime_hires :public Field_datetime_with_dec {
  void store_TIME(const MYSQL_TIME *ltime);
  bool get_TIME(MYSQL_TIME *ltime, const uchar *pos, date_mode_t fuzzydate) const;
public:
  Field_datetime_hires(uchar *ptr_arg, uchar *null_ptr_arg,
                       uchar null_bit_arg, enum utype unireg_check_arg,
                       const LEX_CSTRING *field_name_arg, uint dec_arg)
    :Field_datetime_with_dec(ptr_arg, null_ptr_arg, null_bit_arg,
                             unireg_check_arg, field_name_arg, dec_arg)
  {
    DBUG_ASSERT(dec);
  }
  int cmp(const uchar *,const uchar *);
  uint32 pack_length() const { return Type_handler_datetime::hires_bytes(dec); }
  bool get_date(MYSQL_TIME *ltime, date_mode_t fuzzydate)
  { return Field_datetime_hires::get_TIME(ltime, ptr, fuzzydate); }
  uint size_of() const { return sizeof(*this); }
};


/**
  DATETIME(0..6) - MySQL56 version
*/
class Field_datetimef :public Field_datetime_with_dec {
  void store_TIME(const MYSQL_TIME *ltime);
  bool get_TIME(MYSQL_TIME *ltime, const uchar *pos, date_mode_t fuzzydate) const;
  int save_field_metadata(uchar *metadata_ptr)
  {
    *metadata_ptr= (uchar) decimals();
    return 1;
  }
public:
  Field_datetimef(uchar *ptr_arg, uchar *null_ptr_arg,
                  uchar null_bit_arg, enum utype unireg_check_arg,
                  const LEX_CSTRING *field_name_arg, uint dec_arg)
    :Field_datetime_with_dec(ptr_arg, null_ptr_arg, null_bit_arg,
                             unireg_check_arg, field_name_arg, dec_arg)
  {}
  const Type_handler *type_handler() const { return &type_handler_datetime2; }
  enum_field_types binlog_type() const { return MYSQL_TYPE_DATETIME2; }
  uint32 pack_length() const
  {
    return my_datetime_binary_length(dec);
  }
  uint row_pack_length() const { return pack_length(); }
  uint pack_length_from_metadata(uint field_metadata)
  {
    DBUG_ENTER("Field_datetimef::pack_length_from_metadata");
    uint tmp= my_datetime_binary_length(field_metadata);
    DBUG_RETURN(tmp);
  }
  int cmp(const uchar *a_ptr, const uchar *b_ptr)
  {
    return memcmp(a_ptr, b_ptr, pack_length());
  }
  int reset();
  bool get_date(MYSQL_TIME *ltime, date_mode_t fuzzydate)
  { return Field_datetimef::get_TIME(ltime, ptr, fuzzydate); }
  uint size_of() const { return sizeof(*this); }
};


static inline Field_timestamp *
new_Field_timestamp(MEM_ROOT *root,uchar *ptr, uchar *null_ptr, uchar null_bit,
                    enum Field::utype unireg_check,
                    const LEX_CSTRING *field_name,
                    TABLE_SHARE *share, uint dec)
{
  if (dec==0)
    return new (root)
      Field_timestamp(ptr, MAX_DATETIME_WIDTH, null_ptr,
                      null_bit, unireg_check, field_name, share);
  if (dec >= FLOATING_POINT_DECIMALS)
    dec= MAX_DATETIME_PRECISION;
  return new (root)
    Field_timestamp_hires(ptr, null_ptr, null_bit, unireg_check,
                          field_name, share, dec);
}

static inline Field_time *
new_Field_time(MEM_ROOT *root, uchar *ptr, uchar *null_ptr, uchar null_bit,
               enum Field::utype unireg_check, const LEX_CSTRING *field_name,
               uint dec)
{
  if (dec == 0)
    return new (root)
      Field_time(ptr, MIN_TIME_WIDTH, null_ptr, null_bit, unireg_check,
                 field_name);
  if (dec >= FLOATING_POINT_DECIMALS)
    dec= MAX_DATETIME_PRECISION;
  return new (root)
    Field_time_hires(ptr, null_ptr, null_bit, unireg_check, field_name, dec);
}

static inline Field_datetime *
new_Field_datetime(MEM_ROOT *root, uchar *ptr, uchar *null_ptr, uchar null_bit,
                   enum Field::utype unireg_check,
                   const LEX_CSTRING *field_name, uint dec)
{
  if (dec == 0)
    return new (root)
      Field_datetime(ptr, MAX_DATETIME_WIDTH, null_ptr, null_bit,
                     unireg_check, field_name);
  if (dec >= FLOATING_POINT_DECIMALS)
    dec= MAX_DATETIME_PRECISION;
  return new (root)
    Field_datetime_hires(ptr, null_ptr, null_bit,
                         unireg_check, field_name, dec);
}

class Field_string :public Field_longstr {
  class Warn_filter_string: public Warn_filter
  {
  public:
    Warn_filter_string(const THD *thd, const Field_string *field);
  };
  bool is_var_string() const
  {
    return can_alter_field_type &&
           orig_table &&
           (orig_table->s->db_create_options & HA_OPTION_PACK_RECORD) &&
           field_length >= 4 &&
           orig_table->s->frm_version < FRM_VER_TRUE_VARCHAR;
  }
public:
  bool can_alter_field_type;
  Field_string(uchar *ptr_arg, uint32 len_arg,uchar *null_ptr_arg,
	       uchar null_bit_arg,
	       enum utype unireg_check_arg, const LEX_CSTRING *field_name_arg,
	       const DTCollation &collation)
    :Field_longstr(ptr_arg, len_arg, null_ptr_arg, null_bit_arg,
                   unireg_check_arg, field_name_arg, collation),
     can_alter_field_type(1) {};
  Field_string(uint32 len_arg,bool maybe_null_arg,
               const LEX_CSTRING *field_name_arg,
               const DTCollation &collation)
    :Field_longstr((uchar*) 0, len_arg, maybe_null_arg ? (uchar*) "": 0, 0,
                   NONE, field_name_arg, collation),
     can_alter_field_type(1) {};

  const Type_handler *type_handler() const
  {
    if (is_var_string())
      return &type_handler_var_string;
    return &type_handler_string;
  }
  enum ha_base_keytype key_type() const
    { return binary() ? HA_KEYTYPE_BINARY : HA_KEYTYPE_TEXT; }
  bool zero_pack() const { return 0; }
  Copy_func *get_copy_func(const Field *from) const;
  int reset(void)
  {
    charset()->cset->fill(charset(),(char*) ptr, field_length,
                          (has_charset() ? ' ' : 0));
    return 0;
  }
  int store(const char *to,size_t length,CHARSET_INFO *charset);
  using Field_str::store;
  double val_real(void);
  longlong val_int(void);
  String *val_str(String*,String *);
  my_decimal *val_decimal(my_decimal *);
  int cmp(const uchar *,const uchar *);
  void sort_string(uchar *buff,uint length);
  void sql_type(String &str) const;
  void sql_rpl_type(String*) const;
  bool is_equal(const Column_definition &new_field) const;
  bool can_be_converted_by_engine(const Column_definition &new_type) const
  {
    return table->file->can_convert_string(this, new_type);
  }
  virtual uchar *pack(uchar *to, const uchar *from,
                      uint max_length);
  virtual const uchar *unpack(uchar* to, const uchar *from,
                              const uchar *from_end,uint param_data);
  uint pack_length_from_metadata(uint field_metadata)
  {
    DBUG_PRINT("debug", ("field_metadata: 0x%04x", field_metadata));
    if (field_metadata == 0)
      return row_pack_length();
    return (((field_metadata >> 4) & 0x300) ^ 0x300) + (field_metadata & 0x00ff);
  }
  bool compatible_field_size(uint field_metadata, Relay_log_info *rli,
                             uint16 mflags, int *order_var);
  uint row_pack_length() const { return field_length; }
  int pack_cmp(const uchar *a,const uchar *b,uint key_length,
               bool insert_or_update);
  int pack_cmp(const uchar *b,uint key_length,bool insert_or_update);
  uint packed_col_length(const uchar *to, uint length);
  uint max_packed_col_length(uint max_length);
  uint size_of() const { return sizeof(*this); }
  bool has_charset(void) const
  { return charset() == &my_charset_bin ? FALSE : TRUE; }
  Field *make_new_field(MEM_ROOT *root, TABLE *new_table, bool keep_type);
  virtual uint get_key_image(uchar *buff,uint length, imagetype type);
<<<<<<< HEAD
  void print_key_value(String *out, uint32 length);
=======
  sql_mode_t value_depends_on_sql_mode() const;
  sql_mode_t can_handle_sql_mode_dependency_on_store() const;
>>>>>>> 2842c369
private:
  int save_field_metadata(uchar *first_byte);
};


class Field_varstring :public Field_longstr {
public:
  uchar *get_data() const
  {
    return ptr + length_bytes;
  }
  uint get_length() const
  {
    return length_bytes == 1 ? (uint) *ptr : uint2korr(ptr);
  }
protected:
  void store_length(uint32 number)
  {
    if (length_bytes == 1)
      *ptr= (uchar) number;
    else
      int2store(ptr, number);
  }
public:
  /*
    The maximum space available in a Field_varstring, in bytes. See
    length_bytes.
  */
  static const uint MAX_SIZE;
  /* Store number of bytes used to store length (1 or 2) */
  uint32 length_bytes;
  Field_varstring(uchar *ptr_arg,
                  uint32 len_arg, uint length_bytes_arg,
                  uchar *null_ptr_arg, uchar null_bit_arg,
		  enum utype unireg_check_arg, const LEX_CSTRING *field_name_arg,
		  TABLE_SHARE *share, const DTCollation &collation)
    :Field_longstr(ptr_arg, len_arg, null_ptr_arg, null_bit_arg,
                   unireg_check_arg, field_name_arg, collation),
     length_bytes(length_bytes_arg)
  {
    share->varchar_fields++;
  }
  Field_varstring(uint32 len_arg,bool maybe_null_arg,
                  const LEX_CSTRING *field_name_arg,
                  TABLE_SHARE *share, const DTCollation &collation)
    :Field_longstr((uchar*) 0,len_arg, maybe_null_arg ? (uchar*) "": 0, 0,
                   NONE, field_name_arg, collation),
     length_bytes(len_arg < 256 ? 1 :2)
  {
    share->varchar_fields++;
  }

  const Type_handler *type_handler() const { return &type_handler_varchar; }
  enum ha_base_keytype key_type() const;
  uint row_pack_length() const { return field_length; }
  bool zero_pack() const { return 0; }
  int  reset(void) { bzero(ptr,field_length+length_bytes); return 0; }
  uint32 pack_length() const { return (uint32) field_length+length_bytes; }
  uint32 key_length() const { return (uint32) field_length; }
  uint32 sort_length() const
  {
    return (uint32) field_length + (field_charset == &my_charset_bin ?
                                    length_bytes : 0);
  }
  Copy_func *get_copy_func(const Field *from) const;
  bool memcpy_field_possible(const Field *from) const
  {
    return Field_str::memcpy_field_possible(from) &&
           !compression_method() == !from->compression_method() &&
           length_bytes == ((Field_varstring*) from)->length_bytes;
  }
  int  store(const char *to,size_t length,CHARSET_INFO *charset);
  using Field_str::store;
  double val_real(void);
  longlong val_int(void);
  String *val_str(String*,String *);
  my_decimal *val_decimal(my_decimal *);
  int cmp_max(const uchar *, const uchar *, uint max_length);
  int cmp(const uchar *a,const uchar *b)
  {
    return cmp_max(a, b, ~0U);
  }
  void sort_string(uchar *buff,uint length);
  uint get_key_image(uchar *buff,uint length, imagetype type);
  void set_key_image(const uchar *buff,uint length);
  void sql_type(String &str) const;
  void sql_rpl_type(String*) const;
  virtual uchar *pack(uchar *to, const uchar *from, uint max_length);
  virtual const uchar *unpack(uchar* to, const uchar *from,
                              const uchar *from_end, uint param_data);
  int cmp_binary(const uchar *a,const uchar *b, uint32 max_length=~0U);
  int key_cmp(const uchar *,const uchar*);
  int key_cmp(const uchar *str, uint length);
  uint packed_col_length(const uchar *to, uint length);
  uint max_packed_col_length(uint max_length);
  uint32 data_length();
  uint size_of() const { return sizeof(*this); }
  bool has_charset(void) const
  { return charset() == &my_charset_bin ? FALSE : TRUE; }
  Field *make_new_field(MEM_ROOT *root, TABLE *new_table, bool keep_type);
  Field *new_key_field(MEM_ROOT *root, TABLE *new_table,
                       uchar *new_ptr, uint32 length,
                       uchar *new_null_ptr, uint new_null_bit);
  bool is_equal(const Column_definition &new_field) const;
  bool can_be_converted_by_engine(const Column_definition &new_type) const
  {
    return table->file->can_convert_varstring(this, new_type);
  }
  void hash(ulong *nr, ulong *nr2);
  uint length_size() const { return length_bytes; }
  void print_key_value(String *out, uint32 length);
private:
  int save_field_metadata(uchar *first_byte);
};


class Field_varstring_compressed: public Field_varstring {
public:
  Field_varstring_compressed(uchar *ptr_arg,
                             uint32 len_arg, uint length_bytes_arg,
                             uchar *null_ptr_arg, uchar null_bit_arg,
                             enum utype unireg_check_arg,
                             const LEX_CSTRING *field_name_arg,
                             TABLE_SHARE *share, const DTCollation &collation,
                             Compression_method *compression_method_arg):
    Field_varstring(ptr_arg, len_arg, length_bytes_arg, null_ptr_arg,
                    null_bit_arg, unireg_check_arg, field_name_arg,
                    share, collation),
    compression_method_ptr(compression_method_arg) { DBUG_ASSERT(len_arg > 0); }
  Compression_method *compression_method() const
  { return compression_method_ptr; }
private:
  Compression_method *compression_method_ptr;
  int store(const char *to, size_t length, CHARSET_INFO *charset);
  using Field_str::store;
  String *val_str(String *, String *);
  double val_real(void);
  longlong val_int(void);
  uint size_of() const { return sizeof(*this); }
  enum_field_types binlog_type() const { return MYSQL_TYPE_VARCHAR_COMPRESSED; }
  void sql_type(String &str) const
  {
    Field_varstring::sql_type(str);
    str.append(STRING_WITH_LEN(" /*!100301 COMPRESSED*/"));
  }
  uint32 max_display_length() const { return field_length - 1; }
  uint32 character_octet_length() const { return field_length - 1; }
  uint32 char_length() const
  {
    return (field_length - 1) / field_charset->mbmaxlen;
  }
  int cmp_max(const uchar *a_ptr, const uchar *b_ptr, uint max_len);

  /*
    Compressed fields can't have keys as two rows may have different
    compression methods or compression levels.
  */

  int key_cmp(const uchar *str, uint length)
  { DBUG_ASSERT(0); return 0; }
  using Field_varstring::key_cmp;
};


static inline uint8 number_storage_requirement(uint32 n)
{
  return n < 256 ? 1 : n < 65536 ? 2 : n < 16777216 ? 3 : 4;
}


static inline void store_bigendian(ulonglong num, uchar *to, uint bytes)
{
  switch(bytes) {
  case 1: mi_int1store(to, num); break;
  case 2: mi_int2store(to, num); break;
  case 3: mi_int3store(to, num); break;
  case 4: mi_int4store(to, num); break;
  case 5: mi_int5store(to, num); break;
  case 6: mi_int6store(to, num); break;
  case 7: mi_int7store(to, num); break;
  case 8: mi_int8store(to, num); break;
  default: DBUG_ASSERT(0);
  }
}


static inline longlong read_bigendian(const uchar *from, uint bytes)
{
  switch(bytes) {
  case 1: return mi_uint1korr(from);
  case 2: return mi_uint2korr(from);
  case 3: return mi_uint3korr(from);
  case 4: return mi_uint4korr(from);
  case 5: return mi_uint5korr(from);
  case 6: return mi_uint6korr(from);
  case 7: return mi_uint7korr(from);
  case 8: return mi_sint8korr(from);
  default: DBUG_ASSERT(0); return 0;
  }
}


extern LEX_CSTRING temp_lex_str;

class Field_blob :public Field_longstr {
protected:
  /**
    The number of bytes used to represent the length of the blob.
  */
  uint packlength;
  
  /**
    The 'value'-object is a cache fronting the storage engine.
  */
  String value;
  /**
     Cache for blob values when reading a row with a virtual blob
     field. This is needed to not destroy the old cached value when
     updating the blob with a new value when creating the new row.
  */
  String read_value;

  static void do_copy_blob(Copy_field *copy);
  static void do_conv_blob(Copy_field *copy);
public:
  Field_blob(uchar *ptr_arg, uchar *null_ptr_arg, uchar null_bit_arg,
	     enum utype unireg_check_arg, const LEX_CSTRING *field_name_arg,
	     TABLE_SHARE *share, uint blob_pack_length,
	     const DTCollation &collation);
  Field_blob(uint32 len_arg,bool maybe_null_arg, const LEX_CSTRING *field_name_arg,
             const DTCollation &collation)
    :Field_longstr((uchar*) 0, len_arg, maybe_null_arg ? (uchar*) "": 0, 0,
                   NONE, field_name_arg, collation),
    packlength(4)
  {
    flags|= BLOB_FLAG;
  }
  Field_blob(uint32 len_arg,bool maybe_null_arg,
             const LEX_CSTRING *field_name_arg,
             const DTCollation &collation, bool set_packlength)
    :Field_longstr((uchar*) 0,len_arg, maybe_null_arg ? (uchar*) "": 0, 0,
                   NONE, field_name_arg, collation)
  {
    flags|= BLOB_FLAG;
    packlength= set_packlength ? number_storage_requirement(len_arg) : 4;
  }
  Field_blob(uint32 packlength_arg)
    :Field_longstr((uchar*) 0, 0, (uchar*) "", 0, NONE, &temp_lex_str,
                   system_charset_info),
    packlength(packlength_arg) {}
  const Type_handler *type_handler() const;
  /* Note that the default copy constructor is used, in clone() */
  enum_field_types type() const
  {
    /*
      We cannot return type_handler()->field_type() here.
      Some pieces of the code (e.g. in engines) rely on the fact
      that Field::type(), Field::real_type() and Item_field::field_type()
      return MYSQL_TYPE_BLOB for all blob variants.
      We should eventually fix all such code pieces to expect
      all BLOB type codes.
    */
    return MYSQL_TYPE_BLOB;
  }
  enum_field_types real_type() const
  {
    return MYSQL_TYPE_BLOB;
  }
  enum ha_base_keytype key_type() const
    { return binary() ? HA_KEYTYPE_VARBINARY2 : HA_KEYTYPE_VARTEXT2; }
  Type_std_attributes type_std_attributes() const
  {
    return Type_std_attributes(Field_blob::max_display_length(), decimals(),
                               MY_TEST(flags & UNSIGNED_FLAG),
                               dtcollation());
  }
  Information_schema_character_attributes
    information_schema_character_attributes() const
  {
    uint32 octets= Field_blob::character_octet_length();
    uint32 chars= octets / field_charset->mbminlen;
    return Information_schema_character_attributes(octets, chars);
  }
  void make_send_field(Send_field *);
  Copy_func *get_copy_func(const Field *from) const
  {
    /*
    TODO: MDEV-9331
    if (from->type() == MYSQL_TYPE_BIT)
      return do_field_int;
    */
    if (!(from->flags & BLOB_FLAG) || from->charset() != charset() ||
        !from->compression_method() != !compression_method())
      return do_conv_blob;
    if (from->pack_length() != Field_blob::pack_length())
      return do_copy_blob;
    return get_identical_copy_func();
  }
  int  store_field(Field *from)
  {                                             // Be sure the value is stored
    from->val_str(&value);
    if (table->copy_blobs ||
        (!value.is_alloced() && from->is_varchar_and_in_write_set()))
      value.copy();
    return store(value.ptr(), value.length(), from->charset());
  }
  bool memcpy_field_possible(const Field *from) const
  {
    return Field_str::memcpy_field_possible(from) &&
           !compression_method() == !from->compression_method() &&
           !table->copy_blobs;
  }
  bool make_empty_rec_store_default_value(THD *thd, Item *item);
  int store(const char *to, size_t length, CHARSET_INFO *charset);
  using Field_str::store;
  double val_real(void);
  longlong val_int(void);
  String *val_str(String*,String *);
  my_decimal *val_decimal(my_decimal *);
  int cmp_max(const uchar *, const uchar *, uint max_length);
  int cmp(const uchar *a,const uchar *b)
    { return cmp_max(a, b, ~0U); }
  int cmp(const uchar *a, uint32 a_length, const uchar *b, uint32 b_length);
  int cmp_binary(const uchar *a,const uchar *b, uint32 max_length=~0U);
  int key_cmp(const uchar *,const uchar*);
  int key_cmp(const uchar *str, uint length);
  /* Never update the value of min_val for a blob field */
  bool update_min(Field *min_val, bool force_update) { return FALSE; }
  /* Never update the value of max_val for a blob field */
  bool update_max(Field *max_val, bool force_update) { return FALSE; }
  uint32 key_length() const { return 0; }
  void sort_string(uchar *buff,uint length);
  uint32 pack_length() const
  { return (uint32) (packlength + portable_sizeof_char_ptr); }

  /**
     Return the packed length without the pointer size added. 

     This is used to determine the size of the actual data in the row
     buffer.

     @returns The length of the raw data itself without the pointer.
  */
  uint32 pack_length_no_ptr() const
  { return (uint32) (packlength); }
  uint row_pack_length() const { return pack_length_no_ptr(); }
  uint32 sort_length() const;
  uint32 value_length() { return get_length(); }
  virtual uint32 max_data_length() const
  {
    return (uint32) (((ulonglong) 1 << (packlength*8)) -1);
  }
  int reset(void) { bzero(ptr, packlength+sizeof(uchar*)); return 0; }
  void reset_fields() { bzero((uchar*) &value,sizeof(value)); bzero((uchar*) &read_value,sizeof(read_value)); }
  uint32 get_field_buffer_size(void) { return value.alloced_length(); }
  void store_length(uchar *i_ptr, uint i_packlength, uint32 i_number);
  inline void store_length(size_t number)
  {
    DBUG_ASSERT(number < UINT_MAX32);
    store_length(ptr, packlength, (uint32)number);
  }
  inline uint32 get_length(my_ptrdiff_t row_offset= 0) const
  { return get_length(ptr+row_offset, this->packlength); }
  uint32 get_length(const uchar *ptr, uint packlength) const;
  uint32 get_length(const uchar *ptr_arg) const
  { return get_length(ptr_arg, this->packlength); }
  inline uchar *get_ptr() const { return get_ptr(0); }
  inline uchar *get_ptr(my_ptrdiff_t row_offset) const
  {
    uchar *s;
    memcpy(&s, ptr + packlength + row_offset, sizeof(uchar*));
    return s;
  }
  inline void set_ptr(uchar *length, uchar *data)
  {
    memcpy(ptr,length,packlength);
    memcpy(ptr+packlength, &data,sizeof(char*));
  }
  void set_ptr_offset(my_ptrdiff_t ptr_diff, uint32 length, const uchar *data)
  {
    uchar *ptr_ofs= ADD_TO_PTR(ptr,ptr_diff,uchar*);
    store_length(ptr_ofs, packlength, length);
    memcpy(ptr_ofs+packlength, &data, sizeof(char*));
  }
  inline void set_ptr(uint32 length, uchar *data)
  {
    set_ptr_offset(0, length, data);
  }
  int copy_value(Field_blob *from);
  uint get_key_image(uchar *buff,uint length, imagetype type);
  void set_key_image(const uchar *buff,uint length);
  Field *new_key_field(MEM_ROOT *root, TABLE *new_table,
                       uchar *new_ptr, uint32 length,
                       uchar *new_null_ptr, uint new_null_bit);
  void sql_type(String &str) const;
  inline bool copy()
  {
    uchar *tmp= get_ptr();
    if (value.copy((char*) tmp, get_length(), charset()))
    {
      Field_blob::reset();
      return 1;
    }
    tmp=(uchar*) value.ptr();
    memcpy(ptr+packlength, &tmp, sizeof(char*));
    return 0;
  }
  /* store value for the duration of the current read record */
  inline void swap_value_and_read_value()
  {
    read_value.swap(value);
  }
  inline void set_value(uchar *data)
  {
    /* Set value pointer. Lengths are not important */
    value.reset((char*) data, 1, 1, &my_charset_bin);
  }
  virtual uchar *pack(uchar *to, const uchar *from, uint max_length);
  virtual const uchar *unpack(uchar *to, const uchar *from,
                              const uchar *from_end, uint param_data);
  uint packed_col_length(const uchar *col_ptr, uint length);
  uint max_packed_col_length(uint max_length);
  void free()
  {
    value.free();
    read_value.free();
  }
  inline void clear_temporary()
  {
    uchar *tmp= get_ptr();
    if (likely(value.ptr() == (char*) tmp))
      bzero((uchar*) &value, sizeof(value));
    else
    {
      /*
        Currently read_value should never point to tmp, the following code
        is mainly here to make things future proof.
      */
      if (unlikely(read_value.ptr() == (char*) tmp))
        bzero((uchar*) &read_value, sizeof(read_value));
    }
  }
  uint size_of() const { return sizeof(*this); }
  bool has_charset(void) const
  { return charset() == &my_charset_bin ? FALSE : TRUE; }
  uint32 max_display_length() const;
  uint32 char_length() const;
  uint32 character_octet_length() const;
  bool is_equal(const Column_definition &new_field) const;
  bool can_be_converted_by_engine(const Column_definition &new_type) const
  {
    return table->file->can_convert_blob(this, new_type);
  }
  void print_key_value(String *out, uint32 length);

  friend void TABLE::remember_blob_values(String *blob_storage);
  friend void TABLE::restore_blob_values(String *blob_storage);

private:
  int save_field_metadata(uchar *first_byte);
};


class Field_blob_compressed: public Field_blob {
public:
  Field_blob_compressed(uchar *ptr_arg, uchar *null_ptr_arg,
                        uchar null_bit_arg, enum utype unireg_check_arg,
                        const LEX_CSTRING *field_name_arg, TABLE_SHARE *share,
                        uint blob_pack_length, const DTCollation &collation,
                        Compression_method *compression_method_arg):
    Field_blob(ptr_arg, null_ptr_arg, null_bit_arg, unireg_check_arg,
               field_name_arg, share, blob_pack_length, collation),
    compression_method_ptr(compression_method_arg) {}
  Compression_method *compression_method() const
  { return compression_method_ptr; }
private:
  Compression_method *compression_method_ptr;
  int store(const char *to, size_t length, CHARSET_INFO *charset);
  using Field_str::store;
  String *val_str(String *, String *);
  double val_real(void);
  longlong val_int(void);
  uint size_of() const { return sizeof(*this); }
  enum_field_types binlog_type() const { return MYSQL_TYPE_BLOB_COMPRESSED; }
  void sql_type(String &str) const
  {
    Field_blob::sql_type(str);
    str.append(STRING_WITH_LEN(" /*!100301 COMPRESSED*/"));
  }

  /*
    Compressed fields can't have keys as two rows may have different
    compression methods or compression levels.
  */

  uint get_key_image(uchar *buff, uint length, imagetype type_arg)
  { DBUG_ASSERT(0); return 0; }
  void set_key_image(const uchar *buff, uint length)
  { DBUG_ASSERT(0); }
  int key_cmp(const uchar *a, const uchar *b)
  { DBUG_ASSERT(0); return 0; }
  int key_cmp(const uchar *str, uint length)
  { DBUG_ASSERT(0); return 0; }
  Field *new_key_field(MEM_ROOT *root, TABLE *new_table,
                       uchar *new_ptr, uint32 length,
                       uchar *new_null_ptr, uint new_null_bit)
  { DBUG_ASSERT(0); return 0; }
};


#ifdef HAVE_SPATIAL
class Field_geom :public Field_blob {
public:
  enum geometry_type geom_type;
  uint srid;
  uint precision;
  enum storage_type { GEOM_STORAGE_WKB= 0, GEOM_STORAGE_BINARY= 1};
  enum storage_type storage;

  Field_geom(uchar *ptr_arg, uchar *null_ptr_arg, uchar null_bit_arg,
	     enum utype unireg_check_arg, const LEX_CSTRING *field_name_arg,
	     TABLE_SHARE *share, uint blob_pack_length,
	     enum geometry_type geom_type_arg, uint field_srid)
     :Field_blob(ptr_arg, null_ptr_arg, null_bit_arg, unireg_check_arg,
                 field_name_arg, share, blob_pack_length, &my_charset_bin)
  { geom_type= geom_type_arg; srid= field_srid; }
  enum ha_base_keytype key_type() const { return HA_KEYTYPE_VARBINARY2; }
  const Type_handler *type_handler() const
  {
    return &type_handler_geometry;
  }
  enum_field_types type() const
  {
    return MYSQL_TYPE_GEOMETRY;
  }
  enum_field_types real_type() const
  {
    return MYSQL_TYPE_GEOMETRY;
  }
  Information_schema_character_attributes
    information_schema_character_attributes() const
  {
    return Information_schema_character_attributes();
  }
  void make_send_field(Send_field *to)
  {
    Field_longstr::make_send_field(to);
  }
  bool can_optimize_range(const Item_bool_func *cond,
                                  const Item *item,
                                  bool is_eq_func) const;
  void sql_type(String &str) const;
  Copy_func *get_copy_func(const Field *from) const
  {
    if (type_handler() == from->type_handler() &&
        (geom_type == GEOM_GEOMETRY ||
         geom_type == static_cast<const Field_geom*>(from)->geom_type))
      return get_identical_copy_func();
    return do_conv_blob;
  }
  bool memcpy_field_possible(const Field *from) const
  {
    return type_handler() == from->type_handler() &&
           (geom_type == GEOM_GEOMETRY ||
            geom_type == static_cast<const Field_geom*>(from)->geom_type) &&
           !table->copy_blobs;
  }
  bool is_equal(const Column_definition &new_field) const;
  bool can_be_converted_by_engine(const Column_definition &new_type) const
  {
    return table->file->can_convert_geom(this, new_type);
  }

  int  store(const char *to, size_t length, CHARSET_INFO *charset);
  int  store(double nr);
  int  store(longlong nr, bool unsigned_val);
  int  store_decimal(const my_decimal *);
  uint size_of() const { return sizeof(*this); }
  /**
   Key length is provided only to support hash joins. (compared byte for byte)
   Ex: SELECT .. FROM t1,t2 WHERE t1.field_geom1=t2.field_geom2.

   The comparison is not very relevant, as identical geometry might be
   represented differently, but we need to support it either way.
  */
  uint32 key_length() const { return packlength; }

  /**
    Non-nullable GEOMETRY types cannot have defaults,
    but the underlying blob must still be reset.
   */
  int reset(void) { return Field_blob::reset() || !maybe_null(); }
  bool load_data_set_null(THD *thd);
  bool load_data_set_no_data(THD *thd, bool fixed_format);

  geometry_type get_geometry_type() const { return geom_type; };
  static geometry_type geometry_type_merge(geometry_type, geometry_type);
  uint get_srid() { return srid; }
  void print_key_value(String *out, uint32 length)
  {
    out->append(STRING_WITH_LEN("unprintable_geometry_value"));
  }
};

uint gis_field_options_image(uchar *buff, List<Create_field> &create_fields);
uint gis_field_options_read(const uchar *buf, size_t buf_len,
      Field_geom::storage_type *st_type,uint *precision, uint *scale, uint *srid);

#endif /*HAVE_SPATIAL*/


class Field_enum :public Field_str {
  static void do_field_enum(Copy_field *copy_field);
protected:
  uint packlength;
public:
  TYPELIB *typelib;
  Field_enum(uchar *ptr_arg, uint32 len_arg, uchar *null_ptr_arg,
             uchar null_bit_arg,
             enum utype unireg_check_arg, const LEX_CSTRING *field_name_arg,
             uint packlength_arg,
             TYPELIB *typelib_arg,
             const DTCollation &collation)
    :Field_str(ptr_arg, len_arg, null_ptr_arg, null_bit_arg,
	       unireg_check_arg, field_name_arg, collation),
    packlength(packlength_arg),typelib(typelib_arg)
  {
      flags|=ENUM_FLAG;
  }
  Field *make_new_field(MEM_ROOT *root, TABLE *new_table, bool keep_type);
  const Type_handler *type_handler() const { return &type_handler_enum; }
  enum ha_base_keytype key_type() const;
  sql_mode_t can_handle_sql_mode_dependency_on_store() const;
  Copy_func *get_copy_func(const Field *from) const
  {
    if (eq_def(from))
      return get_identical_copy_func();
    if (real_type() == MYSQL_TYPE_ENUM &&
        from->real_type() == MYSQL_TYPE_ENUM)
      return do_field_enum;
    if (from->result_type() == STRING_RESULT)
      return do_field_string;
    return do_field_int;
  }
  int store_field(Field *from)
  {
    if (from->real_type() == MYSQL_TYPE_ENUM && from->val_int() == 0)
    {
      store_type(0);
      return 0;
    }
    return from->save_in_field(this);
  }
  int save_in_field(Field *to)
  {
    if (to->result_type() != STRING_RESULT)
      return to->store(val_int(), 0);
    return save_in_field_str(to);
  }
  bool memcpy_field_possible(const Field *from) const { return false; }
  void make_empty_rec_reset(THD *thd)
  {
    if (flags & NOT_NULL_FLAG)
    {
      set_notnull();
      store((longlong) 1, true);
    }
    else
      reset();
  }
  int  store(const char *to,size_t length,CHARSET_INFO *charset);
  int  store(double nr);
  int  store(longlong nr, bool unsigned_val);
  double val_real(void);
  longlong val_int(void);
  String *val_str(String*,String *);
  int cmp(const uchar *,const uchar *);
  void sort_string(uchar *buff,uint length);
  uint32 pack_length() const { return (uint32) packlength; }
  void store_type(ulonglong value);
  void sql_type(String &str) const;
  uint size_of() const { return sizeof(*this); }
  uint pack_length_from_metadata(uint field_metadata)
  { return (field_metadata & 0x00ff); }
  uint row_pack_length() const { return pack_length(); }
  virtual bool zero_pack() const { return 0; }
  bool optimize_range(uint idx, uint part) const { return 0; }
  bool eq_def(const Field *field) const;
  bool has_charset(void) const { return TRUE; }
  /* enum and set are sorted as integers */
  CHARSET_INFO *sort_charset(void) const { return &my_charset_bin; }
  uint decimals() const { return 0; }
  TYPELIB *get_typelib() const { return typelib; }

  virtual uchar *pack(uchar *to, const uchar *from, uint max_length);
  virtual const uchar *unpack(uchar *to, const uchar *from,
                              const uchar *from_end, uint param_data);

  bool can_optimize_keypart_ref(const Item_bool_func *cond,
                                const Item *item) const;
  bool can_optimize_group_min_max(const Item_bool_func *cond,
                                  const Item *const_item) const
  {
    /*
      Can't use GROUP_MIN_MAX optimization for ENUM and SET,
      because the values are stored as numbers in index,
      while MIN() and MAX() work as strings.
      It would return the records with min and max enum numeric indexes.
     "Bug#45300 MAX() and ENUM type" should be fixed first.
    */
    return false;
  }
  bool can_optimize_range(const Item_bool_func *cond,
                          const Item *item,
                          bool is_eq_func) const;
private:
  int save_field_metadata(uchar *first_byte);
  bool is_equal(const Column_definition &new_field) const;
};


class Field_set :public Field_enum {
public:
  Field_set(uchar *ptr_arg, uint32 len_arg, uchar *null_ptr_arg,
	    uchar null_bit_arg,
	    enum utype unireg_check_arg, const LEX_CSTRING *field_name_arg,
	    uint32 packlength_arg,
	    TYPELIB *typelib_arg, const DTCollation &collation)
    :Field_enum(ptr_arg, len_arg, null_ptr_arg, null_bit_arg,
		    unireg_check_arg, field_name_arg,
                packlength_arg,
                typelib_arg, collation),
      empty_set_string("", 0, collation.collation)
    {
      flags=(flags & ~ENUM_FLAG) | SET_FLAG;
    }
  void make_empty_rec_reset(THD *thd)
  {
    Field::make_empty_rec_reset(thd);
  }

  int  store_field(Field *from) { return from->save_in_field(this); }
  int  store(const char *to,size_t length,CHARSET_INFO *charset);
  int  store(double nr) { return Field_set::store((longlong) nr, FALSE); }
  int  store(longlong nr, bool unsigned_val);

  virtual bool zero_pack() const { return 1; }
  String *val_str(String*,String *);
  void sql_type(String &str) const;
  uint size_of() const { return sizeof(*this); }
  const Type_handler *type_handler() const { return &type_handler_set; }
  bool has_charset(void) const { return TRUE; }
private:
  const String empty_set_string;
};


/*
  Note:
    To use Field_bit::cmp_binary() you need to copy the bits stored in
    the beginning of the record (the NULL bytes) to each memory you
    want to compare (where the arguments point).

    This is the reason:
    - Field_bit::cmp_binary() is only implemented in the base class
      (Field::cmp_binary()).
    - Field::cmp_binary() currenly use pack_length() to calculate how
      long the data is.
    - pack_length() includes size of the bits stored in the NULL bytes
      of the record.
*/
class Field_bit :public Field {
public:
  uchar *bit_ptr;     // position in record where 'uneven' bits store
  uchar bit_ofs;      // offset to 'uneven' high bits
  uint bit_len;       // number of 'uneven' high bits
  uint bytes_in_rec;
  Field_bit(uchar *ptr_arg, uint32 len_arg, uchar *null_ptr_arg,
            uchar null_bit_arg, uchar *bit_ptr_arg, uchar bit_ofs_arg,
            enum utype unireg_check_arg, const LEX_CSTRING *field_name_arg);
  const Type_handler *type_handler() const { return &type_handler_bit; }
  enum ha_base_keytype key_type() const { return HA_KEYTYPE_BIT; }
  uint32 key_length() const { return (uint32) (field_length + 7) / 8; }
  uint32 max_data_length() const { return (field_length + 7) / 8; }
  uint32 max_display_length() const { return field_length; }
  Information_schema_numeric_attributes
    information_schema_numeric_attributes() const
  {
    return Information_schema_numeric_attributes(field_length);
  }
  uint size_of() const { return sizeof(*this); }
  int reset(void) { 
    bzero(ptr, bytes_in_rec); 
    if (bit_ptr && (bit_len > 0))  // reset odd bits among null bits
      clr_rec_bits(bit_ptr, bit_ofs, bit_len);
    return 0; 
  }
  Copy_func *get_copy_func(const Field *from) const
  {
    if (from->cmp_type() == DECIMAL_RESULT)
      return do_field_decimal;
    return do_field_int;
  }
  int save_in_field(Field *to) { return to->store(val_int(), true); }
  bool memcpy_field_possible(const Field *from) const { return false; }
  int store(const char *to, size_t length, CHARSET_INFO *charset);
  int store(double nr);
  int store(longlong nr, bool unsigned_val);
  int store_decimal(const my_decimal *);
  double val_real(void);
  longlong val_int(void);
  String *val_str(String*, String *);
  virtual bool str_needs_quotes() { return TRUE; }
  my_decimal *val_decimal(my_decimal *);
  bool val_bool() { return val_int() != 0; }
  int cmp(const uchar *a, const uchar *b)
  {
    DBUG_ASSERT(ptr == a || ptr == b);
    if (ptr == a)
      return Field_bit::key_cmp(b, bytes_in_rec + MY_TEST(bit_len));
    else
      return Field_bit::key_cmp(a, bytes_in_rec + MY_TEST(bit_len)) * -1;
  }
  int cmp_binary_offset(uint row_offset)
  { return cmp_offset(row_offset); }
  int cmp_max(const uchar *a, const uchar *b, uint max_length);
  int key_cmp(const uchar *a, const uchar *b)
  { return cmp_binary((uchar *) a, (uchar *) b); }
  int key_cmp(const uchar *str, uint length);
  int cmp_offset(my_ptrdiff_t row_offset);
  bool update_min(Field *min_val, bool force_update)
  { 
    longlong val= val_int();
    bool update_fl= force_update || val < min_val->val_int();
    if (update_fl)
    {
      min_val->set_notnull();
      min_val->store(val, FALSE);
    }
    return update_fl;
  }
  bool update_max(Field *max_val, bool force_update)
  { 
    longlong val= val_int();
    bool update_fl= force_update || val > max_val->val_int();
    if (update_fl)
    {
      max_val->set_notnull();
      max_val->store(val, FALSE);
    }
    return update_fl;
  }
  void store_field_value(uchar *val, uint len)
  {
    store(*((longlong *)val), TRUE);
  }
  double pos_in_interval(Field *min, Field *max)
  {
    return pos_in_interval_val_real(min, max);
  }
  void get_image(uchar *buff, uint length, CHARSET_INFO *cs)
  { get_key_image(buff, length, itRAW); }   
  void set_image(const uchar *buff,uint length, CHARSET_INFO *cs)
  { Field_bit::store((char *) buff, length, cs); }
  uint get_key_image(uchar *buff, uint length, imagetype type);
  void set_key_image(const uchar *buff, uint length)
  { Field_bit::store((char*) buff, length, &my_charset_bin); }
  void sort_string(uchar *buff, uint length)
  { get_key_image(buff, length, itRAW); }
  uint32 pack_length() const { return (uint32) (field_length + 7) / 8; }
  uint32 pack_length_in_rec() const { return bytes_in_rec; }
  uint pack_length_from_metadata(uint field_metadata);
  uint row_pack_length() const
  { return (bytes_in_rec + ((bit_len > 0) ? 1 : 0)); }
  bool compatible_field_size(uint metadata, Relay_log_info *rli,
                             uint16 mflags, int *order_var);
  void sql_type(String &str) const;
  virtual uchar *pack(uchar *to, const uchar *from, uint max_length);
  virtual const uchar *unpack(uchar *to, const uchar *from,
                              const uchar *from_end, uint param_data);
  virtual int set_default();

  Field *new_key_field(MEM_ROOT *root, TABLE *new_table,
                       uchar *new_ptr, uint32 length,
                       uchar *new_null_ptr, uint new_null_bit);
  void set_bit_ptr(uchar *bit_ptr_arg, uchar bit_ofs_arg)
  {
    bit_ptr= bit_ptr_arg;
    bit_ofs= bit_ofs_arg;
  }
  bool eq(Field *field)
  {
    return (Field::eq(field) &&
            bit_ptr == ((Field_bit *)field)->bit_ptr &&
            bit_ofs == ((Field_bit *)field)->bit_ofs);
  }
  bool is_equal(const Column_definition &new_field) const;
  void move_field_offset(my_ptrdiff_t ptr_diff)
  {
    Field::move_field_offset(ptr_diff);
    bit_ptr= ADD_TO_PTR(bit_ptr, ptr_diff, uchar*);
  }
  void hash(ulong *nr, ulong *nr2);

  SEL_ARG *get_mm_leaf(RANGE_OPT_PARAM *param, KEY_PART *key_part,
                       const Item_bool_func *cond,
                       scalar_comparison_op op, Item *value)
  {
    return get_mm_leaf_int(param, key_part, cond, op, value, true);
  }
  void print_key_value(String *out, uint32 length)
  {
    val_int_as_str(out, 1);
  }

private:
  virtual size_t do_last_null_byte() const;
  int save_field_metadata(uchar *first_byte);
};


/**
  BIT field represented as chars for non-MyISAM tables.

  @todo The inheritance relationship is backwards since Field_bit is
  an extended version of Field_bit_as_char and not the other way
  around. Hence, we should refactor it to fix the hierarchy order.
 */
class Field_bit_as_char: public Field_bit {
public:
  Field_bit_as_char(uchar *ptr_arg, uint32 len_arg, uchar *null_ptr_arg,
                    uchar null_bit_arg,
                    enum utype unireg_check_arg, const LEX_CSTRING *field_name_arg);
  enum ha_base_keytype key_type() const { return HA_KEYTYPE_BINARY; }
  uint size_of() const { return sizeof(*this); }
  int store(const char *to, size_t length, CHARSET_INFO *charset);
  int store(double nr) { return Field_bit::store(nr); }
  int store(longlong nr, bool unsigned_val)
  { return Field_bit::store(nr, unsigned_val); }
  void sql_type(String &str) const;
};


class Field_row: public Field_null
{
  class Virtual_tmp_table *m_table;
public:
  Field_row(uchar *ptr_arg, const LEX_CSTRING *field_name_arg)
    :Field_null(ptr_arg, 0, Field::NONE, field_name_arg, &my_charset_bin),
     m_table(NULL)
    {}
  ~Field_row();
  Virtual_tmp_table **virtual_tmp_table_addr() { return &m_table; }
  bool sp_prepare_and_store_item(THD *thd, Item **value);
};


extern const LEX_CSTRING null_clex_str;

class Column_definition_attributes
{
public:
  /*
    At various stages in execution this can be length of field in bytes or
    max number of characters.
  */
  ulonglong length;
  Field::utype unireg_check;
  TYPELIB *interval;			// Which interval to use
  CHARSET_INFO *charset;
  uint32 srid;
  Field::geometry_type geom_type;
  uint pack_flag;
  Column_definition_attributes()
   :length(0),
    unireg_check(Field::NONE),
    interval(NULL),
    charset(&my_charset_bin),
    srid(0),
    geom_type(Field::GEOM_GEOMETRY),
    pack_flag(0)
  { }
  Column_definition_attributes(const Field *field);
  Field *make_field(TABLE_SHARE *share, MEM_ROOT *mem_root,
                    const Record_addr *rec,
                    const Type_handler *handler,
                    const LEX_CSTRING *field_name,
                    uint32 flags) const;
  uint temporal_dec(uint intlen) const
  {
    return (uint) (length > intlen ? length - intlen - 1 : 0);
  }
  uint pack_flag_to_pack_length() const;
  void frm_pack_basic(uchar *buff) const;
  void frm_pack_charset(uchar *buff) const;
  void frm_unpack_basic(const uchar *buff);
  bool frm_unpack_charset(TABLE_SHARE *share, const uchar *buff);
};


/*
  Create field class for CREATE TABLE
*/
class Column_definition: public Sql_alloc,
                         public Type_handler_hybrid_field_type,
                         public Column_definition_attributes
{
  /**
    Create "interval" from "interval_list".
    @param mem_root                   - memory root to create the TYPELIB
                                        instance and its values on
    @param reuse_interval_list_values - determines if TYPELIB can reuse strings
                                        from interval_list, or should always
                                        allocate a copy on mem_root, even if
                                        character set conversion is not needed
    @retval false on success
    @retval true  on error (bad values, or EOM)
  */
  bool create_interval_from_interval_list(MEM_ROOT *mem_root,
                                          bool reuse_interval_list_values);

  /*
    Calculate TYPELIB (set or enum) max and total lengths

    @param  cs            charset+collation pair of the interval
    @param  max_length    length of the longest item
    @param  tot_length    sum of the item lengths

    After this method call:
    - ENUM uses max_length
    - SET uses tot_length.
  */
  void calculate_interval_lengths(uint32 *max_length, uint32 *tot_length)
  {
    const char **pos;
    uint *len;
    *max_length= *tot_length= 0;
    for (pos= interval->type_names, len= interval->type_lengths;
         *pos ; pos++, len++)
    {
      size_t length= charset->cset->numchars(charset, *pos, *pos + *len);
      DBUG_ASSERT(length < UINT_MAX32);
      *tot_length+= (uint) length;
      set_if_bigger(*max_length, (uint32)length);
    }
  }
  bool prepare_stage1_check_typelib_default();
  bool prepare_stage1_convert_default(THD *, MEM_ROOT *, CHARSET_INFO *to);
  const Type_handler *field_type() const; // Prevent using this
  Compression_method *compression_method_ptr;
public:
  LEX_CSTRING field_name;
  LEX_CSTRING comment;			// Comment for field
  enum enum_column_versioning
  {
    VERSIONING_NOT_SET,
    WITH_VERSIONING,
    WITHOUT_VERSIONING
  };
  Item *on_update;		        // ON UPDATE NOW()
  field_visibility_t invisible;
  /*
    The value of `length' as set by parser: is the number of characters
    for most of the types, or of bytes for BLOBs or numeric types.
  */
  uint32 char_length;
  uint  decimals, flags, pack_length, key_length;
  List<String> interval_list;
  engine_option_value *option_list;


  /*
    This is additinal data provided for any computed(virtual) field.
    In particular it includes a pointer to the item by  which this field
    can be computed from other fields.
  */
  Virtual_column_info
    *vcol_info,                      // Virtual field
    *default_value,                  // Default value
    *check_constraint;               // Check constraint

  enum_column_versioning versioning;

  Table_period_info *period;

  Column_definition()
   :Type_handler_hybrid_field_type(&type_handler_null),
    compression_method_ptr(0),
    comment(null_clex_str),
    on_update(NULL), invisible(VISIBLE), char_length(0), decimals(0),
    flags(0), pack_length(0), key_length(0),
    option_list(NULL),
    vcol_info(0), default_value(0), check_constraint(0),
    versioning(VERSIONING_NOT_SET), period(NULL)
  {
    interval_list.empty();
  }

  Column_definition(THD *thd, Field *field, Field *orig_field);
  void set_attributes(const Lex_field_type_st &type, CHARSET_INFO *cs);
  void create_length_to_internal_length_null()
  {
    DBUG_ASSERT(length == 0);
    key_length= pack_length= 0;
  }
  void create_length_to_internal_length_simple()
  {
    key_length= pack_length= type_handler()->calc_pack_length((uint32) length);
  }
  void create_length_to_internal_length_string()
  {
    length*= charset->mbmaxlen;
    if (real_field_type() == MYSQL_TYPE_VARCHAR && compression_method())
      length++;
    set_if_smaller(length, UINT_MAX32);
    key_length= (uint) length;
    pack_length= type_handler()->calc_pack_length((uint32) length);
  }
  void create_length_to_internal_length_typelib()
  {
    /* Pack_length already calculated in sql_parse.cc */
    length*= charset->mbmaxlen;
    key_length= pack_length;
  }
  bool vers_sys_field() const
  {
    return flags & (VERS_SYS_START_FLAG | VERS_SYS_END_FLAG);
  }
  void create_length_to_internal_length_bit();
  void create_length_to_internal_length_newdecimal();

  /**
    Prepare a SET/ENUM field.
    Create "interval" from "interval_list" if needed, and adjust "length".
    @param mem_root                   - Memory root to allocate TYPELIB and
                                        its values on
    @param reuse_interval_list_values - determines if TYPELIB can reuse value
                                        buffers from interval_list, or should
                                        always allocate a copy on mem_root,
                                        even if character set conversion
                                        is not needed
  */
  bool prepare_interval_field(MEM_ROOT *mem_root,
                              bool reuse_interval_list_values);

  void prepare_interval_field_calc_length()
  {
    uint32 field_length, dummy;
    if (real_field_type() == MYSQL_TYPE_SET)
    {
      calculate_interval_lengths(&dummy, &field_length);
      length= field_length + (interval->count - 1);
    }
    else /* MYSQL_TYPE_ENUM */
    {
      calculate_interval_lengths(&field_length, &dummy);
      length= field_length;
    }
    set_if_smaller(length, MAX_FIELD_WIDTH - 1);
  }

  bool prepare_blob_field(THD *thd);

  bool sp_prepare_create_field(THD *thd, MEM_ROOT *mem_root);

  bool prepare_stage1(THD *thd, MEM_ROOT *mem_root,
                      handler *file, ulonglong table_flags);
  bool prepare_stage1_typelib(THD *thd, MEM_ROOT *mem_root,
                              handler *file, ulonglong table_flags);
  bool prepare_stage1_string(THD *thd, MEM_ROOT *mem_root,
                             handler *file, ulonglong table_flags);
  bool prepare_stage1_bit(THD *thd, MEM_ROOT *mem_root,
                          handler *file, ulonglong table_flags);

  void redefine_stage1_common(const Column_definition *dup_field,
                              const handler *file,
                              const Schema_specification_st *schema);
  bool redefine_stage1(const Column_definition *dup_field, const handler *file,
                       const Schema_specification_st *schema)
  {
    const Type_handler *handler= dup_field->type_handler();
    return handler->Column_definition_redefine_stage1(this, dup_field,
                                                      file, schema);
  }
  bool prepare_stage2(handler *handler, ulonglong table_flags);
  bool prepare_stage2_blob(handler *handler,
                           ulonglong table_flags, uint field_flags);
  bool prepare_stage2_varchar(ulonglong table_flags);
  bool prepare_stage2_typelib(const char *type_name, uint field_flags,
                              uint *dup_val_count);
  uint pack_flag_numeric(uint dec) const;
  uint sign_length() const { return flags & UNSIGNED_FLAG ? 0 : 1; }
  bool check_length(uint mysql_errno, uint max_allowed_length) const;
  bool fix_attributes_real(uint default_length);
  bool fix_attributes_int(uint default_length);
  bool fix_attributes_decimal();
  bool fix_attributes_temporal_with_time(uint int_part_length);
  bool fix_attributes_bit();

  bool check(THD *thd);
  bool validate_check_constraint(THD *thd);

  bool stored_in_db() const { return !vcol_info || vcol_info->stored_in_db; }

  ha_storage_media field_storage_type() const
  {
    return (ha_storage_media)
      ((flags >> FIELD_FLAGS_STORAGE_MEDIA) & 3);
  }

  column_format_type column_format() const
  {
    return (column_format_type)
      ((flags >> FIELD_FLAGS_COLUMN_FORMAT) & 3);
  }

  bool has_default_function() const
  {
    return unireg_check != Field::NONE;
  }

  Field *make_field(TABLE_SHARE *share, MEM_ROOT *mem_root,
                    const Record_addr *addr,
                    const LEX_CSTRING *field_name_arg) const
  {
    return Column_definition_attributes::make_field(share, mem_root, addr,
                                                    type_handler(),
                                                    field_name_arg, flags);
  }
  Field *make_field(TABLE_SHARE *share, MEM_ROOT *mem_root,
                    const LEX_CSTRING *field_name_arg) const
  {
    Record_addr addr(true);
    return make_field(share, mem_root, &addr, field_name_arg);
  }
  /* Return true if default is an expression that must be saved explicitely */
  bool has_default_expression();

  bool has_default_now_unireg_check() const
  {
    return unireg_check == Field::TIMESTAMP_DN_FIELD
        || unireg_check == Field::TIMESTAMP_DNUN_FIELD;
  }

  void set_type(const Column_definition &other)
  {
    set_handler(other.type_handler());
    length= other.length;
    char_length= other.char_length;
    decimals= other.decimals;
    flags= other.flags;
    pack_length= other.pack_length;
    key_length= other.key_length;
    unireg_check= other.unireg_check;
    interval= other.interval;
    charset= other.charset;
    srid= other.srid;
    geom_type= other.geom_type;
    pack_flag= other.pack_flag;
  }

  // Replace the entire value by another definition
  void set_column_definition(const Column_definition *def)
  {
    *this= *def;
  }
  bool set_compressed(const char *method);
  bool set_compressed_deprecated(THD *thd, const char *method);
  bool set_compressed_deprecated_column_attribute(THD *thd,
                                                  const char *pos,
                                                  const char *method);
  void set_compression_method(Compression_method *compression_method_arg)
  { compression_method_ptr= compression_method_arg; }
  Compression_method *compression_method() const
  { return compression_method_ptr; }
};


/**
  List of ROW element definitions, e.g.:
    DECLARE a ROW(a INT,b VARCHAR(10))
*/
class Row_definition_list: public List<class Spvar_definition>
{
public:
  inline bool eq_name(const Spvar_definition *def, const LEX_CSTRING *name) const;
  /**
    Find a ROW field by name.
    @param [IN]  name   - the name
    @param [OUT] offset - if the ROW field found, its offset it returned here
    @retval NULL        - the ROW field was not found
    @retval !NULL       - the pointer to the found ROW field
  */
  Spvar_definition *find_row_field_by_name(const LEX_CSTRING *name, uint *offset) const
  {
    // Cast-off the "const" qualifier
    List_iterator<Spvar_definition> it(*((List<Spvar_definition>*)this));
    Spvar_definition *def;
    for (*offset= 0; (def= it++); (*offset)++)
    {
      if (eq_name(def, name))
        return def;
    }
    return 0;
  }
  static Row_definition_list *make(MEM_ROOT *mem_root, Spvar_definition *var)
  {
    Row_definition_list *list;
    if (!(list= new (mem_root) Row_definition_list()))
      return NULL;
    return list->push_back(var, mem_root) ? NULL : list;
  }
  bool append_uniq(MEM_ROOT *thd, Spvar_definition *var);
  bool adjust_formal_params_to_actual_params(THD *thd, List<Item> *args);
  bool adjust_formal_params_to_actual_params(THD *thd,
                                             Item **args, uint arg_count);
  bool resolve_type_refs(THD *);
};

/**
  This class is used during a stored routine or a trigger execution,
  at sp_rcontext::create() time.
  Currently it can represent:
  - variables with explicit data types:   DECLARE a INT;
  - variables with data type references:  DECLARE a t1.a%TYPE;
  - ROW type variables

  Notes:
  - Scalar variables have m_field_definitions==NULL.
  - ROW variables are defined as having MYSQL_TYPE_NULL,
    with a non-empty m_field_definitions.

  Data type references to other object types will be added soon, e.g.:
  - DECLARE a table_name%ROWTYPE;
  - DECLARE a cursor_name%ROWTYPE;
  - DECLARE a record_name%TYPE;
  - DECLARE a variable_name%TYPE;
*/
class Spvar_definition: public Column_definition
{
  Qualified_column_ident *m_column_type_ref; // for %TYPE
  Table_ident *m_table_rowtype_ref;          // for table%ROWTYPE
  bool m_cursor_rowtype_ref;                       // for cursor%ROWTYPE
  uint m_cursor_rowtype_offset;                    // for cursor%ROWTYPE
  Row_definition_list *m_row_field_definitions;    // for ROW
public:
  Spvar_definition()
   :m_column_type_ref(NULL),
    m_table_rowtype_ref(NULL),
    m_cursor_rowtype_ref(false),
    m_cursor_rowtype_offset(0),
    m_row_field_definitions(NULL)
  { }
  Spvar_definition(THD *thd, Field *field)
   :Column_definition(thd, field, NULL),
    m_column_type_ref(NULL),
    m_table_rowtype_ref(NULL),
    m_cursor_rowtype_ref(false),
    m_cursor_rowtype_offset(0),
    m_row_field_definitions(NULL)
  { }
  const Type_handler *type_handler() const
  {
    return Type_handler_hybrid_field_type::type_handler();
  }
  bool is_column_type_ref() const { return m_column_type_ref != 0; }
  bool is_table_rowtype_ref() const { return m_table_rowtype_ref != 0; }
  bool is_cursor_rowtype_ref() const { return m_cursor_rowtype_ref; }
  bool is_explicit_data_type() const
  {
    return !is_column_type_ref() &&
           !is_table_rowtype_ref() &&
           !is_cursor_rowtype_ref();
  }
  Qualified_column_ident *column_type_ref() const
  {
    return m_column_type_ref;
  }
  void set_column_type_ref(Qualified_column_ident *ref)
  {
    m_column_type_ref= ref;
  }

  Table_ident *table_rowtype_ref() const
  {
    return m_table_rowtype_ref;
  }
  void set_table_rowtype_ref(Table_ident *ref)
  {
    DBUG_ASSERT(ref);
    set_handler(&type_handler_row);
    m_table_rowtype_ref= ref;
  }

  uint cursor_rowtype_offset() const
  {
    return m_cursor_rowtype_offset;
  }
  void set_cursor_rowtype_ref(uint offset)
  {
    set_handler(&type_handler_row);
    m_cursor_rowtype_ref= true;
    m_cursor_rowtype_offset= offset;
  }

  /*
    Find a ROW field by name.
    See Row_field_list::find_row_field_by_name() for details.
  */
  Spvar_definition *find_row_field_by_name(const LEX_CSTRING *name, uint *offset) const
  {
    DBUG_ASSERT(m_row_field_definitions);
    return m_row_field_definitions->find_row_field_by_name(name, offset);
  }
  uint is_row() const
  {
    return m_row_field_definitions != NULL;
  }
  // Check if "this" defines a ROW variable with n elements
  uint is_row(uint n) const
  {
    return m_row_field_definitions != NULL &&
           m_row_field_definitions->elements == n;
  }
  Row_definition_list *row_field_definitions() const
  {
    return m_row_field_definitions;
  }
  void set_row_field_definitions(Row_definition_list *list)
  {
    DBUG_ASSERT(list);
    set_handler(&type_handler_row);
    m_row_field_definitions= list;
  }

};


inline bool Row_definition_list::eq_name(const Spvar_definition *def,
                                         const LEX_CSTRING *name) const
{
  return def->field_name.length == name->length && my_strcasecmp(system_charset_info, def->field_name.str, name->str) == 0;
}


class Create_field :public Column_definition
{
public:
  LEX_CSTRING change;			// If done with alter table
  LEX_CSTRING after;			// Put column after this one
  Field *field;				// For alter table
  TYPELIB *save_interval;               // Temporary copy for the above
                                        // Used only for UCS2 intervals

  /** structure with parsed options (for comparing fields in ALTER TABLE) */
  ha_field_option_struct *option_struct;
  uint	offset;
  uint8 interval_id;
  bool create_if_not_exists;            // Used in ALTER TABLE IF NOT EXISTS

  Create_field():
    Column_definition(),
    field(0), option_struct(NULL),
    create_if_not_exists(false)
  {
    change= after= null_clex_str;
  }
  Create_field(THD *thd, Field *old_field, Field *orig_field):
    Column_definition(thd, old_field, orig_field),
    change(old_field->field_name),
    field(old_field), option_struct(old_field->option_struct),
    create_if_not_exists(false)
  {
    after= null_clex_str;
  }
  /* Used to make a clone of this object for ALTER/CREATE TABLE */
  Create_field *clone(MEM_ROOT *mem_root) const;
};


/*
  A class for sending info to the client
*/

class Send_field :public Sql_alloc,
                  public Type_handler_hybrid_field_type
{
public:
  const char *db_name;
  const char *table_name,*org_table_name;
  LEX_CSTRING col_name, org_col_name;
  ulong length;
  uint flags, decimals;
  Send_field() {}
  Send_field(Field *field)
  {
    field->make_send_field(this);
    DBUG_ASSERT(table_name != 0);
    normalize();
  }
  Send_field(THD *thd, Item *item);
  Send_field(Field *field,
             const char *db_name_arg,
             const char *table_name_arg)
   :Type_handler_hybrid_field_type(field->type_handler()),
    db_name(db_name_arg),
    table_name(table_name_arg),
    org_table_name(table_name_arg),
    col_name(field->field_name),
    org_col_name(field->field_name),
    length(field->field_length),
    flags(field->table->maybe_null ?
          (field->flags & ~NOT_NULL_FLAG) : field->flags),
    decimals(field->decimals())
  {
    normalize();
  }

private:
  void normalize()
  {
    /* limit number of decimals for float and double */
    if (type_handler()->field_type() == MYSQL_TYPE_FLOAT ||
        type_handler()->field_type() == MYSQL_TYPE_DOUBLE)
      set_if_smaller(decimals, FLOATING_POINT_DECIMALS);
  }
public:
  // This should move to Type_handler eventually
  uint32 max_char_length(CHARSET_INFO *cs) const
  {
    return type_handler()->field_type() >= MYSQL_TYPE_TINY_BLOB &&
           type_handler()->field_type() <= MYSQL_TYPE_BLOB ?
                   length / cs->mbminlen :
                   length / cs->mbmaxlen;
  }
  uint32 max_octet_length(CHARSET_INFO *from, CHARSET_INFO *to) const
  {
    /*
      For TEXT/BLOB columns, field_length describes the maximum data
      length in bytes. There is no limit to the number of characters
      that a TEXT column can store, as long as the data fits into
      the designated space.
      For the rest of textual columns, field_length is evaluated as
      char_count * mbmaxlen, where character count is taken from the
      definition of the column. In other words, the maximum number
      of characters here is limited by the column definition.

      When one has a LONG TEXT column with a single-byte
      character set, and the connection character set is multi-byte, the
      client may get fields longer than UINT_MAX32, due to
      <character set column> -> <character set connection> conversion.
      In that case column max length would not fit into the 4 bytes
      reserved for it in the protocol. So we cut it here to UINT_MAX32.
    */
    return char_to_byte_length_safe(max_char_length(from), to->mbmaxlen);
  }

  // This should move to Type_handler eventually
  bool is_sane() const
  {
    return (decimals <= FLOATING_POINT_DECIMALS ||
            (type_handler()->field_type() != MYSQL_TYPE_FLOAT &&
             type_handler()->field_type() != MYSQL_TYPE_DOUBLE));
  }
};


/*
  A class for quick copying data to fields
*/

class Copy_field :public Sql_alloc {
public:
  uchar *from_ptr,*to_ptr;
  uchar *from_null_ptr,*to_null_ptr;
  bool *null_row;
  uint	from_bit,to_bit;
  /**
    Number of bytes in the fields pointed to by 'from_ptr' and
    'to_ptr'. Usually this is the number of bytes that are copied from
    'from_ptr' to 'to_ptr'.

    For variable-length fields (VARCHAR), the first byte(s) describe
    the actual length of the text. For VARCHARs with length 
       < 256 there is 1 length byte 
       >= 256 there is 2 length bytes
    Thus, if from_field is VARCHAR(10), from_length (and in most cases
    to_length) is 11. For VARCHAR(1024), the length is 1026. @see
    Field_varstring::length_bytes

    Note that for VARCHARs, do_copy() will be do_varstring*() which
    only copies the length-bytes (1 or 2) + the actual length of the
    text instead of from/to_length bytes.
  */
  uint from_length,to_length;
  Field *from_field,*to_field;
  String tmp;					// For items

  Copy_field() {}
  ~Copy_field() {}
  void set(Field *to,Field *from,bool save);	// Field to field 
  void set(uchar *to,Field *from);		// Field to string
  void (*do_copy)(Copy_field *);
  void (*do_copy2)(Copy_field *);		// Used to handle null values
};


uint pack_length_to_packflag(uint type);
enum_field_types get_blob_type_from_length(ulong length);
int set_field_to_null(Field *field);
int set_field_to_null_with_conversions(Field *field, bool no_conversions);
int convert_null_to_field_value_or_error(Field *field);
bool check_expression(Virtual_column_info *vcol, LEX_CSTRING *name,
                      enum_vcol_info_type type);

/*
  The following are for the interface with the .frm file
*/

#define FIELDFLAG_DECIMAL		1U
#define FIELDFLAG_BINARY		1U	// Shares same flag
#define FIELDFLAG_NUMBER		2U
#define FIELDFLAG_ZEROFILL		4U
#define FIELDFLAG_PACK			120U	// Bits used for packing
#define FIELDFLAG_INTERVAL		256U    // mangled with decimals!
#define FIELDFLAG_BITFIELD		512U	// mangled with decimals!
#define FIELDFLAG_BLOB			1024U	// mangled with decimals!
#define FIELDFLAG_GEOM			2048U   // mangled with decimals!

#define FIELDFLAG_TREAT_BIT_AS_CHAR     4096U   /* use Field_bit_as_char */
#define FIELDFLAG_LONG_DECIMAL          8192U
#define FIELDFLAG_NO_DEFAULT		16384U  /* sql */
#define FIELDFLAG_MAYBE_NULL		32768U	// sql
#define FIELDFLAG_HEX_ESCAPE		0x10000U
#define FIELDFLAG_PACK_SHIFT		3
#define FIELDFLAG_DEC_SHIFT		8
#define FIELDFLAG_MAX_DEC               63U

#define MTYP_TYPENR(type) ((type) & 127U) // Remove bits from type

#define f_is_dec(x)		((x) & FIELDFLAG_DECIMAL)
#define f_is_num(x)		((x) & FIELDFLAG_NUMBER)
#define f_is_zerofill(x)	((x) & FIELDFLAG_ZEROFILL)
#define f_is_packed(x)		((x) & FIELDFLAG_PACK)
#define f_packtype(x)		(((x) >> FIELDFLAG_PACK_SHIFT) & 15)
#define f_decimals(x)		((uint8) (((x) >> FIELDFLAG_DEC_SHIFT) & FIELDFLAG_MAX_DEC))
#define f_is_alpha(x)		(!f_is_num(x))
#define f_is_binary(x)          ((x) & FIELDFLAG_BINARY) // 4.0- compatibility
#define f_is_enum(x)            (((x) & (FIELDFLAG_INTERVAL | FIELDFLAG_NUMBER)) == FIELDFLAG_INTERVAL)
#define f_is_bitfield(x)        (((x) & (FIELDFLAG_BITFIELD | FIELDFLAG_NUMBER)) == FIELDFLAG_BITFIELD)
#define f_is_blob(x)		(((x) & (FIELDFLAG_BLOB | FIELDFLAG_NUMBER)) == FIELDFLAG_BLOB)
#define f_is_geom(x)		(((x) & (FIELDFLAG_GEOM | FIELDFLAG_NUMBER)) == FIELDFLAG_GEOM)
#define f_settype(x)		(((uint) (x)) << FIELDFLAG_PACK_SHIFT)
#define f_maybe_null(x)		((x) & FIELDFLAG_MAYBE_NULL)
#define f_no_default(x)		((x) & FIELDFLAG_NO_DEFAULT)
#define f_bit_as_char(x)        ((x) & FIELDFLAG_TREAT_BIT_AS_CHAR)
#define f_is_hex_escape(x)      ((x) & FIELDFLAG_HEX_ESCAPE)
#define f_visibility(x)         (static_cast<field_visibility_t> ((x) & INVISIBLE_MAX_BITS))

inline
ulonglong TABLE::vers_end_id() const
{
  DBUG_ASSERT(versioned(VERS_TRX_ID));
  return static_cast<ulonglong>(vers_end_field()->val_int());
}

inline
ulonglong TABLE::vers_start_id() const
{
  DBUG_ASSERT(versioned(VERS_TRX_ID));
  return static_cast<ulonglong>(vers_start_field()->val_int());
}


#endif /* FIELD_INCLUDED */<|MERGE_RESOLUTION|>--- conflicted
+++ resolved
@@ -3599,12 +3599,9 @@
   { return charset() == &my_charset_bin ? FALSE : TRUE; }
   Field *make_new_field(MEM_ROOT *root, TABLE *new_table, bool keep_type);
   virtual uint get_key_image(uchar *buff,uint length, imagetype type);
-<<<<<<< HEAD
-  void print_key_value(String *out, uint32 length);
-=======
   sql_mode_t value_depends_on_sql_mode() const;
   sql_mode_t can_handle_sql_mode_dependency_on_store() const;
->>>>>>> 2842c369
+  void print_key_value(String *out, uint32 length);
 private:
   int save_field_metadata(uchar *first_byte);
 };
