--- conflicted
+++ resolved
@@ -124,13 +124,8 @@
 int read_statistics_for_tables(THD *thd, TABLE_LIST *tables,
                                bool force_reload);
 int collect_statistics_for_table(THD *thd, TABLE *table);
-<<<<<<< HEAD
-void delete_stat_values_for_table_share(TABLE_SHARE *table_share);
-int alloc_statistics_for_table(THD *thd, TABLE *table);
-void free_statistics_for_table(THD *thd, TABLE *table);
-=======
 int alloc_statistics_for_table(THD *thd, TABLE *table, MY_BITMAP *stat_fields);
->>>>>>> 8bf17c57
+void free_statistics_for_table(TABLE *table);
 int update_statistics_for_table(THD *thd, TABLE *table);
 int delete_statistics_for_table(THD *thd, const LEX_CSTRING *db,
                                 const LEX_CSTRING *tab);
@@ -161,13 +156,16 @@
 /*
   Common base for all histograms
 */
-class Histogram_base
-{
-public:
+class Histogram_base :public Sql_alloc
+{
+public:
+  Histogram_base() {}
+  virtual ~Histogram_base()= default;
+
   virtual bool parse(MEM_ROOT *mem_root,
                      const char *db_name, const char *table_name,
-                     Field *field, Histogram_type type_arg,
-                     const char *hist_data, size_t hist_data_len)= 0;
+                     Field *field, const char *hist_data,
+                     size_t hist_data_len)= 0;
   virtual void serialize(Field *to_field)= 0;
 
   virtual Histogram_type get_type()=0;
@@ -201,7 +199,6 @@
                                    double avg_sel)=0;
   virtual double range_selectivity(Field *field, key_range *min_endp,
                                    key_range *max_endp, double avg_sel)=0;
-
   /*
     Legacy: return the size of the histogram on disk.
 
@@ -210,19 +207,6 @@
     LENGTH(mysql.column_stats.histogram) directly.
   */
   virtual uint get_size()=0;
-  virtual ~Histogram_base()= default;
-
-  Histogram_base() : owner(NULL) {}
-
-  /*
-    Memory management: a histogram may be (exclusively) "owned" by a particular
-    thread (done for histograms that are being collected).  By default, a
-    histogram has owner==NULL and is not owned by any particular thread.
-  */
-  THD *get_owner() { return owner; }
-  void set_owner(THD *thd) { owner=thd; }
-private:
-  THD *owner;
 };
 
 
@@ -230,11 +214,11 @@
   A Height-balanced histogram that stores numeric fractions
 */
 
-class Histogram_binary : public Histogram_base
+class Histogram_binary final : public Histogram_base
 {
 private:
   Histogram_type type;
-  uint8 size; /* Size of values array, in bytes */
+  size_t size; /* Size of values array, in bytes */
   uchar *values;
 
   uint prec_factor()
@@ -251,13 +235,16 @@
   }
 
 public:
+  Histogram_binary(Histogram_type type_arg) : type(type_arg)
+  {}
+
   uint get_width() override
   {
     switch (type) {
     case SINGLE_PREC_HB:
-      return size;
+      return (uint) size;
     case DOUBLE_PREC_HB:
-      return size / 2;
+      return (uint) (size / 2);
     default:
       DBUG_ASSERT(0);
     }
@@ -281,7 +268,7 @@
   /* Find the bucket which value 'pos' falls into. */
   uint find_bucket(double pos, bool first)
   {
-    uint val= (uint) (pos * prec_factor());
+    size_t val= (size_t) (pos * prec_factor());
     int lp= 0;
     int rp= get_width() - 1;
     int d= get_width() / 2;
@@ -323,8 +310,7 @@
   Histogram_type get_type() override { return type; }
 
   bool parse(MEM_ROOT *mem_root, const char*, const char*, Field*,
-             Histogram_type type_arg, const char *hist_data,
-             size_t hist_data_len) override;
+             const char *hist_data, size_t hist_data_len) override;
   void serialize(Field *to_field) override;
   void init_for_collection(MEM_ROOT *mem_root, Histogram_type htype_arg,
                            ulonglong size) override;
@@ -418,7 +404,7 @@
   Do not create directly, call Histogram->get_builder(...);
 */
 
-class Histogram_builder
+class Histogram_builder: public Sql_alloc
 {
 protected:
   Field *column;           /* table field for which the histogram is built */
@@ -439,7 +425,7 @@
 };
 
 
-class Columns_statistics;
+class Column_statistics;
 class Index_statistics;
 
 /* Statistical data on a table */
@@ -456,10 +442,7 @@
 
   /* Array of records per key for index prefixes */
   ulonglong *idx_avg_frequency;
-<<<<<<< HEAD
-=======
   uchar *histograms;                /* Sequence of histograms */
->>>>>>> 8bf17c57
 };
 
 
@@ -472,7 +455,7 @@
   objects are allocated in alloc_statistics_for_table[_share].
 */
 
-class Column_statistics
+class Column_statistics :public Sql_alloc
 {
 
 private:
@@ -481,6 +464,10 @@
   static const uint Scale_factor_avg_frequency= 100000;
 
 public:
+  ~Column_statistics()
+  {
+    delete histogram;
+  }
   /* 
     Bitmap indicating  what statistical characteristics
     are available for the column
@@ -521,10 +508,8 @@
   ulonglong avg_frequency;
 
 public:
-  /* Histogram type as specified in mysql.column_stats.hist_type */
-  Histogram_type histogram_type_on_disk;
-
   Histogram_base *histogram;
+  bool histogram_exists;
 
   uint32 no_values_provided_bitmap()
   {
@@ -541,6 +526,11 @@
   void set_not_null(uint stat_field_no)
   {
     column_stat_nulls&= ~(1 << stat_field_no);
+  }
+
+  void set_null(uint stat_field_no)
+  {
+    column_stat_nulls|= (1 << stat_field_no);
   }
 
   bool is_null(uint stat_field_no)
