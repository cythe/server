/* Copyright (c) 2002, 2015, Oracle and/or its affiliates.
   Copyright (c) 2008, 2021, MariaDB

   This program is free software; you can redistribute it and/or modify
   it under the terms of the GNU General Public License as published by
   the Free Software Foundation; version 2 of the License.

   This program is distributed in the hope that it will be useful,
   but WITHOUT ANY WARRANTY; without even the implied warranty of
   MERCHANTABILITY or FITNESS FOR A PARTICULAR PURPOSE.  See the
   GNU General Public License for more details.

   You should have received a copy of the GNU General Public License
   along with this program; if not, write to the Free Software
   Foundation, Inc., 51 Franklin St, Fifth Floor, Boston, MA  02110-1335  USA */

/**
  @file

This file contains the implementation of prepared statements.

When one prepares a statement:

  - Server gets the query from client with command 'COM_STMT_PREPARE';
    in the following format:
    [COM_STMT_PREPARE:1] [query]
  - Parse the query and recognize any parameter markers '?' and
    store its information list in lex->param_list
  - Allocate a new statement for this prepare; and keep this in
    'thd->stmt_map'.
  - Without executing the query, return back to client the total
    number of parameters along with result-set metadata information
    (if any) in the following format:
    @verbatim
    [STMT_ID:4]
    [Column_count:2]
    [Param_count:2]
    [Params meta info (stubs only for now)]  (if Param_count > 0)
    [Columns meta info] (if Column_count > 0)
    @endverbatim

  During prepare the tables used in a statement are opened, but no
  locks are acquired.  Table opening will block any DDL during the
  operation, and we do not need any locks as we neither read nor
  modify any data during prepare.  Tables are closed after prepare
  finishes.

When one executes a statement:

  - Server gets the command 'COM_STMT_EXECUTE' to execute the
    previously prepared query. If there are any parameter markers, then the
    client will send the data in the following format:
    @verbatim
    [COM_STMT_EXECUTE:1]
    [STMT_ID:4]
    [NULL_BITS:(param_count+7)/8)]
    [TYPES_SUPPLIED_BY_CLIENT(0/1):1]
    [[length]data]
    [[length]data] .. [[length]data].
    @endverbatim
    (Note: Except for string/binary types; all other types will not be
    supplied with length field)
  - If it is a first execute or types of parameters were altered by client,
    then setup the conversion routines.
  - Assign parameter items from the supplied data.
  - Execute the query without re-parsing and send back the results
    to client

  During execution of prepared statement tables are opened and locked
  the same way they would for normal (non-prepared) statement
  execution.  Tables are unlocked and closed after the execution.

When one supplies long data for a placeholder:

  - Server gets the long data in pieces with command type
    'COM_STMT_SEND_LONG_DATA'.
  - The packet received will have the format as:
    [COM_STMT_SEND_LONG_DATA:1][STMT_ID:4][parameter_number:2][data]
  - data from the packet is appended to the long data value buffer for this
    placeholder.
  - It's up to the client to stop supplying data chunks at any point. The
    server doesn't care; also, the server doesn't notify the client whether
    it got the data or not; if there is any error, then it will be returned
    at statement execute.
*/

#include "mariadb.h"                          /* NO_EMBEDDED_ACCESS_CHECKS */
#include "sql_priv.h"
#include "unireg.h"
#include "sql_class.h"                          // set_var.h: THD
#include "set_var.h"
#include "sql_prepare.h"
#include "sql_parse.h" // insert_precheck, update_precheck, delete_precheck
#include "sql_base.h"  // open_normal_and_derived_tables
#include "sql_cache.h"                          // query_cache_*
#include "sql_view.h"                          // create_view_precheck
#include "sql_delete.h"                        // mysql_prepare_delete
#include "sql_select.h" // for JOIN
#include "sql_insert.h" // upgrade_lock_type_for_insert, mysql_prepare_insert
#include "sql_update.h" // mysql_prepare_update
#include "sql_db.h"     // mysql_opt_change_db, mysql_change_db
#include "sql_derived.h" // mysql_derived_prepare,
                         // mysql_handle_derived
#include "sql_cte.h"
#include "sql_cursor.h"
#include "sql_show.h"
#include "sql_repl.h"
#include "slave.h"
#include "sp_head.h"
#include "sp.h"
#include "sp_cache.h"
#include "sql_handler.h"  // mysql_ha_rm_tables
#include "probes_mysql.h"
#include "opt_trace.h"
#ifdef EMBEDDED_LIBRARY
/* include MYSQL_BIND headers */
#include <mysql.h>
#else
#include <mysql_com.h>
/* Constants defining bits in parameter type flags. Flags are read from high byte of short value */
static const uint PARAMETER_FLAG_UNSIGNED= 128U << 8;
#endif
#include "lock.h"                               // MYSQL_OPEN_FORCE_SHARED_MDL
#include "log_event.h"                          // class Log_event
#include "sql_handler.h"
#include "transaction.h"                        // trans_rollback_implicit
#include "mysql/psi/mysql_ps.h"                 // MYSQL_EXECUTE_PS
#ifdef WITH_WSREP
#include "wsrep_mysqld.h"
#include "wsrep_trans_observer.h"
#endif /* WITH_WSREP */

/**
  A result class used to send cursor rows using the binary protocol.
*/

class Select_fetch_protocol_binary: public select_send
{
  Protocol_binary protocol;
public:
  Select_fetch_protocol_binary(THD *thd);
  virtual bool send_result_set_metadata(List<Item> &list, uint flags);
  virtual int send_data(List<Item> &items);
  virtual bool send_eof();
#ifdef EMBEDDED_LIBRARY
  void begin_dataset()
  {
    protocol.begin_dataset();
  }
#endif
};

/****************************************************************************/

/**
  Prepared_statement: a statement that can contain placeholders.
*/

class Prepared_statement: public Statement
{
public:
  enum flag_values
  {
    IS_IN_USE= 1,
    IS_SQL_PREPARE= 2
  };

  THD *thd;
  PSI_prepared_stmt* m_prepared_stmt;
  Select_fetch_protocol_binary result;
  Item_param **param_array;
  Server_side_cursor *cursor;
  uchar *packet;
  uchar *packet_end;
#ifdef PROTECT_STATEMENT_MEMROOT
  /*
    The following data member is wholly for debugging purpose.
    It can be used for possible crash analysis to determine how many times
    the stored routine was executed before the mem_root marked read_only
    was requested for a memory chunk. Additionally, a value of this data
    member is output to the log with DBUG_PRINT.
  */
  ulong executed_counter;
#endif
  uint param_count;
  uint last_errno;
  uint flags;
  char last_error[MYSQL_ERRMSG_SIZE];
  my_bool iterations;
  my_bool start_param;
  my_bool read_types;
#ifndef EMBEDDED_LIBRARY
  bool (*set_params)(Prepared_statement *st, uchar *data, uchar *data_end,
                     uchar *read_pos, String *expanded_query);
  bool (*set_bulk_params)(Prepared_statement *st,
                          uchar **read_pos, uchar *data_end, bool reset);
#else
  bool (*set_params_data)(Prepared_statement *st, String *expanded_query);
  /*TODO: add bulk support for builtin server */
#endif
  bool (*set_params_from_actual_params)(Prepared_statement *stmt,
                                        List<Item> &list,
                                        String *expanded_query);
public:
  Prepared_statement(THD *thd_arg);
  virtual ~Prepared_statement();
  void setup_set_params();
  virtual Query_arena::Type type() const;
  virtual void cleanup_stmt();
  bool set_name(const LEX_CSTRING *name);
  inline void close_cursor() { delete cursor; cursor= 0; }
  inline bool is_in_use() { return flags & (uint) IS_IN_USE; }
  inline bool is_sql_prepare() const { return flags & (uint) IS_SQL_PREPARE; }
  void set_sql_prepare() { flags|= (uint) IS_SQL_PREPARE; }
  bool prepare(const char *packet, uint packet_length);
  bool execute_loop(String *expanded_query,
                    bool open_cursor,
                    uchar *packet_arg, uchar *packet_end_arg);
  bool execute_bulk_loop(String *expanded_query,
                         bool open_cursor,
                         uchar *packet_arg, uchar *packet_end_arg);
  bool execute_server_runnable(Server_runnable *server_runnable);
  my_bool set_bulk_parameters(bool reset);
  bool bulk_iterations() { return iterations; };
  /* Destroy this statement */
  void deallocate();
  bool execute_immediate(const char *query, uint query_length);
private:
  /**
    The memory root to allocate parsed tree elements (instances of Item,
    SELECT_LEX and other classes).
  */
  MEM_ROOT main_mem_root;
  sql_mode_t m_sql_mode;
private:
  bool set_db(const LEX_CSTRING *db);
  bool set_parameters(String *expanded_query,
                      uchar *packet, uchar *packet_end);
  bool execute(String *expanded_query, bool open_cursor);
  void deallocate_immediate();
  bool reprepare();
  bool validate_metadata(Prepared_statement  *copy);
  void swap_prepared_statement(Prepared_statement *copy);
};

/**
  Execute one SQL statement in an isolated context.
*/

class Execute_sql_statement: public Server_runnable
{
public:
  Execute_sql_statement(LEX_STRING sql_text);
  virtual bool execute_server_code(THD *thd);
private:
  LEX_STRING m_sql_text;
};


class Ed_connection;


/******************************************************************************
  Implementation
******************************************************************************/


inline bool is_param_null(const uchar *pos, ulong param_no)
{
  return pos[param_no/8] & (1 << (param_no & 7));
}

/**
  Find a prepared statement in the statement map by id.

    Try to find a prepared statement and set THD error if it's not found.

  @param thd                thread handle
  @param id                 statement id
  @param where              the place from which this function is called (for
                            error reporting).

  @return
    0 if the statement was not found, a pointer otherwise.
*/

static Prepared_statement *
find_prepared_statement(THD *thd, ulong id)
{
  /*
    To strictly separate namespaces of SQL prepared statements and C API
    prepared statements find() will return 0 if there is a named prepared
    statement with such id.

    LAST_STMT_ID is special value which mean last prepared statement ID
    (it was made for COM_MULTI to allow prepare and execute a statement
    in the same command but usage is not limited by COM_MULTI only).
  */
  Statement *stmt= ((id == LAST_STMT_ID) ?
                    thd->last_stmt :
                    thd->stmt_map.find(id));

  if (stmt == 0 || stmt->type() != Query_arena::PREPARED_STATEMENT)
    return NULL;

  return (Prepared_statement *) stmt;
}


/**
  Send prepared statement id and metadata to the client after prepare.

  @todo
    Fix this nasty upcast from List<Item_param> to List<Item>

  @return
    0 in case of success, 1 otherwise
*/

#ifndef EMBEDDED_LIBRARY
static bool send_prep_stmt(Prepared_statement *stmt, uint columns)
{
  NET *net= &stmt->thd->net;
  uchar buff[12];
  uint tmp;
  int error;
  THD *thd= stmt->thd;
  DBUG_ENTER("send_prep_stmt");
  DBUG_PRINT("enter",("stmt->id: %lu  columns: %d  param_count: %d",
                      stmt->id, columns, stmt->param_count));

  buff[0]= 0;                                   /* OK packet indicator */
  int4store(buff+1, stmt->id);
  int2store(buff+5, columns);
  int2store(buff+7, stmt->param_count);
  buff[9]= 0;                                   // Guard against a 4.1 client
  tmp= MY_MIN(stmt->thd->get_stmt_da()->current_statement_warn_count(), 65535);
  int2store(buff+10, tmp);

  /*
    Send types and names of placeholders to the client
    XXX: fix this nasty upcast from List<Item_param> to List<Item>
  */
  error= my_net_write(net, buff, sizeof(buff));
  if (stmt->param_count && likely(!error))
  {
    error= thd->protocol_text.send_result_set_metadata((List<Item> *)
                                          &stmt->lex->param_list,
                                          Protocol::SEND_EOF);
  }

  if (likely(!error))
  {
    /* Flag that a response has already been sent */
    thd->get_stmt_da()->disable_status();
  }

  DBUG_RETURN(error);
}
#else
static bool send_prep_stmt(Prepared_statement *stmt,
                           uint columns __attribute__((unused)))
{
  THD *thd= stmt->thd;

  thd->client_stmt_id= stmt->id;
  thd->client_param_count= stmt->param_count;
  thd->clear_error();
  thd->get_stmt_da()->disable_status();

  return 0;
}
#endif /*!EMBEDDED_LIBRARY*/


#ifndef EMBEDDED_LIBRARY

/**
  Read the length of the parameter data and return it back to
  the caller.

    Read data length, position the packet to the first byte after it,
    and return the length to the caller.

  @param packet             a pointer to the data
  @param len                remaining packet length

  @return
    Length of data piece.
*/

static ulong get_param_length(uchar **packet, ulong len)
{
  uchar *pos= *packet;
  if (len < 1)
    return 0;
  if (*pos < 251)
  {
    (*packet)++;
    return (ulong) *pos;
  }
  if (len < 3)
    return 0;
  if (*pos == 252)
  {
    (*packet)+=3;
    return (ulong) uint2korr(pos+1);
  }
  if (len < 4)
    return 0;
  if (*pos == 253)
  {
    (*packet)+=4;
    return (ulong) uint3korr(pos+1);
  }
  if (len < 5)
    return 0;
  (*packet)+=9; // Must be 254 when here
  /*
    In our client-server protocol all numbers bigger than 2^24
    stored as 8 bytes with uint8korr. Here we always know that
    parameter length is less than 2^4 so don't look at the second
    4 bytes. But still we need to obey the protocol hence 9 in the
    assignment above.
  */
  return (ulong) uint4korr(pos+1);
}
#else
#define get_param_length(packet, len) len
#endif /*!EMBEDDED_LIBRARY*/

/**
  Data conversion routines.

    All these functions read the data from pos, convert it to requested
    type and assign to param; pos is advanced to predefined length.

    Make a note that the NULL handling is examined at first execution
    (i.e. when input types altered) and for all subsequent executions
    we don't read any values for this.

  @param  pos               input data buffer
  @param  len               length of data in the buffer
*/

void Item_param::set_param_tiny(uchar **pos, ulong len)
{
#ifndef EMBEDDED_LIBRARY
  if (len < 1)
    return;
#endif
  int8 value= (int8) **pos;
  set_int(unsigned_flag ? (longlong) ((uint8) value) :
                          (longlong) value, 4);
  *pos+= 1;
}

void Item_param::set_param_short(uchar **pos, ulong len)
{
  int16 value;
#ifndef EMBEDDED_LIBRARY
  if (len < 2)
    return;
  value= sint2korr(*pos);
#else
  shortget(value, *pos);
#endif
  set_int(unsigned_flag ? (longlong) ((uint16) value) :
                          (longlong) value, 6);
  *pos+= 2;
}

void Item_param::set_param_int32(uchar **pos, ulong len)
{
  int32 value;
#ifndef EMBEDDED_LIBRARY
  if (len < 4)
    return;
  value= sint4korr(*pos);
#else
  longget(value, *pos);
#endif
  set_int(unsigned_flag ? (longlong) ((uint32) value) :
                          (longlong) value, 11);
  *pos+= 4;
}

void Item_param::set_param_int64(uchar **pos, ulong len)
{
  longlong value;
#ifndef EMBEDDED_LIBRARY
  if (len < 8)
    return;
  value= (longlong) sint8korr(*pos);
#else
  longlongget(value, *pos);
#endif
  set_int(value, 21);
  *pos+= 8;
}

void Item_param::set_param_float(uchar **pos, ulong len)
{
  float data;
#ifndef EMBEDDED_LIBRARY
  if (len < 4)
    return;
  float4get(data,*pos);
#else
  floatget(data, *pos);
#endif
  set_double((double) data);
  *pos+= 4;
}

void Item_param::set_param_double(uchar **pos, ulong len)
{
  double data;
#ifndef EMBEDDED_LIBRARY
  if (len < 8)
    return;
  float8get(data,*pos);
#else
  doubleget(data, *pos);
#endif
  set_double((double) data);
  *pos+= 8;
}

void Item_param::set_param_decimal(uchar **pos, ulong len)
{
  ulong length= get_param_length(pos, len);
  set_decimal((char*)*pos, length);
  *pos+= length;
}

#ifndef EMBEDDED_LIBRARY

/*
  Read date/time/datetime parameter values from network (binary
  protocol). See writing counterparts of these functions in
  libmysql.c (store_param_{time,date,datetime}).
*/

/**
  @todo
    Add warning 'Data truncated' here
*/
void Item_param::set_param_time(uchar **pos, ulong len)
{
  MYSQL_TIME tm;
  ulong length= get_param_length(pos, len);

  if (length >= 8)
  {
    uchar *to= *pos;
    uint day;

    tm.neg= (bool) to[0];
    day= (uint) sint4korr(to+1);
    tm.hour=   (uint) to[5] + day * 24;
    tm.minute= (uint) to[6];
    tm.second= (uint) to[7];
    tm.second_part= (length > 8) ? (ulong) sint4korr(to+8) : 0;
    if (tm.hour > 838)
    {
      /* TODO: add warning 'Data truncated' here */
      tm.hour= 838;
      tm.minute= 59;
      tm.second= 59;
    }
    tm.day= tm.year= tm.month= 0;
  }
  else
    set_zero_time(&tm, MYSQL_TIMESTAMP_TIME);
  set_time(&tm, MYSQL_TIMESTAMP_TIME, MAX_TIME_FULL_WIDTH);
  *pos+= length;
}

void Item_param::set_param_datetime(uchar **pos, ulong len)
{
  MYSQL_TIME tm;
  ulong length= get_param_length(pos, len);

  if (length >= 4)
  {
    uchar *to= *pos;

    tm.neg=    0;
    tm.year=   (uint) sint2korr(to);
    tm.month=  (uint) to[2];
    tm.day=    (uint) to[3];
    if (length > 4)
    {
      tm.hour=   (uint) to[4];
      tm.minute= (uint) to[5];
      tm.second= (uint) to[6];
    }
    else
      tm.hour= tm.minute= tm.second= 0;

    tm.second_part= (length > 7) ? (ulong) sint4korr(to+7) : 0;
  }
  else
    set_zero_time(&tm, MYSQL_TIMESTAMP_DATETIME);
  set_time(&tm, MYSQL_TIMESTAMP_DATETIME, MAX_DATETIME_WIDTH);
  *pos+= length;
}


void Item_param::set_param_date(uchar **pos, ulong len)
{
  MYSQL_TIME tm;
  ulong length= get_param_length(pos, len);

  if (length >= 4)
  {
    uchar *to= *pos;

    tm.year=  (uint) sint2korr(to);
    tm.month=  (uint) to[2];
    tm.day= (uint) to[3];

    tm.hour= tm.minute= tm.second= 0;
    tm.second_part= 0;
    tm.neg= 0;
  }
  else
    set_zero_time(&tm, MYSQL_TIMESTAMP_DATE);
  set_time(&tm, MYSQL_TIMESTAMP_DATE, MAX_DATE_WIDTH);
  *pos+= length;
}

#else/*!EMBEDDED_LIBRARY*/
/**
  @todo
    Add warning 'Data truncated' here
*/
void Item_param::set_param_time(uchar **pos, ulong len)
{
  MYSQL_TIME tm= *((MYSQL_TIME*)*pos);
  tm.hour+= tm.day * 24;
  tm.day= tm.year= tm.month= 0;
  if (tm.hour > 838)
  {
    /* TODO: add warning 'Data truncated' here */
    tm.hour= 838;
    tm.minute= 59;
    tm.second= 59;
  }
  set_time(&tm, MYSQL_TIMESTAMP_TIME, MAX_TIME_WIDTH);
}

void Item_param::set_param_datetime(uchar **pos, ulong len)
{
  MYSQL_TIME tm= *((MYSQL_TIME*)*pos);
  tm.neg= 0;
  set_time(&tm, MYSQL_TIMESTAMP_DATETIME, MAX_DATETIME_WIDTH);
}

void Item_param::set_param_date(uchar **pos, ulong len)
{
  MYSQL_TIME *to= (MYSQL_TIME*)*pos;
  set_time(to, MYSQL_TIMESTAMP_DATE, MAX_DATE_WIDTH);
}
#endif /*!EMBEDDED_LIBRARY*/


void Item_param::set_param_str(uchar **pos, ulong len)
{
  ulong length= get_param_length(pos, len);
  if (length == 0 && m_empty_string_is_null)
    set_null();
  else
  {
    if (length > len)
      length= len;
    /*
      We use &my_charset_bin here. Conversion and setting real character
      sets will be done in Item_param::convert_str_value(), after the
      original value is appended to the query used for logging.
    */
    set_str((const char *) *pos, length, &my_charset_bin, &my_charset_bin);
    *pos+= length;
  }
}


#undef get_param_length


void Item_param::setup_conversion(THD *thd, uchar param_type)
{
  const Type_handler *h=
    Type_handler::get_handler_by_field_type((enum_field_types) param_type);
  /*
    The client library ensures that we won't get any unexpected typecodes
    in the bound parameter. Translating unknown typecodes to
    &type_handler_string lets us to handle malformed packets as well.
  */
  if (!h)
    h= &type_handler_string;
  else if (unsigned_flag)
    h= h->type_handler_unsigned();
  set_handler(h);
  h->Item_param_setup_conversion(thd, this);
}


void Item_param::setup_conversion_blob(THD *thd)
{
  value.cs_info.character_set_of_placeholder= &my_charset_bin;
  value.cs_info.character_set_client= thd->variables.character_set_client;
  DBUG_ASSERT(thd->variables.character_set_client);
  value.cs_info.final_character_set_of_str_value= &my_charset_bin;
  m_empty_string_is_null= thd->variables.sql_mode & MODE_EMPTY_STRING_IS_NULL;
}


void Item_param::setup_conversion_string(THD *thd, CHARSET_INFO *fromcs)
{
  value.cs_info.set(thd, fromcs);
  m_empty_string_is_null= thd->variables.sql_mode & MODE_EMPTY_STRING_IS_NULL;
  /*
    Exact value of max_length is not known unless data is converted to
    charset of connection, so we have to set it later.
  */
}

#ifndef EMBEDDED_LIBRARY

/**
  Routines to assign parameters from data supplied by the client.

    Update the parameter markers by reading data from the packet and
    and generate a valid query for logging.

  @note
    This function, along with other _with_log functions is called when one of
    binary, slow or general logs is open. Logging of prepared statements in
    all cases is performed by means of conventional queries: if parameter
    data was supplied from C API, each placeholder in the query is
    replaced with its actual value; if we're logging a [Dynamic] SQL
    prepared statement, parameter markers are replaced with variable names.
    Example:
    @verbatim
     mysqld_stmt_prepare("UPDATE t1 SET a=a*1.25 WHERE a=?")
       --> general logs gets [Prepare] UPDATE t1 SET a*1.25 WHERE a=?"
     mysqld_stmt_execute(stmt);
       --> general and binary logs get
                             [Execute] UPDATE t1 SET a*1.25 WHERE a=1"
    @endverbatim

    If a statement has been prepared using SQL syntax:
    @verbatim
     PREPARE stmt FROM "UPDATE t1 SET a=a*1.25 WHERE a=?"
       --> general log gets
                                 [Query]   PREPARE stmt FROM "UPDATE ..."
     EXECUTE stmt USING @a
       --> general log gets
                             [Query]   EXECUTE stmt USING @a;
    @endverbatim

  @retval
    0  if success
  @retval
    1  otherwise
*/

static bool insert_params_with_log(Prepared_statement *stmt, uchar *null_array,
                                   uchar *read_pos, uchar *data_end,
                                   String *query)
{
  THD  *thd= stmt->thd;
  Item_param **begin= stmt->param_array;
  Item_param **end= begin + stmt->param_count;
  Copy_query_with_rewrite acc(thd, stmt->query(), stmt->query_length(), query);
  DBUG_ENTER("insert_params_with_log");

  for (Item_param **it= begin; it < end; ++it)
  {
    Item_param *param= *it;
    if (!param->has_long_data_value())
    {
      if (is_param_null(null_array, (uint) (it - begin)))
        param->set_null();
      else
      {
        if (read_pos >= data_end)
          DBUG_RETURN(1);
        param->set_param_func(&read_pos, (uint) (data_end - read_pos));
        if (param->has_no_value())
          DBUG_RETURN(1);

        if (param->limit_clause_param && !param->has_int_value())
        {
          if (param->set_limit_clause_param(param->val_int()))
            DBUG_RETURN(1);
        }
      }
    }
    /*
      A long data stream was supplied for this parameter marker.
      This was done after prepare, prior to providing a placeholder
      type (the types are supplied at execute). Check that the
      supplied type of placeholder can accept a data stream.
    */
    else if (!param->type_handler()->is_param_long_data_type())
      DBUG_RETURN(1);

    if (acc.append(param))
      DBUG_RETURN(1);

    if (param->convert_str_value(thd))
      DBUG_RETURN(1);                           /* out of memory */

    param->sync_clones();
  }
  if (acc.finalize())
    DBUG_RETURN(1);

  DBUG_RETURN(0);
}


static bool insert_params(Prepared_statement *stmt, uchar *null_array,
                          uchar *read_pos, uchar *data_end,
                          String *expanded_query)
{
  Item_param **begin= stmt->param_array;
  Item_param **end= begin + stmt->param_count;

  DBUG_ENTER("insert_params");

  for (Item_param **it= begin; it < end; ++it)
  {
    Item_param *param= *it;
    param->indicator= STMT_INDICATOR_NONE; // only for bulk parameters
    if (!param->has_long_data_value())
    {
      if (is_param_null(null_array, (uint) (it - begin)))
        param->set_null();
      else
      {
        if (read_pos >= data_end)
          DBUG_RETURN(1);
        param->set_param_func(&read_pos, (uint) (data_end - read_pos));
        if (param->has_no_value())
          DBUG_RETURN(1);
      }
    }
    /*
      A long data stream was supplied for this parameter marker.
      This was done after prepare, prior to providing a placeholder
      type (the types are supplied at execute). Check that the
      supplied type of placeholder can accept a data stream.
    */
    else if (!param->type_handler()->is_param_long_data_type())
      DBUG_RETURN(1);
    if (param->convert_str_value(stmt->thd))
      DBUG_RETURN(1);                           /* out of memory */
    param->sync_clones();
  }
  DBUG_RETURN(0);
}


static bool insert_bulk_params(Prepared_statement *stmt,
                               uchar **read_pos, uchar *data_end,
                               bool reset)
{
  Item_param **begin= stmt->param_array;
  Item_param **end= begin + stmt->param_count;

  DBUG_ENTER("insert_params");

  for (Item_param **it= begin; it < end; ++it)
  {
    Item_param *param= *it;
    if (reset)
      param->reset();
    if (!param->has_long_data_value())
    {
      param->indicator= (enum_indicator_type) *((*read_pos)++);
      if ((*read_pos) > data_end)
        DBUG_RETURN(1);
      switch (param->indicator)
      {
      case STMT_INDICATOR_NONE:
        if ((*read_pos) >= data_end)
          DBUG_RETURN(1);
        param->set_param_func(read_pos, (uint) (data_end - (*read_pos)));
        if (param->has_no_value())
          DBUG_RETURN(1);
        if (param->convert_str_value(stmt->thd))
          DBUG_RETURN(1);                           /* out of memory */
        break;
      case STMT_INDICATOR_NULL:
        param->set_null();
        break;
      case STMT_INDICATOR_DEFAULT:
        param->set_default();
        break;
      case STMT_INDICATOR_IGNORE:
        param->set_ignore();
        break;
      default:
        DBUG_ASSERT(0);
        DBUG_RETURN(1);
      }
    }
    else
      DBUG_RETURN(1); // long is not supported here
    param->sync_clones();
  }
  DBUG_RETURN(0);
}


/**
  Checking if parameter type and flags are valid

  @param typecode  ushort value with type in low byte, and flags in high byte

  @retval true  this parameter is wrong
  @retval false this parameter is OK
*/

static bool
parameter_type_sanity_check(ushort typecode)
{
  /* Checking if type in lower byte is valid */
  switch (typecode & 0xff) {
  case MYSQL_TYPE_DECIMAL:
  case MYSQL_TYPE_NEWDECIMAL:
  case MYSQL_TYPE_TINY:
  case MYSQL_TYPE_SHORT:
  case MYSQL_TYPE_LONG:
  case MYSQL_TYPE_LONGLONG:
  case MYSQL_TYPE_INT24:
  case MYSQL_TYPE_YEAR:
  case MYSQL_TYPE_BIT:
  case MYSQL_TYPE_FLOAT:
  case MYSQL_TYPE_DOUBLE:
  case MYSQL_TYPE_NULL:
  case MYSQL_TYPE_VARCHAR:
  case MYSQL_TYPE_TINY_BLOB:
  case MYSQL_TYPE_MEDIUM_BLOB:
  case MYSQL_TYPE_LONG_BLOB:
  case MYSQL_TYPE_BLOB:
  case MYSQL_TYPE_VAR_STRING:
  case MYSQL_TYPE_STRING:
  case MYSQL_TYPE_ENUM:
  case MYSQL_TYPE_SET:
  case MYSQL_TYPE_GEOMETRY:
  case MYSQL_TYPE_TIMESTAMP:
  case MYSQL_TYPE_DATE:
  case MYSQL_TYPE_TIME:
  case MYSQL_TYPE_DATETIME:
  case MYSQL_TYPE_NEWDATE:
  break;
  /*
    This types normally cannot be sent by client, so maybe it'd be
    better to treat them like an error here.
  */
  case MYSQL_TYPE_TIMESTAMP2:
  case MYSQL_TYPE_TIME2:
  case MYSQL_TYPE_DATETIME2:
  default:
    return true;
  };

  // In Flags in high byte only unsigned bit may be set
  if (typecode & ((~PARAMETER_FLAG_UNSIGNED) & 0x0000ff00))
  {
    return true;
  }
  return false;
}

static bool
set_conversion_functions(Prepared_statement *stmt, uchar **data)
{
  uchar *read_pos= *data;

  DBUG_ENTER("set_conversion_functions");
  /*
     First execute or types altered by the client, setup the
     conversion routines for all parameters (one time)
   */
  Item_param **it= stmt->param_array;
  Item_param **end= it + stmt->param_count;
  THD *thd= stmt->thd;
  for (; it < end; ++it)
  {
    ushort typecode;

    /*
      stmt_execute_packet_sanity_check has already verified, that there
      are enough data in the packet for data types
    */
    typecode= sint2korr(read_pos);
    read_pos+= 2;
    if (parameter_type_sanity_check(typecode))
    {
      DBUG_RETURN(1);
    }
    (**it).unsigned_flag= MY_TEST(typecode & PARAMETER_FLAG_UNSIGNED);
    (*it)->setup_conversion(thd, (uchar) (typecode & 0xff));
    (*it)->sync_clones();
  }
  *data= read_pos;
  DBUG_RETURN(0);
}


static bool setup_conversion_functions(Prepared_statement *stmt,
                                       uchar **data,
                                       bool bulk_protocol= 0)
{
  /* skip null bits */
  uchar *read_pos= *data;
  if (!bulk_protocol)
    read_pos+= (stmt->param_count+7) / 8;

  DBUG_ENTER("setup_conversion_functions");

  if (*read_pos++) //types supplied / first execute
  {
    *data= read_pos;
    bool res= set_conversion_functions(stmt, data);
    DBUG_RETURN(res);
  }
  *data= read_pos;
  DBUG_RETURN(0);
}

#else

//TODO: support bulk parameters

/**
  Embedded counterparts of parameter assignment routines.

    The main difference between the embedded library and the server is
    that in embedded case we don't serialize/deserialize parameters data.

    Additionally, for unknown reason, the client-side flag raised for
    changed types of placeholders is ignored and we simply setup conversion
    functions at each execute (TODO: fix).
*/

static bool emb_insert_params(Prepared_statement *stmt, String *expanded_query)
{
  THD *thd= stmt->thd;
  Item_param **it= stmt->param_array;
  Item_param **end= it + stmt->param_count;
  MYSQL_BIND *client_param= stmt->thd->client_params;

  DBUG_ENTER("emb_insert_params");

  for (; it < end; ++it, ++client_param)
  {
    Item_param *param= *it;
    param->setup_conversion(thd, client_param->buffer_type);
    if (!param->has_long_data_value())
    {
      if (*client_param->is_null)
        param->set_null();
      else
      {
        uchar *buff= (uchar*) client_param->buffer;
        param->unsigned_flag= client_param->is_unsigned;
        param->set_param_func(&buff,
                              client_param->length ?
                              *client_param->length :
                              client_param->buffer_length);
        if (param->has_no_value())
          DBUG_RETURN(1);
      }
      param->sync_clones();
    }
    if (param->convert_str_value(thd))
      DBUG_RETURN(1);                           /* out of memory */
  }
  DBUG_RETURN(0);
}


static bool emb_insert_params_with_log(Prepared_statement *stmt, String *query)
{
  THD *thd= stmt->thd;
  Item_param **it= stmt->param_array;
  Item_param **end= it + stmt->param_count;
  MYSQL_BIND *client_param= thd->client_params;
  Copy_query_with_rewrite acc(thd, stmt->query(), stmt->query_length(), query);
  DBUG_ENTER("emb_insert_params_with_log");

  for (; it < end; ++it, ++client_param)
  {
    Item_param *param= *it;
    param->setup_conversion(thd, client_param->buffer_type);
    if (!param->has_long_data_value())
    {
      if (*client_param->is_null)
        param->set_null();
      else
      {
        uchar *buff= (uchar*)client_param->buffer;
        param->unsigned_flag= client_param->is_unsigned;
        param->set_param_func(&buff,
                              client_param->length ?
                              *client_param->length :
                              client_param->buffer_length);
        if (param->has_no_value())
          DBUG_RETURN(1);
      }
    }
    if (acc.append(param))
      DBUG_RETURN(1);

    if (param->convert_str_value(thd))
      DBUG_RETURN(1);                           /* out of memory */
    param->sync_clones();
  }
  if (acc.finalize())
    DBUG_RETURN(1);

  DBUG_RETURN(0);
}

#endif /*!EMBEDDED_LIBRARY*/

/**
  Setup data conversion routines using an array of parameter
  markers from the original prepared statement.
  Swap the parameter data of the original prepared
  statement to the new one.

  Used only when we re-prepare a prepared statement.
  There are two reasons for this function to exist:

  1) In the binary client/server protocol, parameter metadata
  is sent only at first execute. Consequently, if we need to
  reprepare a prepared statement at a subsequent execution,
  we may not have metadata information in the packet.
  In that case we use the parameter array of the original
  prepared statement to setup parameter types of the new
  prepared statement.

  2) In the binary client/server protocol, we may supply
  long data in pieces. When the last piece is supplied,
  we assemble the pieces and convert them from client
  character set to the connection character set. After
  that the parameter value is only available inside
  the parameter, the original pieces are lost, and thus
  we can only assign the corresponding parameter of the
  reprepared statement from the original value.

  @param[out]  param_array_dst  parameter markers of the new statement
  @param[in]   param_array_src  parameter markers of the original
                                statement
  @param[in]   param_count      total number of parameters. Is the
                                same in src and dst arrays, since
                                the statement query is the same

  @return this function never fails
*/

static void
swap_parameter_array(Item_param **param_array_dst,
                     Item_param **param_array_src,
                     uint param_count)
{
  Item_param **dst= param_array_dst;
  Item_param **src= param_array_src;
  Item_param **end= param_array_dst + param_count;

  for (; dst < end; ++src, ++dst)
  {
    (*dst)->set_param_type_and_swap_value(*src);
    (*dst)->sync_clones();
    (*src)->sync_clones();
  }
}


/**
  Assign prepared statement parameters from user variables.

  @param stmt      Statement
  @param params    A list of parameters. Caller must ensure that number
                   of parameters in the list is equal to number of statement
                   parameters
  @param query     Ignored
*/

static bool
insert_params_from_actual_params(Prepared_statement *stmt,
                                 List<Item> &params,
                                 String *query __attribute__((unused)))
{
  Item_param **begin= stmt->param_array;
  Item_param **end= begin + stmt->param_count;
  List_iterator<Item> param_it(params);
  DBUG_ENTER("insert_params_from_actual_params");

  for (Item_param **it= begin; it < end; ++it)
  {
    Item_param *param= *it;
    Item *ps_param= param_it++;
    if (ps_param->save_in_param(stmt->thd, param) ||
        param->convert_str_value(stmt->thd))
      DBUG_RETURN(1);
    param->sync_clones();
  }
  DBUG_RETURN(0);
}


/**
  Do the same as insert_params_from_actual_params
  but also construct query text for binary log.

  @param stmt      Prepared statement
  @param params    A list of parameters. Caller must ensure that number of
                   parameters in the list is equal to number of statement
                   parameters
  @param query     The query with parameter markers replaced with corresponding
                   user variables that were used to execute the query.
*/

static bool
insert_params_from_actual_params_with_log(Prepared_statement *stmt,
                                          List<Item> &params,
                                          String *query)
{
  Item_param **begin= stmt->param_array;
  Item_param **end= begin + stmt->param_count;
  List_iterator<Item> param_it(params);
  THD *thd= stmt->thd;
  Copy_query_with_rewrite acc(thd, stmt->query(), stmt->query_length(), query);

  DBUG_ENTER("insert_params_from_actual_params_with_log");

  for (Item_param **it= begin; it < end; ++it)
  {
    Item_param *param= *it;
    Item *ps_param= param_it++;
    if (ps_param->save_in_param(thd, param))
      DBUG_RETURN(1);

    if (acc.append(param))
      DBUG_RETURN(1);

    if (param->convert_str_value(thd))
      DBUG_RETURN(1);

    param->sync_clones();
  }
  if (acc.finalize())
    DBUG_RETURN(1);

  DBUG_RETURN(0);
}

/**
  Validate INSERT statement.

  @param stmt               prepared statement
  @param tables             global/local table list

  @retval
    FALSE             success
  @retval
    TRUE              error, error message is set in THD
*/

static bool mysql_test_insert(Prepared_statement *stmt,
                              TABLE_LIST *table_list,
                              List<Item> &fields,
                              List<List_item> &values_list,
                              List<Item> &update_fields,
                              List<Item> &update_values,
                              enum_duplicates duplic)
{
  THD *thd= stmt->thd;
  List_iterator_fast<List_item> its(values_list);
  List_item *values;
  DBUG_ENTER("mysql_test_insert");

  /*
    Since INSERT DELAYED doesn't support temporary tables, we could
    not pre-open temporary tables for SQLCOM_INSERT / SQLCOM_REPLACE.
    Open them here instead.
  */
  if (table_list->lock_type != TL_WRITE_DELAYED)
  {
    if (thd->open_temporary_tables(table_list))
      goto error;
  }

  if (insert_precheck(thd, table_list))
    goto error;

  //upgrade_lock_type_for_insert(thd, &table_list->lock_type, duplic,
  //                             values_list.elements > 1);
  /*
    open temporary memory pool for temporary data allocated by derived
    tables & preparation procedure
    Note that this is done without locks (should not be needed as we will not
    access any data here)
    If we would use locks, then we have to ensure we are not using
    TL_WRITE_DELAYED as having two such locks can cause table corruption.
  */
  if (open_normal_and_derived_tables(thd, table_list,
                                     MYSQL_OPEN_FORCE_SHARED_MDL, DT_INIT))
    goto error;

  if ((values= its++))
  {
    uint value_count;
    ulong counter= 0;
    Item *unused_conds= 0;

    if (table_list->table)
    {
      // don't allocate insert_values
      table_list->table->insert_values=(uchar *)1;
    }

    if (mysql_prepare_insert(thd, table_list, fields, values, update_fields,
                             update_values, duplic, &unused_conds, FALSE))
      goto error;

    value_count= values->elements;
    its.rewind();

    if (table_list->lock_type == TL_WRITE_DELAYED &&
        !(table_list->table->file->ha_table_flags() & HA_CAN_INSERT_DELAYED))
    {
      my_error(ER_DELAYED_NOT_SUPPORTED, MYF(0), (table_list->view ?
                                                  table_list->view_name.str :
                                                  table_list->table_name.str));
      goto error;
    }
    while ((values= its++))
    {
      counter++;
      if (values->elements != value_count)
      {
        my_error(ER_WRONG_VALUE_COUNT_ON_ROW, MYF(0), counter);
        goto error;
      }
      if (setup_fields(thd, Ref_ptr_array(),
                       *values, COLUMNS_READ, 0, NULL, 0))
        goto error;
    }
  }
  DBUG_RETURN(FALSE);

error:
  /* insert_values is cleared in open_table */
  DBUG_RETURN(TRUE);
}


/**
  Validate UPDATE statement.

  @param stmt               prepared statement
  @param tables             list of tables used in this query

  @todo
    - here we should send types of placeholders to the client.

  @retval
    0                 success
  @retval
    1                 error, error message is set in THD
  @retval
    2                 convert to multi_update
*/

static int mysql_test_update(Prepared_statement *stmt,
                              TABLE_LIST *table_list)
{
  int res;
  THD *thd= stmt->thd;
  uint table_count= 0;
  TABLE_LIST *update_source_table;
  SELECT_LEX *select= stmt->lex->first_select_lex();
#ifndef NO_EMBEDDED_ACCESS_CHECKS
  privilege_t want_privilege(NO_ACL);
#endif
  DBUG_ENTER("mysql_test_update");

  if (update_precheck(thd, table_list) ||
      open_tables(thd, &table_list, &table_count, MYSQL_OPEN_FORCE_SHARED_MDL))
    goto error;

  if (mysql_handle_derived(thd->lex, DT_INIT))
    goto error;

  if (((update_source_table= unique_table(thd, table_list,
                                          table_list->next_global, 0)) ||
        table_list->is_multitable()))
  {
    DBUG_ASSERT(update_source_table || table_list->view != 0);
    DBUG_PRINT("info", ("Switch to multi-update"));
    /* pass counter value */
    thd->lex->table_count_update= table_count;
    /* convert to multiupdate */
    DBUG_RETURN(2);
  }

  /*
    thd->fill_derived_tables() is false here for sure (because it is
    preparation of PS, so we even do not check it).
  */
  if (table_list->handle_derived(thd->lex, DT_MERGE_FOR_INSERT))
    goto error;
  if (table_list->handle_derived(thd->lex, DT_PREPARE))
    goto error;

  if (!table_list->single_table_updatable())
  {
    my_error(ER_NON_UPDATABLE_TABLE, MYF(0), table_list->alias.str, "UPDATE");
    goto error;
  }

#ifndef NO_EMBEDDED_ACCESS_CHECKS
  /* Force privilege re-checking for views after they have been opened. */
  want_privilege= (table_list->view ? UPDATE_ACL :
                   table_list->grant.want_privilege);
#endif

  if (mysql_prepare_update(thd, table_list, &select->where,
                           select->order_list.elements,
                           select->order_list.first))
    goto error;

#ifndef NO_EMBEDDED_ACCESS_CHECKS
  table_list->grant.want_privilege= want_privilege;
  table_list->table->grant.want_privilege= want_privilege;
  table_list->register_want_access(want_privilege);
#endif
  thd->lex->first_select_lex()->no_wrap_view_item= TRUE;
  res= setup_fields(thd, Ref_ptr_array(),
                    select->item_list, MARK_COLUMNS_READ, 0, NULL, 0);
  thd->lex->first_select_lex()->no_wrap_view_item= FALSE;
  if (res)
    goto error;
#ifndef NO_EMBEDDED_ACCESS_CHECKS
  /* Check values */
  table_list->grant.want_privilege=
  table_list->table->grant.want_privilege=
    (SELECT_ACL & ~table_list->table->grant.privilege);
  table_list->register_want_access(SELECT_ACL);
#endif
  if (setup_fields(thd, Ref_ptr_array(),
                   stmt->lex->value_list, COLUMNS_READ, 0, NULL, 0) ||
      check_unique_table(thd, table_list))
    goto error;
  /* TODO: here we should send types of placeholders to the client. */
  DBUG_RETURN(0);
error:
  DBUG_RETURN(1);
}


/**
  Validate DELETE statement.

  @param stmt               prepared statement
  @param tables             list of tables used in this query

  @retval
    FALSE             success
  @retval
    TRUE              error, error message is set in THD
*/

static bool mysql_test_delete(Prepared_statement *stmt,
                              TABLE_LIST *table_list)
{
  uint table_count= 0;
  THD *thd= stmt->thd;
  LEX *lex= stmt->lex;
  bool delete_while_scanning;
  DBUG_ENTER("mysql_test_delete");

  if (delete_precheck(thd, table_list) ||
      open_tables(thd, &table_list, &table_count, MYSQL_OPEN_FORCE_SHARED_MDL))
    goto error;

  if (mysql_handle_derived(thd->lex, DT_INIT))
    goto error;
  if (mysql_handle_derived(thd->lex, DT_MERGE_FOR_INSERT))
    goto error;
  if (mysql_handle_derived(thd->lex, DT_PREPARE))
    goto error;

  if (!table_list->single_table_updatable())
  {
    my_error(ER_NON_UPDATABLE_TABLE, MYF(0), table_list->alias.str, "DELETE");
    goto error;
  }
  if (!table_list->table || !table_list->table->is_created())
  {
    my_error(ER_VIEW_DELETE_MERGE_VIEW, MYF(0),
             table_list->view_db.str, table_list->view_name.str);
    goto error;
  }

  DBUG_RETURN(mysql_prepare_delete(thd, table_list,
                                   &lex->first_select_lex()->where,
                                   &delete_while_scanning));
error:
  DBUG_RETURN(TRUE);
}


/**
  Validate SELECT statement.

    In case of success, if this query is not EXPLAIN, send column list info
    back to the client.

  @param stmt               prepared statement
  @param tables             list of tables used in the query

  @retval
    0                 success
  @retval
    1                 error, error message is set in THD
  @retval
    2                 success, and statement metadata has been sent
*/

static int mysql_test_select(Prepared_statement *stmt,
                             TABLE_LIST *tables)
{
  THD *thd= stmt->thd;
  LEX *lex= stmt->lex;
  SELECT_LEX_UNIT *unit= &lex->unit;
  DBUG_ENTER("mysql_test_select");

  lex->first_select_lex()->context.resolve_in_select_list= TRUE;

  privilege_t privilege(lex->exchange ? SELECT_ACL | FILE_ACL : SELECT_ACL);
  if (tables)
  {
    if (check_table_access(thd, privilege, tables, FALSE, UINT_MAX, FALSE))
      goto error;
  }
  else if (check_access(thd, privilege, any_db, NULL, NULL, 0, 0))
    goto error;

  if (!lex->result && !(lex->result= new (stmt->mem_root) select_send(thd)))
  {
    my_error(ER_OUTOFMEMORY, MYF(ME_FATAL),
             static_cast<int>(sizeof(select_send)));
    goto error;
  }

  if (open_normal_and_derived_tables(thd, tables,  MYSQL_OPEN_FORCE_SHARED_MDL,
                                     DT_INIT | DT_PREPARE))
    goto error;

  thd->lex->used_tables= 0;                        // Updated by setup_fields

  /*
    JOIN::prepare calls
    It is not SELECT COMMAND for sure, so setup_tables will be called as
    usual, and we pass 0 as setup_tables_done_option
  */
  if (unit->prepare(unit->derived, 0, 0))
    goto error;
  if (!lex->describe && !thd->lex->analyze_stmt && !stmt->is_sql_prepare())
  {
    /* Make copy of item list, as change_columns may change it */
    SELECT_LEX_UNIT* master_unit= unit->first_select()->master_unit();
    bool is_union_op=
      master_unit->is_unit_op() || master_unit->fake_select_lex;

    List<Item> fields(is_union_op ? unit->item_list :
                                    lex->first_select_lex()->item_list);

    /* Change columns if a procedure like analyse() */
    if (unit->last_procedure && unit->last_procedure->change_columns(thd, fields))
      goto error;

    /*
      We can use lex->result as it should've been prepared in
      unit->prepare call above.
    */
    if (send_prep_stmt(stmt, lex->result->field_count(fields)) ||
        lex->result->send_result_set_metadata(fields, Protocol::SEND_EOF) ||
        thd->protocol->flush())
      goto error;
    DBUG_RETURN(2);
  }
  DBUG_RETURN(0);
error:
  DBUG_RETURN(1);
}


/**
  Validate and prepare for execution DO statement expressions.

  @param stmt               prepared statement
  @param tables             list of tables used in this query
  @param values             list of expressions

  @retval
    FALSE             success
  @retval
    TRUE              error, error message is set in THD
*/

static bool mysql_test_do_fields(Prepared_statement *stmt,
                                TABLE_LIST *tables,
                                List<Item> *values)
{
  THD *thd= stmt->thd;

  DBUG_ENTER("mysql_test_do_fields");
  if (tables && check_table_access(thd, SELECT_ACL, tables, FALSE,
                                   UINT_MAX, FALSE))
    DBUG_RETURN(TRUE);

  if (open_normal_and_derived_tables(thd, tables, MYSQL_OPEN_FORCE_SHARED_MDL,
                                     DT_INIT | DT_PREPARE))
    DBUG_RETURN(TRUE);
  DBUG_RETURN(setup_fields(thd, Ref_ptr_array(),
                           *values, COLUMNS_READ, 0, NULL, 0));
}


/**
  Validate and prepare for execution SET statement expressions.

  @param stmt               prepared statement
  @param tables             list of tables used in this query
  @param values             list of expressions

  @retval
    FALSE             success
  @retval
    TRUE              error, error message is set in THD
*/

static bool mysql_test_set_fields(Prepared_statement *stmt,
                                  TABLE_LIST *tables,
                                  List<set_var_base> *var_list)
{
  DBUG_ENTER("mysql_test_set_fields");
  List_iterator_fast<set_var_base> it(*var_list);
  THD *thd= stmt->thd;
  set_var_base *var;

  if ((tables &&
       check_table_access(thd, SELECT_ACL, tables, FALSE, UINT_MAX, FALSE)) ||
      open_normal_and_derived_tables(thd, tables, MYSQL_OPEN_FORCE_SHARED_MDL,
                                     DT_INIT | DT_PREPARE))
    goto error;

  while ((var= it++))
  {
    if (var->light_check(thd))
      goto error;
  }
  DBUG_RETURN(FALSE);
error:
  DBUG_RETURN(TRUE);
}


/**
  Validate and prepare for execution CALL statement expressions.

  @param stmt               prepared statement
  @param tables             list of tables used in this query
  @param value_list         list of expressions

  @retval FALSE             success
  @retval TRUE              error, error message is set in THD
*/

static bool mysql_test_call_fields(Prepared_statement *stmt,
                                   TABLE_LIST *tables,
                                   List<Item> *value_list)
{
  DBUG_ENTER("mysql_test_call_fields");

  List_iterator<Item> it(*value_list);
  THD *thd= stmt->thd;
  Item *item;

  if ((tables &&
       check_table_access(thd, SELECT_ACL, tables, FALSE, UINT_MAX, FALSE)) ||
      open_normal_and_derived_tables(thd, tables, MYSQL_OPEN_FORCE_SHARED_MDL,
                                     DT_INIT | DT_PREPARE))
    goto err;

  while ((item= it++))
  {
    if (item->fix_fields_if_needed(thd, it.ref()))
      goto err;
  }
  DBUG_RETURN(FALSE);
err:
  DBUG_RETURN(TRUE);
}


/**
  Check internal SELECT of the prepared command.

  @param stmt                      prepared statement
  @param specific_prepare          function of command specific prepare
  @param setup_tables_done_option  options to be passed to LEX::unit.prepare()

  @note
    This function won't directly open tables used in select. They should
    be opened either by calling function (and in this case you probably
    should use select_like_stmt_test_with_open()) or by
    "specific_prepare" call (like this happens in case of multi-update).

  @retval
    FALSE                success
  @retval
    TRUE                 error, error message is set in THD
*/

static bool select_like_stmt_test(Prepared_statement *stmt,
                                  int (*specific_prepare)(THD *thd),
                                  ulong setup_tables_done_option)
{
  DBUG_ENTER("select_like_stmt_test");
  THD *thd= stmt->thd;
  LEX *lex= stmt->lex;

  lex->first_select_lex()->context.resolve_in_select_list= TRUE;

  if (specific_prepare && (*specific_prepare)(thd))
    DBUG_RETURN(TRUE);

  thd->lex->used_tables= 0;                        // Updated by setup_fields

  /* Calls JOIN::prepare */
  DBUG_RETURN(lex->unit.prepare(lex->unit.derived, 0, setup_tables_done_option));
}

/**
  Check internal SELECT of the prepared command (with opening of used
  tables).

  @param stmt                      prepared statement
  @param tables                    list of tables to be opened
                                   before calling specific_prepare function
  @param specific_prepare          function of command specific prepare
  @param setup_tables_done_option  options to be passed to LEX::unit.prepare()

  @retval
    FALSE                success
  @retval
    TRUE                 error
*/

static bool
select_like_stmt_test_with_open(Prepared_statement *stmt,
                                TABLE_LIST *tables,
                                int (*specific_prepare)(THD *thd),
                                ulong setup_tables_done_option)
{
  uint table_count= 0;
  DBUG_ENTER("select_like_stmt_test_with_open");

  /*
    We should not call LEX::unit.cleanup() after this
    open_normal_and_derived_tables() call because we don't allow
    prepared EXPLAIN yet so derived tables will clean up after
    themself.
  */
  THD *thd= stmt->thd;
  if (open_tables(thd, &tables, &table_count, MYSQL_OPEN_FORCE_SHARED_MDL))
    DBUG_RETURN(TRUE);

  DBUG_RETURN(select_like_stmt_test(stmt, specific_prepare,
                                    setup_tables_done_option));
}


/**
  Validate and prepare for execution CREATE TABLE statement.

  @param stmt               prepared statement
  @param tables             list of tables used in this query

  @retval
    FALSE             success
  @retval
    TRUE              error, error message is set in THD
*/

static bool mysql_test_create_table(Prepared_statement *stmt)
{
  DBUG_ENTER("mysql_test_create_table");
  THD *thd= stmt->thd;
  LEX *lex= stmt->lex;
  SELECT_LEX *select_lex= lex->first_select_lex();
  bool res= FALSE;
  bool link_to_local;
  TABLE_LIST *create_table= lex->query_tables;
  TABLE_LIST *tables= lex->create_last_non_select_table->next_global;

  if (create_table_precheck(thd, tables, create_table))
    DBUG_RETURN(TRUE);

  if (select_lex->item_list.elements)
  {
    /* Base table and temporary table are not in the same name space. */
    if (!lex->create_info.tmp_table())
      create_table->open_type= OT_BASE_ONLY;

    if (open_normal_and_derived_tables(stmt->thd, lex->query_tables,
                                       MYSQL_OPEN_FORCE_SHARED_MDL,
                                       DT_INIT | DT_PREPARE))
      DBUG_RETURN(TRUE);

    select_lex->context.resolve_in_select_list= TRUE;

    lex->unlink_first_table(&link_to_local);

    res= select_like_stmt_test(stmt, 0, 0);

    lex->link_first_table_back(create_table, link_to_local);
  }
  else
  {
    /*
      Check that the source table exist, and also record
      its metadata version. Even though not strictly necessary,
      we validate metadata of all CREATE TABLE statements,
      which keeps metadata validation code simple.
    */
    if (open_normal_and_derived_tables(stmt->thd, lex->query_tables,
                                       MYSQL_OPEN_FORCE_SHARED_MDL,
                                       DT_INIT | DT_PREPARE))
      DBUG_RETURN(TRUE);
  }

  DBUG_RETURN(res);
}


static int send_stmt_metadata(THD *thd, Prepared_statement *stmt, List<Item> *fields)
{
  if (stmt->is_sql_prepare())
    return 0;

  if (send_prep_stmt(stmt, fields->elements) ||
      thd->protocol->send_result_set_metadata(fields, Protocol::SEND_EOF) ||
      thd->protocol->flush())
    return 1;

  return 2;
}


/**
  Validate and prepare for execution SHOW CREATE TABLE statement.

  @param stmt               prepared statement
  @param tables             list of tables used in this query

  @retval
    FALSE             success
  @retval
    TRUE              error, error message is set in THD
*/

static int mysql_test_show_create_table(Prepared_statement *stmt,
                                        TABLE_LIST *tables)
{
  DBUG_ENTER("mysql_test_show_create_table");
  THD *thd= stmt->thd;
  List<Item> fields;
  char buff[2048];
  String buffer(buff, sizeof(buff), system_charset_info);

  if (mysqld_show_create_get_fields(thd, tables, &fields, &buffer))
    DBUG_RETURN(1);

  DBUG_RETURN(send_stmt_metadata(thd, stmt, &fields));
}


/**
  Validate and prepare for execution SHOW CREATE DATABASE statement.

  @param stmt               prepared statement

  @retval
    FALSE             success
  @retval
    TRUE              error, error message is set in THD
*/

static int mysql_test_show_create_db(Prepared_statement *stmt)
{
  DBUG_ENTER("mysql_test_show_create_db");
  THD *thd= stmt->thd;
  List<Item> fields;

  mysqld_show_create_db_get_fields(thd, &fields);
    
  DBUG_RETURN(send_stmt_metadata(thd, stmt, &fields));
}


#ifndef NO_EMBEDDED_ACCESS_CHECKS
/**
  Validate and prepare for execution SHOW GRANTS statement.

  @param stmt               prepared statement

  @retval
    FALSE             success
  @retval
    TRUE              error, error message is set in THD
*/

static int mysql_test_show_grants(Prepared_statement *stmt)
{
  DBUG_ENTER("mysql_test_show_grants");
  THD *thd= stmt->thd;
  List<Item> fields;
  char buff[1024];
  const char *username= NULL, *hostname= NULL, *rolename= NULL, *end;

  if (get_show_user(thd, thd->lex->grant_user, &username, &hostname, &rolename))
    DBUG_RETURN(1);

  if (username)
    end= strxmov(buff,"Grants for ",username,"@",hostname, NullS);
  else if (rolename)
    end= strxmov(buff,"Grants for ",rolename, NullS);
  else
    DBUG_RETURN(1);

  mysql_show_grants_get_fields(thd, &fields, buff, (uint)(end - buff));
  DBUG_RETURN(send_stmt_metadata(thd, stmt, &fields));
}
#endif /*NO_EMBEDDED_ACCESS_CHECKS*/


#ifndef EMBEDDED_LIBRARY
/**
  Validate and prepare for execution SHOW SLAVE STATUS statement.

  @param stmt               prepared statement

  @retval
    FALSE             success
  @retval
    TRUE              error, error message is set in THD
*/

static int mysql_test_show_slave_status(Prepared_statement *stmt,
                                        bool show_all_slaves_stat)
{
  DBUG_ENTER("mysql_test_show_slave_status");
  THD *thd= stmt->thd;
  List<Item> fields;

  show_master_info_get_fields(thd, &fields, show_all_slaves_stat, 0);

  DBUG_RETURN(send_stmt_metadata(thd, stmt, &fields));
}


/**
  Validate and prepare for execution SHOW BINLOG STATUS statement.

  @param stmt               prepared statement

  @retval
    FALSE             success
  @retval
    TRUE              error, error message is set in THD
*/

static int mysql_test_show_binlog_status(Prepared_statement *stmt)
{
  DBUG_ENTER("mysql_test_show_binlog_status");
  THD *thd= stmt->thd;
  List<Item> fields;

  show_binlog_info_get_fields(thd, &fields);
    
  DBUG_RETURN(send_stmt_metadata(thd, stmt, &fields));
}


/**
  Validate and prepare for execution SHOW BINLOGS statement.

  @param stmt               prepared statement

  @retval
    FALSE             success
  @retval
    TRUE              error, error message is set in THD
*/

static int mysql_test_show_binlogs(Prepared_statement *stmt)
{
  DBUG_ENTER("mysql_test_show_binlogs");
  THD *thd= stmt->thd;
  List<Item> fields;

  show_binlogs_get_fields(thd, &fields);
    
  DBUG_RETURN(send_stmt_metadata(thd, stmt, &fields));
}

#endif /* EMBEDDED_LIBRARY */


/**
  Validate and prepare for execution SHOW CREATE PROC/FUNC statement.

  @param stmt               prepared statement

  @retval
    FALSE             success
  @retval
    TRUE              error, error message is set in THD
*/

static int mysql_test_show_create_routine(Prepared_statement *stmt,
                                          const Sp_handler *sph)
{
  DBUG_ENTER("mysql_test_show_binlogs");
  THD *thd= stmt->thd;
  List<Item> fields;

  sp_head::show_create_routine_get_fields(thd, sph, &fields);
    
  DBUG_RETURN(send_stmt_metadata(thd, stmt, &fields));
}


/**
  @brief Validate and prepare for execution CREATE VIEW statement

  @param stmt prepared statement

  @note This function handles create view commands.

  @retval FALSE Operation was a success.
  @retval TRUE An error occurred.
*/

static bool mysql_test_create_view(Prepared_statement *stmt)
{
  DBUG_ENTER("mysql_test_create_view");
  THD *thd= stmt->thd;
  LEX *lex= stmt->lex;
  bool res= TRUE;
  /* Skip first table, which is the view we are creating */
  bool link_to_local;
  TABLE_LIST *view= lex->unlink_first_table(&link_to_local);
  TABLE_LIST *tables= lex->query_tables;

  if (create_view_precheck(thd, tables, view, lex->create_view->mode))
    goto err;

  /*
    Since we can't pre-open temporary tables for SQLCOM_CREATE_VIEW,
    (see mysql_create_view) we have to do it here instead.
  */
  if (thd->open_temporary_tables(tables))
    goto err;

  lex->context_analysis_only|= CONTEXT_ANALYSIS_ONLY_VIEW;
  if (open_normal_and_derived_tables(thd, tables, MYSQL_OPEN_FORCE_SHARED_MDL,
                                     DT_INIT | DT_PREPARE))
    goto err;

  res= select_like_stmt_test(stmt, 0, 0);

err:
  /* put view back for PS rexecuting */
  lex->link_first_table_back(view, link_to_local);
  DBUG_RETURN(res);
}


/*
  Validate and prepare for execution a multi update statement.

  @param stmt               prepared statement
  @param tables             list of tables used in this query
  @param converted          converted to multi-update from usual update

  @retval
    FALSE             success
  @retval
    TRUE              error, error message is set in THD
*/

static bool mysql_test_multiupdate(Prepared_statement *stmt,
                                  TABLE_LIST *tables,
                                  bool converted)
{
  /* if we switched from normal update, rights are checked */
  if (!converted && multi_update_precheck(stmt->thd, tables))
    return TRUE;

  return select_like_stmt_test(stmt, &mysql_multi_update_prepare,
                               OPTION_SETUP_TABLES_DONE);
}


/**
  Validate and prepare for execution a multi delete statement.

  @param stmt               prepared statement
  @param tables             list of tables used in this query

  @retval
    FALSE             success
  @retval
    TRUE              error, error message in THD is set.
*/

static bool mysql_test_multidelete(Prepared_statement *stmt,
                                  TABLE_LIST *tables)
{
  THD *thd= stmt->thd;

  thd->lex->current_select= thd->lex->first_select_lex();
  if (add_item_to_list(thd, new (thd->mem_root)
                       Item_null(thd)))
  {
    my_error(ER_OUTOFMEMORY, MYF(ME_FATAL), 0);
    goto error;
  }

  if (multi_delete_precheck(thd, tables) ||
      select_like_stmt_test_with_open(stmt, tables,
                                      &mysql_multi_delete_prepare,
                                      OPTION_SETUP_TABLES_DONE))
    goto error;
  if (!tables->table)
  {
    my_error(ER_VIEW_DELETE_MERGE_VIEW, MYF(0),
             tables->view_db.str, tables->view_name.str);
    goto error;
  }
  return FALSE;
error:
  return TRUE;
}


/**
  Wrapper for mysql_insert_select_prepare, to make change of local tables
  after open_normal_and_derived_tables() call.

  @param thd                thread handle

  @note
    We need to remove the first local table after
    open_normal_and_derived_tables(), because mysql_handle_derived
    uses local tables lists.
*/

static int mysql_insert_select_prepare_tester(THD *thd)
{
  SELECT_LEX *first_select= thd->lex->first_select_lex();
  TABLE_LIST *second_table= first_select->table_list.first->next_local;

  /* Skip first table, which is the table we are inserting in */
  first_select->table_list.first= second_table;
  thd->lex->first_select_lex()->context.table_list=
    thd->lex->first_select_lex()->context.first_name_resolution_table=
    second_table;

  return mysql_insert_select_prepare(thd, NULL);
}


/**
  Validate and prepare for execution INSERT ... SELECT statement.

  @param stmt               prepared statement
  @param tables             list of tables used in this query

  @retval
    FALSE             success
  @retval
    TRUE              error, error message is set in THD
*/

static bool mysql_test_insert_select(Prepared_statement *stmt,
                                     TABLE_LIST *tables)
{
  int res;
  LEX *lex= stmt->lex;
  TABLE_LIST *first_local_table;

  if (tables->table)
  {
    // don't allocate insert_values
    tables->table->insert_values=(uchar *)1;
  }

  if (insert_precheck(stmt->thd, tables))
    return 1;

  /* store it, because mysql_insert_select_prepare_tester change it */
  first_local_table= lex->first_select_lex()->table_list.first;
  DBUG_ASSERT(first_local_table != 0);

  res=
    select_like_stmt_test_with_open(stmt, tables,
                                    &mysql_insert_select_prepare_tester,
                                    OPTION_SETUP_TABLES_DONE);
  /* revert changes  made by mysql_insert_select_prepare_tester */
  lex->first_select_lex()->table_list.first= first_local_table;
  return res;
}

/**
  Validate SELECT statement.

    In case of success, if this query is not EXPLAIN, send column list info
    back to the client.

  @param stmt               prepared statement
  @param tables             list of tables used in the query

  @retval 0 success
  @retval 1 error, error message is set in THD
  @retval 2 success, and statement metadata has been sent
*/

static int mysql_test_handler_read(Prepared_statement *stmt,
                                   TABLE_LIST *tables)
{
  THD *thd= stmt->thd;
  LEX *lex= stmt->lex;
  SQL_HANDLER *ha_table;
  DBUG_ENTER("mysql_test_handler_read");

  lex->first_select_lex()->context.resolve_in_select_list= TRUE;

  /*
    We don't have to test for permissions as this is already done during
    HANDLER OPEN
  */
  if (!(ha_table= mysql_ha_read_prepare(thd, tables, lex->ha_read_mode,
                                        lex->ident.str,
                                        lex->insert_list,
                                        lex->ha_rkey_mode,
                                        lex->first_select_lex()->where)))
    DBUG_RETURN(1);

  if (!stmt->is_sql_prepare())
  {
    if (!lex->result && !(lex->result= new (stmt->mem_root) select_send(thd)))
      DBUG_RETURN(1);

    if (send_prep_stmt(stmt, ha_table->fields.elements) ||
        lex->result->send_result_set_metadata(ha_table->fields, Protocol::SEND_EOF) ||
        thd->protocol->flush())
      DBUG_RETURN(1);
    DBUG_RETURN(2);
  }
  DBUG_RETURN(0);
}


/**
  Perform semantic analysis of the parsed tree and send a response packet
  to the client.

    This function
    - opens all tables and checks access rights
    - validates semantics of statement columns and SQL functions
      by calling fix_fields.

  @param stmt               prepared statement

  @retval
    FALSE             success, statement metadata is sent to client
  @retval
    TRUE              error, error message is set in THD (but not sent)
*/

static bool check_prepared_statement(Prepared_statement *stmt)
{
  THD *thd= stmt->thd;
  LEX *lex= stmt->lex;
  SELECT_LEX *select_lex= lex->first_select_lex();
  TABLE_LIST *tables;
  enum enum_sql_command sql_command= lex->sql_command;
  int res= 0;
  DBUG_ENTER("check_prepared_statement");
  DBUG_PRINT("enter",("command: %d  param_count: %u",
                      sql_command, stmt->param_count));

  lex->first_lists_tables_same();
  lex->fix_first_select_number();
  tables= lex->query_tables;

  /* set context for commands which do not use setup_tables */
  lex->first_select_lex()->context.resolve_in_table_list_only(select_lex->
                                                     get_table_list());

  /*
    For the optimizer trace, this is the symmetric, for statement preparation,
    of what is done at statement execution (in mysql_execute_command()).
  */
  Opt_trace_start ots(thd, tables, lex->sql_command, &lex->var_list,
                      thd->query(), thd->query_length(),
                      thd->variables.character_set_client);

  Json_writer_object trace_command(thd);
  Json_writer_array trace_command_steps(thd, "steps");

  /* Reset warning count for each query that uses tables */
  if (tables)
    thd->get_stmt_da()->opt_clear_warning_info(thd->query_id);

  if (sql_command_flags[sql_command] & CF_HA_CLOSE)
    mysql_ha_rm_tables(thd, tables);

  /*
    Open temporary tables that are known now. Temporary tables added by
    prelocking will be opened afterwards (during open_tables()).
  */
  if (sql_command_flags[sql_command] & CF_PREOPEN_TMP_TABLES)
  {
    if (thd->open_temporary_tables(tables))
      goto error;
  }

#ifdef WITH_WSREP
    if (wsrep_sync_wait(thd, sql_command))
      goto error;
#endif
  switch (sql_command) {
  case SQLCOM_REPLACE:
  case SQLCOM_INSERT:
    res= mysql_test_insert(stmt, tables, lex->field_list,
                           lex->many_values,
                           lex->update_list, lex->value_list,
                           lex->duplicates);
    break;

  case SQLCOM_UPDATE:
    res= mysql_test_update(stmt, tables);
    /* mysql_test_update returns 2 if we need to switch to multi-update */
    if (res != 2)
      break;
    /* fall through */
  case SQLCOM_UPDATE_MULTI:
    res= mysql_test_multiupdate(stmt, tables, res == 2);
    break;

  case SQLCOM_DELETE:
    res= mysql_test_delete(stmt, tables);
    break;
  /* The following allow WHERE clause, so they must be tested like SELECT */
  case SQLCOM_SHOW_DATABASES:
  case SQLCOM_SHOW_TABLES:
  case SQLCOM_SHOW_TRIGGERS:
  case SQLCOM_SHOW_EVENTS:
  case SQLCOM_SHOW_OPEN_TABLES:
  case SQLCOM_SHOW_FIELDS:
  case SQLCOM_SHOW_KEYS:
  case SQLCOM_SHOW_COLLATIONS:
  case SQLCOM_SHOW_CHARSETS:
  case SQLCOM_SHOW_VARIABLES:
  case SQLCOM_SHOW_STATUS:
  case SQLCOM_SHOW_TABLE_STATUS:
  case SQLCOM_SHOW_STATUS_PROC:
  case SQLCOM_SHOW_STATUS_FUNC:
  case SQLCOM_SHOW_STATUS_PACKAGE:
  case SQLCOM_SHOW_STATUS_PACKAGE_BODY:
  case SQLCOM_SELECT:
    res= mysql_test_select(stmt, tables);
    if (res == 2)
    {
      /* Statement and field info has already been sent */
      DBUG_RETURN(FALSE);
    }
    break;
  case SQLCOM_CREATE_TABLE:
  case SQLCOM_CREATE_SEQUENCE:
    res= mysql_test_create_table(stmt);
    break;
  case SQLCOM_SHOW_CREATE:
    if ((res= mysql_test_show_create_table(stmt, tables)) == 2)
    {
      /* Statement and field info has already been sent */
      DBUG_RETURN(FALSE);
    }
    break;
  case SQLCOM_SHOW_CREATE_DB:
    if ((res= mysql_test_show_create_db(stmt)) == 2)
    {
      /* Statement and field info has already been sent */
      DBUG_RETURN(FALSE);
    }
    break;
#ifndef NO_EMBEDDED_ACCESS_CHECKS
  case SQLCOM_SHOW_GRANTS:
    if ((res= mysql_test_show_grants(stmt)) == 2)
    {
      /* Statement and field info has already been sent */
      DBUG_RETURN(FALSE);
    }
    break;
#endif /* NO_EMBEDDED_ACCESS_CHECKS */
#ifndef EMBEDDED_LIBRARY
  case SQLCOM_SHOW_SLAVE_STAT:
    {
      DBUG_ASSERT(thd->lex->m_sql_cmd);
      Sql_cmd_show_slave_status *cmd;
      cmd= dynamic_cast<Sql_cmd_show_slave_status*>(thd->lex->m_sql_cmd);
      DBUG_ASSERT(cmd);
      if ((res= mysql_test_show_slave_status(stmt,
                                             cmd->is_show_all_slaves_stat()))
                                             == 2)
      {
        /* Statement and field info has already been sent */
        DBUG_RETURN(FALSE);
      }
      break;
    }
  case SQLCOM_SHOW_BINLOG_STAT:
    if ((res= mysql_test_show_binlog_status(stmt)) == 2)
    {
      /* Statement and field info has already been sent */
      DBUG_RETURN(FALSE);
    }
    break;
  case SQLCOM_SHOW_BINLOGS:
    if ((res= mysql_test_show_binlogs(stmt)) == 2)
    {
      /* Statement and field info has already been sent */
      DBUG_RETURN(FALSE);
    }
    break;
  case SQLCOM_SHOW_BINLOG_EVENTS:
  case SQLCOM_SHOW_RELAYLOG_EVENTS:
    {
      List<Item> field_list;
      Log_event::init_show_field_list(thd, &field_list);

      if ((res= send_stmt_metadata(thd, stmt, &field_list)) == 2)
        DBUG_RETURN(FALSE);
    }
  break;
#endif /* EMBEDDED_LIBRARY */
  case SQLCOM_SHOW_CREATE_PROC:
    if ((res= mysql_test_show_create_routine(stmt, &sp_handler_procedure)) == 2)
    {
      /* Statement and field info has already been sent */
      DBUG_RETURN(FALSE);
    }
    break;
  case SQLCOM_SHOW_CREATE_FUNC:
    if ((res= mysql_test_show_create_routine(stmt, &sp_handler_function)) == 2)
    {
      /* Statement and field info has already been sent */
      DBUG_RETURN(FALSE);
    }
    break;
  case SQLCOM_SHOW_CREATE_PACKAGE:
    if ((res= mysql_test_show_create_routine(stmt, &sp_handler_package_spec)) == 2)
    {
      /* Statement and field info has already been sent */
      DBUG_RETURN(FALSE);
    }
    break;
  case SQLCOM_SHOW_CREATE_PACKAGE_BODY:
    if ((res= mysql_test_show_create_routine(stmt,
                                             &sp_handler_package_body)) == 2)
    {
      /* Statement and field info has already been sent */
      DBUG_RETURN(FALSE);
    }
    break;
  case SQLCOM_CREATE_VIEW:
    if (lex->create_view->mode == VIEW_ALTER)
    {
      my_message(ER_UNSUPPORTED_PS, ER_THD(thd, ER_UNSUPPORTED_PS), MYF(0));
      goto error;
    }
    res= mysql_test_create_view(stmt);
    break;
  case SQLCOM_DO:
    res= mysql_test_do_fields(stmt, tables, lex->insert_list);
    break;

  case SQLCOM_CALL:
    res= mysql_test_call_fields(stmt, tables, &lex->value_list);
    break;
  case SQLCOM_SET_OPTION:
    res= mysql_test_set_fields(stmt, tables, &lex->var_list);
    break;

  case SQLCOM_DELETE_MULTI:
    res= mysql_test_multidelete(stmt, tables);
    break;

  case SQLCOM_INSERT_SELECT:
  case SQLCOM_REPLACE_SELECT:
    res= mysql_test_insert_select(stmt, tables);
    break;

  case SQLCOM_HA_READ:
    res= mysql_test_handler_read(stmt, tables);
    /* Statement and field info has already been sent */
    DBUG_RETURN(res == 1 ? TRUE : FALSE);

    /*
      Note that we don't need to have cases in this list if they are
      marked with CF_STATUS_COMMAND in sql_command_flags
    */
  case SQLCOM_SHOW_EXPLAIN:
  case SQLCOM_DROP_TABLE:
  case SQLCOM_DROP_SEQUENCE:
  case SQLCOM_RENAME_TABLE:
  case SQLCOM_ALTER_TABLE:
  case SQLCOM_ALTER_SEQUENCE:
  case SQLCOM_COMMIT:
  case SQLCOM_CREATE_INDEX:
  case SQLCOM_DROP_INDEX:
  case SQLCOM_ROLLBACK:
  case SQLCOM_ROLLBACK_TO_SAVEPOINT:
  case SQLCOM_TRUNCATE:
  case SQLCOM_DROP_VIEW:
  case SQLCOM_REPAIR:
  case SQLCOM_ANALYZE:
  case SQLCOM_OPTIMIZE:
  case SQLCOM_CHANGE_MASTER:
  case SQLCOM_RESET:
  case SQLCOM_FLUSH:
  case SQLCOM_SLAVE_START:
  case SQLCOM_SLAVE_STOP:
  case SQLCOM_SLAVE_ALL_START:
  case SQLCOM_SLAVE_ALL_STOP:
  case SQLCOM_INSTALL_PLUGIN:
  case SQLCOM_UNINSTALL_PLUGIN:
  case SQLCOM_CREATE_DB:
  case SQLCOM_DROP_DB:
  case SQLCOM_ALTER_DB_UPGRADE:
  case SQLCOM_CHECKSUM:
  case SQLCOM_CREATE_USER:
  case SQLCOM_ALTER_USER:
  case SQLCOM_RENAME_USER:
  case SQLCOM_DROP_USER:
  case SQLCOM_CREATE_ROLE:
  case SQLCOM_DROP_ROLE:
  case SQLCOM_ASSIGN_TO_KEYCACHE:
  case SQLCOM_PRELOAD_KEYS:
  case SQLCOM_GRANT:
  case SQLCOM_GRANT_ROLE:
  case SQLCOM_REVOKE:
  case SQLCOM_REVOKE_ALL:
  case SQLCOM_REVOKE_ROLE:
  case SQLCOM_KILL:
  case SQLCOM_COMPOUND:
  case SQLCOM_SHUTDOWN:
    break;

  case SQLCOM_PREPARE:
  case SQLCOM_EXECUTE:
  case SQLCOM_DEALLOCATE_PREPARE:
  default:
    /*
      Trivial check of all status commands. This is easier than having
      things in the above case list, as it's less chance for mistakes.
    */
    if (!(sql_command_flags[sql_command] & CF_STATUS_COMMAND))
    {
      /* All other statements are not supported yet. */
      my_message(ER_UNSUPPORTED_PS, ER_THD(thd, ER_UNSUPPORTED_PS), MYF(0));
      goto error;
    }
    break;
  }
  if (res == 0)
  {
    if (!stmt->is_sql_prepare())
    {
       if (lex->describe || lex->analyze_stmt)
       {
         select_send result(thd);
         List<Item> field_list;
         res= thd->prepare_explain_fields(&result, &field_list,
                                          lex->describe, lex->analyze_stmt) ||
              send_prep_stmt(stmt, result.field_count(field_list)) ||
              result.send_result_set_metadata(field_list,
                                                    Protocol::SEND_EOF);
       }
       else
         res= send_prep_stmt(stmt, 0);
       if (!res)
         thd->protocol->flush();
    }
    DBUG_RETURN(FALSE);
  }
error:
  DBUG_RETURN(TRUE);
}

/**
  Initialize array of parameters in statement from LEX.
  (We need to have quick access to items by number in mysql_stmt_get_longdata).
  This is to avoid using malloc/realloc in the parser.
*/

static bool init_param_array(Prepared_statement *stmt)
{
  LEX *lex= stmt->lex;
  if ((stmt->param_count= lex->param_list.elements))
  {
    if (stmt->param_count > (uint) UINT_MAX16)
    {
      /* Error code to be defined in 5.0 */
      my_message(ER_PS_MANY_PARAM, ER_THD(stmt->thd, ER_PS_MANY_PARAM),
                 MYF(0));
      return TRUE;
    }
    Item_param **to;
    List_iterator<Item_param> param_iterator(lex->param_list);
    /* Use thd->mem_root as it points at statement mem_root */
    stmt->param_array= (Item_param **)
                       alloc_root(stmt->thd->mem_root,
                                  sizeof(Item_param*) * stmt->param_count);
    if (!stmt->param_array)
      return TRUE;
    for (to= stmt->param_array;
         to < stmt->param_array + stmt->param_count;
         ++to)
    {
      *to= param_iterator++;
    }
  }
  return FALSE;
}


/**
  COM_STMT_PREPARE handler.

    Given a query string with parameter markers, create a prepared
    statement from it and send PS info back to the client.

    If parameter markers are found in the query, then store the information
    using Item_param along with maintaining a list in lex->param_array, so
    that a fast and direct retrieval can be made without going through all
    field items.

  @param packet             query to be prepared
  @param packet_length      query string length, including ignored
                            trailing NULL or quote char.

  @note
    This function parses the query and sends the total number of parameters
    and resultset metadata information back to client (if any), without
    executing the query i.e. without any log/disk writes. This allows the
    queries to be re-executed without re-parsing during execute.

  @return
    none: in case of success a new statement id and metadata is sent
    to the client, otherwise an error message is set in THD.
*/

void mysqld_stmt_prepare(THD *thd, const char *packet, uint packet_length)
{
  Protocol *save_protocol= thd->protocol;
  Prepared_statement *stmt;
  DBUG_ENTER("mysqld_stmt_prepare");
  DBUG_PRINT("prep_query", ("%s", packet));

  /* First of all clear possible warnings from the previous command */
  thd->reset_for_next_command();

  if (! (stmt= new Prepared_statement(thd)))
    goto end;           /* out of memory: error is set in Sql_alloc */

  if (thd->stmt_map.insert(thd, stmt))
  {
    /*
      The error is set in the insert. The statement itself
      will be also deleted there (this is how the hash works).
    */
    goto end;
  }

  thd->protocol= &thd->protocol_binary;

  /* Create PS table entry, set query text after rewrite. */
  stmt->m_prepared_stmt= MYSQL_CREATE_PS(stmt, stmt->id,
                                         thd->m_statement_psi,
                                         stmt->name.str, stmt->name.length);

  if (stmt->prepare(packet, packet_length))
  {
    /*
       Prepare failed and stmt will be freed.
       Now we have to save the query_string in the so the
       audit plugin later gets the meaningful notification.
    */
    if (alloc_query(thd, stmt->query_string.str(), stmt->query_string.length()))
    {
      thd->set_query(0, 0);
    }
    /* Statement map deletes statement on erase */
    thd->stmt_map.erase(stmt);
    thd->clear_last_stmt();
  }
  else
    thd->set_last_stmt(stmt);

  thd->protocol= save_protocol;

  sp_cache_enforce_limit(thd->sp_proc_cache, stored_program_cache_size);
  sp_cache_enforce_limit(thd->sp_func_cache, stored_program_cache_size);
  sp_cache_enforce_limit(thd->sp_package_spec_cache, stored_program_cache_size);
  sp_cache_enforce_limit(thd->sp_package_body_cache, stored_program_cache_size);

  /* check_prepared_statemnt sends the metadata packet in case of success */
end:
  DBUG_VOID_RETURN;
}

/**
  Get an SQL statement from an item in m_code.

  This function can return pointers to very different memory classes:
  - a static string "NULL", if the item returned NULL
  - the result of prepare_stmt_code->val_str(), if no conversion was needed
  - a thd->mem_root allocated string with the result of
    prepare_stmt_code->val_str() converted to @@collation_connection,
    if conversion was needed

  The caller must dispose the result before the life cycle of "buffer" ends.
  As soon as buffer's destructor is called, the value is not valid any more!

  mysql_sql_stmt_prepare() and mysql_sql_stmt_execute_immediate()
  call get_dynamic_sql_string() and then call respectively
  Prepare_statement::prepare() and Prepare_statment::execute_immediate(),
  who store the returned result into its permanent location using
  alloc_query(). "buffer" is still not destructed at that time.

  @param[out]   dst        the result is stored here
  @param[inout] buffer

  @retval       false on success
  @retval       true on error (out of memory)
*/

bool Lex_prepared_stmt::get_dynamic_sql_string(THD *thd,
                                               LEX_CSTRING *dst,
                                               String *buffer)
{
  if (m_code->fix_fields_if_needed_for_scalar(thd, NULL))
    return true;

  const String *str= m_code->val_str(buffer);
  if (m_code->null_value)
  {
    /*
      Prepare source was NULL, so we need to set "str" to
      something reasonable to get a readable error message during parsing
    */
    dst->str= "NULL";
    dst->length= 4;
    return false;
  }

  /*
    Character set conversion notes:

    1) When PREPARE or EXECUTE IMMEDIATE are used with string literals:
          PREPARE stmt FROM 'SELECT ''str''';
          EXECUTE IMMEDIATE 'SELECT ''str''';
       it's very unlikely that any conversion will happen below, because
       @@character_set_client and @@collation_connection are normally
       set to the same CHARSET_INFO pointer.

       In tricky environments when @@collation_connection is set to something
       different from @@character_set_client, double conversion may happen:
       - When the parser scans the string literal
         (sql_yacc.yy rules "prepare_src" -> "expr" -> ... -> "text_literal")
         it will convert 'str' from @@character_set_client to
         @@collation_connection.
       - Then in the code below will convert 'str' from @@collation_connection
         back to @@character_set_client.

    2) When PREPARE or EXECUTE IMMEDIATE is used with a user variable,
        it should work about the same way, because user variables are usually
        assigned like this:
          SET @str='str';
        and thus have the same character set with string literals.

    3) When PREPARE or EXECUTE IMMEDIATE is used with some
       more complex expression, conversion will depend on this expression.
       For example, a concatenation of string literals:
         EXECUTE IMMEDIATE 'SELECT * FROM'||'t1';
       should work the same way with just a single literal,
       so no conversion normally.
  */
  CHARSET_INFO *to_cs= thd->variables.character_set_client;

  uint32 unused;
  if (String::needs_conversion(str->length(), str->charset(), to_cs, &unused))
  {
    if (!(dst->str= sql_strmake_with_convert(thd, str->ptr(), str->length(),
                                             str->charset(), UINT_MAX32,
                                             to_cs, &dst->length)))
    {
      dst->length= 0;
      return true;
    }
    DBUG_ASSERT(dst->length <= UINT_MAX32);
    return false;
  }
  dst->str= str->ptr();
  dst->length= str->length();
  return false;
}


/**
  SQLCOM_PREPARE implementation.

    Prepare an SQL prepared statement. This is called from
    mysql_execute_command and should therefore behave like an
    ordinary query (e.g. should not reset any global THD data).

  @param thd     thread handle

  @return
    none: in case of success, OK packet is sent to the client,
    otherwise an error message is set in THD
*/

void mysql_sql_stmt_prepare(THD *thd)
{
  LEX *lex= thd->lex;
  CSET_STRING orig_query= thd->query_string;
  const LEX_CSTRING *name= &lex->prepared_stmt.name();
  Prepared_statement *stmt;
  LEX_CSTRING query;
  DBUG_ENTER("mysql_sql_stmt_prepare");

  if ((stmt= (Prepared_statement*) thd->stmt_map.find_by_name(name)))
  {
    /*
      If there is a statement with the same name, remove it. It is ok to
      remove old and fail to insert a new one at the same time.
    */
    if (stmt->is_in_use())
    {
      my_error(ER_PS_NO_RECURSION, MYF(0));
      DBUG_VOID_RETURN;
    }

    stmt->deallocate();
  }

  /*
    It's important for "buffer" not to be destructed before stmt->prepare()!
    See comments in get_dynamic_sql_string().
  */
  StringBuffer<256> buffer;
  if (lex->prepared_stmt.get_dynamic_sql_string(thd, &query, &buffer) ||
      ! (stmt= new Prepared_statement(thd)))
  {
    DBUG_VOID_RETURN;                           /* out of memory */
  }

  stmt->set_sql_prepare();

  /* Set the name first, insert should know that this statement has a name */
  if (stmt->set_name(name))
  {
    delete stmt;
    DBUG_VOID_RETURN;
  }

  if (thd->stmt_map.insert(thd, stmt))
  {
    /* The statement is deleted and an error is set if insert fails */
    DBUG_VOID_RETURN;
  }

  /*
    Make sure we call Prepared_statement::prepare() with an empty
    THD::change_list. It can be non-empty as LEX::get_dynamic_sql_string()
    calls fix_fields() for the Item containing the PS source,
    e.g. on character set conversion:

    SET NAMES utf8;
    DELIMITER $$
    CREATE PROCEDURE p1()
    BEGIN
      PREPARE stmt FROM CONCAT('SELECT ',CONVERT(RAND() USING latin1));
      EXECUTE stmt;
    END;
    $$
    DELIMITER ;
    CALL p1();
  */
  Item_change_list_savepoint change_list_savepoint(thd);

  /* Create PS table entry, set query text after rewrite. */
  stmt->m_prepared_stmt= MYSQL_CREATE_PS(stmt, stmt->id,
                                         thd->m_statement_psi,
                                         stmt->name.str, stmt->name.length);

  bool res= stmt->prepare(query.str, (uint) query.length);
  /*
    stmt->prepare() sets thd->query_string with the prepared
    query, so the audit plugin gets adequate notification with the
    mysqld_stmt_* set of functions.
    But here we should restore the original query so it's mentioned in
    logs properly.
  */
  thd->set_query(orig_query);
  if (res)
  {
    /* Statement map deletes the statement on erase */
    thd->stmt_map.erase(stmt);
  }
  else
  {
    thd->session_tracker.state_change.mark_as_changed(thd);
    my_ok(thd, 0L, 0L, "Statement prepared");
  }
  change_list_savepoint.rollback(thd);

  DBUG_VOID_RETURN;
}


void mysql_sql_stmt_execute_immediate(THD *thd)
{
  LEX *lex= thd->lex;
  CSET_STRING orig_query= thd->query_string;
  Prepared_statement *stmt;
  LEX_CSTRING query;
  DBUG_ENTER("mysql_sql_stmt_execute_immediate");

  if (lex->prepared_stmt.params_fix_fields(thd))
    DBUG_VOID_RETURN;

  /*
    Prepared_statement is quite large,
    let's allocate it on the heap rather than on the stack.

    It's important for "buffer" not to be destructed
    before stmt->execute_immediate().
    See comments in get_dynamic_sql_string().
  */
  StringBuffer<256> buffer;
  if (lex->prepared_stmt.get_dynamic_sql_string(thd, &query, &buffer) ||
      !(stmt= new Prepared_statement(thd)))
    DBUG_VOID_RETURN;                           // out of memory

  // See comments on thd->free_list in mysql_sql_stmt_execute()
  Item *free_list_backup= thd->free_list;
  thd->free_list= NULL;
  /*
    Make sure we call Prepared_statement::execute_immediate()
    with an empty THD::change_list. It can be non empty as the above
    LEX::prepared_stmt_params_fix_fields() and LEX::get_dynamic_str_string()
    call fix_fields() for the PS source and PS parameter Items and
    can do Item tree changes, e.g. on character set conversion:

    - Example #1: Item tree changes in get_dynamic_str_string()
    SET NAMES utf8;
    CREATE PROCEDURE p1()
      EXECUTE IMMEDIATE CONCAT('SELECT ',CONVERT(RAND() USING latin1));
    CALL p1();

    - Example #2: Item tree changes in prepared_stmt_param_fix_fields():
    SET NAMES utf8;
    CREATE PROCEDURE p1(a VARCHAR(10) CHARACTER SET utf8)
      EXECUTE IMMEDIATE 'SELECT ?' USING CONCAT(a, CONVERT(RAND() USING latin1));
    CALL p1('x');
  */
  Item_change_list_savepoint change_list_savepoint(thd);
  (void) stmt->execute_immediate(query.str, (uint) query.length);
  change_list_savepoint.rollback(thd);
  thd->free_items();
  thd->free_list= free_list_backup;

  /*
    stmt->execute_immediately() sets thd->query_string with the executed
    query, so the audit plugin gets adequate notification with the
    mysqld_stmt_* set of functions.
    But here we should restore the original query so it's mentioned in
    logs properly.
  */
  thd->set_query_inner(orig_query);
  stmt->lex->restore_set_statement_var();
  delete stmt;
  DBUG_VOID_RETURN;
}


/**
  Reinit prepared statement/stored procedure before execution.

  @todo
    When the new table structure is ready, then have a status bit
    to indicate the table is altered, and re-do the setup_*
    and open the tables back.
*/

void reinit_stmt_before_use(THD *thd, LEX *lex)
{
  SELECT_LEX *sl= lex->all_selects_list;
  DBUG_ENTER("reinit_stmt_before_use");
  Window_spec *win_spec;

  /*
    We have to update "thd" pointer in LEX, all its units and in LEX::result,
    since statements which belong to trigger body are associated with TABLE
    object and because of this can be used in different threads.
  */
  lex->thd= thd;
  DBUG_ASSERT(!lex->explain);

  if (lex->empty_field_list_on_rset)
  {
    lex->empty_field_list_on_rset= 0;
    lex->field_list.empty();
  }
  for (; sl; sl= sl->next_select_in_list())
  {
    if (sl->changed_elements & TOUCHED_SEL_COND)
    {
      /* remove option which was put by mysql_explain_union() */
      sl->options&= ~SELECT_DESCRIBE;

      /* see unique_table() */
      sl->exclude_from_table_unique_test= FALSE;

      /*
        Copy WHERE, HAVING clause pointers to avoid damaging them
        by optimisation
      */
      if (sl->prep_where)
      {
        /*
          We need this rollback because memory allocated in
          copy_andor_structure() will be freed
        */
        thd->change_item_tree((Item**)&sl->where,
                              sl->prep_where->copy_andor_structure(thd));
        sl->where->cleanup();
      }
      else
        sl->where= NULL;
      if (sl->prep_having)
      {
        /*
          We need this rollback because memory allocated in
          copy_andor_structure() will be freed
        */
        thd->change_item_tree((Item**)&sl->having,
                              sl->prep_having->copy_andor_structure(thd));
        sl->having->cleanup();
      }
      else
        sl->having= NULL;
      DBUG_ASSERT(sl->join == 0);
      ORDER *order;
      /* Fix GROUP list */
      if (sl->group_list_ptrs && sl->group_list_ptrs->size() > 0)
      {
        for (uint ix= 0; ix < sl->group_list_ptrs->size() - 1; ++ix)
        {
          order= sl->group_list_ptrs->at(ix);
          order->next= sl->group_list_ptrs->at(ix+1);
        }
      }
    }
    { // no harm to do it (item_ptr set on parsing)
      ORDER *order;
      for (order= sl->group_list.first; order; order= order->next)
      {
        order->item= &order->item_ptr;
      }
      /* Fix ORDER list */
      for (order= sl->order_list.first; order; order= order->next)
        order->item= &order->item_ptr;
      /* Fix window functions too */
      List_iterator<Window_spec> it(sl->window_specs);

      while ((win_spec= it++))
      {
        for (order= win_spec->partition_list->first; order; order= order->next)
          order->item= &order->item_ptr;
        for (order= win_spec->order_list->first; order; order= order->next)
          order->item= &order->item_ptr;
      }

      // Reinit Pushdown
      sl->cond_pushed_into_where= NULL;
      sl->cond_pushed_into_having= NULL;
    }
    if (sl->changed_elements & TOUCHED_SEL_DERIVED)
    {
#ifdef DBUG_ASSERT_EXISTS
      bool res=
#endif
        sl->handle_derived(lex, DT_REINIT);
      DBUG_ASSERT(res == 0);
    }

    {
      SELECT_LEX_UNIT *unit= sl->master_unit();
      unit->unclean();
      unit->types.empty();
      /* for derived tables & PS (which can't be reset by Item_subselect) */
      unit->reinit_exec_mechanism();
      unit->set_thd(thd);
    }
  }

  /*
    TODO: When the new table structure is ready, then have a status bit
    to indicate the table is altered, and re-do the setup_*
    and open the tables back.
  */
  /*
    NOTE: We should reset whole table list here including all tables added
    by prelocking algorithm (it is not a problem for substatements since
    they have their own table list).
  */
  for (TABLE_LIST *tables= lex->query_tables;
       tables;
       tables= tables->next_global)
  {
    tables->reinit_before_use(thd);
  }

  /* Reset MDL tickets for procedures/functions */
  for (Sroutine_hash_entry *rt=
         (Sroutine_hash_entry*)thd->lex->sroutines_list.first;
       rt; rt= rt->next)
    rt->mdl_request.ticket= NULL;

  /*
    Cleanup of the special case of DELETE t1, t2 FROM t1, t2, t3 ...
    (multi-delete).  We do a full clean up, although at the moment all we
    need to clean in the tables of MULTI-DELETE list is 'table' member.
  */
  for (TABLE_LIST *tables= lex->auxiliary_table_list.first;
       tables;
       tables= tables->next_global)
  {
    tables->reinit_before_use(thd);
  }
  lex->current_select= lex->first_select_lex();


  if (lex->result)
  {
    lex->result->cleanup();
    lex->result->set_thd(thd);
  }
  lex->allow_sum_func.clear_all();
  lex->in_sum_func= NULL;
  DBUG_VOID_RETURN;
}


/**
  Clears parameters from data left from previous execution or long data.

  @param stmt               prepared statement for which parameters should
                            be reset
*/

static void reset_stmt_params(Prepared_statement *stmt)
{
  Item_param **item= stmt->param_array;
  Item_param **end= item + stmt->param_count;
  for (;item < end ; ++item)
  {
    (**item).reset();
    (**item).sync_clones();
  }
}


static void mysql_stmt_execute_common(THD *thd,
                                      ulong stmt_id,
                                      uchar *packet,
                                      uchar *packet_end,
                                      ulong cursor_flags,
                                      bool iteration,
                                      bool types);

/**
  COM_STMT_EXECUTE handler: execute a previously prepared statement.

    If there are any parameters, then replace parameter markers with the
    data supplied from the client, and then execute the statement.
    This function uses binary protocol to send a possible result set
    to the client.

  @param thd                current thread
  @param packet_arg         parameter types and data, if any
  @param packet_length      packet length, including the terminator character.

  @return
    none: in case of success OK packet or a result set is sent to the
    client, otherwise an error message is set in THD.
*/

void mysqld_stmt_execute(THD *thd, char *packet_arg, uint packet_length)
{
  const uint packet_min_lenght= 9;
  uchar *packet= (uchar*)packet_arg; // GCC 4.0.1 workaround

  DBUG_ENTER("mysqld_stmt_execute");

  if (packet_length < packet_min_lenght)
  {
    my_error(ER_MALFORMED_PACKET, MYF(0));
    DBUG_VOID_RETURN;
  }
  ulong stmt_id= uint4korr(packet);
  ulong flags= (ulong) packet[4];
  uchar *packet_end= packet + packet_length;

  packet+= 9;                               /* stmt_id + 5 bytes of flags */

  mysql_stmt_execute_common(thd, stmt_id, packet, packet_end, flags, FALSE,
  FALSE);
  DBUG_VOID_RETURN;
}


/**
  COM_STMT_BULK_EXECUTE handler: execute a previously prepared statement.

    If there are any parameters, then replace parameter markers with the
    data supplied from the client, and then execute the statement.
    This function uses binary protocol to send a possible result set
    to the client.

  @param thd                current thread
  @param packet_arg         parameter types and data, if any
  @param packet_length      packet length, including the terminator character.

  @return
    none: in case of success OK packet or a result set is sent to the
    client, otherwise an error message is set in THD.
*/

void mysqld_stmt_bulk_execute(THD *thd, char *packet_arg, uint packet_length)
{
  uchar *packet= (uchar*)packet_arg; // GCC 4.0.1 workaround
  DBUG_ENTER("mysqld_stmt_execute_bulk");

  const uint packet_header_lenght= 4 + 2; //ID & 2 bytes of flags

  if (packet_length < packet_header_lenght)
  {
    my_error(ER_MALFORMED_PACKET, MYF(0));
    DBUG_VOID_RETURN;
  }

  ulong stmt_id= uint4korr(packet);
  uint flags= (uint) uint2korr(packet + 4);
  uchar *packet_end= packet + packet_length;

  if (!(thd->client_capabilities &
        MARIADB_CLIENT_STMT_BULK_OPERATIONS))
  {
    DBUG_PRINT("error",
               ("An attempt to execute bulk operation without support"));
    my_error(ER_UNSUPPORTED_PS, MYF(0));
    DBUG_VOID_RETURN;
  }
  /* Check for implemented parameters */
  if (flags & (~STMT_BULK_FLAG_CLIENT_SEND_TYPES))
  {
    DBUG_PRINT("error", ("unsupported bulk execute flags %x", flags));
    my_error(ER_UNSUPPORTED_PS, MYF(0));
    DBUG_VOID_RETURN;
  }

  /* stmt id and two bytes of flags */
  packet+= packet_header_lenght;
  mysql_stmt_execute_common(thd, stmt_id, packet, packet_end, 0, TRUE,
                            (flags & STMT_BULK_FLAG_CLIENT_SEND_TYPES));
  DBUG_VOID_RETURN;
}

/**
  Additional packet checks for direct execution

  @param thd             THD handle
  @param stmt            prepared statement being directly executed
  @param paket           packet with parameters to bind
  @param packet_end      pointer to the byte after parameters end
  @param bulk_op         is it bulk operation
  @param direct_exec     is it direct execution
  @param read_bytes      need to read types (only with bulk_op)

  @retval true  this parameter is wrong
  @retval false this parameter is OK
*/

static bool
stmt_execute_packet_sanity_check(Prepared_statement *stmt,
                                 uchar *packet, uchar *packet_end,
                                 bool bulk_op, bool direct_exec,
                                 bool read_types)
{

  DBUG_ASSERT((!read_types) || (read_types && bulk_op));
  if (stmt->param_count > 0)
  {
    uint packet_length= static_cast<uint>(packet_end - packet);
    uint null_bitmap_bytes= (bulk_op ? 0 : (stmt->param_count + 7)/8);
    uint min_len_for_param_count = null_bitmap_bytes
                                 + (bulk_op ? 0 : 1); /* sent types byte */

    if (!bulk_op && packet_length >= min_len_for_param_count)
    {
      if ((read_types= packet[null_bitmap_bytes]))
      {
        /*
          Should be 0 or 1. If the byte is not 1, that could mean,
          e.g. that we read incorrect byte due to incorrect number
          of sent parameters for direct execution (i.e. null bitmap
          is shorter or longer, than it should be)
        */
        if (packet[null_bitmap_bytes] != '\1')
        {
          return true;
        }
      }
    }

    if (read_types)
    {
      /* 2 bytes per parameter of the type and flags */
      min_len_for_param_count+= 2*stmt->param_count;
    }
    else
    {
      /*
        If types are not sent, there is nothing to do here.
        But for direct execution types should always be sent
      */
      return direct_exec;
    }

    /*
      If true, the packet is guaranteed too short for the number of
      parameters in the PS
    */
    return (packet_length < min_len_for_param_count);
  }
  else
  {
    /*
      If there is no parameters, this should be normally already end
      of the packet, but it is not a problem if something left (popular
      mistake in protocol implementation) because we will not read anymore
      from the buffer.
    */
    return false;
  }
  return false;
}


/**
  Common part of prepared statement execution

  @param thd             THD handle
  @param stmt_id         id of the prepared statement
  @param paket           packet with parameters to bind
  @param packet_end      pointer to the byte after parameters end
  @param cursor_flags    cursor flags
  @param bulk_op         id it bulk operation
  @param read_types      flag say that types muast been read
*/

static void mysql_stmt_execute_common(THD *thd,
                                      ulong stmt_id,
                                      uchar *packet,
                                      uchar *packet_end,
                                      ulong cursor_flags,
                                      bool bulk_op,
                                      bool read_types)
{
  /* Query text for binary, general or slow log, if any of them is open */
  String expanded_query;
  Prepared_statement *stmt;
  Protocol *save_protocol= thd->protocol;
  bool open_cursor;
  DBUG_ENTER("mysqld_stmt_execute_common");
  DBUG_ASSERT((!read_types) || (read_types && bulk_op));

  /* First of all clear possible warnings from the previous command */
  thd->reset_for_next_command();

  if (!(stmt= find_prepared_statement(thd, stmt_id)))
  {
    char llbuf[22];
    size_t length;
    /*
      Did not find the statement with the provided stmt_id.
      Set thd->query_string with the stmt_id so the
      audit plugin gets the meaningful notification.
    */
    length= (size_t) (longlong10_to_str(stmt_id, llbuf, 10) - llbuf);
    if (alloc_query(thd, llbuf, length + 1))
      thd->set_query(0, 0);
    my_error(ER_UNKNOWN_STMT_HANDLER, MYF(0), (int) length, llbuf,
             "mysqld_stmt_execute");
    DBUG_VOID_RETURN;
  }

  /*
    In case of direct execution application decides how many parameters
    to send.

    Thus extra checks are required to prevent crashes caused by incorrect
    interpretation of the packet data. Plus there can be always a broken
    evil client.
  */
  if (stmt_execute_packet_sanity_check(stmt, packet, packet_end, bulk_op,
                                       stmt_id == LAST_STMT_ID, read_types))
  {
    my_error(ER_MALFORMED_PACKET, MYF(0));
    /*
      Let's set the thd->query_string so the audit plugin
      can report the executed query that failed.
    */
    thd->set_query_inner(stmt->query_string);
    DBUG_VOID_RETURN;
  }

  stmt->read_types= read_types;

#if defined(ENABLED_PROFILING)
  thd->profiling.set_query_source(stmt->query(), stmt->query_length());
#endif
  DBUG_PRINT("exec_query", ("%s", stmt->query()));
  DBUG_PRINT("info",("stmt: %p bulk_op %d", stmt, bulk_op));

  open_cursor= MY_TEST(cursor_flags & (ulong) CURSOR_TYPE_READ_ONLY);

  thd->protocol= &thd->protocol_binary;
  MYSQL_EXECUTE_PS(thd->m_statement_psi, stmt->m_prepared_stmt);

  if (!bulk_op)
    stmt->execute_loop(&expanded_query, open_cursor, packet, packet_end);
  else
    stmt->execute_bulk_loop(&expanded_query, open_cursor, packet, packet_end);
  thd->protocol= save_protocol;

  sp_cache_enforce_limit(thd->sp_proc_cache, stored_program_cache_size);
  sp_cache_enforce_limit(thd->sp_func_cache, stored_program_cache_size);
  sp_cache_enforce_limit(thd->sp_package_spec_cache, stored_program_cache_size);
  sp_cache_enforce_limit(thd->sp_package_body_cache, stored_program_cache_size);

  /* Close connection socket; for use with client testing (Bug#43560). */
  DBUG_EXECUTE_IF("close_conn_after_stmt_execute", vio_shutdown(thd->net.vio,SHUT_RD););

  DBUG_VOID_RETURN;
}


/**
  SQLCOM_EXECUTE implementation.

    Execute prepared statement using parameter values from
    lex->prepared_stmt_params and send result to the client using
    text protocol. This is called from mysql_execute_command and
    therefore should behave like an ordinary query (e.g. not change
    global THD data, such as warning count, server status, etc).
    This function uses text protocol to send a possible result set.

  @param thd                thread handle

  @return
    none: in case of success, OK (or result set) packet is sent to the
    client, otherwise an error is set in THD
*/

void mysql_sql_stmt_execute(THD *thd)
{
  LEX *lex= thd->lex;
  Prepared_statement *stmt;
  const LEX_CSTRING *name= &lex->prepared_stmt.name();
  /* Query text for binary, general or slow log, if any of them is open */
  String expanded_query;
  DBUG_ENTER("mysql_sql_stmt_execute");
  DBUG_PRINT("info", ("EXECUTE: %.*s", (int) name->length, name->str));

  if (!(stmt= (Prepared_statement*) thd->stmt_map.find_by_name(name)))
  {
    my_error(ER_UNKNOWN_STMT_HANDLER, MYF(0),
             static_cast<int>(name->length), name->str, "EXECUTE");
    DBUG_VOID_RETURN;
  }

  if (stmt->param_count != lex->prepared_stmt.param_count())
  {
    my_error(ER_WRONG_ARGUMENTS, MYF(0), "EXECUTE");
    DBUG_VOID_RETURN;
  }

  DBUG_PRINT("info",("stmt: %p", stmt));

  if (lex->prepared_stmt.params_fix_fields(thd))
    DBUG_VOID_RETURN;

  /*
    thd->free_list can already have some Items.

    Example queries:
      - SET STATEMENT var=expr FOR EXECUTE stmt;
      - EXECUTE stmt USING expr;

    E.g. for a query like this:
      PREPARE stmt FROM 'INSERT INTO t1 VALUES (@@max_sort_length)';
      SET STATEMENT max_sort_length=2048 FOR EXECUTE stmt;
    thd->free_list contains a pointer to Item_int corresponding to 2048.

    If Prepared_statement::execute() notices that the table metadata for "t1"
    has changed since PREPARE, it returns an error asking the calling
    Prepared_statement::execute_loop() to re-prepare the statement.
    Before returning the error, Prepared_statement::execute()
    calls Prepared_statement::cleanup_stmt(),
    which calls thd->cleanup_after_query(),
    which calls Query_arena::free_items().

    We hide "external" Items, e.g. those created while parsing the
    "SET STATEMENT" or "USING" parts of the query,
    so they don't get freed in case of re-prepare.
    See MDEV-10702 Crash in SET STATEMENT FOR EXECUTE
  */
  Item *free_list_backup= thd->free_list;
  thd->free_list= NULL; // Hide the external (e.g. "SET STATEMENT") Items
  /*
    Make sure we call Prepared_statement::execute_loop() with an empty
    THD::change_list. It can be non-empty because the above
    LEX::prepared_stmt_params_fix_fields() calls fix_fields() for
    the PS parameter Items and can do some Item tree changes,
    e.g. on character set conversion:

    SET NAMES utf8;
    DELIMITER $$
    CREATE PROCEDURE p1(a VARCHAR(10) CHARACTER SET utf8)
    BEGIN
      PREPARE stmt FROM 'SELECT ?';
      EXECUTE stmt USING CONCAT(a, CONVERT(RAND() USING latin1));
    END;
    $$
    DELIMITER ;
    CALL p1('x');
  */
  Item_change_list_savepoint change_list_savepoint(thd);
  MYSQL_EXECUTE_PS(thd->m_statement_psi, stmt->m_prepared_stmt);

  (void) stmt->execute_loop(&expanded_query, FALSE, NULL, NULL);
  change_list_savepoint.rollback(thd);
  thd->free_items();    // Free items created by execute_loop()
  /*
    Now restore the "external" (e.g. "SET STATEMENT") Item list.
    It will be freed normaly in THD::cleanup_after_query().
  */
  thd->free_list= free_list_backup;

  stmt->lex->restore_set_statement_var();
  DBUG_VOID_RETURN;
}


/**
  COM_STMT_FETCH handler: fetches requested amount of rows from cursor.

  @param thd                Thread handle
  @param packet             Packet from client (with stmt_id & num_rows)
  @param packet_length      Length of packet
*/

void mysqld_stmt_fetch(THD *thd, char *packet, uint packet_length)
{
  /* assume there is always place for 8-16 bytes */
  ulong stmt_id= uint4korr(packet);
  ulong num_rows= uint4korr(packet+4);
  Prepared_statement *stmt;
  Statement stmt_backup;
  Server_side_cursor *cursor;
  DBUG_ENTER("mysqld_stmt_fetch");

  /* First of all clear possible warnings from the previous command */
  thd->reset_for_next_command();

  status_var_increment(thd->status_var.com_stmt_fetch);
  if (!(stmt= find_prepared_statement(thd, stmt_id)))
  {
    char llbuf[22];
    my_error(ER_UNKNOWN_STMT_HANDLER, MYF(0), static_cast<int>(sizeof(llbuf)),
             llstr(stmt_id, llbuf), "mysqld_stmt_fetch");
    DBUG_VOID_RETURN;
  }

  cursor= stmt->cursor;
  if (!cursor)
  {
    my_error(ER_STMT_HAS_NO_OPEN_CURSOR, MYF(0), stmt_id);
    DBUG_VOID_RETURN;
  }

  thd->stmt_arena= stmt;
  thd->set_n_backup_statement(stmt, &stmt_backup);

  cursor->fetch(num_rows);

  if (!cursor->is_open())
  {
    stmt->close_cursor();
    reset_stmt_params(stmt);
  }

  thd->restore_backup_statement(stmt, &stmt_backup);
  thd->stmt_arena= thd;

  DBUG_VOID_RETURN;
}


/**
  Reset a prepared statement in case there was a recoverable error.

    This function resets statement to the state it was right after prepare.
    It can be used to:
    - clear an error happened during mysqld_stmt_send_long_data
    - cancel long data stream for all placeholders without
      having to call mysqld_stmt_execute.
    - close an open cursor
    Sends 'OK' packet in case of success (statement was reset)
    or 'ERROR' packet (unrecoverable error/statement not found/etc).

  @param thd                Thread handle
  @param packet             Packet with stmt id
*/

void mysqld_stmt_reset(THD *thd, char *packet)
{
  /* There is always space for 4 bytes in buffer */
  ulong stmt_id= uint4korr(packet);
  Prepared_statement *stmt;
  DBUG_ENTER("mysqld_stmt_reset");

  /* First of all clear possible warnings from the previous command */
  thd->reset_for_next_command();

  status_var_increment(thd->status_var.com_stmt_reset);
  if (!(stmt= find_prepared_statement(thd, stmt_id)))
  {
    char llbuf[22];
    my_error(ER_UNKNOWN_STMT_HANDLER, MYF(0), static_cast<int>(sizeof(llbuf)),
             llstr(stmt_id, llbuf), "mysqld_stmt_reset");
    DBUG_VOID_RETURN;
  }

  stmt->close_cursor();

  /*
    Clear parameters from data which could be set by
    mysqld_stmt_send_long_data() call.
  */
  reset_stmt_params(stmt);

  stmt->state= Query_arena::STMT_PREPARED;

  general_log_print(thd, thd->get_command(), NullS);

  my_ok(thd);

  DBUG_VOID_RETURN;
}


/**
  Delete a prepared statement from memory.

  @note
    we don't send any reply to this command.
*/

void mysqld_stmt_close(THD *thd, char *packet)
{
  /* There is always space for 4 bytes in packet buffer */
  ulong stmt_id= uint4korr(packet);
  Prepared_statement *stmt;
  DBUG_ENTER("mysqld_stmt_close");

  thd->get_stmt_da()->disable_status();

  if (!(stmt= find_prepared_statement(thd, stmt_id)))
    DBUG_VOID_RETURN;

  /*
    The only way currently a statement can be deallocated when it's
    in use is from within Dynamic SQL.
  */
  DBUG_ASSERT(! stmt->is_in_use());
  stmt->deallocate();
  general_log_print(thd, thd->get_command(), NullS);

  if (thd->last_stmt == stmt)
    thd->clear_last_stmt();

  DBUG_VOID_RETURN;
}


/**
  SQLCOM_DEALLOCATE implementation.

    Close an SQL prepared statement. As this can be called from Dynamic
    SQL, we should be careful to not close a statement that is currently
    being executed.

  @return
    none: OK packet is sent in case of success, otherwise an error
    message is set in THD
*/

void mysql_sql_stmt_close(THD *thd)
{
  Prepared_statement* stmt;
  const LEX_CSTRING *name= &thd->lex->prepared_stmt.name();
  DBUG_PRINT("info", ("DEALLOCATE PREPARE: %.*s", (int) name->length,
                      name->str));

  if (! (stmt= (Prepared_statement*) thd->stmt_map.find_by_name(name)))
    my_error(ER_UNKNOWN_STMT_HANDLER, MYF(0),
             static_cast<int>(name->length), name->str, "DEALLOCATE PREPARE");
  else if (stmt->is_in_use())
    my_error(ER_PS_NO_RECURSION, MYF(0));
  else
  {
    stmt->deallocate();
    thd->session_tracker.state_change.mark_as_changed(thd);
    my_ok(thd);
  }
}


/**
  Handle long data in pieces from client.

    Get a part of a long data. To make the protocol efficient, we are
    not sending any return packets here. If something goes wrong, then
    we will send the error on 'execute' We assume that the client takes
    care of checking that all parts are sent to the server. (No checking
    that we get a 'end of column' in the server is performed).

  @param thd                Thread handle
  @param packet             String to append
  @param packet_length      Length of string (including end \\0)
*/

void mysql_stmt_get_longdata(THD *thd, char *packet, ulong packet_length)
{
  ulong stmt_id;
  uint param_number;
  Prepared_statement *stmt;
  Item_param *param;
#ifndef EMBEDDED_LIBRARY
  char *packet_end= packet + packet_length;
#endif
  DBUG_ENTER("mysql_stmt_get_longdata");

  status_var_increment(thd->status_var.com_stmt_send_long_data);

  thd->get_stmt_da()->disable_status();
#ifndef EMBEDDED_LIBRARY
  /* Minimal size of long data packet is 6 bytes */
  if (packet_length < MYSQL_LONG_DATA_HEADER)
    DBUG_VOID_RETURN;
#endif

  stmt_id= uint4korr(packet);
  packet+= 4;

  if (!(stmt=find_prepared_statement(thd, stmt_id)))
    DBUG_VOID_RETURN;

  param_number= uint2korr(packet);
  packet+= 2;
#ifndef EMBEDDED_LIBRARY
  if (param_number >= stmt->param_count)
  {
    /* Error will be sent in execute call */
    stmt->state= Query_arena::STMT_ERROR;
    stmt->last_errno= ER_WRONG_ARGUMENTS;
    sprintf(stmt->last_error, ER_THD(thd, ER_WRONG_ARGUMENTS),
            "mysqld_stmt_send_long_data");
    DBUG_VOID_RETURN;
  }
#endif

  param= stmt->param_array[param_number];

  Diagnostics_area new_stmt_da(thd->query_id, false, true);
  Diagnostics_area *save_stmt_da= thd->get_stmt_da();

  thd->set_stmt_da(&new_stmt_da);

#ifndef EMBEDDED_LIBRARY
  param->set_longdata(packet, (ulong) (packet_end - packet));
#else
  param->set_longdata(thd->extra_data, thd->extra_length);
#endif
  if (unlikely(thd->get_stmt_da()->is_error()))
  {
    stmt->state= Query_arena::STMT_ERROR;
    stmt->last_errno= thd->get_stmt_da()->sql_errno();
    strmake_buf(stmt->last_error, thd->get_stmt_da()->message());
  }
  thd->set_stmt_da(save_stmt_da);

  general_log_print(thd, thd->get_command(), NullS);

  DBUG_VOID_RETURN;
}


/***************************************************************************
 Select_fetch_protocol_binary
****************************************************************************/

Select_fetch_protocol_binary::Select_fetch_protocol_binary(THD *thd_arg):
  select_send(thd_arg), protocol(thd_arg)
{}

bool Select_fetch_protocol_binary::send_result_set_metadata(List<Item> &list, uint flags)
{
  bool rc;
  Protocol *save_protocol= thd->protocol;

  /*
    Protocol::send_result_set_metadata caches the information about column types:
    this information is later used to send data. Therefore, the same
    dedicated Protocol object must be used for all operations with
    a cursor.
  */
  thd->protocol= &protocol;
  rc= select_send::send_result_set_metadata(list, flags);
  thd->protocol= save_protocol;

  return rc;
}

bool Select_fetch_protocol_binary::send_eof()
{
  /*
    Don't send EOF if we're in error condition (which implies we've already
    sent or are sending an error)
  */
  if (unlikely(thd->is_error()))
    return true;

  ::my_eof(thd);
  return false;
}


int
Select_fetch_protocol_binary::send_data(List<Item> &fields)
{
  Protocol *save_protocol= thd->protocol;
  int rc;

  thd->protocol= &protocol;
  rc= select_send::send_data(fields);
  thd->protocol= save_protocol;
  return rc;
}

/*******************************************************************
* Reprepare_observer
*******************************************************************/
/** Push an error to the error stack and return TRUE for now. */

bool
Reprepare_observer::report_error(THD *thd)
{
  /*
    This 'error' is purely internal to the server:
    - No exception handler is invoked,
    - No condition is added in the condition area (warn_list).
    The diagnostics area is set to an error status to enforce
    that this thread execution stops and returns to the caller,
    backtracking all the way to Prepared_statement::execute_loop().
  */
  thd->get_stmt_da()->set_error_status(ER_NEED_REPREPARE);
  m_invalidated= TRUE;

  return TRUE;
}


/*******************************************************************
* Server_runnable
*******************************************************************/

Server_runnable::~Server_runnable() = default;

///////////////////////////////////////////////////////////////////////////

Execute_sql_statement::
Execute_sql_statement(LEX_STRING sql_text)
  :m_sql_text(sql_text)
{}


/**
  Parse and execute a statement. Does not prepare the query.

  Allows to execute a statement from within another statement.
  The main property of the implementation is that it does not
  affect the environment -- i.e. you  can run many
  executions without having to cleanup/reset THD in between.
*/

bool
Execute_sql_statement::execute_server_code(THD *thd)
{
  PSI_statement_locker *parent_locker;
  bool error;

  if (alloc_query(thd, m_sql_text.str, m_sql_text.length))
    return TRUE;

  Parser_state parser_state;
  if (parser_state.init(thd, thd->query(), thd->query_length()))
    return TRUE;

  parser_state.m_lip.multi_statements= FALSE;
  lex_start(thd);

  error= parse_sql(thd, &parser_state, NULL) || thd->is_error();

  if (unlikely(error))
    goto end;

  thd->lex->set_trg_event_type_for_tables();

  parent_locker= thd->m_statement_psi;
  thd->m_statement_psi= NULL;
  error= mysql_execute_command(thd);
  thd->m_statement_psi= parent_locker;

  /* report error issued during command execution */
  if (likely(error == 0) && thd->spcont == NULL)
    general_log_write(thd, COM_STMT_EXECUTE,
                      thd->query(), thd->query_length());

end:
  thd->lex->restore_set_statement_var();
  delete_explain_query(thd->lex);
  lex_end(thd->lex);

  return error;
}

/***************************************************************************
 Prepared_statement
****************************************************************************/

Prepared_statement::Prepared_statement(THD *thd_arg)
  :Statement(NULL, &main_mem_root,
             STMT_INITIALIZED,
             ((++thd_arg->statement_id_counter) & STMT_ID_MASK)),
  thd(thd_arg),
  m_prepared_stmt(NULL),
  result(thd_arg),
  param_array(0),
  cursor(0),
  packet(0),
  packet_end(0),
#ifdef PROTECT_STATEMENT_MEMROOT
  executed_counter(0),
#endif
  param_count(0),
  last_errno(0),
  flags((uint) IS_IN_USE),
  iterations(0),
  start_param(0),
  read_types(0),
  m_sql_mode(thd->variables.sql_mode)
{
  init_sql_alloc(key_memory_prepared_statement_main_mem_root,
                 &main_mem_root, thd_arg->variables.query_alloc_block_size,
                 thd_arg->variables.query_prealloc_size, MYF(MY_THREAD_SPECIFIC));
  *last_error= '\0';
}


void Prepared_statement::setup_set_params()
{
  /*
    Note: BUG#25843 applies here too (query cache lookup uses thd->db, not
    db from "prepare" time).
  */
  if (query_cache_maybe_disabled(thd)) // we won't expand the query
    lex->safe_to_cache_query= FALSE;   // so don't cache it at Execution

  /*
    Decide if we have to expand the query (because we must write it to logs or
    because we want to look it up in the query cache) or not.
  */
  bool replace_params_with_values= false;
  // binlog
  replace_params_with_values|= mysql_bin_log.is_open() && is_update_query(lex->sql_command);
  // general or slow log
  replace_params_with_values|= opt_log || thd->variables.sql_log_slow;
  // query cache
  replace_params_with_values|= query_cache_is_cacheable_query(lex);
  // but never for compound statements
  replace_params_with_values&= lex->sql_command != SQLCOM_COMPOUND;

  if (replace_params_with_values)
  {
    set_params_from_actual_params= insert_params_from_actual_params_with_log;
#ifndef EMBEDDED_LIBRARY
    set_params= insert_params_with_log;
    set_bulk_params= insert_bulk_params; // RBR is on for bulk operation
#else
    //TODO: add bulk support for bulk parameters
    set_params_data= emb_insert_params_with_log;
#endif
  }
  else
  {
    set_params_from_actual_params= insert_params_from_actual_params;
#ifndef EMBEDDED_LIBRARY
    set_params= insert_params;
    set_bulk_params= insert_bulk_params;
#else
    //TODO: add bulk support for bulk parameters
    set_params_data= emb_insert_params;
#endif
  }
}


/**
  Destroy this prepared statement, cleaning up all used memory
  and resources.

  This is called from ::deallocate() to handle COM_STMT_CLOSE and
  DEALLOCATE PREPARE or when THD ends and all prepared statements are freed.
*/

Prepared_statement::~Prepared_statement()
{
  DBUG_ENTER("Prepared_statement::~Prepared_statement");
#ifdef PROTECT_STATEMENT_MEMROOT
  DBUG_PRINT("enter",("stmt: %p  cursor: %p executed_counter: %lu",
                      this, cursor, executed_counter));
#else
  DBUG_PRINT("enter",("stmt: %p  cursor: %p",
                      this, cursor));
<<<<<<< HEAD

  MYSQL_DESTROY_PS(m_prepared_stmt);

=======
#endif
>>>>>>> d0a872c2
  delete cursor;
  /*
    We have to call free on the items even if cleanup is called as some items,
    like Item_param, don't free everything until free_items()
  */
  free_items();
  if (lex)
  {
    sp_head::destroy(lex->sphead);
    delete lex->result;
    delete (st_lex_local *) lex;
  }
  free_root(&main_mem_root, MYF(0));
  DBUG_VOID_RETURN;
}


Query_arena::Type Prepared_statement::type() const
{
  return PREPARED_STATEMENT;
}


void Prepared_statement::cleanup_stmt()
{
  DBUG_ENTER("Prepared_statement::cleanup_stmt");
  DBUG_PRINT("enter",("stmt: %p", this));
  lex->restore_set_statement_var();
  thd->rollback_item_tree_changes();
  cleanup_items(free_list);
  thd->cleanup_after_query();

  DBUG_VOID_RETURN;
}


bool Prepared_statement::set_name(const LEX_CSTRING *name_arg)
{
  name.length= name_arg->length;
  name.str= (char*) memdup_root(mem_root, name_arg->str, name_arg->length);
  return name.str == 0;
}


/**
  Remember the current database.

  We must reset/restore the current database during execution of
  a prepared statement since it affects execution environment:
  privileges, @@character_set_database, and other.

  @return 1 if out of memory.
*/

bool
Prepared_statement::set_db(const LEX_CSTRING *db_arg)
{
  /* Remember the current database. */
  if (db_arg->length)
  {
    if (!(db.str= this->strmake(db_arg->str, db_arg->length)))
      return 1;
    db.length= db_arg->length;
  }
  else
    db= null_clex_str;
  return 0;
}

/**************************************************************************
  Common parts of mysql_[sql]_stmt_prepare, mysql_[sql]_stmt_execute.
  Essentially, these functions do all the magic of preparing/executing
  a statement, leaving network communication, input data handling and
  global THD state management to the caller.
***************************************************************************/

/**
  Parse statement text, validate the statement, and prepare it for execution.

    You should not change global THD state in this function, if at all
    possible: it may be called from any context, e.g. when executing
    a COM_* command, and SQLCOM_* command, or a stored procedure.

  @param packet             statement text
  @param packet_len

  @note
    Precondition:
    The caller must ensure that thd->change_list and thd->free_list
    is empty: this function will not back them up but will free
    in the end of its execution.

  @note
    Postcondition:
    thd->mem_root contains unused memory allocated during validation.
*/

bool Prepared_statement::prepare(const char *packet, uint packet_len)
{
  bool error;
  Statement stmt_backup;
  Query_arena *old_stmt_arena;
  DBUG_ENTER("Prepared_statement::prepare");
  DBUG_ASSERT(m_sql_mode == thd->variables.sql_mode);
  /*
    If this is an SQLCOM_PREPARE, we also increase Com_prepare_sql.
    However, it seems handy if com_stmt_prepare is increased always,
    no matter what kind of prepare is processed.
  */
  status_var_increment(thd->status_var.com_stmt_prepare);

  if (! (lex= new (mem_root) st_lex_local))
    DBUG_RETURN(TRUE);
  lex->stmt_lex= lex;

  if (set_db(&thd->db))
    DBUG_RETURN(TRUE);

  /*
    alloc_query() uses thd->mem_root && thd->query, so we should call
    both of backup_statement() and backup_query_arena() here.
  */
  thd->set_n_backup_statement(this, &stmt_backup);
  thd->set_n_backup_active_arena(this, &stmt_backup);

  if (alloc_query(thd, packet, packet_len))
  {
    thd->restore_backup_statement(this, &stmt_backup);
    thd->restore_active_arena(this, &stmt_backup);
    DBUG_RETURN(TRUE);
  }

  /*
    We'd like to have thd->query to be set to the actual query
    after the function ends.
    This value will be sent to audit plugins later.
    As the statement is created, the query will be stored
    in statement's arena. Normally the statement lives longer than
    the end of this query, so we can just set thd->query_string to
    be the stmt->query_string.
    Though errors can result in statement to be freed. These cases
    should be handled appropriately.
  */
  stmt_backup.query_string= thd->query_string;

  old_stmt_arena= thd->stmt_arena;
  thd->stmt_arena= this;

  Parser_state parser_state;
  if (parser_state.init(thd, thd->query(), thd->query_length()))
  {
    thd->restore_backup_statement(this, &stmt_backup);
    thd->restore_active_arena(this, &stmt_backup);
    thd->stmt_arena= old_stmt_arena;
    DBUG_RETURN(TRUE);
  }

  parser_state.m_lip.stmt_prepare_mode= TRUE;
  parser_state.m_lip.multi_statements= FALSE;

  lex_start(thd);
  lex->context_analysis_only|= CONTEXT_ANALYSIS_ONLY_PREPARE;

  error= (parse_sql(thd, & parser_state, NULL) ||
          thd->is_error() ||
          init_param_array(this));

  if (thd->security_ctx->password_expired &&
      lex->sql_command != SQLCOM_SET_OPTION)
  {
    thd->restore_backup_statement(this, &stmt_backup);
    thd->restore_active_arena(this, &stmt_backup);
    thd->stmt_arena= old_stmt_arena;
    my_error(ER_MUST_CHANGE_PASSWORD, MYF(0));
    DBUG_RETURN(true);
  }
  lex->set_trg_event_type_for_tables();

#ifdef PROTECT_STATEMENT_MEMROOT
  executed_counter= 0;
#endif

  /*
    While doing context analysis of the query (in check_prepared_statement)
    we allocate a lot of additional memory: for open tables, JOINs, derived
    tables, etc.  Let's save a snapshot of current parse tree to the
    statement and restore original THD. In cases when some tree
    transformation can be reused on execute, we set again thd->mem_root from
    stmt->mem_root (see setup_wild for one place where we do that).
  */
  thd->restore_active_arena(this, &stmt_backup);

  /*
    If called from a stored procedure, ensure that we won't rollback
    external changes when cleaning up after validation.
  */
  DBUG_ASSERT(thd->Item_change_list::is_empty());

  /*
    Marker used to release metadata locks acquired while the prepared
    statement is being checked.
  */
  MDL_savepoint mdl_savepoint= thd->mdl_context.mdl_savepoint();

  /*
    Set variables specified by
      SET STATEMENT var1=value1 [, var2=value2, ...] FOR <statement>
    clause for duration of prepare phase. Original values of variable
    listed in the SET STATEMENT clause is restored right after return
    from the function check_prepared_statement()
  */
  if (likely(error == 0))
    error= run_set_statement_if_requested(thd, lex);

  /* 
   The only case where we should have items in the thd->free_list is
   after stmt->set_params_from_vars(), which may in some cases create
   Item_null objects.
  */

  if (likely(error == 0))
    error= check_prepared_statement(this);

  if (unlikely(error))
  {
    /*
      let the following code know we're not in PS anymore,
      the won't be any EXECUTE, so we need a full cleanup
    */
    lex->context_analysis_only&= ~CONTEXT_ANALYSIS_ONLY_PREPARE;
  }

  /*
    Restore original values of variables modified on handling
    SET STATEMENT clause.
  */
  error|= thd->lex->restore_set_statement_var();

  /* The order is important */
  lex->unit.cleanup();

  /* No need to commit statement transaction, it's not started. */
  DBUG_ASSERT(thd->transaction->stmt.is_empty());

  close_thread_tables(thd);
  thd->mdl_context.rollback_to_savepoint(mdl_savepoint);

  /*
    Transaction rollback was requested since MDL deadlock was discovered
    while trying to open tables. Rollback transaction in all storage
    engines including binary log and release all locks.

    Once dynamic SQL is allowed as substatements the below if-statement
    has to be adjusted to not do rollback in substatement.
  */
  DBUG_ASSERT(! thd->in_sub_stmt);
  if (thd->transaction_rollback_request)
  {
    trans_rollback_implicit(thd);
    thd->release_transactional_locks();
  }

  /* Preserve locked plugins for SET */
  if (lex->sql_command != SQLCOM_SET_OPTION)
    lex_unlock_plugins(lex);

  cleanup_stmt();
  thd->restore_backup_statement(this, &stmt_backup);
  thd->stmt_arena= old_stmt_arena;

  if (likely(error == 0))
  {
    setup_set_params();
    lex->context_analysis_only&= ~CONTEXT_ANALYSIS_ONLY_PREPARE;
    state= Query_arena::STMT_PREPARED;
    flags&= ~ (uint) IS_IN_USE;

    MYSQL_SET_PS_TEXT(m_prepared_stmt, query(), query_length());

    /* 
      Log COM_EXECUTE to the general log. Note, that in case of SQL
      prepared statements this causes two records to be output:

      Query       PREPARE stmt from @user_variable
      Prepare     <statement SQL text>

      This is considered user-friendly, since in the
      second log entry we output the actual statement text.

      Do not print anything if this is an SQL prepared statement and
      we're inside a stored procedure (also called Dynamic SQL) --
      sub-statements inside stored procedures are not logged into
      the general log.
    */
    if (thd->spcont == NULL)
      general_log_write(thd, COM_STMT_PREPARE, query(), query_length());
  }
  // The same format as for triggers to compare
  hr_prepare_time= my_hrtime();
  DBUG_RETURN(error);
}


/**
  Assign parameter values either from variables, in case of SQL PS
  or from the execute packet.

  @param expanded_query  a container with the original SQL statement.
                         '?' placeholders will be replaced with
                         their values in case of success.
                         The result is used for logging and replication
  @param packet          pointer to execute packet.
                         NULL in case of SQL PS
  @param packet_end      end of the packet. NULL in case of SQL PS

  @todo Use a paremeter source class family instead of 'if's, and
  support stored procedure variables.

  @retval TRUE an error occurred when assigning a parameter (likely
          a conversion error or out of memory, or malformed packet)
  @retval FALSE success
*/

bool
Prepared_statement::set_parameters(String *expanded_query,
                                   uchar *packet, uchar *packet_end)
{
  bool is_sql_ps= packet == NULL;
  bool res= FALSE;

  if (is_sql_ps)
  {
    /* SQL prepared statement */
    res= set_params_from_actual_params(this, thd->lex->prepared_stmt.params(),
                                       expanded_query);
  }
  else if (param_count)
  {
#ifndef EMBEDDED_LIBRARY
    uchar *null_array= packet;
    res= (setup_conversion_functions(this, &packet) ||
          set_params(this, null_array, packet, packet_end, expanded_query));
#else
    /*
      In embedded library we re-install conversion routines each time
      we set parameters, and also we don't need to parse packet.
      So we do it in one function.
    */
    res= set_params_data(this, expanded_query);
#endif
  }
  if (res)
  {
    my_error(ER_WRONG_ARGUMENTS, MYF(0),
             is_sql_ps ? "EXECUTE" : "mysqld_stmt_execute");
    reset_stmt_params(this);
  }
  return res;
}


/**
  Execute a prepared statement. Re-prepare it a limited number
  of times if necessary.

  Try to execute a prepared statement. If there is a metadata
  validation error, prepare a new copy of the prepared statement,
  swap the old and the new statements, and try again.
  If there is a validation error again, repeat the above, but
  perform no more than MAX_REPREPARE_ATTEMPTS.

  @note We have to try several times in a loop since we
  release metadata locks on tables after prepared statement
  prepare. Therefore, a DDL statement may sneak in between prepare
  and execute of a new statement. If this happens repeatedly
  more than MAX_REPREPARE_ATTEMPTS times, we give up.

  @return TRUE if an error, FALSE if success
  @retval  TRUE    either MAX_REPREPARE_ATTEMPTS has been reached,
                   or some general error
  @retval  FALSE   successfully executed the statement, perhaps
                   after having reprepared it a few times.
*/
const static int MAX_REPREPARE_ATTEMPTS= 3;

bool
Prepared_statement::execute_loop(String *expanded_query,
                                 bool open_cursor,
                                 uchar *packet,
                                 uchar *packet_end)
{
  Reprepare_observer reprepare_observer;
  int reprepare_attempt= 0;
  bool error;
  iterations= FALSE;

  /*
    - In mysql_sql_stmt_execute() we hide all "external" Items
      e.g. those created in the "SET STATEMENT" part of the "EXECUTE" query.
    - In case of mysqld_stmt_execute() there should not be "external" Items.
  */
  DBUG_ASSERT(thd->free_list == NULL);

  /* Check if we got an error when sending long data */
  if (unlikely(state == Query_arena::STMT_ERROR))
  {
    my_message(last_errno, last_error, MYF(0));
    return TRUE;
  }

  if (set_parameters(expanded_query, packet, packet_end))
    return TRUE;
#ifdef WITH_WSREP
  if (thd->wsrep_delayed_BF_abort)
  {
    WSREP_DEBUG("delayed BF abort, quitting execute_loop, stmt: %d", id);
    return TRUE;
  }
#endif /* WITH_WSREP */
reexecute:
  // Make sure that reprepare() did not create any new Items.
  DBUG_ASSERT(thd->free_list == NULL);

  /*
    Install the metadata observer. If some metadata version is
    different from prepare time and an observer is installed,
    the observer method will be invoked to push an error into
    the error stack.
  */

  if (sql_command_flags[lex->sql_command] & CF_REEXECUTION_FRAGILE)
  {
    reprepare_observer.reset_reprepare_observer();
    DBUG_ASSERT(thd->m_reprepare_observer == NULL);
    thd->m_reprepare_observer= &reprepare_observer;
  }

  error= execute(expanded_query, open_cursor) || thd->is_error();

  thd->m_reprepare_observer= NULL;

  if (unlikely(error) &&
      (sql_command_flags[lex->sql_command] & CF_REEXECUTION_FRAGILE) &&
      !thd->is_fatal_error && !thd->killed &&
      reprepare_observer.is_invalidated() &&
      reprepare_attempt++ < MAX_REPREPARE_ATTEMPTS)
  {
    DBUG_ASSERT(thd->get_stmt_da()->sql_errno() == ER_NEED_REPREPARE);
    thd->clear_error();

    error= reprepare();

    if (likely(!error))                         /* Success */
    {
#ifdef PROTECT_STATEMENT_MEMROOT
      // There was reprepare so the counter of runs should be reset
      executed_counter= 0;
      mem_root->read_only= 0;
#endif
      goto reexecute;
    }
  }
  reset_stmt_params(this);
#ifdef PROTECT_STATEMENT_MEMROOT
  if (!error)
  {
    mem_root->read_only= 1;
    ++executed_counter;

    DBUG_PRINT("info", ("execute counter: %lu", executed_counter));
  }
  else
  {
    // Error on call shouldn't be counted as a normal run
    executed_counter= 0;
    mem_root->read_only= 0;
  }
#endif

  return error;
}

my_bool bulk_parameters_set(THD *thd)
{
  DBUG_ENTER("bulk_parameters_set");
  Prepared_statement *stmt= (Prepared_statement *) thd->bulk_param;

  if (stmt && unlikely(stmt->set_bulk_parameters(FALSE)))
    DBUG_RETURN(TRUE);
  DBUG_RETURN(FALSE);
}

my_bool bulk_parameters_iterations(THD *thd)
{
  Prepared_statement *stmt= (Prepared_statement *) thd->bulk_param;
  if (!stmt)
    return FALSE;
  return stmt->bulk_iterations();
}


my_bool Prepared_statement::set_bulk_parameters(bool reset)
{
  DBUG_ENTER("Prepared_statement::set_bulk_parameters");
  DBUG_PRINT("info", ("iteration: %d", iterations));

  if (iterations)
  {
#ifndef EMBEDDED_LIBRARY
    if ((*set_bulk_params)(this, &packet, packet_end, reset))
#else
    // bulk parameters are not supported for embedded, so it will an error
#endif
    {
      my_error(ER_WRONG_ARGUMENTS, MYF(0),
               "mysqld_stmt_bulk_execute");
      reset_stmt_params(this);
      DBUG_RETURN(true);
    }
    if (packet >= packet_end)
      iterations= FALSE;
  }
  start_param= 0;
  DBUG_RETURN(false);
}

bool
Prepared_statement::execute_bulk_loop(String *expanded_query,
                                      bool open_cursor,
                                      uchar *packet_arg,
                                      uchar *packet_end_arg)
{
  Reprepare_observer reprepare_observer;
  unsigned char *readbuff= NULL;
  bool error= 0;
  packet= packet_arg;
  packet_end= packet_end_arg;
  iterations= TRUE;
  start_param= true;
#ifdef DBUG_ASSERT_EXISTS
  Item *free_list_state= thd->free_list;
#endif
  thd->set_bulk_execution((void *)this);
  /* Check if we got an error when sending long data */
  if (state == Query_arena::STMT_ERROR)
  {
    my_message(last_errno, last_error, MYF(0));
    goto err;
  }
  /* Check for non zero parameter count*/
  if (param_count == 0)
  {
    DBUG_PRINT("error", ("Statement with no parameters for bulk execution."));
    my_error(ER_UNSUPPORTED_PS, MYF(0));
    goto err;
  }

  if (!(sql_command_flags[lex->sql_command] & CF_PS_ARRAY_BINDING_SAFE))
  {
    DBUG_PRINT("error", ("Command is not supported in bulk execution."));
    my_error(ER_UNSUPPORTED_PS, MYF(0));
    goto err;
  }
  /*
     Here second buffer for not optimized commands,
     optimized commands do it inside thier internal loop.
  */
  if (!(sql_command_flags[lex->sql_command] & CF_PS_ARRAY_BINDING_OPTIMIZED) &&
      this->lex->has_returning())
  {
    // Above check can be true for SELECT in future
    DBUG_ASSERT(lex->sql_command != SQLCOM_SELECT);
    readbuff= thd->net.buff; // old buffer
    if (net_allocate_new_packet(&thd->net, thd, MYF(MY_THREAD_SPECIFIC)))
    {
      readbuff= NULL; // failure, net_allocate_new_packet keeps old buffer
      goto err;
    }
  }

#ifndef EMBEDDED_LIBRARY
  if (read_types &&
      set_conversion_functions(this, &packet))
#else
  // bulk parameters are not supported for embedded, so it will an error
#endif
  {
    my_error(ER_WRONG_ARGUMENTS, MYF(0),
            "mysqld_stmt_bulk_execute");
    goto err;
  }
  read_types= FALSE;

  // iterations changed by set_bulk_parameters
  while ((iterations || start_param) && !error && !thd->is_error())
  {
    int reprepare_attempt= 0;

    /*
      Here we set parameters for not optimized commands,
      optimized commands do it inside thier internal loop.
    */
    if (!(sql_command_flags[lex->sql_command] & CF_PS_ARRAY_BINDING_OPTIMIZED))
    {
      if (set_bulk_parameters(TRUE))
      {
        goto err;
      }
    }

reexecute:
    /*
      If the free_list is not empty, we'll wrongly free some externally
      allocated items when cleaning up after validation of the prepared
      statement.
    */
    DBUG_ASSERT(thd->free_list == free_list_state);

    /*
      Install the metadata observer. If some metadata version is
      different from prepare time and an observer is installed,
      the observer method will be invoked to push an error into
      the error stack.
    */

    if (sql_command_flags[lex->sql_command] & CF_REEXECUTION_FRAGILE)
    {
      reprepare_observer.reset_reprepare_observer();
      DBUG_ASSERT(thd->m_reprepare_observer == NULL);
      thd->m_reprepare_observer= &reprepare_observer;
    }

    error= execute(expanded_query, open_cursor) || thd->is_error();

    thd->m_reprepare_observer= NULL;

#ifdef WITH_WSREP
    if (!(sql_command_flags[lex->sql_command] & CF_PS_ARRAY_BINDING_OPTIMIZED) &&
	WSREP(thd))
    {
      if (wsrep_after_statement(thd))
      {
        /*
          Re-execution success is unlikely after an error from
          wsrep_after_statement(), so retrun error immediately.
        */
        thd->get_stmt_da()->reset_diagnostics_area();
        wsrep_override_error(thd, thd->wsrep_cs().current_error(),
                             thd->wsrep_cs().current_error_status());
      }
    }
    else
#endif /* WITH_WSREP */
    if (unlikely(error) &&
        (sql_command_flags[lex->sql_command] & CF_REEXECUTION_FRAGILE) &&
        !thd->is_fatal_error && !thd->killed &&
        reprepare_observer.is_invalidated() &&
        reprepare_attempt++ < MAX_REPREPARE_ATTEMPTS)
    {
      DBUG_ASSERT(thd->get_stmt_da()->sql_errno() == ER_NEED_REPREPARE);
      thd->clear_error();

      error= reprepare();

      if (likely(!error))                                /* Success */
        goto reexecute;
    }
  }
  reset_stmt_params(this);
  thd->set_bulk_execution(0);
  if (readbuff)
    my_free(readbuff);
  return error;

err:
  reset_stmt_params(this);
  thd->set_bulk_execution(0);
  if (readbuff)
    my_free(readbuff);
  return true;
}


bool
Prepared_statement::execute_server_runnable(Server_runnable *server_runnable)
{
  Statement stmt_backup;
  bool error;
  Query_arena *save_stmt_arena= thd->stmt_arena;
  Item_change_list save_change_list;
  thd->Item_change_list::move_elements_to(&save_change_list);

  state= STMT_CONVENTIONAL_EXECUTION;

  if (!(lex= new (mem_root) st_lex_local))
    return TRUE;

  thd->set_n_backup_statement(this, &stmt_backup);
  thd->set_n_backup_active_arena(this, &stmt_backup);
  thd->stmt_arena= this;

  error= server_runnable->execute_server_code(thd);

  thd->cleanup_after_query();

  thd->restore_active_arena(this, &stmt_backup);
  thd->restore_backup_statement(this, &stmt_backup);
  thd->stmt_arena= save_stmt_arena;

  save_change_list.move_elements_to(thd);

  /* Items and memory will freed in destructor */

  return error;
}


/**
  Reprepare this prepared statement.

  Currently this is implemented by creating a new prepared
  statement, preparing it with the original query and then
  swapping the new statement and the original one.

  @retval  TRUE   an error occurred. Possible errors include
                  incompatibility of new and old result set
                  metadata
  @retval  FALSE  success, the statement has been reprepared
*/

bool
Prepared_statement::reprepare()
{
  char saved_cur_db_name_buf[SAFE_NAME_LEN+1];
  LEX_STRING saved_cur_db_name=
    { saved_cur_db_name_buf, sizeof(saved_cur_db_name_buf) };
  LEX_CSTRING stmt_db_name= db;
  bool cur_db_changed;
  bool error;

  Prepared_statement copy(thd);
  copy.m_sql_mode= m_sql_mode;

  copy.set_sql_prepare(); /* To suppress sending metadata to the client. */

  status_var_increment(thd->status_var.com_stmt_reprepare);

  if (unlikely(mysql_opt_change_db(thd, &stmt_db_name, &saved_cur_db_name,
                                   TRUE, &cur_db_changed)))
    return TRUE;

  Sql_mode_instant_set sms(thd, m_sql_mode);

  error= ((name.str && copy.set_name(&name)) ||
          copy.prepare(query(), query_length()) ||
          validate_metadata(&copy));

  if (cur_db_changed)
    mysql_change_db(thd, (LEX_CSTRING*) &saved_cur_db_name, TRUE);

  if (likely(!error))
  {
    MYSQL_REPREPARE_PS(m_prepared_stmt);
    swap_prepared_statement(&copy);
    swap_parameter_array(param_array, copy.param_array, param_count);
#ifdef DBUG_ASSERT_EXISTS
    is_reprepared= TRUE;
#endif
    /*
      Clear possible warnings during reprepare, it has to be completely
      transparent to the user. We use clear_warning_info() since
      there were no separate query id issued for re-prepare.
      Sic: we can't simply silence warnings during reprepare, because if
      it's failed, we need to return all the warnings to the user.
    */
    thd->get_stmt_da()->clear_warning_info(thd->query_id);
  }
  else
  {
    /*
       Prepare failed and the 'copy' will be freed.
       Now we have to restore the query_string in the so the
       audit plugin later gets the meaningful notification.
    */
    thd->set_query(query(), query_length());
  }
  return error;
}


/**
  Validate statement result set metadata (if the statement returns
  a result set).

  Currently we only check that the number of columns of the result
  set did not change.
  This is a helper method used during re-prepare.

  @param[in]  copy  the re-prepared prepared statement to verify
                    the metadata of

  @retval TRUE  error, ER_PS_REBIND is reported
  @retval FALSE statement return no or compatible metadata
*/


bool Prepared_statement::validate_metadata(Prepared_statement *copy)
{
  /**
    If this is an SQL prepared statement or EXPLAIN,
    return FALSE -- the metadata of the original SELECT,
    if any, has not been sent to the client.
  */
  if (is_sql_prepare() || lex->describe)
    return FALSE;

  if (lex->first_select_lex()->item_list.elements !=
      copy->lex->first_select_lex()->item_list.elements)
  {
    /** Column counts mismatch, update the client */
    thd->server_status|= SERVER_STATUS_METADATA_CHANGED;
  }

  return FALSE;
}


/**
  Replace the original prepared statement with a prepared copy.

  This is a private helper that is used as part of statement
  reprepare

  @return This function does not return any errors.
*/

void
Prepared_statement::swap_prepared_statement(Prepared_statement *copy)
{
  Statement tmp_stmt;

  /* Swap memory roots. */
  swap_variables(MEM_ROOT, main_mem_root, copy->main_mem_root);

  /* Swap the arenas */
  tmp_stmt.set_query_arena(this);
  set_query_arena(copy);
  copy->set_query_arena(&tmp_stmt);

  /* Swap the statement parent classes */
  tmp_stmt.set_statement(this);
  set_statement(copy);
  copy->set_statement(&tmp_stmt);

  /* Swap ids back, we need the original id */
  swap_variables(ulong, id, copy->id);
  /* Swap mem_roots back, they must continue pointing at the main_mem_roots */
  swap_variables(MEM_ROOT *, mem_root, copy->mem_root);
  /*
    Swap the old and the new parameters array. The old array
    is allocated in the old arena.
  */
  swap_variables(Item_param **, param_array, copy->param_array);
  /* Don't swap flags: the copy has IS_SQL_PREPARE always set. */
  /* swap_variables(uint, flags, copy->flags); */
  /* Swap names, the old name is allocated in the wrong memory root */
  swap_variables(LEX_CSTRING, name, copy->name);
  /* Ditto */
  swap_variables(LEX_CSTRING, db, copy->db);

  DBUG_ASSERT(param_count == copy->param_count);
  DBUG_ASSERT(thd == copy->thd);
  last_error[0]= '\0';
  last_errno= 0;
}


/**
  Execute a prepared statement.

    You should not change global THD state in this function, if at all
    possible: it may be called from any context, e.g. when executing
    a COM_* command, and SQLCOM_* command, or a stored procedure.

  @param expanded_query     A query for binlogging which has all parameter
                            markers ('?') replaced with their actual values.
  @param open_cursor        True if an attempt to open a cursor should be made.
                            Currenlty used only in the binary protocol.

  @note
    Preconditions, postconditions.
    - See the comment for Prepared_statement::prepare().

  @retval
    FALSE	    ok
  @retval
    TRUE		Error
*/

bool Prepared_statement::execute(String *expanded_query, bool open_cursor)
{
  Statement stmt_backup;
  Query_arena *old_stmt_arena;
  bool error= TRUE;
  bool qc_executed= FALSE;

  char saved_cur_db_name_buf[SAFE_NAME_LEN+1];
  LEX_STRING saved_cur_db_name=
    { saved_cur_db_name_buf, sizeof(saved_cur_db_name_buf) };
  bool cur_db_changed;

  LEX_CSTRING stmt_db_name= db;

  status_var_increment(thd->status_var.com_stmt_execute);

  if (flags & (uint) IS_IN_USE)
  {
    my_error(ER_PS_NO_RECURSION, MYF(0));
    return TRUE;
  }

  /*
    For SHOW VARIABLES lex->result is NULL, as it's a non-SELECT
    command. For such queries we don't return an error and don't
    open a cursor -- the client library will recognize this case and
    materialize the result set.
    For SELECT statements lex->result is created in
    check_prepared_statement. lex->result->simple_select() is FALSE
    in INSERT ... SELECT and similar commands.
  */

  if (open_cursor && lex->result && lex->result->check_simple_select())
  {
    DBUG_PRINT("info",("Cursor asked for not SELECT stmt"));
    return TRUE;
  }

  /* In case the command has a call to SP which re-uses this statement name */
  flags|= IS_IN_USE;

  close_cursor();

  /*
    If the free_list is not empty, we'll wrongly free some externally
    allocated items when cleaning up after execution of this statement.
  */
  DBUG_ASSERT(thd->Item_change_list::is_empty());

  /* 
   The only case where we should have items in the thd->free_list is
   after stmt->set_params_from_vars(), which may in some cases create
   Item_null objects.
  */

  thd->set_n_backup_statement(this, &stmt_backup);

  /*
    Change the current database (if needed).

    Force switching, because the database of the prepared statement may be
    NULL (prepared statements can be created while no current database
    selected).
  */

  if (mysql_opt_change_db(thd, &stmt_db_name, &saved_cur_db_name, TRUE,
                          &cur_db_changed))
    goto error;

  /* Allocate query. */

  if (expanded_query->length() &&
      alloc_query(thd, (char*) expanded_query->ptr(),
                  expanded_query->length()))
  {
    my_error(ER_OUTOFMEMORY, MYF(ME_FATAL), expanded_query->length());
    goto error;
  }
  /*
    Expanded query is needed for slow logging, so we want thd->query
    to point at it even after we restore from backup. This is ok, as
    expanded query was allocated in thd->mem_root.
  */
  stmt_backup.set_query_inner(thd->query_string);

  /*
    At first execution of prepared statement we may perform logical
    transformations of the query tree. Such changes should be performed
    on the parse tree of current prepared statement and new items should
    be allocated in its memory root. Set the appropriate pointer in THD
    to the arena of the statement.
  */
  old_stmt_arena= thd->stmt_arena;
  thd->stmt_arena= this;
  reinit_stmt_before_use(thd, lex);

  /* Go! */

  if (open_cursor)
    error= mysql_open_cursor(thd, &result, &cursor);
  else
  {
    /*
      Try to find it in the query cache, if not, execute it.
      Note that multi-statements cannot exist here (they are not supported in
      prepared statements).
    */
    if (query_cache_send_result_to_client(thd, thd->query(),
                                          thd->query_length()) <= 0)
    {
      MYSQL_QUERY_EXEC_START(thd->query(),
                             thd->thread_id,
                             thd->get_db(),
                             &thd->security_ctx->priv_user[0],
                             (char *) thd->security_ctx->host_or_ip,
                             1);
      error= mysql_execute_command(thd);
      MYSQL_QUERY_EXEC_DONE(error);
    }
    else
    {
      thd->lex->sql_command= SQLCOM_SELECT;
      status_var_increment(thd->status_var.com_stat[SQLCOM_SELECT]);
      thd->update_stats();
      qc_executed= TRUE;
    }
  }

  /*
    Restore the current database (if changed).

    Force switching back to the saved current database (if changed),
    because it may be NULL. In this case, mysql_change_db() would generate
    an error.
  */

  if (cur_db_changed)
    mysql_change_db(thd, (LEX_CSTRING*) &saved_cur_db_name, TRUE);

  /* Assert that if an error, no cursor is open */
  DBUG_ASSERT(! (error && cursor));

  if (! cursor)
    cleanup_stmt();
  
  /*
    EXECUTE command has its own dummy "explain data". We don't need it,
    instead, we want to keep the query plan of the statement that was 
    executed.
  */
  if (!stmt_backup.lex->explain || 
      !stmt_backup.lex->explain->have_query_plan())
  {
    delete_explain_query(stmt_backup.lex);
    stmt_backup.lex->explain = thd->lex->explain;
    thd->lex->explain= NULL;
  }
  else
    delete_explain_query(thd->lex);

  thd->set_statement(&stmt_backup);
  thd->stmt_arena= old_stmt_arena;

  if (state == Query_arena::STMT_PREPARED && !qc_executed)
    state= Query_arena::STMT_EXECUTED;

  if (likely(error == 0) && this->lex->sql_command == SQLCOM_CALL)
  {
    if (is_sql_prepare())
    {
      /*
        Here we have the diagnostics area status already set to DA_OK.
        sent_out_parameters() can raise errors when assigning OUT parameters:
          DECLARE a DATETIME;
          EXECUTE IMMEDIATE 'CALL p1(?)' USING a;
        when the procedure p1 assigns a DATETIME-incompatible value (e.g. 10)
        to the out parameter. Allow to overwrite status (to DA_ERROR).
      */
      thd->get_stmt_da()->set_overwrite_status(true);
      thd->protocol_text.send_out_parameters(&this->lex->param_list);
      thd->get_stmt_da()->set_overwrite_status(false);
    }
    else
      thd->protocol->send_out_parameters(&this->lex->param_list);
  }

  /*
    Log COM_EXECUTE to the general log. Note, that in case of SQL
    prepared statements this causes two records to be output:

    Query       EXECUTE <statement name>
    Execute     <statement SQL text>

    This is considered user-friendly, since in the
    second log entry we output values of parameter markers.

    Do not print anything if this is an SQL prepared statement and
    we're inside a stored procedure (also called Dynamic SQL) --
    sub-statements inside stored procedures are not logged into
    the general log.
  */
  if (likely(error == 0 && thd->spcont == NULL))
    general_log_write(thd, COM_STMT_EXECUTE, thd->query(), thd->query_length());

error:
  thd->lex->restore_set_statement_var();
  flags&= ~ (uint) IS_IN_USE;
  return error;
}


/**
  Prepare, execute and clean-up a statement.
  @param query  - query text
  @param length - query text length
  @retval true  - the query was not executed (parse error, wrong parameters)
  @retval false - the query was prepared and executed

  Note, if some error happened during execution, it still returns "false".
*/
bool Prepared_statement::execute_immediate(const char *query, uint query_len)
{
  DBUG_ENTER("Prepared_statement::execute_immediate");
  String expanded_query;
  static LEX_CSTRING execute_immediate_stmt_name=
    {STRING_WITH_LEN("(immediate)") };

  set_sql_prepare();
  name= execute_immediate_stmt_name;      // for DBUG_PRINT etc

  m_prepared_stmt= MYSQL_CREATE_PS(this, id, thd->m_statement_psi,
                                   name.str, name.length);

  if (prepare(query, query_len))
    DBUG_RETURN(true);

  if (param_count != thd->lex->prepared_stmt.param_count())
  {
    my_error(ER_WRONG_ARGUMENTS, MYF(0), "EXECUTE");
    deallocate_immediate();
    DBUG_RETURN(true);
  }

  MYSQL_EXECUTE_PS(thd->m_statement_psi, m_prepared_stmt);
  (void) execute_loop(&expanded_query, FALSE, NULL, NULL);
  deallocate_immediate();
  DBUG_RETURN(false);
}


/**
  Common part of DEALLOCATE PREPARE, EXECUTE IMMEDIATE, mysqld_stmt_close.
*/
void Prepared_statement::deallocate_immediate()
{
  /* We account deallocate in the same manner as mysqld_stmt_close */
  status_var_increment(thd->status_var.com_stmt_close);

  /* It should now be safe to reset CHANGE MASTER parameters */
  lex_end(lex);
}


/** Common part of DEALLOCATE PREPARE and mysqld_stmt_close. */

void Prepared_statement::deallocate()
{
  deallocate_immediate();
  /* Statement map calls delete stmt on erase */
  thd->stmt_map.erase(this);
}


/***************************************************************************
* Ed_result_set
***************************************************************************/
/**
  Use operator delete to free memory of Ed_result_set.
  Accessing members of a class after the class has been destroyed
  is a violation of the C++ standard but is commonly used in the
  server code.
*/

void Ed_result_set::operator delete(void *ptr, size_t size) throw ()
{
  if (ptr)
  {
    /*
      Make a stack copy, otherwise free_root() will attempt to
      write to freed memory.
    */
    MEM_ROOT own_root= ((Ed_result_set*) ptr)->m_mem_root;
    free_root(&own_root, MYF(0));
  }
}


/**
  Initialize an instance of Ed_result_set.

  Instances of the class, as well as all result set rows, are
  always allocated in the memory root passed over as the second
  argument. In the constructor, we take over ownership of the
  memory root. It will be freed when the class is destroyed.

  sic: Ed_result_est is not designed to be allocated on stack.
*/

Ed_result_set::Ed_result_set(List<Ed_row> *rows_arg,
                             size_t column_count_arg,
                             MEM_ROOT *mem_root_arg)
  :m_mem_root(*mem_root_arg),
  m_column_count(column_count_arg),
  m_rows(rows_arg),
  m_next_rset(NULL)
{
  /* Take over responsibility for the memory */
  clear_alloc_root(mem_root_arg);
}

/***************************************************************************
* Ed_result_set
***************************************************************************/

/**
  Create a new "execute direct" connection.
*/

Ed_connection::Ed_connection(THD *thd)
  :m_diagnostics_area(thd->query_id, false, true),
  m_thd(thd),
  m_rsets(0),
  m_current_rset(0)
{
}


/**
  Free all result sets of the previous statement, if any,
  and reset warnings and errors.

  Called before execution of the next query.
*/

void
Ed_connection::free_old_result()
{
  while (m_rsets)
  {
    Ed_result_set *rset= m_rsets->m_next_rset;
    delete m_rsets;
    m_rsets= rset;
  }
  m_current_rset= m_rsets;
  m_diagnostics_area.reset_diagnostics_area();
  m_diagnostics_area.clear_warning_info(m_thd->query_id);
}


/**
  A simple wrapper that uses a helper class to execute SQL statements.
*/

bool
Ed_connection::execute_direct(Protocol *p, LEX_STRING sql_text)
{
  Execute_sql_statement execute_sql_statement(sql_text);
  DBUG_PRINT("ed_query", ("%s", sql_text.str));

  return execute_direct(p, &execute_sql_statement);
}


/**
  Execute a fragment of server functionality without an effect on
  thd, and store results in memory.

  Conventions:
  - the code fragment must finish with OK, EOF or ERROR.
  - the code fragment doesn't have to close thread tables,
  free memory, commit statement transaction or do any other
  cleanup that is normally done in the end of dispatch_command().

  @param server_runnable A code fragment to execute.
*/

bool Ed_connection::execute_direct(Protocol *p, Server_runnable *server_runnable)
{
  bool rc= FALSE;
  Prepared_statement stmt(m_thd);
  Protocol *save_protocol= m_thd->protocol;
  Diagnostics_area *save_diagnostics_area= m_thd->get_stmt_da();

  DBUG_ENTER("Ed_connection::execute_direct");

  free_old_result(); /* Delete all data from previous execution, if any */

  m_thd->protocol= p;
  m_thd->set_stmt_da(&m_diagnostics_area);

  rc= stmt.execute_server_runnable(server_runnable);
  m_thd->protocol->end_statement();

  m_thd->protocol= save_protocol;
  m_thd->set_stmt_da(save_diagnostics_area);
  /*
    Protocol_local makes use of m_current_rset to keep
    track of the last result set, while adding result sets to the end.
    Reset it to point to the first result set instead.
  */
  m_current_rset= m_rsets;

  DBUG_RETURN(rc);
}


/**
  A helper method that is called only during execution.

  Although Ed_connection doesn't support multi-statements,
  a statement may generate many result sets. All subsequent
  result sets are appended to the end.

  @pre This is called only by Protocol_local.
*/

void
Ed_connection::add_result_set(Ed_result_set *ed_result_set)
{
  if (m_rsets)
  {
    m_current_rset->m_next_rset= ed_result_set;
    /* While appending, use m_current_rset as a pointer to the tail. */
    m_current_rset= ed_result_set;
  }
  else
    m_current_rset= m_rsets= ed_result_set;
}


/**
  Release ownership of the current result set to the client.

  Since we use a simple linked list for result sets,
  this method uses a linear search of the previous result
  set to exclude the released instance from the list.

  @todo Use double-linked list, when this is really used.

  XXX: This has never been tested with more than one result set!

  @pre There must be a result set.
*/

Ed_result_set *
Ed_connection::store_result_set()
{
  Ed_result_set *ed_result_set;

  DBUG_ASSERT(m_current_rset);

  if (m_current_rset == m_rsets)
  {
    /* Assign the return value */
    ed_result_set= m_current_rset;
    /* Exclude the return value from the list. */
    m_current_rset= m_rsets= m_rsets->m_next_rset;
  }
  else
  {
    Ed_result_set *prev_rset= m_rsets;
    /* Assign the return value. */
    ed_result_set= m_current_rset;

    /* Exclude the return value from the list */
    while (prev_rset->m_next_rset != m_current_rset)
      prev_rset= ed_result_set->m_next_rset;
    m_current_rset= prev_rset->m_next_rset= m_current_rset->m_next_rset;
  }
  ed_result_set->m_next_rset= NULL; /* safety */

  return ed_result_set;
}

/*
  MENT-56
  Protocol_local and service_sql for plugins to enable 'local' SQL query execution.
*/

#ifndef EMBEDDED_LIBRARY
// This part is mostly copied from libmysqld/lib_sql.cc
// TODO: get rid of code duplications

#include <mysql.h>
#include "../libmysqld/embedded_priv.h"

class Protocol_local : public Protocol_text
{
public:
  struct st_mysql_data *cur_data;
  struct st_mysql_data *first_data;
  struct st_mysql_data **data_tail;
  void clear_data_list();
  struct st_mysql_data *alloc_new_dataset();
  char **next_field;
  MYSQL_FIELD *next_mysql_field;
  MEM_ROOT *alloc;

  Protocol_local(THD *thd_arg, ulong prealloc= 0) :
    Protocol_text(thd_arg, prealloc),
      cur_data(0), first_data(0), data_tail(&first_data), alloc(0)
    {}
 
protected:
  bool net_store_data(const uchar *from, size_t length);
  bool net_store_data_cs(const uchar *from, size_t length,
                         CHARSET_INFO *fromcs, CHARSET_INFO *tocs);
  bool net_send_eof(THD *thd, uint server_status, uint statement_warn_count);
  bool net_send_ok(THD *, uint, uint, ulonglong, ulonglong, const char *,
                   bool, bool);
  bool net_send_error_packet(THD *, uint, const char *, const char *);
  bool begin_dataset();
  bool begin_dataset(THD *thd, uint numfields);

  bool write();
  bool flush();

  bool store_field_metadata(const THD *thd, const Send_field &field,
                            CHARSET_INFO *charset_for_protocol,
                            uint pos);
  bool send_result_set_metadata(List<Item> *list, uint flags);
  void remove_last_row();
  bool store_null();
  void prepare_for_resend();
  bool send_list_fields(List<Field> *list, const TABLE_LIST *table_list);
 
  enum enum_protocol_type type() { return PROTOCOL_LOCAL; };
};

static
bool
write_eof_packet_local(THD *thd,
    Protocol_local *p, uint server_status, uint statement_warn_count)
{
//  if (!thd->mysql)            // bootstrap file handling
//    return FALSE;
  /*
    The following test should never be true, but it's better to do it
    because if 'is_fatal_error' is set the server is not going to execute
    other queries (see the if test in dispatch_command / COM_QUERY)
  */
  if (thd->is_fatal_error)
    thd->server_status&= ~SERVER_MORE_RESULTS_EXISTS;
  p->cur_data->embedded_info->server_status= server_status;
  /*
    Don't send warn count during SP execution, as the warn_list
    is cleared between substatements, and mysqltest gets confused
  */
  p->cur_data->embedded_info->warning_count=
    (thd->spcont ? 0 : MY_MIN(statement_warn_count, 65535));
  return FALSE;
}


MYSQL_DATA *Protocol_local::alloc_new_dataset()
{
  MYSQL_DATA *data;
  struct embedded_query_result *emb_data;
  if (!my_multi_malloc(PSI_INSTRUMENT_ME, MYF(MY_WME | MY_ZEROFILL),
                       &data, sizeof(*data),
                       &emb_data, sizeof(*emb_data),
                       NULL))
    return NULL;

  emb_data->prev_ptr= &data->data;
  cur_data= data;
  *data_tail= data;
  data_tail= &emb_data->next;
  data->embedded_info= emb_data;
  return data;
}


static char *dup_str_aux(MEM_ROOT *root, const char *from, uint length,
                         CHARSET_INFO *fromcs, CHARSET_INFO *tocs)
{
  uint32 dummy32;
  uint dummy_err;
  char *result;

  /* 'tocs' is set 0 when client issues SET character_set_results=NULL */
  if (tocs && String::needs_conversion(0, fromcs, tocs, &dummy32))
  {
    uint new_len= (tocs->mbmaxlen * length) / fromcs->mbminlen + 1;
    result= (char *)alloc_root(root, new_len);
    length= copy_and_convert(result, new_len,
                             tocs, from, length, fromcs, &dummy_err);
  }
  else
  {
    result= (char *)alloc_root(root, length + 1);
    memcpy(result, from, length);
  }

  result[length]= 0;
  return result;
}


static char *dup_str_aux(MEM_ROOT *root, const LEX_CSTRING &from,
                         CHARSET_INFO *fromcs, CHARSET_INFO *tocs)
{
  return dup_str_aux(root, from.str, (uint) from.length, fromcs, tocs);
}


bool Protocol_local::net_store_data(const uchar *from, size_t length)
{
  char *field_buf;
//  if (!thd->mysql)            // bootstrap file handling
//    return FALSE;

  if (!(field_buf= (char*) alloc_root(alloc, length + sizeof(uint) + 1)))
    return TRUE;
  *(uint *)field_buf= (uint) length;
  *next_field= field_buf + sizeof(uint);
  memcpy((uchar*) *next_field, from, length);
  (*next_field)[length]= 0;
  if (next_mysql_field->max_length < length)
    next_mysql_field->max_length= (unsigned long) length;
  ++next_field;
  ++next_mysql_field;
  return FALSE;
}


bool Protocol_local::net_store_data_cs(const uchar *from, size_t length,
                       CHARSET_INFO *from_cs, CHARSET_INFO *to_cs)
{
  uint conv_length= (uint) (to_cs->mbmaxlen * length / from_cs->mbminlen);
  uint dummy_error;
  char *field_buf;
//  if (!thd->mysql)            // bootstrap file handling
//    return false;

  if (!(field_buf= (char*) alloc_root(alloc, conv_length + sizeof(uint) + 1)))
    return true;
  *next_field= field_buf + sizeof(uint);
  length= copy_and_convert(*next_field, conv_length, to_cs,
                           (const char*) from, length, from_cs, &dummy_error);
  *(uint *) field_buf= (uint) length;
  (*next_field)[length]= 0;
  if (next_mysql_field->max_length < length)
    next_mysql_field->max_length= (unsigned long) length;
  ++next_field;
  ++next_mysql_field;
  return false;
}


/**
  Embedded library implementation of OK response.

  This function is used by the server to write 'OK' packet to
  the "network" when the server is compiled as an embedded library.
  Since there is no network in the embedded configuration,
  a different implementation is necessary.
  Instead of marshalling response parameters to a network representation
  and then writing it to the socket, here we simply copy the data to the
  corresponding client-side connection structures. 

  @sa Server implementation of net_send_ok in protocol.cc for
  description of the arguments.

  @return
    @retval TRUE An error occurred
    @retval FALSE Success
*/

bool
Protocol_local::net_send_ok(THD *thd,
  uint server_status, uint statement_warn_count,
  ulonglong affected_rows, ulonglong id, const char *message, bool, bool)
{
  DBUG_ENTER("emb_net_send_ok");
  MYSQL_DATA *data;
//  MYSQL *mysql= thd->mysql;

//  if (!mysql)            // bootstrap file handling
//    DBUG_RETURN(FALSE);
  if (!(data= alloc_new_dataset()))
    DBUG_RETURN(TRUE);
  data->embedded_info->affected_rows= affected_rows;
  data->embedded_info->insert_id= id;
  if (message)
    strmake_buf(data->embedded_info->info, message);

  bool error= write_eof_packet_local(thd, this,
                                     server_status, statement_warn_count);
  cur_data= 0;
  DBUG_RETURN(error);
}


/**
  Embedded library implementation of EOF response.

  @sa net_send_ok

  @return
    @retval TRUE  An error occurred
    @retval FALSE Success
*/

bool
Protocol_local::net_send_eof(THD *thd, uint server_status,
                             uint statement_warn_count)
{
  bool error= write_eof_packet_local(thd, this, server_status,
                                     statement_warn_count);
  cur_data= 0;
  return error;
}


bool Protocol_local::net_send_error_packet(THD *thd, uint sql_errno,
       const char *err, const char *sqlstate)
{
  uint error;
  char converted_err[MYSQL_ERRMSG_SIZE];
  MYSQL_DATA *data= cur_data;
  struct embedded_query_result *ei;
 
//  if (!thd->mysql)            // bootstrap file handling
//  {
//    fprintf(stderr, "ERROR: %d  %s\n", sql_errno, err);
//    return TRUE;
//  }
  if (!data)
    data= alloc_new_dataset();

  ei= data->embedded_info;
  ei->last_errno= sql_errno;
  convert_error_message(converted_err, sizeof(converted_err),
                        thd->variables.character_set_results,
                        err, strlen(err),
                        system_charset_info, &error);
  /* Converted error message is always null-terminated. */
  strmake_buf(ei->info, converted_err);
  strmov(ei->sqlstate, sqlstate);
  ei->server_status= thd->server_status;
  cur_data= 0;
  return FALSE;
}


bool Protocol_local::begin_dataset()
{
  MYSQL_DATA *data= alloc_new_dataset();
  if (!data)
    return 1;
  alloc= &data->alloc;
  /* Assume rowlength < 8192 */
  init_alloc_root(PSI_INSTRUMENT_ME, alloc, 8192, 0, MYF(0));
  alloc->min_malloc= sizeof(MYSQL_ROWS);
  return 0;
}


bool Protocol_local::begin_dataset(THD *thd, uint numfields)
{
  if (begin_dataset())
    return true;
  MYSQL_DATA *data= cur_data;
  data->fields= field_count= numfields;
  if (!(data->embedded_info->fields_list=
      (MYSQL_FIELD*)alloc_root(&data->alloc, sizeof(MYSQL_FIELD)*field_count)))
    return true;
  return false;
}


bool Protocol_local::write()
{
//  if (!thd->mysql)            // bootstrap file handling
//    return false;

  *next_field= 0;
  return false;
}


bool Protocol_local::flush()
{
  return 0;
}


bool Protocol_local::store_field_metadata(const THD * thd,
                                          const Send_field &server_field,
                                          CHARSET_INFO *charset_for_protocol,
                                          uint pos)
{
  CHARSET_INFO *cs= system_charset_info;
  CHARSET_INFO *thd_cs= thd->variables.character_set_results;
  MYSQL_DATA *data= cur_data;
  MEM_ROOT *field_alloc= &data->alloc;
  MYSQL_FIELD *client_field= &cur_data->embedded_info->fields_list[pos];
  DBUG_ASSERT(server_field.is_sane());

  client_field->db= dup_str_aux(field_alloc, server_field.db_name,
                                cs, thd_cs);
  client_field->table= dup_str_aux(field_alloc, server_field.table_name,
                                   cs, thd_cs);
  client_field->name= dup_str_aux(field_alloc, server_field.col_name,
                                  cs, thd_cs);
  client_field->org_table= dup_str_aux(field_alloc, server_field.org_table_name,
                                       cs, thd_cs);
  client_field->org_name= dup_str_aux(field_alloc, server_field.org_col_name,
                                      cs, thd_cs);
  if (charset_for_protocol == &my_charset_bin || thd_cs == NULL)
  {
    /* No conversion */
    client_field->charsetnr= charset_for_protocol->number;
    client_field->length= server_field.length;
  }
  else
  {
    /* With conversion */
    client_field->charsetnr= thd_cs->number;
    client_field->length= server_field.max_octet_length(charset_for_protocol,
                                                        thd_cs);
  }
  client_field->type= server_field.type_handler()->type_code_for_protocol();
  client_field->flags= (uint16) server_field.flags;
  client_field->decimals= server_field.decimals;

  client_field->db_length=        (unsigned int) strlen(client_field->db);
  client_field->table_length=     (unsigned int) strlen(client_field->table);
  client_field->name_length=      (unsigned int) strlen(client_field->name);
  client_field->org_name_length=  (unsigned int) strlen(client_field->org_name);
  client_field->org_table_length= (unsigned int) strlen(client_field->org_table);

  client_field->catalog= dup_str_aux(field_alloc, "def", 3, cs, thd_cs);
  client_field->catalog_length= 3;

  if (IS_NUM(client_field->type))
    client_field->flags|= NUM_FLAG;

  client_field->max_length= 0;
  client_field->def= 0;
  return false;
}


void Protocol_local::remove_last_row()
{
  MYSQL_DATA *data= cur_data;
  MYSQL_ROWS **last_row_hook= &data->data;
  my_ulonglong count= data->rows;
  DBUG_ENTER("Protocol_text::remove_last_row");
  while (--count)
    last_row_hook= &(*last_row_hook)->next;

  *last_row_hook= 0;
  data->embedded_info->prev_ptr= last_row_hook;
  data->rows--;

  DBUG_VOID_RETURN;
}


bool Protocol_local::send_result_set_metadata(List<Item> *list, uint flags)
{
  List_iterator_fast<Item> it(*list);
  Item *item;
//  Protocol_local prot(thd);
  DBUG_ENTER("send_result_set_metadata");

//  if (!thd->mysql)            // bootstrap file handling
//    DBUG_RETURN(0);

  if (begin_dataset(thd, list->elements))
    goto err;

  for (uint pos= 0 ; (item= it++); pos++)
  {
    if (/*prot.*/store_item_metadata(thd, item, pos))
      goto err;
  }

  if (flags & SEND_EOF)
    write_eof_packet_local(thd, this, thd->server_status,
                     thd->get_stmt_da()->current_statement_warn_count());

  DBUG_RETURN(prepare_for_send(list->elements));
 err:
  my_error(ER_OUT_OF_RESOURCES, MYF(0));        /* purecov: inspected */
  DBUG_RETURN(1);				/* purecov: inspected */
}

static void
list_fields_send_default(THD *thd, Protocol_local *p, Field *fld, uint pos)
{
  char buff[80];
  String tmp(buff, sizeof(buff), default_charset_info), *res;
  MYSQL_FIELD *client_field= &p->cur_data->embedded_info->fields_list[pos];

  if (fld->is_null() || !(res= fld->val_str(&tmp)))
  {
    client_field->def_length= 0;
    client_field->def= strmake_root(&p->cur_data->alloc, "", 0);
  }
  else
  {
    client_field->def_length= res->length();
    client_field->def= strmake_root(&p->cur_data->alloc, res->ptr(),
                                    client_field->def_length);
  }
}


bool Protocol_local::send_list_fields(List<Field> *list, const TABLE_LIST *table_list)
{
  DBUG_ENTER("send_result_set_metadata");
  Protocol_text prot(thd);
  List_iterator_fast<Field> it(*list);
  Field *fld;

//  if (!thd->mysql)            // bootstrap file handling
//    DBUG_RETURN(0);

  if (begin_dataset(thd, list->elements))
    goto err;

  for (uint pos= 0 ; (fld= it++); pos++)
  {
    if (prot.store_field_metadata_for_list_fields(thd, fld, table_list, pos))
      goto err;
    list_fields_send_default(thd, this, fld, pos);
  }

  DBUG_RETURN(prepare_for_send(list->elements));
err:
  my_error(ER_OUT_OF_RESOURCES, MYF(0));
  DBUG_RETURN(1);
}


void Protocol_local::prepare_for_resend()
{
  MYSQL_ROWS *cur;
  MYSQL_DATA *data= cur_data;
  DBUG_ENTER("send_data");

//  if (!thd->mysql)            // bootstrap file handling
//    DBUG_VOID_RETURN;

  data->rows++;
  if (!(cur= (MYSQL_ROWS *)alloc_root(alloc, sizeof(MYSQL_ROWS)+(field_count + 1) * sizeof(char *))))
  {
    my_error(ER_OUT_OF_RESOURCES,MYF(0));
    DBUG_VOID_RETURN;
  }
  cur->data= (MYSQL_ROW)(((char *)cur) + sizeof(MYSQL_ROWS));

  *data->embedded_info->prev_ptr= cur;
  data->embedded_info->prev_ptr= &cur->next;
  next_field=cur->data;
  next_mysql_field= data->embedded_info->fields_list;
#ifndef DBUG_OFF
  field_pos= 0;
#endif

  DBUG_VOID_RETURN;
}

bool Protocol_local::store_null()
{
  *(next_field++)= NULL;
  ++next_mysql_field;
  return false;
}


#include <sql_common.h>
#include <errmsg.h>

struct local_results
{
  struct st_mysql_data *cur_data;
  struct st_mysql_data *first_data;
  struct st_mysql_data **data_tail;
  void clear_data_list();
  struct st_mysql_data *alloc_new_dataset();
  char **next_field;
  MYSQL_FIELD *next_mysql_field;
  MEM_ROOT *alloc;
};


static void embedded_get_error(MYSQL *mysql, MYSQL_DATA *data)
{
  NET *net= &mysql->net;
  struct embedded_query_result *ei= data->embedded_info;
  net->last_errno= ei->last_errno;
  strmake_buf(net->last_error, ei->info);
  memcpy(net->sqlstate, ei->sqlstate, sizeof(net->sqlstate));
  mysql->server_status= ei->server_status;
  my_free(data);
}


static my_bool loc_read_query_result(MYSQL *mysql)
{
  local_results *thd= (local_results *) mysql->thd;

  MYSQL_DATA *res= thd->first_data;
  DBUG_ASSERT(!thd->cur_data);
  thd->first_data= res->embedded_info->next;
  if (res->embedded_info->last_errno &&
      !res->embedded_info->fields_list)
  {
    embedded_get_error(mysql, res);
    return 1;
  }

  mysql->warning_count= res->embedded_info->warning_count;
  mysql->server_status= res->embedded_info->server_status;
  mysql->field_count= res->fields;
  if (!(mysql->fields= res->embedded_info->fields_list))
  {
    mysql->affected_rows= res->embedded_info->affected_rows;
    mysql->insert_id= res->embedded_info->insert_id;
  }
  net_clear_error(&mysql->net);
  mysql->info= 0;

  if (res->embedded_info->info[0])
  {
    strmake(mysql->info_buffer, res->embedded_info->info, MYSQL_ERRMSG_SIZE-1);
    mysql->info= mysql->info_buffer;
  }

  if (res->embedded_info->fields_list)
  {
    mysql->status=MYSQL_STATUS_GET_RESULT;
    thd->cur_data= res;
  }
  else
    my_free(res);

  return 0;
}


static MYSQL_METHODS local_methods=
{
  loc_read_query_result,                       /* read_query_result */
  NULL/*loc_advanced_command*/,                        /* advanced_command */
  NULL/*loc_read_rows*/,                               /* read_rows */
  NULL/*loc_use_result*/,                              /* use_result */
  NULL/*loc_fetch_lengths*/,                           /* fetch_lengths */
  NULL/*loc_flush_use_result*/,                        /* flush_use_result */
  NULL/*loc_read_change_user_result*/                  /* read_change_user_result */
};


extern "C" MYSQL *mysql_real_connect_local(MYSQL *mysql,
    const char *host, const char *user, const char *passwd, const char *db)
{
  //char name_buff[USERNAME_LENGTH];

  DBUG_ENTER("mysql_real_connect_local");

  /* Test whether we're already connected */
  if (mysql->server_version)
  {
    set_mysql_error(mysql, CR_ALREADY_CONNECTED, unknown_sqlstate);
    DBUG_RETURN(0);
  }

  if (!host || !host[0])
    host= mysql->options.host;

  mysql->methods= &local_methods;

  if (!db || !db[0])
    db=mysql->options.db;

  if (!user || !user[0])
    user=mysql->options.user;

  mysql->user= my_strdup(PSI_INSTRUMENT_ME, user, MYF(0));


  mysql->info_buffer= (char *) my_malloc(PSI_INSTRUMENT_ME,
                                         MYSQL_ERRMSG_SIZE, MYF(0));
  //mysql->thd= create_embedded_thd(client_flag);

  //init_embedded_mysql(mysql, client_flag);

  //if (mysql_init_character_set(mysql))
  //  goto error;

  //if (check_embedded_connection(mysql, db))
  //  goto error;

  mysql->server_status= SERVER_STATUS_AUTOCOMMIT;

  //if (mysql->options.init_commands)
  //{
  //  DYNAMIC_ARRAY *init_commands= mysql->options.init_commands;
  //  char **ptr= (char**)init_commands->buffer;
  //  char **end= ptr + init_commands->elements;
//
  //  for (; ptr<end; ptr++)
  //  {
  //    MYSQL_RES *res;
  //    if (mysql_query(mysql,*ptr))
  //      goto error;
  //    if (mysql->fields)
  //    {
  //      if (!(res= (*mysql->methods->use_result)(mysql)))
  //        goto error;
  //      mysql_free_result(res);
  //          }
  //  }
  //}

  DBUG_PRINT("exit",("Mysql handler: %p", mysql));
  DBUG_RETURN(mysql);

//error:
  DBUG_PRINT("error",("message: %u (%s)",
                      mysql->net.last_errno,
                      mysql->net.last_error));
  {
    /* Free alloced memory */
    my_bool free_me=mysql->free_me;
    free_old_query(mysql); 
    mysql->free_me=0;
    mysql_close(mysql);
    mysql->free_me=free_me;
  }
  DBUG_RETURN(0);
}


extern "C" int execute_sql_command(const char *command,
                                   char *hosts, char *names, char *filters)
{
  MYSQL_LEX_STRING sql_text;
  THD *thd= current_thd;
  THD *new_thd= 0;
  int result;
  my_bool qc_save= 0;
  Reprepare_observer *save_reprepare_observer= nullptr;

  if (!thd)
  {
    new_thd= new THD(0);
    new_thd->thread_stack= (char*) &sql_text;
    new_thd->store_globals();
    new_thd->security_ctx->skip_grants();
    new_thd->query_cache_is_applicable= 0;
    new_thd->variables.wsrep_on= 0;
    bzero((char*) &new_thd->net, sizeof(new_thd->net));
    thd= new_thd;
  }
  else
  {
    if (thd->lock)
      /* Doesn't work if the thread opened/locked tables already. */
      return 2;

    qc_save= thd->query_cache_is_applicable;
    thd->query_cache_is_applicable= 0;
    save_reprepare_observer= thd->m_reprepare_observer;
    thd->m_reprepare_observer= nullptr;
  }
  sql_text.str= (char *) command;
  sql_text.length= strlen(command);
  {
    Protocol_local p(thd);
    Ed_connection con(thd);
    result= con.execute_direct(&p, sql_text);
    if (!result && p.first_data)
    {
      int nr= (int) p.first_data->rows;
      MYSQL_ROWS *rows= p.first_data->data;

      while (nr--)
      {
        strcpy(hosts, rows->data[0]);
        hosts+= strlen(hosts) + 1;
        strcpy(names, rows->data[1]);
        names+= strlen(names) + 1;
        if (filters)
        {
          strcpy(filters, rows->data[2]);
          filters+= strlen(filters) + 1;
        }
        rows= rows->next;
      }
    }
    if (p.first_data)
    {
      if (p.alloc)
        free_root(p.alloc, MYF(0));
      my_free(p.first_data);
    }
  }

  if (new_thd)
    delete new_thd;
  else
  {
    thd->query_cache_is_applicable= qc_save;
    thd->m_reprepare_observer= save_reprepare_observer;
  }

  *hosts= 0;
  return result;
}

#endif /*!EMBEDDED_LIBRARY*/

<|MERGE_RESOLUTION|>--- conflicted
+++ resolved
@@ -4097,13 +4097,10 @@
 #else
   DBUG_PRINT("enter",("stmt: %p  cursor: %p",
                       this, cursor));
-<<<<<<< HEAD
+#endif
 
   MYSQL_DESTROY_PS(m_prepared_stmt);
 
-=======
-#endif
->>>>>>> d0a872c2
   delete cursor;
   /*
     We have to call free on the items even if cleanup is called as some items,
