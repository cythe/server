/* Copyright (c) 2002, 2015, Oracle and/or its affiliates.
   Copyright (c) 2008, 2021, MariaDB

   This program is free software; you can redistribute it and/or modify
   it under the terms of the GNU General Public License as published by
   the Free Software Foundation; version 2 of the License.

   This program is distributed in the hope that it will be useful,
   but WITHOUT ANY WARRANTY; without even the implied warranty of
   MERCHANTABILITY or FITNESS FOR A PARTICULAR PURPOSE.  See the
   GNU General Public License for more details.

   You should have received a copy of the GNU General Public License
   along with this program; if not, write to the Free Software
   Foundation, Inc., 51 Franklin St, Fifth Floor, Boston, MA  02110-1335  USA */

/**
  @file

This file contains the implementation of prepared statements.

When one prepares a statement:

  - Server gets the query from client with command 'COM_STMT_PREPARE';
    in the following format:
    [COM_STMT_PREPARE:1] [query]
  - Parse the query and recognize any parameter markers '?' and
    store its information list in lex->param_list
  - Allocate a new statement for this prepare; and keep this in
    'thd->stmt_map'.
  - Without executing the query, return back to client the total
    number of parameters along with result-set metadata information
    (if any) in the following format:
    @verbatim
    [STMT_ID:4]
    [Column_count:2]
    [Param_count:2]
    [Params meta info (stubs only for now)]  (if Param_count > 0)
    [Columns meta info] (if Column_count > 0)
    @endverbatim

  During prepare the tables used in a statement are opened, but no
  locks are acquired.  Table opening will block any DDL during the
  operation, and we do not need any locks as we neither read nor
  modify any data during prepare.  Tables are closed after prepare
  finishes.

When one executes a statement:

  - Server gets the command 'COM_STMT_EXECUTE' to execute the
    previously prepared query. If there are any parameter markers, then the
    client will send the data in the following format:
    @verbatim
    [COM_STMT_EXECUTE:1]
    [STMT_ID:4]
    [NULL_BITS:(param_count+7)/8)]
    [TYPES_SUPPLIED_BY_CLIENT(0/1):1]
    [[length]data]
    [[length]data] .. [[length]data].
    @endverbatim
    (Note: Except for string/binary types; all other types will not be
    supplied with length field)
  - If it is a first execute or types of parameters were altered by client,
    then setup the conversion routines.
  - Assign parameter items from the supplied data.
  - Execute the query without re-parsing and send back the results
    to client

  During execution of prepared statement tables are opened and locked
  the same way they would for normal (non-prepared) statement
  execution.  Tables are unlocked and closed after the execution.

When one supplies long data for a placeholder:

  - Server gets the long data in pieces with command type
    'COM_STMT_SEND_LONG_DATA'.
  - The packet received will have the format as:
    [COM_STMT_SEND_LONG_DATA:1][STMT_ID:4][parameter_number:2][data]
  - data from the packet is appended to the long data value buffer for this
    placeholder.
  - It's up to the client to stop supplying data chunks at any point. The
    server doesn't care; also, the server doesn't notify the client whether
    it got the data or not; if there is any error, then it will be returned
    at statement execute.
*/

#include "mariadb.h"                          /* NO_EMBEDDED_ACCESS_CHECKS */
#include "sql_priv.h"
#include "unireg.h"
#include "sql_class.h"                          // set_var.h: THD
#include "set_var.h"
#include "sql_prepare.h"
#include "sql_parse.h" // insert_precheck, update_precheck, delete_precheck
#include "sql_base.h"  // open_normal_and_derived_tables
#include "sql_cache.h"                          // query_cache_*
#include "sql_view.h"                          // create_view_precheck
#include "sql_delete.h"                        // mysql_prepare_delete
#include "sql_select.h" // for JOIN
#include "sql_insert.h" // upgrade_lock_type_for_insert, mysql_prepare_insert
#include "sql_update.h" // mysql_prepare_update
#include "sql_db.h"     // mysql_opt_change_db, mysql_change_db
#include "sql_acl.h"    // *_ACL
#include "sql_derived.h" // mysql_derived_prepare,
                         // mysql_handle_derived
#include "sql_cte.h"
#include "sql_cursor.h"
#include "sql_show.h"
#include "sql_repl.h"
#include "slave.h"
#include "sp_head.h"
#include "sp.h"
#include "sp_cache.h"
#include "sql_handler.h"  // mysql_ha_rm_tables
#include "probes_mysql.h"
#ifdef EMBEDDED_LIBRARY
/* include MYSQL_BIND headers */
#include <mysql.h>
#else
#include <mysql_com.h>
/* Constants defining bits in parameter type flags. Flags are read from high byte of short value */
static const uint PARAMETER_FLAG_UNSIGNED= 128U << 8;
#endif
#include "lock.h"                               // MYSQL_OPEN_FORCE_SHARED_MDL
#include "log_event.h"                          // class Log_event
#include "sql_handler.h"
#include "transaction.h"                        // trans_rollback_implicit
#include "wsrep_mysqld.h"

/**
  A result class used to send cursor rows using the binary protocol.
*/

class Select_fetch_protocol_binary: public select_send
{
  Protocol_binary protocol;
public:
  Select_fetch_protocol_binary(THD *thd);
  virtual bool send_result_set_metadata(List<Item> &list, uint flags);
  virtual int send_data(List<Item> &items);
  virtual bool send_eof();
#ifdef EMBEDDED_LIBRARY
  void begin_dataset()
  {
    protocol.begin_dataset();
  }
#endif
};

/****************************************************************************/

/**
  Prepared_statement: a statement that can contain placeholders.
*/

class Prepared_statement: public Statement
{
public:
  enum flag_values
  {
    IS_IN_USE= 1,
    IS_SQL_PREPARE= 2
  };

  THD *thd;
  Select_fetch_protocol_binary result;
  Item_param **param_array;
  Server_side_cursor *cursor;
  uchar *packet;
  uchar *packet_end;
  uint param_count;
  uint last_errno;
  uint flags;
  char last_error[MYSQL_ERRMSG_SIZE];
  my_bool iterations;
  my_bool start_param;
  my_bool read_types;
#ifndef EMBEDDED_LIBRARY
  bool (*set_params)(Prepared_statement *st, uchar *data, uchar *data_end,
                     uchar *read_pos, String *expanded_query);
  bool (*set_bulk_params)(Prepared_statement *st,
                          uchar **read_pos, uchar *data_end, bool reset);
#else
  bool (*set_params_data)(Prepared_statement *st, String *expanded_query);
  /*TODO: add bulk support for builtin server */
#endif
  bool (*set_params_from_actual_params)(Prepared_statement *stmt,
                                        List<Item> &list,
                                        String *expanded_query);
public:
  Prepared_statement(THD *thd_arg);
  virtual ~Prepared_statement();
  void setup_set_params();
  virtual Query_arena::Type type() const;
  virtual void cleanup_stmt();
  bool set_name(LEX_CSTRING *name);
  inline void close_cursor() { delete cursor; cursor= 0; }
  inline bool is_in_use() { return flags & (uint) IS_IN_USE; }
  inline bool is_sql_prepare() const { return flags & (uint) IS_SQL_PREPARE; }
  void set_sql_prepare() { flags|= (uint) IS_SQL_PREPARE; }
  bool prepare(const char *packet, uint packet_length);
  bool execute_loop(String *expanded_query,
                    bool open_cursor,
                    uchar *packet_arg, uchar *packet_end_arg);
  bool execute_bulk_loop(String *expanded_query,
                         bool open_cursor,
                         uchar *packet_arg, uchar *packet_end_arg);
  bool execute_server_runnable(Server_runnable *server_runnable);
  my_bool set_bulk_parameters(bool reset);
  bool bulk_iterations() { return iterations; };
  /* Destroy this statement */
  void deallocate();
  bool execute_immediate(const char *query, uint query_length);
private:
  /**
    The memory root to allocate parsed tree elements (instances of Item,
    SELECT_LEX and other classes).
  */
  MEM_ROOT main_mem_root;
  sql_mode_t m_sql_mode;
private:
  bool set_db(const LEX_CSTRING *db);
  bool set_parameters(String *expanded_query,
                      uchar *packet, uchar *packet_end);
  bool execute(String *expanded_query, bool open_cursor);
  void deallocate_immediate();
  bool reprepare();
  bool validate_metadata(Prepared_statement  *copy);
  void swap_prepared_statement(Prepared_statement *copy);
};

/**
  Execute one SQL statement in an isolated context.
*/

class Execute_sql_statement: public Server_runnable
{
public:
  Execute_sql_statement(LEX_STRING sql_text);
  virtual bool execute_server_code(THD *thd);
private:
  LEX_STRING m_sql_text;
};


class Ed_connection;

/**
  Protocol_local: a helper class to intercept the result
  of the data written to the network. 
*/

class Protocol_local :public Protocol
{
public:
  Protocol_local(THD *thd, Ed_connection *ed_connection);
  ~Protocol_local() { free_root(&m_rset_root, MYF(0)); }
protected:
  virtual void prepare_for_resend();
  virtual bool write();
  virtual bool store_null();
  virtual bool store_tiny(longlong from);
  virtual bool store_short(longlong from);
  virtual bool store_long(longlong from);
  virtual bool store_longlong(longlong from, bool unsigned_flag);
  virtual bool store_decimal(const my_decimal *);
  virtual bool store(const char *from, size_t length, CHARSET_INFO *cs);
  virtual bool store(const char *from, size_t length,
                     CHARSET_INFO *fromcs, CHARSET_INFO *tocs);
  virtual bool store(MYSQL_TIME *time, int decimals);
  virtual bool store_date(MYSQL_TIME *time);
  virtual bool store_time(MYSQL_TIME *time, int decimals);
  virtual bool store(float value, uint32 decimals, String *buffer);
  virtual bool store(double value, uint32 decimals, String *buffer);
  virtual bool store(Field *field);

  virtual bool send_result_set_metadata(List<Item> *list, uint flags);
  virtual bool send_out_parameters(List<Item_param> *sp_params);
#ifdef EMBEDDED_LIBRARY
  void remove_last_row();
#endif
  virtual enum enum_protocol_type type() { return PROTOCOL_LOCAL; };

  virtual bool send_ok(uint server_status, uint statement_warn_count,
                       ulonglong affected_rows, ulonglong last_insert_id,
                       const char *message, bool skip_flush);

  virtual bool send_eof(uint server_status, uint statement_warn_count);
  virtual bool send_error(uint sql_errno, const char *err_msg, const char* sqlstate);
private:
  bool store_string(const char *str, size_t length,
                    CHARSET_INFO *src_cs, CHARSET_INFO *dst_cs);

  bool store_column(const void *data, size_t length);
  void opt_add_row_to_rset();
private:
  Ed_connection *m_connection;
  MEM_ROOT m_rset_root;
  List<Ed_row> *m_rset;
  size_t m_column_count;
  Ed_column *m_current_row;
  Ed_column *m_current_column;
};

/******************************************************************************
  Implementation
******************************************************************************/


inline bool is_param_null(const uchar *pos, ulong param_no)
{
  return pos[param_no/8] & (1 << (param_no & 7));
}

/**
  Find a prepared statement in the statement map by id.

    Try to find a prepared statement and set THD error if it's not found.

  @param thd                thread handle
  @param id                 statement id
  @param where              the place from which this function is called (for
                            error reporting).

  @return
    0 if the statement was not found, a pointer otherwise.
*/

static Prepared_statement *
find_prepared_statement(THD *thd, ulong id)
{
  /*
    To strictly separate namespaces of SQL prepared statements and C API
    prepared statements find() will return 0 if there is a named prepared
    statement with such id.

    LAST_STMT_ID is special value which mean last prepared statement ID
    (it was made for COM_MULTI to allow prepare and execute a statement
    in the same command but usage is not limited by COM_MULTI only).
  */
  Statement *stmt= ((id == LAST_STMT_ID) ?
                    thd->last_stmt :
                    thd->stmt_map.find(id));

  if (stmt == 0 || stmt->type() != Query_arena::PREPARED_STATEMENT)
    return NULL;

  return (Prepared_statement *) stmt;
}


/**
  Send prepared statement id and metadata to the client after prepare.

  @todo
    Fix this nasty upcast from List<Item_param> to List<Item>

  @return
    0 in case of success, 1 otherwise
*/

#ifndef EMBEDDED_LIBRARY
static bool send_prep_stmt(Prepared_statement *stmt, uint columns)
{
  NET *net= &stmt->thd->net;
  uchar buff[12];
  uint tmp;
  int error;
  THD *thd= stmt->thd;
  DBUG_ENTER("send_prep_stmt");
  DBUG_PRINT("enter",("stmt->id: %lu  columns: %d  param_count: %d",
                      stmt->id, columns, stmt->param_count));

  buff[0]= 0;                                   /* OK packet indicator */
  int4store(buff+1, stmt->id);
  int2store(buff+5, columns);
  int2store(buff+7, stmt->param_count);
  buff[9]= 0;                                   // Guard against a 4.1 client
  tmp= MY_MIN(stmt->thd->get_stmt_da()->current_statement_warn_count(), 65535);
  int2store(buff+10, tmp);

  /*
    Send types and names of placeholders to the client
    XXX: fix this nasty upcast from List<Item_param> to List<Item>
  */
  error= my_net_write(net, buff, sizeof(buff));
  if (stmt->param_count && likely(!error))
  {
    error= thd->protocol_text.send_result_set_metadata((List<Item> *)
                                          &stmt->lex->param_list,
                                          Protocol::SEND_EOF);
  }

  if (likely(!error))
  {
    /* Flag that a response has already been sent */
    thd->get_stmt_da()->disable_status();
  }

  DBUG_RETURN(error);
}
#else
static bool send_prep_stmt(Prepared_statement *stmt,
                           uint columns __attribute__((unused)))
{
  THD *thd= stmt->thd;

  thd->client_stmt_id= stmt->id;
  thd->client_param_count= stmt->param_count;
  thd->clear_error();
  thd->get_stmt_da()->disable_status();

  return 0;
}
#endif /*!EMBEDDED_LIBRARY*/


#ifndef EMBEDDED_LIBRARY

/**
  Read the length of the parameter data and return it back to
  the caller.

    Read data length, position the packet to the first byte after it,
    and return the length to the caller.

  @param packet             a pointer to the data
  @param len                remaining packet length

  @return
    Length of data piece.
*/

static ulong get_param_length(uchar **packet, ulong len)
{
  uchar *pos= *packet;
  if (len < 1)
    return 0;
  if (*pos < 251)
  {
    (*packet)++;
    return (ulong) *pos;
  }
  if (len < 3)
    return 0;
  if (*pos == 252)
  {
    (*packet)+=3;
    return (ulong) uint2korr(pos+1);
  }
  if (len < 4)
    return 0;
  if (*pos == 253)
  {
    (*packet)+=4;
    return (ulong) uint3korr(pos+1);
  }
  if (len < 5)
    return 0;
  (*packet)+=9; // Must be 254 when here
  /*
    In our client-server protocol all numbers bigger than 2^24
    stored as 8 bytes with uint8korr. Here we always know that
    parameter length is less than 2^4 so don't look at the second
    4 bytes. But still we need to obey the protocol hence 9 in the
    assignment above.
  */
  return (ulong) uint4korr(pos+1);
}
#else
#define get_param_length(packet, len) len
#endif /*!EMBEDDED_LIBRARY*/

/**
  Data conversion routines.

    All these functions read the data from pos, convert it to requested
    type and assign to param; pos is advanced to predefined length.

    Make a note that the NULL handling is examined at first execution
    (i.e. when input types altered) and for all subsequent executions
    we don't read any values for this.

  @param  pos               input data buffer
  @param  len               length of data in the buffer
*/

void Item_param::set_param_tiny(uchar **pos, ulong len)
{
#ifndef EMBEDDED_LIBRARY
  if (len < 1)
    return;
#endif
  int8 value= (int8) **pos;
  set_int(unsigned_flag ? (longlong) ((uint8) value) :
                          (longlong) value, 4);
  *pos+= 1;
}

void Item_param::set_param_short(uchar **pos, ulong len)
{
  int16 value;
#ifndef EMBEDDED_LIBRARY
  if (len < 2)
    return;
  value= sint2korr(*pos);
#else
  shortget(value, *pos);
#endif
  set_int(unsigned_flag ? (longlong) ((uint16) value) :
                          (longlong) value, 6);
  *pos+= 2;
}

void Item_param::set_param_int32(uchar **pos, ulong len)
{
  int32 value;
#ifndef EMBEDDED_LIBRARY
  if (len < 4)
    return;
  value= sint4korr(*pos);
#else
  longget(value, *pos);
#endif
  set_int(unsigned_flag ? (longlong) ((uint32) value) :
                          (longlong) value, 11);
  *pos+= 4;
}

void Item_param::set_param_int64(uchar **pos, ulong len)
{
  longlong value;
#ifndef EMBEDDED_LIBRARY
  if (len < 8)
    return;
  value= (longlong) sint8korr(*pos);
#else
  longlongget(value, *pos);
#endif
  set_int(value, 21);
  *pos+= 8;
}

void Item_param::set_param_float(uchar **pos, ulong len)
{
  float data;
#ifndef EMBEDDED_LIBRARY
  if (len < 4)
    return;
  float4get(data,*pos);
#else
  floatget(data, *pos);
#endif
  set_double((double) data);
  *pos+= 4;
}

void Item_param::set_param_double(uchar **pos, ulong len)
{
  double data;
#ifndef EMBEDDED_LIBRARY
  if (len < 8)
    return;
  float8get(data,*pos);
#else
  doubleget(data, *pos);
#endif
  set_double((double) data);
  *pos+= 8;
}

void Item_param::set_param_decimal(uchar **pos, ulong len)
{
  ulong length= get_param_length(pos, len);
  set_decimal((char*)*pos, length);
  *pos+= length;
}

#ifndef EMBEDDED_LIBRARY

/*
  Read date/time/datetime parameter values from network (binary
  protocol). See writing counterparts of these functions in
  libmysql.c (store_param_{time,date,datetime}).
*/

/**
  @todo
    Add warning 'Data truncated' here
*/
void Item_param::set_param_time(uchar **pos, ulong len)
{
  MYSQL_TIME tm;
  ulong length= get_param_length(pos, len);

  if (length >= 8)
  {
    uchar *to= *pos;
    uint day;

    tm.neg= (bool) to[0];
    day= (uint) sint4korr(to+1);
    tm.hour=   (uint) to[5] + day * 24;
    tm.minute= (uint) to[6];
    tm.second= (uint) to[7];
    tm.second_part= (length > 8) ? (ulong) sint4korr(to+8) : 0;
    if (tm.hour > 838)
    {
      /* TODO: add warning 'Data truncated' here */
      tm.hour= 838;
      tm.minute= 59;
      tm.second= 59;
    }
    tm.day= tm.year= tm.month= 0;
  }
  else
    set_zero_time(&tm, MYSQL_TIMESTAMP_TIME);
  set_time(&tm, MYSQL_TIMESTAMP_TIME, MAX_TIME_FULL_WIDTH);
  *pos+= length;
}

void Item_param::set_param_datetime(uchar **pos, ulong len)
{
  MYSQL_TIME tm;
  ulong length= get_param_length(pos, len);

  if (length >= 4)
  {
    uchar *to= *pos;

    tm.neg=    0;
    tm.year=   (uint) sint2korr(to);
    tm.month=  (uint) to[2];
    tm.day=    (uint) to[3];
    if (length > 4)
    {
      tm.hour=   (uint) to[4];
      tm.minute= (uint) to[5];
      tm.second= (uint) to[6];
    }
    else
      tm.hour= tm.minute= tm.second= 0;

    tm.second_part= (length > 7) ? (ulong) sint4korr(to+7) : 0;
  }
  else
    set_zero_time(&tm, MYSQL_TIMESTAMP_DATETIME);
  set_time(&tm, MYSQL_TIMESTAMP_DATETIME, MAX_DATETIME_WIDTH);
  *pos+= length;
}


void Item_param::set_param_date(uchar **pos, ulong len)
{
  MYSQL_TIME tm;
  ulong length= get_param_length(pos, len);

  if (length >= 4)
  {
    uchar *to= *pos;

    tm.year=  (uint) sint2korr(to);
    tm.month=  (uint) to[2];
    tm.day= (uint) to[3];

    tm.hour= tm.minute= tm.second= 0;
    tm.second_part= 0;
    tm.neg= 0;
  }
  else
    set_zero_time(&tm, MYSQL_TIMESTAMP_DATE);
  set_time(&tm, MYSQL_TIMESTAMP_DATE, MAX_DATE_WIDTH);
  *pos+= length;
}

#else/*!EMBEDDED_LIBRARY*/
/**
  @todo
    Add warning 'Data truncated' here
*/
void Item_param::set_param_time(uchar **pos, ulong len)
{
  MYSQL_TIME tm= *((MYSQL_TIME*)*pos);
  tm.hour+= tm.day * 24;
  tm.day= tm.year= tm.month= 0;
  if (tm.hour > 838)
  {
    /* TODO: add warning 'Data truncated' here */
    tm.hour= 838;
    tm.minute= 59;
    tm.second= 59;
  }
  set_time(&tm, MYSQL_TIMESTAMP_TIME, MAX_TIME_WIDTH);
}

void Item_param::set_param_datetime(uchar **pos, ulong len)
{
  MYSQL_TIME tm= *((MYSQL_TIME*)*pos);
  tm.neg= 0;
  set_time(&tm, MYSQL_TIMESTAMP_DATETIME, MAX_DATETIME_WIDTH);
}

void Item_param::set_param_date(uchar **pos, ulong len)
{
  MYSQL_TIME *to= (MYSQL_TIME*)*pos;
  set_time(to, MYSQL_TIMESTAMP_DATE, MAX_DATE_WIDTH);
}
#endif /*!EMBEDDED_LIBRARY*/


void Item_param::set_param_str(uchar **pos, ulong len)
{
  ulong length= get_param_length(pos, len);
  if (length == 0 && m_empty_string_is_null)
    set_null();
  else
  {
    if (length > len)
      length= len;
    /*
      We use &my_charset_bin here. Conversion and setting real character
      sets will be done in Item_param::convert_str_value(), after the
      original value is appended to the query used for logging.
    */
    set_str((const char *) *pos, length, &my_charset_bin, &my_charset_bin);
    *pos+= length;
  }
}


#undef get_param_length


void Item_param::setup_conversion(THD *thd, uchar param_type)
{
  const Type_handler *h=
    Type_handler::get_handler_by_field_type((enum_field_types) param_type);
  /*
    The client library ensures that we won't get any unexpected typecodes
    in the bound parameter. Translating unknown typecodes to
    &type_handler_string lets us to handle malformed packets as well.
  */
  if (!h)
    h= &type_handler_string;
  set_handler(h);
  h->Item_param_setup_conversion(thd, this);
}


void Item_param::setup_conversion_blob(THD *thd)
{
  value.cs_info.character_set_of_placeholder= &my_charset_bin;
  value.cs_info.character_set_client= thd->variables.character_set_client;
  DBUG_ASSERT(thd->variables.character_set_client);
  value.cs_info.final_character_set_of_str_value= &my_charset_bin;
  m_empty_string_is_null= thd->variables.sql_mode & MODE_EMPTY_STRING_IS_NULL;
}


void Item_param::setup_conversion_string(THD *thd, CHARSET_INFO *fromcs)
{
  value.cs_info.set(thd, fromcs);
  m_empty_string_is_null= thd->variables.sql_mode & MODE_EMPTY_STRING_IS_NULL;
  /*
    Exact value of max_length is not known unless data is converted to
    charset of connection, so we have to set it later.
  */
}

#ifndef EMBEDDED_LIBRARY

/**
  Routines to assign parameters from data supplied by the client.

    Update the parameter markers by reading data from the packet and
    and generate a valid query for logging.

  @note
    This function, along with other _with_log functions is called when one of
    binary, slow or general logs is open. Logging of prepared statements in
    all cases is performed by means of conventional queries: if parameter
    data was supplied from C API, each placeholder in the query is
    replaced with its actual value; if we're logging a [Dynamic] SQL
    prepared statement, parameter markers are replaced with variable names.
    Example:
    @verbatim
     mysqld_stmt_prepare("UPDATE t1 SET a=a*1.25 WHERE a=?")
       --> general logs gets [Prepare] UPDATE t1 SET a*1.25 WHERE a=?"
     mysqld_stmt_execute(stmt);
       --> general and binary logs get
                             [Execute] UPDATE t1 SET a*1.25 WHERE a=1"
    @endverbatim

    If a statement has been prepared using SQL syntax:
    @verbatim
     PREPARE stmt FROM "UPDATE t1 SET a=a*1.25 WHERE a=?"
       --> general log gets
                                 [Query]   PREPARE stmt FROM "UPDATE ..."
     EXECUTE stmt USING @a
       --> general log gets
                             [Query]   EXECUTE stmt USING @a;
    @endverbatim

  @retval
    0  if success
  @retval
    1  otherwise
*/

static bool insert_params_with_log(Prepared_statement *stmt, uchar *null_array,
                                   uchar *read_pos, uchar *data_end,
                                   String *query)
{
  THD  *thd= stmt->thd;
  Item_param **begin= stmt->param_array;
  Item_param **end= begin + stmt->param_count;
  Copy_query_with_rewrite acc(thd, stmt->query(), stmt->query_length(), query);
  DBUG_ENTER("insert_params_with_log");

  for (Item_param **it= begin; it < end; ++it)
  {
    Item_param *param= *it;
    if (!param->has_long_data_value())
    {
      if (is_param_null(null_array, (uint) (it - begin)))
        param->set_null();
      else
      {
        if (read_pos >= data_end)
          DBUG_RETURN(1);
        param->set_param_func(&read_pos, (uint) (data_end - read_pos));
        if (param->has_no_value())
          DBUG_RETURN(1);

        if (param->limit_clause_param && !param->has_int_value())
        {
          if (param->set_limit_clause_param(param->val_int()))
            DBUG_RETURN(1);
        }
      }
    }
    /*
      A long data stream was supplied for this parameter marker.
      This was done after prepare, prior to providing a placeholder
      type (the types are supplied at execute). Check that the
      supplied type of placeholder can accept a data stream.
    */
    else if (!param->type_handler()->is_param_long_data_type())
      DBUG_RETURN(1);

    if (acc.append(param))
      DBUG_RETURN(1);

    if (param->convert_str_value(thd))
      DBUG_RETURN(1);                           /* out of memory */

    param->sync_clones();
  }
  if (acc.finalize())
    DBUG_RETURN(1);

  DBUG_RETURN(0);
}


static bool insert_params(Prepared_statement *stmt, uchar *null_array,
                          uchar *read_pos, uchar *data_end,
                          String *expanded_query)
{
  Item_param **begin= stmt->param_array;
  Item_param **end= begin + stmt->param_count;

  DBUG_ENTER("insert_params");

  for (Item_param **it= begin; it < end; ++it)
  {
    Item_param *param= *it;
    param->indicator= STMT_INDICATOR_NONE; // only for bulk parameters
    if (!param->has_long_data_value())
    {
      if (is_param_null(null_array, (uint) (it - begin)))
        param->set_null();
      else
      {
        if (read_pos >= data_end)
          DBUG_RETURN(1);
        param->set_param_func(&read_pos, (uint) (data_end - read_pos));
        if (param->has_no_value())
          DBUG_RETURN(1);
      }
    }
    /*
      A long data stream was supplied for this parameter marker.
      This was done after prepare, prior to providing a placeholder
      type (the types are supplied at execute). Check that the
      supplied type of placeholder can accept a data stream.
    */
    else if (!param->type_handler()->is_param_long_data_type())
      DBUG_RETURN(1);
    if (param->convert_str_value(stmt->thd))
      DBUG_RETURN(1);                           /* out of memory */
    param->sync_clones();
  }
  DBUG_RETURN(0);
}


static bool insert_bulk_params(Prepared_statement *stmt,
                               uchar **read_pos, uchar *data_end,
                               bool reset)
{
  Item_param **begin= stmt->param_array;
  Item_param **end= begin + stmt->param_count;

  DBUG_ENTER("insert_params");

  for (Item_param **it= begin; it < end; ++it)
  {
    Item_param *param= *it;
    if (reset)
      param->reset();
    if (!param->has_long_data_value())
    {
      param->indicator= (enum_indicator_type) *((*read_pos)++);
      if ((*read_pos) > data_end)
        DBUG_RETURN(1);
      switch (param->indicator)
      {
      case STMT_INDICATOR_NONE:
        if ((*read_pos) >= data_end)
          DBUG_RETURN(1);
        param->set_param_func(read_pos, (uint) (data_end - (*read_pos)));
        if (param->has_no_value())
          DBUG_RETURN(1);
        if (param->convert_str_value(stmt->thd))
          DBUG_RETURN(1);                           /* out of memory */
        break;
      case STMT_INDICATOR_NULL:
        param->set_null();
        break;
      case STMT_INDICATOR_DEFAULT:
        param->set_default();
        break;
      case STMT_INDICATOR_IGNORE:
        param->set_ignore();
        break;
      }
    }
    else
      DBUG_RETURN(1); // long is not supported here
    param->sync_clones();
  }
  DBUG_RETURN(0);
}


/**
  Checking if parameter type and flags are valid

  @param typecode  ushort value with type in low byte, and flags in high byte

  @retval true  this parameter is wrong
  @retval false this parameter is OK
*/

static bool
parameter_type_sanity_check(ushort typecode)
{
  /* Checking if type in lower byte is valid */
  switch (typecode & 0xff) {
  case MYSQL_TYPE_DECIMAL:
  case MYSQL_TYPE_NEWDECIMAL:
  case MYSQL_TYPE_TINY:
  case MYSQL_TYPE_SHORT:
  case MYSQL_TYPE_LONG:
  case MYSQL_TYPE_LONGLONG:
  case MYSQL_TYPE_INT24:
  case MYSQL_TYPE_YEAR:
  case MYSQL_TYPE_BIT:
  case MYSQL_TYPE_FLOAT:
  case MYSQL_TYPE_DOUBLE:
  case MYSQL_TYPE_NULL:
  case MYSQL_TYPE_VARCHAR:
  case MYSQL_TYPE_TINY_BLOB:
  case MYSQL_TYPE_MEDIUM_BLOB:
  case MYSQL_TYPE_LONG_BLOB:
  case MYSQL_TYPE_BLOB:
  case MYSQL_TYPE_VAR_STRING:
  case MYSQL_TYPE_STRING:
  case MYSQL_TYPE_ENUM:
  case MYSQL_TYPE_SET:
  case MYSQL_TYPE_GEOMETRY:
  case MYSQL_TYPE_TIMESTAMP:
  case MYSQL_TYPE_DATE:
  case MYSQL_TYPE_TIME:
  case MYSQL_TYPE_DATETIME:
  case MYSQL_TYPE_NEWDATE:
  break;
  /*
    This types normally cannot be sent by client, so maybe it'd be
    better to treat them like an error here.
  */
  case MYSQL_TYPE_TIMESTAMP2:
  case MYSQL_TYPE_TIME2:
  case MYSQL_TYPE_DATETIME2:
  default:
    return true;
  };

  // In Flags in high byte only unsigned bit may be set
  if (typecode & ((~PARAMETER_FLAG_UNSIGNED) & 0x0000ff00))
  {
    return true;
  }
  return false;
}

static bool
set_conversion_functions(Prepared_statement *stmt, uchar **data)
{
  uchar *read_pos= *data;

  DBUG_ENTER("set_conversion_functions");
  /*
     First execute or types altered by the client, setup the
     conversion routines for all parameters (one time)
   */
  Item_param **it= stmt->param_array;
  Item_param **end= it + stmt->param_count;
  THD *thd= stmt->thd;
  for (; it < end; ++it)
  {
    ushort typecode;

    /*
      stmt_execute_packet_sanity_check has already verified, that there
      are enough data in the packet for data types
    */
    typecode= sint2korr(read_pos);
    read_pos+= 2;
    if (parameter_type_sanity_check(typecode))
    {
      DBUG_RETURN(1);
    }
    (**it).unsigned_flag= MY_TEST(typecode & PARAMETER_FLAG_UNSIGNED);
    (*it)->setup_conversion(thd, (uchar) (typecode & 0xff));
    (*it)->sync_clones();
  }
  *data= read_pos;
  DBUG_RETURN(0);
}


static bool setup_conversion_functions(Prepared_statement *stmt,
                                       uchar **data,
                                       bool bulk_protocol= 0)
{
  /* skip null bits */
  uchar *read_pos= *data;
  if (!bulk_protocol)
    read_pos+= (stmt->param_count+7) / 8;

  DBUG_ENTER("setup_conversion_functions");

  if (*read_pos++) //types supplied / first execute
  {
    *data= read_pos;
    bool res= set_conversion_functions(stmt, data);
    DBUG_RETURN(res);
  }
  *data= read_pos;
  DBUG_RETURN(0);
}

#else

//TODO: support bulk parameters

/**
  Embedded counterparts of parameter assignment routines.

    The main difference between the embedded library and the server is
    that in embedded case we don't serialize/deserialize parameters data.

    Additionally, for unknown reason, the client-side flag raised for
    changed types of placeholders is ignored and we simply setup conversion
    functions at each execute (TODO: fix).
*/

static bool emb_insert_params(Prepared_statement *stmt, String *expanded_query)
{
  THD *thd= stmt->thd;
  Item_param **it= stmt->param_array;
  Item_param **end= it + stmt->param_count;
  MYSQL_BIND *client_param= stmt->thd->client_params;

  DBUG_ENTER("emb_insert_params");

  for (; it < end; ++it, ++client_param)
  {
    Item_param *param= *it;
    param->setup_conversion(thd, client_param->buffer_type);
    if (!param->has_long_data_value())
    {
      if (*client_param->is_null)
        param->set_null();
      else
      {
        uchar *buff= (uchar*) client_param->buffer;
        param->unsigned_flag= client_param->is_unsigned;
        param->set_param_func(&buff,
                              client_param->length ?
                              *client_param->length :
                              client_param->buffer_length);
        if (param->has_no_value())
          DBUG_RETURN(1);
      }
      param->sync_clones();
    }
    if (param->convert_str_value(thd))
      DBUG_RETURN(1);                           /* out of memory */
  }
  DBUG_RETURN(0);
}


static bool emb_insert_params_with_log(Prepared_statement *stmt, String *query)
{
  THD *thd= stmt->thd;
  Item_param **it= stmt->param_array;
  Item_param **end= it + stmt->param_count;
  MYSQL_BIND *client_param= thd->client_params;
  Copy_query_with_rewrite acc(thd, stmt->query(), stmt->query_length(), query);
  DBUG_ENTER("emb_insert_params_with_log");

  for (; it < end; ++it, ++client_param)
  {
    Item_param *param= *it;
    param->setup_conversion(thd, client_param->buffer_type);
    if (!param->has_long_data_value())
    {
      if (*client_param->is_null)
        param->set_null();
      else
      {
        uchar *buff= (uchar*)client_param->buffer;
        param->unsigned_flag= client_param->is_unsigned;
        param->set_param_func(&buff,
                              client_param->length ?
                              *client_param->length :
                              client_param->buffer_length);
        if (param->has_no_value())
          DBUG_RETURN(1);
      }
    }
    if (acc.append(param))
      DBUG_RETURN(1);

    if (param->convert_str_value(thd))
      DBUG_RETURN(1);                           /* out of memory */
    param->sync_clones();
  }
  if (acc.finalize())
    DBUG_RETURN(1);

  DBUG_RETURN(0);
}

#endif /*!EMBEDDED_LIBRARY*/

/**
  Setup data conversion routines using an array of parameter
  markers from the original prepared statement.
  Swap the parameter data of the original prepared
  statement to the new one.

  Used only when we re-prepare a prepared statement.
  There are two reasons for this function to exist:

  1) In the binary client/server protocol, parameter metadata
  is sent only at first execute. Consequently, if we need to
  reprepare a prepared statement at a subsequent execution,
  we may not have metadata information in the packet.
  In that case we use the parameter array of the original
  prepared statement to setup parameter types of the new
  prepared statement.

  2) In the binary client/server protocol, we may supply
  long data in pieces. When the last piece is supplied,
  we assemble the pieces and convert them from client
  character set to the connection character set. After
  that the parameter value is only available inside
  the parameter, the original pieces are lost, and thus
  we can only assign the corresponding parameter of the
  reprepared statement from the original value.

  @param[out]  param_array_dst  parameter markers of the new statement
  @param[in]   param_array_src  parameter markers of the original
                                statement
  @param[in]   param_count      total number of parameters. Is the
                                same in src and dst arrays, since
                                the statement query is the same

  @return this function never fails
*/

static void
swap_parameter_array(Item_param **param_array_dst,
                     Item_param **param_array_src,
                     uint param_count)
{
  Item_param **dst= param_array_dst;
  Item_param **src= param_array_src;
  Item_param **end= param_array_dst + param_count;

  for (; dst < end; ++src, ++dst)
  {
    (*dst)->set_param_type_and_swap_value(*src);
    (*dst)->sync_clones();
    (*src)->sync_clones();
  }
}


/**
  Assign prepared statement parameters from user variables.

  @param stmt      Statement
  @param params    A list of parameters. Caller must ensure that number
                   of parameters in the list is equal to number of statement
                   parameters
  @param query     Ignored
*/

static bool
insert_params_from_actual_params(Prepared_statement *stmt,
                                 List<Item> &params,
                                 String *query __attribute__((unused)))
{
  Item_param **begin= stmt->param_array;
  Item_param **end= begin + stmt->param_count;
  List_iterator<Item> param_it(params);
  DBUG_ENTER("insert_params_from_actual_params");

  for (Item_param **it= begin; it < end; ++it)
  {
    Item_param *param= *it;
    Item *ps_param= param_it++;
    if (ps_param->save_in_param(stmt->thd, param) ||
        param->convert_str_value(stmt->thd))
      DBUG_RETURN(1);
    param->sync_clones();
  }
  DBUG_RETURN(0);
}


/**
  Do the same as insert_params_from_actual_params
  but also construct query text for binary log.

  @param stmt      Prepared statement
  @param params    A list of parameters. Caller must ensure that number of
                   parameters in the list is equal to number of statement
                   parameters
  @param query     The query with parameter markers replaced with corresponding
                   user variables that were used to execute the query.
*/

static bool
insert_params_from_actual_params_with_log(Prepared_statement *stmt,
                                          List<Item> &params,
                                          String *query)
{
  Item_param **begin= stmt->param_array;
  Item_param **end= begin + stmt->param_count;
  List_iterator<Item> param_it(params);
  THD *thd= stmt->thd;
  Copy_query_with_rewrite acc(thd, stmt->query(), stmt->query_length(), query);

  DBUG_ENTER("insert_params_from_actual_params_with_log");

  for (Item_param **it= begin; it < end; ++it)
  {
    Item_param *param= *it;
    Item *ps_param= param_it++;
    if (ps_param->save_in_param(thd, param))
      DBUG_RETURN(1);

    if (acc.append(param))
      DBUG_RETURN(1);

    if (param->convert_str_value(thd))
      DBUG_RETURN(1);

    param->sync_clones();
  }
  if (acc.finalize())
    DBUG_RETURN(1);

  DBUG_RETURN(0);
}

/**
  Validate INSERT statement.

  @param stmt               prepared statement
  @param tables             global/local table list

  @retval
    FALSE             success
  @retval
    TRUE              error, error message is set in THD
*/

static bool mysql_test_insert(Prepared_statement *stmt,
                              TABLE_LIST *table_list,
                              List<Item> &fields,
                              List<List_item> &values_list,
                              List<Item> &update_fields,
                              List<Item> &update_values,
                              enum_duplicates duplic)
{
  THD *thd= stmt->thd;
  List_iterator_fast<List_item> its(values_list);
  List_item *values;
  DBUG_ENTER("mysql_test_insert");

  /*
    Since INSERT DELAYED doesn't support temporary tables, we could
    not pre-open temporary tables for SQLCOM_INSERT / SQLCOM_REPLACE.
    Open them here instead.
  */
  if (table_list->lock_type != TL_WRITE_DELAYED)
  {
    if (thd->open_temporary_tables(table_list))
      goto error;
  }

  if (insert_precheck(thd, table_list))
    goto error;

  //upgrade_lock_type_for_insert(thd, &table_list->lock_type, duplic,
  //                             values_list.elements > 1);
  /*
    open temporary memory pool for temporary data allocated by derived
    tables & preparation procedure
    Note that this is done without locks (should not be needed as we will not
    access any data here)
    If we would use locks, then we have to ensure we are not using
    TL_WRITE_DELAYED as having two such locks can cause table corruption.
  */
  if (open_normal_and_derived_tables(thd, table_list,
                                     MYSQL_OPEN_FORCE_SHARED_MDL, DT_INIT))
    goto error;

  if ((values= its++))
  {
    uint value_count;
    ulong counter= 0;
    Item *unused_conds= 0;

    if (table_list->table)
    {
      // don't allocate insert_values
      table_list->table->insert_values=(uchar *)1;
    }

    if (mysql_prepare_insert(thd, table_list, table_list->table,
                             fields, values, update_fields, update_values,
                             duplic, &unused_conds, FALSE))
      goto error;

    value_count= values->elements;
    its.rewind();

    if (table_list->lock_type == TL_WRITE_DELAYED &&
        !(table_list->table->file->ha_table_flags() & HA_CAN_INSERT_DELAYED))
    {
      my_error(ER_DELAYED_NOT_SUPPORTED, MYF(0), (table_list->view ?
                                                  table_list->view_name.str :
                                                  table_list->table_name.str));
      goto error;
    }
    while ((values= its++))
    {
      counter++;
      if (values->elements != value_count)
      {
        my_error(ER_WRONG_VALUE_COUNT_ON_ROW, MYF(0), counter);
        goto error;
      }
      if (setup_fields(thd, Ref_ptr_array(),
                       *values, COLUMNS_READ, 0, NULL, 0))
        goto error;
    }
  }
  DBUG_RETURN(FALSE);

error:
  /* insert_values is cleared in open_table */
  DBUG_RETURN(TRUE);
}


/**
  Validate UPDATE statement.

  @param stmt               prepared statement
  @param tables             list of tables used in this query

  @todo
    - here we should send types of placeholders to the client.

  @retval
    0                 success
  @retval
    1                 error, error message is set in THD
  @retval
    2                 convert to multi_update
*/

static int mysql_test_update(Prepared_statement *stmt,
                              TABLE_LIST *table_list)
{
  int res;
  THD *thd= stmt->thd;
  uint table_count= 0;
  TABLE_LIST *update_source_table;
  SELECT_LEX *select= &stmt->lex->select_lex;
#ifndef NO_EMBEDDED_ACCESS_CHECKS
  uint          want_privilege;
#endif
  DBUG_ENTER("mysql_test_update");

  if (update_precheck(thd, table_list) ||
      open_tables(thd, &table_list, &table_count, MYSQL_OPEN_FORCE_SHARED_MDL))
    goto error;

  if (mysql_handle_derived(thd->lex, DT_INIT))
    goto error;

  if (((update_source_table= unique_table(thd, table_list,
                                          table_list->next_global, 0)) ||
        table_list->is_multitable()))
  {
    DBUG_ASSERT(update_source_table || table_list->view != 0);
    DBUG_PRINT("info", ("Switch to multi-update"));
    /* pass counter value */
    thd->lex->table_count= table_count;
    /* convert to multiupdate */
    DBUG_RETURN(2);
  }

  /*
    thd->fill_derived_tables() is false here for sure (because it is
    preparation of PS, so we even do not check it).
  */
  if (table_list->handle_derived(thd->lex, DT_MERGE_FOR_INSERT))
    goto error;
  if (table_list->handle_derived(thd->lex, DT_PREPARE))
    goto error;

  if (!table_list->single_table_updatable())
  {
    my_error(ER_NON_UPDATABLE_TABLE, MYF(0), table_list->alias.str, "UPDATE");
    goto error;
  }

#ifndef NO_EMBEDDED_ACCESS_CHECKS
  /* Force privilege re-checking for views after they have been opened. */
  want_privilege= (table_list->view ? UPDATE_ACL :
                   table_list->grant.want_privilege);
#endif

  if (mysql_prepare_update(thd, table_list, &select->where,
                           select->order_list.elements,
                           select->order_list.first))
    goto error;

#ifndef NO_EMBEDDED_ACCESS_CHECKS
  table_list->grant.want_privilege= want_privilege;
  table_list->table->grant.want_privilege= want_privilege;
  table_list->register_want_access(want_privilege);
#endif
  thd->lex->select_lex.no_wrap_view_item= TRUE;
  res= setup_fields(thd, Ref_ptr_array(),
                    select->item_list, MARK_COLUMNS_READ, 0, NULL, 0);
  thd->lex->select_lex.no_wrap_view_item= FALSE;
  if (res)
    goto error;
#ifndef NO_EMBEDDED_ACCESS_CHECKS
  /* Check values */
  table_list->grant.want_privilege=
  table_list->table->grant.want_privilege=
    (SELECT_ACL & ~table_list->table->grant.privilege);
  table_list->register_want_access(SELECT_ACL);
#endif
  if (setup_fields(thd, Ref_ptr_array(),
                   stmt->lex->value_list, COLUMNS_READ, 0, NULL, 0) ||
      check_unique_table(thd, table_list))
    goto error;
  /* TODO: here we should send types of placeholders to the client. */
  DBUG_RETURN(0);
error:
  DBUG_RETURN(1);
}


/**
  Validate DELETE statement.

  @param stmt               prepared statement
  @param tables             list of tables used in this query

  @retval
    FALSE             success
  @retval
    TRUE              error, error message is set in THD
*/

static bool mysql_test_delete(Prepared_statement *stmt,
                              TABLE_LIST *table_list)
{
  uint table_count= 0;
  THD *thd= stmt->thd;
  LEX *lex= stmt->lex;
  bool delete_while_scanning;
  DBUG_ENTER("mysql_test_delete");

  if (delete_precheck(thd, table_list) ||
      open_tables(thd, &table_list, &table_count, MYSQL_OPEN_FORCE_SHARED_MDL))
    goto error;

  if (mysql_handle_derived(thd->lex, DT_INIT))
    goto error;
  if (mysql_handle_derived(thd->lex, DT_MERGE_FOR_INSERT))
    goto error;
  if (mysql_handle_derived(thd->lex, DT_PREPARE))
    goto error;

  if (!table_list->single_table_updatable())
  {
    my_error(ER_NON_UPDATABLE_TABLE, MYF(0), table_list->alias.str, "DELETE");
    goto error;
  }
  if (!table_list->table || !table_list->table->is_created())
  {
    my_error(ER_VIEW_DELETE_MERGE_VIEW, MYF(0),
             table_list->view_db.str, table_list->view_name.str);
    goto error;
  }

  DBUG_RETURN(mysql_prepare_delete(thd, table_list, 
                                   lex->select_lex.with_wild, 
                                   lex->select_lex.item_list,
                                   &lex->select_lex.where,
                                   &delete_while_scanning));
error:
  DBUG_RETURN(TRUE);
}


/**
  Validate SELECT statement.

    In case of success, if this query is not EXPLAIN, send column list info
    back to the client.

  @param stmt               prepared statement
  @param tables             list of tables used in the query

  @retval
    0                 success
  @retval
    1                 error, error message is set in THD
  @retval
    2                 success, and statement metadata has been sent
*/

static int mysql_test_select(Prepared_statement *stmt,
                             TABLE_LIST *tables)
{
  THD *thd= stmt->thd;
  LEX *lex= stmt->lex;
  SELECT_LEX_UNIT *unit= &lex->unit;
  DBUG_ENTER("mysql_test_select");

  lex->select_lex.context.resolve_in_select_list= TRUE;

  ulong privilege= lex->exchange ? SELECT_ACL | FILE_ACL : SELECT_ACL;
  if (tables)
  {
    if (check_table_access(thd, privilege, tables, FALSE, UINT_MAX, FALSE))
      goto error;
  }
  else if (check_access(thd, privilege, any_db, NULL, NULL, 0, 0))
    goto error;

  if (!lex->result && !(lex->result= new (stmt->mem_root) select_send(thd)))
  {
    my_error(ER_OUTOFMEMORY, MYF(ME_FATALERROR), 
             static_cast<int>(sizeof(select_send)));
    goto error;
  }

  if (open_normal_and_derived_tables(thd, tables,  MYSQL_OPEN_FORCE_SHARED_MDL,
                                     DT_INIT | DT_PREPARE))
    goto error;

  thd->lex->used_tables= 0;                        // Updated by setup_fields

  /*
    JOIN::prepare calls
    It is not SELECT COMMAND for sure, so setup_tables will be called as
    usual, and we pass 0 as setup_tables_done_option
  */
  if (unit->prepare(unit->derived, 0, 0))
    goto error;
  if (!lex->describe && !thd->lex->analyze_stmt && !stmt->is_sql_prepare())
  {
    /* Make copy of item list, as change_columns may change it */
    SELECT_LEX_UNIT* master_unit= unit->first_select()->master_unit();
    bool is_union_op=
      master_unit->is_unit_op() || master_unit->fake_select_lex;

    List<Item> fields(is_union_op ? unit->item_list :
                                    lex->select_lex.item_list);

    /* Change columns if a procedure like analyse() */
    if (unit->last_procedure && unit->last_procedure->change_columns(thd, fields))
      goto error;

    /*
      We can use lex->result as it should've been prepared in
      unit->prepare call above.
    */
    if (send_prep_stmt(stmt, lex->result->field_count(fields)) ||
        lex->result->send_result_set_metadata(fields, Protocol::SEND_EOF) ||
        thd->protocol->flush())
      goto error;
    DBUG_RETURN(2);
  }
  DBUG_RETURN(0);
error:
  DBUG_RETURN(1);
}


/**
  Validate and prepare for execution DO statement expressions.

  @param stmt               prepared statement
  @param tables             list of tables used in this query
  @param values             list of expressions

  @retval
    FALSE             success
  @retval
    TRUE              error, error message is set in THD
*/

static bool mysql_test_do_fields(Prepared_statement *stmt,
                                TABLE_LIST *tables,
                                List<Item> *values)
{
  THD *thd= stmt->thd;

  DBUG_ENTER("mysql_test_do_fields");
  if (tables && check_table_access(thd, SELECT_ACL, tables, FALSE,
                                   UINT_MAX, FALSE))
    DBUG_RETURN(TRUE);

  if (open_normal_and_derived_tables(thd, tables, MYSQL_OPEN_FORCE_SHARED_MDL,
                                     DT_INIT | DT_PREPARE))
    DBUG_RETURN(TRUE);
  DBUG_RETURN(setup_fields(thd, Ref_ptr_array(),
                           *values, COLUMNS_READ, 0, NULL, 0));
}


/**
  Validate and prepare for execution SET statement expressions.

  @param stmt               prepared statement
  @param tables             list of tables used in this query
  @param values             list of expressions

  @retval
    FALSE             success
  @retval
    TRUE              error, error message is set in THD
*/

static bool mysql_test_set_fields(Prepared_statement *stmt,
                                  TABLE_LIST *tables,
                                  List<set_var_base> *var_list)
{
  DBUG_ENTER("mysql_test_set_fields");
  List_iterator_fast<set_var_base> it(*var_list);
  THD *thd= stmt->thd;
  set_var_base *var;

  if ((tables &&
       check_table_access(thd, SELECT_ACL, tables, FALSE, UINT_MAX, FALSE)) ||
      open_normal_and_derived_tables(thd, tables, MYSQL_OPEN_FORCE_SHARED_MDL,
                                     DT_INIT | DT_PREPARE))
    goto error;

  while ((var= it++))
  {
    if (var->light_check(thd))
      goto error;
  }
  DBUG_RETURN(FALSE);
error:
  DBUG_RETURN(TRUE);
}


/**
  Validate and prepare for execution CALL statement expressions.

  @param stmt               prepared statement
  @param tables             list of tables used in this query
  @param value_list         list of expressions

  @retval FALSE             success
  @retval TRUE              error, error message is set in THD
*/

static bool mysql_test_call_fields(Prepared_statement *stmt,
                                   TABLE_LIST *tables,
                                   List<Item> *value_list)
{
  DBUG_ENTER("mysql_test_call_fields");

  List_iterator<Item> it(*value_list);
  THD *thd= stmt->thd;
  Item *item;

  if ((tables &&
       check_table_access(thd, SELECT_ACL, tables, FALSE, UINT_MAX, FALSE)) ||
      open_normal_and_derived_tables(thd, tables, MYSQL_OPEN_FORCE_SHARED_MDL,
                                     DT_INIT | DT_PREPARE))
    goto err;

  while ((item= it++))
  {
    if (item->fix_fields_if_needed(thd, it.ref()))
      goto err;
  }
  DBUG_RETURN(FALSE);
err:
  DBUG_RETURN(TRUE);
}


/**
  Check internal SELECT of the prepared command.

  @param stmt                      prepared statement
  @param specific_prepare          function of command specific prepare
  @param setup_tables_done_option  options to be passed to LEX::unit.prepare()

  @note
    This function won't directly open tables used in select. They should
    be opened either by calling function (and in this case you probably
    should use select_like_stmt_test_with_open()) or by
    "specific_prepare" call (like this happens in case of multi-update).

  @retval
    FALSE                success
  @retval
    TRUE                 error, error message is set in THD
*/

static bool select_like_stmt_test(Prepared_statement *stmt,
                                  int (*specific_prepare)(THD *thd),
                                  ulong setup_tables_done_option)
{
  DBUG_ENTER("select_like_stmt_test");
  THD *thd= stmt->thd;
  LEX *lex= stmt->lex;

  lex->select_lex.context.resolve_in_select_list= TRUE;

  if (specific_prepare && (*specific_prepare)(thd))
    DBUG_RETURN(TRUE);

  thd->lex->used_tables= 0;                        // Updated by setup_fields

  /* Calls JOIN::prepare */
  DBUG_RETURN(lex->unit.prepare(lex->unit.derived, 0, setup_tables_done_option));
}

/**
  Check internal SELECT of the prepared command (with opening of used
  tables).

  @param stmt                      prepared statement
  @param tables                    list of tables to be opened
                                   before calling specific_prepare function
  @param specific_prepare          function of command specific prepare
  @param setup_tables_done_option  options to be passed to LEX::unit.prepare()

  @retval
    FALSE                success
  @retval
    TRUE                 error
*/

static bool
select_like_stmt_test_with_open(Prepared_statement *stmt,
                                TABLE_LIST *tables,
                                int (*specific_prepare)(THD *thd),
                                ulong setup_tables_done_option)
{
  uint table_count= 0;
  DBUG_ENTER("select_like_stmt_test_with_open");

  /*
    We should not call LEX::unit.cleanup() after this
    open_normal_and_derived_tables() call because we don't allow
    prepared EXPLAIN yet so derived tables will clean up after
    themself.
  */
  THD *thd= stmt->thd;
  if (open_tables(thd, &tables, &table_count, MYSQL_OPEN_FORCE_SHARED_MDL))
    DBUG_RETURN(TRUE);

  DBUG_RETURN(select_like_stmt_test(stmt, specific_prepare,
                                    setup_tables_done_option));
}


/**
  Validate and prepare for execution CREATE TABLE statement.

  @param stmt               prepared statement
  @param tables             list of tables used in this query

  @retval
    FALSE             success
  @retval
    TRUE              error, error message is set in THD
*/

static bool mysql_test_create_table(Prepared_statement *stmt)
{
  DBUG_ENTER("mysql_test_create_table");
  THD *thd= stmt->thd;
  LEX *lex= stmt->lex;
  SELECT_LEX *select_lex= &lex->select_lex;
  bool res= FALSE;
  bool link_to_local;
  TABLE_LIST *create_table= lex->query_tables;
  TABLE_LIST *tables= lex->create_last_non_select_table->next_global;

  if (create_table_precheck(thd, tables, create_table))
    DBUG_RETURN(TRUE);

  if (select_lex->item_list.elements)
  {
    /* Base table and temporary table are not in the same name space. */
    if (!lex->create_info.tmp_table())
      create_table->open_type= OT_BASE_ONLY;

    if (open_normal_and_derived_tables(stmt->thd, lex->query_tables,
                                       MYSQL_OPEN_FORCE_SHARED_MDL,
                                       DT_INIT | DT_PREPARE))
      DBUG_RETURN(TRUE);

    select_lex->context.resolve_in_select_list= TRUE;

    lex->unlink_first_table(&link_to_local);

    res= select_like_stmt_test(stmt, 0, 0);

    lex->link_first_table_back(create_table, link_to_local);
  }
  else
  {
    /*
      Check that the source table exist, and also record
      its metadata version. Even though not strictly necessary,
      we validate metadata of all CREATE TABLE statements,
      which keeps metadata validation code simple.
    */
    if (open_normal_and_derived_tables(stmt->thd, lex->query_tables,
                                       MYSQL_OPEN_FORCE_SHARED_MDL,
                                       DT_INIT | DT_PREPARE))
      DBUG_RETURN(TRUE);
  }

  DBUG_RETURN(res);
}


static int send_stmt_metadata(THD *thd, Prepared_statement *stmt, List<Item> *fields)
{
  if (stmt->is_sql_prepare())
    return 0;

  if (send_prep_stmt(stmt, fields->elements) ||
      thd->protocol->send_result_set_metadata(fields, Protocol::SEND_EOF) ||
      thd->protocol->flush())
    return 1;

  return 2;
}


/**
  Validate and prepare for execution SHOW CREATE TABLE statement.

  @param stmt               prepared statement
  @param tables             list of tables used in this query

  @retval
    FALSE             success
  @retval
    TRUE              error, error message is set in THD
*/

static int mysql_test_show_create_table(Prepared_statement *stmt,
                                        TABLE_LIST *tables)
{
  DBUG_ENTER("mysql_test_show_create_table");
  THD *thd= stmt->thd;
  List<Item> fields;
  char buff[2048];
  String buffer(buff, sizeof(buff), system_charset_info);

  if (mysqld_show_create_get_fields(thd, tables, &fields, &buffer))
    DBUG_RETURN(1);

  DBUG_RETURN(send_stmt_metadata(thd, stmt, &fields));
}


/**
  Validate and prepare for execution SHOW CREATE DATABASE statement.

  @param stmt               prepared statement

  @retval
    FALSE             success
  @retval
    TRUE              error, error message is set in THD
*/

static int mysql_test_show_create_db(Prepared_statement *stmt)
{
  DBUG_ENTER("mysql_test_show_create_db");
  THD *thd= stmt->thd;
  List<Item> fields;

  mysqld_show_create_db_get_fields(thd, &fields);
    
  DBUG_RETURN(send_stmt_metadata(thd, stmt, &fields));
}


#ifndef NO_EMBEDDED_ACCESS_CHECKS
/**
  Validate and prepare for execution SHOW GRANTS statement.

  @param stmt               prepared statement

  @retval
    FALSE             success
  @retval
    TRUE              error, error message is set in THD
*/

static int mysql_test_show_grants(Prepared_statement *stmt)
{
  DBUG_ENTER("mysql_test_show_grants");
  THD *thd= stmt->thd;
  List<Item> fields;
  char buff[1024];
  const char *username= NULL, *hostname= NULL, *rolename= NULL, *end;

  if (get_show_user(thd, thd->lex->grant_user, &username, &hostname, &rolename))
    DBUG_RETURN(1);

  if (username)
    end= strxmov(buff,"Grants for ",username,"@",hostname, NullS);
  else if (rolename)
    end= strxmov(buff,"Grants for ",rolename, NullS);
  else
    DBUG_RETURN(1);

  mysql_show_grants_get_fields(thd, &fields, buff, (uint)(end - buff));
  DBUG_RETURN(send_stmt_metadata(thd, stmt, &fields));
}
#endif /*NO_EMBEDDED_ACCESS_CHECKS*/


#ifndef EMBEDDED_LIBRARY
/**
  Validate and prepare for execution SHOW SLAVE STATUS statement.

  @param stmt               prepared statement

  @retval
    FALSE             success
  @retval
    TRUE              error, error message is set in THD
*/

static int mysql_test_show_slave_status(Prepared_statement *stmt)
{
  DBUG_ENTER("mysql_test_show_slave_status");
  THD *thd= stmt->thd;
  List<Item> fields;

  show_master_info_get_fields(thd, &fields, thd->lex->verbose, 0);
    
  DBUG_RETURN(send_stmt_metadata(thd, stmt, &fields));
}


/**
  Validate and prepare for execution SHOW MASTER STATUS statement.

  @param stmt               prepared statement

  @retval
    FALSE             success
  @retval
    TRUE              error, error message is set in THD
*/

static int mysql_test_show_master_status(Prepared_statement *stmt)
{
  DBUG_ENTER("mysql_test_show_master_status");
  THD *thd= stmt->thd;
  List<Item> fields;

  show_binlog_info_get_fields(thd, &fields);
    
  DBUG_RETURN(send_stmt_metadata(thd, stmt, &fields));
}


/**
  Validate and prepare for execution SHOW BINLOGS statement.

  @param stmt               prepared statement

  @retval
    FALSE             success
  @retval
    TRUE              error, error message is set in THD
*/

static int mysql_test_show_binlogs(Prepared_statement *stmt)
{
  DBUG_ENTER("mysql_test_show_binlogs");
  THD *thd= stmt->thd;
  List<Item> fields;

  show_binlogs_get_fields(thd, &fields);
    
  DBUG_RETURN(send_stmt_metadata(thd, stmt, &fields));
}

#endif /* EMBEDDED_LIBRARY */


/**
  Validate and prepare for execution SHOW CREATE PROC/FUNC statement.

  @param stmt               prepared statement

  @retval
    FALSE             success
  @retval
    TRUE              error, error message is set in THD
*/

static int mysql_test_show_create_routine(Prepared_statement *stmt,
                                          const Sp_handler *sph)
{
  DBUG_ENTER("mysql_test_show_binlogs");
  THD *thd= stmt->thd;
  List<Item> fields;

  sp_head::show_create_routine_get_fields(thd, sph, &fields);
    
  DBUG_RETURN(send_stmt_metadata(thd, stmt, &fields));
}


/**
  @brief Validate and prepare for execution CREATE VIEW statement

  @param stmt prepared statement

  @note This function handles create view commands.

  @retval FALSE Operation was a success.
  @retval TRUE An error occurred.
*/

static bool mysql_test_create_view(Prepared_statement *stmt)
{
  DBUG_ENTER("mysql_test_create_view");
  THD *thd= stmt->thd;
  LEX *lex= stmt->lex;
  bool res= TRUE;
  /* Skip first table, which is the view we are creating */
  bool link_to_local;
  TABLE_LIST *view= lex->unlink_first_table(&link_to_local);
  TABLE_LIST *tables= lex->query_tables;

  if (create_view_precheck(thd, tables, view, lex->create_view->mode))
    goto err;

  /*
    Since we can't pre-open temporary tables for SQLCOM_CREATE_VIEW,
    (see mysql_create_view) we have to do it here instead.
  */
  if (thd->open_temporary_tables(tables))
    goto err;

  lex->context_analysis_only|= CONTEXT_ANALYSIS_ONLY_VIEW;
  if (open_normal_and_derived_tables(thd, tables, MYSQL_OPEN_FORCE_SHARED_MDL,
                                     DT_INIT | DT_PREPARE))
    goto err;

  res= select_like_stmt_test(stmt, 0, 0);

err:
  /* put view back for PS rexecuting */
  lex->link_first_table_back(view, link_to_local);
  DBUG_RETURN(res);
}


/*
  Validate and prepare for execution a multi update statement.

  @param stmt               prepared statement
  @param tables             list of tables used in this query
  @param converted          converted to multi-update from usual update

  @retval
    FALSE             success
  @retval
    TRUE              error, error message is set in THD
*/

static bool mysql_test_multiupdate(Prepared_statement *stmt,
                                  TABLE_LIST *tables,
                                  bool converted)
{
  /* if we switched from normal update, rights are checked */
  if (!converted && multi_update_precheck(stmt->thd, tables))
    return TRUE;

  return select_like_stmt_test(stmt, &mysql_multi_update_prepare,
                               OPTION_SETUP_TABLES_DONE);
}


/**
  Validate and prepare for execution a multi delete statement.

  @param stmt               prepared statement
  @param tables             list of tables used in this query

  @retval
    FALSE             success
  @retval
    TRUE              error, error message in THD is set.
*/

static bool mysql_test_multidelete(Prepared_statement *stmt,
                                  TABLE_LIST *tables)
{
  THD *thd= stmt->thd;

  thd->lex->current_select= &thd->lex->select_lex;
  if (add_item_to_list(thd, new (thd->mem_root)
                       Item_null(thd)))
  {
    my_error(ER_OUTOFMEMORY, MYF(ME_FATALERROR), 0);
    goto error;
  }

  if (multi_delete_precheck(thd, tables) ||
      select_like_stmt_test_with_open(stmt, tables,
                                      &mysql_multi_delete_prepare,
                                      OPTION_SETUP_TABLES_DONE))
    goto error;
  if (!tables->table)
  {
    my_error(ER_VIEW_DELETE_MERGE_VIEW, MYF(0),
             tables->view_db.str, tables->view_name.str);
    goto error;
  }
  return FALSE;
error:
  return TRUE;
}


/**
  Wrapper for mysql_insert_select_prepare, to make change of local tables
  after open_normal_and_derived_tables() call.

  @param thd                thread handle

  @note
    We need to remove the first local table after
    open_normal_and_derived_tables(), because mysql_handle_derived
    uses local tables lists.
*/

static int mysql_insert_select_prepare_tester(THD *thd)
{
  SELECT_LEX *first_select= &thd->lex->select_lex;
  TABLE_LIST *second_table= first_select->table_list.first->next_local;

  /* Skip first table, which is the table we are inserting in */
  first_select->table_list.first= second_table;
  thd->lex->select_lex.context.table_list=
    thd->lex->select_lex.context.first_name_resolution_table= second_table;

  return mysql_insert_select_prepare(thd);
}


/**
  Validate and prepare for execution INSERT ... SELECT statement.

  @param stmt               prepared statement
  @param tables             list of tables used in this query

  @retval
    FALSE             success
  @retval
    TRUE              error, error message is set in THD
*/

static bool mysql_test_insert_select(Prepared_statement *stmt,
                                     TABLE_LIST *tables)
{
  int res;
  LEX *lex= stmt->lex;
  TABLE_LIST *first_local_table;

  if (tables->table)
  {
    // don't allocate insert_values
    tables->table->insert_values=(uchar *)1;
  }

  if (insert_precheck(stmt->thd, tables))
    return 1;

  /* store it, because mysql_insert_select_prepare_tester change it */
  first_local_table= lex->select_lex.table_list.first;
  DBUG_ASSERT(first_local_table != 0);

  res=
    select_like_stmt_test_with_open(stmt, tables,
                                    &mysql_insert_select_prepare_tester,
                                    OPTION_SETUP_TABLES_DONE);
  /* revert changes  made by mysql_insert_select_prepare_tester */
  lex->select_lex.table_list.first= first_local_table;
  return res;
}

/**
  Validate SELECT statement.

    In case of success, if this query is not EXPLAIN, send column list info
    back to the client.

  @param stmt               prepared statement
  @param tables             list of tables used in the query

  @retval 0 success
  @retval 1 error, error message is set in THD
  @retval 2 success, and statement metadata has been sent
*/

static int mysql_test_handler_read(Prepared_statement *stmt,
                                   TABLE_LIST *tables)
{
  THD *thd= stmt->thd;
  LEX *lex= stmt->lex;
  SQL_HANDLER *ha_table;
  DBUG_ENTER("mysql_test_handler_read");

  lex->select_lex.context.resolve_in_select_list= TRUE;

  /*
    We don't have to test for permissions as this is already done during
    HANDLER OPEN
  */
  if (!(ha_table= mysql_ha_read_prepare(thd, tables, lex->ha_read_mode,
                                        lex->ident.str,
                                        lex->insert_list,
                                        lex->ha_rkey_mode,
                                        lex->select_lex.where)))
    DBUG_RETURN(1);

  if (!stmt->is_sql_prepare())
  {
    if (!lex->result && !(lex->result= new (stmt->mem_root) select_send(thd)))
      DBUG_RETURN(1);

    if (send_prep_stmt(stmt, ha_table->fields.elements) ||
        lex->result->send_result_set_metadata(ha_table->fields, Protocol::SEND_EOF) ||
        thd->protocol->flush())
      DBUG_RETURN(1);
    DBUG_RETURN(2);
  }
  DBUG_RETURN(0);
}


/**
  Perform semantic analysis of the parsed tree and send a response packet
  to the client.

    This function
    - opens all tables and checks access rights
    - validates semantics of statement columns and SQL functions
      by calling fix_fields.

  @param stmt               prepared statement

  @retval
    FALSE             success, statement metadata is sent to client
  @retval
    TRUE              error, error message is set in THD (but not sent)
*/

static bool check_prepared_statement(Prepared_statement *stmt)
{
  THD *thd= stmt->thd;
  LEX *lex= stmt->lex;
  SELECT_LEX *select_lex= &lex->select_lex;
  TABLE_LIST *tables;
  enum enum_sql_command sql_command= lex->sql_command;
  int res= 0;
  DBUG_ENTER("check_prepared_statement");
  DBUG_PRINT("enter",("command: %d  param_count: %u",
                      sql_command, stmt->param_count));

  lex->first_lists_tables_same();
  tables= lex->query_tables;

  /* set context for commands which do not use setup_tables */
  lex->select_lex.context.resolve_in_table_list_only(select_lex->
                                                     get_table_list());

  /* Reset warning count for each query that uses tables */
  if (tables)
    thd->get_stmt_da()->opt_clear_warning_info(thd->query_id);

  if (sql_command_flags[sql_command] & CF_HA_CLOSE)
    mysql_ha_rm_tables(thd, tables);

  /*
    Open temporary tables that are known now. Temporary tables added by
    prelocking will be opened afterwards (during open_tables()).
  */
  if (sql_command_flags[sql_command] & CF_PREOPEN_TMP_TABLES)
  {
    if (thd->open_temporary_tables(tables))
      goto error;
  }

  switch (sql_command) {
  case SQLCOM_REPLACE:
  case SQLCOM_INSERT:
    res= mysql_test_insert(stmt, tables, lex->field_list,
                           lex->many_values,
                           lex->update_list, lex->value_list,
                           lex->duplicates);
    break;

  case SQLCOM_UPDATE:
    res= mysql_test_update(stmt, tables);
    /* mysql_test_update returns 2 if we need to switch to multi-update */
    if (res != 2)
      break;
    /* fall through */
  case SQLCOM_UPDATE_MULTI:
    res= mysql_test_multiupdate(stmt, tables, res == 2);
    break;

  case SQLCOM_DELETE:
    res= mysql_test_delete(stmt, tables);
    break;
  /* The following allow WHERE clause, so they must be tested like SELECT */
  case SQLCOM_SHOW_DATABASES:
  case SQLCOM_SHOW_TABLES:
  case SQLCOM_SHOW_TRIGGERS:
  case SQLCOM_SHOW_EVENTS:
  case SQLCOM_SHOW_OPEN_TABLES:
  case SQLCOM_SHOW_FIELDS:
  case SQLCOM_SHOW_KEYS:
  case SQLCOM_SHOW_COLLATIONS:
  case SQLCOM_SHOW_CHARSETS:
  case SQLCOM_SHOW_VARIABLES:
  case SQLCOM_SHOW_STATUS:
  case SQLCOM_SHOW_TABLE_STATUS:
  case SQLCOM_SHOW_STATUS_PROC:
  case SQLCOM_SHOW_STATUS_FUNC:
  case SQLCOM_SHOW_STATUS_PACKAGE:
  case SQLCOM_SHOW_STATUS_PACKAGE_BODY:
  case SQLCOM_SELECT:
    res= mysql_test_select(stmt, tables);
    if (res == 2)
    {
      /* Statement and field info has already been sent */
      DBUG_RETURN(FALSE);
    }
    break;
  case SQLCOM_CREATE_TABLE:
  case SQLCOM_CREATE_SEQUENCE:
    res= mysql_test_create_table(stmt);
    break;
  case SQLCOM_SHOW_CREATE:
    if ((res= mysql_test_show_create_table(stmt, tables)) == 2)
    {
      /* Statement and field info has already been sent */
      DBUG_RETURN(FALSE);
    }
    break;
  case SQLCOM_SHOW_CREATE_DB:
    if ((res= mysql_test_show_create_db(stmt)) == 2)
    {
      /* Statement and field info has already been sent */
      DBUG_RETURN(FALSE);
    }
    break;
#ifndef NO_EMBEDDED_ACCESS_CHECKS
  case SQLCOM_SHOW_GRANTS:
    if ((res= mysql_test_show_grants(stmt)) == 2)
    {
      /* Statement and field info has already been sent */
      DBUG_RETURN(FALSE);
    }
    break;
#endif /* NO_EMBEDDED_ACCESS_CHECKS */
#ifndef EMBEDDED_LIBRARY
  case SQLCOM_SHOW_SLAVE_STAT:
    if ((res= mysql_test_show_slave_status(stmt)) == 2)
    {
      /* Statement and field info has already been sent */
      DBUG_RETURN(FALSE);
    }
    break;
  case SQLCOM_SHOW_MASTER_STAT:
    if ((res= mysql_test_show_master_status(stmt)) == 2)
    {
      /* Statement and field info has already been sent */
      DBUG_RETURN(FALSE);
    }
    break;
  case SQLCOM_SHOW_BINLOGS:
    if ((res= mysql_test_show_binlogs(stmt)) == 2)
    {
      /* Statement and field info has already been sent */
      DBUG_RETURN(FALSE);
    }
    break;
  case SQLCOM_SHOW_BINLOG_EVENTS:
  case SQLCOM_SHOW_RELAYLOG_EVENTS:
    {
      List<Item> field_list;
      Log_event::init_show_field_list(thd, &field_list);

      if ((res= send_stmt_metadata(thd, stmt, &field_list)) == 2)
        DBUG_RETURN(FALSE);
    }
  break;
#endif /* EMBEDDED_LIBRARY */
  case SQLCOM_SHOW_CREATE_PROC:
    if ((res= mysql_test_show_create_routine(stmt, &sp_handler_procedure)) == 2)
    {
      /* Statement and field info has already been sent */
      DBUG_RETURN(FALSE);
    }
    break;
  case SQLCOM_SHOW_CREATE_FUNC:
    if ((res= mysql_test_show_create_routine(stmt, &sp_handler_function)) == 2)
    {
      /* Statement and field info has already been sent */
      DBUG_RETURN(FALSE);
    }
    break;
  case SQLCOM_SHOW_CREATE_PACKAGE:
    if ((res= mysql_test_show_create_routine(stmt, &sp_handler_package_spec)) == 2)
    {
      /* Statement and field info has already been sent */
      DBUG_RETURN(FALSE);
    }
    break;
  case SQLCOM_SHOW_CREATE_PACKAGE_BODY:
    if ((res= mysql_test_show_create_routine(stmt,
                                             &sp_handler_package_body)) == 2)
    {
      /* Statement and field info has already been sent */
      DBUG_RETURN(FALSE);
    }
    break;
  case SQLCOM_CREATE_VIEW:
    if (lex->create_view->mode == VIEW_ALTER)
    {
      my_message(ER_UNSUPPORTED_PS, ER_THD(thd, ER_UNSUPPORTED_PS), MYF(0));
      goto error;
    }
    res= mysql_test_create_view(stmt);
    break;
  case SQLCOM_DO:
    res= mysql_test_do_fields(stmt, tables, lex->insert_list);
    break;

  case SQLCOM_CALL:
    res= mysql_test_call_fields(stmt, tables, &lex->value_list);
    break;
  case SQLCOM_SET_OPTION:
    res= mysql_test_set_fields(stmt, tables, &lex->var_list);
    break;

  case SQLCOM_DELETE_MULTI:
    res= mysql_test_multidelete(stmt, tables);
    break;

  case SQLCOM_INSERT_SELECT:
  case SQLCOM_REPLACE_SELECT:
    res= mysql_test_insert_select(stmt, tables);
    break;

  case SQLCOM_HA_READ:
    res= mysql_test_handler_read(stmt, tables);
    /* Statement and field info has already been sent */
    DBUG_RETURN(res == 1 ? TRUE : FALSE);

    /*
      Note that we don't need to have cases in this list if they are
      marked with CF_STATUS_COMMAND in sql_command_flags
    */
  case SQLCOM_SHOW_EXPLAIN:
  case SQLCOM_DROP_TABLE:
  case SQLCOM_DROP_SEQUENCE:
  case SQLCOM_RENAME_TABLE:
  case SQLCOM_ALTER_TABLE:
  case SQLCOM_ALTER_SEQUENCE:
  case SQLCOM_COMMIT:
  case SQLCOM_CREATE_INDEX:
  case SQLCOM_DROP_INDEX:
  case SQLCOM_ROLLBACK:
  case SQLCOM_ROLLBACK_TO_SAVEPOINT:
  case SQLCOM_TRUNCATE:
  case SQLCOM_DROP_VIEW:
  case SQLCOM_REPAIR:
  case SQLCOM_ANALYZE:
  case SQLCOM_OPTIMIZE:
  case SQLCOM_CHANGE_MASTER:
  case SQLCOM_RESET:
  case SQLCOM_FLUSH:
  case SQLCOM_SLAVE_START:
  case SQLCOM_SLAVE_STOP:
  case SQLCOM_SLAVE_ALL_START:
  case SQLCOM_SLAVE_ALL_STOP:
  case SQLCOM_INSTALL_PLUGIN:
  case SQLCOM_UNINSTALL_PLUGIN:
  case SQLCOM_CREATE_DB:
  case SQLCOM_DROP_DB:
  case SQLCOM_ALTER_DB_UPGRADE:
  case SQLCOM_CHECKSUM:
  case SQLCOM_CREATE_USER:
  case SQLCOM_ALTER_USER:
  case SQLCOM_RENAME_USER:
  case SQLCOM_DROP_USER:
  case SQLCOM_CREATE_ROLE:
  case SQLCOM_DROP_ROLE:
  case SQLCOM_ASSIGN_TO_KEYCACHE:
  case SQLCOM_PRELOAD_KEYS:
  case SQLCOM_GRANT:
  case SQLCOM_GRANT_ROLE:
  case SQLCOM_REVOKE:
  case SQLCOM_REVOKE_ALL:
  case SQLCOM_REVOKE_ROLE:
  case SQLCOM_KILL:
  case SQLCOM_COMPOUND:
  case SQLCOM_SHUTDOWN:
    break;

  case SQLCOM_PREPARE:
  case SQLCOM_EXECUTE:
  case SQLCOM_DEALLOCATE_PREPARE:
  default:
    /*
      Trivial check of all status commands. This is easier than having
      things in the above case list, as it's less chance for mistakes.
    */
    if (!(sql_command_flags[sql_command] & CF_STATUS_COMMAND))
    {
      /* All other statements are not supported yet. */
      my_message(ER_UNSUPPORTED_PS, ER_THD(thd, ER_UNSUPPORTED_PS), MYF(0));
      goto error;
    }
    break;
  }
  if (res == 0)
  {
    if (!stmt->is_sql_prepare())
    {
       if (lex->describe || lex->analyze_stmt)
       {
         select_send result(thd);
         List<Item> field_list;
         res= thd->prepare_explain_fields(&result, &field_list,
                                          lex->describe, lex->analyze_stmt) ||
              send_prep_stmt(stmt, result.field_count(field_list)) ||
              result.send_result_set_metadata(field_list,
                                                    Protocol::SEND_EOF);
       }
       else
         res= send_prep_stmt(stmt, 0);
       if (!res)
         thd->protocol->flush();
    }
    DBUG_RETURN(FALSE);
  }
error:
  DBUG_RETURN(TRUE);
}

/**
  Initialize array of parameters in statement from LEX.
  (We need to have quick access to items by number in mysql_stmt_get_longdata).
  This is to avoid using malloc/realloc in the parser.
*/

static bool init_param_array(Prepared_statement *stmt)
{
  LEX *lex= stmt->lex;
  if ((stmt->param_count= lex->param_list.elements))
  {
    if (stmt->param_count > (uint) UINT_MAX16)
    {
      /* Error code to be defined in 5.0 */
      my_message(ER_PS_MANY_PARAM, ER_THD(stmt->thd, ER_PS_MANY_PARAM),
                 MYF(0));
      return TRUE;
    }
    Item_param **to;
    List_iterator<Item_param> param_iterator(lex->param_list);
    /* Use thd->mem_root as it points at statement mem_root */
    stmt->param_array= (Item_param **)
                       alloc_root(stmt->thd->mem_root,
                                  sizeof(Item_param*) * stmt->param_count);
    if (!stmt->param_array)
      return TRUE;
    for (to= stmt->param_array;
         to < stmt->param_array + stmt->param_count;
         ++to)
    {
      *to= param_iterator++;
    }
  }
  return FALSE;
}


/**
  COM_STMT_PREPARE handler.

    Given a query string with parameter markers, create a prepared
    statement from it and send PS info back to the client.

    If parameter markers are found in the query, then store the information
    using Item_param along with maintaining a list in lex->param_array, so
    that a fast and direct retrieval can be made without going through all
    field items.

  @param packet             query to be prepared
  @param packet_length      query string length, including ignored
                            trailing NULL or quote char.

  @note
    This function parses the query and sends the total number of parameters
    and resultset metadata information back to client (if any), without
    executing the query i.e. without any log/disk writes. This allows the
    queries to be re-executed without re-parsing during execute.

  @return
    none: in case of success a new statement id and metadata is sent
    to the client, otherwise an error message is set in THD.
*/

void mysqld_stmt_prepare(THD *thd, const char *packet, uint packet_length)
{
  Protocol *save_protocol= thd->protocol;
  Prepared_statement *stmt;
  DBUG_ENTER("mysqld_stmt_prepare");
  DBUG_PRINT("prep_query", ("%s", packet));

  /* First of all clear possible warnings from the previous command */
  thd->reset_for_next_command();

  if (! (stmt= new Prepared_statement(thd)))
    goto end;           /* out of memory: error is set in Sql_alloc */

  if (thd->stmt_map.insert(thd, stmt))
  {
    /*
      The error is set in the insert. The statement itself
      will be also deleted there (this is how the hash works).
    */
    goto end;
  }

  thd->protocol= &thd->protocol_binary;

  if (stmt->prepare(packet, packet_length))
  {
    /* Statement map deletes statement on erase */
    thd->stmt_map.erase(stmt);
    thd->clear_last_stmt();
  }
  else
    thd->set_last_stmt(stmt);

  thd->protocol= save_protocol;

  sp_cache_enforce_limit(thd->sp_proc_cache, stored_program_cache_size);
  sp_cache_enforce_limit(thd->sp_func_cache, stored_program_cache_size);
  sp_cache_enforce_limit(thd->sp_package_spec_cache, stored_program_cache_size);
  sp_cache_enforce_limit(thd->sp_package_body_cache, stored_program_cache_size);

  /* check_prepared_statemnt sends the metadata packet in case of success */
end:
  DBUG_VOID_RETURN;
}

/**
  Get an SQL statement from an item in lex->prepared_stmt_code.

  This function can return pointers to very different memory classes:
  - a static string "NULL", if the item returned NULL
  - the result of prepare_stmt_code->val_str(), if no conversion was needed
  - a thd->mem_root allocated string with the result of
    prepare_stmt_code->val_str() converted to @@collation_connection,
    if conversion was needed

  The caller must dispose the result before the life cycle of "buffer" ends.
  As soon as buffer's destructor is called, the value is not valid any more!

  mysql_sql_stmt_prepare() and mysql_sql_stmt_execute_immediate()
  call get_dynamic_sql_string() and then call respectively
  Prepare_statement::prepare() and Prepare_statment::execute_immediate(),
  who store the returned result into its permanent location using
  alloc_query(). "buffer" is still not destructed at that time.

  @param[out]   dst        the result is stored here
  @param[inout] buffer

  @retval       false on success
  @retval       true on error (out of memory)
*/

bool LEX::get_dynamic_sql_string(LEX_CSTRING *dst, String *buffer)
{
  if (prepared_stmt_code->fix_fields_if_needed_for_scalar(thd, NULL))
    return true;

  const String *str= prepared_stmt_code->val_str(buffer);
  if (prepared_stmt_code->null_value)
  {
    /*
      Prepare source was NULL, so we need to set "str" to
      something reasonable to get a readable error message during parsing
    */
    dst->str= "NULL";
    dst->length= 4;
    return false;
  }

  /*
    Character set conversion notes:

    1) When PREPARE or EXECUTE IMMEDIATE are used with string literals:
          PREPARE stmt FROM 'SELECT ''str''';
          EXECUTE IMMEDIATE 'SELECT ''str''';
       it's very unlikely that any conversion will happen below, because
       @@character_set_client and @@collation_connection are normally
       set to the same CHARSET_INFO pointer.

       In tricky environments when @@collation_connection is set to something
       different from @@character_set_client, double conversion may happen:
       - When the parser scans the string literal
         (sql_yacc.yy rules "prepare_src" -> "expr" -> ... -> "text_literal")
         it will convert 'str' from @@character_set_client to
         @@collation_connection.
       - Then in the code below will convert 'str' from @@collation_connection
         back to @@character_set_client.

    2) When PREPARE or EXECUTE IMMEDIATE is used with a user variable,
        it should work about the same way, because user variables are usually
        assigned like this:
          SET @str='str';
        and thus have the same character set with string literals.

    3) When PREPARE or EXECUTE IMMEDIATE is used with some
       more complex expression, conversion will depend on this expression.
       For example, a concatenation of string literals:
         EXECUTE IMMEDIATE 'SELECT * FROM'||'t1';
       should work the same way with just a single literal,
       so no conversion normally.
  */
  CHARSET_INFO *to_cs= thd->variables.character_set_client;

  uint32 unused;
  if (String::needs_conversion(str->length(), str->charset(), to_cs, &unused))
  {
    if (!(dst->str= sql_strmake_with_convert(thd, str->ptr(), str->length(),
                                             str->charset(), UINT_MAX32,
                                             to_cs, &dst->length)))
    {
      dst->length= 0;
      return true;
    }
    DBUG_ASSERT(dst->length <= UINT_MAX32);
    return false;
  }
  dst->str= str->ptr();
  dst->length= str->length();
  return false;
}


/**
  SQLCOM_PREPARE implementation.

    Prepare an SQL prepared statement. This is called from
    mysql_execute_command and should therefore behave like an
    ordinary query (e.g. should not reset any global THD data).

  @param thd     thread handle

  @return
    none: in case of success, OK packet is sent to the client,
    otherwise an error message is set in THD
*/

void mysql_sql_stmt_prepare(THD *thd)
{
  LEX *lex= thd->lex;
  LEX_CSTRING *name= &lex->prepared_stmt_name;
  Prepared_statement *stmt;
  LEX_CSTRING query;
  DBUG_ENTER("mysql_sql_stmt_prepare");

  if ((stmt= (Prepared_statement*) thd->stmt_map.find_by_name(name)))
  {
    /*
      If there is a statement with the same name, remove it. It is ok to
      remove old and fail to insert a new one at the same time.
    */
    if (stmt->is_in_use())
    {
      my_error(ER_PS_NO_RECURSION, MYF(0));
      DBUG_VOID_RETURN;
    }

    stmt->deallocate();
  }

  /*
    It's important for "buffer" not to be destructed before stmt->prepare()!
    See comments in get_dynamic_sql_string().
  */
  StringBuffer<256> buffer;
  if (lex->get_dynamic_sql_string(&query, &buffer) ||
      ! (stmt= new Prepared_statement(thd)))
  {
    DBUG_VOID_RETURN;                           /* out of memory */
  }

  stmt->set_sql_prepare();

  /* Set the name first, insert should know that this statement has a name */
  if (stmt->set_name(name))
  {
    delete stmt;
    DBUG_VOID_RETURN;
  }

  if (thd->stmt_map.insert(thd, stmt))
  {
    /* The statement is deleted and an error is set if insert fails */
    DBUG_VOID_RETURN;
  }

  /*
    Make sure we call Prepared_statement::prepare() with an empty
    THD::change_list. It can be non-empty as LEX::get_dynamic_sql_string()
    calls fix_fields() for the Item containing the PS source,
    e.g. on character set conversion:

    SET NAMES utf8;
    DELIMITER $$
    CREATE PROCEDURE p1()
    BEGIN
      PREPARE stmt FROM CONCAT('SELECT ',CONVERT(RAND() USING latin1));
      EXECUTE stmt;
    END;
    $$
    DELIMITER ;
    CALL p1();
  */
  Item_change_list_savepoint change_list_savepoint(thd);

  if (stmt->prepare(query.str, (uint) query.length))
  {
    /* Statement map deletes the statement on erase */
    thd->stmt_map.erase(stmt);
  }
  else
  {
    SESSION_TRACKER_CHANGED(thd, SESSION_STATE_CHANGE_TRACKER, NULL);
    my_ok(thd, 0L, 0L, "Statement prepared");
  }
  change_list_savepoint.rollback(thd);

  DBUG_VOID_RETURN;
}


void mysql_sql_stmt_execute_immediate(THD *thd)
{
  LEX *lex= thd->lex;
  Prepared_statement *stmt;
  LEX_CSTRING query;
  DBUG_ENTER("mysql_sql_stmt_execute_immediate");

  if (lex->prepared_stmt_params_fix_fields(thd))
    DBUG_VOID_RETURN;

  /*
    Prepared_statement is quite large,
    let's allocate it on the heap rather than on the stack.

    It's important for "buffer" not to be destructed
    before stmt->execute_immediate().
    See comments in get_dynamic_sql_string().
  */
  StringBuffer<256> buffer;
  if (lex->get_dynamic_sql_string(&query, &buffer) ||
      !(stmt= new Prepared_statement(thd)))
    DBUG_VOID_RETURN;                           // out of memory

  // See comments on thd->free_list in mysql_sql_stmt_execute()
  Item *free_list_backup= thd->free_list;
  thd->free_list= NULL;
  /*
    Make sure we call Prepared_statement::execute_immediate()
    with an empty THD::change_list. It can be non empty as the above
    LEX::prepared_stmt_params_fix_fields() and LEX::get_dynamic_str_string()
    call fix_fields() for the PS source and PS parameter Items and
    can do Item tree changes, e.g. on character set conversion:

    - Example #1: Item tree changes in get_dynamic_str_string()
    SET NAMES utf8;
    CREATE PROCEDURE p1()
      EXECUTE IMMEDIATE CONCAT('SELECT ',CONVERT(RAND() USING latin1));
    CALL p1();

    - Example #2: Item tree changes in prepared_stmt_param_fix_fields():
    SET NAMES utf8;
    CREATE PROCEDURE p1(a VARCHAR(10) CHARACTER SET utf8)
      EXECUTE IMMEDIATE 'SELECT ?' USING CONCAT(a, CONVERT(RAND() USING latin1));
    CALL p1('x');
  */
  Item_change_list_savepoint change_list_savepoint(thd);
  (void) stmt->execute_immediate(query.str, (uint) query.length);
  change_list_savepoint.rollback(thd);
  thd->free_items();
  thd->free_list= free_list_backup;

  stmt->lex->restore_set_statement_var();
  delete stmt;
  DBUG_VOID_RETURN;
}


/**
  Reinit prepared statement/stored procedure before execution.

  @todo
    When the new table structure is ready, then have a status bit
    to indicate the table is altered, and re-do the setup_*
    and open the tables back.
*/

void reinit_stmt_before_use(THD *thd, LEX *lex)
{
  SELECT_LEX *sl= lex->all_selects_list;
  DBUG_ENTER("reinit_stmt_before_use");
  Window_spec *win_spec;

  /*
    We have to update "thd" pointer in LEX, all its units and in LEX::result,
    since statements which belong to trigger body are associated with TABLE
    object and because of this can be used in different threads.
  */
  lex->thd= thd;
  DBUG_ASSERT(!lex->explain);

  if (lex->empty_field_list_on_rset)
  {
    lex->empty_field_list_on_rset= 0;
    lex->field_list.empty();
  }
  for (; sl; sl= sl->next_select_in_list())
  {
    sl->parent_lex->in_sum_func= NULL;
    if (sl->changed_elements & TOUCHED_SEL_COND)
    {
      /* remove option which was put by mysql_explain_union() */
      sl->options&= ~SELECT_DESCRIBE;

      /* see unique_table() */
      sl->exclude_from_table_unique_test= FALSE;

      /*
        Copy WHERE, HAVING clause pointers to avoid damaging them
        by optimisation
      */
      if (sl->prep_where)
      {
        /*
          We need this rollback because memory allocated in
          copy_andor_structure() will be freed
        */
        thd->change_item_tree((Item**)&sl->where,
                              sl->prep_where->copy_andor_structure(thd));
        sl->where->cleanup();
      }
      else
        sl->where= NULL;
      if (sl->prep_having)
      {
        /*
          We need this rollback because memory allocated in
          copy_andor_structure() will be freed
        */
        thd->change_item_tree((Item**)&sl->having,
                              sl->prep_having->copy_andor_structure(thd));
        sl->having->cleanup();
      }
      else
        sl->having= NULL;
      DBUG_ASSERT(sl->join == 0);
      ORDER *order;
      /* Fix GROUP list */
      if (sl->group_list_ptrs && sl->group_list_ptrs->size() > 0)
      {
        for (uint ix= 0; ix < sl->group_list_ptrs->size() - 1; ++ix)
        {
          order= sl->group_list_ptrs->at(ix);
          order->next= sl->group_list_ptrs->at(ix+1);
        }
      }
    }
    { // no harm to do it (item_ptr set on parsing)
      ORDER *order;
      for (order= sl->group_list.first; order; order= order->next)
      {
        order->item= &order->item_ptr;
      }
      /* Fix ORDER list */
      for (order= sl->order_list.first; order; order= order->next)
        order->item= &order->item_ptr;
      /* Fix window functions too */
      List_iterator<Window_spec> it(sl->window_specs);

      while ((win_spec= it++))
      {
        for (order= win_spec->partition_list->first; order; order= order->next)
          order->item= &order->item_ptr;
        for (order= win_spec->order_list->first; order; order= order->next)
          order->item= &order->item_ptr;
      }
    }
    if (sl->changed_elements & TOUCHED_SEL_DERIVED)
    {
#ifdef DBUG_ASSERT_EXISTS
      bool res=
#endif
        sl->handle_derived(lex, DT_REINIT);
      DBUG_ASSERT(res == 0);
    }

    {
      SELECT_LEX_UNIT *unit= sl->master_unit();
      unit->unclean();
      unit->types.empty();
      /* for derived tables & PS (which can't be reset by Item_subselect) */
      unit->reinit_exec_mechanism();
      unit->set_thd(thd);
    }
  }

  /*
    TODO: When the new table structure is ready, then have a status bit
    to indicate the table is altered, and re-do the setup_*
    and open the tables back.
  */
  /*
    NOTE: We should reset whole table list here including all tables added
    by prelocking algorithm (it is not a problem for substatements since
    they have their own table list).
  */
  for (TABLE_LIST *tables= lex->query_tables;
       tables;
       tables= tables->next_global)
  {
    tables->reinit_before_use(thd);
  }

  /* Reset MDL tickets for procedures/functions */
  for (Sroutine_hash_entry *rt=
         (Sroutine_hash_entry*)thd->lex->sroutines_list.first;
       rt; rt= rt->next)
    rt->mdl_request.ticket= NULL;

  /*
    Cleanup of the special case of DELETE t1, t2 FROM t1, t2, t3 ...
    (multi-delete).  We do a full clean up, although at the moment all we
    need to clean in the tables of MULTI-DELETE list is 'table' member.
  */
  for (TABLE_LIST *tables= lex->auxiliary_table_list.first;
       tables;
       tables= tables->next_global)
  {
    tables->reinit_before_use(thd);
  }
  lex->current_select= &lex->select_lex;


  if (lex->result)
  {
    lex->result->cleanup();
    lex->result->set_thd(thd);
  }
<<<<<<< HEAD
  lex->allow_sum_func.clear_all();
  lex->in_sum_func= NULL;
=======
  lex->allow_sum_func= 0;
>>>>>>> b2a5e0f2
  DBUG_VOID_RETURN;
}


/**
  Clears parameters from data left from previous execution or long data.

  @param stmt               prepared statement for which parameters should
                            be reset
*/

static void reset_stmt_params(Prepared_statement *stmt)
{
  Item_param **item= stmt->param_array;
  Item_param **end= item + stmt->param_count;
  for (;item < end ; ++item)
  {
    (**item).reset();
    (**item).sync_clones();
  }
}


static void mysql_stmt_execute_common(THD *thd,
                                      ulong stmt_id,
                                      uchar *packet,
                                      uchar *packet_end,
                                      ulong cursor_flags,
                                      bool iteration,
                                      bool types);

/**
  COM_STMT_EXECUTE handler: execute a previously prepared statement.

    If there are any parameters, then replace parameter markers with the
    data supplied from the client, and then execute the statement.
    This function uses binary protocol to send a possible result set
    to the client.

  @param thd                current thread
  @param packet_arg         parameter types and data, if any
  @param packet_length      packet length, including the terminator character.

  @return
    none: in case of success OK packet or a result set is sent to the
    client, otherwise an error message is set in THD.
*/

void mysqld_stmt_execute(THD *thd, char *packet_arg, uint packet_length)
{
  const uint packet_min_lenght= 9;
  uchar *packet= (uchar*)packet_arg; // GCC 4.0.1 workaround

  DBUG_ENTER("mysqld_stmt_execute");

  if (packet_length < packet_min_lenght)
  {
    my_error(ER_MALFORMED_PACKET, MYF(0));
    DBUG_VOID_RETURN;
  }
  ulong stmt_id= uint4korr(packet);
  ulong flags= (ulong) packet[4];
  uchar *packet_end= packet + packet_length;

  packet+= 9;                               /* stmt_id + 5 bytes of flags */

  mysql_stmt_execute_common(thd, stmt_id, packet, packet_end, flags, FALSE,
  FALSE);
  DBUG_VOID_RETURN;
}


/**
  COM_STMT_BULK_EXECUTE handler: execute a previously prepared statement.

    If there are any parameters, then replace parameter markers with the
    data supplied from the client, and then execute the statement.
    This function uses binary protocol to send a possible result set
    to the client.

  @param thd                current thread
  @param packet_arg         parameter types and data, if any
  @param packet_length      packet length, including the terminator character.

  @return
    none: in case of success OK packet or a result set is sent to the
    client, otherwise an error message is set in THD.
*/

void mysqld_stmt_bulk_execute(THD *thd, char *packet_arg, uint packet_length)
{
  uchar *packet= (uchar*)packet_arg; // GCC 4.0.1 workaround
  DBUG_ENTER("mysqld_stmt_execute_bulk");

  const uint packet_header_lenght= 4 + 2; //ID & 2 bytes of flags

  if (packet_length < packet_header_lenght)
  {
    my_error(ER_MALFORMED_PACKET, MYF(0));
    DBUG_VOID_RETURN;
  }

  ulong stmt_id= uint4korr(packet);
  uint flags= (uint) uint2korr(packet + 4);
  uchar *packet_end= packet + packet_length;

  if (!(thd->client_capabilities &
        MARIADB_CLIENT_STMT_BULK_OPERATIONS))
  {
    DBUG_PRINT("error",
               ("An attempt to execute bulk operation without support"));
    my_error(ER_UNSUPPORTED_PS, MYF(0));
    DBUG_VOID_RETURN;
  }
  /* Check for implemented parameters */
  if (flags & (~STMT_BULK_FLAG_CLIENT_SEND_TYPES))
  {
    DBUG_PRINT("error", ("unsupported bulk execute flags %x", flags));
    my_error(ER_UNSUPPORTED_PS, MYF(0));
    DBUG_VOID_RETURN;
  }

  /* stmt id and two bytes of flags */
  packet+= packet_header_lenght;
  mysql_stmt_execute_common(thd, stmt_id, packet, packet_end, 0, TRUE,
                            (flags & STMT_BULK_FLAG_CLIENT_SEND_TYPES));
  DBUG_VOID_RETURN;
}

/**
  Additional packet checks for direct execution

  @param thd             THD handle
  @param stmt            prepared statement being directly executed
  @param paket           packet with parameters to bind
  @param packet_end      pointer to the byte after parameters end
  @param bulk_op         is it bulk operation
  @param direct_exec     is it direct execution
  @param read_bytes      need to read types (only with bulk_op)

  @retval true  this parameter is wrong
  @retval false this parameter is OK
*/

static bool
stmt_execute_packet_sanity_check(Prepared_statement *stmt,
                                 uchar *packet, uchar *packet_end,
                                 bool bulk_op, bool direct_exec,
                                 bool read_types)
{

  DBUG_ASSERT((!read_types) || (read_types && bulk_op));
  if (stmt->param_count > 0)
  {
    uint packet_length= static_cast<uint>(packet_end - packet);
    uint null_bitmap_bytes= (bulk_op ? 0 : (stmt->param_count + 7)/8);
    uint min_len_for_param_count = null_bitmap_bytes
                                 + (bulk_op ? 0 : 1); /* sent types byte */

    if (!bulk_op && packet_length >= min_len_for_param_count)
    {
      if ((read_types= packet[null_bitmap_bytes]))
      {
        /*
          Should be 0 or 1. If the byte is not 1, that could mean,
          e.g. that we read incorrect byte due to incorrect number
          of sent parameters for direct execution (i.e. null bitmap
          is shorter or longer, than it should be)
        */
        if (packet[null_bitmap_bytes] != '\1')
        {
          return true;
        }
      }
    }

    if (read_types)
    {
      /* 2 bytes per parameter of the type and flags */
      min_len_for_param_count+= 2*stmt->param_count;
    }
    else
    {
      /*
        If types are not sent, there is nothing to do here.
        But for direct execution types should always be sent
      */
      return direct_exec;
    }

    /*
      If true, the packet is guaranteed too short for the number of
      parameters in the PS
    */
    return (packet_length < min_len_for_param_count);
  }
  else
  {
    /*
      If there is no parameters, this should be normally already end
      of the packet, but it is not a problem if something left (popular
      mistake in protocol implementation) because we will not read anymore
      from the buffer.
    */
    return false;
  }
  return false;
}


/**
  Common part of prepared statement execution

  @param thd             THD handle
  @param stmt_id         id of the prepared statement
  @param paket           packet with parameters to bind
  @param packet_end      pointer to the byte after parameters end
  @param cursor_flags    cursor flags
  @param bulk_op         id it bulk operation
  @param read_types      flag say that types muast been read
*/

static void mysql_stmt_execute_common(THD *thd,
                                      ulong stmt_id,
                                      uchar *packet,
                                      uchar *packet_end,
                                      ulong cursor_flags,
                                      bool bulk_op,
                                      bool read_types)
{
  /* Query text for binary, general or slow log, if any of them is open */
  String expanded_query;
  Prepared_statement *stmt;
  Protocol *save_protocol= thd->protocol;
  bool open_cursor;
  DBUG_ENTER("mysqld_stmt_execute_common");
  DBUG_ASSERT((!read_types) || (read_types && bulk_op));

  /* First of all clear possible warnings from the previous command */
  thd->reset_for_next_command();

  if (!(stmt= find_prepared_statement(thd, stmt_id)))
  {
    char llbuf[22];
    my_error(ER_UNKNOWN_STMT_HANDLER, MYF(0), static_cast<int>(sizeof(llbuf)),
             llstr(stmt_id, llbuf), "mysqld_stmt_execute");
    DBUG_VOID_RETURN;
  }

  /*
    In case of direct execution application decides how many parameters
    to send.

    Thus extra checks are required to prevent crashes caused by incorrect
    interpretation of the packet data. Plus there can be always a broken
    evil client.
  */
  if (stmt_execute_packet_sanity_check(stmt, packet, packet_end, bulk_op,
                                       stmt_id == LAST_STMT_ID, read_types))
  {
    my_error(ER_MALFORMED_PACKET, MYF(0));
    DBUG_VOID_RETURN;
  }

  stmt->read_types= read_types;

#if defined(ENABLED_PROFILING)
  thd->profiling.set_query_source(stmt->query(), stmt->query_length());
#endif
  DBUG_PRINT("exec_query", ("%s", stmt->query()));
  DBUG_PRINT("info",("stmt: %p bulk_op %d", stmt, bulk_op));

  open_cursor= MY_TEST(cursor_flags & (ulong) CURSOR_TYPE_READ_ONLY);

  thd->protocol= &thd->protocol_binary;
  if (!bulk_op)
    stmt->execute_loop(&expanded_query, open_cursor, packet, packet_end);
  else
    stmt->execute_bulk_loop(&expanded_query, open_cursor, packet, packet_end);
  thd->protocol= save_protocol;

  sp_cache_enforce_limit(thd->sp_proc_cache, stored_program_cache_size);
  sp_cache_enforce_limit(thd->sp_func_cache, stored_program_cache_size);
  sp_cache_enforce_limit(thd->sp_package_spec_cache, stored_program_cache_size);
  sp_cache_enforce_limit(thd->sp_package_body_cache, stored_program_cache_size);

  /* Close connection socket; for use with client testing (Bug#43560). */
  DBUG_EXECUTE_IF("close_conn_after_stmt_execute", vio_shutdown(thd->net.vio,SHUT_RD););

  DBUG_VOID_RETURN;
}


/**
  SQLCOM_EXECUTE implementation.

    Execute prepared statement using parameter values from
    lex->prepared_stmt_params and send result to the client using
    text protocol. This is called from mysql_execute_command and
    therefore should behave like an ordinary query (e.g. not change
    global THD data, such as warning count, server status, etc).
    This function uses text protocol to send a possible result set.

  @param thd                thread handle

  @return
    none: in case of success, OK (or result set) packet is sent to the
    client, otherwise an error is set in THD
*/

void mysql_sql_stmt_execute(THD *thd)
{
  LEX *lex= thd->lex;
  Prepared_statement *stmt;
  LEX_CSTRING *name= &lex->prepared_stmt_name;
  /* Query text for binary, general or slow log, if any of them is open */
  String expanded_query;
  DBUG_ENTER("mysql_sql_stmt_execute");
  DBUG_PRINT("info", ("EXECUTE: %.*s", (int) name->length, name->str));

  if (!(stmt= (Prepared_statement*) thd->stmt_map.find_by_name(name)))
  {
    my_error(ER_UNKNOWN_STMT_HANDLER, MYF(0),
             static_cast<int>(name->length), name->str, "EXECUTE");
    DBUG_VOID_RETURN;
  }

  if (stmt->param_count != lex->prepared_stmt_params.elements)
  {
    my_error(ER_WRONG_ARGUMENTS, MYF(0), "EXECUTE");
    DBUG_VOID_RETURN;
  }

  DBUG_PRINT("info",("stmt: %p", stmt));

  if (lex->prepared_stmt_params_fix_fields(thd))
    DBUG_VOID_RETURN;

  /*
    thd->free_list can already have some Items.

    Example queries:
      - SET STATEMENT var=expr FOR EXECUTE stmt;
      - EXECUTE stmt USING expr;

    E.g. for a query like this:
      PREPARE stmt FROM 'INSERT INTO t1 VALUES (@@max_sort_length)';
      SET STATEMENT max_sort_length=2048 FOR EXECUTE stmt;
    thd->free_list contains a pointer to Item_int corresponding to 2048.

    If Prepared_statement::execute() notices that the table metadata for "t1"
    has changed since PREPARE, it returns an error asking the calling
    Prepared_statement::execute_loop() to re-prepare the statement.
    Before returning the error, Prepared_statement::execute()
    calls Prepared_statement::cleanup_stmt(),
    which calls thd->cleanup_after_query(),
    which calls Query_arena::free_items().

    We hide "external" Items, e.g. those created while parsing the
    "SET STATEMENT" or "USING" parts of the query,
    so they don't get freed in case of re-prepare.
    See MDEV-10702 Crash in SET STATEMENT FOR EXECUTE
  */
  Item *free_list_backup= thd->free_list;
  thd->free_list= NULL; // Hide the external (e.g. "SET STATEMENT") Items
  /*
    Make sure we call Prepared_statement::execute_loop() with an empty
    THD::change_list. It can be non-empty because the above
    LEX::prepared_stmt_params_fix_fields() calls fix_fields() for
    the PS parameter Items and can do some Item tree changes,
    e.g. on character set conversion:

    SET NAMES utf8;
    DELIMITER $$
    CREATE PROCEDURE p1(a VARCHAR(10) CHARACTER SET utf8)
    BEGIN
      PREPARE stmt FROM 'SELECT ?';
      EXECUTE stmt USING CONCAT(a, CONVERT(RAND() USING latin1));
    END;
    $$
    DELIMITER ;
    CALL p1('x');
  */
  Item_change_list_savepoint change_list_savepoint(thd);
  (void) stmt->execute_loop(&expanded_query, FALSE, NULL, NULL);
  change_list_savepoint.rollback(thd);
  thd->free_items();    // Free items created by execute_loop()
  /*
    Now restore the "external" (e.g. "SET STATEMENT") Item list.
    It will be freed normaly in THD::cleanup_after_query().
  */
  thd->free_list= free_list_backup;

  stmt->lex->restore_set_statement_var();
  DBUG_VOID_RETURN;
}


/**
  COM_STMT_FETCH handler: fetches requested amount of rows from cursor.

  @param thd                Thread handle
  @param packet             Packet from client (with stmt_id & num_rows)
  @param packet_length      Length of packet
*/

void mysqld_stmt_fetch(THD *thd, char *packet, uint packet_length)
{
  /* assume there is always place for 8-16 bytes */
  ulong stmt_id= uint4korr(packet);
  ulong num_rows= uint4korr(packet+4);
  Prepared_statement *stmt;
  Statement stmt_backup;
  Server_side_cursor *cursor;
  DBUG_ENTER("mysqld_stmt_fetch");

  /* First of all clear possible warnings from the previous command */
  thd->reset_for_next_command();

  status_var_increment(thd->status_var.com_stmt_fetch);
  if (!(stmt= find_prepared_statement(thd, stmt_id)))
  {
    char llbuf[22];
    my_error(ER_UNKNOWN_STMT_HANDLER, MYF(0), static_cast<int>(sizeof(llbuf)),
             llstr(stmt_id, llbuf), "mysqld_stmt_fetch");
    DBUG_VOID_RETURN;
  }

  cursor= stmt->cursor;
  if (!cursor)
  {
    my_error(ER_STMT_HAS_NO_OPEN_CURSOR, MYF(0), stmt_id);
    DBUG_VOID_RETURN;
  }

  thd->stmt_arena= stmt;
  thd->set_n_backup_statement(stmt, &stmt_backup);

  cursor->fetch(num_rows);

  if (!cursor->is_open())
  {
    stmt->close_cursor();
    reset_stmt_params(stmt);
  }

  thd->restore_backup_statement(stmt, &stmt_backup);
  thd->stmt_arena= thd;

  DBUG_VOID_RETURN;
}


/**
  Reset a prepared statement in case there was a recoverable error.

    This function resets statement to the state it was right after prepare.
    It can be used to:
    - clear an error happened during mysqld_stmt_send_long_data
    - cancel long data stream for all placeholders without
      having to call mysqld_stmt_execute.
    - close an open cursor
    Sends 'OK' packet in case of success (statement was reset)
    or 'ERROR' packet (unrecoverable error/statement not found/etc).

  @param thd                Thread handle
  @param packet             Packet with stmt id
*/

void mysqld_stmt_reset(THD *thd, char *packet)
{
  /* There is always space for 4 bytes in buffer */
  ulong stmt_id= uint4korr(packet);
  Prepared_statement *stmt;
  DBUG_ENTER("mysqld_stmt_reset");

  /* First of all clear possible warnings from the previous command */
  thd->reset_for_next_command();

  status_var_increment(thd->status_var.com_stmt_reset);
  if (!(stmt= find_prepared_statement(thd, stmt_id)))
  {
    char llbuf[22];
    my_error(ER_UNKNOWN_STMT_HANDLER, MYF(0), static_cast<int>(sizeof(llbuf)),
             llstr(stmt_id, llbuf), "mysqld_stmt_reset");
    DBUG_VOID_RETURN;
  }

  stmt->close_cursor();

  /*
    Clear parameters from data which could be set by
    mysqld_stmt_send_long_data() call.
  */
  reset_stmt_params(stmt);

  stmt->state= Query_arena::STMT_PREPARED;

  general_log_print(thd, thd->get_command(), NullS);

  my_ok(thd);

  DBUG_VOID_RETURN;
}


/**
  Delete a prepared statement from memory.

  @note
    we don't send any reply to this command.
*/

void mysqld_stmt_close(THD *thd, char *packet)
{
  /* There is always space for 4 bytes in packet buffer */
  ulong stmt_id= uint4korr(packet);
  Prepared_statement *stmt;
  DBUG_ENTER("mysqld_stmt_close");

  thd->get_stmt_da()->disable_status();

  if (!(stmt= find_prepared_statement(thd, stmt_id)))
    DBUG_VOID_RETURN;

  /*
    The only way currently a statement can be deallocated when it's
    in use is from within Dynamic SQL.
  */
  DBUG_ASSERT(! stmt->is_in_use());
  stmt->deallocate();
  general_log_print(thd, thd->get_command(), NullS);

  if (thd->last_stmt == stmt)
    thd->clear_last_stmt();

  DBUG_VOID_RETURN;
}


/**
  SQLCOM_DEALLOCATE implementation.

    Close an SQL prepared statement. As this can be called from Dynamic
    SQL, we should be careful to not close a statement that is currently
    being executed.

  @return
    none: OK packet is sent in case of success, otherwise an error
    message is set in THD
*/

void mysql_sql_stmt_close(THD *thd)
{
  Prepared_statement* stmt;
  LEX_CSTRING *name= &thd->lex->prepared_stmt_name;
  DBUG_PRINT("info", ("DEALLOCATE PREPARE: %.*s", (int) name->length,
                      name->str));

  if (! (stmt= (Prepared_statement*) thd->stmt_map.find_by_name(name)))
    my_error(ER_UNKNOWN_STMT_HANDLER, MYF(0),
             static_cast<int>(name->length), name->str, "DEALLOCATE PREPARE");
  else if (stmt->is_in_use())
    my_error(ER_PS_NO_RECURSION, MYF(0));
  else
  {
    stmt->deallocate();
    SESSION_TRACKER_CHANGED(thd, SESSION_STATE_CHANGE_TRACKER, NULL);
    my_ok(thd);
  }
}


/**
  Handle long data in pieces from client.

    Get a part of a long data. To make the protocol efficient, we are
    not sending any return packets here. If something goes wrong, then
    we will send the error on 'execute' We assume that the client takes
    care of checking that all parts are sent to the server. (No checking
    that we get a 'end of column' in the server is performed).

  @param thd                Thread handle
  @param packet             String to append
  @param packet_length      Length of string (including end \\0)
*/

void mysql_stmt_get_longdata(THD *thd, char *packet, ulong packet_length)
{
  ulong stmt_id;
  uint param_number;
  Prepared_statement *stmt;
  Item_param *param;
#ifndef EMBEDDED_LIBRARY
  char *packet_end= packet + packet_length;
#endif
  DBUG_ENTER("mysql_stmt_get_longdata");

  status_var_increment(thd->status_var.com_stmt_send_long_data);

  thd->get_stmt_da()->disable_status();
#ifndef EMBEDDED_LIBRARY
  /* Minimal size of long data packet is 6 bytes */
  if (packet_length < MYSQL_LONG_DATA_HEADER)
    DBUG_VOID_RETURN;
#endif

  stmt_id= uint4korr(packet);
  packet+= 4;

  if (!(stmt=find_prepared_statement(thd, stmt_id)))
    DBUG_VOID_RETURN;

  param_number= uint2korr(packet);
  packet+= 2;
#ifndef EMBEDDED_LIBRARY
  if (param_number >= stmt->param_count)
  {
    /* Error will be sent in execute call */
    stmt->state= Query_arena::STMT_ERROR;
    stmt->last_errno= ER_WRONG_ARGUMENTS;
    sprintf(stmt->last_error, ER_THD(thd, ER_WRONG_ARGUMENTS),
            "mysqld_stmt_send_long_data");
    DBUG_VOID_RETURN;
  }
#endif

  param= stmt->param_array[param_number];

  Diagnostics_area new_stmt_da(thd->query_id, false, true);
  Diagnostics_area *save_stmt_da= thd->get_stmt_da();

  thd->set_stmt_da(&new_stmt_da);

#ifndef EMBEDDED_LIBRARY
  param->set_longdata(packet, (ulong) (packet_end - packet));
#else
  param->set_longdata(thd->extra_data, thd->extra_length);
#endif
  if (unlikely(thd->get_stmt_da()->is_error()))
  {
    stmt->state= Query_arena::STMT_ERROR;
    stmt->last_errno= thd->get_stmt_da()->sql_errno();
    strmake_buf(stmt->last_error, thd->get_stmt_da()->message());
  }
  thd->set_stmt_da(save_stmt_da);

  general_log_print(thd, thd->get_command(), NullS);

  DBUG_VOID_RETURN;
}


/***************************************************************************
 Select_fetch_protocol_binary
****************************************************************************/

Select_fetch_protocol_binary::Select_fetch_protocol_binary(THD *thd_arg):
  select_send(thd_arg), protocol(thd_arg)
{}

bool Select_fetch_protocol_binary::send_result_set_metadata(List<Item> &list, uint flags)
{
  bool rc;
  Protocol *save_protocol= thd->protocol;

  /*
    Protocol::send_result_set_metadata caches the information about column types:
    this information is later used to send data. Therefore, the same
    dedicated Protocol object must be used for all operations with
    a cursor.
  */
  thd->protocol= &protocol;
  rc= select_send::send_result_set_metadata(list, flags);
  thd->protocol= save_protocol;

  return rc;
}

bool Select_fetch_protocol_binary::send_eof()
{
  /*
    Don't send EOF if we're in error condition (which implies we've already
    sent or are sending an error)
  */
  if (unlikely(thd->is_error()))
    return true;

  ::my_eof(thd);
  return false;
}


int
Select_fetch_protocol_binary::send_data(List<Item> &fields)
{
  Protocol *save_protocol= thd->protocol;
  int rc;

  thd->protocol= &protocol;
  rc= select_send::send_data(fields);
  thd->protocol= save_protocol;
  return rc;
}

/*******************************************************************
* Reprepare_observer
*******************************************************************/
/** Push an error to the error stack and return TRUE for now. */

bool
Reprepare_observer::report_error(THD *thd)
{
  /*
    This 'error' is purely internal to the server:
    - No exception handler is invoked,
    - No condition is added in the condition area (warn_list).
    The diagnostics area is set to an error status to enforce
    that this thread execution stops and returns to the caller,
    backtracking all the way to Prepared_statement::execute_loop().
  */
  thd->get_stmt_da()->set_error_status(ER_NEED_REPREPARE);
  m_invalidated= TRUE;

  return TRUE;
}


/*******************************************************************
* Server_runnable
*******************************************************************/

Server_runnable::~Server_runnable()
{
}

///////////////////////////////////////////////////////////////////////////

Execute_sql_statement::
Execute_sql_statement(LEX_STRING sql_text)
  :m_sql_text(sql_text)
{}


/**
  Parse and execute a statement. Does not prepare the query.

  Allows to execute a statement from within another statement.
  The main property of the implementation is that it does not
  affect the environment -- i.e. you  can run many
  executions without having to cleanup/reset THD in between.
*/

bool
Execute_sql_statement::execute_server_code(THD *thd)
{
  PSI_statement_locker *parent_locker;
  bool error;

  if (alloc_query(thd, m_sql_text.str, m_sql_text.length))
    return TRUE;

  Parser_state parser_state;
  if (parser_state.init(thd, thd->query(), thd->query_length()))
    return TRUE;

  parser_state.m_lip.multi_statements= FALSE;
  lex_start(thd);

  error= parse_sql(thd, &parser_state, NULL) || thd->is_error();

  if (unlikely(error))
    goto end;

  thd->lex->set_trg_event_type_for_tables();

  parent_locker= thd->m_statement_psi;
  thd->m_statement_psi= NULL;
  error= mysql_execute_command(thd);
  thd->m_statement_psi= parent_locker;

  /* report error issued during command execution */
  if (likely(error == 0) && thd->spcont == NULL)
    general_log_write(thd, COM_STMT_EXECUTE,
                      thd->query(), thd->query_length());

end:
  thd->lex->restore_set_statement_var();
  lex_end(thd->lex);

  return error;
}

/***************************************************************************
 Prepared_statement
****************************************************************************/

Prepared_statement::Prepared_statement(THD *thd_arg)
  :Statement(NULL, &main_mem_root,
             STMT_INITIALIZED,
             ((++thd_arg->statement_id_counter) & STMT_ID_MASK)),
  thd(thd_arg),
  result(thd_arg),
  param_array(0),
  cursor(0),
  packet(0),
  packet_end(0),
  param_count(0),
  last_errno(0),
  flags((uint) IS_IN_USE),
  iterations(0),
  start_param(0),
  read_types(0),
  m_sql_mode(thd->variables.sql_mode)
{
  init_sql_alloc(&main_mem_root, "Prepared_statement",
                 thd_arg->variables.query_alloc_block_size,
                 thd_arg->variables.query_prealloc_size,
                 MYF(MY_THREAD_SPECIFIC));
  *last_error= '\0';
}


void Prepared_statement::setup_set_params()
{
  /*
    Note: BUG#25843 applies here too (query cache lookup uses thd->db, not
    db from "prepare" time).
  */
  if (query_cache_maybe_disabled(thd)) // we won't expand the query
    lex->safe_to_cache_query= FALSE;   // so don't cache it at Execution

  /*
    Decide if we have to expand the query (because we must write it to logs or
    because we want to look it up in the query cache) or not.
  */
  bool replace_params_with_values= false;
  // binlog
  replace_params_with_values|= mysql_bin_log.is_open() && is_update_query(lex->sql_command);
  // general or slow log
  replace_params_with_values|= opt_log || thd->variables.sql_log_slow;
  // query cache
  replace_params_with_values|= query_cache_is_cacheable_query(lex);
  // but never for compound statements
  replace_params_with_values&= lex->sql_command != SQLCOM_COMPOUND;

  if (replace_params_with_values)
  {
    set_params_from_actual_params= insert_params_from_actual_params_with_log;
#ifndef EMBEDDED_LIBRARY
    set_params= insert_params_with_log;
    set_bulk_params= insert_bulk_params; // RBR is on for bulk operation
#else
    //TODO: add bulk support for bulk parameters
    set_params_data= emb_insert_params_with_log;
#endif
  }
  else
  {
    set_params_from_actual_params= insert_params_from_actual_params;
#ifndef EMBEDDED_LIBRARY
    set_params= insert_params;
    set_bulk_params= insert_bulk_params;
#else
    //TODO: add bulk support for bulk parameters
    set_params_data= emb_insert_params;
#endif
  }
}


/**
  Destroy this prepared statement, cleaning up all used memory
  and resources.

  This is called from ::deallocate() to handle COM_STMT_CLOSE and
  DEALLOCATE PREPARE or when THD ends and all prepared statements are freed.
*/

Prepared_statement::~Prepared_statement()
{
  DBUG_ENTER("Prepared_statement::~Prepared_statement");
  DBUG_PRINT("enter",("stmt: %p  cursor: %p",
                      this, cursor));
  delete cursor;
  /*
    We have to call free on the items even if cleanup is called as some items,
    like Item_param, don't free everything until free_items()
  */
  free_items();
  if (lex)
  {
    sp_head::destroy(lex->sphead);
    delete lex->result;
    delete (st_lex_local *) lex;
  }
  free_root(&main_mem_root, MYF(0));
  DBUG_VOID_RETURN;
}


Query_arena::Type Prepared_statement::type() const
{
  return PREPARED_STATEMENT;
}


void Prepared_statement::cleanup_stmt()
{
  DBUG_ENTER("Prepared_statement::cleanup_stmt");
  DBUG_PRINT("enter",("stmt: %p", this));
  lex->restore_set_statement_var();
  thd->rollback_item_tree_changes();
  cleanup_items(free_list);
  thd->cleanup_after_query();

  DBUG_VOID_RETURN;
}


bool Prepared_statement::set_name(LEX_CSTRING *name_arg)
{
  name.length= name_arg->length;
  name.str= (char*) memdup_root(mem_root, name_arg->str, name_arg->length);
  return name.str == 0;
}


/**
  Remember the current database.

  We must reset/restore the current database during execution of
  a prepared statement since it affects execution environment:
  privileges, @@character_set_database, and other.

  @return 1 if out of memory.
*/

bool
Prepared_statement::set_db(const LEX_CSTRING *db_arg)
{
  /* Remember the current database. */
  if (db_arg->length)
  {
    if (!(db.str= this->strmake(db_arg->str, db_arg->length)))
      return 1;
    db.length= db_arg->length;
  }
  else
    db= null_clex_str;
  return 0;
}

/**************************************************************************
  Common parts of mysql_[sql]_stmt_prepare, mysql_[sql]_stmt_execute.
  Essentially, these functions do all the magic of preparing/executing
  a statement, leaving network communication, input data handling and
  global THD state management to the caller.
***************************************************************************/

/**
  Parse statement text, validate the statement, and prepare it for execution.

    You should not change global THD state in this function, if at all
    possible: it may be called from any context, e.g. when executing
    a COM_* command, and SQLCOM_* command, or a stored procedure.

  @param packet             statement text
  @param packet_len

  @note
    Precondition:
    The caller must ensure that thd->change_list and thd->free_list
    is empty: this function will not back them up but will free
    in the end of its execution.

  @note
    Postcondition:
    thd->mem_root contains unused memory allocated during validation.
*/

bool Prepared_statement::prepare(const char *packet, uint packet_len)
{
  bool error;
  Statement stmt_backup;
  Query_arena *old_stmt_arena;
  DBUG_ENTER("Prepared_statement::prepare");
  DBUG_ASSERT(m_sql_mode == thd->variables.sql_mode);
  /*
    If this is an SQLCOM_PREPARE, we also increase Com_prepare_sql.
    However, it seems handy if com_stmt_prepare is increased always,
    no matter what kind of prepare is processed.
  */
  status_var_increment(thd->status_var.com_stmt_prepare);

  if (! (lex= new (mem_root) st_lex_local))
    DBUG_RETURN(TRUE);
  lex->stmt_lex= lex;

  if (set_db(&thd->db))
    DBUG_RETURN(TRUE);

  /*
    alloc_query() uses thd->mem_root && thd->query, so we should call
    both of backup_statement() and backup_query_arena() here.
  */
  thd->set_n_backup_statement(this, &stmt_backup);
  thd->set_n_backup_active_arena(this, &stmt_backup);

  if (alloc_query(thd, packet, packet_len))
  {
    thd->restore_backup_statement(this, &stmt_backup);
    thd->restore_active_arena(this, &stmt_backup);
    DBUG_RETURN(TRUE);
  }

  old_stmt_arena= thd->stmt_arena;
  thd->stmt_arena= this;

  Parser_state parser_state;
  if (parser_state.init(thd, thd->query(), thd->query_length()))
  {
    thd->restore_backup_statement(this, &stmt_backup);
    thd->restore_active_arena(this, &stmt_backup);
    thd->stmt_arena= old_stmt_arena;
    DBUG_RETURN(TRUE);
  }

  parser_state.m_lip.stmt_prepare_mode= TRUE;
  parser_state.m_lip.multi_statements= FALSE;

  lex_start(thd);
  lex->context_analysis_only|= CONTEXT_ANALYSIS_ONLY_PREPARE;

  error= (parse_sql(thd, & parser_state, NULL) ||
          thd->is_error() ||
          init_param_array(this));

  lex->set_trg_event_type_for_tables();

  /*
    While doing context analysis of the query (in check_prepared_statement)
    we allocate a lot of additional memory: for open tables, JOINs, derived
    tables, etc.  Let's save a snapshot of current parse tree to the
    statement and restore original THD. In cases when some tree
    transformation can be reused on execute, we set again thd->mem_root from
    stmt->mem_root (see setup_wild for one place where we do that).
  */
  thd->restore_active_arena(this, &stmt_backup);

  /*
    If called from a stored procedure, ensure that we won't rollback
    external changes when cleaning up after validation.
  */
  DBUG_ASSERT(thd->Item_change_list::is_empty());

  /*
    Marker used to release metadata locks acquired while the prepared
    statement is being checked.
  */
  MDL_savepoint mdl_savepoint= thd->mdl_context.mdl_savepoint();

  /*
    Set variables specified by
      SET STATEMENT var1=value1 [, var2=value2, ...] FOR <statement>
    clause for duration of prepare phase. Original values of variable
    listed in the SET STATEMENT clause is restored right after return
    from the function check_prepared_statement()
  */
  if (likely(error == 0))
    error= run_set_statement_if_requested(thd, lex);

  /* 
   The only case where we should have items in the thd->free_list is
   after stmt->set_params_from_vars(), which may in some cases create
   Item_null objects.
  */

  if (likely(error == 0))
    error= check_prepared_statement(this);

  if (unlikely(error))
  {
    /*
      let the following code know we're not in PS anymore,
      the won't be any EXECUTE, so we need a full cleanup
    */
    lex->context_analysis_only&= ~CONTEXT_ANALYSIS_ONLY_PREPARE;
  }

  /*
    Restore original values of variables modified on handling
    SET STATEMENT clause.
  */
  thd->lex->restore_set_statement_var();

  /* The order is important */
  lex->unit.cleanup();

  /* No need to commit statement transaction, it's not started. */
  DBUG_ASSERT(thd->transaction.stmt.is_empty());

  close_thread_tables(thd);
  thd->mdl_context.rollback_to_savepoint(mdl_savepoint);

  /*
    Transaction rollback was requested since MDL deadlock was discovered
    while trying to open tables. Rollback transaction in all storage
    engines including binary log and release all locks.

    Once dynamic SQL is allowed as substatements the below if-statement
    has to be adjusted to not do rollback in substatement.
  */
  DBUG_ASSERT(! thd->in_sub_stmt);
  if (thd->transaction_rollback_request)
  {
    trans_rollback_implicit(thd);
    thd->release_transactional_locks();
  }

  /* Preserve locked plugins for SET */
  if (lex->sql_command != SQLCOM_SET_OPTION)
    lex_unlock_plugins(lex);

  cleanup_stmt();
  thd->restore_backup_statement(this, &stmt_backup);
  thd->stmt_arena= old_stmt_arena;

  if (likely(error == 0))
  {
    setup_set_params();
    lex->context_analysis_only&= ~CONTEXT_ANALYSIS_ONLY_PREPARE;
    state= Query_arena::STMT_PREPARED;
    flags&= ~ (uint) IS_IN_USE;

    /* 
      Log COM_EXECUTE to the general log. Note, that in case of SQL
      prepared statements this causes two records to be output:

      Query       PREPARE stmt from @user_variable
      Prepare     <statement SQL text>

      This is considered user-friendly, since in the
      second log entry we output the actual statement text.

      Do not print anything if this is an SQL prepared statement and
      we're inside a stored procedure (also called Dynamic SQL) --
      sub-statements inside stored procedures are not logged into
      the general log.
    */
    if (thd->spcont == NULL)
      general_log_write(thd, COM_STMT_PREPARE, query(), query_length());
  }
  DBUG_RETURN(error);
}


/**
  Assign parameter values either from variables, in case of SQL PS
  or from the execute packet.

  @param expanded_query  a container with the original SQL statement.
                         '?' placeholders will be replaced with
                         their values in case of success.
                         The result is used for logging and replication
  @param packet          pointer to execute packet.
                         NULL in case of SQL PS
  @param packet_end      end of the packet. NULL in case of SQL PS

  @todo Use a paremeter source class family instead of 'if's, and
  support stored procedure variables.

  @retval TRUE an error occurred when assigning a parameter (likely
          a conversion error or out of memory, or malformed packet)
  @retval FALSE success
*/

bool
Prepared_statement::set_parameters(String *expanded_query,
                                   uchar *packet, uchar *packet_end)
{
  bool is_sql_ps= packet == NULL;
  bool res= FALSE;

  if (is_sql_ps)
  {
    /* SQL prepared statement */
    res= set_params_from_actual_params(this, thd->lex->prepared_stmt_params,
                                       expanded_query);
  }
  else if (param_count)
  {
#ifndef EMBEDDED_LIBRARY
    uchar *null_array= packet;
    res= (setup_conversion_functions(this, &packet) ||
          set_params(this, null_array, packet, packet_end, expanded_query));
#else
    /*
      In embedded library we re-install conversion routines each time
      we set parameters, and also we don't need to parse packet.
      So we do it in one function.
    */
    res= set_params_data(this, expanded_query);
#endif
  }
  if (res)
  {
    my_error(ER_WRONG_ARGUMENTS, MYF(0),
             is_sql_ps ? "EXECUTE" : "mysqld_stmt_execute");
    reset_stmt_params(this);
  }
  return res;
}


/**
  Execute a prepared statement. Re-prepare it a limited number
  of times if necessary.

  Try to execute a prepared statement. If there is a metadata
  validation error, prepare a new copy of the prepared statement,
  swap the old and the new statements, and try again.
  If there is a validation error again, repeat the above, but
  perform no more than MAX_REPREPARE_ATTEMPTS.

  @note We have to try several times in a loop since we
  release metadata locks on tables after prepared statement
  prepare. Therefore, a DDL statement may sneak in between prepare
  and execute of a new statement. If this happens repeatedly
  more than MAX_REPREPARE_ATTEMPTS times, we give up.

  @return TRUE if an error, FALSE if success
  @retval  TRUE    either MAX_REPREPARE_ATTEMPTS has been reached,
                   or some general error
  @retval  FALSE   successfully executed the statement, perhaps
                   after having reprepared it a few times.
*/
const static int MAX_REPREPARE_ATTEMPTS= 3;

bool
Prepared_statement::execute_loop(String *expanded_query,
                                 bool open_cursor,
                                 uchar *packet,
                                 uchar *packet_end)
{
  Reprepare_observer reprepare_observer;
  bool error;
  int reprepare_attempt= 0;
  iterations= FALSE;

  /*
    - In mysql_sql_stmt_execute() we hide all "external" Items
      e.g. those created in the "SET STATEMENT" part of the "EXECUTE" query.
    - In case of mysqld_stmt_execute() there should not be "external" Items.
  */
  DBUG_ASSERT(thd->free_list == NULL);

  /* Check if we got an error when sending long data */
  if (unlikely(state == Query_arena::STMT_ERROR))
  {
    my_message(last_errno, last_error, MYF(0));
    return TRUE;
  }

  if (set_parameters(expanded_query, packet, packet_end))
    return TRUE;

#ifdef NOT_YET_FROM_MYSQL_5_6
  if (unlikely(thd->security_ctx->password_expired && 
               !lex->is_change_password))
  {
    my_error(ER_MUST_CHANGE_PASSWORD, MYF(0));
    return true;
  }
#endif

reexecute:
  // Make sure that reprepare() did not create any new Items.
  DBUG_ASSERT(thd->free_list == NULL);

  /*
    Install the metadata observer. If some metadata version is
    different from prepare time and an observer is installed,
    the observer method will be invoked to push an error into
    the error stack.
  */

  if (sql_command_flags[lex->sql_command] & CF_REEXECUTION_FRAGILE)
  {
    reprepare_observer.reset_reprepare_observer();
    DBUG_ASSERT(thd->m_reprepare_observer == NULL);
    thd->m_reprepare_observer= &reprepare_observer;
  }

  error= execute(expanded_query, open_cursor) || thd->is_error();

  thd->m_reprepare_observer= NULL;
#ifdef WITH_WSREP

  if (WSREP_ON)
  {
    mysql_mutex_lock(&thd->LOCK_thd_data);
    switch (thd->wsrep_conflict_state)
    {
      case CERT_FAILURE:
        WSREP_DEBUG("PS execute fail for CERT_FAILURE: thd: %lld  err: %d",
	            (longlong) thd->thread_id,
                    thd->get_stmt_da()->sql_errno() );
        thd->wsrep_conflict_state = NO_CONFLICT;
        break;

      case MUST_REPLAY:
        (void) wsrep_replay_transaction(thd);
        break;

      default:
        break;
    }
    mysql_mutex_unlock(&thd->LOCK_thd_data);
  }
#endif /* WITH_WSREP */

  if (unlikely(error) &&
      (sql_command_flags[lex->sql_command] & CF_REEXECUTION_FRAGILE) &&
      !thd->is_fatal_error && !thd->killed &&
      reprepare_observer.is_invalidated() &&
      reprepare_attempt++ < MAX_REPREPARE_ATTEMPTS)
  {
    DBUG_ASSERT(thd->get_stmt_da()->sql_errno() == ER_NEED_REPREPARE);
    thd->clear_error();

    error= reprepare();

    if (likely(!error))                         /* Success */
      goto reexecute;
  }
  reset_stmt_params(this);

  return error;
}

my_bool bulk_parameters_set(THD *thd)
{
  DBUG_ENTER("bulk_parameters_set");
  Prepared_statement *stmt= (Prepared_statement *) thd->bulk_param;

  if (stmt && unlikely(stmt->set_bulk_parameters(FALSE)))
    DBUG_RETURN(TRUE);
  DBUG_RETURN(FALSE);
}

my_bool bulk_parameters_iterations(THD *thd)
{
  Prepared_statement *stmt= (Prepared_statement *) thd->bulk_param;
  if (!stmt)
    return FALSE;
  return stmt->bulk_iterations();
}


my_bool Prepared_statement::set_bulk_parameters(bool reset)
{
  DBUG_ENTER("Prepared_statement::set_bulk_parameters");
  DBUG_PRINT("info", ("iteration: %d", iterations));

  if (iterations)
  {
#ifndef EMBEDDED_LIBRARY
    if ((*set_bulk_params)(this, &packet, packet_end, reset))
#else
    // bulk parameters are not supported for embedded, so it will an error
#endif
    {
      my_error(ER_WRONG_ARGUMENTS, MYF(0),
               "mysqld_stmt_bulk_execute");
      reset_stmt_params(this);
      DBUG_RETURN(true);
    }
    if (packet >= packet_end)
      iterations= FALSE;
  }
  start_param= 0;
  DBUG_RETURN(false);
}

bool
Prepared_statement::execute_bulk_loop(String *expanded_query,
                                      bool open_cursor,
                                      uchar *packet_arg,
                                      uchar *packet_end_arg)
{
  Reprepare_observer reprepare_observer;
  bool error= 0;
  packet= packet_arg;
  packet_end= packet_end_arg;
  iterations= TRUE;
  start_param= true;
#ifdef DBUG_ASSERT_EXISTS
  Item *free_list_state= thd->free_list;
#endif
  thd->set_bulk_execution((void *)this);
  /* Check if we got an error when sending long data */
  if (state == Query_arena::STMT_ERROR)
  {
    my_message(last_errno, last_error, MYF(0));
    thd->set_bulk_execution(0);
    return TRUE;
  }
  /* Check for non zero parameter count*/
  if (param_count == 0)
  {
    DBUG_PRINT("error", ("Statement with no parameters for bulk execution."));
    my_error(ER_UNSUPPORTED_PS, MYF(0));
    thd->set_bulk_execution(0);
    return TRUE;
  }

  if (!(sql_command_flags[lex->sql_command] & CF_PS_ARRAY_BINDING_SAFE))
  {
    DBUG_PRINT("error", ("Command is not supported in bulk execution."));
    my_error(ER_UNSUPPORTED_PS, MYF(0));
    thd->set_bulk_execution(0);
    return TRUE;
  }

#ifndef EMBEDDED_LIBRARY
  if (read_types &&
      set_conversion_functions(this, &packet))
#else
  // bulk parameters are not supported for embedded, so it will an error
#endif
  {
    my_error(ER_WRONG_ARGUMENTS, MYF(0),
            "mysqld_stmt_bulk_execute");
    reset_stmt_params(this);
    thd->set_bulk_execution(0);
    return true;
  }
  read_types= FALSE;

#ifdef NOT_YET_FROM_MYSQL_5_6
  if (unlikely(thd->security_ctx->password_expired &&
               !lex->is_change_password))
  {
    my_error(ER_MUST_CHANGE_PASSWORD, MYF(0));
    thd->set_bulk_execution(0);
    return true;
  }
#endif

  // iterations changed by set_bulk_parameters
  while ((iterations || start_param) && !error && !thd->is_error())
  {
    int reprepare_attempt= 0;

    /*
      Here we set parameters for not optimized commands,
      optimized commands do it inside thier internal loop.
    */
    if (!(sql_command_flags[lex->sql_command] & CF_PS_ARRAY_BINDING_OPTIMIZED))
    {
      if (set_bulk_parameters(TRUE))
      {
        thd->set_bulk_execution(0);
        return true;
      }
    }

reexecute:
    /*
      If the free_list is not empty, we'll wrongly free some externally
      allocated items when cleaning up after validation of the prepared
      statement.
    */
    DBUG_ASSERT(thd->free_list == free_list_state);

    /*
      Install the metadata observer. If some metadata version is
      different from prepare time and an observer is installed,
      the observer method will be invoked to push an error into
      the error stack.
    */

    if (sql_command_flags[lex->sql_command] & CF_REEXECUTION_FRAGILE)
    {
      reprepare_observer.reset_reprepare_observer();
      DBUG_ASSERT(thd->m_reprepare_observer == NULL);
      thd->m_reprepare_observer= &reprepare_observer;
    }

    error= execute(expanded_query, open_cursor) || thd->is_error();

    thd->m_reprepare_observer= NULL;
#ifdef WITH_WSREP

    if (WSREP_ON)
    {
      mysql_mutex_lock(&thd->LOCK_thd_data);
      switch (thd->wsrep_conflict_state)
      {
      case CERT_FAILURE:
        WSREP_DEBUG("PS execute fail for CERT_FAILURE: thd: %lld  err: %d",
	            (longlong) thd->thread_id,
                    thd->get_stmt_da()->sql_errno() );
        thd->wsrep_conflict_state = NO_CONFLICT;
        break;

      case MUST_REPLAY:
        (void) wsrep_replay_transaction(thd);
        break;

      default:
        break;
      }
      mysql_mutex_unlock(&thd->LOCK_thd_data);
    }
#endif /* WITH_WSREP */

    if (unlikely(error) &&
        (sql_command_flags[lex->sql_command] & CF_REEXECUTION_FRAGILE) &&
        !thd->is_fatal_error && !thd->killed &&
        reprepare_observer.is_invalidated() &&
        reprepare_attempt++ < MAX_REPREPARE_ATTEMPTS)
    {
      DBUG_ASSERT(thd->get_stmt_da()->sql_errno() == ER_NEED_REPREPARE);
      thd->clear_error();

      error= reprepare();

      if (likely(!error))                                /* Success */
        goto reexecute;
    }
  }
  reset_stmt_params(this);
  thd->set_bulk_execution(0);

  return error;
}


bool
Prepared_statement::execute_server_runnable(Server_runnable *server_runnable)
{
  Statement stmt_backup;
  bool error;
  Query_arena *save_stmt_arena= thd->stmt_arena;
  Item_change_list save_change_list;
  thd->Item_change_list::move_elements_to(&save_change_list);

  state= STMT_CONVENTIONAL_EXECUTION;

  if (!(lex= new (mem_root) st_lex_local))
    return TRUE;

  thd->set_n_backup_statement(this, &stmt_backup);
  thd->set_n_backup_active_arena(this, &stmt_backup);
  thd->stmt_arena= this;

  error= server_runnable->execute_server_code(thd);

  thd->cleanup_after_query();

  thd->restore_active_arena(this, &stmt_backup);
  thd->restore_backup_statement(this, &stmt_backup);
  thd->stmt_arena= save_stmt_arena;

  save_change_list.move_elements_to(thd);

  /* Items and memory will freed in destructor */

  return error;
}


/**
  Reprepare this prepared statement.

  Currently this is implemented by creating a new prepared
  statement, preparing it with the original query and then
  swapping the new statement and the original one.

  @retval  TRUE   an error occurred. Possible errors include
                  incompatibility of new and old result set
                  metadata
  @retval  FALSE  success, the statement has been reprepared
*/

bool
Prepared_statement::reprepare()
{
  char saved_cur_db_name_buf[SAFE_NAME_LEN+1];
  LEX_STRING saved_cur_db_name=
    { saved_cur_db_name_buf, sizeof(saved_cur_db_name_buf) };
  LEX_CSTRING stmt_db_name= db;
  bool cur_db_changed;
  bool error;

  Prepared_statement copy(thd);
  copy.m_sql_mode= m_sql_mode;

  copy.set_sql_prepare(); /* To suppress sending metadata to the client. */

  status_var_increment(thd->status_var.com_stmt_reprepare);

  if (unlikely(mysql_opt_change_db(thd, &stmt_db_name, &saved_cur_db_name,
                                   TRUE, &cur_db_changed)))
    return TRUE;

  sql_mode_t save_sql_mode= thd->variables.sql_mode;
  thd->variables.sql_mode= m_sql_mode;
  error= ((name.str && copy.set_name(&name)) ||
          copy.prepare(query(), query_length()) ||
          validate_metadata(&copy));
  thd->variables.sql_mode= save_sql_mode;

  if (cur_db_changed)
    mysql_change_db(thd, (LEX_CSTRING*) &saved_cur_db_name, TRUE);

  if (likely(!error))
  {
    swap_prepared_statement(&copy);
    swap_parameter_array(param_array, copy.param_array, param_count);
#ifdef DBUG_ASSERT_EXISTS
    is_reprepared= TRUE;
#endif
    /*
      Clear possible warnings during reprepare, it has to be completely
      transparent to the user. We use clear_warning_info() since
      there were no separate query id issued for re-prepare.
      Sic: we can't simply silence warnings during reprepare, because if
      it's failed, we need to return all the warnings to the user.
    */
    thd->get_stmt_da()->clear_warning_info(thd->query_id);
  }
  return error;
}


/**
  Validate statement result set metadata (if the statement returns
  a result set).

  Currently we only check that the number of columns of the result
  set did not change.
  This is a helper method used during re-prepare.

  @param[in]  copy  the re-prepared prepared statement to verify
                    the metadata of

  @retval TRUE  error, ER_PS_REBIND is reported
  @retval FALSE statement return no or compatible metadata
*/


bool Prepared_statement::validate_metadata(Prepared_statement *copy)
{
  /**
    If this is an SQL prepared statement or EXPLAIN,
    return FALSE -- the metadata of the original SELECT,
    if any, has not been sent to the client.
  */
  if (is_sql_prepare() || lex->describe)
    return FALSE;

  if (lex->select_lex.item_list.elements !=
      copy->lex->select_lex.item_list.elements)
  {
    /** Column counts mismatch, update the client */
    thd->server_status|= SERVER_STATUS_METADATA_CHANGED;
  }

  return FALSE;
}


/**
  Replace the original prepared statement with a prepared copy.

  This is a private helper that is used as part of statement
  reprepare

  @return This function does not return any errors.
*/

void
Prepared_statement::swap_prepared_statement(Prepared_statement *copy)
{
  Statement tmp_stmt;

  /* Swap memory roots. */
  swap_variables(MEM_ROOT, main_mem_root, copy->main_mem_root);

  /* Swap the arenas */
  tmp_stmt.set_query_arena(this);
  set_query_arena(copy);
  copy->set_query_arena(&tmp_stmt);

  /* Swap the statement parent classes */
  tmp_stmt.set_statement(this);
  set_statement(copy);
  copy->set_statement(&tmp_stmt);

  /* Swap ids back, we need the original id */
  swap_variables(ulong, id, copy->id);
  /* Swap mem_roots back, they must continue pointing at the main_mem_roots */
  swap_variables(MEM_ROOT *, mem_root, copy->mem_root);
  /*
    Swap the old and the new parameters array. The old array
    is allocated in the old arena.
  */
  swap_variables(Item_param **, param_array, copy->param_array);
  /* Don't swap flags: the copy has IS_SQL_PREPARE always set. */
  /* swap_variables(uint, flags, copy->flags); */
  /* Swap names, the old name is allocated in the wrong memory root */
  swap_variables(LEX_CSTRING, name, copy->name);
  /* Ditto */
  swap_variables(LEX_CSTRING, db, copy->db);

  DBUG_ASSERT(param_count == copy->param_count);
  DBUG_ASSERT(thd == copy->thd);
  last_error[0]= '\0';
  last_errno= 0;
}


/**
  Execute a prepared statement.

    You should not change global THD state in this function, if at all
    possible: it may be called from any context, e.g. when executing
    a COM_* command, and SQLCOM_* command, or a stored procedure.

  @param expanded_query     A query for binlogging which has all parameter
                            markers ('?') replaced with their actual values.
  @param open_cursor        True if an attempt to open a cursor should be made.
                            Currenlty used only in the binary protocol.

  @note
    Preconditions, postconditions.
    - See the comment for Prepared_statement::prepare().

  @retval
    FALSE	    ok
  @retval
    TRUE		Error
*/

bool Prepared_statement::execute(String *expanded_query, bool open_cursor)
{
  Statement stmt_backup;
  Query_arena *old_stmt_arena;
  bool error= TRUE;
  bool qc_executed= FALSE;

  char saved_cur_db_name_buf[SAFE_NAME_LEN+1];
  LEX_STRING saved_cur_db_name=
    { saved_cur_db_name_buf, sizeof(saved_cur_db_name_buf) };
  bool cur_db_changed;

  LEX_CSTRING stmt_db_name= db;

  status_var_increment(thd->status_var.com_stmt_execute);

  if (flags & (uint) IS_IN_USE)
  {
    my_error(ER_PS_NO_RECURSION, MYF(0));
    return TRUE;
  }

  /*
    For SHOW VARIABLES lex->result is NULL, as it's a non-SELECT
    command. For such queries we don't return an error and don't
    open a cursor -- the client library will recognize this case and
    materialize the result set.
    For SELECT statements lex->result is created in
    check_prepared_statement. lex->result->simple_select() is FALSE
    in INSERT ... SELECT and similar commands.
  */

  if (open_cursor && lex->result && lex->result->check_simple_select())
  {
    DBUG_PRINT("info",("Cursor asked for not SELECT stmt"));
    return TRUE;
  }

  /* In case the command has a call to SP which re-uses this statement name */
  flags|= IS_IN_USE;

  close_cursor();

  /*
    If the free_list is not empty, we'll wrongly free some externally
    allocated items when cleaning up after execution of this statement.
  */
  DBUG_ASSERT(thd->Item_change_list::is_empty());

  /* 
   The only case where we should have items in the thd->free_list is
   after stmt->set_params_from_vars(), which may in some cases create
   Item_null objects.
  */

  thd->set_n_backup_statement(this, &stmt_backup);

  /*
    Change the current database (if needed).

    Force switching, because the database of the prepared statement may be
    NULL (prepared statements can be created while no current database
    selected).
  */

  if (mysql_opt_change_db(thd, &stmt_db_name, &saved_cur_db_name, TRUE,
                          &cur_db_changed))
    goto error;

  /* Allocate query. */

  if (expanded_query->length() &&
      alloc_query(thd, (char*) expanded_query->ptr(),
                  expanded_query->length()))
  {
    my_error(ER_OUTOFMEMORY, MYF(ME_FATALERROR), expanded_query->length());
    goto error;
  }
  /*
    Expanded query is needed for slow logging, so we want thd->query
    to point at it even after we restore from backup. This is ok, as
    expanded query was allocated in thd->mem_root.
  */
  stmt_backup.set_query_inner(thd->query_string);

  /*
    At first execution of prepared statement we may perform logical
    transformations of the query tree. Such changes should be performed
    on the parse tree of current prepared statement and new items should
    be allocated in its memory root. Set the appropriate pointer in THD
    to the arena of the statement.
  */
  old_stmt_arena= thd->stmt_arena;
  thd->stmt_arena= this;
  reinit_stmt_before_use(thd, lex);

  /* Go! */

  if (open_cursor)
    error= mysql_open_cursor(thd, &result, &cursor);
  else
  {
    /*
      Try to find it in the query cache, if not, execute it.
      Note that multi-statements cannot exist here (they are not supported in
      prepared statements).
    */
    if (query_cache_send_result_to_client(thd, thd->query(),
                                          thd->query_length()) <= 0)
    {
      PSI_statement_locker *parent_locker;
      MYSQL_QUERY_EXEC_START(thd->query(),
                             thd->thread_id,
                             thd->get_db(),
                             &thd->security_ctx->priv_user[0],
                             (char *) thd->security_ctx->host_or_ip,
                             1);
      parent_locker= thd->m_statement_psi;
      thd->m_statement_psi= NULL;
      error= mysql_execute_command(thd);
      thd->m_statement_psi= parent_locker;
      MYSQL_QUERY_EXEC_DONE(error);
    }
    else
    {
      thd->lex->sql_command= SQLCOM_SELECT;
      status_var_increment(thd->status_var.com_stat[SQLCOM_SELECT]);
      thd->update_stats();
      qc_executed= TRUE;
    }
  }

  /*
    Restore the current database (if changed).

    Force switching back to the saved current database (if changed),
    because it may be NULL. In this case, mysql_change_db() would generate
    an error.
  */

  if (cur_db_changed)
    mysql_change_db(thd, (LEX_CSTRING*) &saved_cur_db_name, TRUE);

  /* Assert that if an error, no cursor is open */
  DBUG_ASSERT(! (error && cursor));

  if (! cursor)
    cleanup_stmt();
  
  /*
    EXECUTE command has its own dummy "explain data". We don't need it,
    instead, we want to keep the query plan of the statement that was 
    executed.
  */
  if (!stmt_backup.lex->explain || 
      !stmt_backup.lex->explain->have_query_plan())
  {
    delete_explain_query(stmt_backup.lex);
    stmt_backup.lex->explain = thd->lex->explain;
    thd->lex->explain= NULL;
  }
  else
    delete_explain_query(thd->lex);

  thd->set_statement(&stmt_backup);
  thd->stmt_arena= old_stmt_arena;

  if (state == Query_arena::STMT_PREPARED && !qc_executed)
    state= Query_arena::STMT_EXECUTED;

  if (likely(error == 0) && this->lex->sql_command == SQLCOM_CALL)
  {
    if (is_sql_prepare())
    {
      /*
        Here we have the diagnostics area status already set to DA_OK.
        sent_out_parameters() can raise errors when assigning OUT parameters:
          DECLARE a DATETIME;
          EXECUTE IMMEDIATE 'CALL p1(?)' USING a;
        when the procedure p1 assigns a DATETIME-incompatible value (e.g. 10)
        to the out parameter. Allow to overwrite status (to DA_ERROR).
      */
      thd->get_stmt_da()->set_overwrite_status(true);
      thd->protocol_text.send_out_parameters(&this->lex->param_list);
      thd->get_stmt_da()->set_overwrite_status(false);
    }
    else
      thd->protocol->send_out_parameters(&this->lex->param_list);
  }

  /*
    Log COM_EXECUTE to the general log. Note, that in case of SQL
    prepared statements this causes two records to be output:

    Query       EXECUTE <statement name>
    Execute     <statement SQL text>

    This is considered user-friendly, since in the
    second log entry we output values of parameter markers.

    Do not print anything if this is an SQL prepared statement and
    we're inside a stored procedure (also called Dynamic SQL) --
    sub-statements inside stored procedures are not logged into
    the general log.
  */
  if (likely(error == 0 && thd->spcont == NULL))
    general_log_write(thd, COM_STMT_EXECUTE, thd->query(), thd->query_length());

error:
  thd->lex->restore_set_statement_var();
  flags&= ~ (uint) IS_IN_USE;
  return error;
}


/**
  Prepare, execute and clean-up a statement.
  @param query  - query text
  @param length - query text length
  @retval true  - the query was not executed (parse error, wrong parameters)
  @retval false - the query was prepared and executed

  Note, if some error happened during execution, it still returns "false".
*/
bool Prepared_statement::execute_immediate(const char *query, uint query_len)
{
  DBUG_ENTER("Prepared_statement::execute_immediate");
  String expanded_query;
  static LEX_CSTRING execute_immediate_stmt_name=
    {STRING_WITH_LEN("(immediate)") };

  set_sql_prepare();
  name= execute_immediate_stmt_name;      // for DBUG_PRINT etc
  if (unlikely(prepare(query, query_len)))
    DBUG_RETURN(true);

  if (param_count != thd->lex->prepared_stmt_params.elements)
  {
    my_error(ER_WRONG_ARGUMENTS, MYF(0), "EXECUTE");
    deallocate_immediate();
    DBUG_RETURN(true);
  }

  (void) execute_loop(&expanded_query, FALSE, NULL, NULL);
  deallocate_immediate();
  DBUG_RETURN(false);
}


/**
  Common part of DEALLOCATE PREPARE, EXECUTE IMMEDIATE, mysqld_stmt_close.
*/
void Prepared_statement::deallocate_immediate()
{
  /* We account deallocate in the same manner as mysqld_stmt_close */
  status_var_increment(thd->status_var.com_stmt_close);

  /* It should now be safe to reset CHANGE MASTER parameters */
  lex_end(lex);
}


/** Common part of DEALLOCATE PREPARE and mysqld_stmt_close. */

void Prepared_statement::deallocate()
{
  deallocate_immediate();
  /* Statement map calls delete stmt on erase */
  thd->stmt_map.erase(this);
}


/***************************************************************************
* Ed_result_set
***************************************************************************/
/**
  Use operator delete to free memory of Ed_result_set.
  Accessing members of a class after the class has been destroyed
  is a violation of the C++ standard but is commonly used in the
  server code.
*/

void Ed_result_set::operator delete(void *ptr, size_t size) throw ()
{
  if (ptr)
  {
    /*
      Make a stack copy, otherwise free_root() will attempt to
      write to freed memory.
    */
    MEM_ROOT own_root= ((Ed_result_set*) ptr)->m_mem_root;
    free_root(&own_root, MYF(0));
  }
}


/**
  Initialize an instance of Ed_result_set.

  Instances of the class, as well as all result set rows, are
  always allocated in the memory root passed over as the second
  argument. In the constructor, we take over ownership of the
  memory root. It will be freed when the class is destroyed.

  sic: Ed_result_est is not designed to be allocated on stack.
*/

Ed_result_set::Ed_result_set(List<Ed_row> *rows_arg,
                             size_t column_count_arg,
                             MEM_ROOT *mem_root_arg)
  :m_mem_root(*mem_root_arg),
  m_column_count(column_count_arg),
  m_rows(rows_arg),
  m_next_rset(NULL)
{
  /* Take over responsibility for the memory */
  clear_alloc_root(mem_root_arg);
}

/***************************************************************************
* Ed_result_set
***************************************************************************/

/**
  Create a new "execute direct" connection.
*/

Ed_connection::Ed_connection(THD *thd)
  :m_diagnostics_area(thd->query_id, false, true),
  m_thd(thd),
  m_rsets(0),
  m_current_rset(0)
{
}


/**
  Free all result sets of the previous statement, if any,
  and reset warnings and errors.

  Called before execution of the next query.
*/

void
Ed_connection::free_old_result()
{
  while (m_rsets)
  {
    Ed_result_set *rset= m_rsets->m_next_rset;
    delete m_rsets;
    m_rsets= rset;
  }
  m_current_rset= m_rsets;
  m_diagnostics_area.reset_diagnostics_area();
  m_diagnostics_area.clear_warning_info(m_thd->query_id);
}


/**
  A simple wrapper that uses a helper class to execute SQL statements.
*/

bool
Ed_connection::execute_direct(LEX_STRING sql_text)
{
  Execute_sql_statement execute_sql_statement(sql_text);
  DBUG_PRINT("ed_query", ("%s", sql_text.str));

  return execute_direct(&execute_sql_statement);
}


/**
  Execute a fragment of server functionality without an effect on
  thd, and store results in memory.

  Conventions:
  - the code fragment must finish with OK, EOF or ERROR.
  - the code fragment doesn't have to close thread tables,
  free memory, commit statement transaction or do any other
  cleanup that is normally done in the end of dispatch_command().

  @param server_runnable A code fragment to execute.
*/

bool Ed_connection::execute_direct(Server_runnable *server_runnable)
{
  bool rc= FALSE;
  Protocol_local protocol_local(m_thd, this);
  Prepared_statement stmt(m_thd);
  Protocol *save_protocol= m_thd->protocol;
  Diagnostics_area *save_diagnostics_area= m_thd->get_stmt_da();

  DBUG_ENTER("Ed_connection::execute_direct");

  free_old_result(); /* Delete all data from previous execution, if any */

  m_thd->protocol= &protocol_local;
  m_thd->set_stmt_da(&m_diagnostics_area);

  rc= stmt.execute_server_runnable(server_runnable);
  m_thd->protocol->end_statement();

  m_thd->protocol= save_protocol;
  m_thd->set_stmt_da(save_diagnostics_area);
  /*
    Protocol_local makes use of m_current_rset to keep
    track of the last result set, while adding result sets to the end.
    Reset it to point to the first result set instead.
  */
  m_current_rset= m_rsets;

  DBUG_RETURN(rc);
}


/**
  A helper method that is called only during execution.

  Although Ed_connection doesn't support multi-statements,
  a statement may generate many result sets. All subsequent
  result sets are appended to the end.

  @pre This is called only by Protocol_local.
*/

void
Ed_connection::add_result_set(Ed_result_set *ed_result_set)
{
  if (m_rsets)
  {
    m_current_rset->m_next_rset= ed_result_set;
    /* While appending, use m_current_rset as a pointer to the tail. */
    m_current_rset= ed_result_set;
  }
  else
    m_current_rset= m_rsets= ed_result_set;
}


/**
  Release ownership of the current result set to the client.

  Since we use a simple linked list for result sets,
  this method uses a linear search of the previous result
  set to exclude the released instance from the list.

  @todo Use double-linked list, when this is really used.

  XXX: This has never been tested with more than one result set!

  @pre There must be a result set.
*/

Ed_result_set *
Ed_connection::store_result_set()
{
  Ed_result_set *ed_result_set;

  DBUG_ASSERT(m_current_rset);

  if (m_current_rset == m_rsets)
  {
    /* Assign the return value */
    ed_result_set= m_current_rset;
    /* Exclude the return value from the list. */
    m_current_rset= m_rsets= m_rsets->m_next_rset;
  }
  else
  {
    Ed_result_set *prev_rset= m_rsets;
    /* Assign the return value. */
    ed_result_set= m_current_rset;

    /* Exclude the return value from the list */
    while (prev_rset->m_next_rset != m_current_rset)
      prev_rset= ed_result_set->m_next_rset;
    m_current_rset= prev_rset->m_next_rset= m_current_rset->m_next_rset;
  }
  ed_result_set->m_next_rset= NULL; /* safety */

  return ed_result_set;
}

/*************************************************************************
* Protocol_local
**************************************************************************/

Protocol_local::Protocol_local(THD *thd, Ed_connection *ed_connection)
  :Protocol(thd),
  m_connection(ed_connection),
  m_rset(NULL),
  m_column_count(0),
  m_current_row(NULL),
  m_current_column(NULL)
{
  clear_alloc_root(&m_rset_root);
}

/**
  Called between two result set rows.

  Prepare structures to fill result set rows.
  Unfortunately, we can't return an error here. If memory allocation
  fails, we'll have to return an error later. And so is done
  in methods such as @sa store_column().
*/

void Protocol_local::prepare_for_resend()
{
  DBUG_ASSERT(alloc_root_inited(&m_rset_root));

  opt_add_row_to_rset();
  /* Start a new row. */
  m_current_row= (Ed_column *) alloc_root(&m_rset_root,
                                          sizeof(Ed_column) * m_column_count);
  m_current_column= m_current_row;
}


/**
  In "real" protocols this is called to finish a result set row.
  Unused in the local implementation.
*/

bool Protocol_local::write()
{
  return FALSE;
}

/**
  A helper function to add the current row to the current result
  set. Called in @sa prepare_for_resend(), when a new row is started,
  and in send_eof(), when the result set is finished.
*/

void Protocol_local::opt_add_row_to_rset()
{
  if (m_current_row)
  {
    /* Add the old row to the result set */
    Ed_row *ed_row= new (&m_rset_root) Ed_row(m_current_row, m_column_count);
    if (ed_row)
      m_rset->push_back(ed_row, &m_rset_root);
  }
}


/**
  Add a NULL column to the current row.
*/

bool Protocol_local::store_null()
{
  if (m_current_column == NULL)
    return TRUE; /* prepare_for_resend() failed to allocate memory. */

  bzero(m_current_column, sizeof(*m_current_column));
  ++m_current_column;
  return FALSE;
}


/**
  A helper method to add any column to the current row
  in its binary form.

  Allocates memory for the data in the result set memory root.
*/

bool Protocol_local::store_column(const void *data, size_t length)
{
  if (m_current_column == NULL)
    return TRUE; /* prepare_for_resend() failed to allocate memory. */
  /*
    alloc_root() automatically aligns memory, so we don't need to
    do any extra alignment if we're pointing to, say, an integer.
  */
  m_current_column->str= (char*) memdup_root(&m_rset_root,
                                             data,
                                             length + 1 /* Safety */);
  if (! m_current_column->str)
    return TRUE;
  m_current_column->str[length]= '\0'; /* Safety */
  m_current_column->length= length;
  ++m_current_column;
  return FALSE;
}


/**
  Store a string value in a result set column, optionally
  having converted it to character_set_results.
*/

bool
Protocol_local::store_string(const char *str, size_t length,
                             CHARSET_INFO *src_cs, CHARSET_INFO *dst_cs)
{
  /* Store with conversion */
  uint error_unused;

  if (dst_cs && !my_charset_same(src_cs, dst_cs) &&
      src_cs != &my_charset_bin &&
      dst_cs != &my_charset_bin)
  {
    if (unlikely(convert->copy(str, length, src_cs, dst_cs, &error_unused)))
      return TRUE;
    str= convert->ptr();
    length= convert->length();
  }
  return store_column(str, length);
}


/** Store a tiny int as is (1 byte) in a result set column. */

bool Protocol_local::store_tiny(longlong value)
{
  char v= (char) value;
  return store_column(&v, 1);
}


/** Store a short as is (2 bytes, host order) in a result set column. */

bool Protocol_local::store_short(longlong value)
{
  int16 v= (int16) value;
  return store_column(&v, 2);
}


/** Store a "long" as is (4 bytes, host order) in a result set column.  */

bool Protocol_local::store_long(longlong value)
{
  int32 v= (int32) value;
  return store_column(&v, 4);
}


/** Store a "longlong" as is (8 bytes, host order) in a result set column. */

bool Protocol_local::store_longlong(longlong value, bool unsigned_flag)
{
  int64 v= (int64) value;
  return store_column(&v, 8);
}


/** Store a decimal in string format in a result set column */

bool Protocol_local::store_decimal(const my_decimal *value)
{
  char buf[DECIMAL_MAX_STR_LENGTH];
  String str(buf, sizeof (buf), &my_charset_bin);
  int rc;

  rc= my_decimal2string(E_DEC_FATAL_ERROR, value, 0, 0, 0, &str);

  if (rc)
    return TRUE;

  return store_column(str.ptr(), str.length());
}


/** Convert to cs_results and store a string. */

bool Protocol_local::store(const char *str, size_t length,
                           CHARSET_INFO *src_cs)
{
  CHARSET_INFO *dst_cs;

  dst_cs= m_connection->m_thd->variables.character_set_results;
  return store_string(str, length, src_cs, dst_cs);
}


/** Store a string. */

bool Protocol_local::store(const char *str, size_t length,
                           CHARSET_INFO *src_cs, CHARSET_INFO *dst_cs)
{
  return store_string(str, length, src_cs, dst_cs);
}


/* Store MYSQL_TIME (in binary format) */

bool Protocol_local::store(MYSQL_TIME *time, int decimals)
{
  if (decimals != AUTO_SEC_PART_DIGITS)
    my_time_trunc(time, decimals);
  return store_column(time, sizeof(MYSQL_TIME));
}


/** Store MYSQL_TIME (in binary format) */

bool Protocol_local::store_date(MYSQL_TIME *time)
{
  return store_column(time, sizeof(MYSQL_TIME));
}


/** Store MYSQL_TIME (in binary format) */

bool Protocol_local::store_time(MYSQL_TIME *time, int decimals)
{
  if (decimals != AUTO_SEC_PART_DIGITS)
    my_time_trunc(time, decimals);
  return store_column(time, sizeof(MYSQL_TIME));
}


/* Store a floating point number, as is. */

bool Protocol_local::store(float value, uint32 decimals, String *buffer)
{
  return store_column(&value, sizeof(float));
}


/* Store a double precision number, as is. */

bool Protocol_local::store(double value, uint32 decimals, String *buffer)
{
  return store_column(&value, sizeof (double));
}


/* Store a Field. */

bool Protocol_local::store(Field *field)
{
  if (field->is_null())
    return store_null();
  return field->send_binary(this);
}


/** Called to start a new result set. */

bool Protocol_local::send_result_set_metadata(List<Item> *columns, uint)
{
  DBUG_ASSERT(m_rset == 0 && !alloc_root_inited(&m_rset_root));

  init_sql_alloc(&m_rset_root, "send_result_set_metadata",
                 MEM_ROOT_BLOCK_SIZE, 0, MYF(MY_THREAD_SPECIFIC));

  if (! (m_rset= new (&m_rset_root) List<Ed_row>))
    return TRUE;

  m_column_count= columns->elements;

  return FALSE;
}


/**
  Normally this is a separate result set with OUT parameters
  of stored procedures. Currently unsupported for the local
  version.
*/

bool Protocol_local::send_out_parameters(List<Item_param> *sp_params)
{
  return FALSE;
}


/** Called for statements that don't have a result set, at statement end. */

bool
Protocol_local::send_ok(uint server_status, uint statement_warn_count,
                        ulonglong affected_rows, ulonglong last_insert_id,
                        const char *message, bool skip_flush)
{
  /*
    Just make sure nothing is sent to the client, we have grabbed
    the status information in the connection diagnostics area.
  */
  return FALSE;
}


/**
  Called at the end of a result set. Append a complete
  result set to the list in Ed_connection.

  Don't send anything to the client, but instead finish
  building of the result set at hand.
*/

bool Protocol_local::send_eof(uint server_status, uint statement_warn_count)
{
  Ed_result_set *ed_result_set;

  DBUG_ASSERT(m_rset);

  opt_add_row_to_rset();
  m_current_row= 0;

  ed_result_set= new (&m_rset_root) Ed_result_set(m_rset, m_column_count,
                                                  &m_rset_root);

  m_rset= NULL;

  if (! ed_result_set)
    return TRUE;

  /* In case of successful allocation memory ownership was transferred. */
  DBUG_ASSERT(!alloc_root_inited(&m_rset_root));

  /*
    Link the created Ed_result_set instance into the list of connection
    result sets. Never fails.
  */
  m_connection->add_result_set(ed_result_set);
  return FALSE;
}


/** Called to send an error to the client at the end of a statement. */

bool
Protocol_local::send_error(uint sql_errno, const char *err_msg, const char*)
{
  /*
    Just make sure that nothing is sent to the client (default
    implementation).
  */
  return FALSE;
}


#ifdef EMBEDDED_LIBRARY
void Protocol_local::remove_last_row()
{ }
#endif<|MERGE_RESOLUTION|>--- conflicted
+++ resolved
@@ -3157,12 +3157,7 @@
     lex->result->cleanup();
     lex->result->set_thd(thd);
   }
-<<<<<<< HEAD
   lex->allow_sum_func.clear_all();
-  lex->in_sum_func= NULL;
-=======
-  lex->allow_sum_func= 0;
->>>>>>> b2a5e0f2
   DBUG_VOID_RETURN;
 }
 
