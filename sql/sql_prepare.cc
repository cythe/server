/* Copyright (c) 2002, 2013, Oracle and/or its affiliates.
   Copyright (c) 2008, 2013, Monty Program Ab

   This program is free software; you can redistribute it and/or modify
   it under the terms of the GNU General Public License as published by
   the Free Software Foundation; version 2 of the License.

   This program is distributed in the hope that it will be useful,
   but WITHOUT ANY WARRANTY; without even the implied warranty of
   MERCHANTABILITY or FITNESS FOR A PARTICULAR PURPOSE.  See the
   GNU General Public License for more details.

   You should have received a copy of the GNU General Public License
   along with this program; if not, write to the Free Software
   Foundation, Inc., 51 Franklin St, Fifth Floor, Boston, MA  02110-1301  USA */

/**
  @file

This file contains the implementation of prepared statements.

When one prepares a statement:

  - Server gets the query from client with command 'COM_STMT_PREPARE';
    in the following format:
    [COM_STMT_PREPARE:1] [query]
  - Parse the query and recognize any parameter markers '?' and
    store its information list in lex->param_list
  - Allocate a new statement for this prepare; and keep this in
    'thd->stmt_map'.
  - Without executing the query, return back to client the total
    number of parameters along with result-set metadata information
    (if any) in the following format:
    @verbatim
    [STMT_ID:4]
    [Column_count:2]
    [Param_count:2]
    [Params meta info (stubs only for now)]  (if Param_count > 0)
    [Columns meta info] (if Column_count > 0)
    @endverbatim

  During prepare the tables used in a statement are opened, but no
  locks are acquired.  Table opening will block any DDL during the
  operation, and we do not need any locks as we neither read nor
  modify any data during prepare.  Tables are closed after prepare
  finishes.

When one executes a statement:

  - Server gets the command 'COM_STMT_EXECUTE' to execute the
    previously prepared query. If there are any parameter markers, then the
    client will send the data in the following format:
    @verbatim
    [COM_STMT_EXECUTE:1]
    [STMT_ID:4]
    [NULL_BITS:(param_count+7)/8)]
    [TYPES_SUPPLIED_BY_CLIENT(0/1):1]
    [[length]data]
    [[length]data] .. [[length]data].
    @endverbatim
    (Note: Except for string/binary types; all other types will not be
    supplied with length field)
  - If it is a first execute or types of parameters were altered by client,
    then setup the conversion routines.
  - Assign parameter items from the supplied data.
  - Execute the query without re-parsing and send back the results
    to client

  During execution of prepared statement tables are opened and locked
  the same way they would for normal (non-prepared) statement
  execution.  Tables are unlocked and closed after the execution.

When one supplies long data for a placeholder:

  - Server gets the long data in pieces with command type
    'COM_STMT_SEND_LONG_DATA'.
  - The packet recieved will have the format as:
    [COM_STMT_SEND_LONG_DATA:1][STMT_ID:4][parameter_number:2][data]
  - data from the packet is appended to the long data value buffer for this
    placeholder.
  - It's up to the client to stop supplying data chunks at any point. The
    server doesn't care; also, the server doesn't notify the client whether
    it got the data or not; if there is any error, then it will be returned
    at statement execute.
*/

#include "my_global.h"                          /* NO_EMBEDDED_ACCESS_CHECKS */
#include "sql_priv.h"
#include "unireg.h"
#include "sql_class.h"                          // set_var.h: THD
#include "set_var.h"
#include "sql_prepare.h"
#include "sql_parse.h" // insert_precheck, update_precheck, delete_precheck
#include "sql_base.h"  // open_normal_and_derived_tables
#include "sql_cache.h"                          // query_cache_*
#include "sql_view.h"                          // create_view_precheck
#include "sql_delete.h"                        // mysql_prepare_delete
#include "sql_select.h" // for JOIN
#include "sql_insert.h" // upgrade_lock_type_for_insert, mysql_prepare_insert
#include "sql_update.h" // mysql_prepare_update
#include "sql_db.h"     // mysql_opt_change_db, mysql_change_db
#include "sql_acl.h"    // *_ACL
#include "sql_derived.h" // mysql_derived_prepare,
                         // mysql_handle_derived
#include "sql_cursor.h"
#include "sp_head.h"
#include "sp.h"
#include "sp_cache.h"
#include "probes_mysql.h"
#ifdef EMBEDDED_LIBRARY
/* include MYSQL_BIND headers */
#include <mysql.h>
#else
#include <mysql_com.h>
#endif
#include "lock.h"                               // MYSQL_OPEN_FORCE_SHARED_MDL
#include "sql_handler.h"
#include "transaction.h"                        // trans_rollback_implicit

/**
  A result class used to send cursor rows using the binary protocol.
*/

class Select_fetch_protocol_binary: public select_send
{
  Protocol_binary protocol;
public:
  Select_fetch_protocol_binary(THD *thd);
  virtual bool send_result_set_metadata(List<Item> &list, uint flags);
  virtual int send_data(List<Item> &items);
  virtual bool send_eof();
#ifdef EMBEDDED_LIBRARY
  void begin_dataset()
  {
    protocol.begin_dataset();
  }
#endif
};

/****************************************************************************/

/**
  Prepared_statement: a statement that can contain placeholders.
*/

class Prepared_statement: public Statement
{
public:
  enum flag_values
  {
    IS_IN_USE= 1,
    IS_SQL_PREPARE= 2
  };

  THD *thd;
  Select_fetch_protocol_binary result;
  Item_param **param_array;
  Server_side_cursor *cursor;
  uint param_count;
  uint last_errno;
  uint flags;
  char last_error[MYSQL_ERRMSG_SIZE];
#ifndef EMBEDDED_LIBRARY
  bool (*set_params)(Prepared_statement *st, uchar *data, uchar *data_end,
                     uchar *read_pos, String *expanded_query);
#else
  bool (*set_params_data)(Prepared_statement *st, String *expanded_query);
#endif
  bool (*set_params_from_vars)(Prepared_statement *stmt,
                               List<LEX_STRING>& varnames,
                               String *expanded_query);
public:
  Prepared_statement(THD *thd_arg);
  virtual ~Prepared_statement();
  void setup_set_params();
  virtual Query_arena::Type type() const;
  virtual void cleanup_stmt();
  bool set_name(LEX_STRING *name);
  inline void close_cursor() { delete cursor; cursor= 0; }
  inline bool is_in_use() { return flags & (uint) IS_IN_USE; }
  inline bool is_sql_prepare() const { return flags & (uint) IS_SQL_PREPARE; }
  void set_sql_prepare() { flags|= (uint) IS_SQL_PREPARE; }
  bool prepare(const char *packet, uint packet_length);
  bool execute_loop(String *expanded_query,
                    bool open_cursor,
                    uchar *packet_arg, uchar *packet_end_arg);
  bool execute_server_runnable(Server_runnable *server_runnable);
  /* Destroy this statement */
  void deallocate();
private:
  /**
    The memory root to allocate parsed tree elements (instances of Item,
    SELECT_LEX and other classes).
  */
  MEM_ROOT main_mem_root;
private:
  bool set_db(const char *db, uint db_length);
  bool set_parameters(String *expanded_query,
                      uchar *packet, uchar *packet_end);
  bool execute(String *expanded_query, bool open_cursor);
  bool reprepare();
  bool validate_metadata(Prepared_statement  *copy);
  void swap_prepared_statement(Prepared_statement *copy);
};

/**
  Execute one SQL statement in an isolated context.
*/

class Execute_sql_statement: public Server_runnable
{
public:
  Execute_sql_statement(LEX_STRING sql_text);
  virtual bool execute_server_code(THD *thd);
private:
  LEX_STRING m_sql_text;
};


class Ed_connection;

/**
  Protocol_local: a helper class to intercept the result
  of the data written to the network. 
*/

class Protocol_local :public Protocol
{
public:
  Protocol_local(THD *thd, Ed_connection *ed_connection);
  ~Protocol_local() { free_root(&m_rset_root, MYF(0)); }
protected:
  virtual void prepare_for_resend();
  virtual bool write();
  virtual bool store_null();
  virtual bool store_tiny(longlong from);
  virtual bool store_short(longlong from);
  virtual bool store_long(longlong from);
  virtual bool store_longlong(longlong from, bool unsigned_flag);
  virtual bool store_decimal(const my_decimal *);
  virtual bool store(const char *from, size_t length, CHARSET_INFO *cs);
  virtual bool store(const char *from, size_t length,
                     CHARSET_INFO *fromcs, CHARSET_INFO *tocs);
  virtual bool store(MYSQL_TIME *time, int decimals);
  virtual bool store_date(MYSQL_TIME *time);
  virtual bool store_time(MYSQL_TIME *time, int decimals);
  virtual bool store(float value, uint32 decimals, String *buffer);
  virtual bool store(double value, uint32 decimals, String *buffer);
  virtual bool store(Field *field);

  virtual bool send_result_set_metadata(List<Item> *list, uint flags);
  virtual bool send_out_parameters(List<Item_param> *sp_params);
#ifdef EMBEDDED_LIBRARY
  void remove_last_row();
#endif
  virtual enum enum_protocol_type type() { return PROTOCOL_LOCAL; };

  virtual bool send_ok(uint server_status, uint statement_warn_count,
                       ulonglong affected_rows, ulonglong last_insert_id,
                       const char *message);

  virtual bool send_eof(uint server_status, uint statement_warn_count);
  virtual bool send_error(uint sql_errno, const char *err_msg, const char* sqlstate);
private:
  bool store_string(const char *str, size_t length,
                    CHARSET_INFO *src_cs, CHARSET_INFO *dst_cs);

  bool store_column(const void *data, size_t length);
  void opt_add_row_to_rset();
private:
  Ed_connection *m_connection;
  MEM_ROOT m_rset_root;
  List<Ed_row> *m_rset;
  size_t m_column_count;
  Ed_column *m_current_row;
  Ed_column *m_current_column;
};

/******************************************************************************
  Implementation
******************************************************************************/


inline bool is_param_null(const uchar *pos, ulong param_no)
{
  return pos[param_no/8] & (1 << (param_no & 7));
}

/**
  Find a prepared statement in the statement map by id.

    Try to find a prepared statement and set THD error if it's not found.

  @param thd                thread handle
  @param id                 statement id
  @param where              the place from which this function is called (for
                            error reporting).

  @return
    0 if the statement was not found, a pointer otherwise.
*/

static Prepared_statement *
find_prepared_statement(THD *thd, ulong id)
{
  /*
    To strictly separate namespaces of SQL prepared statements and C API
    prepared statements find() will return 0 if there is a named prepared
    statement with such id.
  */
  Statement *stmt= thd->stmt_map.find(id);

  if (stmt == 0 || stmt->type() != Query_arena::PREPARED_STATEMENT)
    return NULL;

  return (Prepared_statement *) stmt;
}


/**
  Send prepared statement id and metadata to the client after prepare.

  @todo
    Fix this nasty upcast from List<Item_param> to List<Item>

  @return
    0 in case of success, 1 otherwise
*/

#ifndef EMBEDDED_LIBRARY
static bool send_prep_stmt(Prepared_statement *stmt, uint columns)
{
  NET *net= &stmt->thd->net;
  uchar buff[12];
  uint tmp;
  int error;
  THD *thd= stmt->thd;
  DBUG_ENTER("send_prep_stmt");
  DBUG_PRINT("enter",("stmt->id: %lu  columns: %d  param_count: %d",
                      stmt->id, columns, stmt->param_count));

  buff[0]= 0;                                   /* OK packet indicator */
  int4store(buff+1, stmt->id);
  int2store(buff+5, columns);
  int2store(buff+7, stmt->param_count);
  buff[9]= 0;                                   // Guard against a 4.1 client
  tmp= min(stmt->thd->warning_info->statement_warn_count(), 65535);
  int2store(buff+10, tmp);

  /*
    Send types and names of placeholders to the client
    XXX: fix this nasty upcast from List<Item_param> to List<Item>
  */
  error= my_net_write(net, buff, sizeof(buff));
  if (stmt->param_count && ! error)
  {
    error= thd->protocol_text.send_result_set_metadata((List<Item> *)
                                          &stmt->lex->param_list,
                                          Protocol::SEND_EOF);
  }

  if (!error)
    /* Flag that a response has already been sent */
    thd->stmt_da->disable_status();

  DBUG_RETURN(error);
}
#else
static bool send_prep_stmt(Prepared_statement *stmt,
                           uint columns __attribute__((unused)))
{
  THD *thd= stmt->thd;

  thd->client_stmt_id= stmt->id;
  thd->client_param_count= stmt->param_count;
  thd->clear_error();
  thd->stmt_da->disable_status();

  return 0;
}
#endif /*!EMBEDDED_LIBRARY*/


#ifndef EMBEDDED_LIBRARY

/**
  Read the length of the parameter data and return it back to
  the caller.

    Read data length, position the packet to the first byte after it,
    and return the length to the caller.

  @param packet             a pointer to the data
  @param len                remaining packet length

  @return
    Length of data piece.
*/

static ulong get_param_length(uchar **packet, ulong len)
{
  reg1 uchar *pos= *packet;
  if (len < 1)
    return 0;
  if (*pos < 251)
  {
    (*packet)++;
    return (ulong) *pos;
  }
  if (len < 3)
    return 0;
  if (*pos == 252)
  {
    (*packet)+=3;
    return (ulong) uint2korr(pos+1);
  }
  if (len < 4)
    return 0;
  if (*pos == 253)
  {
    (*packet)+=4;
    return (ulong) uint3korr(pos+1);
  }
  if (len < 5)
    return 0;
  (*packet)+=9; // Must be 254 when here
  /*
    In our client-server protocol all numbers bigger than 2^24
    stored as 8 bytes with uint8korr. Here we always know that
    parameter length is less than 2^4 so don't look at the second
    4 bytes. But still we need to obey the protocol hence 9 in the
    assignment above.
  */
  return (ulong) uint4korr(pos+1);
}
#else
#define get_param_length(packet, len) len
#endif /*!EMBEDDED_LIBRARY*/

/**
  Data conversion routines.

    All these functions read the data from pos, convert it to requested
    type and assign to param; pos is advanced to predefined length.

    Make a note that the NULL handling is examined at first execution
    (i.e. when input types altered) and for all subsequent executions
    we don't read any values for this.

  @param  param             parameter item
  @param  pos               input data buffer
  @param  len               length of data in the buffer
*/

static void set_param_tiny(Item_param *param, uchar **pos, ulong len)
{
#ifndef EMBEDDED_LIBRARY
  if (len < 1)
    return;
#endif
  int8 value= (int8) **pos;
  param->set_int(param->unsigned_flag ? (longlong) ((uint8) value) :
                                        (longlong) value, 4);
  *pos+= 1;
}

static void set_param_short(Item_param *param, uchar **pos, ulong len)
{
  int16 value;
#ifndef EMBEDDED_LIBRARY
  if (len < 2)
    return;
  value= sint2korr(*pos);
#else
  shortget(value, *pos);
#endif
  param->set_int(param->unsigned_flag ? (longlong) ((uint16) value) :
                                        (longlong) value, 6);
  *pos+= 2;
}

static void set_param_int32(Item_param *param, uchar **pos, ulong len)
{
  int32 value;
#ifndef EMBEDDED_LIBRARY
  if (len < 4)
    return;
  value= sint4korr(*pos);
#else
  longget(value, *pos);
#endif
  param->set_int(param->unsigned_flag ? (longlong) ((uint32) value) :
                                        (longlong) value, 11);
  *pos+= 4;
}

static void set_param_int64(Item_param *param, uchar **pos, ulong len)
{
  longlong value;
#ifndef EMBEDDED_LIBRARY
  if (len < 8)
    return;
  value= (longlong) sint8korr(*pos);
#else
  longlongget(value, *pos);
#endif
  param->set_int(value, 21);
  *pos+= 8;
}

static void set_param_float(Item_param *param, uchar **pos, ulong len)
{
  float data;
#ifndef EMBEDDED_LIBRARY
  if (len < 4)
    return;
  float4get(data,*pos);
#else
  floatget(data, *pos);
#endif
  param->set_double((double) data);
  *pos+= 4;
}

static void set_param_double(Item_param *param, uchar **pos, ulong len)
{
  double data;
#ifndef EMBEDDED_LIBRARY
  if (len < 8)
    return;
  float8get(data,*pos);
#else
  doubleget(data, *pos);
#endif
  param->set_double((double) data);
  *pos+= 8;
}

static void set_param_decimal(Item_param *param, uchar **pos, ulong len)
{
  ulong length= get_param_length(pos, len);
  param->set_decimal((char*)*pos, length);
  *pos+= length;
}

#ifndef EMBEDDED_LIBRARY

/*
  Read date/time/datetime parameter values from network (binary
  protocol). See writing counterparts of these functions in
  libmysql.c (store_param_{time,date,datetime}).
*/

/**
  @todo
    Add warning 'Data truncated' here
*/
static void set_param_time(Item_param *param, uchar **pos, ulong len)
{
  MYSQL_TIME tm;
  ulong length= get_param_length(pos, len);

  if (length >= 8)
  {
    uchar *to= *pos;
    uint day;

    tm.neg= (bool) to[0];
    day= (uint) sint4korr(to+1);
    tm.hour=   (uint) to[5] + day * 24;
    tm.minute= (uint) to[6];
    tm.second= (uint) to[7];
    tm.second_part= (length > 8) ? (ulong) sint4korr(to+8) : 0;
    if (tm.hour > 838)
    {
      /* TODO: add warning 'Data truncated' here */
      tm.hour= 838;
      tm.minute= 59;
      tm.second= 59;
    }
    tm.day= tm.year= tm.month= 0;
  }
  else
    set_zero_time(&tm, MYSQL_TIMESTAMP_TIME);
  param->set_time(&tm, MYSQL_TIMESTAMP_TIME, MAX_TIME_FULL_WIDTH);
  *pos+= length;
}

static void set_param_datetime(Item_param *param, uchar **pos, ulong len)
{
  MYSQL_TIME tm;
  ulong length= get_param_length(pos, len);

  if (length >= 4)
  {
    uchar *to= *pos;

    tm.neg=    0;
    tm.year=   (uint) sint2korr(to);
    tm.month=  (uint) to[2];
    tm.day=    (uint) to[3];
    if (length > 4)
    {
      tm.hour=   (uint) to[4];
      tm.minute= (uint) to[5];
      tm.second= (uint) to[6];
    }
    else
      tm.hour= tm.minute= tm.second= 0;

    tm.second_part= (length > 7) ? (ulong) sint4korr(to+7) : 0;
  }
  else
    set_zero_time(&tm, MYSQL_TIMESTAMP_DATETIME);
  param->set_time(&tm, MYSQL_TIMESTAMP_DATETIME,
                  MAX_DATETIME_WIDTH * MY_CHARSET_BIN_MB_MAXLEN);
  *pos+= length;
}


static void set_param_date(Item_param *param, uchar **pos, ulong len)
{
  MYSQL_TIME tm;
  ulong length= get_param_length(pos, len);

  if (length >= 4)
  {
    uchar *to= *pos;

    tm.year=  (uint) sint2korr(to);
    tm.month=  (uint) to[2];
    tm.day= (uint) to[3];

    tm.hour= tm.minute= tm.second= 0;
    tm.second_part= 0;
    tm.neg= 0;
  }
  else
    set_zero_time(&tm, MYSQL_TIMESTAMP_DATE);
  param->set_time(&tm, MYSQL_TIMESTAMP_DATE,
                  MAX_DATE_WIDTH * MY_CHARSET_BIN_MB_MAXLEN);
  *pos+= length;
}

#else/*!EMBEDDED_LIBRARY*/
/**
  @todo
    Add warning 'Data truncated' here
*/
void set_param_time(Item_param *param, uchar **pos, ulong len)
{
  MYSQL_TIME tm= *((MYSQL_TIME*)*pos);
  tm.hour+= tm.day * 24;
  tm.day= tm.year= tm.month= 0;
  if (tm.hour > 838)
  {
    /* TODO: add warning 'Data truncated' here */
    tm.hour= 838;
    tm.minute= 59;
    tm.second= 59;
  }
  param->set_time(&tm, MYSQL_TIMESTAMP_TIME,
                  MAX_TIME_WIDTH * MY_CHARSET_BIN_MB_MAXLEN);

}

void set_param_datetime(Item_param *param, uchar **pos, ulong len)
{
  MYSQL_TIME tm= *((MYSQL_TIME*)*pos);
  tm.neg= 0;

  param->set_time(&tm, MYSQL_TIMESTAMP_DATETIME,
                  MAX_DATETIME_WIDTH * MY_CHARSET_BIN_MB_MAXLEN);
}

void set_param_date(Item_param *param, uchar **pos, ulong len)
{
  MYSQL_TIME *to= (MYSQL_TIME*)*pos;

  param->set_time(to, MYSQL_TIMESTAMP_DATE,
                  MAX_DATE_WIDTH * MY_CHARSET_BIN_MB_MAXLEN);
}
#endif /*!EMBEDDED_LIBRARY*/


static void set_param_str(Item_param *param, uchar **pos, ulong len)
{
  ulong length= get_param_length(pos, len);
  if (length > len)
    length= len;
  param->set_str((const char *)*pos, length);
  *pos+= length;
}


#undef get_param_length

static void setup_one_conversion_function(THD *thd, Item_param *param,
                                          uchar param_type)
{
  switch (param_type) {
  case MYSQL_TYPE_TINY:
    param->set_param_func= set_param_tiny;
    param->item_type= Item::INT_ITEM;
    param->item_result_type= INT_RESULT;
    break;
  case MYSQL_TYPE_SHORT:
    param->set_param_func= set_param_short;
    param->item_type= Item::INT_ITEM;
    param->item_result_type= INT_RESULT;
    break;
  case MYSQL_TYPE_LONG:
    param->set_param_func= set_param_int32;
    param->item_type= Item::INT_ITEM;
    param->item_result_type= INT_RESULT;
    break;
  case MYSQL_TYPE_LONGLONG:
    param->set_param_func= set_param_int64;
    param->item_type= Item::INT_ITEM;
    param->item_result_type= INT_RESULT;
    break;
  case MYSQL_TYPE_FLOAT:
    param->set_param_func= set_param_float;
    param->item_type= Item::REAL_ITEM;
    param->item_result_type= REAL_RESULT;
    break;
  case MYSQL_TYPE_DOUBLE:
    param->set_param_func= set_param_double;
    param->item_type= Item::REAL_ITEM;
    param->item_result_type= REAL_RESULT;
    break;
  case MYSQL_TYPE_DECIMAL:
  case MYSQL_TYPE_NEWDECIMAL:
    param->set_param_func= set_param_decimal;
    param->item_type= Item::DECIMAL_ITEM;
    param->item_result_type= DECIMAL_RESULT;
    break;
  case MYSQL_TYPE_TIME:
    param->set_param_func= set_param_time;
    param->item_type= Item::STRING_ITEM;
    param->item_result_type= STRING_RESULT;
    break;
  case MYSQL_TYPE_DATE:
    param->set_param_func= set_param_date;
    param->item_type= Item::STRING_ITEM;
    param->item_result_type= STRING_RESULT;
    break;
  case MYSQL_TYPE_DATETIME:
  case MYSQL_TYPE_TIMESTAMP:
    param->set_param_func= set_param_datetime;
    param->item_type= Item::STRING_ITEM;
    param->item_result_type= STRING_RESULT;
    break;
  case MYSQL_TYPE_TINY_BLOB:
  case MYSQL_TYPE_MEDIUM_BLOB:
  case MYSQL_TYPE_LONG_BLOB:
  case MYSQL_TYPE_BLOB:
    param->set_param_func= set_param_str;
    param->value.cs_info.character_set_of_placeholder= &my_charset_bin;
    param->value.cs_info.character_set_client=
      thd->variables.character_set_client;
    DBUG_ASSERT(thd->variables.character_set_client);
    param->value.cs_info.final_character_set_of_str_value= &my_charset_bin;
    param->item_type= Item::STRING_ITEM;
    param->item_result_type= STRING_RESULT;
    break;
  default:
    /*
      The client library ensures that we won't get any other typecodes
      except typecodes above and typecodes for string types. Marking
      label as 'default' lets us to handle malformed packets as well.
    */
    {
      CHARSET_INFO *fromcs= thd->variables.character_set_client;
      CHARSET_INFO *tocs= thd->variables.collation_connection;
      uint32 dummy_offset;

      param->value.cs_info.character_set_of_placeholder= fromcs;
      param->value.cs_info.character_set_client= fromcs;

      /*
        Setup source and destination character sets so that they
        are different only if conversion is necessary: this will
        make later checks easier.
      */
      param->value.cs_info.final_character_set_of_str_value=
        String::needs_conversion(0, fromcs, tocs, &dummy_offset) ?
        tocs : fromcs;
      param->set_param_func= set_param_str;
      /*
        Exact value of max_length is not known unless data is converted to
        charset of connection, so we have to set it later.
      */
      param->item_type= Item::STRING_ITEM;
      param->item_result_type= STRING_RESULT;
    }
  }
  param->param_type= (enum enum_field_types) param_type;
}

#ifndef EMBEDDED_LIBRARY

/**
  Check whether this parameter data type is compatible with long data.
  Used to detect whether a long data stream has been supplied to a
  incompatible data type.
*/
inline bool is_param_long_data_type(Item_param *param)
{
  return ((param->param_type >= MYSQL_TYPE_TINY_BLOB) &&
          (param->param_type <= MYSQL_TYPE_STRING));
}


/**
  Routines to assign parameters from data supplied by the client.

    Update the parameter markers by reading data from the packet and
    and generate a valid query for logging.

  @note
    This function, along with other _with_log functions is called when one of
    binary, slow or general logs is open. Logging of prepared statements in
    all cases is performed by means of conventional queries: if parameter
    data was supplied from C API, each placeholder in the query is
    replaced with its actual value; if we're logging a [Dynamic] SQL
    prepared statement, parameter markers are replaced with variable names.
    Example:
    @verbatim
     mysqld_stmt_prepare("UPDATE t1 SET a=a*1.25 WHERE a=?")
       --> general logs gets [Prepare] UPDATE t1 SET a*1.25 WHERE a=?"
     mysqld_stmt_execute(stmt);
       --> general and binary logs get
                             [Execute] UPDATE t1 SET a*1.25 WHERE a=1"
    @endverbatim

    If a statement has been prepared using SQL syntax:
    @verbatim
     PREPARE stmt FROM "UPDATE t1 SET a=a*1.25 WHERE a=?"
       --> general log gets
                                 [Query]   PREPARE stmt FROM "UPDATE ..."
     EXECUTE stmt USING @a
       --> general log gets
                             [Query]   EXECUTE stmt USING @a;
    @endverbatim

  @retval
    0  if success
  @retval
    1  otherwise
*/

static bool insert_params_with_log(Prepared_statement *stmt, uchar *null_array,
                                   uchar *read_pos, uchar *data_end,
                                   String *query)
{
  THD  *thd= stmt->thd;
  Item_param **begin= stmt->param_array;
  Item_param **end= begin + stmt->param_count;
  uint32 length= 0;
  String str;
  const String *res;
  DBUG_ENTER("insert_params_with_log");

  if (query->copy(stmt->query(), stmt->query_length(), default_charset_info))
    DBUG_RETURN(1);

  for (Item_param **it= begin; it < end; ++it)
  {
    Item_param *param= *it;
    if (param->state != Item_param::LONG_DATA_VALUE)
    {
      if (is_param_null(null_array, (uint) (it - begin)))
        param->set_null();
      else
      {
        if (read_pos >= data_end)
          DBUG_RETURN(1);
        param->set_param_func(param, &read_pos, (uint) (data_end - read_pos));
        if (param->state == Item_param::NO_VALUE)
          DBUG_RETURN(1);

<<<<<<< HEAD
        if (param->limit_clause_param)
=======
        if (param->limit_clause_param && param->state != Item_param::INT_VALUE)
>>>>>>> cb202185
        {
          param->set_int(param->val_int(), MY_INT64_NUM_DECIMAL_DIGITS);
          param->item_type= Item::INT_ITEM;
          if (!param->unsigned_flag && param->value.integer < 0)
            DBUG_RETURN(1);
        }
      }
    }
    /*
      A long data stream was supplied for this parameter marker.
      This was done after prepare, prior to providing a placeholder
      type (the types are supplied at execute). Check that the
      supplied type of placeholder can accept a data stream.
    */
    else if (! is_param_long_data_type(param))
      DBUG_RETURN(1);
    res= param->query_val_str(thd, &str);
    if (param->convert_str_value(thd))
      DBUG_RETURN(1);                           /* out of memory */

    if (query->replace(param->pos_in_query+length, 1, *res))
      DBUG_RETURN(1);

    length+= res->length()-1;
  }
  DBUG_RETURN(0);
}


static bool insert_params(Prepared_statement *stmt, uchar *null_array,
                          uchar *read_pos, uchar *data_end,
                          String *expanded_query)
{
  Item_param **begin= stmt->param_array;
  Item_param **end= begin + stmt->param_count;

  DBUG_ENTER("insert_params");

  for (Item_param **it= begin; it < end; ++it)
  {
    Item_param *param= *it;
    if (param->state != Item_param::LONG_DATA_VALUE)
    {
      if (is_param_null(null_array, (uint) (it - begin)))
        param->set_null();
      else
      {
        if (read_pos >= data_end)
          DBUG_RETURN(1);
        param->set_param_func(param, &read_pos, (uint) (data_end - read_pos));
        if (param->state == Item_param::NO_VALUE)
          DBUG_RETURN(1);
      }
    }
    /*
      A long data stream was supplied for this parameter marker.
      This was done after prepare, prior to providing a placeholder
      type (the types are supplied at execute). Check that the
      supplied type of placeholder can accept a data stream.
    */
    else if (! is_param_long_data_type(param))
      DBUG_RETURN(1);
    if (param->convert_str_value(stmt->thd))
      DBUG_RETURN(1);                           /* out of memory */
  }
  DBUG_RETURN(0);
}


static bool setup_conversion_functions(Prepared_statement *stmt,
                                       uchar **data, uchar *data_end)
{
  /* skip null bits */
  uchar *read_pos= *data + (stmt->param_count+7) / 8;

  DBUG_ENTER("setup_conversion_functions");

  if (*read_pos++) //types supplied / first execute
  {
    /*
      First execute or types altered by the client, setup the
      conversion routines for all parameters (one time)
    */
    Item_param **it= stmt->param_array;
    Item_param **end= it + stmt->param_count;
    THD *thd= stmt->thd;
    for (; it < end; ++it)
    {
      ushort typecode;
      const uint signed_bit= 1 << 15;

      if (read_pos >= data_end)
        DBUG_RETURN(1);

      typecode= sint2korr(read_pos);
      read_pos+= 2;
      (**it).unsigned_flag= test(typecode & signed_bit);
      setup_one_conversion_function(thd, *it, (uchar) (typecode & ~signed_bit));
    }
  }
  *data= read_pos;
  DBUG_RETURN(0);
}

#else

/**
  Embedded counterparts of parameter assignment routines.

    The main difference between the embedded library and the server is
    that in embedded case we don't serialize/deserialize parameters data.

    Additionally, for unknown reason, the client-side flag raised for
    changed types of placeholders is ignored and we simply setup conversion
    functions at each execute (TODO: fix).
*/

static bool emb_insert_params(Prepared_statement *stmt, String *expanded_query)
{
  THD *thd= stmt->thd;
  Item_param **it= stmt->param_array;
  Item_param **end= it + stmt->param_count;
  MYSQL_BIND *client_param= stmt->thd->client_params;

  DBUG_ENTER("emb_insert_params");

  for (; it < end; ++it, ++client_param)
  {
    Item_param *param= *it;
    setup_one_conversion_function(thd, param, client_param->buffer_type);
    if (param->state != Item_param::LONG_DATA_VALUE)
    {
      if (*client_param->is_null)
        param->set_null();
      else
      {
        uchar *buff= (uchar*) client_param->buffer;
        param->unsigned_flag= client_param->is_unsigned;
        param->set_param_func(param, &buff,
                              client_param->length ?
                              *client_param->length :
                              client_param->buffer_length);
        if (param->state == Item_param::NO_VALUE)
          DBUG_RETURN(1);
      }
    }
    if (param->convert_str_value(thd))
      DBUG_RETURN(1);                           /* out of memory */
  }
  DBUG_RETURN(0);
}


static bool emb_insert_params_with_log(Prepared_statement *stmt,
                                       String *query)
{
  THD *thd= stmt->thd;
  Item_param **it= stmt->param_array;
  Item_param **end= it + stmt->param_count;
  MYSQL_BIND *client_param= thd->client_params;

  String str;
  const String *res;
  uint32 length= 0;

  DBUG_ENTER("emb_insert_params_with_log");

  if (query->copy(stmt->query(), stmt->query_length(), default_charset_info))
    DBUG_RETURN(1);

  for (; it < end; ++it, ++client_param)
  {
    Item_param *param= *it;
    setup_one_conversion_function(thd, param, client_param->buffer_type);
    if (param->state != Item_param::LONG_DATA_VALUE)
    {
      if (*client_param->is_null)
        param->set_null();
      else
      {
        uchar *buff= (uchar*)client_param->buffer;
        param->unsigned_flag= client_param->is_unsigned;
        param->set_param_func(param, &buff,
                              client_param->length ?
                              *client_param->length :
                              client_param->buffer_length);
        if (param->state == Item_param::NO_VALUE)
          DBUG_RETURN(1);
      }
    }
    res= param->query_val_str(thd, &str);
    if (param->convert_str_value(thd))
      DBUG_RETURN(1);                           /* out of memory */

    if (query->replace(param->pos_in_query+length, 1, *res))
      DBUG_RETURN(1);

    length+= res->length()-1;
  }
  DBUG_RETURN(0);
}

#endif /*!EMBEDDED_LIBRARY*/

/**
  Setup data conversion routines using an array of parameter
  markers from the original prepared statement.
  Swap the parameter data of the original prepared
  statement to the new one.

  Used only when we re-prepare a prepared statement.
  There are two reasons for this function to exist:

  1) In the binary client/server protocol, parameter metadata
  is sent only at first execute. Consequently, if we need to
  reprepare a prepared statement at a subsequent execution,
  we may not have metadata information in the packet.
  In that case we use the parameter array of the original
  prepared statement to setup parameter types of the new
  prepared statement.

  2) In the binary client/server protocol, we may supply
  long data in pieces. When the last piece is supplied,
  we assemble the pieces and convert them from client
  character set to the connection character set. After
  that the parameter value is only available inside
  the parameter, the original pieces are lost, and thus
  we can only assign the corresponding parameter of the
  reprepared statement from the original value.

  @param[out]  param_array_dst  parameter markers of the new statement
  @param[in]   param_array_src  parameter markers of the original
                                statement
  @param[in]   param_count      total number of parameters. Is the
                                same in src and dst arrays, since
                                the statement query is the same

  @return this function never fails
*/

static void
swap_parameter_array(Item_param **param_array_dst,
                     Item_param **param_array_src,
                     uint param_count)
{
  Item_param **dst= param_array_dst;
  Item_param **src= param_array_src;
  Item_param **end= param_array_dst + param_count;

  for (; dst < end; ++src, ++dst)
    (*dst)->set_param_type_and_swap_value(*src);
}


/**
  Assign prepared statement parameters from user variables.

  @param stmt      Statement
  @param varnames  List of variables. Caller must ensure that number
                   of variables in the list is equal to number of statement
                   parameters
  @param query     Ignored
*/

static bool insert_params_from_vars(Prepared_statement *stmt,
                                    List<LEX_STRING>& varnames,
                                    String *query __attribute__((unused)))
{
  Item_param **begin= stmt->param_array;
  Item_param **end= begin + stmt->param_count;
  user_var_entry *entry;
  LEX_STRING *varname;
  List_iterator<LEX_STRING> var_it(varnames);
  DBUG_ENTER("insert_params_from_vars");

  for (Item_param **it= begin; it < end; ++it)
  {
    Item_param *param= *it;
    varname= var_it++;
    entry= (user_var_entry*)my_hash_search(&stmt->thd->user_vars,
                                           (uchar*) varname->str,
                                           varname->length);
    if (param->set_from_user_var(stmt->thd, entry) ||
        param->convert_str_value(stmt->thd))
      DBUG_RETURN(1);
  }
  DBUG_RETURN(0);
}


/**
  Do the same as insert_params_from_vars but also construct query text for
  binary log.

  @param stmt      Prepared statement
  @param varnames  List of variables. Caller must ensure that number of
                   variables in the list is equal to number of statement
                   parameters
  @param query     The query with parameter markers replaced with corresponding
                   user variables that were used to execute the query.
*/

static bool insert_params_from_vars_with_log(Prepared_statement *stmt,
                                             List<LEX_STRING>& varnames,
                                             String *query)
{
  Item_param **begin= stmt->param_array;
  Item_param **end= begin + stmt->param_count;
  user_var_entry *entry;
  LEX_STRING *varname;
  List_iterator<LEX_STRING> var_it(varnames);
  String buf;
  const String *val;
  uint32 length= 0;
  THD *thd= stmt->thd;

  DBUG_ENTER("insert_params_from_vars_with_log");

  if (query->copy(stmt->query(), stmt->query_length(), default_charset_info))
    DBUG_RETURN(1);

  for (Item_param **it= begin; it < end; ++it)
  {
    Item_param *param= *it;
    varname= var_it++;

    entry= (user_var_entry *) my_hash_search(&thd->user_vars, (uchar*)
                                             varname->str, varname->length);
    /*
      We have to call the setup_one_conversion_function() here to set
      the parameter's members that might be needed further
      (e.g. value.cs_info.character_set_client is used in the query_val_str()).
    */
    setup_one_conversion_function(thd, param, param->param_type);
    if (param->set_from_user_var(thd, entry))
      DBUG_RETURN(1);
    val= param->query_val_str(thd, &buf);

    if (param->convert_str_value(thd))
      DBUG_RETURN(1);                           /* out of memory */

    if (query->replace(param->pos_in_query+length, 1, *val))
      DBUG_RETURN(1);
    length+= val->length()-1;
  }
  DBUG_RETURN(0);
}

/**
  Validate INSERT statement.

  @param stmt               prepared statement
  @param tables             global/local table list

  @retval
    FALSE             success
  @retval
    TRUE              error, error message is set in THD
*/

static bool mysql_test_insert(Prepared_statement *stmt,
                              TABLE_LIST *table_list,
                              List<Item> &fields,
                              List<List_item> &values_list,
                              List<Item> &update_fields,
                              List<Item> &update_values,
                              enum_duplicates duplic)
{
  THD *thd= stmt->thd;
  List_iterator_fast<List_item> its(values_list);
  List_item *values;
  DBUG_ENTER("mysql_test_insert");

  if (insert_precheck(thd, table_list))
    goto error;

  //upgrade_lock_type_for_insert(thd, &table_list->lock_type, duplic,
  //                             values_list.elements > 1);
  /*
    open temporary memory pool for temporary data allocated by derived
    tables & preparation procedure
    Note that this is done without locks (should not be needed as we will not
    access any data here)
    If we would use locks, then we have to ensure we are not using
    TL_WRITE_DELAYED as having two such locks can cause table corruption.
  */
  if (open_normal_and_derived_tables(thd, table_list,
                                     MYSQL_OPEN_FORCE_SHARED_MDL, DT_INIT))
    goto error;

  if ((values= its++))
  {
    uint value_count;
    ulong counter= 0;
    Item *unused_conds= 0;

    if (table_list->table)
    {
      // don't allocate insert_values
      table_list->table->insert_values=(uchar *)1;
    }

    if (mysql_prepare_insert(thd, table_list, table_list->table,
                             fields, values, update_fields, update_values,
                             duplic, &unused_conds, FALSE, FALSE, FALSE))
      goto error;

    value_count= values->elements;
    its.rewind();

    if (table_list->lock_type == TL_WRITE_DELAYED &&
        !(table_list->table->file->ha_table_flags() & HA_CAN_INSERT_DELAYED))
    {
      my_error(ER_DELAYED_NOT_SUPPORTED, MYF(0), (table_list->view ?
                                                  table_list->view_name.str :
                                                  table_list->table_name));
      goto error;
    }
    while ((values= its++))
    {
      counter++;
      if (values->elements != value_count)
      {
        my_error(ER_WRONG_VALUE_COUNT_ON_ROW, MYF(0), counter);
        goto error;
      }
      if (setup_fields(thd, 0, *values, MARK_COLUMNS_NONE, 0, 0))
        goto error;
    }
  }
  DBUG_RETURN(FALSE);

error:
  /* insert_values is cleared in open_table */
  DBUG_RETURN(TRUE);
}


/**
  Validate UPDATE statement.

  @param stmt               prepared statement
  @param tables             list of tables used in this query

  @todo
    - here we should send types of placeholders to the client.

  @retval
    0                 success
  @retval
    1                 error, error message is set in THD
  @retval
    2                 convert to multi_update
*/

static int mysql_test_update(Prepared_statement *stmt,
                              TABLE_LIST *table_list)
{
  int res;
  THD *thd= stmt->thd;
  uint table_count= 0;
  SELECT_LEX *select= &stmt->lex->select_lex;
#ifndef NO_EMBEDDED_ACCESS_CHECKS
  uint          want_privilege;
#endif
  DBUG_ENTER("mysql_test_update");

  if (update_precheck(thd, table_list) ||
      open_tables(thd, &table_list, &table_count, MYSQL_OPEN_FORCE_SHARED_MDL))
    goto error;

  if (mysql_handle_derived(thd->lex, DT_INIT))
    goto error;

  if (table_list->is_multitable())
  {
    DBUG_ASSERT(table_list->view != 0);
    DBUG_PRINT("info", ("Switch to multi-update"));
    /* pass counter value */
    thd->lex->table_count= table_count;
    /* convert to multiupdate */
    DBUG_RETURN(2);
  }

  /*
    thd->fill_derived_tables() is false here for sure (because it is
    preparation of PS, so we even do not check it).
  */
  if (table_list->handle_derived(thd->lex, DT_MERGE_FOR_INSERT))
    goto error;
  if (table_list->handle_derived(thd->lex, DT_PREPARE))
    goto error;

  if (!table_list->single_table_updatable())
  {
    my_error(ER_NON_UPDATABLE_TABLE, MYF(0), table_list->alias, "UPDATE");
    goto error;
  }

#ifndef NO_EMBEDDED_ACCESS_CHECKS
  /* Force privilege re-checking for views after they have been opened. */
  want_privilege= (table_list->view ? UPDATE_ACL :
                   table_list->grant.want_privilege);
#endif

  if (mysql_prepare_update(thd, table_list, &select->where,
                           select->order_list.elements,
                           select->order_list.first))
    goto error;

#ifndef NO_EMBEDDED_ACCESS_CHECKS
  table_list->grant.want_privilege= want_privilege;
  table_list->table->grant.want_privilege= want_privilege;
  table_list->register_want_access(want_privilege);
#endif
  thd->lex->select_lex.no_wrap_view_item= TRUE;
  res= setup_fields(thd, 0, select->item_list, MARK_COLUMNS_READ, 0, 0);
  thd->lex->select_lex.no_wrap_view_item= FALSE;
  if (res)
    goto error;
#ifndef NO_EMBEDDED_ACCESS_CHECKS
  /* Check values */
  table_list->grant.want_privilege=
  table_list->table->grant.want_privilege=
    (SELECT_ACL & ~table_list->table->grant.privilege);
  table_list->register_want_access(SELECT_ACL);
#endif
  if (setup_fields(thd, 0, stmt->lex->value_list, MARK_COLUMNS_NONE, 0, 0))
    goto error;
  /* TODO: here we should send types of placeholders to the client. */
  DBUG_RETURN(0);
error:
  DBUG_RETURN(1);
}


/**
  Validate DELETE statement.

  @param stmt               prepared statement
  @param tables             list of tables used in this query

  @retval
    FALSE             success
  @retval
    TRUE              error, error message is set in THD
*/

static bool mysql_test_delete(Prepared_statement *stmt,
                              TABLE_LIST *table_list)
{
  uint table_count= 0;
  THD *thd= stmt->thd;
  LEX *lex= stmt->lex;
  DBUG_ENTER("mysql_test_delete");

  if (delete_precheck(thd, table_list) ||
      open_tables(thd, &table_list, &table_count, MYSQL_OPEN_FORCE_SHARED_MDL))
    goto error;

  if (mysql_handle_derived(thd->lex, DT_INIT))
    goto error;
  if (mysql_handle_derived(thd->lex, DT_MERGE_FOR_INSERT))
    goto error;
  if (mysql_handle_derived(thd->lex, DT_PREPARE))
    goto error;

  if (!table_list->single_table_updatable())
  {
    my_error(ER_NON_UPDATABLE_TABLE, MYF(0), table_list->alias, "DELETE");
    goto error;
  }
  if (!table_list->table || !table_list->table->created)
  {
    my_error(ER_VIEW_DELETE_MERGE_VIEW, MYF(0),
             table_list->view_db.str, table_list->view_name.str);
    goto error;
  }

  DBUG_RETURN(mysql_prepare_delete(thd, table_list, &lex->select_lex.where));
error:
  DBUG_RETURN(TRUE);
}


/**
  Validate SELECT statement.

    In case of success, if this query is not EXPLAIN, send column list info
    back to the client.

  @param stmt               prepared statement
  @param tables             list of tables used in the query

  @retval
    0                 success
  @retval
    1                 error, error message is set in THD
  @retval
    2                 success, and statement metadata has been sent
*/

static int mysql_test_select(Prepared_statement *stmt,
                             TABLE_LIST *tables)
{
  THD *thd= stmt->thd;
  LEX *lex= stmt->lex;
  SELECT_LEX_UNIT *unit= &lex->unit;
  DBUG_ENTER("mysql_test_select");

  lex->select_lex.context.resolve_in_select_list= TRUE;

  ulong privilege= lex->exchange ? SELECT_ACL | FILE_ACL : SELECT_ACL;
  if (tables)
  {
    if (check_table_access(thd, privilege, tables, FALSE, UINT_MAX, FALSE))
      goto error;
  }
  else if (check_access(thd, privilege, any_db, NULL, NULL, 0, 0))
    goto error;

  if (!lex->result && !(lex->result= new (stmt->mem_root) select_send))
  {
    my_error(ER_OUTOFMEMORY, MYF(ME_FATALERROR), 
             static_cast<int>(sizeof(select_send)));
    goto error;
  }

  if (open_normal_and_derived_tables(thd, tables,  MYSQL_OPEN_FORCE_SHARED_MDL,
                                     DT_PREPARE | DT_CREATE))
    goto error;

  thd->lex->used_tables= 0;                        // Updated by setup_fields

  /*
    JOIN::prepare calls
    It is not SELECT COMMAND for sure, so setup_tables will be called as
    usual, and we pass 0 as setup_tables_done_option
  */
  if (unit->prepare(thd, 0, 0))
    goto error;
  if (!lex->describe && !stmt->is_sql_prepare())
  {
    /* Make copy of item list, as change_columns may change it */
    List<Item> fields(lex->select_lex.item_list);

    /* Change columns if a procedure like analyse() */
    if (unit->last_procedure && unit->last_procedure->change_columns(fields))
      goto error;

    /*
      We can use lex->result as it should've been prepared in
      unit->prepare call above.
    */
    if (send_prep_stmt(stmt, lex->result->field_count(fields)) ||
        lex->result->send_result_set_metadata(fields, Protocol::SEND_EOF) ||
        thd->protocol->flush())
      goto error;
    DBUG_RETURN(2);
  }
  DBUG_RETURN(0);
error:
  DBUG_RETURN(1);
}


/**
  Validate and prepare for execution DO statement expressions.

  @param stmt               prepared statement
  @param tables             list of tables used in this query
  @param values             list of expressions

  @retval
    FALSE             success
  @retval
    TRUE              error, error message is set in THD
*/

static bool mysql_test_do_fields(Prepared_statement *stmt,
                                TABLE_LIST *tables,
                                List<Item> *values)
{
  THD *thd= stmt->thd;

  DBUG_ENTER("mysql_test_do_fields");
  if (tables && check_table_access(thd, SELECT_ACL, tables, FALSE,
                                   UINT_MAX, FALSE))
    DBUG_RETURN(TRUE);

  if (open_normal_and_derived_tables(thd, tables, MYSQL_OPEN_FORCE_SHARED_MDL,
                                     DT_PREPARE | DT_CREATE))
    DBUG_RETURN(TRUE);
  DBUG_RETURN(setup_fields(thd, 0, *values, MARK_COLUMNS_NONE, 0, 0));
}


/**
  Validate and prepare for execution SET statement expressions.

  @param stmt               prepared statement
  @param tables             list of tables used in this query
  @param values             list of expressions

  @retval
    FALSE             success
  @retval
    TRUE              error, error message is set in THD
*/

static bool mysql_test_set_fields(Prepared_statement *stmt,
                                  TABLE_LIST *tables,
                                  List<set_var_base> *var_list)
{
  DBUG_ENTER("mysql_test_set_fields");
  List_iterator_fast<set_var_base> it(*var_list);
  THD *thd= stmt->thd;
  set_var_base *var;

  if ((tables &&
       check_table_access(thd, SELECT_ACL, tables, FALSE, UINT_MAX, FALSE)) ||
      open_normal_and_derived_tables(thd, tables, MYSQL_OPEN_FORCE_SHARED_MDL,
                                     DT_PREPARE | DT_CREATE))
    goto error;

  while ((var= it++))
  {
    if (var->light_check(thd))
      goto error;
  }
  DBUG_RETURN(FALSE);
error:
  DBUG_RETURN(TRUE);
}


/**
  Validate and prepare for execution CALL statement expressions.

  @param stmt               prepared statement
  @param tables             list of tables used in this query
  @param value_list         list of expressions

  @retval FALSE             success
  @retval TRUE              error, error message is set in THD
*/

static bool mysql_test_call_fields(Prepared_statement *stmt,
                                   TABLE_LIST *tables,
                                   List<Item> *value_list)
{
  DBUG_ENTER("mysql_test_call_fields");

  List_iterator<Item> it(*value_list);
  THD *thd= stmt->thd;
  Item *item;

  if ((tables &&
       check_table_access(thd, SELECT_ACL, tables, FALSE, UINT_MAX, FALSE)) ||
      open_normal_and_derived_tables(thd, tables, MYSQL_OPEN_FORCE_SHARED_MDL, DT_PREPARE))
    goto err;

  while ((item= it++))
  {
    if ((!item->fixed && item->fix_fields(thd, it.ref())) ||
        item->check_cols(1))
      goto err;
  }
  DBUG_RETURN(FALSE);
err:
  DBUG_RETURN(TRUE);
}


/**
  Check internal SELECT of the prepared command.

  @param stmt                      prepared statement
  @param specific_prepare          function of command specific prepare
  @param setup_tables_done_option  options to be passed to LEX::unit.prepare()

  @note
    This function won't directly open tables used in select. They should
    be opened either by calling function (and in this case you probably
    should use select_like_stmt_test_with_open()) or by
    "specific_prepare" call (like this happens in case of multi-update).

  @retval
    FALSE                success
  @retval
    TRUE                 error, error message is set in THD
*/

static bool select_like_stmt_test(Prepared_statement *stmt,
                                  int (*specific_prepare)(THD *thd),
                                  ulong setup_tables_done_option)
{
  DBUG_ENTER("select_like_stmt_test");
  THD *thd= stmt->thd;
  LEX *lex= stmt->lex;

  lex->select_lex.context.resolve_in_select_list= TRUE;

  if (specific_prepare && (*specific_prepare)(thd))
    DBUG_RETURN(TRUE);

  thd->lex->used_tables= 0;                        // Updated by setup_fields

  /* Calls JOIN::prepare */
  DBUG_RETURN(lex->unit.prepare(thd, 0, setup_tables_done_option));
}

/**
  Check internal SELECT of the prepared command (with opening of used
  tables).

  @param stmt                      prepared statement
  @param tables                    list of tables to be opened
                                   before calling specific_prepare function
  @param specific_prepare          function of command specific prepare
  @param setup_tables_done_option  options to be passed to LEX::unit.prepare()

  @retval
    FALSE                success
  @retval
    TRUE                 error
*/

static bool
select_like_stmt_test_with_open(Prepared_statement *stmt,
                                TABLE_LIST *tables,
                                int (*specific_prepare)(THD *thd),
                                ulong setup_tables_done_option)
{
  uint table_count= 0;
  DBUG_ENTER("select_like_stmt_test_with_open");

  /*
    We should not call LEX::unit.cleanup() after this
    open_normal_and_derived_tables() call because we don't allow
    prepared EXPLAIN yet so derived tables will clean up after
    themself.
  */
  THD *thd= stmt->thd;
  if (open_tables(thd, &tables, &table_count, MYSQL_OPEN_FORCE_SHARED_MDL))
    DBUG_RETURN(TRUE);

  DBUG_RETURN(select_like_stmt_test(stmt, specific_prepare,
                                    setup_tables_done_option));
}


/**
  Validate and prepare for execution CREATE TABLE statement.

  @param stmt               prepared statement
  @param tables             list of tables used in this query

  @retval
    FALSE             success
  @retval
    TRUE              error, error message is set in THD
*/

static bool mysql_test_create_table(Prepared_statement *stmt)
{
  DBUG_ENTER("mysql_test_create_table");
  THD *thd= stmt->thd;
  LEX *lex= stmt->lex;
  SELECT_LEX *select_lex= &lex->select_lex;
  bool res= FALSE;
  bool link_to_local;
  TABLE_LIST *create_table= lex->query_tables;
  TABLE_LIST *tables= lex->create_last_non_select_table->next_global;

  if (create_table_precheck(thd, tables, create_table))
    DBUG_RETURN(TRUE);

  if (select_lex->item_list.elements)
  {
    /* Base table and temporary table are not in the same name space. */
    if (!(lex->create_info.options & HA_LEX_CREATE_TMP_TABLE))
      create_table->open_type= OT_BASE_ONLY;

    if (open_normal_and_derived_tables(stmt->thd, lex->query_tables,
                                       MYSQL_OPEN_FORCE_SHARED_MDL,
                                       DT_PREPARE | DT_CREATE))
      DBUG_RETURN(TRUE);

    select_lex->context.resolve_in_select_list= TRUE;

    lex->unlink_first_table(&link_to_local);

    res= select_like_stmt_test(stmt, 0, 0);

    lex->link_first_table_back(create_table, link_to_local);
  }
  else
  {
    /*
      Check that the source table exist, and also record
      its metadata version. Even though not strictly necessary,
      we validate metadata of all CREATE TABLE statements,
      which keeps metadata validation code simple.
    */
    if (open_normal_and_derived_tables(stmt->thd, lex->query_tables,
                                       MYSQL_OPEN_FORCE_SHARED_MDL,
                                       DT_PREPARE))
      DBUG_RETURN(TRUE);
  }

  DBUG_RETURN(res);
}


/**
  @brief Validate and prepare for execution CREATE VIEW statement

  @param stmt prepared statement

  @note This function handles create view commands.

  @retval FALSE Operation was a success.
  @retval TRUE An error occured.
*/

static bool mysql_test_create_view(Prepared_statement *stmt)
{
  DBUG_ENTER("mysql_test_create_view");
  THD *thd= stmt->thd;
  LEX *lex= stmt->lex;
  bool res= TRUE;
  /* Skip first table, which is the view we are creating */
  bool link_to_local;
  TABLE_LIST *view= lex->unlink_first_table(&link_to_local);
  TABLE_LIST *tables= lex->query_tables;

  if (create_view_precheck(thd, tables, view, lex->create_view_mode))
    goto err;

  if (open_normal_and_derived_tables(thd, tables, MYSQL_OPEN_FORCE_SHARED_MDL,
                                     DT_PREPARE))
    goto err;

  lex->context_analysis_only|=  CONTEXT_ANALYSIS_ONLY_VIEW;
  res= select_like_stmt_test(stmt, 0, 0);

err:
  /* put view back for PS rexecuting */
  lex->link_first_table_back(view, link_to_local);
  DBUG_RETURN(res);
}


/*
  Validate and prepare for execution a multi update statement.

  @param stmt               prepared statement
  @param tables             list of tables used in this query
  @param converted          converted to multi-update from usual update

  @retval
    FALSE             success
  @retval
    TRUE              error, error message is set in THD
*/

static bool mysql_test_multiupdate(Prepared_statement *stmt,
                                  TABLE_LIST *tables,
                                  bool converted)
{
  /* if we switched from normal update, rights are checked */
  if (!converted && multi_update_precheck(stmt->thd, tables))
    return TRUE;

  return select_like_stmt_test(stmt, &mysql_multi_update_prepare,
                               OPTION_SETUP_TABLES_DONE);
}


/**
  Validate and prepare for execution a multi delete statement.

  @param stmt               prepared statement
  @param tables             list of tables used in this query

  @retval
    FALSE             success
  @retval
    TRUE              error, error message in THD is set.
*/

static bool mysql_test_multidelete(Prepared_statement *stmt,
                                  TABLE_LIST *tables)
{
  stmt->thd->lex->current_select= &stmt->thd->lex->select_lex;
  if (add_item_to_list(stmt->thd, new Item_null()))
  {
    my_error(ER_OUTOFMEMORY, MYF(ME_FATALERROR), 0);
    goto error;
  }

  if (multi_delete_precheck(stmt->thd, tables) ||
      select_like_stmt_test_with_open(stmt, tables,
                                      &mysql_multi_delete_prepare,
                                      OPTION_SETUP_TABLES_DONE))
    goto error;
  if (!tables->table)
  {
    my_error(ER_VIEW_DELETE_MERGE_VIEW, MYF(0),
             tables->view_db.str, tables->view_name.str);
    goto error;
  }
  return FALSE;
error:
  return TRUE;
}


/**
  Wrapper for mysql_insert_select_prepare, to make change of local tables
  after open_normal_and_derived_tables() call.

  @param thd                thread handle

  @note
    We need to remove the first local table after
    open_normal_and_derived_tables(), because mysql_handle_derived
    uses local tables lists.
*/

static int mysql_insert_select_prepare_tester(THD *thd)
{
  SELECT_LEX *first_select= &thd->lex->select_lex;
  TABLE_LIST *second_table= first_select->table_list.first->next_local;

  /* Skip first table, which is the table we are inserting in */
  first_select->table_list.first= second_table;
  thd->lex->select_lex.context.table_list=
    thd->lex->select_lex.context.first_name_resolution_table= second_table;

  return mysql_insert_select_prepare(thd);
}


/**
  Validate and prepare for execution INSERT ... SELECT statement.

  @param stmt               prepared statement
  @param tables             list of tables used in this query

  @retval
    FALSE             success
  @retval
    TRUE              error, error message is set in THD
*/

static bool mysql_test_insert_select(Prepared_statement *stmt,
                                     TABLE_LIST *tables)
{
  int res;
  LEX *lex= stmt->lex;
  TABLE_LIST *first_local_table;

  if (tables->table)
  {
    // don't allocate insert_values
    tables->table->insert_values=(uchar *)1;
  }

  if (insert_precheck(stmt->thd, tables))
    return 1;

  /* store it, because mysql_insert_select_prepare_tester change it */
  first_local_table= lex->select_lex.table_list.first;
  DBUG_ASSERT(first_local_table != 0);

  res=
    select_like_stmt_test_with_open(stmt, tables,
                                    &mysql_insert_select_prepare_tester,
                                    OPTION_SETUP_TABLES_DONE);
  /* revert changes  made by mysql_insert_select_prepare_tester */
  lex->select_lex.table_list.first= first_local_table;
  return res;
}

/**
  Validate SELECT statement.

    In case of success, if this query is not EXPLAIN, send column list info
    back to the client.

  @param stmt               prepared statement
  @param tables             list of tables used in the query

  @retval 0 success
  @retval 1 error, error message is set in THD
  @retval 2 success, and statement metadata has been sent
*/

static int mysql_test_handler_read(Prepared_statement *stmt,
                                   TABLE_LIST *tables)
{
  THD *thd= stmt->thd;
  LEX *lex= stmt->lex;
  SQL_HANDLER *ha_table;
  DBUG_ENTER("mysql_test_select");

  lex->select_lex.context.resolve_in_select_list= TRUE;

  /*
    We don't have to test for permissions as this is already done during
    HANDLER OPEN
  */
  if (!(ha_table= mysql_ha_read_prepare(thd, tables, lex->ha_read_mode,
                                        lex->ident.str,
                                        lex->insert_list,
                                        lex->select_lex.where)))
    DBUG_RETURN(1);

  if (!stmt->is_sql_prepare())
  {
    if (!lex->result && !(lex->result= new (stmt->mem_root) select_send))
    {
      my_error(ER_OUTOFMEMORY, MYF(0), sizeof(select_send));
      DBUG_RETURN(1);
    }
    if (send_prep_stmt(stmt, ha_table->fields.elements) ||
        lex->result->send_result_set_metadata(ha_table->fields, Protocol::SEND_EOF) ||
        thd->protocol->flush())
      DBUG_RETURN(1);
    DBUG_RETURN(2);
  }
  DBUG_RETURN(0);
}


/**
  Perform semantic analysis of the parsed tree and send a response packet
  to the client.

    This function
    - opens all tables and checks access rights
    - validates semantics of statement columns and SQL functions
      by calling fix_fields.

  @param stmt               prepared statement

  @retval
    FALSE             success, statement metadata is sent to client
  @retval
    TRUE              error, error message is set in THD (but not sent)
*/

static bool check_prepared_statement(Prepared_statement *stmt)
{
  THD *thd= stmt->thd;
  LEX *lex= stmt->lex;
  SELECT_LEX *select_lex= &lex->select_lex;
  TABLE_LIST *tables;
  enum enum_sql_command sql_command= lex->sql_command;
  int res= 0;
  DBUG_ENTER("check_prepared_statement");
  DBUG_PRINT("enter",("command: %d  param_count: %u",
                      sql_command, stmt->param_count));

  lex->first_lists_tables_same();
  tables= lex->query_tables;

  /* set context for commands which do not use setup_tables */
  lex->select_lex.context.resolve_in_table_list_only(select_lex->
                                                     get_table_list());

  /* Reset warning count for each query that uses tables */
  if (tables)
    thd->warning_info->opt_clear_warning_info(thd->query_id);

  switch (sql_command) {
  case SQLCOM_REPLACE:
  case SQLCOM_INSERT:
    res= mysql_test_insert(stmt, tables, lex->field_list,
                           lex->many_values,
                           lex->update_list, lex->value_list,
                           lex->duplicates);
    break;

  case SQLCOM_UPDATE:
    res= mysql_test_update(stmt, tables);
    /* mysql_test_update returns 2 if we need to switch to multi-update */
    if (res != 2)
      break;

  case SQLCOM_UPDATE_MULTI:
    res= mysql_test_multiupdate(stmt, tables, res == 2);
    break;

  case SQLCOM_DELETE:
    res= mysql_test_delete(stmt, tables);
    break;
  /* The following allow WHERE clause, so they must be tested like SELECT */
  case SQLCOM_SHOW_DATABASES:
  case SQLCOM_SHOW_TABLES:
  case SQLCOM_SHOW_TRIGGERS:
  case SQLCOM_SHOW_EVENTS:
  case SQLCOM_SHOW_OPEN_TABLES:
  case SQLCOM_SHOW_FIELDS:
  case SQLCOM_SHOW_KEYS:
  case SQLCOM_SHOW_COLLATIONS:
  case SQLCOM_SHOW_CHARSETS:
  case SQLCOM_SHOW_VARIABLES:
  case SQLCOM_SHOW_STATUS:
  case SQLCOM_SHOW_TABLE_STATUS:
  case SQLCOM_SHOW_STATUS_PROC:
  case SQLCOM_SHOW_STATUS_FUNC:
  case SQLCOM_SELECT:
    res= mysql_test_select(stmt, tables);
    if (res == 2)
    {
      /* Statement and field info has already been sent */
      DBUG_RETURN(FALSE);
    }
    break;
  case SQLCOM_CREATE_TABLE:
    res= mysql_test_create_table(stmt);
    break;

  case SQLCOM_CREATE_VIEW:
    if (lex->create_view_mode == VIEW_ALTER)
    {
      my_message(ER_UNSUPPORTED_PS, ER(ER_UNSUPPORTED_PS), MYF(0));
      goto error;
    }
    res= mysql_test_create_view(stmt);
    break;
  case SQLCOM_DO:
    res= mysql_test_do_fields(stmt, tables, lex->insert_list);
    break;

  case SQLCOM_CALL:
    res= mysql_test_call_fields(stmt, tables, &lex->value_list);
    break;
  case SQLCOM_SET_OPTION:
    res= mysql_test_set_fields(stmt, tables, &lex->var_list);
    break;

  case SQLCOM_DELETE_MULTI:
    res= mysql_test_multidelete(stmt, tables);
    break;

  case SQLCOM_INSERT_SELECT:
  case SQLCOM_REPLACE_SELECT:
    res= mysql_test_insert_select(stmt, tables);
    break;

  case SQLCOM_HA_READ:
    res= mysql_test_handler_read(stmt, tables);
    /* Statement and field info has already been sent */
    DBUG_RETURN(res == 1 ? TRUE : FALSE);

    /*
      Note that we don't need to have cases in this list if they are
      marked with CF_STATUS_COMMAND in sql_command_flags
    */
  case SQLCOM_DROP_TABLE:
  case SQLCOM_RENAME_TABLE:
  case SQLCOM_ALTER_TABLE:
  case SQLCOM_COMMIT:
  case SQLCOM_CREATE_INDEX:
  case SQLCOM_DROP_INDEX:
  case SQLCOM_ROLLBACK:
  case SQLCOM_TRUNCATE:
  case SQLCOM_DROP_VIEW:
  case SQLCOM_REPAIR:
  case SQLCOM_ANALYZE:
  case SQLCOM_OPTIMIZE:
  case SQLCOM_CHANGE_MASTER:
  case SQLCOM_RESET:
  case SQLCOM_FLUSH:
  case SQLCOM_SLAVE_START:
  case SQLCOM_SLAVE_STOP:
  case SQLCOM_INSTALL_PLUGIN:
  case SQLCOM_UNINSTALL_PLUGIN:
  case SQLCOM_CREATE_DB:
  case SQLCOM_DROP_DB:
  case SQLCOM_ALTER_DB_UPGRADE:
  case SQLCOM_CHECKSUM:
  case SQLCOM_CREATE_USER:
  case SQLCOM_RENAME_USER:
  case SQLCOM_DROP_USER:
  case SQLCOM_ASSIGN_TO_KEYCACHE:
  case SQLCOM_PRELOAD_KEYS:
  case SQLCOM_GRANT:
  case SQLCOM_REVOKE:
  case SQLCOM_KILL:
    break;

  case SQLCOM_PREPARE:
  case SQLCOM_EXECUTE:
  case SQLCOM_DEALLOCATE_PREPARE:
  default:
    /*
      Trivial check of all status commands. This is easier than having
      things in the above case list, as it's less chance for mistakes.
    */
    if (!(sql_command_flags[sql_command] & CF_STATUS_COMMAND))
    {
      /* All other statements are not supported yet. */
      my_message(ER_UNSUPPORTED_PS, ER(ER_UNSUPPORTED_PS), MYF(0));
      goto error;
    }
    break;
  }
  if (res == 0)
    DBUG_RETURN(stmt->is_sql_prepare() ?
                FALSE : (send_prep_stmt(stmt, 0) || thd->protocol->flush()));
error:
  DBUG_RETURN(TRUE);
}

/**
  Initialize array of parameters in statement from LEX.
  (We need to have quick access to items by number in mysql_stmt_get_longdata).
  This is to avoid using malloc/realloc in the parser.
*/

static bool init_param_array(Prepared_statement *stmt)
{
  LEX *lex= stmt->lex;
  if ((stmt->param_count= lex->param_list.elements))
  {
    if (stmt->param_count > (uint) UINT_MAX16)
    {
      /* Error code to be defined in 5.0 */
      my_message(ER_PS_MANY_PARAM, ER(ER_PS_MANY_PARAM), MYF(0));
      return TRUE;
    }
    Item_param **to;
    List_iterator<Item_param> param_iterator(lex->param_list);
    /* Use thd->mem_root as it points at statement mem_root */
    stmt->param_array= (Item_param **)
                       alloc_root(stmt->thd->mem_root,
                                  sizeof(Item_param*) * stmt->param_count);
    if (!stmt->param_array)
      return TRUE;
    for (to= stmt->param_array;
         to < stmt->param_array + stmt->param_count;
         ++to)
    {
      *to= param_iterator++;
    }
  }
  return FALSE;
}


/**
  COM_STMT_PREPARE handler.

    Given a query string with parameter markers, create a prepared
    statement from it and send PS info back to the client.

    If parameter markers are found in the query, then store the information
    using Item_param along with maintaining a list in lex->param_array, so
    that a fast and direct retrieval can be made without going through all
    field items.

  @param packet             query to be prepared
  @param packet_length      query string length, including ignored
                            trailing NULL or quote char.

  @note
    This function parses the query and sends the total number of parameters
    and resultset metadata information back to client (if any), without
    executing the query i.e. without any log/disk writes. This allows the
    queries to be re-executed without re-parsing during execute.

  @return
    none: in case of success a new statement id and metadata is sent
    to the client, otherwise an error message is set in THD.
*/

void mysqld_stmt_prepare(THD *thd, const char *packet, uint packet_length)
{
  Protocol *save_protocol= thd->protocol;
  Prepared_statement *stmt;
  DBUG_ENTER("mysqld_stmt_prepare");
  DBUG_PRINT("prep_query", ("%s", packet));

  /* First of all clear possible warnings from the previous command */
  mysql_reset_thd_for_next_command(thd);

  if (! (stmt= new Prepared_statement(thd)))
    goto end;           /* out of memory: error is set in Sql_alloc */

  if (thd->stmt_map.insert(thd, stmt))
  {
    /*
      The error is set in the insert. The statement itself
      will be also deleted there (this is how the hash works).
    */
    goto end;
  }

  thd->protocol= &thd->protocol_binary;

  if (stmt->prepare(packet, packet_length))
  {
    /* Statement map deletes statement on erase */
    thd->stmt_map.erase(stmt);
  }

  thd->protocol= save_protocol;

  sp_cache_enforce_limit(thd->sp_proc_cache, stored_program_cache_size);
  sp_cache_enforce_limit(thd->sp_func_cache, stored_program_cache_size);

  /* check_prepared_statemnt sends the metadata packet in case of success */
end:
  DBUG_VOID_RETURN;
}

/**
  Get an SQL statement text from a user variable or from plain text.

  If the statement is plain text, just assign the
  pointers, otherwise allocate memory in thd->mem_root and copy
  the contents of the variable, possibly with character
  set conversion.

  @param[in]  lex               main lex
  @param[out] query_len         length of the SQL statement (is set only
    in case of success)

  @retval
    non-zero  success
  @retval
    0         in case of error (out of memory)
*/

static const char *get_dynamic_sql_string(LEX *lex, uint *query_len)
{
  THD *thd= lex->thd;
  char *query_str= 0;

  if (lex->prepared_stmt_code_is_varref)
  {
    /* This is PREPARE stmt FROM or EXECUTE IMMEDIATE @var. */
    String str;
    CHARSET_INFO *to_cs= thd->variables.collation_connection;
    bool needs_conversion;
    user_var_entry *entry;
    String *var_value= &str;
    uint32 unused, len;
    /*
      Convert @var contents to string in connection character set. Although
      it is known that int/real/NULL value cannot be a valid query we still
      convert it for error messages to be uniform.
    */
    if ((entry=
         (user_var_entry*)my_hash_search(&thd->user_vars,
                                         (uchar*)lex->prepared_stmt_code.str,
                                         lex->prepared_stmt_code.length))
        && entry->value)
    {
      bool is_var_null;
      var_value= entry->val_str(&is_var_null, &str, NOT_FIXED_DEC);
      /*
        NULL value of variable checked early as entry->value so here
        we can't get NULL in normal conditions
      */
      DBUG_ASSERT(!is_var_null);
      if (!var_value)
        goto end;
    }
    else
    {
      /*
        variable absent or equal to NULL, so we need to set variable to
        something reasonable to get a readable error message during parsing
      */
      str.set(STRING_WITH_LEN("NULL"), &my_charset_latin1);
    }

    needs_conversion= String::needs_conversion(var_value->length(),
                                               var_value->charset(), to_cs,
                                               &unused);

    len= (needs_conversion ? var_value->length() * to_cs->mbmaxlen :
          var_value->length());
    if (!(query_str= (char*) alloc_root(thd->mem_root, len+1)))
      goto end;

    if (needs_conversion)
    {
      uint dummy_errors;
      len= copy_and_convert(query_str, len, to_cs, var_value->ptr(),
                            var_value->length(), var_value->charset(),
                            &dummy_errors);
    }
    else
      memcpy(query_str, var_value->ptr(), var_value->length());
    query_str[len]= '\0';                       // Safety (mostly for debug)
    *query_len= len;
  }
  else
  {
    query_str= lex->prepared_stmt_code.str;
    *query_len= lex->prepared_stmt_code.length;
  }
end:
  return query_str;
}


/**
  SQLCOM_PREPARE implementation.

    Prepare an SQL prepared statement. This is called from
    mysql_execute_command and should therefore behave like an
    ordinary query (e.g. should not reset any global THD data).

  @param thd     thread handle

  @return
    none: in case of success, OK packet is sent to the client,
    otherwise an error message is set in THD
*/

void mysql_sql_stmt_prepare(THD *thd)
{
  LEX *lex= thd->lex;
  LEX_STRING *name= &lex->prepared_stmt_name;
  Prepared_statement *stmt;
  const char *query;
  uint query_len= 0;
  DBUG_ENTER("mysql_sql_stmt_prepare");

  if ((stmt= (Prepared_statement*) thd->stmt_map.find_by_name(name)))
  {
    /*
      If there is a statement with the same name, remove it. It is ok to
      remove old and fail to insert a new one at the same time.
    */
    if (stmt->is_in_use())
    {
      my_error(ER_PS_NO_RECURSION, MYF(0));
      DBUG_VOID_RETURN;
    }

    stmt->deallocate();
  }

  if (! (query= get_dynamic_sql_string(lex, &query_len)) ||
      ! (stmt= new Prepared_statement(thd)))
  {
    DBUG_VOID_RETURN;                           /* out of memory */
  }

  stmt->set_sql_prepare();

  /* Set the name first, insert should know that this statement has a name */
  if (stmt->set_name(name))
  {
    delete stmt;
    DBUG_VOID_RETURN;
  }

  if (thd->stmt_map.insert(thd, stmt))
  {
    /* The statement is deleted and an error is set if insert fails */
    DBUG_VOID_RETURN;
  }

  if (stmt->prepare(query, query_len))
  {
    /* Statement map deletes the statement on erase */
    thd->stmt_map.erase(stmt);
  }
  else
    my_ok(thd, 0L, 0L, "Statement prepared");

  DBUG_VOID_RETURN;
}

/**
  Reinit prepared statement/stored procedure before execution.

  @todo
    When the new table structure is ready, then have a status bit
    to indicate the table is altered, and re-do the setup_*
    and open the tables back.
*/

void reinit_stmt_before_use(THD *thd, LEX *lex)
{
  SELECT_LEX *sl= lex->all_selects_list;
  DBUG_ENTER("reinit_stmt_before_use");

  /*
    We have to update "thd" pointer in LEX, all its units and in LEX::result,
    since statements which belong to trigger body are associated with TABLE
    object and because of this can be used in different threads.
  */
  lex->thd= thd;

  if (lex->empty_field_list_on_rset)
  {
    lex->empty_field_list_on_rset= 0;
    lex->field_list.empty();
  }
  for (; sl; sl= sl->next_select_in_list())
  {
    if (!sl->first_execution)
    {
      /* remove option which was put by mysql_explain_union() */
      sl->options&= ~SELECT_DESCRIBE;

      /* see unique_table() */
      sl->exclude_from_table_unique_test= FALSE;

      /*
        Copy WHERE, HAVING clause pointers to avoid damaging them
        by optimisation
      */
      if (sl->prep_where)
      {
        /*
          We need this rollback because memory allocated in
          copy_andor_structure() will be freed
        */
        thd->change_item_tree((Item**)&sl->where,
                              sl->prep_where->copy_andor_structure(thd));
        sl->where->cleanup();
      }
      else
        sl->where= NULL;
      if (sl->prep_having)
      {
        /*
          We need this rollback because memory allocated in
          copy_andor_structure() will be freed
        */
        thd->change_item_tree((Item**)&sl->having,
                              sl->prep_having->copy_andor_structure(thd));
        sl->having->cleanup();
      }
      else
        sl->having= NULL;
      DBUG_ASSERT(sl->join == 0);
      ORDER *order;
      /* Fix GROUP list */
      if (sl->group_list_ptrs && sl->group_list_ptrs->size() > 0)
      {
        for (uint ix= 0; ix < sl->group_list_ptrs->size() - 1; ++ix)
        {
          order= sl->group_list_ptrs->at(ix);
          order->next= sl->group_list_ptrs->at(ix+1);
        }
      }
      for (order= sl->group_list.first; order; order= order->next)
        order->item= &order->item_ptr;
      /* Fix ORDER list */
      for (order= sl->order_list.first; order; order= order->next)
        order->item= &order->item_ptr;
      {
#ifndef DBUG_OFF
        bool res=
#endif
          sl->handle_derived(lex, DT_REINIT);
        DBUG_ASSERT(res == 0);
      }
    }
    {
      SELECT_LEX_UNIT *unit= sl->master_unit();
      unit->unclean();
      unit->types.empty();
      /* for derived tables & PS (which can't be reset by Item_subquery) */
      unit->reinit_exec_mechanism();
      unit->set_thd(thd);
    }
  }

  /*
    TODO: When the new table structure is ready, then have a status bit
    to indicate the table is altered, and re-do the setup_*
    and open the tables back.
  */
  /*
    NOTE: We should reset whole table list here including all tables added
    by prelocking algorithm (it is not a problem for substatements since
    they have their own table list).
  */
  for (TABLE_LIST *tables= lex->query_tables;
       tables;
       tables= tables->next_global)
  {
    tables->reinit_before_use(thd);
  }

  /* Reset MDL tickets for procedures/functions */
  for (Sroutine_hash_entry *rt=
         (Sroutine_hash_entry*)thd->lex->sroutines_list.first;
       rt; rt= rt->next)
    rt->mdl_request.ticket= NULL;

  /*
    Cleanup of the special case of DELETE t1, t2 FROM t1, t2, t3 ...
    (multi-delete).  We do a full clean up, although at the moment all we
    need to clean in the tables of MULTI-DELETE list is 'table' member.
  */
  for (TABLE_LIST *tables= lex->auxiliary_table_list.first;
       tables;
       tables= tables->next_global)
  {
    tables->reinit_before_use(thd);
  }
  lex->current_select= &lex->select_lex;


  if (lex->result)
  {
    lex->result->cleanup();
    lex->result->set_thd(thd);
  }
  lex->allow_sum_func= 0;
  lex->in_sum_func= NULL;
  DBUG_VOID_RETURN;
}


/**
  Clears parameters from data left from previous execution or long data.

  @param stmt               prepared statement for which parameters should
                            be reset
*/

static void reset_stmt_params(Prepared_statement *stmt)
{
  Item_param **item= stmt->param_array;
  Item_param **end= item + stmt->param_count;
  for (;item < end ; ++item)
    (**item).reset();
}


/**
  COM_STMT_EXECUTE handler: execute a previously prepared statement.

    If there are any parameters, then replace parameter markers with the
    data supplied from the client, and then execute the statement.
    This function uses binary protocol to send a possible result set
    to the client.

  @param thd                current thread
  @param packet_arg         parameter types and data, if any
  @param packet_length      packet length, including the terminator character.

  @return
    none: in case of success OK packet or a result set is sent to the
    client, otherwise an error message is set in THD.
*/

void mysqld_stmt_execute(THD *thd, char *packet_arg, uint packet_length)
{
  uchar *packet= (uchar*)packet_arg; // GCC 4.0.1 workaround
  ulong stmt_id= uint4korr(packet);
  ulong flags= (ulong) packet[4];
  /* Query text for binary, general or slow log, if any of them is open */
  String expanded_query;
  uchar *packet_end= packet + packet_length;
  Prepared_statement *stmt;
  Protocol *save_protocol= thd->protocol;
  bool open_cursor;
  DBUG_ENTER("mysqld_stmt_execute");

  packet+= 9;                               /* stmt_id + 5 bytes of flags */

  /* First of all clear possible warnings from the previous command */
  mysql_reset_thd_for_next_command(thd);

  if (!(stmt= find_prepared_statement(thd, stmt_id)))
  {
    char llbuf[22];
    my_error(ER_UNKNOWN_STMT_HANDLER, MYF(0), static_cast<int>(sizeof(llbuf)),
             llstr(stmt_id, llbuf), "mysqld_stmt_execute");
    DBUG_VOID_RETURN;
  }

#if defined(ENABLED_PROFILING)
  thd->profiling.set_query_source(stmt->query(), stmt->query_length());
#endif
  DBUG_PRINT("exec_query", ("%s", stmt->query()));
  DBUG_PRINT("info",("stmt: 0x%lx", (long) stmt));

  open_cursor= test(flags & (ulong) CURSOR_TYPE_READ_ONLY);

  thd->protocol= &thd->protocol_binary;
  stmt->execute_loop(&expanded_query, open_cursor, packet, packet_end);
  thd->protocol= save_protocol;

  sp_cache_enforce_limit(thd->sp_proc_cache, stored_program_cache_size);
  sp_cache_enforce_limit(thd->sp_func_cache, stored_program_cache_size);

  /* Close connection socket; for use with client testing (Bug#43560). */
  DBUG_EXECUTE_IF("close_conn_after_stmt_execute", vio_close(thd->net.vio););

  DBUG_VOID_RETURN;
}


/**
  SQLCOM_EXECUTE implementation.

    Execute prepared statement using parameter values from
    lex->prepared_stmt_params and send result to the client using
    text protocol. This is called from mysql_execute_command and
    therefore should behave like an ordinary query (e.g. not change
    global THD data, such as warning count, server status, etc).
    This function uses text protocol to send a possible result set.

  @param thd                thread handle

  @return
    none: in case of success, OK (or result set) packet is sent to the
    client, otherwise an error is set in THD
*/

void mysql_sql_stmt_execute(THD *thd)
{
  LEX *lex= thd->lex;
  Prepared_statement *stmt;
  LEX_STRING *name= &lex->prepared_stmt_name;
  /* Query text for binary, general or slow log, if any of them is open */
  String expanded_query;
  DBUG_ENTER("mysql_sql_stmt_execute");
  DBUG_PRINT("info", ("EXECUTE: %.*s\n", (int) name->length, name->str));

  if (!(stmt= (Prepared_statement*) thd->stmt_map.find_by_name(name)))
  {
    my_error(ER_UNKNOWN_STMT_HANDLER, MYF(0),
             static_cast<int>(name->length), name->str, "EXECUTE");
    DBUG_VOID_RETURN;
  }

  if (stmt->param_count != lex->prepared_stmt_params.elements)
  {
    my_error(ER_WRONG_ARGUMENTS, MYF(0), "EXECUTE");
    DBUG_VOID_RETURN;
  }

  DBUG_PRINT("info",("stmt: 0x%lx", (long) stmt));

  (void) stmt->execute_loop(&expanded_query, FALSE, NULL, NULL);

  DBUG_VOID_RETURN;
}


/**
  COM_STMT_FETCH handler: fetches requested amount of rows from cursor.

  @param thd                Thread handle
  @param packet             Packet from client (with stmt_id & num_rows)
  @param packet_length      Length of packet
*/

void mysqld_stmt_fetch(THD *thd, char *packet, uint packet_length)
{
  /* assume there is always place for 8-16 bytes */
  ulong stmt_id= uint4korr(packet);
  ulong num_rows= uint4korr(packet+4);
  Prepared_statement *stmt;
  Statement stmt_backup;
  Server_side_cursor *cursor;
  DBUG_ENTER("mysqld_stmt_fetch");

  /* First of all clear possible warnings from the previous command */
  mysql_reset_thd_for_next_command(thd);

  status_var_increment(thd->status_var.com_stmt_fetch);
  if (!(stmt= find_prepared_statement(thd, stmt_id)))
  {
    char llbuf[22];
    my_error(ER_UNKNOWN_STMT_HANDLER, MYF(0), static_cast<int>(sizeof(llbuf)),
             llstr(stmt_id, llbuf), "mysqld_stmt_fetch");
    DBUG_VOID_RETURN;
  }

  cursor= stmt->cursor;
  if (!cursor)
  {
    my_error(ER_STMT_HAS_NO_OPEN_CURSOR, MYF(0), stmt_id);
    DBUG_VOID_RETURN;
  }

  thd->stmt_arena= stmt;
  thd->set_n_backup_statement(stmt, &stmt_backup);

  cursor->fetch(num_rows);

  if (!cursor->is_open())
  {
    stmt->close_cursor();
    reset_stmt_params(stmt);
  }

  thd->restore_backup_statement(stmt, &stmt_backup);
  thd->stmt_arena= thd;

  DBUG_VOID_RETURN;
}


/**
  Reset a prepared statement in case there was a recoverable error.

    This function resets statement to the state it was right after prepare.
    It can be used to:
    - clear an error happened during mysqld_stmt_send_long_data
    - cancel long data stream for all placeholders without
      having to call mysqld_stmt_execute.
    - close an open cursor
    Sends 'OK' packet in case of success (statement was reset)
    or 'ERROR' packet (unrecoverable error/statement not found/etc).

  @param thd                Thread handle
  @param packet             Packet with stmt id
*/

void mysqld_stmt_reset(THD *thd, char *packet)
{
  /* There is always space for 4 bytes in buffer */
  ulong stmt_id= uint4korr(packet);
  Prepared_statement *stmt;
  DBUG_ENTER("mysqld_stmt_reset");

  /* First of all clear possible warnings from the previous command */
  mysql_reset_thd_for_next_command(thd);

  status_var_increment(thd->status_var.com_stmt_reset);
  if (!(stmt= find_prepared_statement(thd, stmt_id)))
  {
    char llbuf[22];
    my_error(ER_UNKNOWN_STMT_HANDLER, MYF(0), static_cast<int>(sizeof(llbuf)),
             llstr(stmt_id, llbuf), "mysqld_stmt_reset");
    DBUG_VOID_RETURN;
  }

  stmt->close_cursor();

  /*
    Clear parameters from data which could be set by
    mysqld_stmt_send_long_data() call.
  */
  reset_stmt_params(stmt);

  stmt->state= Query_arena::STMT_PREPARED;

  general_log_print(thd, thd->command, NullS);

  my_ok(thd);

  DBUG_VOID_RETURN;
}


/**
  Delete a prepared statement from memory.

  @note
    we don't send any reply to this command.
*/

void mysqld_stmt_close(THD *thd, char *packet)
{
  /* There is always space for 4 bytes in packet buffer */
  ulong stmt_id= uint4korr(packet);
  Prepared_statement *stmt;
  DBUG_ENTER("mysqld_stmt_close");

  thd->stmt_da->disable_status();

  if (!(stmt= find_prepared_statement(thd, stmt_id)))
    DBUG_VOID_RETURN;

  /*
    The only way currently a statement can be deallocated when it's
    in use is from within Dynamic SQL.
  */
  DBUG_ASSERT(! stmt->is_in_use());
  stmt->deallocate();
  general_log_print(thd, thd->command, NullS);

  DBUG_VOID_RETURN;
}


/**
  SQLCOM_DEALLOCATE implementation.

    Close an SQL prepared statement. As this can be called from Dynamic
    SQL, we should be careful to not close a statement that is currently
    being executed.

  @return
    none: OK packet is sent in case of success, otherwise an error
    message is set in THD
*/

void mysql_sql_stmt_close(THD *thd)
{
  Prepared_statement* stmt;
  LEX_STRING *name= &thd->lex->prepared_stmt_name;
  DBUG_PRINT("info", ("DEALLOCATE PREPARE: %.*s\n", (int) name->length,
                      name->str));

  if (! (stmt= (Prepared_statement*) thd->stmt_map.find_by_name(name)))
    my_error(ER_UNKNOWN_STMT_HANDLER, MYF(0),
             static_cast<int>(name->length), name->str, "DEALLOCATE PREPARE");
  else if (stmt->is_in_use())
    my_error(ER_PS_NO_RECURSION, MYF(0));
  else
  {
    stmt->deallocate();
    my_ok(thd);
  }
}


/**
  Handle long data in pieces from client.

    Get a part of a long data. To make the protocol efficient, we are
    not sending any return packets here. If something goes wrong, then
    we will send the error on 'execute' We assume that the client takes
    care of checking that all parts are sent to the server. (No checking
    that we get a 'end of column' in the server is performed).

  @param thd                Thread handle
  @param packet             String to append
  @param packet_length      Length of string (including end \\0)
*/

void mysql_stmt_get_longdata(THD *thd, char *packet, ulong packet_length)
{
  ulong stmt_id;
  uint param_number;
  Prepared_statement *stmt;
  Item_param *param;
#ifndef EMBEDDED_LIBRARY
  char *packet_end= packet + packet_length;
#endif
  DBUG_ENTER("mysql_stmt_get_longdata");

  status_var_increment(thd->status_var.com_stmt_send_long_data);

  thd->stmt_da->disable_status();
#ifndef EMBEDDED_LIBRARY
  /* Minimal size of long data packet is 6 bytes */
  if (packet_length < MYSQL_LONG_DATA_HEADER)
    DBUG_VOID_RETURN;
#endif

  stmt_id= uint4korr(packet);
  packet+= 4;

  if (!(stmt=find_prepared_statement(thd, stmt_id)))
    DBUG_VOID_RETURN;

  param_number= uint2korr(packet);
  packet+= 2;
#ifndef EMBEDDED_LIBRARY
  if (param_number >= stmt->param_count)
  {
    /* Error will be sent in execute call */
    stmt->state= Query_arena::STMT_ERROR;
    stmt->last_errno= ER_WRONG_ARGUMENTS;
    sprintf(stmt->last_error, ER(ER_WRONG_ARGUMENTS),
            "mysqld_stmt_send_long_data");
    DBUG_VOID_RETURN;
  }
#endif

  param= stmt->param_array[param_number];

  Diagnostics_area new_stmt_da, *save_stmt_da= thd->stmt_da;
  Warning_info new_warnning_info(thd->query_id, false);
  Warning_info *save_warinig_info= thd->warning_info;

  thd->stmt_da= &new_stmt_da;
  thd->warning_info= &new_warnning_info;

#ifndef EMBEDDED_LIBRARY
  param->set_longdata(packet, (ulong) (packet_end - packet));
#else
  param->set_longdata(thd->extra_data, thd->extra_length);
#endif
  if (thd->stmt_da->is_error())
  {
    stmt->state= Query_arena::STMT_ERROR;
    stmt->last_errno= thd->stmt_da->sql_errno();
    strncpy(stmt->last_error, thd->stmt_da->message(), MYSQL_ERRMSG_SIZE);
  }
  thd->stmt_da= save_stmt_da;
  thd->warning_info= save_warinig_info;

  general_log_print(thd, thd->command, NullS);

  DBUG_VOID_RETURN;
}


/***************************************************************************
 Select_fetch_protocol_binary
****************************************************************************/

Select_fetch_protocol_binary::Select_fetch_protocol_binary(THD *thd_arg)
  :protocol(thd_arg)
{}

bool Select_fetch_protocol_binary::send_result_set_metadata(List<Item> &list, uint flags)
{
  bool rc;
  Protocol *save_protocol= thd->protocol;

  /*
    Protocol::send_result_set_metadata caches the information about column types:
    this information is later used to send data. Therefore, the same
    dedicated Protocol object must be used for all operations with
    a cursor.
  */
  thd->protocol= &protocol;
  rc= select_send::send_result_set_metadata(list, flags);
  thd->protocol= save_protocol;

  return rc;
}

bool Select_fetch_protocol_binary::send_eof()
{
  /*
    Don't send EOF if we're in error condition (which implies we've already
    sent or are sending an error)
  */
  if (thd->is_error())
    return true;

  ::my_eof(thd);
  return false;
}


int
Select_fetch_protocol_binary::send_data(List<Item> &fields)
{
  Protocol *save_protocol= thd->protocol;
  int rc;

  thd->protocol= &protocol;
  rc= select_send::send_data(fields);
  thd->protocol= save_protocol;
  return rc;
}

/*******************************************************************
* Reprepare_observer
*******************************************************************/
/** Push an error to the error stack and return TRUE for now. */

bool
Reprepare_observer::report_error(THD *thd)
{
  /*
    This 'error' is purely internal to the server:
    - No exception handler is invoked,
    - No condition is added in the condition area (warn_list).
    The diagnostics area is set to an error status to enforce
    that this thread execution stops and returns to the caller,
    backtracking all the way to Prepared_statement::execute_loop().
  */
  thd->stmt_da->set_error_status(thd, ER_NEED_REPREPARE,
                                 ER(ER_NEED_REPREPARE), "HY000");
  m_invalidated= TRUE;

  return TRUE;
}


/*******************************************************************
* Server_runnable
*******************************************************************/

Server_runnable::~Server_runnable()
{
}

///////////////////////////////////////////////////////////////////////////

Execute_sql_statement::
Execute_sql_statement(LEX_STRING sql_text)
  :m_sql_text(sql_text)
{}


/**
  Parse and execute a statement. Does not prepare the query.

  Allows to execute a statement from within another statement.
  The main property of the implementation is that it does not
  affect the environment -- i.e. you  can run many
  executions without having to cleanup/reset THD in between.
*/

bool
Execute_sql_statement::execute_server_code(THD *thd)
{
  bool error;

  if (alloc_query(thd, m_sql_text.str, m_sql_text.length))
    return TRUE;

  Parser_state parser_state;
  if (parser_state.init(thd, thd->query(), thd->query_length()))
    return TRUE;

  parser_state.m_lip.multi_statements= FALSE;
  lex_start(thd);

  error= parse_sql(thd, &parser_state, NULL) || thd->is_error();

  if (error)
    goto end;

  thd->lex->set_trg_event_type_for_tables();

  error= mysql_execute_command(thd);

  /* report error issued during command execution */
  if (error == 0 && thd->spcont == NULL)
    general_log_write(thd, COM_STMT_EXECUTE,
                      thd->query(), thd->query_length());

end:
  lex_end(thd->lex);

  return error;
}

/***************************************************************************
 Prepared_statement
****************************************************************************/

Prepared_statement::Prepared_statement(THD *thd_arg)
  :Statement(NULL, &main_mem_root,
             STMT_INITIALIZED, ++thd_arg->statement_id_counter),
  thd(thd_arg),
  result(thd_arg),
  param_array(0),
  cursor(0),
  param_count(0),
  last_errno(0),
  flags((uint) IS_IN_USE)
{
  init_sql_alloc(&main_mem_root, thd_arg->variables.query_alloc_block_size,
                  thd_arg->variables.query_prealloc_size);
  *last_error= '\0';
}


void Prepared_statement::setup_set_params()
{
  /*
    Note: BUG#25843 applies here too (query cache lookup uses thd->db, not
    db from "prepare" time).
  */
  if (query_cache_maybe_disabled(thd)) // we won't expand the query
    lex->safe_to_cache_query= FALSE;   // so don't cache it at Execution

  /*
    Decide if we have to expand the query (because we must write it to logs or
    because we want to look it up in the query cache) or not.
  */
  if ((mysql_bin_log.is_open() && is_update_query(lex->sql_command)) ||
      opt_log || opt_slow_log ||
      query_cache_is_cacheable_query(lex))
  {
    set_params_from_vars= insert_params_from_vars_with_log;
#ifndef EMBEDDED_LIBRARY
    set_params= insert_params_with_log;
#else
    set_params_data= emb_insert_params_with_log;
#endif
  }
  else
  {
    set_params_from_vars= insert_params_from_vars;
#ifndef EMBEDDED_LIBRARY
    set_params= insert_params;
#else
    set_params_data= emb_insert_params;
#endif
  }
}


/**
  Destroy this prepared statement, cleaning up all used memory
  and resources.

  This is called from ::deallocate() to handle COM_STMT_CLOSE and
  DEALLOCATE PREPARE or when THD ends and all prepared statements are freed.
*/

Prepared_statement::~Prepared_statement()
{
  DBUG_ENTER("Prepared_statement::~Prepared_statement");
  DBUG_PRINT("enter",("stmt: 0x%lx  cursor: 0x%lx",
                      (long) this, (long) cursor));
  delete cursor;
  /*
    We have to call free on the items even if cleanup is called as some items,
    like Item_param, don't free everything until free_items()
  */
  free_items();
  if (lex)
  {
    delete lex->result;
    delete (st_lex_local *) lex;
  }
  free_root(&main_mem_root, MYF(0));
  DBUG_VOID_RETURN;
}


Query_arena::Type Prepared_statement::type() const
{
  return PREPARED_STATEMENT;
}


void Prepared_statement::cleanup_stmt()
{
  DBUG_ENTER("Prepared_statement::cleanup_stmt");
  DBUG_PRINT("enter",("stmt: 0x%lx", (long) this));

  cleanup_items(free_list);
  thd->cleanup_after_query();
  thd->rollback_item_tree_changes();

  DBUG_VOID_RETURN;
}


bool Prepared_statement::set_name(LEX_STRING *name_arg)
{
  name.length= name_arg->length;
  name.str= (char*) memdup_root(mem_root, name_arg->str, name_arg->length);
  return name.str == 0;
}


/**
  Remember the current database.

  We must reset/restore the current database during execution of
  a prepared statement since it affects execution environment:
  privileges, @@character_set_database, and other.

  @return Returns an error if out of memory.
*/

bool
Prepared_statement::set_db(const char *db_arg, uint db_length_arg)
{
  /* Remember the current database. */
  if (db_arg && db_length_arg)
  {
    db= this->strmake(db_arg, db_length_arg);
    db_length= db_length_arg;
  }
  else
  {
    db= NULL;
    db_length= 0;
  }
  return db_arg != NULL && db == NULL;
}

/**************************************************************************
  Common parts of mysql_[sql]_stmt_prepare, mysql_[sql]_stmt_execute.
  Essentially, these functions do all the magic of preparing/executing
  a statement, leaving network communication, input data handling and
  global THD state management to the caller.
***************************************************************************/

/**
  Parse statement text, validate the statement, and prepare it for execution.

    You should not change global THD state in this function, if at all
    possible: it may be called from any context, e.g. when executing
    a COM_* command, and SQLCOM_* command, or a stored procedure.

  @param packet             statement text
  @param packet_len

  @note
    Precondition:
    The caller must ensure that thd->change_list and thd->free_list
    is empty: this function will not back them up but will free
    in the end of its execution.

  @note
    Postcondition:
    thd->mem_root contains unused memory allocated during validation.
*/

bool Prepared_statement::prepare(const char *packet, uint packet_len)
{
  bool error;
  Statement stmt_backup;
  Query_arena *old_stmt_arena;
  DBUG_ENTER("Prepared_statement::prepare");
  /*
    If this is an SQLCOM_PREPARE, we also increase Com_prepare_sql.
    However, it seems handy if com_stmt_prepare is increased always,
    no matter what kind of prepare is processed.
  */
  status_var_increment(thd->status_var.com_stmt_prepare);

  if (! (lex= new (mem_root) st_lex_local))
    DBUG_RETURN(TRUE);

  if (set_db(thd->db, thd->db_length))
    DBUG_RETURN(TRUE);

  /*
    alloc_query() uses thd->memroot && thd->query, so we should call
    both of backup_statement() and backup_query_arena() here.
  */
  thd->set_n_backup_statement(this, &stmt_backup);
  thd->set_n_backup_active_arena(this, &stmt_backup);

  if (alloc_query(thd, packet, packet_len))
  {
    thd->restore_backup_statement(this, &stmt_backup);
    thd->restore_active_arena(this, &stmt_backup);
    DBUG_RETURN(TRUE);
  }

  old_stmt_arena= thd->stmt_arena;
  thd->stmt_arena= this;

  Parser_state parser_state;
  if (parser_state.init(thd, thd->query(), thd->query_length()))
  {
    thd->restore_backup_statement(this, &stmt_backup);
    thd->restore_active_arena(this, &stmt_backup);
    thd->stmt_arena= old_stmt_arena;
    DBUG_RETURN(TRUE);
  }

  parser_state.m_lip.stmt_prepare_mode= TRUE;
  parser_state.m_lip.multi_statements= FALSE;

  lex_start(thd);
  lex->context_analysis_only|= CONTEXT_ANALYSIS_ONLY_PREPARE;

  error= parse_sql(thd, & parser_state, NULL) ||
    thd->is_error() ||
    init_param_array(this);

  lex->set_trg_event_type_for_tables();

  /*
    While doing context analysis of the query (in check_prepared_statement)
    we allocate a lot of additional memory: for open tables, JOINs, derived
    tables, etc.  Let's save a snapshot of current parse tree to the
    statement and restore original THD. In cases when some tree
    transformation can be reused on execute, we set again thd->mem_root from
    stmt->mem_root (see setup_wild for one place where we do that).
  */
  thd->restore_active_arena(this, &stmt_backup);

  /*
    If called from a stored procedure, ensure that we won't rollback
    external changes when cleaning up after validation.
  */
  DBUG_ASSERT(thd->change_list.is_empty());

  /*
    Marker used to release metadata locks acquired while the prepared
    statement is being checked.
  */
  MDL_savepoint mdl_savepoint= thd->mdl_context.mdl_savepoint();

  /* 
   The only case where we should have items in the thd->free_list is
   after stmt->set_params_from_vars(), which may in some cases create
   Item_null objects.
  */

  if (error == 0)
    error= check_prepared_statement(this);

  /*
    Currently CREATE PROCEDURE/TRIGGER/EVENT are prohibited in prepared
    statements: ensure we have no memory leak here if by someone tries
    to PREPARE stmt FROM "CREATE PROCEDURE ..."
  */
  DBUG_ASSERT(lex->sphead == NULL || error != 0);
  /* The order is important */
  lex->unit.cleanup();

  /* No need to commit statement transaction, it's not started. */
  DBUG_ASSERT(thd->transaction.stmt.is_empty());

  close_thread_tables(thd);
  thd->mdl_context.rollback_to_savepoint(mdl_savepoint);

  /*
    Transaction rollback was requested since MDL deadlock was discovered
    while trying to open tables. Rollback transaction in all storage
    engines including binary log and release all locks.

    Once dynamic SQL is allowed as substatements the below if-statement
    has to be adjusted to not do rollback in substatement.
  */
  DBUG_ASSERT(! thd->in_sub_stmt);
  if (thd->transaction_rollback_request)
  {
    trans_rollback_implicit(thd);
    thd->mdl_context.release_transactional_locks();
  }

  lex_end(lex);
  cleanup_stmt();
  thd->restore_backup_statement(this, &stmt_backup);
  thd->stmt_arena= old_stmt_arena;

  if (error == 0)
  {
    setup_set_params();
    lex->context_analysis_only&= ~CONTEXT_ANALYSIS_ONLY_PREPARE;
    state= Query_arena::STMT_PREPARED;
    flags&= ~ (uint) IS_IN_USE;

    /* 
      Log COM_EXECUTE to the general log. Note, that in case of SQL
      prepared statements this causes two records to be output:

      Query       PREPARE stmt from @user_variable
      Prepare     <statement SQL text>

      This is considered user-friendly, since in the
      second log entry we output the actual statement text.

      Do not print anything if this is an SQL prepared statement and
      we're inside a stored procedure (also called Dynamic SQL) --
      sub-statements inside stored procedures are not logged into
      the general log.
    */
    if (thd->spcont == NULL)
      general_log_write(thd, COM_STMT_PREPARE, query(), query_length());
  }
  DBUG_RETURN(error);
}


/**
  Assign parameter values either from variables, in case of SQL PS
  or from the execute packet.

  @param expanded_query  a container with the original SQL statement.
                         '?' placeholders will be replaced with
                         their values in case of success.
                         The result is used for logging and replication
  @param packet          pointer to execute packet.
                         NULL in case of SQL PS
  @param packet_end      end of the packet. NULL in case of SQL PS

  @todo Use a paremeter source class family instead of 'if's, and
  support stored procedure variables.

  @retval TRUE an error occurred when assigning a parameter (likely
          a conversion error or out of memory, or malformed packet)
  @retval FALSE success
*/

bool
Prepared_statement::set_parameters(String *expanded_query,
                                   uchar *packet, uchar *packet_end)
{
  bool is_sql_ps= packet == NULL;
  bool res= FALSE;

  if (is_sql_ps)
  {
    /* SQL prepared statement */
    res= set_params_from_vars(this, thd->lex->prepared_stmt_params,
                              expanded_query);
  }
  else if (param_count)
  {
#ifndef EMBEDDED_LIBRARY
    uchar *null_array= packet;
    res= (setup_conversion_functions(this, &packet, packet_end) ||
          set_params(this, null_array, packet, packet_end, expanded_query));
#else
    /*
      In embedded library we re-install conversion routines each time
      we set parameters, and also we don't need to parse packet.
      So we do it in one function.
    */
    res= set_params_data(this, expanded_query);
#endif
  }
  if (res)
  {
    my_error(ER_WRONG_ARGUMENTS, MYF(0),
             is_sql_ps ? "EXECUTE" : "mysqld_stmt_execute");
    reset_stmt_params(this);
  }
  return res;
}


/**
  Execute a prepared statement. Re-prepare it a limited number
  of times if necessary.

  Try to execute a prepared statement. If there is a metadata
  validation error, prepare a new copy of the prepared statement,
  swap the old and the new statements, and try again.
  If there is a validation error again, repeat the above, but
  perform no more than MAX_REPREPARE_ATTEMPTS.

  @note We have to try several times in a loop since we
  release metadata locks on tables after prepared statement
  prepare. Therefore, a DDL statement may sneak in between prepare
  and execute of a new statement. If this happens repeatedly
  more than MAX_REPREPARE_ATTEMPTS times, we give up.

  @return TRUE if an error, FALSE if success
  @retval  TRUE    either MAX_REPREPARE_ATTEMPTS has been reached,
                   or some general error
  @retval  FALSE   successfully executed the statement, perhaps
                   after having reprepared it a few times.
*/

bool
Prepared_statement::execute_loop(String *expanded_query,
                                 bool open_cursor,
                                 uchar *packet,
                                 uchar *packet_end)
{
  const int MAX_REPREPARE_ATTEMPTS= 3;
  Reprepare_observer reprepare_observer;
  bool error;
  int reprepare_attempt= 0;
  bool need_set_parameters= true;

  /* Check if we got an error when sending long data */
  if (state == Query_arena::STMT_ERROR)
  {
    my_message(last_errno, last_error, MYF(0));
    return TRUE;
  }

reexecute:
  if (need_set_parameters &&
      set_parameters(expanded_query, packet, packet_end))
    return TRUE;

  /*
    if set_parameters() has generated warnings,
    we need to repeat it when reexecuting, to recreate these
    warnings.
  */
  need_set_parameters= thd->warning_info->statement_warn_count();

  reprepare_observer.reset_reprepare_observer();

  /*
    If the free_list is not empty, we'll wrongly free some externally
    allocated items when cleaning up after validation of the prepared
    statement.
  */
  DBUG_ASSERT(thd->free_list == NULL);

  /*
    Install the metadata observer. If some metadata version is
    different from prepare time and an observer is installed,
    the observer method will be invoked to push an error into
    the error stack.
  */
  if (sql_command_flags[lex->sql_command] &
      CF_REEXECUTION_FRAGILE)
  {
    DBUG_ASSERT(thd->m_reprepare_observer == NULL);
    thd->m_reprepare_observer = &reprepare_observer;
  }

  error= execute(expanded_query, open_cursor) || thd->is_error();

  thd->m_reprepare_observer= NULL;

  if (error && !thd->is_fatal_error && !thd->killed &&
      reprepare_observer.is_invalidated() &&
      reprepare_attempt++ < MAX_REPREPARE_ATTEMPTS)
  {
    DBUG_ASSERT(thd->stmt_da->sql_errno() == ER_NEED_REPREPARE);
    thd->clear_error();

    error= reprepare();

    if (! error)                                /* Success */
      goto reexecute;
  }
  reset_stmt_params(this);

  return error;
}


bool
Prepared_statement::execute_server_runnable(Server_runnable *server_runnable)
{
  Statement stmt_backup;
  bool error;
  Query_arena *save_stmt_arena= thd->stmt_arena;
  Item_change_list save_change_list;
  thd->change_list.move_elements_to(&save_change_list);

  state= STMT_CONVENTIONAL_EXECUTION;

  if (!(lex= new (mem_root) st_lex_local))
    return TRUE;

  thd->set_n_backup_statement(this, &stmt_backup);
  thd->set_n_backup_active_arena(this, &stmt_backup);
  thd->stmt_arena= this;

  error= server_runnable->execute_server_code(thd);

  thd->cleanup_after_query();

  thd->restore_active_arena(this, &stmt_backup);
  thd->restore_backup_statement(this, &stmt_backup);
  thd->stmt_arena= save_stmt_arena;

  save_change_list.move_elements_to(&thd->change_list);

  /* Items and memory will freed in destructor */

  return error;
}


/**
  Reprepare this prepared statement.

  Currently this is implemented by creating a new prepared
  statement, preparing it with the original query and then
  swapping the new statement and the original one.

  @retval  TRUE   an error occurred. Possible errors include
                  incompatibility of new and old result set
                  metadata
  @retval  FALSE  success, the statement has been reprepared
*/

bool
Prepared_statement::reprepare()
{
  char saved_cur_db_name_buf[SAFE_NAME_LEN+1];
  LEX_STRING saved_cur_db_name=
    { saved_cur_db_name_buf, sizeof(saved_cur_db_name_buf) };
  LEX_STRING stmt_db_name= { db, db_length };
  bool cur_db_changed;
  bool error;

  Prepared_statement copy(thd);

  copy.set_sql_prepare(); /* To suppress sending metadata to the client. */

  status_var_increment(thd->status_var.com_stmt_reprepare);

  if (mysql_opt_change_db(thd, &stmt_db_name, &saved_cur_db_name, TRUE,
                          &cur_db_changed))
    return TRUE;

  error= ((name.str && copy.set_name(&name)) ||
          copy.prepare(query(), query_length()) ||
          validate_metadata(&copy));

  if (cur_db_changed)
    mysql_change_db(thd, &saved_cur_db_name, TRUE);

  if (! error)
  {
    swap_prepared_statement(&copy);
    swap_parameter_array(param_array, copy.param_array, param_count);
#ifndef DBUG_OFF
    is_reprepared= TRUE;
#endif
    /*
      Clear possible warnings during reprepare, it has to be completely
      transparent to the user. We use clear_warning_info() since
      there were no separate query id issued for re-prepare.
      Sic: we can't simply silence warnings during reprepare, because if
      it's failed, we need to return all the warnings to the user.
    */
    thd->warning_info->clear_warning_info(thd->query_id);
  }
  return error;
}


/**
  Validate statement result set metadata (if the statement returns
  a result set).

  Currently we only check that the number of columns of the result
  set did not change.
  This is a helper method used during re-prepare.

  @param[in]  copy  the re-prepared prepared statement to verify
                    the metadata of

  @retval TRUE  error, ER_PS_REBIND is reported
  @retval FALSE statement return no or compatible metadata
*/


bool Prepared_statement::validate_metadata(Prepared_statement *copy)
{
  /**
    If this is an SQL prepared statement or EXPLAIN,
    return FALSE -- the metadata of the original SELECT,
    if any, has not been sent to the client.
  */
  if (is_sql_prepare() || lex->describe)
    return FALSE;

  if (lex->select_lex.item_list.elements !=
      copy->lex->select_lex.item_list.elements)
  {
    /** Column counts mismatch, update the client */
    thd->server_status|= SERVER_STATUS_METADATA_CHANGED;
  }

  return FALSE;
}


/**
  Replace the original prepared statement with a prepared copy.

  This is a private helper that is used as part of statement
  reprepare

  @return This function does not return any errors.
*/

void
Prepared_statement::swap_prepared_statement(Prepared_statement *copy)
{
  Statement tmp_stmt;

  /* Swap memory roots. */
  swap_variables(MEM_ROOT, main_mem_root, copy->main_mem_root);

  /* Swap the arenas */
  tmp_stmt.set_query_arena(this);
  set_query_arena(copy);
  copy->set_query_arena(&tmp_stmt);

  /* Swap the statement parent classes */
  tmp_stmt.set_statement(this);
  set_statement(copy);
  copy->set_statement(&tmp_stmt);

  /* Swap ids back, we need the original id */
  swap_variables(ulong, id, copy->id);
  /* Swap mem_roots back, they must continue pointing at the main_mem_roots */
  swap_variables(MEM_ROOT *, mem_root, copy->mem_root);
  /*
    Swap the old and the new parameters array. The old array
    is allocated in the old arena.
  */
  swap_variables(Item_param **, param_array, copy->param_array);
  /* Don't swap flags: the copy has IS_SQL_PREPARE always set. */
  /* swap_variables(uint, flags, copy->flags); */
  /* Swap names, the old name is allocated in the wrong memory root */
  swap_variables(LEX_STRING, name, copy->name);
  /* Ditto */
  swap_variables(char *, db, copy->db);

  DBUG_ASSERT(db_length == copy->db_length);
  DBUG_ASSERT(param_count == copy->param_count);
  DBUG_ASSERT(thd == copy->thd);
  last_error[0]= '\0';
  last_errno= 0;
}


/**
  Execute a prepared statement.

    You should not change global THD state in this function, if at all
    possible: it may be called from any context, e.g. when executing
    a COM_* command, and SQLCOM_* command, or a stored procedure.

  @param expanded_query     A query for binlogging which has all parameter
                            markers ('?') replaced with their actual values.
  @param open_cursor        True if an attempt to open a cursor should be made.
                            Currenlty used only in the binary protocol.

  @note
    Preconditions, postconditions.
    - See the comment for Prepared_statement::prepare().

  @retval
    FALSE	    ok
  @retval
    TRUE		Error
*/

bool Prepared_statement::execute(String *expanded_query, bool open_cursor)
{
  Statement stmt_backup;
  Query_arena *old_stmt_arena;
  bool error= TRUE;

  char saved_cur_db_name_buf[SAFE_NAME_LEN+1];
  LEX_STRING saved_cur_db_name=
    { saved_cur_db_name_buf, sizeof(saved_cur_db_name_buf) };
  bool cur_db_changed;

  LEX_STRING stmt_db_name= { db, db_length };

  status_var_increment(thd->status_var.com_stmt_execute);

  if (flags & (uint) IS_IN_USE)
  {
    my_error(ER_PS_NO_RECURSION, MYF(0));
    return TRUE;
  }

  /*
    For SHOW VARIABLES lex->result is NULL, as it's a non-SELECT
    command. For such queries we don't return an error and don't
    open a cursor -- the client library will recognize this case and
    materialize the result set.
    For SELECT statements lex->result is created in
    check_prepared_statement. lex->result->simple_select() is FALSE
    in INSERT ... SELECT and similar commands.
  */

  if (open_cursor && lex->result && lex->result->check_simple_select())
  {
    DBUG_PRINT("info",("Cursor asked for not SELECT stmt"));
    return TRUE;
  }

  /* In case the command has a call to SP which re-uses this statement name */
  flags|= IS_IN_USE;

  close_cursor();

  /*
    If the free_list is not empty, we'll wrongly free some externally
    allocated items when cleaning up after execution of this statement.
  */
  DBUG_ASSERT(thd->change_list.is_empty());

  /* 
   The only case where we should have items in the thd->free_list is
   after stmt->set_params_from_vars(), which may in some cases create
   Item_null objects.
  */

  thd->set_n_backup_statement(this, &stmt_backup);

  /*
    Change the current database (if needed).

    Force switching, because the database of the prepared statement may be
    NULL (prepared statements can be created while no current database
    selected).
  */

  if (mysql_opt_change_db(thd, &stmt_db_name, &saved_cur_db_name, TRUE,
                          &cur_db_changed))
    goto error;

  /* Allocate query. */

  if (expanded_query->length() &&
      alloc_query(thd, (char*) expanded_query->ptr(),
                  expanded_query->length()))
  {
    my_error(ER_OUTOFMEMORY, MYF(ME_FATALERROR), expanded_query->length());
    goto error;
  }
  /*
    Expanded query is needed for slow logging, so we want thd->query
    to point at it even after we restore from backup. This is ok, as
    expanded query was allocated in thd->mem_root.
  */
  stmt_backup.set_query_inner(thd->query_string);

  /*
    At first execution of prepared statement we may perform logical
    transformations of the query tree. Such changes should be performed
    on the parse tree of current prepared statement and new items should
    be allocated in its memory root. Set the appropriate pointer in THD
    to the arena of the statement.
  */
  old_stmt_arena= thd->stmt_arena;
  thd->stmt_arena= this;
  reinit_stmt_before_use(thd, lex);

  /* Go! */

  if (open_cursor)
    error= mysql_open_cursor(thd, &result, &cursor);
  else
  {
    /*
      Try to find it in the query cache, if not, execute it.
      Note that multi-statements cannot exist here (they are not supported in
      prepared statements).
    */
    if (query_cache_send_result_to_client(thd, thd->query(),
                                          thd->query_length()) <= 0)
    {
      MYSQL_QUERY_EXEC_START(thd->query(),
                             thd->thread_id,
                             (char *) (thd->db ? thd->db : ""),
                             &thd->security_ctx->priv_user[0],
                             (char *) thd->security_ctx->host_or_ip,
                             1);
      error= mysql_execute_command(thd);
      MYSQL_QUERY_EXEC_DONE(error);
    }
    else
    {
      thd->lex->sql_command= SQLCOM_SELECT;
      status_var_increment(thd->status_var.com_stat[SQLCOM_SELECT]);
      thd->update_stats();
    }
  }

  /*
    Restore the current database (if changed).

    Force switching back to the saved current database (if changed),
    because it may be NULL. In this case, mysql_change_db() would generate
    an error.
  */

  if (cur_db_changed)
    mysql_change_db(thd, &saved_cur_db_name, TRUE);

  /* Assert that if an error, no cursor is open */
  DBUG_ASSERT(! (error && cursor));

  if (! cursor)
    cleanup_stmt();

  thd->set_statement(&stmt_backup);
  thd->stmt_arena= old_stmt_arena;

  if (state == Query_arena::STMT_PREPARED)
    state= Query_arena::STMT_EXECUTED;

  if (error == 0 && this->lex->sql_command == SQLCOM_CALL)
  {
    if (is_sql_prepare())
      thd->protocol_text.send_out_parameters(&this->lex->param_list);
    else
      thd->protocol->send_out_parameters(&this->lex->param_list);
  }

  /*
    Log COM_EXECUTE to the general log. Note, that in case of SQL
    prepared statements this causes two records to be output:

    Query       EXECUTE <statement name>
    Execute     <statement SQL text>

    This is considered user-friendly, since in the
    second log entry we output values of parameter markers.

    Do not print anything if this is an SQL prepared statement and
    we're inside a stored procedure (also called Dynamic SQL) --
    sub-statements inside stored procedures are not logged into
    the general log.
  */
  if (error == 0 && thd->spcont == NULL)
    general_log_write(thd, COM_STMT_EXECUTE, thd->query(), thd->query_length());

error:
  flags&= ~ (uint) IS_IN_USE;
  return error;
}


/** Common part of DEALLOCATE PREPARE and mysqld_stmt_close. */

void Prepared_statement::deallocate()
{
  /* We account deallocate in the same manner as mysqld_stmt_close */
  status_var_increment(thd->status_var.com_stmt_close);
  /* Statement map calls delete stmt on erase */
  thd->stmt_map.erase(this);
}


/***************************************************************************
* Ed_result_set
***************************************************************************/
/**
  Use operator delete to free memory of Ed_result_set.
  Accessing members of a class after the class has been destroyed
  is a violation of the C++ standard but is commonly used in the
  server code.
*/

void Ed_result_set::operator delete(void *ptr, size_t size) throw ()
{
  if (ptr)
  {
    /*
      Make a stack copy, otherwise free_root() will attempt to
      write to freed memory.
    */
    MEM_ROOT own_root= ((Ed_result_set*) ptr)->m_mem_root;
    free_root(&own_root, MYF(0));
  }
}


/**
  Initialize an instance of Ed_result_set.

  Instances of the class, as well as all result set rows, are
  always allocated in the memory root passed over as the second
  argument. In the constructor, we take over ownership of the
  memory root. It will be freed when the class is destroyed.

  sic: Ed_result_est is not designed to be allocated on stack.
*/

Ed_result_set::Ed_result_set(List<Ed_row> *rows_arg,
                             size_t column_count_arg,
                             MEM_ROOT *mem_root_arg)
  :m_mem_root(*mem_root_arg),
  m_column_count(column_count_arg),
  m_rows(rows_arg),
  m_next_rset(NULL)
{
  /* Take over responsibility for the memory */
  clear_alloc_root(mem_root_arg);
}

/***************************************************************************
* Ed_result_set
***************************************************************************/

/**
  Create a new "execute direct" connection.
*/

Ed_connection::Ed_connection(THD *thd)
  :m_warning_info(thd->query_id, false),
  m_thd(thd),
  m_rsets(0),
  m_current_rset(0)
{
}


/**
  Free all result sets of the previous statement, if any,
  and reset warnings and errors.

  Called before execution of the next query.
*/

void
Ed_connection::free_old_result()
{
  while (m_rsets)
  {
    Ed_result_set *rset= m_rsets->m_next_rset;
    delete m_rsets;
    m_rsets= rset;
  }
  m_current_rset= m_rsets;
  m_diagnostics_area.reset_diagnostics_area();
  m_warning_info.clear_warning_info(m_thd->query_id);
}


/**
  A simple wrapper that uses a helper class to execute SQL statements.
*/

bool
Ed_connection::execute_direct(LEX_STRING sql_text)
{
  Execute_sql_statement execute_sql_statement(sql_text);
  DBUG_PRINT("ed_query", ("%s", sql_text.str));

  return execute_direct(&execute_sql_statement);
}


/**
  Execute a fragment of server functionality without an effect on
  thd, and store results in memory.

  Conventions:
  - the code fragment must finish with OK, EOF or ERROR.
  - the code fragment doesn't have to close thread tables,
  free memory, commit statement transaction or do any other
  cleanup that is normally done in the end of dispatch_command().

  @param server_runnable A code fragment to execute.
*/

bool Ed_connection::execute_direct(Server_runnable *server_runnable)
{
  bool rc= FALSE;
  Protocol_local protocol_local(m_thd, this);
  Prepared_statement stmt(m_thd);
  Protocol *save_protocol= m_thd->protocol;
  Diagnostics_area *save_diagnostics_area= m_thd->stmt_da;
  Warning_info *save_warning_info= m_thd->warning_info;

  DBUG_ENTER("Ed_connection::execute_direct");

  free_old_result(); /* Delete all data from previous execution, if any */

  m_thd->protocol= &protocol_local;
  m_thd->stmt_da= &m_diagnostics_area;
  m_thd->warning_info= &m_warning_info;

  rc= stmt.execute_server_runnable(server_runnable);
  m_thd->protocol->end_statement();

  m_thd->protocol= save_protocol;
  m_thd->stmt_da= save_diagnostics_area;
  m_thd->warning_info= save_warning_info;
  /*
    Protocol_local makes use of m_current_rset to keep
    track of the last result set, while adding result sets to the end.
    Reset it to point to the first result set instead.
  */
  m_current_rset= m_rsets;

  DBUG_RETURN(rc);
}


/**
  A helper method that is called only during execution.

  Although Ed_connection doesn't support multi-statements,
  a statement may generate many result sets. All subsequent
  result sets are appended to the end.

  @pre This is called only by Protocol_local.
*/

void
Ed_connection::add_result_set(Ed_result_set *ed_result_set)
{
  if (m_rsets)
  {
    m_current_rset->m_next_rset= ed_result_set;
    /* While appending, use m_current_rset as a pointer to the tail. */
    m_current_rset= ed_result_set;
  }
  else
    m_current_rset= m_rsets= ed_result_set;
}


/**
  Release ownership of the current result set to the client.

  Since we use a simple linked list for result sets,
  this method uses a linear search of the previous result
  set to exclude the released instance from the list.

  @todo Use double-linked list, when this is really used.

  XXX: This has never been tested with more than one result set!

  @pre There must be a result set.
*/

Ed_result_set *
Ed_connection::store_result_set()
{
  Ed_result_set *ed_result_set;

  DBUG_ASSERT(m_current_rset);

  if (m_current_rset == m_rsets)
  {
    /* Assign the return value */
    ed_result_set= m_current_rset;
    /* Exclude the return value from the list. */
    m_current_rset= m_rsets= m_rsets->m_next_rset;
  }
  else
  {
    Ed_result_set *prev_rset= m_rsets;
    /* Assign the return value. */
    ed_result_set= m_current_rset;

    /* Exclude the return value from the list */
    while (prev_rset->m_next_rset != m_current_rset)
      prev_rset= ed_result_set->m_next_rset;
    m_current_rset= prev_rset->m_next_rset= m_current_rset->m_next_rset;
  }
  ed_result_set->m_next_rset= NULL; /* safety */

  return ed_result_set;
}

/*************************************************************************
* Protocol_local
**************************************************************************/

Protocol_local::Protocol_local(THD *thd, Ed_connection *ed_connection)
  :Protocol(thd),
  m_connection(ed_connection),
  m_rset(NULL),
  m_column_count(0),
  m_current_row(NULL),
  m_current_column(NULL)
{
  clear_alloc_root(&m_rset_root);
}

/**
  Called between two result set rows.

  Prepare structures to fill result set rows.
  Unfortunately, we can't return an error here. If memory allocation
  fails, we'll have to return an error later. And so is done
  in methods such as @sa store_column().
*/

void Protocol_local::prepare_for_resend()
{
  DBUG_ASSERT(alloc_root_inited(&m_rset_root));

  opt_add_row_to_rset();
  /* Start a new row. */
  m_current_row= (Ed_column *) alloc_root(&m_rset_root,
                                          sizeof(Ed_column) * m_column_count);
  m_current_column= m_current_row;
}


/**
  In "real" protocols this is called to finish a result set row.
  Unused in the local implementation.
*/

bool Protocol_local::write()
{
  return FALSE;
}

/**
  A helper function to add the current row to the current result
  set. Called in @sa prepare_for_resend(), when a new row is started,
  and in send_eof(), when the result set is finished.
*/

void Protocol_local::opt_add_row_to_rset()
{
  if (m_current_row)
  {
    /* Add the old row to the result set */
    Ed_row *ed_row= new (&m_rset_root) Ed_row(m_current_row, m_column_count);
    if (ed_row)
      m_rset->push_back(ed_row, &m_rset_root);
  }
}


/**
  Add a NULL column to the current row.
*/

bool Protocol_local::store_null()
{
  if (m_current_column == NULL)
    return TRUE; /* prepare_for_resend() failed to allocate memory. */

  bzero(m_current_column, sizeof(*m_current_column));
  ++m_current_column;
  return FALSE;
}


/**
  A helper method to add any column to the current row
  in its binary form.

  Allocates memory for the data in the result set memory root.
*/

bool Protocol_local::store_column(const void *data, size_t length)
{
  if (m_current_column == NULL)
    return TRUE; /* prepare_for_resend() failed to allocate memory. */
  /*
    alloc_root() automatically aligns memory, so we don't need to
    do any extra alignment if we're pointing to, say, an integer.
  */
  m_current_column->str= (char*) memdup_root(&m_rset_root,
                                             data,
                                             length + 1 /* Safety */);
  if (! m_current_column->str)
    return TRUE;
  m_current_column->str[length]= '\0'; /* Safety */
  m_current_column->length= length;
  ++m_current_column;
  return FALSE;
}


/**
  Store a string value in a result set column, optionally
  having converted it to character_set_results.
*/

bool
Protocol_local::store_string(const char *str, size_t length,
                             CHARSET_INFO *src_cs, CHARSET_INFO *dst_cs)
{
  /* Store with conversion */
  uint error_unused;

  if (dst_cs && !my_charset_same(src_cs, dst_cs) &&
      src_cs != &my_charset_bin &&
      dst_cs != &my_charset_bin)
  {
    if (convert->copy(str, length, src_cs, dst_cs, &error_unused))
      return TRUE;
    str= convert->ptr();
    length= convert->length();
  }
  return store_column(str, length);
}


/** Store a tiny int as is (1 byte) in a result set column. */

bool Protocol_local::store_tiny(longlong value)
{
  char v= (char) value;
  return store_column(&v, 1);
}


/** Store a short as is (2 bytes, host order) in a result set column. */

bool Protocol_local::store_short(longlong value)
{
  int16 v= (int16) value;
  return store_column(&v, 2);
}


/** Store a "long" as is (4 bytes, host order) in a result set column.  */

bool Protocol_local::store_long(longlong value)
{
  int32 v= (int32) value;
  return store_column(&v, 4);
}


/** Store a "longlong" as is (8 bytes, host order) in a result set column. */

bool Protocol_local::store_longlong(longlong value, bool unsigned_flag)
{
  int64 v= (int64) value;
  return store_column(&v, 8);
}


/** Store a decimal in string format in a result set column */

bool Protocol_local::store_decimal(const my_decimal *value)
{
  char buf[DECIMAL_MAX_STR_LENGTH];
  String str(buf, sizeof (buf), &my_charset_bin);
  int rc;

  rc= my_decimal2string(E_DEC_FATAL_ERROR, value, 0, 0, 0, &str);

  if (rc)
    return TRUE;

  return store_column(str.ptr(), str.length());
}


/** Convert to cs_results and store a string. */

bool Protocol_local::store(const char *str, size_t length,
                           CHARSET_INFO *src_cs)
{
  CHARSET_INFO *dst_cs;

  dst_cs= m_connection->m_thd->variables.character_set_results;
  return store_string(str, length, src_cs, dst_cs);
}


/** Store a string. */

bool Protocol_local::store(const char *str, size_t length,
                           CHARSET_INFO *src_cs, CHARSET_INFO *dst_cs)
{
  return store_string(str, length, src_cs, dst_cs);
}


/* Store MYSQL_TIME (in binary format) */

bool Protocol_local::store(MYSQL_TIME *time, int decimals)
{
  if (decimals != AUTO_SEC_PART_DIGITS)
    time->second_part= sec_part_truncate(time->second_part, decimals);
  return store_column(time, sizeof(MYSQL_TIME));
}


/** Store MYSQL_TIME (in binary format) */

bool Protocol_local::store_date(MYSQL_TIME *time)
{
  return store_column(time, sizeof(MYSQL_TIME));
}


/** Store MYSQL_TIME (in binary format) */

bool Protocol_local::store_time(MYSQL_TIME *time, int decimals)
{
  if (decimals != AUTO_SEC_PART_DIGITS)
    time->second_part= sec_part_truncate(time->second_part, decimals);
  return store_column(time, sizeof(MYSQL_TIME));
}


/* Store a floating point number, as is. */

bool Protocol_local::store(float value, uint32 decimals, String *buffer)
{
  return store_column(&value, sizeof(float));
}


/* Store a double precision number, as is. */

bool Protocol_local::store(double value, uint32 decimals, String *buffer)
{
  return store_column(&value, sizeof (double));
}


/* Store a Field. */

bool Protocol_local::store(Field *field)
{
  if (field->is_null())
    return store_null();
  return field->send_binary(this);
}


/** Called to start a new result set. */

bool Protocol_local::send_result_set_metadata(List<Item> *columns, uint)
{
  DBUG_ASSERT(m_rset == 0 && !alloc_root_inited(&m_rset_root));

  init_sql_alloc(&m_rset_root, MEM_ROOT_BLOCK_SIZE, 0);

  if (! (m_rset= new (&m_rset_root) List<Ed_row>))
    return TRUE;

  m_column_count= columns->elements;

  return FALSE;
}


/**
  Normally this is a separate result set with OUT parameters
  of stored procedures. Currently unsupported for the local
  version.
*/

bool Protocol_local::send_out_parameters(List<Item_param> *sp_params)
{
  return FALSE;
}


/** Called for statements that don't have a result set, at statement end. */

bool
Protocol_local::send_ok(uint server_status, uint statement_warn_count,
                        ulonglong affected_rows, ulonglong last_insert_id,
                        const char *message)
{
  /*
    Just make sure nothing is sent to the client, we have grabbed
    the status information in the connection diagnostics area.
  */
  return FALSE;
}


/**
  Called at the end of a result set. Append a complete
  result set to the list in Ed_connection.

  Don't send anything to the client, but instead finish
  building of the result set at hand.
*/

bool Protocol_local::send_eof(uint server_status, uint statement_warn_count)
{
  Ed_result_set *ed_result_set;

  DBUG_ASSERT(m_rset);

  opt_add_row_to_rset();
  m_current_row= 0;

  ed_result_set= new (&m_rset_root) Ed_result_set(m_rset, m_column_count,
                                                  &m_rset_root);

  m_rset= NULL;

  if (! ed_result_set)
    return TRUE;

  /* In case of successful allocation memory ownership was transferred. */
  DBUG_ASSERT(!alloc_root_inited(&m_rset_root));

  /*
    Link the created Ed_result_set instance into the list of connection
    result sets. Never fails.
  */
  m_connection->add_result_set(ed_result_set);
  return FALSE;
}


/** Called to send an error to the client at the end of a statement. */

bool
Protocol_local::send_error(uint sql_errno, const char *err_msg, const char*)
{
  /*
    Just make sure that nothing is sent to the client (default
    implementation).
  */
  return FALSE;
}


#ifdef EMBEDDED_LIBRARY
void Protocol_local::remove_last_row()
{ }
#endif<|MERGE_RESOLUTION|>--- conflicted
+++ resolved
@@ -880,11 +880,7 @@
         if (param->state == Item_param::NO_VALUE)
           DBUG_RETURN(1);
 
-<<<<<<< HEAD
-        if (param->limit_clause_param)
-=======
         if (param->limit_clause_param && param->state != Item_param::INT_VALUE)
->>>>>>> cb202185
         {
           param->set_int(param->val_int(), MY_INT64_NUM_DECIMAL_DIGITS);
           param->item_type= Item::INT_ITEM;
