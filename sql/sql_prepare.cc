--- conflicted
+++ resolved
@@ -212,11 +212,7 @@
   ~Prepared_statement() override;
   void setup_set_params();
   Query_arena::Type type() const override;
-<<<<<<< HEAD
   bool cleanup_stmt(bool restore_set_statement_vars) override;
-=======
-  void cleanup_stmt() override;
->>>>>>> d9dd673f
   bool set_name(const LEX_CSTRING *name);
   inline void close_cursor() { delete cursor; cursor= 0; }
   inline bool is_in_use() { return flags & (uint) IS_IN_USE; }
@@ -5700,13 +5696,8 @@
                          CHARSET_INFO *fromcs, CHARSET_INFO *tocs) override;
   bool net_send_eof(THD *thd, uint server_status, uint statement_warn_count) override;
   bool net_send_ok(THD *, uint, uint, ulonglong, ulonglong, const char *,
-<<<<<<< HEAD
-                   bool);
-  bool net_send_error_packet(THD *, uint, const char *, const char *);
-=======
-                   bool, bool) override;
+                   bool) override;
   bool net_send_error_packet(THD *, uint, const char *, const char *) override;
->>>>>>> d9dd673f
   bool begin_dataset();
   bool begin_dataset(THD *thd, uint numfields);
 
