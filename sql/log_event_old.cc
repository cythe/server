/* Copyright (c) 2007, 2019, Oracle and/or its affiliates.
   Copyright (c) 2009, 2019, MariaDB

   This program is free software; you can redistribute it and/or modify
   it under the terms of the GNU General Public License as published by
   the Free Software Foundation; version 2 of the License.

   This program is distributed in the hope that it will be useful,
   but WITHOUT ANY WARRANTY; without even the implied warranty of
   MERCHANTABILITY or FITNESS FOR A PARTICULAR PURPOSE.  See the
   GNU General Public License for more details.

   You should have received a copy of the GNU General Public License
   along with this program; if not, write to the Free Software
   Foundation, Inc., 51 Franklin St, Fifth Floor, Boston, MA 02110-1335  USA */

#include "mariadb.h"
#include "sql_priv.h"
#ifndef MYSQL_CLIENT
#include "unireg.h"
#endif
#include "log_event.h"
#ifndef MYSQL_CLIENT
#include "sql_cache.h"                       // QUERY_CACHE_FLAGS_SIZE
#include "sql_base.h"                       // close_tables_for_reopen
#include "key.h"                            // key_copy
#include "lock.h"                           // mysql_unlock_tables
#include "rpl_rli.h"
#include "rpl_utility.h"
#endif
#include "log_event_old.h"
#include "rpl_record_old.h"
#include "transaction.h"

PSI_memory_key key_memory_log_event_old;

#if !defined(MYSQL_CLIENT) && defined(HAVE_REPLICATION)

// Old implementation of do_apply_event()
int 
Old_rows_log_event::do_apply_event(Old_rows_log_event *ev, rpl_group_info *rgi)
{
  DBUG_ENTER("Old_rows_log_event::do_apply_event(st_relay_log_info*)");
  int error= 0;
  THD *ev_thd= ev->thd;
  uchar const *row_start= ev->m_rows_buf;
  const Relay_log_info *rli= rgi->rli;

  /*
    If m_table_id == UINT32_MAX, then we have a dummy event that does not
    contain any data.  In that case, we just remove all tables in the
    tables_to_lock list, close the thread tables, and return with
    success.
   */
  if (ev->m_table_id == UINT32_MAX)
  {
    /*
       This one is supposed to be set: just an extra check so that
       nothing strange has happened.
     */
    DBUG_ASSERT(ev->get_flags(Old_rows_log_event::STMT_END_F));

    rgi->slave_close_thread_tables(ev_thd);
    ev_thd->clear_error();
    DBUG_RETURN(0);
  }

  /*
    'ev_thd' has been set by exec_relay_log_event(), just before calling
    do_apply_event(). We still check here to prevent future coding
    errors.
  */
  DBUG_ASSERT(rgi->thd == ev_thd);

  /*
    If there is no locks taken, this is the first binrow event seen
    after the table map events.  We should then lock all the tables
    used in the transaction and proceed with execution of the actual
    event.
  */
  if (!ev_thd->lock)
  {
    /*
      Lock_tables() reads the contents of ev_thd->lex, so they must be
      initialized.

      We also call the THD::reset_for_next_command(), since this
      is the logical start of the next "statement". Note that this
      call might reset the value of current_stmt_binlog_format, so
      we need to do any changes to that value after this function.
    */
    delete_explain_query(thd->lex);
    lex_start(ev_thd);
    ev_thd->reset_for_next_command();

    /*
      This is a row injection, so we flag the "statement" as
      such. Note that this code is called both when the slave does row
      injections and when the BINLOG statement is used to do row
      injections.
    */
    ev_thd->lex->set_stmt_row_injection();

    if (unlikely(open_and_lock_tables(ev_thd, rgi->tables_to_lock, FALSE, 0)))
    {
      if (ev_thd->is_error())
      {
        /*
          Error reporting borrowed from Query_log_event with many excessive
          simplifications.
          We should not honour --slave-skip-errors at this point as we are
          having severe errors which should not be skipped.
        */
        rli->report(ERROR_LEVEL, ev_thd->get_stmt_da()->sql_errno(), NULL,
                    "Error '%s' on opening tables",
                    ev_thd->get_stmt_da()->message());
        ev_thd->is_slave_error= 1;
      }
      DBUG_RETURN(1);
    }

    /*
      When the open and locking succeeded, we check all tables to
      ensure that they still have the correct type.
    */

    {
      TABLE_LIST *table_list_ptr= rgi->tables_to_lock;
      for (uint i=0 ; table_list_ptr&& (i< rgi->tables_to_lock_count);
           table_list_ptr= table_list_ptr->next_global, i++)
      {
        /*
          Please see comment in log_event.cc-Rows_log_event::do_apply_event()
          function for the explanation of the below if condition
        */
        if (table_list_ptr->parent_l)
          continue;
        /*
          We can use a down cast here since we know that every table added
          to the tables_to_lock is a RPL_TABLE_LIST(or child table which is
          skipped above).
        */
        RPL_TABLE_LIST *ptr=static_cast<RPL_TABLE_LIST*>(table_list_ptr);
        DBUG_ASSERT(ptr->m_tabledef_valid);
        TABLE *conv_table;
        if (!ptr->m_tabledef.compatible_with(thd, rgi, ptr->table, &conv_table))
        {
          ev_thd->is_slave_error= 1;
          rgi->slave_close_thread_tables(ev_thd);
          DBUG_RETURN(Old_rows_log_event::ERR_BAD_TABLE_DEF);
        }
        DBUG_PRINT("debug", ("Table: %s.%s is compatible with master"
                             " - conv_table: %p",
                             ptr->table->s->db.str,
                             ptr->table->s->table_name.str, conv_table));
        ptr->m_conv_table= conv_table;
      }
    }

    /*
      ... and then we add all the tables to the table map and remove
      them from tables to lock.

      We also invalidate the query cache for all the tables, since
      they will now be changed.

      TODO [/Matz]: Maybe the query cache should not be invalidated
      here? It might be that a table is not changed, even though it
      was locked for the statement.  We do know that each
      Old_rows_log_event contain at least one row, so after processing one
      Old_rows_log_event, we can invalidate the query cache for the
      associated table.
     */
    TABLE_LIST *ptr= rgi->tables_to_lock;
    for (uint i=0; ptr && (i < rgi->tables_to_lock_count); ptr= ptr->next_global, i++)
    {
      /*
        Please see comment in log_event.cc-Rows_log_event::do_apply_event()
        function for the explanation of the below if condition
       */
      if (ptr->parent_l)
        continue;
      rgi->m_table_map.set_table(ptr->table_id, ptr->table);
    }
#ifdef HAVE_QUERY_CACHE
    query_cache.invalidate_locked_for_write(thd, rgi->tables_to_lock);
#endif
  }

  TABLE* table= rgi->m_table_map.get_table(ev->m_table_id);

  if (table)
  {
    /*
      table == NULL means that this table should not be replicated
      (this was set up by Table_map_log_event::do_apply_event()
      which tested replicate-* rules).
    */

    /*
      It's not needed to set_time() but
      1) it continues the property that "Time" in SHOW PROCESSLIST shows how
      much slave is behind
      2) it will be needed when we allow replication from a table with no
      TIMESTAMP column to a table with one.
      So we call set_time(), like in SBR. Presently it changes nothing.
    */
    ev_thd->set_time(ev->when, ev->when_sec_part);
    /*
      There are a few flags that are replicated with each row event.
      Make sure to set/clear them before executing the main body of
      the event.
    */
    if (ev->get_flags(Old_rows_log_event::NO_FOREIGN_KEY_CHECKS_F))
        ev_thd->variables.option_bits|= OPTION_NO_FOREIGN_KEY_CHECKS;
    else
        ev_thd->variables.option_bits&= ~OPTION_NO_FOREIGN_KEY_CHECKS;

    if (ev->get_flags(Old_rows_log_event::RELAXED_UNIQUE_CHECKS_F))
        ev_thd->variables.option_bits|= OPTION_RELAXED_UNIQUE_CHECKS;
    else
        ev_thd->variables.option_bits&= ~OPTION_RELAXED_UNIQUE_CHECKS;
    /* A small test to verify that objects have consistent types */
    DBUG_ASSERT(sizeof(ev_thd->variables.option_bits) == sizeof(OPTION_RELAXED_UNIQUE_CHECKS));

    table->rpl_write_set= table->write_set;

    error= do_before_row_operations(table);
    while (error == 0 && row_start < ev->m_rows_end)
    {
      uchar const *row_end= NULL;
      if (unlikely((error= do_prepare_row(ev_thd, rgi, table, row_start,
                                          &row_end))))
        break; // We should perform the after-row operation even in
               // the case of error

      DBUG_ASSERT(row_end != NULL); // cannot happen
      DBUG_ASSERT(row_end <= ev->m_rows_end);

      /* in_use can have been set to NULL in close_tables_for_reopen */
      THD* old_thd= table->in_use;
      if (!table->in_use)
        table->in_use= ev_thd;
      error= do_exec_row(table);
      table->in_use = old_thd;
      switch (error)
      {
        /* Some recoverable errors */
      case HA_ERR_RECORD_CHANGED:
      case HA_ERR_KEY_NOT_FOUND:  /* Idempotency support: OK if
                                           tuple does not exist */
  error= 0;
      case 0:
  break;

      default:
  rli->report(ERROR_LEVEL, ev_thd->get_stmt_da()->sql_errno(), NULL,
                    "Error in %s event: row application failed. %s",
                    ev->get_type_str(),
                    ev_thd->is_error() ? ev_thd->get_stmt_da()->message() : "");
  thd->is_slave_error= 1;
  break;
      }

      row_start= row_end;
    }
    DBUG_EXECUTE_IF("stop_slave_middle_group",
                    const_cast<Relay_log_info*>(rli)->abort_slave= 1;);
    error= do_after_row_operations(table, error);
  }

  if (unlikely(error))
  {                     /* error has occurred during the transaction */
    rli->report(ERROR_LEVEL, ev_thd->get_stmt_da()->sql_errno(), NULL,
                "Error in %s event: error during transaction execution "
                "on table %s.%s. %s",
                ev->get_type_str(), table->s->db.str,
                table->s->table_name.str,
                ev_thd->is_error() ? ev_thd->get_stmt_da()->message() : "");

    /*
      If one day we honour --skip-slave-errors in row-based replication, and
      the error should be skipped, then we would clear mappings, rollback,
      close tables, but the slave SQL thread would not stop and then may
      assume the mapping is still available, the tables are still open...
      So then we should clear mappings/rollback/close here only if this is a
      STMT_END_F.
      For now we code, knowing that error is not skippable and so slave SQL
      thread is certainly going to stop.
      rollback at the caller along with sbr.
    */
    ev_thd->reset_current_stmt_binlog_format_row();
    rgi->cleanup_context(ev_thd, error);
    ev_thd->is_slave_error= 1;
    DBUG_RETURN(error);
  }

  DBUG_RETURN(0);
}
#endif


#if !defined(MYSQL_CLIENT) && defined(HAVE_REPLICATION)

/*
  Check if there are more UNIQUE keys after the given key.
*/
static int
last_uniq_key(TABLE *table, uint keyno)
{
  while (++keyno < table->s->keys)
    if (table->key_info[keyno].flags & HA_NOSAME)
      return 0;
  return 1;
}


/*
  Compares table->record[0] and table->record[1]

  Returns TRUE if different.
*/
static bool record_compare(TABLE *table)
{
  bool result= FALSE;
  if (table->s->blob_fields + table->s->varchar_fields == 0)
  {
    result= cmp_record(table,record[1]);
    goto record_compare_exit;
  }

  /* Compare null bits */
  if (memcmp(table->null_flags,
       table->null_flags+table->s->rec_buff_length,
       table->s->null_bytes))
  {
    result= TRUE;       // Diff in NULL value
    goto record_compare_exit;
  }

  /* Compare updated fields */
  for (Field **ptr=table->field ; *ptr ; ptr++)
  {
    if ((*ptr)->cmp_binary_offset(table->s->rec_buff_length))
    {
      result= TRUE;
      goto record_compare_exit;
    }
  }

record_compare_exit:
  return result;
}


/*
  Copy "extra" columns from record[1] to record[0].

  Copy the extra fields that are not present on the master but are
  present on the slave from record[1] to record[0].  This is used
  after fetching a record that are to be updated, either inside
  replace_record() or as part of executing an update_row().
 */
static int
copy_extra_record_fields(TABLE *table,
                         size_t master_reclength,
                         my_ptrdiff_t master_fields)
{
  DBUG_ENTER("copy_extra_record_fields(table, master_reclen, master_fields)");
  DBUG_PRINT("info", ("Copying to %p "
                      "from field %lu at offset %lu "
                      "to field %d at offset %lu",
                      table->record[0],
                      (ulong) master_fields, (ulong) master_reclength,
                      table->s->fields, table->s->reclength));
  /*
    Copying the extra fields of the slave that does not exist on
    master into record[0] (which are basically the default values).
  */

  if (table->s->fields < (uint) master_fields)
    DBUG_RETURN(0);

 DBUG_ASSERT(master_reclength <= table->s->reclength);
  if (master_reclength < table->s->reclength)
    memcpy(table->record[0] + master_reclength,
                table->record[1] + master_reclength,
                table->s->reclength - master_reclength);
    
  /*
    Bit columns are special.  We iterate over all the remaining
    columns and copy the "extra" bits to the new record.  This is
    not a very good solution: it should be refactored on
    opportunity.

    REFACTORING SUGGESTION (Matz).  Introduce a member function
    similar to move_field_offset() called copy_field_offset() to
    copy field values and implement it for all Field subclasses. Use
    this function to copy data from the found record to the record
    that are going to be inserted.

    The copy_field_offset() function need to be a virtual function,
    which in this case will prevent copying an entire range of
    fields efficiently.
  */
  {
    Field **field_ptr= table->field + master_fields;
    for ( ; *field_ptr ; ++field_ptr)
    {
      /*
        Set the null bit according to the values in record[1]
       */
      if ((*field_ptr)->maybe_null() &&
          (*field_ptr)->is_null_in_record(reinterpret_cast<uchar*>(table->record[1])))
        (*field_ptr)->set_null();
      else
        (*field_ptr)->set_notnull();

      /*
        Do the extra work for special columns.
       */
      switch ((*field_ptr)->real_type())
      {
      default:
        /* Nothing to do */
        break;

      case MYSQL_TYPE_BIT:
        Field_bit *f= static_cast<Field_bit*>(*field_ptr);
        if (f->bit_len > 0)
        {
          my_ptrdiff_t const offset= table->record[1] - table->record[0];
          uchar const bits=
            get_rec_bits(f->bit_ptr + offset, f->bit_ofs, f->bit_len);
          set_rec_bits(bits, f->bit_ptr, f->bit_ofs, f->bit_len);
        }
        break;
      }
    }
  }
  DBUG_RETURN(0);                                     // All OK
}


/*
  Replace the provided record in the database.

  SYNOPSIS
      replace_record()
      thd    Thread context for writing the record.
      table  Table to which record should be written.
      master_reclength
             Offset to first column that is not present on the master,
             alternatively the length of the record on the master
             side.

  RETURN VALUE
      Error code on failure, 0 on success.

  DESCRIPTION
      Similar to how it is done in mysql_insert(), we first try to do
      a ha_write_row() and of that fails due to duplicated keys (or
      indices), we do an ha_update_row() or a ha_delete_row() instead.
 */
static int
replace_record(THD *thd, TABLE *table,
               ulong const master_reclength,
               uint const master_fields)
{
  DBUG_ENTER("replace_record");
  DBUG_ASSERT(table != NULL && thd != NULL);

  int error;
  int keynum;
  auto_afree_ptr<char> key(NULL);

#ifndef DBUG_OFF
  DBUG_DUMP("record[0]", table->record[0], table->s->reclength);
  DBUG_PRINT_BITSET("debug", "write_set = %s", table->write_set);
  DBUG_PRINT_BITSET("debug", "read_set = %s", table->read_set);
#endif

  while (unlikely(error= table->file->ha_write_row(table->record[0])))
  {
    if (error == HA_ERR_LOCK_DEADLOCK || error == HA_ERR_LOCK_WAIT_TIMEOUT)
    {
      table->file->print_error(error, MYF(0)); /* to check at exec_relay_log_event */
      DBUG_RETURN(error);
    }
    if (unlikely((keynum= table->file->get_dup_key(error)) < 0))
    {
      table->file->print_error(error, MYF(0));
      /*
        We failed to retrieve the duplicate key
        - either because the error was not "duplicate key" error
        - or because the information which key is not available
      */
      DBUG_RETURN(error);
    }

    /*
       We need to retrieve the old row into record[1] to be able to
       either update or delete the offending record.  We either:

       - use rnd_pos() with a row-id (available as dupp_row) to the
         offending row, if that is possible (MyISAM and Blackhole), or else

       - use index_read_idx() with the key that is duplicated, to
         retrieve the offending row.
     */
    if (table->file->ha_table_flags() & HA_DUPLICATE_POS)
    {
      error= table->file->ha_rnd_pos(table->record[1], table->file->dup_ref);
      if (unlikely(error))
      {
        DBUG_PRINT("info",("rnd_pos() returns error %d",error));
        table->file->print_error(error, MYF(0));
        DBUG_RETURN(error);
      }
    }
    else
    {
      if (unlikely(table->file->extra(HA_EXTRA_FLUSH_CACHE)))
      {
        DBUG_RETURN(my_errno);
      }

      if (key.get() == NULL)
      {
        key.assign(static_cast<char*>(my_alloca(table->s->max_unique_length)));
        if (unlikely(key.get() == NULL))
          DBUG_RETURN(ENOMEM);
      }

      key_copy((uchar*)key.get(), table->record[0], table->key_info + keynum,
               0);
      error= table->file->ha_index_read_idx_map(table->record[1], keynum,
                                                (const uchar*)key.get(),
                                                HA_WHOLE_KEY,
                                                HA_READ_KEY_EXACT);
      if (unlikely(error))
      {
        DBUG_PRINT("info", ("index_read_idx() returns error %d", error));
        table->file->print_error(error, MYF(0));
        DBUG_RETURN(error);
      }
    }

    /*
       Now, table->record[1] should contain the offending row.  That
       will enable us to update it or, alternatively, delete it (so
       that we can insert the new row afterwards).

       First we copy the columns into table->record[0] that are not
       present on the master from table->record[1], if there are any.
    */
    copy_extra_record_fields(table, master_reclength, master_fields);

    /*
       REPLACE is defined as either INSERT or DELETE + INSERT.  If
       possible, we can replace it with an UPDATE, but that will not
       work on InnoDB if FOREIGN KEY checks are necessary.

       I (Matz) am not sure of the reason for the last_uniq_key()
       check as, but I'm guessing that it's something along the
       following lines.

       Suppose that we got the duplicate key to be a key that is not
       the last unique key for the table and we perform an update:
       then there might be another key for which the unique check will
       fail, so we're better off just deleting the row and inserting
       the correct row.
     */
    if (last_uniq_key(table, keynum) &&
        !table->file->referenced_by_foreign_key())
    {
      error=table->file->ha_update_row(table->record[1],
                                       table->record[0]);
      if (unlikely(error) && error != HA_ERR_RECORD_IS_THE_SAME)
        table->file->print_error(error, MYF(0));
      else
        error= 0;
      DBUG_RETURN(error);
    }
    else
    {
      if (unlikely((error= table->file->ha_delete_row(table->record[1]))))
      {
        table->file->print_error(error, MYF(0));
        DBUG_RETURN(error);
      }
      /* Will retry ha_write_row() with the offending row removed. */
    }
  }

  DBUG_RETURN(error);
}


/**
  Find the row given by 'key', if the table has keys, or else use a table scan
  to find (and fetch) the row.

  If the engine allows random access of the records, a combination of
  position() and rnd_pos() will be used.

  @param table Pointer to table to search
  @param key   Pointer to key to use for search, if table has key

  @pre <code>table->record[0]</code> shall contain the row to locate
  and <code>key</code> shall contain a key to use for searching, if
  the engine has a key.

  @post If the return value is zero, <code>table->record[1]</code>
  will contain the fetched row and the internal "cursor" will refer to
  the row. If the return value is non-zero,
  <code>table->record[1]</code> is undefined.  In either case,
  <code>table->record[0]</code> is undefined.

  @return Zero if the row was successfully fetched into
  <code>table->record[1]</code>, error code otherwise.
 */

static int find_and_fetch_row(TABLE *table, uchar *key)
{
  DBUG_ENTER("find_and_fetch_row(TABLE *table, uchar *key, uchar *record)");
  DBUG_PRINT("enter", ("table: %p, key: %p  record: %p",
           table, key, table->record[1]));

  DBUG_ASSERT(table->in_use != NULL);

  DBUG_DUMP("record[0]", table->record[0], table->s->reclength);

  if ((table->file->ha_table_flags() & HA_PRIMARY_KEY_REQUIRED_FOR_POSITION) &&
      table->s->primary_key < MAX_KEY)
  {
    /*
      Use a more efficient method to fetch the record given by
      table->record[0] if the engine allows it.  We first compute a
      row reference using the position() member function (it will be
      stored in table->file->ref) and the use rnd_pos() to position
      the "cursor" (i.e., record[0] in this case) at the correct row.

      TODO: Add a check that the correct record has been fetched by
      comparing with the original record. Take into account that the
      record on the master and slave can be of different
      length. Something along these lines should work:

      ADD>>>  store_record(table,record[1]);
              int error= table->file->ha_rnd_pos(table->record[0], table->file->ref);
      ADD>>>  DBUG_ASSERT(memcmp(table->record[1], table->record[0],
                                 table->s->reclength) == 0);

    */
    table->file->position(table->record[0]);
    int error= table->file->ha_rnd_pos(table->record[0], table->file->ref);
    /*
      rnd_pos() returns the record in table->record[0], so we have to
      move it to table->record[1].
     */
    memcpy(table->record[1], table->record[0], table->s->reclength);
    DBUG_RETURN(error);
  }

  /* We need to retrieve all fields */
  /* TODO: Move this out from this function to main loop */
  table->use_all_columns();

  if (table->s->keys > 0)
  {
    int error;
    /* We have a key: search the table using the index */
    if (!table->file->inited &&
        unlikely(error= table->file->ha_index_init(0, FALSE)))
    {
      table->file->print_error(error, MYF(0));
      DBUG_RETURN(error);
    }

  /*
    Don't print debug messages when running valgrind since they can
    trigger false warnings.
   */
#ifndef HAVE_valgrind
    DBUG_DUMP("table->record[0]", table->record[0], table->s->reclength);
    DBUG_DUMP("table->record[1]", table->record[1], table->s->reclength);
#endif

    /*
      We need to set the null bytes to ensure that the filler bit are
      all set when returning.  There are storage engines that just set
      the necessary bits on the bytes and don't set the filler bits
      correctly.
    */
    my_ptrdiff_t const pos=
      table->s->null_bytes > 0 ? table->s->null_bytes - 1 : 0;
    table->record[1][pos]= 0xFF;
    if (unlikely((error= table->file->ha_index_read_map(table->record[1], key,
                                                        HA_WHOLE_KEY,
                                                        HA_READ_KEY_EXACT))))
    {
      table->file->print_error(error, MYF(0));
      table->file->ha_index_end();
      DBUG_RETURN(error);
    }

  /*
    Don't print debug messages when running valgrind since they can
    trigger false warnings.
   */
#ifndef HAVE_valgrind
    DBUG_DUMP("table->record[0]", table->record[0], table->s->reclength);
    DBUG_DUMP("table->record[1]", table->record[1], table->s->reclength);
#endif
    /*
      Below is a minor "optimization".  If the key (i.e., key number
      0) has the HA_NOSAME flag set, we know that we have found the
      correct record (since there can be no duplicates); otherwise, we
      have to compare the record with the one found to see if it is
      the correct one.

      CAVEAT! This behaviour is essential for the replication of,
      e.g., the mysql.proc table since the correct record *shall* be
      found using the primary key *only*.  There shall be no
      comparison of non-PK columns to decide if the correct record is
      found.  I can see no scenario where it would be incorrect to
      chose the row to change only using a PK or an UNNI.
    */
    if (table->key_info->flags & HA_NOSAME)
    {
      table->file->ha_index_end();
      DBUG_RETURN(0);
    }

    while (record_compare(table))
    {
      int error;

      while ((error= table->file->ha_index_next(table->record[1])))
      {
        table->file->print_error(error, MYF(0));
        table->file->ha_index_end();
        DBUG_RETURN(error);
      }
    }

    /*
      Have to restart the scan to be able to fetch the next row.
    */
    table->file->ha_index_end();
  }
  else
  {
    int restart_count= 0; // Number of times scanning has restarted from top
    int error;

    /* We don't have a key: search the table using rnd_next() */
    if (unlikely((error= table->file->ha_rnd_init_with_error(1))))
      return error;

    /* Continue until we find the right record or have made a full loop */
    do
    {
      error= table->file->ha_rnd_next(table->record[1]);

      DBUG_DUMP("record[0]", table->record[0], table->s->reclength);
      DBUG_DUMP("record[1]", table->record[1], table->s->reclength);

      switch (error) {
      case 0:
        break;

      case HA_ERR_END_OF_FILE:
        if (++restart_count < 2)
        {
          int error2;
          if (unlikely((error2= table->file->ha_rnd_init_with_error(1))))
            DBUG_RETURN(error2);
        }
        break;

      default:
        table->file->print_error(error, MYF(0));
        DBUG_PRINT("info", ("Record not found"));
        (void) table->file->ha_rnd_end();
        DBUG_RETURN(error);
      }
    }
    while (restart_count < 2 && record_compare(table));

    /*
      Have to restart the scan to be able to fetch the next row.
    */
    DBUG_PRINT("info", ("Record %sfound", restart_count == 2 ? "not " : ""));
    table->file->ha_rnd_end();

    DBUG_ASSERT(error == HA_ERR_END_OF_FILE || error == 0);
    DBUG_RETURN(error);
  }

  DBUG_RETURN(0);
}


/**********************************************************
  Row handling primitives for Write_rows_log_event_old
 **********************************************************/

int Write_rows_log_event_old::do_before_row_operations(TABLE *table)
{
  int error= 0;

  /*
    We are using REPLACE semantics and not INSERT IGNORE semantics
    when writing rows, that is: new rows replace old rows.  We need to
    inform the storage engine that it should use this behaviour.
  */

  /* Tell the storage engine that we are using REPLACE semantics. */
  thd->lex->duplicates= DUP_REPLACE;

  thd->lex->sql_command= SQLCOM_REPLACE;
  /* 
     Do not raise the error flag in case of hitting to an unique attribute
  */
  table->file->extra(HA_EXTRA_IGNORE_DUP_KEY);
  table->file->extra(HA_EXTRA_WRITE_CAN_REPLACE);
  table->file->extra(HA_EXTRA_IGNORE_NO_KEY);
  table->file->ha_start_bulk_insert(0);
  return error;
}


int Write_rows_log_event_old::do_after_row_operations(TABLE *table, int error)
{
  int local_error= 0;
  table->file->extra(HA_EXTRA_NO_IGNORE_DUP_KEY);
  table->file->extra(HA_EXTRA_WRITE_CANNOT_REPLACE);
  /*
    resetting the extra with 
    table->file->extra(HA_EXTRA_NO_IGNORE_NO_KEY); 
    fires bug#27077
    todo: explain or fix
  */
  if (unlikely((local_error= table->file->ha_end_bulk_insert())))
  {
    table->file->print_error(local_error, MYF(0));
  }
  return error? error : local_error;
}


int
Write_rows_log_event_old::do_prepare_row(THD *thd_arg,
                                         rpl_group_info *rgi,
                                         TABLE *table,
                                         uchar const *row_start,
                                         uchar const **row_end)
{
  DBUG_ASSERT(table != NULL);
  DBUG_ASSERT(row_start && row_end);

  int error;
  error= unpack_row_old(rgi,
                        table, m_width, table->record[0],
                        row_start, m_rows_end,
                        &m_cols, row_end, &m_master_reclength,
                        table->write_set, PRE_GA_WRITE_ROWS_EVENT);
  bitmap_copy(table->read_set, table->write_set);
  return error;
}


int Write_rows_log_event_old::do_exec_row(TABLE *table)
{
  DBUG_ASSERT(table != NULL);
  int error= replace_record(thd, table, m_master_reclength, m_width);
  return error;
}


/**********************************************************
  Row handling primitives for Delete_rows_log_event_old
 **********************************************************/

int Delete_rows_log_event_old::do_before_row_operations(TABLE *table)
{
  DBUG_ASSERT(m_memory == NULL);

  if ((table->file->ha_table_flags() & HA_PRIMARY_KEY_REQUIRED_FOR_POSITION) &&
      table->s->primary_key < MAX_KEY)
  {
    /*
      We don't need to allocate any memory for m_after_image and
      m_key since they are not used.
    */
    return 0;
  }

  int error= 0;

  if (table->s->keys > 0)
  {
    m_memory= (uchar*) my_multi_malloc(key_memory_log_event_old, MYF(MY_WME),
                                       &m_after_image,
                                       (uint) table->s->reclength,
                                       &m_key,
                                       (uint) table->key_info->key_length,
                                       NullS);
  }
  else
  {
    m_after_image= (uchar*) my_malloc(key_memory_log_event_old, table->s->reclength, MYF(MY_WME));
    m_memory= (uchar*)m_after_image;
    m_key= NULL;
  }
  if (!m_memory)
    return HA_ERR_OUT_OF_MEM;

  return error;
}


int Delete_rows_log_event_old::do_after_row_operations(TABLE *table, int error)
{
  /*error= ToDo:find out what this should really be, this triggers close_scan in nbd, returning error?*/
  table->file->ha_index_or_rnd_end();
  my_free(m_memory); // Free for multi_malloc
  m_memory= NULL;
  m_after_image= NULL;
  m_key= NULL;

  return error;
}


int
Delete_rows_log_event_old::do_prepare_row(THD *thd_arg,
                                          rpl_group_info *rgi,
                                          TABLE *table,
                                          uchar const *row_start,
                                          uchar const **row_end)
{
  int error;
  DBUG_ASSERT(row_start && row_end);
  /*
    This assertion actually checks that there is at least as many
    columns on the slave as on the master.
  */
  DBUG_ASSERT(table->s->fields >= m_width);

  error= unpack_row_old(rgi,
                        table, m_width, table->record[0],
                        row_start, m_rows_end,
                        &m_cols, row_end, &m_master_reclength,
                        table->read_set, PRE_GA_DELETE_ROWS_EVENT);
  /*
    If we will access rows using the random access method, m_key will
    be set to NULL, so we do not need to make a key copy in that case.
   */
  if (m_key)
  {
    KEY *const key_info= table->key_info;

    key_copy(m_key, table->record[0], key_info, 0);
  }

  return error;
}


int Delete_rows_log_event_old::do_exec_row(TABLE *table)
{
  int error;
  DBUG_ASSERT(table != NULL);

  if (likely(!(error= ::find_and_fetch_row(table, m_key))))
  { 
    /*
      Now we should have the right row to delete.  We are using
      record[0] since it is guaranteed to point to a record with the
      correct value.
    */
    error= table->file->ha_delete_row(table->record[0]);
  }
  return error;
}


/**********************************************************
  Row handling primitives for Update_rows_log_event_old
 **********************************************************/

int Update_rows_log_event_old::do_before_row_operations(TABLE *table)
{
  DBUG_ASSERT(m_memory == NULL);

  int error= 0;

  if (table->s->keys > 0)
  {
    m_memory= (uchar*) my_multi_malloc(key_memory_log_event_old, MYF(MY_WME),
                                       &m_after_image,
                                       (uint) table->s->reclength,
                                       &m_key,
                                       (uint) table->key_info->key_length,
                                       NullS);
  }
  else
  {
    m_after_image= (uchar*) my_malloc(key_memory_log_event_old, table->s->reclength, MYF(MY_WME));
    m_memory= m_after_image;
    m_key= NULL;
  }
  if (!m_memory)
    return HA_ERR_OUT_OF_MEM;

  return error;
}


int Update_rows_log_event_old::do_after_row_operations(TABLE *table, int error)
{
  /*error= ToDo:find out what this should really be, this triggers close_scan in nbd, returning error?*/
  table->file->ha_index_or_rnd_end();
  my_free(m_memory);
  m_memory= NULL;
  m_after_image= NULL;
  m_key= NULL;

  return error;
}


int Update_rows_log_event_old::do_prepare_row(THD *thd_arg,
                                              rpl_group_info *rgi,
                                              TABLE *table,
                                              uchar const *row_start,
                                              uchar const **row_end)
{
  int error;
  DBUG_ASSERT(row_start && row_end);
  /*
    This assertion actually checks that there is at least as many
    columns on the slave as on the master.
  */
  DBUG_ASSERT(table->s->fields >= m_width);

  /* record[0] is the before image for the update */
  error= unpack_row_old(rgi,
                        table, m_width, table->record[0],
                        row_start, m_rows_end,
                        &m_cols, row_end, &m_master_reclength,
                        table->read_set, PRE_GA_UPDATE_ROWS_EVENT);
  row_start = *row_end;
  /* m_after_image is the after image for the update */
  error= unpack_row_old(rgi,
                        table, m_width, m_after_image,
                        row_start, m_rows_end,
                        &m_cols, row_end, &m_master_reclength,
                        table->write_set, PRE_GA_UPDATE_ROWS_EVENT);

  DBUG_DUMP("record[0]", table->record[0], table->s->reclength);
  DBUG_DUMP("m_after_image", m_after_image, table->s->reclength);

  /*
    If we will access rows using the random access method, m_key will
    be set to NULL, so we do not need to make a key copy in that case.
   */
  if (m_key)
  {
    KEY *const key_info= table->key_info;

    key_copy(m_key, table->record[0], key_info, 0);
  }

  return error;
}


int Update_rows_log_event_old::do_exec_row(TABLE *table)
{
  DBUG_ASSERT(table != NULL);

  int error= ::find_and_fetch_row(table, m_key);
  if (unlikely(error))
    return error;

  /*
    We have to ensure that the new record (i.e., the after image) is
    in record[0] and the old record (i.e., the before image) is in
    record[1].  This since some storage engines require this (for
    example, the partition engine).

    Since find_and_fetch_row() puts the fetched record (i.e., the old
    record) in record[1], we can keep it there. We put the new record
    (i.e., the after image) into record[0], and copy the fields that
    are on the slave (i.e., in record[1]) into record[0], effectively
    overwriting the default values that where put there by the
    unpack_row() function.
  */
  memcpy(table->record[0], m_after_image, table->s->reclength);
  copy_extra_record_fields(table, m_master_reclength, m_width);

  /*
    Now we have the right row to update.  The old row (the one we're
    looking for) is in record[1] and the new row has is in record[0].
    We also have copied the original values already in the slave's
    database into the after image delivered from the master.
  */
  error= table->file->ha_update_row(table->record[1], table->record[0]);
  if (unlikely(error == HA_ERR_RECORD_IS_THE_SAME))
    error= 0;

  return error;
}

#endif


/**************************************************************************
	Rows_log_event member functions
**************************************************************************/

#ifndef MYSQL_CLIENT
Old_rows_log_event::Old_rows_log_event(THD *thd_arg, TABLE *tbl_arg,
                                       ulonglong table_id,
                                       MY_BITMAP const *cols,
                                       bool is_transactional)
  : Log_event(thd_arg, 0, is_transactional),
    m_row_count(0),
    m_table(tbl_arg),
    m_table_id(table_id),
    m_width(tbl_arg ? tbl_arg->s->fields : 1),
    m_rows_buf(0), m_rows_cur(0), m_rows_end(0), m_flags(0) 
#ifdef HAVE_REPLICATION
    , m_curr_row(NULL), m_curr_row_end(NULL), m_key(NULL)
#endif
{

  // This constructor should not be reached.
  assert(0);

  /*
    We allow a special form of dummy event when the table, and cols
    are null and the table id is UINT32_MAX.  This is a temporary
    solution, to be able to terminate a started statement in the
    binary log: the extraneous events will be removed in the future.
   */
  DBUG_ASSERT((tbl_arg && tbl_arg->s && table_id != UINT32_MAX) ||
              (!tbl_arg && !cols && table_id == UINT32_MAX));

  if (thd_arg->variables.option_bits & OPTION_NO_FOREIGN_KEY_CHECKS)
      set_flags(NO_FOREIGN_KEY_CHECKS_F);
  if (thd_arg->variables.option_bits & OPTION_RELAXED_UNIQUE_CHECKS)
      set_flags(RELAXED_UNIQUE_CHECKS_F);
  /* if my_bitmap_init fails, caught in is_valid() */
  if (likely(!my_bitmap_init(&m_cols,
<<<<<<< HEAD
                          m_width <= sizeof(m_bitbuf)*8 ? m_bitbuf : NULL,
                          m_width)))
=======
                             m_width <= sizeof(m_bitbuf)*8 ? m_bitbuf : NULL,
                             m_width,
                             false)))
>>>>>>> ccb7a1e9
  {
    /* Cols can be zero if this is a dummy binrows event */
    if (likely(cols != NULL))
      bitmap_copy(&m_cols, cols);
  }
}
#endif


Old_rows_log_event::Old_rows_log_event(const uchar *buf, uint event_len,
                                       Log_event_type event_type,
                                       const Format_description_log_event
                                       *description_event)
  : Log_event(buf, description_event),
    m_row_count(0),
#ifndef MYSQL_CLIENT
    m_table(NULL),
#endif
    m_table_id(0), m_rows_buf(0), m_rows_cur(0), m_rows_end(0)
#if !defined(MYSQL_CLIENT) && defined(HAVE_REPLICATION)
    , m_curr_row(NULL), m_curr_row_end(NULL), m_key(NULL)
#endif
{
  DBUG_ENTER("Old_rows_log_event::Old_Rows_log_event(const char*,...)");
  uint8 const common_header_len= description_event->common_header_len;
  uint8 const post_header_len= description_event->post_header_len[event_type-1];

  DBUG_PRINT("enter",("event_len: %u  common_header_len: %d  "
		      "post_header_len: %d",
		      event_len, common_header_len,
		      post_header_len));

  const uchar *post_start= buf + common_header_len;
  DBUG_DUMP("post_header", post_start, post_header_len);
  post_start+= RW_MAPID_OFFSET;
  if (post_header_len == 6)
  {
    /* Master is of an intermediate source tree before 5.1.4. Id is 4 bytes */
    m_table_id= uint4korr(post_start);
    post_start+= 4;
  }
  else
  {
    m_table_id= (ulonglong) uint6korr(post_start);
    post_start+= RW_FLAGS_OFFSET;
  }

  m_flags= uint2korr(post_start);

  uchar const *const var_start=
    (const uchar *)buf + common_header_len + post_header_len;
  uchar const *const ptr_width= var_start;
  uchar *ptr_after_width= (uchar*) ptr_width;
  DBUG_PRINT("debug", ("Reading from %p", ptr_after_width));
  m_width = net_field_length(&ptr_after_width);
  DBUG_PRINT("debug", ("m_width=%lu", m_width));
  /* Avoid reading out of buffer */
  if (ptr_after_width + m_width > (uchar *)buf + event_len)
  {
    m_cols.bitmap= NULL;
    DBUG_VOID_RETURN;
  }

  /* if my_bitmap_init fails, caught in is_valid() */
  if (likely(!my_bitmap_init(&m_cols,
<<<<<<< HEAD
                          m_width <= sizeof(m_bitbuf)*8 ? m_bitbuf : NULL,
                          m_width)))
=======
                             m_width <= sizeof(m_bitbuf)*8 ? m_bitbuf : NULL,
                             m_width,
                             false)))
>>>>>>> ccb7a1e9
  {
    DBUG_PRINT("debug", ("Reading from %p", ptr_after_width));
    bitmap_import(&m_cols, ptr_after_width);
    DBUG_DUMP("m_cols", ptr_after_width, no_bytes_in_export_map(&m_cols));
    ptr_after_width+= (m_width + 7) / 8;
  }
  else
    DBUG_VOID_RETURN;

  const uchar* const ptr_rows_data= (const uchar*) ptr_after_width;
  size_t const data_size= event_len - (ptr_rows_data - (const uchar *) buf);
  DBUG_PRINT("info",("m_table_id: %llu  m_flags: %d  m_width: %lu  data_size: %zu",
                     m_table_id, m_flags, m_width, data_size));
  DBUG_DUMP("rows_data", (uchar*) ptr_rows_data, data_size);

  m_rows_buf= (uchar*) my_malloc(key_memory_log_event_old, data_size, MYF(MY_WME));
  if (likely((bool)m_rows_buf))
  {
#if !defined(MYSQL_CLIENT) && defined(HAVE_REPLICATION)
    m_curr_row= m_rows_buf;
#endif
    m_rows_end= m_rows_buf + data_size;
    m_rows_cur= m_rows_end;
    memcpy(m_rows_buf, ptr_rows_data, data_size);
  }

  DBUG_VOID_RETURN;
}


Old_rows_log_event::~Old_rows_log_event()
{
  my_bitmap_free(&m_cols); // To pair with my_bitmap_init().
  my_free(m_rows_buf);
}


int Old_rows_log_event::get_data_size()
{
  uchar buf[MAX_INT_WIDTH];
  uchar *end= net_store_length(buf, (m_width + 7) / 8);

  DBUG_EXECUTE_IF("old_row_based_repl_4_byte_map_id_master",
                  return (int)(6 + no_bytes_in_export_map(&m_cols) + (end - buf) +
                               m_rows_cur - m_rows_buf););
  int data_size= ROWS_HEADER_LEN;
  data_size+= no_bytes_in_export_map(&m_cols);
  data_size+= (uint) (end - buf);

  data_size+= (uint) (m_rows_cur - m_rows_buf);
  return data_size;
}


#ifndef MYSQL_CLIENT
int Old_rows_log_event::do_add_row_data(uchar *row_data, size_t length)
{
  /*
    When the table has a primary key, we would probably want, by default, to
    log only the primary key value instead of the entire "before image". This
    would save binlog space. TODO
  */
  DBUG_ENTER("Old_rows_log_event::do_add_row_data");
  DBUG_PRINT("enter", ("row_data: %p  length: %zu",row_data,
                       length));
  /*
    Don't print debug messages when running valgrind since they can
    trigger false warnings.
   */
#ifndef HAVE_valgrind
  DBUG_DUMP("row_data", row_data, MY_MIN(length, 32));
#endif

  DBUG_ASSERT(m_rows_buf <= m_rows_cur);
  DBUG_ASSERT(!m_rows_buf || (m_rows_end && m_rows_buf < m_rows_end));
  DBUG_ASSERT(m_rows_cur <= m_rows_end);

  /* The cast will always work since m_rows_cur <= m_rows_end */
  if (static_cast<size_t>(m_rows_end - m_rows_cur) <= length)
  {
    size_t const block_size= 1024;
    my_ptrdiff_t const cur_size= m_rows_cur - m_rows_buf;
    my_ptrdiff_t const new_alloc= 
        block_size * ((cur_size + length + block_size - 1) / block_size);

    uchar* const new_buf= (uchar*)my_realloc(key_memory_log_event_old, (uchar*)m_rows_buf, (uint) new_alloc,
                                           MYF(MY_ALLOW_ZERO_PTR|MY_WME));
    if (unlikely(!new_buf))
      DBUG_RETURN(HA_ERR_OUT_OF_MEM);

    /* If the memory moved, we need to move the pointers */
    if (new_buf != m_rows_buf)
    {
      m_rows_buf= new_buf;
      m_rows_cur= m_rows_buf + cur_size;
    }

    /*
       The end pointer should always be changed to point to the end of
       the allocated memory.
    */
    m_rows_end= m_rows_buf + new_alloc;
  }

  DBUG_ASSERT(m_rows_cur + length <= m_rows_end);
  memcpy(m_rows_cur, row_data, length);
  m_rows_cur+= length;
  m_row_count++;
  DBUG_RETURN(0);
}
#endif


#if !defined(MYSQL_CLIENT) && defined(HAVE_REPLICATION)
int Old_rows_log_event::do_apply_event(rpl_group_info *rgi)
{
  DBUG_ENTER("Old_rows_log_event::do_apply_event(Relay_log_info*)");
  int error= 0;
  Relay_log_info const *rli= rgi->rli;

  /*
    If m_table_id == UINT32_MAX, then we have a dummy event that does not
    contain any data.  In that case, we just remove all tables in the
    tables_to_lock list, close the thread tables, and return with
    success.
   */
  if (m_table_id == UINT32_MAX)
  {
    /*
       This one is supposed to be set: just an extra check so that
       nothing strange has happened.
     */
    DBUG_ASSERT(get_flags(STMT_END_F));

    rgi->slave_close_thread_tables(thd);
    thd->clear_error();
    DBUG_RETURN(0);
  }

  /*
    'thd' has been set by exec_relay_log_event(), just before calling
    do_apply_event(). We still check here to prevent future coding
    errors.
  */
  DBUG_ASSERT(rgi->thd == thd);

  /*
    If there is no locks taken, this is the first binrow event seen
    after the table map events.  We should then lock all the tables
    used in the transaction and proceed with execution of the actual
    event.
  */
  if (!thd->lock)
  {
    /*
      lock_tables() reads the contents of thd->lex, so they must be
      initialized. Contrary to in
      Table_map_log_event::do_apply_event() we don't call
      mysql_init_query() as that may reset the binlog format.
    */
    lex_start(thd);

    if (unlikely((error= lock_tables(thd, rgi->tables_to_lock,
                                     rgi->tables_to_lock_count, 0))))
    {
      if (thd->is_slave_error || thd->is_fatal_error)
      {
        /*
          Error reporting borrowed from Query_log_event with many excessive
          simplifications (we don't honour --slave-skip-errors)
        */
        uint actual_error= thd->net.last_errno;
        rli->report(ERROR_LEVEL, actual_error, NULL,
                    "Error '%s' in %s event: when locking tables",
                    (actual_error ? thd->net.last_error :
                     "unexpected success or fatal error"),
                    get_type_str());
        thd->is_fatal_error= 1;
      }
      else
      {
        rli->report(ERROR_LEVEL, error, NULL,
                    "Error in %s event: when locking tables",
                    get_type_str());
      }
      rgi->slave_close_thread_tables(thd);
      DBUG_RETURN(error);
    }

    /*
      When the open and locking succeeded, we check all tables to
      ensure that they still have the correct type.
    */

    {
      TABLE_LIST *table_list_ptr= rgi->tables_to_lock;
      for (uint i=0; table_list_ptr&& (i< rgi->tables_to_lock_count);
           table_list_ptr= static_cast<RPL_TABLE_LIST*>(table_list_ptr->next_global), i++)
      {
        /*
          Please see comment in log_event.cc-Rows_log_event::do_apply_event()
          function for the explanation of the below if condition
        */
        if (table_list_ptr->parent_l)
          continue;
        /*
          We can use a down cast here since we know that every table added
          to the tables_to_lock is a RPL_TABLE_LIST (or child table which is
          skipped above).
        */
        RPL_TABLE_LIST *ptr=static_cast<RPL_TABLE_LIST*>(table_list_ptr);
        TABLE *conv_table;
        if (ptr->m_tabledef.compatible_with(thd, rgi, ptr->table, &conv_table))
        {
          thd->is_slave_error= 1;
          rgi->slave_close_thread_tables(thd);
          DBUG_RETURN(ERR_BAD_TABLE_DEF);
        }
        ptr->m_conv_table= conv_table;
      }
    }

    /*
      ... and then we add all the tables to the table map but keep
      them in the tables to lock list.


      We also invalidate the query cache for all the tables, since
      they will now be changed.

      TODO [/Matz]: Maybe the query cache should not be invalidated
      here? It might be that a table is not changed, even though it
      was locked for the statement.  We do know that each
      Old_rows_log_event contain at least one row, so after processing one
      Old_rows_log_event, we can invalidate the query cache for the
      associated table.
     */
    for (TABLE_LIST *ptr= rgi->tables_to_lock ; ptr ; ptr= ptr->next_global)
    {
      rgi->m_table_map.set_table(ptr->table_id, ptr->table);
    }
#ifdef HAVE_QUERY_CACHE
    query_cache.invalidate_locked_for_write(thd, rgi->tables_to_lock);
#endif
  }

  TABLE* 
    table= 
    m_table= rgi->m_table_map.get_table(m_table_id);

  if (table)
  {
    /*
      table == NULL means that this table should not be replicated
      (this was set up by Table_map_log_event::do_apply_event()
      which tested replicate-* rules).
    */

    /*
      It's not needed to set_time() but
      1) it continues the property that "Time" in SHOW PROCESSLIST shows how
      much slave is behind
      2) it will be needed when we allow replication from a table with no
      TIMESTAMP column to a table with one.
      So we call set_time(), like in SBR. Presently it changes nothing.
    */
    thd->set_time(when, when_sec_part);
    /*
      There are a few flags that are replicated with each row event.
      Make sure to set/clear them before executing the main body of
      the event.
    */
    if (get_flags(NO_FOREIGN_KEY_CHECKS_F))
        thd->variables.option_bits|= OPTION_NO_FOREIGN_KEY_CHECKS;
    else
        thd->variables.option_bits&= ~OPTION_NO_FOREIGN_KEY_CHECKS;

    if (get_flags(RELAXED_UNIQUE_CHECKS_F))
        thd->variables.option_bits|= OPTION_RELAXED_UNIQUE_CHECKS;
    else
        thd->variables.option_bits&= ~OPTION_RELAXED_UNIQUE_CHECKS;
    /* A small test to verify that objects have consistent types */
    DBUG_ASSERT(sizeof(thd->variables.option_bits) == sizeof(OPTION_RELAXED_UNIQUE_CHECKS));

     if ( m_width == table->s->fields && bitmap_is_set_all(&m_cols))
      set_flags(COMPLETE_ROWS_F);

    /* 
      Set tables write and read sets.
      
      Read_set contains all slave columns (in case we are going to fetch
      a complete record from slave)
      
      Write_set equals the m_cols bitmap sent from master but it can be 
      longer if slave has extra columns. 
     */ 

    DBUG_PRINT_BITSET("debug", "Setting table's write_set from: %s", &m_cols);
    
    bitmap_set_all(table->read_set);
    bitmap_set_all(table->write_set);
    if (!get_flags(COMPLETE_ROWS_F))
      bitmap_intersect(table->write_set,&m_cols);
    table->rpl_write_set= table->write_set;

    // Do event specific preparations 
    
    error= do_before_row_operations(rli);

    // row processing loop

    while (error == 0 && m_curr_row < m_rows_end)
    {
      /* in_use can have been set to NULL in close_tables_for_reopen */
      THD* old_thd= table->in_use;
      if (!table->in_use)
        table->in_use= thd;

      error= do_exec_row(rgi);

      DBUG_PRINT("info", ("error: %d", error));
      DBUG_ASSERT(error != HA_ERR_RECORD_DELETED);

      table->in_use = old_thd;
      switch (error)
      {
      case 0:
	break;

      /* Some recoverable errors */
      case HA_ERR_RECORD_CHANGED:
      case HA_ERR_KEY_NOT_FOUND:	/* Idempotency support: OK if
                                           tuple does not exist */
        error= 0;
        break;

      default:
        rli->report(ERROR_LEVEL, thd->net.last_errno, NULL,
                    "Error in %s event: row application failed. %s",
                    get_type_str(), thd->net.last_error);
        thd->is_slave_error= 1;
	break;
      }

      /*
       If m_curr_row_end  was not set during event execution (e.g., because
       of errors) we can't proceed to the next row. If the error is transient
       (i.e., error==0 at this point) we must call unpack_current_row() to set 
       m_curr_row_end.
      */ 
   
      DBUG_PRINT("info", ("error: %d", error));
      DBUG_PRINT("info", ("curr_row: %p; curr_row_end:%p; rows_end: %p",
                          m_curr_row, m_curr_row_end, m_rows_end));

      if (!m_curr_row_end && likely(!error))
        unpack_current_row(rgi);
  
      // at this moment m_curr_row_end should be set
      DBUG_ASSERT(error || m_curr_row_end != NULL); 
      DBUG_ASSERT(error || m_curr_row < m_curr_row_end);
      DBUG_ASSERT(error || m_curr_row_end <= m_rows_end);
  
      m_curr_row= m_curr_row_end;
 
    } // row processing loop

    DBUG_EXECUTE_IF("stop_slave_middle_group",
                    const_cast<Relay_log_info*>(rli)->abort_slave= 1;);
    error= do_after_row_operations(rli, error);
  } // if (table)

  if (unlikely(error))
  {                     /* error has occurred during the transaction */
    rli->report(ERROR_LEVEL, thd->net.last_errno, NULL,
                "Error in %s event: error during transaction execution "
                "on table %s.%s. %s",
                get_type_str(), table->s->db.str,
                table->s->table_name.str,
                thd->net.last_error);

    /*
      If one day we honour --skip-slave-errors in row-based replication, and
      the error should be skipped, then we would clear mappings, rollback,
      close tables, but the slave SQL thread would not stop and then may
      assume the mapping is still available, the tables are still open...
      So then we should clear mappings/rollback/close here only if this is a
      STMT_END_F.
      For now we code, knowing that error is not skippable and so slave SQL
      thread is certainly going to stop.
      rollback at the caller along with sbr.
    */
    thd->reset_current_stmt_binlog_format_row();
    rgi->cleanup_context(thd, error);
    thd->is_slave_error= 1;
    DBUG_RETURN(error);
  }

  /*
    This code would ideally be placed in do_update_pos() instead, but
    since we have no access to table there, we do the setting of
    last_event_start_time here instead.
  */
  if (table && (table->s->primary_key == MAX_KEY) &&
      !use_trans_cache() && get_flags(STMT_END_F) == RLE_NO_FLAGS)
  {
    /*
      ------------ Temporary fix until WL#2975 is implemented ---------

      This event is not the last one (no STMT_END_F). If we stop now
      (in case of terminate_slave_thread()), how will we restart? We
      have to restart from Table_map_log_event, but as this table is
      not transactional, the rows already inserted will still be
      present, and idempotency is not guaranteed (no PK) so we risk
      that repeating leads to double insert. So we desperately try to
      continue, hope we'll eventually leave this buggy situation (by
      executing the final Old_rows_log_event). If we are in a hopeless
      wait (reached end of last relay log and nothing gets appended
      there), we timeout after one minute, and notify DBA about the
      problem.  When WL#2975 is implemented, just remove the member
      Relay_log_info::last_event_start_time and all its occurrences.
    */
    rgi->last_event_start_time= my_time(0);
  }

  if (get_flags(STMT_END_F))
  {
    /*
      This is the end of a statement or transaction, so close (and
      unlock) the tables we opened when processing the
      Table_map_log_event starting the statement.

      OBSERVER.  This will clear *all* mappings, not only those that
      are open for the table. There is not good handle for on-close
      actions for tables.

      NOTE. Even if we have no table ('table' == 0) we still need to be
      here, so that we increase the group relay log position. If we didn't, we
      could have a group relay log position which lags behind "forever"
      (assume the last master's transaction is ignored by the slave because of
      replicate-ignore rules).
    */
    int binlog_error= thd->binlog_flush_pending_rows_event(TRUE);

    /*
      If this event is not in a transaction, the call below will, if some
      transactional storage engines are involved, commit the statement into
      them and flush the pending event to binlog.
      If this event is in a transaction, the call will do nothing, but a
      Xid_log_event will come next which will, if some transactional engines
      are involved, commit the transaction and flush the pending event to the
      binlog.
      If there was a deadlock the transaction should have been rolled back
      already. So there should be no need to rollback the transaction.
    */
    DBUG_ASSERT(! thd->transaction_rollback_request);
    if (unlikely((error= (binlog_error ?
                          trans_rollback_stmt(thd) :
                          trans_commit_stmt(thd)))))
      rli->report(ERROR_LEVEL, error, NULL,
                  "Error in %s event: commit of row events failed, "
                  "table `%s`.`%s`",
                  get_type_str(), m_table->s->db.str,
                  m_table->s->table_name.str);
    error|= binlog_error;

    /*
      Now what if this is not a transactional engine? we still need to
      flush the pending event to the binlog; we did it with
      thd->binlog_flush_pending_rows_event(). Note that we imitate
      what is done for real queries: a call to
      ha_autocommit_or_rollback() (sometimes only if involves a
      transactional engine), and a call to be sure to have the pending
      event flushed.
    */

    thd->reset_current_stmt_binlog_format_row();
    rgi->cleanup_context(thd, 0);
  }

  DBUG_RETURN(error);
}


Log_event::enum_skip_reason
Old_rows_log_event::do_shall_skip(rpl_group_info *rgi)
{
  /*
    If the slave skip counter is 1 and this event does not end a
    statement, then we should not start executing on the next event.
    Otherwise, we defer the decision to the normal skipping logic.
  */
  if (rgi->rli->slave_skip_counter == 1 && !get_flags(STMT_END_F))
    return Log_event::EVENT_SKIP_IGNORE;
  else
    return Log_event::do_shall_skip(rgi);
}

int
Old_rows_log_event::do_update_pos(rpl_group_info *rgi)
{
  Relay_log_info *rli= rgi->rli;
  int error= 0;
  DBUG_ENTER("Old_rows_log_event::do_update_pos");

  DBUG_PRINT("info", ("flags: %s",
                      get_flags(STMT_END_F) ? "STMT_END_F " : ""));

  if (get_flags(STMT_END_F))
  {
    /*
      Indicate that a statement is finished.
      Step the group log position if we are not in a transaction,
      otherwise increase the event log position.
     */
    error= rli->stmt_done(log_pos, thd, rgi);
    /*
      Clear any errors in thd->net.last_err*. It is not known if this is
      needed or not. It is believed that any errors that may exist in
      thd->net.last_err* are allowed. Examples of errors are "key not
      found", which is produced in the test case rpl_row_conflicts.test
    */
    thd->clear_error();
  }
  else
  {
    rgi->inc_event_relay_log_pos();
  }

  DBUG_RETURN(error);
}

#endif /* !defined(MYSQL_CLIENT) && defined(HAVE_REPLICATION) */


#ifndef MYSQL_CLIENT
bool Old_rows_log_event::write_data_header()
{
  uchar buf[ROWS_HEADER_LEN];	// No need to init the buffer

  // This method should not be reached.
  assert(0);

  DBUG_ASSERT(m_table_id != UINT32_MAX);
  DBUG_EXECUTE_IF("old_row_based_repl_4_byte_map_id_master",
                  {
                    int4store(buf + 0, (ulong) m_table_id);
                    int2store(buf + 4, m_flags);
                    return write_data(buf, 6);
                  });
  int6store(buf + RW_MAPID_OFFSET, (ulonglong)m_table_id);
  int2store(buf + RW_FLAGS_OFFSET, m_flags);
  return write_data(buf, ROWS_HEADER_LEN);
}


bool Old_rows_log_event::write_data_body()
{
  /*
     Note that this should be the number of *bits*, not the number of
     bytes.
  */
  uchar sbuf[MAX_INT_WIDTH];
  my_ptrdiff_t const data_size= m_rows_cur - m_rows_buf;
  uint bitmap_size= no_bytes_in_export_map(&m_cols);
  uchar *bitmap;

  // This method should not be reached.
  assert(0);

  bool res= false;
  uchar *const sbuf_end= net_store_length(sbuf, (size_t) m_width);
  DBUG_ASSERT(static_cast<size_t>(sbuf_end - sbuf) <= sizeof(sbuf));

  DBUG_DUMP("m_width", sbuf, (size_t) (sbuf_end - sbuf));
  res= res || write_data(sbuf, (size_t) (sbuf_end - sbuf));

  bitmap= (uchar*) my_alloca(bitmap_size);
  bitmap_export(bitmap, &m_cols);

  DBUG_DUMP("m_cols", bitmap, no_bytes_in_export_map(&m_cols));
  res= res || write_data(bitmap, no_bytes_in_export_map(&m_cols));
  DBUG_DUMP("rows", m_rows_buf, data_size);
  res= res || write_data(m_rows_buf, (size_t) data_size);
  my_afree(bitmap);

  return res;

}
#endif


#if defined(HAVE_REPLICATION) && !defined(MYSQL_CLIENT)
void Old_rows_log_event::pack_info(Protocol *protocol)
{
  char buf[256];
  char const *const flagstr=
    get_flags(STMT_END_F) ? " flags: STMT_END_F" : "";
  size_t bytes= my_snprintf(buf, sizeof(buf),
                               "table_id: %llu%s", m_table_id, flagstr);
  protocol->store(buf, bytes, &my_charset_bin);
}
#endif


#ifdef MYSQL_CLIENT
/* Method duplicates Rows_log_event's one */
bool Old_rows_log_event::print_helper(FILE *file,
                                      PRINT_EVENT_INFO *print_event_info,
                                      char const *const name)
{
  IO_CACHE *const head= &print_event_info->head_cache;
  IO_CACHE *const body= &print_event_info->body_cache;
  IO_CACHE *const tail= &print_event_info->tail_cache;
  bool do_print_encoded=
    print_event_info->base64_output_mode != BASE64_OUTPUT_DECODE_ROWS &&
    print_event_info->base64_output_mode != BASE64_OUTPUT_NEVER &&
    !print_event_info->short_form;

  if (!print_event_info->short_form)
  {
    char llbuff[22];
    if (print_header(head, print_event_info, !do_print_encoded) ||
        my_b_printf(head, "\t%s: table id %s%s\n",
                    name, ullstr(m_table_id, llbuff),
                    do_print_encoded ? " flags: STMT_END_F" : "") ||
        print_base64(body, print_event_info, do_print_encoded))
      goto err;
  }

  if (get_flags(STMT_END_F))
  {
    if (copy_event_cache_to_file_and_reinit(head, file) ||
        copy_cache_to_file_wrapped(body, file, do_print_encoded,
                                   print_event_info->delimiter,
                                   print_event_info->verbose) ||
        copy_event_cache_to_file_and_reinit(tail, file))
      goto err;
  }
  return 0;
err:
  return 1;
}
#endif


#if !defined(MYSQL_CLIENT) && defined(HAVE_REPLICATION)
/**
  Write the current row into event's table.

  The row is located in the row buffer, pointed by @c m_curr_row member.
  Number of columns of the row is stored in @c m_width member (it can be 
  different from the number of columns in the table to which we insert). 
  Bitmap @c m_cols indicates which columns are present in the row. It is assumed 
  that event's table is already open and pointed by @c m_table.

  If the same record already exists in the table it can be either overwritten 
  or an error is reported depending on the value of @c overwrite flag 
  (error reporting not yet implemented). Note that the matching record can be
  different from the row we insert if we use primary keys to identify records in
  the table.

  The row to be inserted can contain values only for selected columns. The 
  missing columns are filled with default values using @c prepare_record() 
  function. If a matching record is found in the table and @c overwritte is
  true, the missing columns are taken from it.

  @param  rli   Relay log info (needed for row unpacking).
  @param  overwrite  
                Shall we overwrite if the row already exists or signal 
                error (currently ignored).

  @returns Error code on failure, 0 on success.

  This method, if successful, sets @c m_curr_row_end pointer to point at the
  next row in the rows buffer. This is done when unpacking the row to be 
  inserted.

  @note If a matching record is found, it is either updated using 
  @c ha_update_row() or first deleted and then new record written.
*/ 

int
Old_rows_log_event::write_row(rpl_group_info *rgi, const bool overwrite)
{
  DBUG_ENTER("write_row");
  DBUG_ASSERT(m_table != NULL && thd != NULL);

  TABLE *table= m_table;  // pointer to event's table
  int error;
  int keynum;
  auto_afree_ptr<char> key(NULL);

  /* fill table->record[0] with default values */

  if (unlikely((error=
                prepare_record(table, m_width,
                               TRUE /* check if columns have def. values */))))
    DBUG_RETURN(error);
  
  /* unpack row into table->record[0] */
  if ((error= unpack_current_row(rgi)))
    DBUG_RETURN(error);
  
#ifndef DBUG_OFF
  DBUG_DUMP("record[0]", table->record[0], table->s->reclength);
  DBUG_PRINT_BITSET("debug", "write_set = %s", table->write_set);
  DBUG_PRINT_BITSET("debug", "read_set = %s", table->read_set);
#endif

  /* 
    Try to write record. If a corresponding record already exists in the table,
    we try to change it using ha_update_row() if possible. Otherwise we delete
    it and repeat the whole process again. 

    TODO: Add safety measures against infinite looping. 
   */

  while (unlikely(error= table->file->ha_write_row(table->record[0])))
  {
    if (error == HA_ERR_LOCK_DEADLOCK || error == HA_ERR_LOCK_WAIT_TIMEOUT)
    {
      table->file->print_error(error, MYF(0)); /* to check at exec_relay_log_event */
      DBUG_RETURN(error);
    }
    if (unlikely((keynum= table->file->get_dup_key(error)) < 0))
    {
      DBUG_PRINT("info",("Can't locate duplicate key (get_dup_key returns %d)",keynum));
      table->file->print_error(error, MYF(0));
      /*
        We failed to retrieve the duplicate key
        - either because the error was not "duplicate key" error
        - or because the information which key is not available
      */
      DBUG_RETURN(error);
    }

    /*
       We need to retrieve the old row into record[1] to be able to
       either update or delete the offending record.  We either:

       - use rnd_pos() with a row-id (available as dupp_row) to the
         offending row, if that is possible (MyISAM and Blackhole), or else

       - use index_read_idx() with the key that is duplicated, to
         retrieve the offending row.
     */
    if (table->file->ha_table_flags() & HA_DUPLICATE_POS)
    {
      DBUG_PRINT("info",("Locating offending record using rnd_pos()"));
      error= table->file->ha_rnd_pos(table->record[1], table->file->dup_ref);
      if (unlikely(error))
      {
        DBUG_PRINT("info",("rnd_pos() returns error %d",error));
        table->file->print_error(error, MYF(0));
        DBUG_RETURN(error);
      }
    }
    else
    {
      DBUG_PRINT("info",("Locating offending record using index_read_idx()"));

      if (table->file->extra(HA_EXTRA_FLUSH_CACHE))
      {
        DBUG_PRINT("info",("Error when setting HA_EXTRA_FLUSH_CACHE"));
        DBUG_RETURN(my_errno);
      }

      if (key.get() == NULL)
      {
        key.assign(static_cast<char*>(my_alloca(table->s->max_unique_length)));
        if (unlikely(key.get() == NULL))
        {
          DBUG_PRINT("info",("Can't allocate key buffer"));
          DBUG_RETURN(ENOMEM);
        }
      }

      key_copy((uchar*)key.get(), table->record[0], table->key_info + keynum,
               0);
      error= table->file->ha_index_read_idx_map(table->record[1], keynum,
                                                (const uchar*)key.get(),
                                                HA_WHOLE_KEY,
                                                HA_READ_KEY_EXACT);
      if (unlikely(error))
      {
        DBUG_PRINT("info",("index_read_idx() returns error %d", error));
        table->file->print_error(error, MYF(0));
        DBUG_RETURN(error);
      }
    }

    /*
       Now, record[1] should contain the offending row.  That
       will enable us to update it or, alternatively, delete it (so
       that we can insert the new row afterwards).
     */

    /*
      If row is incomplete we will use the record found to fill 
      missing columns.  
    */
    if (!get_flags(COMPLETE_ROWS_F))
    {
      restore_record(table,record[1]);
      error= unpack_current_row(rgi);
    }

#ifndef DBUG_OFF
    DBUG_PRINT("debug",("preparing for update: before and after image"));
    DBUG_DUMP("record[1] (before)", table->record[1], table->s->reclength);
    DBUG_DUMP("record[0] (after)", table->record[0], table->s->reclength);
#endif

    /*
       REPLACE is defined as either INSERT or DELETE + INSERT.  If
       possible, we can replace it with an UPDATE, but that will not
       work on InnoDB if FOREIGN KEY checks are necessary.

       I (Matz) am not sure of the reason for the last_uniq_key()
       check as, but I'm guessing that it's something along the
       following lines.

       Suppose that we got the duplicate key to be a key that is not
       the last unique key for the table and we perform an update:
       then there might be another key for which the unique check will
       fail, so we're better off just deleting the row and inserting
       the correct row.
     */
    if (last_uniq_key(table, keynum) &&
        !table->file->referenced_by_foreign_key())
    {
      DBUG_PRINT("info",("Updating row using ha_update_row()"));
      error=table->file->ha_update_row(table->record[1],
                                       table->record[0]);
      switch (error) {
                
      case HA_ERR_RECORD_IS_THE_SAME:
        DBUG_PRINT("info",("ignoring HA_ERR_RECORD_IS_THE_SAME error from"
                           " ha_update_row()"));
        error= 0;
      
      case 0:
        break;
        
      default:    
        DBUG_PRINT("info",("ha_update_row() returns error %d",error));
        table->file->print_error(error, MYF(0));
      }
      
      DBUG_RETURN(error);
    }
    else
    {
      DBUG_PRINT("info",("Deleting offending row and trying to write new one again"));
      if (unlikely((error= table->file->ha_delete_row(table->record[1]))))
      {
        DBUG_PRINT("info",("ha_delete_row() returns error %d",error));
        table->file->print_error(error, MYF(0));
        DBUG_RETURN(error);
      }
      /* Will retry ha_write_row() with the offending row removed. */
    }
  }

  DBUG_RETURN(error);
}


/**
  Locate the current row in event's table.

  The current row is pointed by @c m_curr_row. Member @c m_width tells how many 
  columns are there in the row (this can be differnet from the number of columns 
  in the table). It is assumed that event's table is already open and pointed 
  by @c m_table.

  If a corresponding record is found in the table it is stored in 
  @c m_table->record[0]. Note that when record is located based on a primary 
  key, it is possible that the record found differs from the row being located.

  If no key is specified or table does not have keys, a table scan is used to 
  find the row. In that case the row should be complete and contain values for
  all columns. However, it can still be shorter than the table, i.e. the table 
  can contain extra columns not present in the row. It is also possible that 
  the table has fewer columns than the row being located. 

  @returns Error code on failure, 0 on success. 
  
  @post In case of success @c m_table->record[0] contains the record found. 
  Also, the internal "cursor" of the table is positioned at the record found.

  @note If the engine allows random access of the records, a combination of
  @c position() and @c rnd_pos() will be used. 

  Note that one MUST call ha_index_or_rnd_end() after this function if
  it returns 0 as we must leave the row position in the handler intact
  for any following update/delete command.
*/

int Old_rows_log_event::find_row(rpl_group_info *rgi)
{
  DBUG_ENTER("find_row");

  DBUG_ASSERT(m_table && m_table->in_use != NULL);

  TABLE *table= m_table;
  int error;

  /* unpack row - missing fields get default values */

  // TODO: shall we check and report errors here?
  prepare_record(table, m_width, FALSE /* don't check errors */); 
  error= unpack_current_row(rgi);

#ifndef DBUG_OFF
  DBUG_PRINT("info",("looking for the following record"));
  DBUG_DUMP("record[0]", table->record[0], table->s->reclength);
#endif

  if ((table->file->ha_table_flags() & HA_PRIMARY_KEY_REQUIRED_FOR_POSITION) &&
      table->s->primary_key < MAX_KEY)
  {
    /*
      Use a more efficient method to fetch the record given by
      table->record[0] if the engine allows it.  We first compute a
      row reference using the position() member function (it will be
      stored in table->file->ref) and the use rnd_pos() to position
      the "cursor" (i.e., record[0] in this case) at the correct row.

      TODO: Add a check that the correct record has been fetched by
      comparing with the original record. Take into account that the
      record on the master and slave can be of different
      length. Something along these lines should work:

      ADD>>>  store_record(table,record[1]);
              int error= table->file->ha_rnd_pos(table->record[0], table->file->ref);
      ADD>>>  DBUG_ASSERT(memcmp(table->record[1], table->record[0],
                                 table->s->reclength) == 0);

    */
    DBUG_PRINT("info",("locating record using primary key (position)"));
    int error= table->file->ha_rnd_pos_by_record(table->record[0]);
    if (unlikely(error))
    {
      DBUG_PRINT("info",("rnd_pos returns error %d",error));
      table->file->print_error(error, MYF(0));
    }
    DBUG_RETURN(error);
  }

  // We can't use position() - try other methods.
  
  /* 
    We need to retrieve all fields
    TODO: Move this out from this function to main loop 
   */
  table->use_all_columns();

  /*
    Save copy of the record in table->record[1]. It might be needed 
    later if linear search is used to find exact match.
   */ 
  store_record(table,record[1]);    

  if (table->s->keys > 0)
  {
    DBUG_PRINT("info",("locating record using primary key (index_read)"));

    /* We have a key: search the table using the index */
    if (!table->file->inited &&
        unlikely(error= table->file->ha_index_init(0, FALSE)))
    {
      DBUG_PRINT("info",("ha_index_init returns error %d",error));
      table->file->print_error(error, MYF(0));
      DBUG_RETURN(error);
    }

    /* Fill key data for the row */

    DBUG_ASSERT(m_key);
    key_copy(m_key, table->record[0], table->key_info, 0);

    /*
      Don't print debug messages when running valgrind since they can
      trigger false warnings.
     */
#ifndef HAVE_valgrind
    DBUG_DUMP("key data", m_key, table->key_info->key_length);
#endif

    /*
      We need to set the null bytes to ensure that the filler bit are
      all set when returning.  There are storage engines that just set
      the necessary bits on the bytes and don't set the filler bits
      correctly.
    */
    my_ptrdiff_t const pos=
      table->s->null_bytes > 0 ? table->s->null_bytes - 1 : 0;
    table->record[0][pos]= 0xFF;
    
    if (unlikely((error= table->file->ha_index_read_map(table->record[0],
                                                        m_key,
                                                        HA_WHOLE_KEY,
                                                        HA_READ_KEY_EXACT))))
    {
      DBUG_PRINT("info",("no record matching the key found in the table"));
      table->file->print_error(error, MYF(0));
      table->file->ha_index_end();
      DBUG_RETURN(error);
    }

  /*
    Don't print debug messages when running valgrind since they can
    trigger false warnings.
   */
#ifndef HAVE_valgrind
    DBUG_PRINT("info",("found first matching record")); 
    DBUG_DUMP("record[0]", table->record[0], table->s->reclength);
#endif
    /*
      Below is a minor "optimization".  If the key (i.e., key number
      0) has the HA_NOSAME flag set, we know that we have found the
      correct record (since there can be no duplicates); otherwise, we
      have to compare the record with the one found to see if it is
      the correct one.

      CAVEAT! This behaviour is essential for the replication of,
      e.g., the mysql.proc table since the correct record *shall* be
      found using the primary key *only*.  There shall be no
      comparison of non-PK columns to decide if the correct record is
      found.  I can see no scenario where it would be incorrect to
      chose the row to change only using a PK or an UNNI.
    */
    if (table->key_info->flags & HA_NOSAME)
    {
      /* Unique does not have non nullable part */
      if (!(table->key_info->flags & (HA_NULL_PART_KEY)))
      {
        DBUG_RETURN(0);
      }
      else
      {
        KEY *keyinfo= table->key_info;
        /*
          Unique has nullable part. We need to check if there is any
          field in the BI image that is null and part of UNNI.
        */
        bool null_found= FALSE;
        for (uint i=0; i < keyinfo->user_defined_key_parts && !null_found; i++)
        {
          uint fieldnr= keyinfo->key_part[i].fieldnr - 1;
          Field **f= table->field+fieldnr;
          null_found= (*f)->is_null();
        }

        if (!null_found)
        {
          DBUG_RETURN(0);
        }

        /* else fall through to index scan */
      }
    }

    /*
      In case key is not unique, we still have to iterate over records found
      and find the one which is identical to the row given. A copy of the 
      record we are looking for is stored in record[1].
     */ 
    DBUG_PRINT("info",("non-unique index, scanning it to find matching record")); 

    while (record_compare(table))
    {
      while (unlikely(error= table->file->ha_index_next(table->record[0])))
      {
        DBUG_PRINT("info",("no record matching the given row found"));
        table->file->print_error(error, MYF(0));
        (void) table->file->ha_index_end();
        DBUG_RETURN(error);
      }
    }
  }
  else
  {
    DBUG_PRINT("info",("locating record using table scan (rnd_next)"));

    int restart_count= 0; // Number of times scanning has restarted from top

    /* We don't have a key: search the table using rnd_next() */
    if (unlikely((error= table->file->ha_rnd_init_with_error(1))))
    {
      DBUG_PRINT("info",("error initializing table scan"
                         " (ha_rnd_init returns %d)",error));
      DBUG_RETURN(error);
    }

    /* Continue until we find the right record or have made a full loop */
    do
    {
  restart_rnd_next:
      error= table->file->ha_rnd_next(table->record[0]);

      switch (error) {

      case 0:
        break;

      case HA_ERR_END_OF_FILE:
        if (++restart_count < 2)
        {
          int error2;
          table->file->ha_rnd_end();
          if (unlikely((error2= table->file->ha_rnd_init_with_error(1))))
            DBUG_RETURN(error2);
          goto restart_rnd_next;
        }
        break;

      default:
        DBUG_PRINT("info", ("Failed to get next record"
                            " (rnd_next returns %d)",error));
        table->file->print_error(error, MYF(0));
        table->file->ha_rnd_end();
        DBUG_RETURN(error);
      }
    }
    while (restart_count < 2 && record_compare(table));
    
    /* 
      Note: above record_compare will take into accout all record fields 
      which might be incorrect in case a partial row was given in the event
     */

    /*
      Have to restart the scan to be able to fetch the next row.
    */
    if (restart_count == 2)
      DBUG_PRINT("info", ("Record not found"));
    else
      DBUG_DUMP("record found", table->record[0], table->s->reclength);
    if (error)
      table->file->ha_rnd_end();

    DBUG_ASSERT(error == HA_ERR_END_OF_FILE || error == 0);
    DBUG_RETURN(error);
  }

  DBUG_RETURN(0);
}

#endif


/**************************************************************************
	Write_rows_log_event member functions
**************************************************************************/

/*
  Constructor used to build an event for writing to the binary log.
 */
#if !defined(MYSQL_CLIENT)
Write_rows_log_event_old::Write_rows_log_event_old(THD *thd_arg,
                                                   TABLE *tbl_arg,
                                                   ulonglong tid_arg,
                                                   MY_BITMAP const *cols,
                                                   bool is_transactional)
  : Old_rows_log_event(thd_arg, tbl_arg, tid_arg, cols, is_transactional)
{

  // This constructor should not be reached.
  assert(0);

}
#endif


/*
  Constructor used by slave to read the event from the binary log.
 */
#ifdef HAVE_REPLICATION
Write_rows_log_event_old::Write_rows_log_event_old(const uchar *buf,
                                                   uint event_len,
                                                   const Format_description_log_event
                                                   *description_event)
: Old_rows_log_event(buf, event_len, PRE_GA_WRITE_ROWS_EVENT,
                     description_event)
{
}
#endif


#if !defined(MYSQL_CLIENT) && defined(HAVE_REPLICATION)
int 
Write_rows_log_event_old::do_before_row_operations(const Slave_reporting_capability *const)
{
  int error= 0;

  /*
    We are using REPLACE semantics and not INSERT IGNORE semantics
    when writing rows, that is: new rows replace old rows.  We need to
    inform the storage engine that it should use this behaviour.
  */

  /* Tell the storage engine that we are using REPLACE semantics. */
  thd->lex->duplicates= DUP_REPLACE;

  thd->lex->sql_command= SQLCOM_REPLACE;
  /* 
     Do not raise the error flag in case of hitting to an unique attribute
  */
  m_table->file->extra(HA_EXTRA_IGNORE_DUP_KEY);
  m_table->file->extra(HA_EXTRA_WRITE_CAN_REPLACE);
  m_table->file->extra(HA_EXTRA_IGNORE_NO_KEY);
  m_table->file->ha_start_bulk_insert(0);
  return error;
}


int 
Write_rows_log_event_old::do_after_row_operations(const Slave_reporting_capability *const,
                                                  int error)
{
  int local_error= 0;
  m_table->file->extra(HA_EXTRA_NO_IGNORE_DUP_KEY);
  m_table->file->extra(HA_EXTRA_WRITE_CANNOT_REPLACE);
  /*
    resetting the extra with 
    table->file->extra(HA_EXTRA_NO_IGNORE_NO_KEY); 
    fires bug#27077
    todo: explain or fix
  */
  if (unlikely((local_error= m_table->file->ha_end_bulk_insert())))
  {
    m_table->file->print_error(local_error, MYF(0));
  }
  return error? error : local_error;
}


int 
Write_rows_log_event_old::do_exec_row(rpl_group_info *rgi)
{
  DBUG_ASSERT(m_table != NULL);
  int error= write_row(rgi, TRUE /* overwrite */);
  
  if (unlikely(error) && !thd->net.last_errno)
    thd->net.last_errno= error;
      
  return error; 
}

#endif /* !defined(MYSQL_CLIENT) && defined(HAVE_REPLICATION) */


#ifdef MYSQL_CLIENT
bool Write_rows_log_event_old::print(FILE *file,
                                     PRINT_EVENT_INFO* print_event_info)
{
  return Old_rows_log_event::print_helper(file, print_event_info,
                                          "Write_rows_old");
}
#endif


/**************************************************************************
	Delete_rows_log_event member functions
**************************************************************************/

/*
  Constructor used to build an event for writing to the binary log.
 */

#ifndef MYSQL_CLIENT
Delete_rows_log_event_old::Delete_rows_log_event_old(THD *thd_arg,
                                                     TABLE *tbl_arg,
                                                     ulonglong tid,
                                                     MY_BITMAP const *cols,
                                                     bool is_transactional)
  : Old_rows_log_event(thd_arg, tbl_arg, tid, cols, is_transactional),
    m_after_image(NULL), m_memory(NULL)
{

  // This constructor should not be reached.
  assert(0);

}
#endif /* #if !defined(MYSQL_CLIENT) */


/*
  Constructor used by slave to read the event from the binary log.
 */
#ifdef HAVE_REPLICATION
Delete_rows_log_event_old::
Delete_rows_log_event_old(const uchar *buf,
                          uint event_len,
                          const Format_description_log_event
                          *description_event)
  :Old_rows_log_event(buf, event_len, PRE_GA_DELETE_ROWS_EVENT,
                      description_event),
    m_after_image(NULL), m_memory(NULL)
{
}
#endif


#if !defined(MYSQL_CLIENT) && defined(HAVE_REPLICATION)

int Delete_rows_log_event_old::
do_before_row_operations(const Slave_reporting_capability *const)
{
  if ((m_table->file->ha_table_flags() & HA_PRIMARY_KEY_REQUIRED_FOR_POSITION) &&
      m_table->s->primary_key < MAX_KEY)
  {
    /*
      We don't need to allocate any memory for m_key since it is not used.
    */
    return 0;
  }

  if (m_table->s->keys > 0)
  {
    // Allocate buffer for key searches
    m_key= (uchar*)my_malloc(key_memory_log_event_old, m_table->key_info->key_length, MYF(MY_WME));
    if (!m_key)
      return HA_ERR_OUT_OF_MEM;
  }
  return 0;
}


int 
Delete_rows_log_event_old::do_after_row_operations(const Slave_reporting_capability *const,
                                                   int error)
{
  /*error= ToDo:find out what this should really be, this triggers close_scan in nbd, returning error?*/
  m_table->file->ha_index_or_rnd_end();
  my_free(m_key);
  m_key= NULL;

  return error;
}


int Delete_rows_log_event_old::do_exec_row(rpl_group_info *rgi)
{
  int error;
  DBUG_ASSERT(m_table != NULL);

  if (likely(!(error= find_row(rgi))) )
  { 
    /*
      Delete the record found, located in record[0]
    */
    error= m_table->file->ha_delete_row(m_table->record[0]);
    m_table->file->ha_index_or_rnd_end();
  }
  return error;
}

#endif /* !defined(MYSQL_CLIENT) && defined(HAVE_REPLICATION) */


#ifdef MYSQL_CLIENT
bool Delete_rows_log_event_old::print(FILE *file,
                                      PRINT_EVENT_INFO* print_event_info)
{
  return Old_rows_log_event::print_helper(file, print_event_info,
                                          "Delete_rows_old");
}
#endif


/**************************************************************************
	Update_rows_log_event member functions
**************************************************************************/

/*
  Constructor used to build an event for writing to the binary log.
 */
#if !defined(MYSQL_CLIENT)
Update_rows_log_event_old::Update_rows_log_event_old(THD *thd_arg,
                                                     TABLE *tbl_arg,
                                                     ulonglong tid,
                                                     MY_BITMAP const *cols,
                                                     bool is_transactional)
  : Old_rows_log_event(thd_arg, tbl_arg, tid, cols, is_transactional),
    m_after_image(NULL), m_memory(NULL)
{

  // This constructor should not be reached.
  assert(0);
}
#endif /* !defined(MYSQL_CLIENT) */


/*
  Constructor used by slave to read the event from the binary log.
 */
#ifdef HAVE_REPLICATION
Update_rows_log_event_old::Update_rows_log_event_old(const uchar *buf,
                                                     uint event_len,
                                                     const
                                                     Format_description_log_event
                                                     *description_event)
  : Old_rows_log_event(buf, event_len, PRE_GA_UPDATE_ROWS_EVENT,
                       description_event),
    m_after_image(NULL), m_memory(NULL)
{
}
#endif


#if !defined(MYSQL_CLIENT) && defined(HAVE_REPLICATION)

int 
Update_rows_log_event_old::
do_before_row_operations(const Slave_reporting_capability *const)
{
  if (m_table->s->keys > 0)
  {
    // Allocate buffer for key searches
    m_key= (uchar*)my_malloc(key_memory_log_event_old,
                             m_table->key_info->key_length, MYF(MY_WME));
    if (!m_key)
      return HA_ERR_OUT_OF_MEM;
  }

  return 0;
}


int 
Update_rows_log_event_old::
do_after_row_operations(const Slave_reporting_capability *const, int error)
{
  /*error= ToDo:find out what this should really be, this triggers close_scan in nbd, returning error?*/
  m_table->file->ha_index_or_rnd_end();
  my_free(m_key); // Free for multi_malloc
  m_key= NULL;

  return error;
}


int 
Update_rows_log_event_old::do_exec_row(rpl_group_info *rgi)
{
  DBUG_ASSERT(m_table != NULL);

  int error= find_row(rgi);
  if (unlikely(error))
  {
    /*
      We need to read the second image in the event of error to be
      able to skip to the next pair of updates
    */
    m_curr_row= m_curr_row_end;
    unpack_current_row(rgi);
    return error;
  }

  /*
    This is the situation after locating BI:

    ===|=== before image ====|=== after image ===|===
       ^                     ^
       m_curr_row            m_curr_row_end

    BI found in the table is stored in record[0]. We copy it to record[1]
    and unpack AI to record[0].
   */

  store_record(m_table,record[1]);

  m_curr_row= m_curr_row_end;
  error= unpack_current_row(rgi); // this also updates m_curr_row_end

  /*
    Now we have the right row to update.  The old row (the one we're
    looking for) is in record[1] and the new row is in record[0].
  */
#ifndef HAVE_valgrind
  /*
    Don't print debug messages when running valgrind since they can
    trigger false warnings.
   */
  DBUG_PRINT("info",("Updating row in table"));
  DBUG_DUMP("old record", m_table->record[1], m_table->s->reclength);
  DBUG_DUMP("new values", m_table->record[0], m_table->s->reclength);
#endif

  error= m_table->file->ha_update_row(m_table->record[1], m_table->record[0]);
  m_table->file->ha_index_or_rnd_end();

  if (unlikely(error == HA_ERR_RECORD_IS_THE_SAME))
    error= 0;

  return error;
}

#endif /* !defined(MYSQL_CLIENT) && defined(HAVE_REPLICATION) */


#ifdef MYSQL_CLIENT
bool Update_rows_log_event_old::print(FILE *file,
                                      PRINT_EVENT_INFO* print_event_info)
{
  return Old_rows_log_event::print_helper(file, print_event_info,
                                          "Update_rows_old");
}
#endif<|MERGE_RESOLUTION|>--- conflicted
+++ resolved
@@ -1156,14 +1156,8 @@
       set_flags(RELAXED_UNIQUE_CHECKS_F);
   /* if my_bitmap_init fails, caught in is_valid() */
   if (likely(!my_bitmap_init(&m_cols,
-<<<<<<< HEAD
-                          m_width <= sizeof(m_bitbuf)*8 ? m_bitbuf : NULL,
-                          m_width)))
-=======
                              m_width <= sizeof(m_bitbuf)*8 ? m_bitbuf : NULL,
-                             m_width,
-                             false)))
->>>>>>> ccb7a1e9
+                             m_width)))
   {
     /* Cols can be zero if this is a dummy binrows event */
     if (likely(cols != NULL))
@@ -1229,14 +1223,8 @@
 
   /* if my_bitmap_init fails, caught in is_valid() */
   if (likely(!my_bitmap_init(&m_cols,
-<<<<<<< HEAD
-                          m_width <= sizeof(m_bitbuf)*8 ? m_bitbuf : NULL,
-                          m_width)))
-=======
                              m_width <= sizeof(m_bitbuf)*8 ? m_bitbuf : NULL,
-                             m_width,
-                             false)))
->>>>>>> ccb7a1e9
+                             m_width)))
   {
     DBUG_PRINT("debug", ("Reading from %p", ptr_after_width));
     bitmap_import(&m_cols, ptr_after_width);
