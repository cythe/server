/* Copyright (c) 2000, 2019, Oracle and/or its affiliates.
   Copyright (c) 2009, 2022, MariaDB Corporation.

   This program is free software; you can redistribute it and/or modify
   it under the terms of the GNU General Public License as published by
   the Free Software Foundation; version 2 of the License.

   This program is distributed in the hope that it will be useful,
   but WITHOUT ANY WARRANTY; without even the implied warranty of
   MERCHANTABILITY or FITNESS FOR A PARTICULAR PURPOSE.  See the
   GNU General Public License for more details.

   You should have received a copy of the GNU General Public License
   along with this program; if not, write to the Free Software
   Foundation, Inc., 51 Franklin St, Fifth Floor, Boston, MA 02110-1335  USA */


/* A lexical scanner on a temporary buffer with a yacc interface */

#define MYSQL_LEX 1
#include "mariadb.h"
#include "sql_priv.h"
#include "sql_class.h"                          // sql_lex.h: SQLCOM_END
#include "sql_lex.h"
#include "sql_parse.h"                          // add_to_list
#include "item_create.h"
#include <m_ctype.h>
#include <hash.h>
#include "sp_head.h"
#include "sp.h"
#include "sql_select.h"
#include "sql_cte.h"
#include "sql_signal.h"
#include "sql_derived.h"
#include "sql_truncate.h"                      // Sql_cmd_truncate_table
#include "sql_admin.h"                         // Sql_cmd_analyze/Check..._table
#include "sql_partition.h"
#include "sql_partition_admin.h"               // Sql_cmd_alter_table_*_part
#include "event_parse_data.h"
#ifdef WITH_WSREP
#include "mysql/service_wsrep.h"
#endif

void LEX::parse_error(uint err_number)
{
  thd->parse_error(err_number);
}


/**
  LEX_STRING constant for null-string to be used in parser and other places.
*/
const LEX_STRING empty_lex_str=   {(char *) "", 0};
const LEX_CSTRING null_clex_str=  {NULL, 0};
const LEX_CSTRING empty_clex_str= {"", 0};
const LEX_CSTRING star_clex_str=  {"*", 1};
const LEX_CSTRING param_clex_str= {"?", 1};


/**
  Helper action for a case expression statement (the expr in 'CASE expr').
  This helper is used for 'searched' cases only.
  @param lex the parser lex context
  @param expr the parsed expression
  @return 0 on success
*/

int sp_expr_lex::case_stmt_action_expr()
{
  int case_expr_id= spcont->register_case_expr();
  sp_instr_set_case_expr *i;

  if (spcont->push_case_expr_id(case_expr_id))
    return 1;

  i= new (thd->mem_root)
    sp_instr_set_case_expr(sphead->instructions(), spcont, case_expr_id,
                           get_item(), this);

  sphead->add_cont_backpatch(i);
  return sphead->add_instr(i);
}

/**
  Helper action for a case when condition.
  This helper is used for both 'simple' and 'searched' cases.
  @param lex the parser lex context
  @param when the parsed expression for the WHEN clause
  @param simple true for simple cases, false for searched cases
*/

int sp_expr_lex::case_stmt_action_when(bool simple)
{
  uint ip= sphead->instructions();
  sp_instr_jump_if_not *i;
  Item_case_expr *var;
  Item *expr;

  if (simple)
  {
    var= new (thd->mem_root)
         Item_case_expr(thd, spcont->get_current_case_expr_id());

#ifdef DBUG_ASSERT_EXISTS
    if (var)
    {
      var->m_sp= sphead;
    }
#endif

    expr= new (thd->mem_root) Item_func_eq(thd, var, get_item());
    i= new (thd->mem_root) sp_instr_jump_if_not(ip, spcont, expr, this);
  }
  else
    i= new (thd->mem_root) sp_instr_jump_if_not(ip, spcont, get_item(), this);

  /*
    BACKPATCH: Registering forward jump from
    "case_stmt_action_when" to "case_stmt_action_then"
    (jump_if_not from instruction 2 to 5, 5 to 8 ... in the example)
  */

  return
    !MY_TEST(i) ||
    sphead->push_backpatch(thd, i, spcont->push_label(thd, &empty_clex_str, 0)) ||
    sphead->add_cont_backpatch(i) ||
    sphead->add_instr(i);
}

/**
  Helper action for a case then statements.
  This helper is used for both 'simple' and 'searched' cases.
  @param lex the parser lex context
*/

int LEX::case_stmt_action_then()
{
  uint ip= sphead->instructions();
  sp_instr_jump *i= new (thd->mem_root) sp_instr_jump(ip, spcont);
  if (!MY_TEST(i) || sphead->add_instr(i))
    return 1;

  /*
    BACKPATCH: Resolving forward jump from
    "case_stmt_action_when" to "case_stmt_action_then"
    (jump_if_not from instruction 2 to 5, 5 to 8 ... in the example)
  */

  sphead->backpatch(spcont->pop_label());

  /*
    BACKPATCH: Registering forward jump from
    "case_stmt_action_then" to after END CASE
    (jump from instruction 4 to 12, 7 to 12 ... in the example)
  */

  return sphead->push_backpatch(thd, i, spcont->last_label());
}


/**
  Helper action for a SET statement.
  Used to push a system variable into the assignment list.

  @param tmp      the system variable with base name
  @param var_type the scope of the variable
  @param val      the value being assigned to the variable

  @return TRUE if error, FALSE otherwise.
*/

bool
LEX::set_system_variable(enum enum_var_type var_type,
                         sys_var *sysvar, const Lex_ident_sys_st *base_name,
                         Item *val)
{
  set_var *setvar;

  /* No AUTOCOMMIT from a stored function or trigger. */
  if (spcont && sysvar == Sys_autocommit_ptr)
    sphead->m_flags|= sp_head::HAS_SET_AUTOCOMMIT_STMT;

  if (val && val->type() == Item::FIELD_ITEM &&
      ((Item_field*)val)->table_name.str)
  {
    my_error(ER_WRONG_TYPE_FOR_VAR, MYF(0), sysvar->name.str);
    return TRUE;
  }

  if (!(setvar= new (thd->mem_root) set_var(thd, var_type, sysvar,
                                            base_name, val)))
    return TRUE;

  return var_list.push_back(setvar, thd->mem_root);
}


/**
  Helper action for a SET statement.
  Used to SET a field of NEW row.

  @param name     the field name
  @param val      the value being assigned to the row

  @return TRUE if error, FALSE otherwise.
*/

bool LEX::set_trigger_new_row(const LEX_CSTRING *name, Item *val)
{
  Item_trigger_field *trg_fld;
  sp_instr_set_trigger_field *sp_fld;

  /* QQ: Shouldn't this be field's default value ? */
  if (! val)
    val= new (thd->mem_root) Item_null(thd);

  DBUG_ASSERT(trg_chistics.action_time == TRG_ACTION_BEFORE &&
              (trg_chistics.event == TRG_EVENT_INSERT ||
               trg_chistics.event == TRG_EVENT_UPDATE));

  trg_fld= new (thd->mem_root)
            Item_trigger_field(thd, current_context(),
                               Item_trigger_field::NEW_ROW,
                               *name, UPDATE_ACL, FALSE);

  if (unlikely(trg_fld == NULL))
    return TRUE;

  sp_fld= new (thd->mem_root)
        sp_instr_set_trigger_field(sphead->instructions(),
                                   spcont, trg_fld, val, this);

  if (unlikely(sp_fld == NULL))
    return TRUE;

  /*
    Let us add this item to list of all Item_trigger_field
    objects in trigger.
  */
  trg_table_fields.link_in_list(trg_fld, &trg_fld->next_trg_field);

  return sphead->add_instr(sp_fld);
}


/**
  Create an object to represent a SP variable in the Item-hierarchy.

  @param  name        The SP variable name.
  @param  spvar       The SP variable (optional).
  @param  start_in_q  Start position of the SP variable name in the query.
  @param  end_in_q    End position of the SP variable name in the query.

  @remark If spvar is not specified, the name is used to search for the
          variable in the parse-time context. If the variable does not
          exist, a error is set and NULL is returned to the caller.

  @return An Item_splocal object representing the SP variable, or NULL on error.
*/
Item_splocal*
LEX::create_item_for_sp_var(const Lex_ident_cli_st *cname, sp_variable *spvar)
{
  const Sp_rcontext_handler *rh;
  Item_splocal *item;
  const char *start_in_q= cname->pos();
  const char *end_in_q= cname->end();
  uint pos_in_q, len_in_q;
  Lex_ident_sys name(thd, cname);

  if (name.is_null())
    return NULL;  // EOM

  /* If necessary, look for the variable. */
  if (spcont && !spvar)
    spvar= find_variable(&name, &rh);

  if (!spvar)
  {
    my_error(ER_SP_UNDECLARED_VAR, MYF(0), name.str);
    return NULL;
  }

  DBUG_ASSERT(spcont && spvar);

  /* Position and length of the SP variable name in the query. */
  pos_in_q= (uint)(start_in_q - sphead->m_tmp_query);
  len_in_q= (uint)(end_in_q - start_in_q);

  item= new (thd->mem_root)
    Item_splocal(thd, rh, &name, spvar->offset, spvar->type_handler(),
                 pos_in_q, len_in_q);

#ifdef DBUG_ASSERT_EXISTS
  if (item)
    item->m_sp= sphead;
#endif

  return item;
}


/**
  Helper to resolve the SQL:2003 Syntax exception 1) in <in predicate>.
  See SQL:2003, Part 2, section 8.4 <in predicate>, Note 184, page 383.
  This function returns the proper item for the SQL expression
  <code>left [NOT] IN ( expr )</code>
  @param thd the current thread
  @param left the in predicand
  @param equal true for IN predicates, false for NOT IN predicates
  @param expr first and only expression of the in value list
  @return an expression representing the IN predicate.
*/
Item* handle_sql2003_note184_exception(THD *thd, Item* left, bool equal,
                                       Item *expr)
{
  /*
    Relevant references for this issue:
    - SQL:2003, Part 2, section 8.4 <in predicate>, page 383,
    - SQL:2003, Part 2, section 7.2 <row value expression>, page 296,
    - SQL:2003, Part 2, section 6.3 <value expression primary>, page 174,
    - SQL:2003, Part 2, section 7.15 <subquery>, page 370,
    - SQL:2003 Feature F561, "Full value expressions".

    The exception in SQL:2003 Note 184 means:
    Item_singlerow_subselect, which corresponds to a <scalar subquery>,
    should be re-interpreted as an Item_in_subselect, which corresponds
    to a <table subquery> when used inside an <in predicate>.

    Our reading of Note 184 is reccursive, so that all:
    - IN (( <subquery> ))
    - IN ((( <subquery> )))
    - IN '('^N <subquery> ')'^N
    - etc
    should be interpreted as a <table subquery>, no matter how deep in the
    expression the <subquery> is.
  */

  Item *result;

  DBUG_ENTER("handle_sql2003_note184_exception");

  if (expr->type() == Item::SUBSELECT_ITEM)
  {
    Item_subselect *expr2 = (Item_subselect*) expr;

    if (expr2->substype() == Item_subselect::SINGLEROW_SUBS)
    {
      Item_singlerow_subselect *expr3 = (Item_singlerow_subselect*) expr2;
      st_select_lex *subselect;

      /*
        Implement the mandated change, by altering the semantic tree:
          left IN Item_singlerow_subselect(subselect)
        is modified to
          left IN (subselect)
        which is represented as
          Item_in_subselect(left, subselect)
      */
      subselect= expr3->invalidate_and_restore_select_lex();
      result= new (thd->mem_root) Item_in_subselect(thd, left, subselect);

      if (! equal)
        result = negate_expression(thd, result);

      DBUG_RETURN(result);
    }
  }

  if (equal)
    result= new (thd->mem_root) Item_func_eq(thd, left, expr);
  else
    result= new (thd->mem_root) Item_func_ne(thd, left, expr);

  DBUG_RETURN(result);
}

/**
  Create a separate LEX for each assignment if in SP.

  If we are in SP we want have own LEX for each assignment.
  This is mostly because it is hard for several sp_instr_set
  and sp_instr_set_trigger instructions share one LEX.
  (Well, it is theoretically possible but adds some extra
  overhead on preparation for execution stage and IMO less
  robust).

  QQ: May be we should simply prohibit group assignments in SP?

  @see sp_create_assignment_instr

  @param thd           Thread context
  @param pos           The position in the raw SQL buffer
*/


bool sp_create_assignment_lex(THD *thd, const char *pos)
{
  if (thd->lex->sphead)
  {
    sp_lex_local *new_lex;
    if (!(new_lex= new (thd->mem_root) sp_lex_set_var(thd, thd->lex)) ||
        new_lex->main_select_push())
      return true;
    new_lex->sphead->m_tmp_query= pos;
    return thd->lex->sphead->reset_lex(thd, new_lex);
  }
  else
    if (thd->lex->main_select_push(false))
      return true;
  return false;
}


/**
  Create a SP instruction for a SET assignment.

  @see sp_create_assignment_lex

  @param thd              - Thread context
  @param no_lookahead     - True if the parser has no lookahead
  @param need_set_keyword - if a SET statement "SET a=10",
                            or a direct assignment overwise "a:=10"
  @return false if success, true otherwise.
*/

bool sp_create_assignment_instr(THD *thd, bool no_lookahead,
                                bool need_set_keyword)
{
  LEX *lex= thd->lex;

  if (lex->sphead)
  {
    if (!lex->var_list.is_empty())
    {
      /*
        - Every variable assignment from the same SET command, e.g.:
            SET @var1=expr1, @var2=expr2;
          produce each own sp_create_assignment_instr() call
          lex->var_list.elements is 1 in this case.
        - This query:
            SET TRANSACTION READ ONLY, ISOLATION LEVEL SERIALIZABLE;
          in translated to:
            SET tx_read_only=1, tx_isolation=ISO_SERIALIZABLE;
          but produces a single sp_create_assignment_instr() call
          which includes the query fragment covering both options.
      */
      DBUG_ASSERT(lex->var_list.elements >= 1 && lex->var_list.elements <= 2);
      /*
        sql_mode=ORACLE's direct assignment of a global variable
        is not possible by the grammar.
      */
      DBUG_ASSERT(lex->option_type != OPT_GLOBAL || need_set_keyword);
      /*
        We have assignment to user or system variable or
        option setting, so we should construct sp_instr_stmt
        for it.
      */
      Lex_input_stream *lip= &thd->m_parser_state->m_lip;

      /*
        Extract the query statement from the tokenizer.  The
        end is either lip->ptr, if there was no lookahead,
        lip->tok_end otherwise.
      */
      static const LEX_CSTRING setlc= { STRING_WITH_LEN("SET ") };
      static const LEX_CSTRING setgl= { STRING_WITH_LEN("SET GLOBAL ") };
      const char *qend= no_lookahead ? lip->get_ptr() : lip->get_tok_end();
      Lex_cstring qbuf(lex->sphead->m_tmp_query, qend);
      if (lex->new_sp_instr_stmt(thd,
                                 lex->option_type == OPT_GLOBAL ? setgl :
                                 need_set_keyword ?               setlc :
                                                                  null_clex_str,
                                 qbuf))
        return true;
    }
    lex->pop_select();
    if (lex->check_main_unit_semantics())
    {
      /*
        "lex" can be referrenced by:
        - sp_instr_set                          SET a= expr;
        - sp_instr_set_row_field                SET r.a= expr;
        - sp_instr_stmt (just generated above)  SET @a= expr;
        In this case, "lex" is fully owned by sp_instr_xxx and it will
        be deleted by the destructor ~sp_instr_xxx().
        So we should remove "lex" from the stack sp_head::m_lex,
        to avoid double free.
      */
      lex->sphead->restore_lex(thd);
      /*
        No needs for "delete lex" here: "lex" is already linked
        to the sp_instr_stmt (using sp_lex_keeper) instance created by
        the call for new_sp_instr_stmt() above. It will be freed
        by ~sp_head/~sp_instr/~sp_lex_keeper during THD::end_statement().
      */
      DBUG_ASSERT(lex->sp_lex_in_use); // used by sp_instr_stmt
      return true;
    }
    enum_var_type inner_option_type= lex->option_type;
    if (lex->sphead->restore_lex(thd))
      return true;
    /* Copy option_type to outer lex in case it has changed. */
    thd->lex->option_type= inner_option_type;
  }
  else
    lex->pop_select();
  return false;
}


void LEX::add_key_to_list(LEX_CSTRING *field_name,
                          enum Key::Keytype type, bool check_exists)
{
  Key *key;
  MEM_ROOT *mem_root= thd->mem_root;
  key= new (mem_root)
        Key(type, &null_clex_str, HA_KEY_ALG_UNDEF, false,
             DDL_options(check_exists ?
                         DDL_options::OPT_IF_NOT_EXISTS :
                         DDL_options::OPT_NONE));
  key->columns.push_back(new (mem_root) Key_part_spec(field_name, 0),
                         mem_root);
  alter_info.key_list.push_back(key, mem_root);
}


bool LEX::add_alter_list(LEX_CSTRING name, Virtual_column_info *expr,
                         bool exists)
{
  MEM_ROOT *mem_root= thd->mem_root;
  Alter_column *ac= new (mem_root) Alter_column(name, expr, exists);
  if (unlikely(ac == NULL))
    return true;
  alter_info.alter_list.push_back(ac, mem_root);
  alter_info.flags|= ALTER_CHANGE_COLUMN_DEFAULT;
  return false;
}


bool LEX::add_alter_list(LEX_CSTRING name, LEX_CSTRING new_name, bool exists)
{
  Alter_column *ac= new (thd->mem_root) Alter_column(name, new_name, exists);
  if (unlikely(ac == NULL))
    return true;
  alter_info.alter_list.push_back(ac, thd->mem_root);
  alter_info.flags|= ALTER_RENAME_COLUMN;
  return false;
}


void LEX::init_last_field(Column_definition *field,
                          const LEX_CSTRING *field_name,
                          const CHARSET_INFO *cs)
{
  last_field= field;

  field->field_name= *field_name;

  /* reset LEX fields that are used in Create_field::set_and_check() */
  charset= cs;
}


bool LEX::set_bincmp(CHARSET_INFO *cs, bool bin)
{
  /*
     if charset is NULL - we're parsing a field declaration.
     we cannot call find_bin_collation for a field here, because actual
     field charset is determined in get_sql_field_charset() much later.
     so we only set a flag.
  */
  if (!charset)
  {
    charset= cs;
    last_field->flags|= bin ? BINCMP_FLAG : 0;
    return false;
  }

  charset= bin ? find_bin_collation(cs ? cs : charset)
               :                    cs ? cs : charset;
  return charset == NULL;
}


Virtual_column_info *add_virtual_expression(THD *thd, Item *expr)
{
  Virtual_column_info *v= new (thd->mem_root) Virtual_column_info();
  if (unlikely(!v))
     return 0;
   v->expr= expr;
   v->utf8= 0;  /* connection charset */
   return v;
}



/**
  @note The order of the elements of this array must correspond to
  the order of elements in enum_binlog_stmt_unsafe.
*/
const int
Query_tables_list::binlog_stmt_unsafe_errcode[BINLOG_STMT_UNSAFE_COUNT] =
{
  ER_BINLOG_UNSAFE_LIMIT,
  ER_BINLOG_UNSAFE_INSERT_DELAYED,
  ER_BINLOG_UNSAFE_SYSTEM_TABLE,
  ER_BINLOG_UNSAFE_AUTOINC_COLUMNS,
  ER_BINLOG_UNSAFE_UDF,
  ER_BINLOG_UNSAFE_SYSTEM_VARIABLE,
  ER_BINLOG_UNSAFE_SYSTEM_FUNCTION,
  ER_BINLOG_UNSAFE_NONTRANS_AFTER_TRANS,
  ER_BINLOG_UNSAFE_MULTIPLE_ENGINES_AND_SELF_LOGGING_ENGINE,
  ER_BINLOG_UNSAFE_MIXED_STATEMENT,
  ER_BINLOG_UNSAFE_INSERT_IGNORE_SELECT,
  ER_BINLOG_UNSAFE_INSERT_SELECT_UPDATE,
  ER_BINLOG_UNSAFE_WRITE_AUTOINC_SELECT,
  ER_BINLOG_UNSAFE_REPLACE_SELECT,
  ER_BINLOG_UNSAFE_CREATE_IGNORE_SELECT,
  ER_BINLOG_UNSAFE_CREATE_REPLACE_SELECT,
  ER_BINLOG_UNSAFE_CREATE_SELECT_AUTOINC,
  ER_BINLOG_UNSAFE_UPDATE_IGNORE,
  ER_BINLOG_UNSAFE_INSERT_TWO_KEYS,
  ER_BINLOG_UNSAFE_AUTOINC_NOT_FIRST,
  /*
    There is no need to add new error code as we plan to get rid of auto
    increment lock mode variable, so we use existing error code below, add
    the correspondent text to the existing error message during merging to
    non-GA release.
  */
  ER_BINLOG_UNSAFE_SYSTEM_VARIABLE
};


/* Longest standard keyword name */

#define TOCK_NAME_LENGTH 24

/*
  The following data is based on the latin1 character set, and is only
  used when comparing keywords
*/

static uchar to_upper_lex[]=
{
    0,  1,  2,  3,  4,  5,  6,  7,  8,  9, 10, 11, 12, 13, 14, 15,
   16, 17, 18, 19, 20, 21, 22, 23, 24, 25, 26, 27, 28, 29, 30, 31,
   32, 33, 34, 35, 36, 37, 38, 39, 40, 41, 42, 43, 44, 45, 46, 47,
   48, 49, 50, 51, 52, 53, 54, 55, 56, 57, 58, 59, 60, 61, 62, 63,
   64, 65, 66, 67, 68, 69, 70, 71, 72, 73, 74, 75, 76, 77, 78, 79,
   80, 81, 82, 83, 84, 85, 86, 87, 88, 89, 90, 91, 92, 93, 94, 95,
   96, 65, 66, 67, 68, 69, 70, 71, 72, 73, 74, 75, 76, 77, 78, 79,
   80, 81, 82, 83, 84, 85, 86, 87, 88, 89, 90,123,124,125,126,127,
  128,129,130,131,132,133,134,135,136,137,138,139,140,141,142,143,
  144,145,146,147,148,149,150,151,152,153,154,155,156,157,158,159,
  160,161,162,163,164,165,166,167,168,169,170,171,172,173,174,175,
  176,177,178,179,180,181,182,183,184,185,186,187,188,189,190,191,
  192,193,194,195,196,197,198,199,200,201,202,203,204,205,206,207,
  208,209,210,211,212,213,214,215,216,217,218,219,220,221,222,223,
  192,193,194,195,196,197,198,199,200,201,202,203,204,205,206,207,
  208,209,210,211,212,213,214,247,216,217,218,219,220,221,222,255
};

/* 
  Names of the index hints (for error messages). Keep in sync with 
  index_hint_type 
*/

const char * index_hint_type_name[] =
{
  "IGNORE INDEX", 
  "USE INDEX", 
  "FORCE INDEX"
};

inline int lex_casecmp(const char *s, const char *t, uint len)
{
  while (len-- != 0 &&
         to_upper_lex[(uchar) *s++] == to_upper_lex[(uchar) *t++]) ;
  return (int) len+1;
}

#include <lex_hash.h>


void lex_init(void)
{
  uint i;
  DBUG_ENTER("lex_init");
  for (i=0 ; i < array_elements(symbols) ; i++)
    symbols[i].length=(uchar) strlen(symbols[i].name);
  for (i=0 ; i < array_elements(sql_functions) ; i++)
    sql_functions[i].length=(uchar) strlen(sql_functions[i].name);

  DBUG_VOID_RETURN;
}


void lex_free(void)
{                                        // Call this when daemon ends
  DBUG_ENTER("lex_free");
  DBUG_VOID_RETURN;
}

/**
  Initialize lex object for use in fix_fields and parsing.

  SYNOPSIS
    init_lex_with_single_table()
    @param thd                 The thread object
    @param table               The table object
  @return Operation status
    @retval TRUE                An error occurred, memory allocation error
    @retval FALSE               Ok

  DESCRIPTION
    This function is used to initialize a lex object on the
    stack for use by fix_fields and for parsing. In order to
    work properly it also needs to initialize the
    Name_resolution_context object of the lexer.
    Finally it needs to set a couple of variables to ensure
    proper functioning of fix_fields.
*/

int
init_lex_with_single_table(THD *thd, TABLE *table, LEX *lex)
{
  TABLE_LIST *table_list;
  Table_ident *table_ident;
  SELECT_LEX *select_lex= lex->first_select_lex();
  Name_resolution_context *context= &select_lex->context;
  /*
    We will call the parser to create a part_info struct based on the
    partition string stored in the frm file.
    We will use a local lex object for this purpose. However we also
    need to set the Name_resolution_object for this lex object. We
    do this by using add_table_to_list where we add the table that
    we're working with to the Name_resolution_context.
  */
  thd->lex= lex;
  lex_start(thd);
  context->init();
  if (unlikely((!(table_ident= new Table_ident(thd,
                                               &table->s->db,
                                               &table->s->table_name,
                                               TRUE)))) ||
      (unlikely(!(table_list= select_lex->add_table_to_list(thd,
                                                            table_ident,
                                                            NULL,
                                                            0)))))
    return TRUE;
  context->resolve_in_table_list_only(table_list);
  lex->use_only_table_context= TRUE;
  select_lex->cur_pos_in_select_list= UNDEF_POS;
  table->map= 1; //To ensure correct calculation of const item
  table_list->table= table;
  table_list->cacheable_table= false;
  lex->create_last_non_select_table= table_list;
  return FALSE;
}

/**
  End use of local lex with single table

  SYNOPSIS
    end_lex_with_single_table()
    @param thd               The thread object
    @param table             The table object
    @param old_lex           The real lex object connected to THD

  DESCRIPTION
    This function restores the real lex object after calling
    init_lex_with_single_table and also restores some table
    variables temporarily set.
*/

void
end_lex_with_single_table(THD *thd, TABLE *table, LEX *old_lex)
{
  LEX *lex= thd->lex;
  table->map= 0;
  table->get_fields_in_item_tree= FALSE;
  lex_end(lex);
  thd->lex= old_lex;
}


void
st_parsing_options::reset()
{
  allows_variable= TRUE;
  lookup_keywords_after_qualifier= false;
}


/**
  Perform initialization of Lex_input_stream instance.

  Basically, a buffer for pre-processed query. This buffer should be large
  enough to keep multi-statement query. The allocation is done once in
  Lex_input_stream::init() in order to prevent memory pollution when
  the server is processing large multi-statement queries.
*/

bool Lex_input_stream::init(THD *thd,
                            char* buff,
                            size_t length)
{
  DBUG_EXECUTE_IF("bug42064_simulate_oom",
                  DBUG_SET("+d,simulate_out_of_memory"););

  m_cpp_buf= (char*) thd->alloc(length + 1);

  DBUG_EXECUTE_IF("bug42064_simulate_oom",
                  DBUG_SET("-d,bug42064_simulate_oom");); 

  if (m_cpp_buf == NULL)
    return true;

  m_thd= thd;
  reset(buff, length);

  return false;
}


/**
  Prepare Lex_input_stream instance state for use for handling next SQL statement.

  It should be called between two statements in a multi-statement query.
  The operation resets the input stream to the beginning-of-parse state,
  but does not reallocate m_cpp_buf.
*/

void
Lex_input_stream::reset(char *buffer, size_t length)
{
  yylineno= 1;
  lookahead_token= -1;
  lookahead_yylval= NULL;
  m_ptr= buffer;
  m_tok_start= NULL;
  m_tok_end= NULL;
  m_end_of_query= buffer + length;
  m_tok_start_prev= NULL;
  m_buf= buffer;
  m_buf_length= length;
  m_echo= TRUE;
  m_cpp_tok_start= NULL;
  m_cpp_tok_start_prev= NULL;
  m_cpp_tok_end= NULL;
  m_body_utf8= NULL;
  m_cpp_utf8_processed_ptr= NULL;
  next_state= MY_LEX_START;
  found_semicolon= NULL;
  ignore_space= MY_TEST(m_thd->variables.sql_mode & MODE_IGNORE_SPACE);
  stmt_prepare_mode= FALSE;
  multi_statements= TRUE;
  in_comment=NO_COMMENT;
  m_underscore_cs= NULL;
  m_cpp_ptr= m_cpp_buf;
}


/**
  The operation is called from the parser in order to
  1) designate the intention to have utf8 body;
  1) Indicate to the lexer that we will need a utf8 representation of this
     statement;
  2) Determine the beginning of the body.

  @param thd        Thread context.
  @param begin_ptr  Pointer to the start of the body in the pre-processed
                    buffer.
*/

void Lex_input_stream::body_utf8_start(THD *thd, const char *begin_ptr)
{
  DBUG_ASSERT(begin_ptr);
  DBUG_ASSERT(m_cpp_buf <= begin_ptr && begin_ptr <= m_cpp_buf + m_buf_length);

  size_t body_utf8_length= get_body_utf8_maximum_length(thd);

  m_body_utf8= (char *) thd->alloc(body_utf8_length + 1);
  m_body_utf8_ptr= m_body_utf8;
  *m_body_utf8_ptr= 0;

  m_cpp_utf8_processed_ptr= begin_ptr;
}


size_t Lex_input_stream::get_body_utf8_maximum_length(THD *thd) const
{
  /*
    String literals can grow during escaping:
    1a. Character string '<TAB>' can grow to '\t', 3 bytes to 4 bytes growth.
    1b. Character string '1000 times <TAB>' grows from
        1002 to 2002 bytes (including quotes), which gives a little bit
        less than 2 times growth.
    "2" should be a reasonable multiplier that safely covers escaping needs.
  */
  return (m_buf_length / thd->variables.character_set_client->mbminlen) *
          my_charset_utf8mb3_bin.mbmaxlen * 2/*for escaping*/;
}


/**
  @brief The operation appends unprocessed part of pre-processed buffer till
  the given pointer (ptr) and sets m_cpp_utf8_processed_ptr to end_ptr.

  The idea is that some tokens in the pre-processed buffer (like character
  set introducers) should be skipped.

  Example:
    CPP buffer: SELECT 'str1', _latin1 'str2';
    m_cpp_utf8_processed_ptr -- points at the "SELECT ...";
    In order to skip "_latin1", the following call should be made:
      body_utf8_append(<pointer to "_latin1 ...">, <pointer to " 'str2'...">)

  @param ptr      Pointer in the pre-processed buffer, which specifies the
                  end of the chunk, which should be appended to the utf8
                  body.
  @param end_ptr  Pointer in the pre-processed buffer, to which
                  m_cpp_utf8_processed_ptr will be set in the end of the
                  operation.
*/

void Lex_input_stream::body_utf8_append(const char *ptr,
                                        const char *end_ptr)
{
  DBUG_ASSERT(m_cpp_buf <= ptr && ptr <= m_cpp_buf + m_buf_length);
  DBUG_ASSERT(m_cpp_buf <= end_ptr && end_ptr <= m_cpp_buf + m_buf_length);

  if (!m_body_utf8)
    return;

  if (m_cpp_utf8_processed_ptr >= ptr)
    return;

  size_t bytes_to_copy= ptr - m_cpp_utf8_processed_ptr;

  memcpy(m_body_utf8_ptr, m_cpp_utf8_processed_ptr, bytes_to_copy);
  m_body_utf8_ptr += bytes_to_copy;
  *m_body_utf8_ptr= 0;

  m_cpp_utf8_processed_ptr= end_ptr;
}

/**
  The operation appends unprocessed part of the pre-processed buffer till
  the given pointer (ptr) and sets m_cpp_utf8_processed_ptr to ptr.

  @param ptr  Pointer in the pre-processed buffer, which specifies the end
              of the chunk, which should be appended to the utf8 body.
*/

void Lex_input_stream::body_utf8_append(const char *ptr)
{
  body_utf8_append(ptr, ptr);
}

/**
  The operation converts the specified text literal to the utf8 and appends
  the result to the utf8-body.

  @param thd      Thread context.
  @param txt      Text literal.
  @param txt_cs   Character set of the text literal.
  @param end_ptr  Pointer in the pre-processed buffer, to which
                  m_cpp_utf8_processed_ptr will be set in the end of the
                  operation.
*/

void
Lex_input_stream::body_utf8_append_ident(THD *thd,
                                         const Lex_string_with_metadata_st *txt,
                                         const char *end_ptr)
{
  if (!m_cpp_utf8_processed_ptr)
    return;

  LEX_CSTRING utf_txt;
  thd->make_text_string_sys(&utf_txt, txt); // QQ: check return value?

  /* NOTE: utf_txt.length is in bytes, not in symbols. */
  memcpy(m_body_utf8_ptr, utf_txt.str, utf_txt.length);
  m_body_utf8_ptr += utf_txt.length;
  *m_body_utf8_ptr= 0;

  m_cpp_utf8_processed_ptr= end_ptr;
}




extern "C" {

/**
  Escape a character. Consequently puts "escape" and "wc" characters into
  the destination utf8 string.
  @param cs     - the character set (utf8)
  @param escape - the escape character (backslash, single quote, double quote)
  @param wc     - the character to be escaped
  @param str    - the destination string
  @param end    - the end of the destination string
  @returns      - a code according to the wc_mb() convension.
*/
int my_wc_mb_utf8mb3_with_escape(CHARSET_INFO *cs, my_wc_t escape, my_wc_t wc,
                                 uchar *str, uchar *end)
{
  DBUG_ASSERT(escape > 0);
  if (str + 1 >= end)
    return MY_CS_TOOSMALL2;  // Not enough space, need at least two bytes.
  *str= (uchar)escape;
  int cnvres= my_charset_utf8mb3_handler.wc_mb(cs, wc, str + 1, end);
  if (cnvres > 0)
    return cnvres + 1;       // The character was normally put
  if (cnvres == MY_CS_ILUNI)
    return MY_CS_ILUNI;      // Could not encode "wc" (e.g. non-BMP character)
  DBUG_ASSERT(cnvres <= MY_CS_TOOSMALL);
  return cnvres - 1;         // Not enough space
}


/**
  Optionally escape a character.
  If "escape" is non-zero, then both "escape" and "wc" are put to
  the destination string. Otherwise, only "wc" is put.
  @param cs     - the character set (utf8)
  @param wc     - the character to be optionally escaped
  @param escape - the escape character, or 0
  @param ewc    - the escaped replacement of "wc" (e.g. 't' for '\t')
  @param str    - the destination string
  @param end    - the end of the destination string
  @returns      - a code according to the wc_mb() conversion.
*/
int my_wc_mb_utf8mb3_opt_escape(CHARSET_INFO *cs,
                                my_wc_t wc, my_wc_t escape, my_wc_t ewc,
                                uchar *str, uchar *end)
{
  return escape ? my_wc_mb_utf8mb3_with_escape(cs, escape, ewc, str, end) :
                  my_charset_utf8mb3_handler.wc_mb(cs, wc, str, end);
}

/**
  Encode a character with optional backlash escaping and quote escaping.
  Quote marks are escaped using another quote mark.
  Additionally, if "escape" is non-zero, then special characters are
  also escaped using "escape".
  Otherwise (if "escape" is zero, e.g. in case of MODE_NO_BACKSLASH_ESCAPES),
  then special characters are not escaped and handled as normal characters.

  @param cs        - the character set (utf8)
  @param wc        - the character to be encoded
  @param str       - the destination string
  @param end       - the end of the destination string
  @param sep       - the string delimiter (e.g. ' or ")
  @param escape    - the escape character (backslash, or 0)
  @returns         - a code according to the wc_mb() convension.
*/
int my_wc_mb_utf8mb3_escape(CHARSET_INFO *cs, my_wc_t wc,
                            uchar *str, uchar *end,
                            my_wc_t sep, my_wc_t escape)
{
  DBUG_ASSERT(escape == 0 || escape == '\\');
  DBUG_ASSERT(sep == '"' || sep == '\'');
  switch (wc) {
  case 0:      return my_wc_mb_utf8mb3_opt_escape(cs, wc, escape, '0', str, end);
  case '\t':   return my_wc_mb_utf8mb3_opt_escape(cs, wc, escape, 't', str, end);
  case '\r':   return my_wc_mb_utf8mb3_opt_escape(cs, wc, escape, 'r', str, end);
  case '\n':   return my_wc_mb_utf8mb3_opt_escape(cs, wc, escape, 'n', str, end);
  case '\032': return my_wc_mb_utf8mb3_opt_escape(cs, wc, escape, 'Z', str, end);
  case '\'':
  case '\"':
    if (wc == sep)
      return my_wc_mb_utf8mb3_with_escape(cs, wc, wc, str, end);
  }
  return my_charset_utf8mb3_handler.wc_mb(cs, wc, str, end); // No escaping needed
}


/** wc_mb() compatible routines for all sql_mode and delimiter combinations */
int my_wc_mb_utf8mb3_escape_single_quote_and_backslash(CHARSET_INFO *cs,
                                                    my_wc_t wc,
                                                    uchar *str, uchar *end)
{
  return my_wc_mb_utf8mb3_escape(cs, wc, str, end, '\'', '\\');
}


int my_wc_mb_utf8mb3_escape_double_quote_and_backslash(CHARSET_INFO *cs,
                                                    my_wc_t wc,
                                                    uchar *str, uchar *end)
{
  return my_wc_mb_utf8mb3_escape(cs, wc, str, end, '"', '\\');
}


int my_wc_mb_utf8mb3_escape_single_quote(CHARSET_INFO *cs, my_wc_t wc,
                                      uchar *str, uchar *end)
{
  return my_wc_mb_utf8mb3_escape(cs, wc, str, end, '\'', 0);
}


int my_wc_mb_utf8mb3_escape_double_quote(CHARSET_INFO *cs, my_wc_t wc,
                                      uchar *str, uchar *end)
{
  return my_wc_mb_utf8mb3_escape(cs, wc, str, end, '"', 0);
}

}; // End of extern "C"


/**
  Get an escaping function, depending on the current sql_mode and the
  string separator.
*/
my_charset_conv_wc_mb
Lex_input_stream::get_escape_func(THD *thd, my_wc_t sep) const
{
  return thd->backslash_escapes() ?
         (sep == '"' ? my_wc_mb_utf8mb3_escape_double_quote_and_backslash:
                       my_wc_mb_utf8mb3_escape_single_quote_and_backslash) :
         (sep == '"' ? my_wc_mb_utf8mb3_escape_double_quote:
                       my_wc_mb_utf8mb3_escape_single_quote);
}


/**
  Append a text literal to the end of m_body_utf8.
  The string is escaped according to the current sql_mode and the
  string delimiter (e.g. ' or ").

  @param thd       - current THD
  @param txt       - the string to be appended to m_body_utf8.
                     Note, the string must be already unescaped.
  @param cs        - the character set of the string
  @param end_ptr   - m_cpp_utf8_processed_ptr will be set to this value
                     (see body_utf8_append_ident for details)
  @param sep       - the string delimiter (single or double quote)
*/
void Lex_input_stream::body_utf8_append_escape(THD *thd,
                                               const LEX_CSTRING *txt,
                                               CHARSET_INFO *cs,
                                               const char *end_ptr,
                                               my_wc_t sep)
{
  DBUG_ASSERT(sep == '\'' || sep == '"');
  if (!m_cpp_utf8_processed_ptr)
    return;
  uint errors;
  /**
    We previously alloced m_body_utf8 to be able to store the query with all
    strings properly escaped. See get_body_utf8_maximum_length().
    So here we have guaranteedly enough space to append any string literal
    with escaping. Passing txt->length*2 as "available space" is always safe.
    For better safety purposes we could calculate get_body_utf8_maximum_length()
    every time we append a string, but this would affect performance negatively,
    so let's check that we don't get beyond the allocated buffer in
    debug build only.
  */
  DBUG_ASSERT(m_body_utf8 + get_body_utf8_maximum_length(thd) >=
              m_body_utf8_ptr + txt->length * 2);
  uint32 cnv_length= my_convert_using_func(m_body_utf8_ptr, txt->length * 2,
                                           &my_charset_utf8mb3_general_ci,
                                           get_escape_func(thd, sep),
                                           txt->str, txt->length,
                                           cs, cs->cset->mb_wc,
                                           &errors);
  m_body_utf8_ptr+= cnv_length;
  *m_body_utf8_ptr= 0;
  m_cpp_utf8_processed_ptr= end_ptr;
}


void Lex_input_stream::add_digest_token(uint token, LEX_YYSTYPE yylval)
{
  if (m_digest != NULL)
  {
    m_digest= digest_add_token(m_digest, token, yylval);
  }
}

void Lex_input_stream::reduce_digest_token(uint token_left, uint token_right)
{
  if (m_digest != NULL)
  {
    m_digest= digest_reduce_token(m_digest, token_left, token_right);
  }
}

/**
  lex starting operations for builtin select collected together
*/

void SELECT_LEX::lex_start(LEX *plex)
{
  SELECT_LEX_UNIT *unit= &plex->unit;
  /* 'parent_lex' is used in init_query() so it must be before it. */
  parent_lex= plex;
  init_query();
  master= unit;
  prev= &unit->slave;
  link_next= slave= next= 0;
  link_prev= (st_select_lex_node**)&(plex->all_selects_list);
  DBUG_ASSERT(!group_list_ptrs);
  select_number= 1;
  in_sum_expr=0;
  ftfunc_list_alloc.empty();
  ftfunc_list= &ftfunc_list_alloc;
  group_list.empty();
  order_list.empty();
  gorder_list.empty();
}

void lex_start(THD *thd)
{
  DBUG_ENTER("lex_start");
  thd->lex->start(thd);
  DBUG_VOID_RETURN;
}


/*
  This is called before every query that is to be parsed.
  Because of this, it's critical to not do too much things here.
  (We already do too much here)
*/

void LEX::start(THD *thd_arg)
{
  DBUG_ENTER("LEX::start");
  DBUG_PRINT("info", ("This: %p thd_arg->lex: %p", this, thd_arg->lex));

  thd= unit.thd= thd_arg;
  stmt_lex= this; // default, should be rewritten for VIEWs And CTEs

  DBUG_ASSERT(!explain);

  builtin_select.lex_start(this);
  lex_options= 0;
  context_stack.empty();
  //empty select_stack
  select_stack_top= 0;
  select_stack_outer_barrier= 0;
  unit.init_query();
  current_select_number= 0;
  curr_with_clause= 0;
  with_clauses_list= 0;
  with_clauses_list_last_next= &with_clauses_list;
  clone_spec_offset= 0;
  create_view= NULL;
  field_list.empty();
  value_list.empty();
  update_list.empty();
  set_var_list.empty();
  param_list.empty();
  view_list.empty();
  with_persistent_for_clause= FALSE;
  column_list= NULL;
  index_list= NULL;
  prepared_stmt.lex_start();
  auxiliary_table_list.empty();
  unit.next= unit.master= unit.link_next= unit.return_to= 0;
  unit.prev= unit.link_prev= 0;
  unit.slave= current_select= all_selects_list= &builtin_select;
  sql_cache= LEX::SQL_CACHE_UNSPECIFIED;
  describe= 0;
  analyze_stmt= 0;
  explain_json= false;
  context_analysis_only= 0;
  derived_tables= 0;
  with_cte_resolution= false;
  only_cte_resolution= false;
  safe_to_cache_query= 1;
  parsing_options.reset();
  empty_field_list_on_rset= 0;
  part_info= 0;
  m_sql_cmd= NULL;
  duplicates= DUP_ERROR;
  ignore= 0;
  spname= NULL;
  spcont= NULL;
  proc_list.first= 0;
  escape_used= FALSE;
  default_used= FALSE;
  query_tables= 0;
  reset_query_tables_list(FALSE);
  clause_that_disallows_subselect= NULL;
  selects_allow_into= FALSE;
  selects_allow_procedure= FALSE;
  use_only_table_context= FALSE;
  parse_vcol_expr= FALSE;
  check_exists= FALSE;
  create_info.lex_start();
  verbose= 0;

  name= null_clex_str;
  event_parse_data= NULL;
  profile_options= PROFILE_NONE;
  nest_level= 0;
  builtin_select.nest_level_base= &unit;
  allow_sum_func.clear_all();
  in_sum_func= NULL;

  used_tables= 0;
  table_type= TABLE_TYPE_UNKNOWN;
  reset_slave_info.all= false;
  limit_rows_examined= 0;
  limit_rows_examined_cnt= ULONGLONG_MAX;
  var_list.empty();
  stmt_var_list.empty();
  proc_list.elements=0;

  win_ref= NULL;
  win_frame= NULL;
  frame_top_bound= NULL;
  frame_bottom_bound= NULL;
  win_spec= NULL;

  upd_del_where= NULL;

  vers_conditions.empty();
  period_conditions.empty();

  is_lex_started= TRUE;

  next_is_main= FALSE;
  next_is_down= FALSE;

  wild= 0;
  exchange= 0;

  DBUG_VOID_RETURN;
}

void lex_end(LEX *lex)
{
  DBUG_ENTER("lex_end");
  DBUG_PRINT("enter", ("lex: %p", lex));

  lex_unlock_plugins(lex);
  lex_end_nops(lex);

  DBUG_VOID_RETURN;
}

void lex_unlock_plugins(LEX *lex)
{
  DBUG_ENTER("lex_unlock_plugins");

  /* release used plugins */
  if (lex->plugins.elements) /* No function call and no mutex if no plugins. */
  {
    plugin_unlock_list(0, (plugin_ref*)lex->plugins.buffer, 
                       lex->plugins.elements);
  }
  reset_dynamic(&lex->plugins);
  DBUG_VOID_RETURN;
}

/*
  Don't delete lex->sphead, it'll be needed for EXECUTE.
  Note that of all statements that populate lex->sphead
  only SQLCOM_COMPOUND can be PREPAREd

  MASTER INFO parameters (or state) is normally cleared towards the end
  of a statement. But in case of PS, the state needs to be preserved during
  its lifetime and should only be cleared on PS close or deallocation.
*/
void lex_end_nops(LEX *lex)
{
  DBUG_ENTER("lex_end_nops");
  sp_head::destroy(lex->sphead);
  lex->sphead= NULL;

  /* Reset LEX_MASTER_INFO */
  lex->mi.reset(lex->sql_command == SQLCOM_CHANGE_MASTER);
  delete_dynamic(&lex->delete_gtid_domain);

  DBUG_VOID_RETURN;
}

Yacc_state::~Yacc_state()
{
  if (yacc_yyss)
  {
    my_free(yacc_yyss);
    my_free(yacc_yyvs);
  }
}

int Lex_input_stream::find_keyword(Lex_ident_cli_st *kwd,
                                   uint len, bool function) const
{
  const char *tok= m_tok_start;

  SYMBOL *symbol= get_hash_symbol(tok, len, function);
  if (symbol)
  {
    kwd->set_keyword(tok, len);
    DBUG_ASSERT(tok >= get_buf());
    DBUG_ASSERT(tok < get_end_of_query());

    if (m_thd->variables.sql_mode & MODE_ORACLE)
    {
      switch (symbol->tok) {
      case BEGIN_MARIADB_SYM:          return BEGIN_ORACLE_SYM;
      case BLOB_MARIADB_SYM:           return BLOB_ORACLE_SYM;
      case BODY_MARIADB_SYM:           return BODY_ORACLE_SYM;
      case CLOB_MARIADB_SYM:           return CLOB_ORACLE_SYM;
      case CONTINUE_MARIADB_SYM:       return CONTINUE_ORACLE_SYM;
      case DECLARE_MARIADB_SYM:        return DECLARE_ORACLE_SYM;
      case DECODE_MARIADB_SYM:         return DECODE_ORACLE_SYM;
      case ELSEIF_MARIADB_SYM:         return ELSEIF_ORACLE_SYM;
      case ELSIF_MARIADB_SYM:          return ELSIF_ORACLE_SYM;
      case EXCEPTION_MARIADB_SYM:      return EXCEPTION_ORACLE_SYM;
      case EXIT_MARIADB_SYM:           return EXIT_ORACLE_SYM;
      case GOTO_MARIADB_SYM:           return GOTO_ORACLE_SYM;
      case NUMBER_MARIADB_SYM:         return NUMBER_ORACLE_SYM;
      case OTHERS_MARIADB_SYM:         return OTHERS_ORACLE_SYM;
      case PACKAGE_MARIADB_SYM:        return PACKAGE_ORACLE_SYM;
      case RAISE_MARIADB_SYM:          return RAISE_ORACLE_SYM;
      case RAW_MARIADB_SYM:            return RAW_ORACLE_SYM;
      case RETURN_MARIADB_SYM:         return RETURN_ORACLE_SYM;
      case ROWTYPE_MARIADB_SYM:        return ROWTYPE_ORACLE_SYM;
      case VARCHAR2_MARIADB_SYM:       return VARCHAR2_ORACLE_SYM;
      }
    }

    if ((symbol->tok == NOT_SYM) &&
        (m_thd->variables.sql_mode & MODE_HIGH_NOT_PRECEDENCE))
      return NOT2_SYM;
    if ((symbol->tok == OR2_SYM) &&
        (m_thd->variables.sql_mode & MODE_PIPES_AS_CONCAT))
    {
      return (m_thd->variables.sql_mode & MODE_ORACLE) ?
             ORACLE_CONCAT_SYM : MYSQL_CONCAT_SYM;
    }

    return symbol->tok;
  }
  return 0;
}

/*
  Check if name is a keyword

  SYNOPSIS
    is_keyword()
    name      checked name (must not be empty)
    len       length of checked name

  RETURN VALUES
    0         name is a keyword
    1         name isn't a keyword
*/

bool is_keyword(const char *name, uint len)
{
  DBUG_ASSERT(len != 0);
  return get_hash_symbol(name,len,0)!=0;
}

/**
  Check if name is a sql function

    @param name      checked name

    @return is this a native function or not
    @retval 0         name is a function
    @retval 1         name isn't a function
*/

bool is_lex_native_function(const LEX_CSTRING *name)
{
  DBUG_ASSERT(name != NULL);
  return (get_hash_symbol(name->str, (uint) name->length, 1) != 0);
}


bool is_native_function(THD *thd, const LEX_CSTRING *name)
{
  if (native_functions_hash.find(thd, *name))
    return true;

  if (is_lex_native_function(name))
    return true;

  if (Type_handler::handler_by_name(thd, *name))
    return true;

  return false;
}


bool is_native_function_with_warn(THD *thd, const LEX_CSTRING *name)
{
  if (!is_native_function(thd, name))
    return false;
  /*
    This warning will be printed when
    [1] A client query is parsed,
    [2] A stored function is loaded by db_load_routine.
    Printing the warning for [2] is intentional, to cover the
    following scenario:
    - A user define a SF 'foo' using MySQL 5.N
    - An application uses select foo(), and works.
    - MySQL 5.{N+1} defines a new native function 'foo', as
    part of a new feature.
    - MySQL 5.{N+1} documentation is updated, and should mention
    that there is a potential incompatible change in case of
    existing stored function named 'foo'.
    - The user deploys 5.{N+1}. At this point, 'select foo()'
    means something different, and the user code is most likely
    broken (it's only safe if the code is 'select db.foo()').
    With a warning printed when the SF is loaded (which has to
    occur before the call), the warning will provide a hint
    explaining the root cause of a later failure of 'select foo()'.
    With no warning printed, the user code will fail with no
    apparent reason.
    Printing a warning each time db_load_routine is executed for
    an ambiguous function is annoying, since that can happen a lot,
    but in practice should not happen unless there *are* name
    collisions.
    If a collision exists, it should not be silenced but fixed.
  */
  push_warning_printf(thd,
                      Sql_condition::WARN_LEVEL_NOTE,
                      ER_NATIVE_FCT_NAME_COLLISION,
                      ER_THD(thd, ER_NATIVE_FCT_NAME_COLLISION),
                      name->str);
  return true;
}


/* make a copy of token before ptr and set yytoklen */

LEX_CSTRING Lex_input_stream::get_token(uint skip, uint length)
{
  LEX_CSTRING tmp;
  yyUnget();                       // ptr points now after last token char
  tmp.length= length;
  tmp.str= m_thd->strmake(m_tok_start + skip, tmp.length);

  m_cpp_text_start= m_cpp_tok_start + skip;
  m_cpp_text_end= m_cpp_text_start + tmp.length;

  return tmp;
}


static size_t
my_unescape(CHARSET_INFO *cs, char *to, const char *str, const char *end,
            int sep, bool backslash_escapes)
{
  char *start= to;
  for ( ; str != end ; str++)
  {
#ifdef USE_MB
    int l;
    if (cs->use_mb() && (l= my_ismbchar(cs, str, end)))
    {
      while (l--)
        *to++ = *str++;
      str--;
      continue;
    }
#endif
    if (backslash_escapes && *str == '\\' && str + 1 != end)
    {
      switch(*++str) {
      case 'n':
        *to++='\n';
        break;
      case 't':
        *to++= '\t';
        break;
      case 'r':
        *to++ = '\r';
        break;
      case 'b':
        *to++ = '\b';
        break;
      case '0':
        *to++= 0;                      // Ascii null
        break;
      case 'Z':                        // ^Z must be escaped on Win32
        *to++='\032';
        break;
      case '_':
      case '%':
        *to++= '\\';                   // remember prefix for wildcard
        /* Fall through */
      default:
        *to++= *str;
        break;
      }
    }
    else if (*str == sep)
      *to++= *str++;                // Two ' or "
    else
      *to++ = *str;
  }
  *to= 0;
  return to - start;
}


size_t
Lex_input_stream::unescape(CHARSET_INFO *cs, char *to,
                           const char *str, const char *end,
                           int sep)
{
  return my_unescape(cs, to, str, end, sep, m_thd->backslash_escapes());
}


/*
  Return an unescaped text literal without quotes
  Fix sometimes to do only one scan of the string
*/

bool Lex_input_stream::get_text(Lex_string_with_metadata_st *dst, uint sep,
                                int pre_skip, int post_skip)
{
  uchar c;
  uint found_escape=0;
  CHARSET_INFO *cs= m_thd->charset();
  bool is_8bit= false;

  while (! eof())
  {
    c= yyGet();
    if (c & 0x80)
      is_8bit= true;
#ifdef USE_MB
    {
      int l;
      if (cs->use_mb() &&
          (l = my_ismbchar(cs,
                           get_ptr() -1,
                           get_end_of_query()))) {
        skip_binary(l-1);
        continue;
      }
    }
#endif
    if (c == '\\' &&
        !(m_thd->variables.sql_mode & MODE_NO_BACKSLASH_ESCAPES))
    {                                        // Escaped character
      found_escape=1;
      if (eof())
        return true;
      yySkip();
    }
    else if (c == sep)
    {
      if (c == yyGet())                 // Check if two separators in a row
      {
        found_escape=1;                 // duplicate. Remember for delete
        continue;
      }
      else
        yyUnget();

      /* Found end. Unescape and return string */
      const char *str, *end;
      char *to;

      str= m_tok_start;
      end= get_ptr();
      /* Extract the text from the token */
      str += pre_skip;
      end -= post_skip;
      DBUG_ASSERT(end >= str);

      if (!(to= (char*) m_thd->alloc((uint) (end - str) + 1)))
      {
        dst->set(&empty_clex_str, 0, '\0');
        return true;                   // Sql_alloc has set error flag
      }

      m_cpp_text_start= m_cpp_tok_start + pre_skip;
      m_cpp_text_end= get_cpp_ptr() - post_skip;

      if (!found_escape)
      {
        size_t len= (end - str);
        memcpy(to, str, len);
        to[len]= '\0';
        dst->set(to, len, is_8bit, '\0');
      }
      else
      {
        size_t len= unescape(cs, to, str, end, sep);
        dst->set(to, len, is_8bit, '\0');
      }
      return false;
    }
  }
  return true;                         // unexpected end of query
}


/*
** Calc type of integer; long integer, longlong integer or real.
** Returns smallest type that match the string.
** When using unsigned long long values the result is converted to a real
** because else they will be unexpected sign changes because all calculation
** is done with longlong or double.
*/

static const char *long_str="2147483647";
static const uint long_len=10;
static const char *signed_long_str="-2147483648";
static const char *longlong_str="9223372036854775807";
static const uint longlong_len=19;
static const char *signed_longlong_str="-9223372036854775808";
static const uint signed_longlong_len=19;
static const char *unsigned_longlong_str="18446744073709551615";
static const uint unsigned_longlong_len=20;

static inline uint int_token(const char *str,uint length)
{
  if (length < long_len)                        // quick normal case
    return NUM;
  bool neg=0;

  if (*str == '+')                              // Remove sign and pre-zeros
  {
    str++; length--;
  }
  else if (*str == '-')
  {
    str++; length--;
    neg=1;
  }
  while (*str == '0' && length)
  {
    str++; length --;
  }
  if (length < long_len)
    return NUM;

  uint smaller,bigger;
  const char *cmp;
  if (neg)
  {
    if (length == long_len)
    {
      cmp= signed_long_str + 1;
      smaller= NUM;                                   // If <= signed_long_str
      bigger= LONG_NUM;                               // If >= signed_long_str
    }
    else if (length < signed_longlong_len)
      return LONG_NUM;
    else if (length > signed_longlong_len)
      return DECIMAL_NUM;
    else
    {
      cmp= signed_longlong_str + 1;
      smaller= LONG_NUM;                              // If <= signed_longlong_str
      bigger=DECIMAL_NUM;
    }
  }
  else
  {
    if (length == long_len)
    {
      cmp= long_str;
      smaller=NUM;
      bigger=LONG_NUM;
    }
    else if (length < longlong_len)
      return LONG_NUM;
    else if (length > longlong_len)
    {
      if (length > unsigned_longlong_len)
        return DECIMAL_NUM;
      cmp=unsigned_longlong_str;
      smaller=ULONGLONG_NUM;
      bigger=DECIMAL_NUM;
    }
    else
    {
      cmp=longlong_str;
      smaller=LONG_NUM;
      bigger= ULONGLONG_NUM;
    }
  }
  while (*cmp && *cmp++ == *str++) ;
  return ((uchar) str[-1] <= (uchar) cmp[-1]) ? smaller : bigger;
}


/**
  Given a stream that is advanced to the first contained character in 
  an open comment, consume the comment.  Optionally, if we are allowed, 
  recurse so that we understand comments within this current comment.

  At this level, we do not support version-condition comments.  We might 
  have been called with having just passed one in the stream, though.  In 
  that case, we probably want to tolerate mundane comments inside.  Thus,
  the case for recursion.

  @retval  Whether EOF reached before comment is closed.
*/
bool Lex_input_stream::consume_comment(int remaining_recursions_permitted)
{
  // only one level of nested comments are allowed
  DBUG_ASSERT(remaining_recursions_permitted == 0 ||
              remaining_recursions_permitted == 1);
  uchar c;
  while (!eof())
  {
    c= yyGet();

    if (remaining_recursions_permitted == 1)
    {
      if ((c == '/') && (yyPeek() == '*'))
      {
        yyUnput('(');  // Replace nested "/*..." with "(*..."
        yySkip();      // and skip "("

        yySkip(); /* Eat asterisk */
        if (consume_comment(0))
          return true;

        yyUnput(')');  // Replace "...*/" with "...*)"
        yySkip();      // and skip ")"
        continue;
      }
    }

    if (c == '*')
    {
      if (yyPeek() == '/')
      {
        yySkip(); // Eat slash
        return FALSE;
      }
    }

    if (c == '\n')
      yylineno++;
  }

  return TRUE;
}


/*
  MYSQLlex remember the following states from the following MYSQLlex()

  @param yylval         [out]  semantic value of the token being parsed (yylval)
  @param thd            THD

  - MY_LEX_EOQ                  Found end of query
  - MY_LEX_OPERATOR_OR_IDENT    Last state was an ident, text or number
                                (which can't be followed by a signed number)
*/

int MYSQLlex(YYSTYPE *yylval, THD *thd)
{
  return thd->m_parser_state->m_lip.lex_token(yylval, thd);
}


int ORAlex(YYSTYPE *yylval, THD *thd)
{
  return thd->m_parser_state->m_lip.lex_token(yylval, thd);
}


int Lex_input_stream::lex_token(YYSTYPE *yylval, THD *thd)
{
  int token;
  const int left_paren= (int) '(';

  if (lookahead_token >= 0)
  {
    /*
      The next token was already parsed in advance,
      return it.
    */
    token= lookahead_token;
    lookahead_token= -1;
    *yylval= *(lookahead_yylval);
    lookahead_yylval= NULL;
    return token;
  }

  token= lex_one_token(yylval, thd);
  add_digest_token(token, yylval);

  SELECT_LEX *curr_sel= thd->lex->current_select;

  switch(token) {
  case WITH:
    /*
      Parsing 'WITH' 'ROLLUP' or 'WITH' 'CUBE' requires 2 look ups,
      which makes the grammar LALR(2).
      Replace by a single 'WITH_ROLLUP' or 'WITH_CUBE' token,
      to transform the grammar into a LALR(1) grammar,
      which sql_yacc.yy can process.
    */
    token= lex_one_token(yylval, thd);
    add_digest_token(token, yylval);
    switch(token) {
    case CUBE_SYM:
      return WITH_CUBE_SYM;
    case ROLLUP_SYM:
      return WITH_ROLLUP_SYM;
    case SYSTEM:
      return WITH_SYSTEM_SYM;
    default:
      /*
        Save the token following 'WITH'
      */
      lookahead_yylval= yylval;
      lookahead_token= token;
      return WITH;
    }
    break;
  case FOR_SYM:
    /*
     * Additional look-ahead to resolve doubtful cases like:
     * SELECT ... FOR UPDATE
     * SELECT ... FOR SYSTEM_TIME ... .
     */
    token= lex_one_token(yylval, thd);
    add_digest_token(token, yylval);
    switch(token) {
    case SYSTEM_TIME_SYM:
      return FOR_SYSTEM_TIME_SYM;
    default:
      /*
        Save the token following 'FOR_SYM'
      */
      lookahead_yylval= yylval;
      lookahead_token= token;
      return FOR_SYM;
    }
    break;
  case VALUES:
    if (curr_sel &&
        (curr_sel->parsing_place == BEFORE_OPT_LIST ||
         curr_sel->parsing_place == AFTER_LIST))
    {
      curr_sel->parsing_place= NO_MATTER;
      break;
    }
    if (curr_sel &&
        (curr_sel->parsing_place == IN_UPDATE_ON_DUP_KEY ||
         curr_sel->parsing_place == IN_PART_FUNC))
      return VALUE_SYM;
    token= lex_one_token(yylval, thd);
    add_digest_token(token, yylval);
    switch(token) {
    case LESS_SYM:
      return VALUES_LESS_SYM;
    case IN_SYM:
      return VALUES_IN_SYM;
    default:
      lookahead_yylval= yylval;
      lookahead_token= token;
      return VALUES;
    }
  case VALUE_SYM:
    if (curr_sel &&
        (curr_sel->parsing_place == BEFORE_OPT_LIST ||
         curr_sel->parsing_place == AFTER_LIST))
    {
      curr_sel->parsing_place= NO_MATTER;
      return VALUES;
    }
    break;
  case PARTITION_SYM:
  case SELECT_SYM:
  case UNION_SYM:
    if (curr_sel &&
        (curr_sel->parsing_place == BEFORE_OPT_LIST ||
         curr_sel->parsing_place == AFTER_LIST))
    {
      curr_sel->parsing_place= NO_MATTER;
    }
    break;
  case left_paren:
    if (!curr_sel ||
        curr_sel->parsing_place != BEFORE_OPT_LIST)
      return token;
    token= lex_one_token(yylval, thd);
    add_digest_token(token, yylval);
    lookahead_yylval= yylval;
    yylval= NULL;
    lookahead_token= token;
    curr_sel->parsing_place= NO_MATTER;
    if (token == LIKE)
      return LEFT_PAREN_LIKE;
    if (token == WITH)
      return LEFT_PAREN_WITH;
    if (token != left_paren && token != SELECT_SYM && token != VALUES)
      return LEFT_PAREN_ALT;
    else
      return left_paren;
    break;
  default:
    break;
  }
  return token;
}


int Lex_input_stream::lex_one_token(YYSTYPE *yylval, THD *thd)
{
  uchar UNINIT_VAR(c);
  bool comment_closed;
  int tokval;
  uint length;
  enum my_lex_states state;
  LEX *lex= thd->lex;
  CHARSET_INFO *const cs= thd->charset();
  const uchar *const state_map= cs->state_map;
  const uchar *const ident_map= cs->ident_map;

  start_token();
  state= next_state;
  next_state= MY_LEX_OPERATOR_OR_IDENT;
  for (;;)
  {
    switch (state) {
    case MY_LEX_OPERATOR_OR_IDENT:        // Next is operator or keyword
    case MY_LEX_START:                    // Start of token
      // Skip starting whitespace
      while(state_map[c= yyPeek()] == MY_LEX_SKIP)
      {
        if (c == '\n')
          yylineno++;

        yySkip();
      }

      /* Start of real token */
      restart_token();
      c= yyGet();
      state= (enum my_lex_states) state_map[c];
      break;
    case MY_LEX_ESCAPE:
      if (!eof() && yyGet() == 'N')
      {                                        // Allow \N as shortcut for NULL
        yylval->lex_str.str= (char*) "\\N";
        yylval->lex_str.length= 2;
        return NULL_SYM;
      }
      /* Fall through */
    case MY_LEX_CHAR:                          // Unknown or single char token
      if (c == '%' && (m_thd->variables.sql_mode & MODE_ORACLE))
      {
        next_state= MY_LEX_START;
        return PERCENT_ORACLE_SYM;
      }
      if (c == '[' && (m_thd->variables.sql_mode & MODE_MSSQL))
        return scan_ident_delimited(thd, &yylval->ident_cli, ']');
      /* Fall through */
    case MY_LEX_SKIP:                          // This should not happen
      if (c != ')')
        next_state= MY_LEX_START;         // Allow signed numbers
      yylval->kwd.set_keyword(m_tok_start, 1);
      return((int) c);

    case MY_LEX_MINUS_OR_COMMENT:
      if (yyPeek() == '-' &&
          (my_isspace(cs,yyPeekn(1)) ||
           my_iscntrl(cs,yyPeekn(1))))
      {
        state=MY_LEX_COMMENT;
        break;
      }
      next_state= MY_LEX_START;        // Allow signed numbers
      return((int) c);

    case MY_LEX_PLACEHOLDER:
      /*
        Check for a placeholder: it should not precede a possible identifier
        because of binlogging: when a placeholder is replaced with
        its value in a query for the binlog, the query must stay
        grammatically correct.
      */
      next_state= MY_LEX_START;        // Allow signed numbers
      if (stmt_prepare_mode && !ident_map[(uchar) yyPeek()])
        return(PARAM_MARKER);
      return((int) c);

    case MY_LEX_COMMA:
      next_state= MY_LEX_START;        // Allow signed numbers
      /*
        Warning:
        This is a work around, to make the "remember_name" rule in
        sql/sql_yacc.yy work properly.
        The problem is that, when parsing "select expr1, expr2",
        the code generated by bison executes the *pre* action
        remember_name (see select_item) *before* actually parsing the
        first token of expr2.
      */
      restart_token();
      return((int) c);

    case MY_LEX_IDENT_OR_NCHAR:
    {
      uint sep;
      if (yyPeek() != '\'')
      {
        state= MY_LEX_IDENT;
        break;
      }
      /* Found N'string' */
      yySkip();                         // Skip '
      if (get_text(&yylval->lex_string_with_metadata, (sep= yyGetLast()), 2, 1))
      {
        state= MY_LEX_CHAR;                    // Read char by char
        break;
      }

      body_utf8_append(m_cpp_text_start);
      body_utf8_append_escape(thd, &yylval->lex_string_with_metadata,
                                   national_charset_info,
                                   m_cpp_text_end, sep);
      return(NCHAR_STRING);
    }
    case MY_LEX_IDENT_OR_HEX:
      if (yyPeek() == '\'')
      {                                      // Found x'hex-number'
        state= MY_LEX_HEX_NUMBER;
        break;
      }
      /* fall through */
    case MY_LEX_IDENT_OR_BIN:
      if (yyPeek() == '\'')
      {                                 // Found b'bin-number'
        state= MY_LEX_BIN_NUMBER;
        break;
      }
      /* fall through */
    case MY_LEX_IDENT:
    {
      tokval= scan_ident_middle(thd, &yylval->ident_cli,
                                &yylval->charset, &state);
      if (!tokval)
        continue;
      if (tokval == UNDERSCORE_CHARSET)
        m_underscore_cs= yylval->charset;
      return tokval;
    }

    case MY_LEX_IDENT_SEP:                  // Found ident and now '.'
      yylval->lex_str.str= (char*) get_ptr();
      yylval->lex_str.length= 1;
      c= yyGet();                          // should be '.'
      if (lex->parsing_options.lookup_keywords_after_qualifier)
        next_state= MY_LEX_IDENT_OR_KEYWORD;
      else
        next_state= MY_LEX_IDENT_START;    // Next is ident (not keyword)
      if (!ident_map[(uchar) yyPeek()])    // Probably ` or "
        next_state= MY_LEX_START;
      return((int) c);

    case MY_LEX_NUMBER_IDENT:                   // number or ident which num-start
      if (yyGetLast() == '0')
      {
        c= yyGet();
        if (c == 'x')
        {
          while (my_isxdigit(cs, (c = yyGet()))) ;
          if ((yyLength() >= 3) && !ident_map[c])
          {
            /* skip '0x' */
            yylval->lex_str= get_token(2, yyLength() - 2);
            return (HEX_NUM);
          }
          yyUnget();
          state= MY_LEX_IDENT_START;
          break;
        }
        else if (c == 'b')
        {
          while ((c= yyGet()) == '0' || c == '1')
            ;
          if ((yyLength() >= 3) && !ident_map[c])
          {
            /* Skip '0b' */
            yylval->lex_str= get_token(2, yyLength() - 2);
            return (BIN_NUM);
          }
          yyUnget();
          state= MY_LEX_IDENT_START;
          break;
        }
        yyUnget();
      }

      while (my_isdigit(cs, (c= yyGet()))) ;
      if (!ident_map[c])
      {                                        // Can't be identifier
        state=MY_LEX_INT_OR_REAL;
        break;
      }
      if (c == 'e' || c == 'E')
      {
        // The following test is written this way to allow numbers of type 1e1
        if (my_isdigit(cs, yyPeek()) ||
            (c=(yyGet())) == '+' || c == '-')
        {                                       // Allow 1E+10
          if (my_isdigit(cs, yyPeek()))         // Number must have digit after sign
          {
            yySkip();
            while (my_isdigit(cs, yyGet())) ;
            yylval->lex_str= get_token(0, yyLength());
            return(FLOAT_NUM);
          }
        }
        /*
          We've found:
          - A sequence of digits
          - Followed by 'e' or 'E'
          - Followed by some byte XX which is not a known mantissa start,
            and it's known to be a valid identifier part.
            XX can be either a 8bit identifier character, or a multi-byte head.
        */
        yyUnget();
        return scan_ident_start(thd, &yylval->ident_cli);
      }
      /*
        We've found:
        - A sequence of digits
        - Followed by some character XX, which is neither 'e' nor 'E',
          and it's known to be a valid identifier part.
          XX can be a 8bit identifier character, or a multi-byte head.
      */
      yyUnget();
      return scan_ident_start(thd, &yylval->ident_cli);

    case MY_LEX_IDENT_START:                    // We come here after '.'
      return scan_ident_start(thd, &yylval->ident_cli);

    case MY_LEX_USER_VARIABLE_DELIMITER:        // Found quote char
      return scan_ident_delimited(thd, &yylval->ident_cli, m_tok_start[0]);

    case MY_LEX_INT_OR_REAL:                    // Complete int or incomplete real
      if (c != '.' || yyPeek() == '.')
      {
        /*
          Found a complete integer number:
          - the number is either not followed by a dot at all, or
          - the number is followed by a double dot as in: FOR i IN 1..10
        */
        yylval->lex_str= get_token(0, yyLength());
        return int_token(yylval->lex_str.str, (uint) yylval->lex_str.length);
      }
      // fall through
    case MY_LEX_REAL:                           // Incomplete real number
      while (my_isdigit(cs, c= yyGet())) ;

      if (c == 'e' || c == 'E')
      {
        c= yyGet();
        if (c == '-' || c == '+')
          c= yyGet();                           // Skip sign
        if (!my_isdigit(cs, c))
	  return ABORT_SYM; // No digit after sign
        while (my_isdigit(cs, yyGet())) ;
        yylval->lex_str= get_token(0, yyLength());
        return(FLOAT_NUM);
      }
      yylval->lex_str= get_token(0, yyLength());
      return(DECIMAL_NUM);

    case MY_LEX_HEX_NUMBER:             // Found x'hexstring'
      yySkip();                    // Accept opening '
      while (my_isxdigit(cs, (c= yyGet()))) ;
      if (c != '\'')
        return(ABORT_SYM);              // Illegal hex constant
      yySkip();                    // Accept closing '
      length= yyLength();          // Length of hexnum+3
      if ((length % 2) == 0)
        return(ABORT_SYM);              // odd number of hex digits
      yylval->lex_str= get_token(2,            // skip x'
                                 length - 3);  // don't count x' and last '
      return HEX_STRING;

    case MY_LEX_BIN_NUMBER:           // Found b'bin-string'
      yySkip();                  // Accept opening '
      while ((c= yyGet()) == '0' || c == '1')
        ;
      if (c != '\'')
        return(ABORT_SYM);            // Illegal hex constant
      yySkip();                  // Accept closing '
      length= yyLength();        // Length of bin-num + 3
      yylval->lex_str= get_token(2,           // skip b'
                                 length - 3); // don't count b' and last '
      return (BIN_NUM);

    case MY_LEX_CMP_OP:                     // Incomplete comparison operator
      next_state= MY_LEX_START;        // Allow signed numbers
      if (state_map[(uchar) yyPeek()] == MY_LEX_CMP_OP ||
          state_map[(uchar) yyPeek()] == MY_LEX_LONG_CMP_OP)
      {
        yySkip();
        if ((tokval= find_keyword(&yylval->kwd, 2, 0)))
          return(tokval);
        yyUnget();
      }
      return(c);

    case MY_LEX_LONG_CMP_OP:                // Incomplete comparison operator
      next_state= MY_LEX_START;
      if (state_map[(uchar) yyPeek()] == MY_LEX_CMP_OP ||
          state_map[(uchar) yyPeek()] == MY_LEX_LONG_CMP_OP)
      {
        yySkip();
        if (state_map[(uchar) yyPeek()] == MY_LEX_CMP_OP)
        {
          yySkip();
          if ((tokval= find_keyword(&yylval->kwd, 3, 0)))
            return(tokval);
          yyUnget();
        }
        if ((tokval= find_keyword(&yylval->kwd, 2, 0)))
          return(tokval);
        yyUnget();
      }
      return(c);

    case MY_LEX_BOOL:
      if (c != yyPeek())
      {
        state= MY_LEX_CHAR;
        break;
      }
      yySkip();
      tokval= find_keyword(&yylval->kwd, 2, 0);  // Is a bool operator
      next_state= MY_LEX_START;                  // Allow signed numbers
      return(tokval);

    case MY_LEX_STRING_OR_DELIMITER:
      if (thd->variables.sql_mode & MODE_ANSI_QUOTES)
      {
        state= MY_LEX_USER_VARIABLE_DELIMITER;
        break;
      }
      /* " used for strings */
      /* fall through */
    case MY_LEX_STRING:                        // Incomplete text string
    {
      uint sep;
      if (get_text(&yylval->lex_string_with_metadata, (sep= yyGetLast()), 1, 1))
      {
        state= MY_LEX_CHAR;                     // Read char by char
        break;
      }
      CHARSET_INFO *strcs= m_underscore_cs ? m_underscore_cs : cs;
      body_utf8_append(m_cpp_text_start);

      body_utf8_append_escape(thd, &yylval->lex_string_with_metadata,
                                   strcs, m_cpp_text_end, sep);
      m_underscore_cs= NULL;
      return(TEXT_STRING);
    }
    case MY_LEX_COMMENT:                       //  Comment
      lex->lex_options|= OPTION_LEX_FOUND_COMMENT;
      while ((c= yyGet()) != '\n' && c) ;
      yyUnget();                          // Safety against eof
      state= MY_LEX_START;                     // Try again
      break;
    case MY_LEX_LONG_COMMENT:                  // Long C comment?
      if (yyPeek() != '*')
      {
        state= MY_LEX_CHAR;                     // Probable division
        break;
      }
      lex->lex_options|= OPTION_LEX_FOUND_COMMENT;
      /* Reject '/' '*', since we might need to turn off the echo */
      yyUnget();

      save_in_comment_state();

      if (yyPeekn(2) == '!' ||
          (yyPeekn(2) == 'M' && yyPeekn(3) == '!'))
      {
        bool maria_comment_syntax= yyPeekn(2) == 'M';
        in_comment= DISCARD_COMMENT;
        /* Accept '/' '*' '!', but do not keep this marker. */
        set_echo(FALSE);
        yySkipn(maria_comment_syntax ? 4 : 3);

        /*
          The special comment format is very strict:
          '/' '*' '!', followed by an optional 'M' and exactly
          1-2 digits (major), 2 digits (minor), then 2 digits (dot).
          32302  -> 3.23.02
          50032  -> 5.0.32
          50114  -> 5.1.14
          100000 -> 10.0.0
        */
        if (  my_isdigit(cs, yyPeekn(0))
           && my_isdigit(cs, yyPeekn(1))
           && my_isdigit(cs, yyPeekn(2))
           && my_isdigit(cs, yyPeekn(3))
           && my_isdigit(cs, yyPeekn(4))
           )
        {
          ulong version;
          uint length= 5;
          char *end_ptr= (char*) get_ptr() + length;
          int error;
          if (my_isdigit(cs, yyPeekn(5)))
          {
            end_ptr++;                          // 6 digit number
            length++;
          }

          version= (ulong) my_strtoll10(get_ptr(), &end_ptr, &error);

          /*
            MySQL-5.7 has new features and might have new SQL syntax that
            MariaDB-10.0 does not understand. Ignore all versioned comments
            with MySQL versions in the range 50700-999999, but
            do not ignore MariaDB specific comments for the same versions.
          */ 
          if (version <= MYSQL_VERSION_ID &&
              (version < 50700 || version > 99999 || maria_comment_syntax))
          {
            /* Accept 'M' 'm' 'm' 'd' 'd' */
            yySkipn(length);
            /* Expand the content of the special comment as real code */
            set_echo(TRUE);
            state=MY_LEX_START;
            break;  /* Do not treat contents as a comment.  */
          }
          else
          {
#ifdef WITH_WSREP
            if (WSREP(thd) && version == 99997 && wsrep_thd_is_local(thd))
            {
              WSREP_DEBUG("consistency check: %s", thd->query());
              thd->wsrep_consistency_check= CONSISTENCY_CHECK_DECLARED;
              yySkipn(5);
              set_echo(TRUE);
              state= MY_LEX_START;
              break;  /* Do not treat contents as a comment.  */
            }
#endif /* WITH_WSREP */
            /*
              Patch and skip the conditional comment to avoid it
              being propagated infinitely (eg. to a slave).
            */
            char *pcom= yyUnput(' ');
            comment_closed= ! consume_comment(1);
            if (! comment_closed)
            {
              *pcom= '!';
            }
            /* version allowed to have one level of comment inside. */
          }
        }
        else
        {
          /* Not a version comment. */
          state=MY_LEX_START;
          set_echo(TRUE);
          break;
        }
      }
      else
      {
        in_comment= PRESERVE_COMMENT;
        yySkip();                  // Accept /
        yySkip();                  // Accept *
        comment_closed= ! consume_comment(0);
        /* regular comments can have zero comments inside. */
      }
      /*
        Discard:
        - regular '/' '*' comments,
        - special comments '/' '*' '!' for a future version,
        by scanning until we find a closing '*' '/' marker.

        Nesting regular comments isn't allowed.  The first 
        '*' '/' returns the parser to the previous state.

        /#!VERSI oned containing /# regular #/ is allowed #/

                Inside one versioned comment, another versioned comment
                is treated as a regular discardable comment.  It gets
                no special parsing.
      */

      /* Unbalanced comments with a missing '*' '/' are a syntax error */
      if (! comment_closed)
        return (ABORT_SYM);
      state = MY_LEX_START;             // Try again
      restore_in_comment_state();
      break;
    case MY_LEX_END_LONG_COMMENT:
      if ((in_comment != NO_COMMENT) && yyPeek() == '/')
      {
        /* Reject '*' '/' */
        yyUnget();
        /* Accept '*' '/', with the proper echo */
        set_echo(in_comment == PRESERVE_COMMENT);
        yySkipn(2);
        /* And start recording the tokens again */
        set_echo(TRUE);
        in_comment= NO_COMMENT;
        state=MY_LEX_START;
      }
      else
        state= MY_LEX_CHAR;              // Return '*'
      break;
    case MY_LEX_SET_VAR:                // Check if ':='
      if (yyPeek() != '=')
      {
        next_state= MY_LEX_START;
        if (m_thd->variables.sql_mode & MODE_ORACLE)
        {
          yylval->kwd.set_keyword(m_tok_start, 1);
          return COLON_ORACLE_SYM;
        }
        return (int) ':';
      }
      yySkip();
      return (SET_VAR);
    case MY_LEX_SEMICOLON:              // optional line terminator
      state= MY_LEX_CHAR;               // Return ';'
      break;
    case MY_LEX_EOL:
      if (eof())
      {
        yyUnget();                 // Reject the last '\0'
        set_echo(FALSE);
        yySkip();
        set_echo(TRUE);
        /* Unbalanced comments with a missing '*' '/' are a syntax error */
        if (in_comment != NO_COMMENT)
          return (ABORT_SYM);
        next_state= MY_LEX_END;     // Mark for next loop
        return(END_OF_INPUT);
      }
      state=MY_LEX_CHAR;
      break;
    case MY_LEX_END:
      next_state= MY_LEX_END;
      return(0);                        // We found end of input last time

      /* Actually real shouldn't start with . but allow them anyhow */
    case MY_LEX_REAL_OR_POINT:
      if (my_isdigit(cs, (c= yyPeek())))
        state = MY_LEX_REAL;            // Real
      else if (c == '.')
      {
        yySkip();
        return DOT_DOT_SYM;
      }
      else
      {
        state= MY_LEX_IDENT_SEP;        // return '.'
        yyUnget();                 // Put back '.'
      }
      break;
    case MY_LEX_USER_END:               // end '@' of user@hostname
      switch (state_map[(uchar) yyPeek()]) {
      case MY_LEX_STRING:
      case MY_LEX_USER_VARIABLE_DELIMITER:
      case MY_LEX_STRING_OR_DELIMITER:
        break;
      case MY_LEX_USER_END:
        next_state= MY_LEX_SYSTEM_VAR;
        break;
      default:
        next_state= MY_LEX_HOSTNAME;
        break;
      }
      yylval->lex_str.str= (char*) get_ptr() - 1;
      yylval->lex_str.length= 1;
      return((int) '@');
    case MY_LEX_HOSTNAME:               // end '@' of user@hostname
      for (c= yyGet() ;
           my_isalnum(cs, c) || c == '.' || c == '_' ||  c == '$';
           c= yyGet()) ;
      yylval->lex_str= get_token(0, yyLength());
      return(LEX_HOSTNAME);
    case MY_LEX_SYSTEM_VAR:
      yylval->lex_str.str= (char*) get_ptr();
      yylval->lex_str.length= 1;
      yySkip();                                    // Skip '@'
      next_state= (state_map[(uchar) yyPeek()] ==
                        MY_LEX_USER_VARIABLE_DELIMITER ?
                        MY_LEX_OPERATOR_OR_IDENT :
                        MY_LEX_IDENT_OR_KEYWORD);
      return((int) '@');
    case MY_LEX_IDENT_OR_KEYWORD:
      /*
        We come here when we have found two '@' in a row.
        We should now be able to handle:
        [(global | local | session) .]variable_name
      */
      return scan_ident_sysvar(thd, &yylval->ident_cli);
    }
  }
}


bool Lex_input_stream::get_7bit_or_8bit_ident(THD *thd, uchar *last_char)
{
  uchar c;
  CHARSET_INFO *const cs= thd->charset();
  const uchar *const ident_map= cs->ident_map;
  bool is_8bit= false;
  for ( ; ident_map[c= yyGet()]; )
  {
    if (c & 0x80)
      is_8bit= true; // will convert
  }
  *last_char= c;
  return is_8bit;
}


int Lex_input_stream::scan_ident_sysvar(THD *thd, Lex_ident_cli_st *str)
{
  uchar last_char;
  uint length;
  int tokval;
  bool is_8bit;
  DBUG_ASSERT(m_tok_start == m_ptr);

  is_8bit= get_7bit_or_8bit_ident(thd, &last_char);

  if (last_char == '.')
    next_state= MY_LEX_IDENT_SEP;
  if (!(length= yyLength()))
    return ABORT_SYM;                  // Names must be nonempty.
  if ((tokval= find_keyword(str, length, 0)))
  {
    yyUnget();                         // Put back 'c'
    return tokval;                     // Was keyword
  }

  yyUnget();                       // ptr points now after last token char
  str->set_ident(m_tok_start, length, is_8bit);

  m_cpp_text_start= m_cpp_tok_start;
  m_cpp_text_end= m_cpp_text_start + length;
  body_utf8_append(m_cpp_text_start);
  body_utf8_append_ident(thd, str, m_cpp_text_end);

  return is_8bit ? IDENT_QUOTED : IDENT;
}


/*
  We can come here if different parsing stages:
  - In an identifier chain:
       SELECT t1.cccc FROM t1;
    (when the "cccc" part starts)
    In this case both m_tok_start and m_ptr point to "cccc".
  - When a sequence of digits has changed to something else,
    therefore the token becomes an identifier rather than a number:
       SELECT 12345_6 FROM t1;
    In this case m_tok_start points to the entire "12345_678",
    while m_ptr points to "678".
*/
int Lex_input_stream::scan_ident_start(THD *thd, Lex_ident_cli_st *str)
{
  uchar c;
  bool is_8bit;
  CHARSET_INFO *const cs= thd->charset();
  const uchar *const ident_map= cs->ident_map;
  DBUG_ASSERT(m_tok_start <= m_ptr);

  if (cs->use_mb())
  {
    is_8bit= true;
    while (ident_map[c= yyGet()])
    {
      int char_length= cs->charlen(get_ptr() - 1, get_end_of_query());
      if (char_length <= 0)
        break;
      skip_binary(char_length - 1);
    }
  }
  else
  {
    is_8bit= get_7bit_or_8bit_ident(thd, &c);
  }
  if (c == '.' && ident_map[(uchar) yyPeek()])
    next_state= MY_LEX_IDENT_SEP;// Next is '.'

  uint length= yyLength();
  yyUnget(); // ptr points now after last token char
  str->set_ident(m_tok_start, length, is_8bit);
  m_cpp_text_start= m_cpp_tok_start;
  m_cpp_text_end= m_cpp_text_start + length;
  body_utf8_append(m_cpp_text_start);
  body_utf8_append_ident(thd, str, m_cpp_text_end);
  return is_8bit ? IDENT_QUOTED : IDENT;
}


int Lex_input_stream::scan_ident_middle(THD *thd, Lex_ident_cli_st *str,
                                        CHARSET_INFO **introducer,
                                        my_lex_states *st)
{
  CHARSET_INFO *const cs= thd->charset();
  const uchar *const ident_map= cs->ident_map;
  const uchar *const state_map= cs->state_map;
  const char *start;
  uint length;
  uchar c;
  bool is_8bit;
  bool resolve_introducer= true;
  DBUG_ASSERT(m_ptr == m_tok_start + 1); // m_ptr points to the second byte

  if (cs->use_mb())
  {
    is_8bit= true;
    int char_length= cs->charlen(get_ptr() - 1, get_end_of_query());
    if (char_length <= 0)
    {
      *st= MY_LEX_CHAR;
      return 0;
    }
    skip_binary(char_length - 1);

    while (ident_map[c= yyGet()])
    {
      char_length= cs->charlen(get_ptr() - 1, get_end_of_query());
      if (char_length <= 0)
        break;
      if (char_length > 1 || (c & 0x80))
        resolve_introducer= false;
      skip_binary(char_length - 1);
    }
  }
  else
  {
    is_8bit= get_7bit_or_8bit_ident(thd, &c) || (m_tok_start[0] & 0x80);
    resolve_introducer= !is_8bit;
  }
  length= yyLength();
  start= get_ptr();
  if (ignore_space)
  {
    /*
      If we find a space then this can't be an identifier. We notice this
      below by checking start != lex->ptr.
    */
    for (; state_map[(uchar) c] == MY_LEX_SKIP ; c= yyGet())
    {
      if (c == '\n')
        yylineno++;
    }
  }
  if (start == get_ptr() && c == '.' && ident_map[(uchar) yyPeek()])
    next_state= MY_LEX_IDENT_SEP;
  else
  {                                    // '(' must follow directly if function
    int tokval;
    yyUnget();
    if ((tokval= find_keyword(str, length, c == '(')))
    {
      next_state= MY_LEX_START;        // Allow signed numbers
      return(tokval);                  // Was keyword
    }
    yySkip();                  // next state does a unget
  }

  yyUnget();                       // ptr points now after last token char
  str->set_ident(m_tok_start, length, is_8bit);
  m_cpp_text_start= m_cpp_tok_start;
  m_cpp_text_end= m_cpp_text_start + length;

  /*
     Note: "SELECT _bla AS 'alias'"
     _bla should be considered as a IDENT if charset haven't been found.
     So we don't use MYF(MY_WME) with get_charset_by_csname to avoid
     producing an error.
  */
  DBUG_ASSERT(length > 0);
  if (resolve_introducer && m_tok_start[0] == '_')
  {
    ErrConvString csname(str->str + 1, str->length - 1, &my_charset_bin);
    CHARSET_INFO *cs= get_charset_by_csname(csname.ptr(),
                                            MY_CS_PRIMARY, MYF(0));
    if (cs)
    {
      body_utf8_append(m_cpp_text_start, m_cpp_tok_start + length);
      *introducer= cs;
      return UNDERSCORE_CHARSET;
    }
  }

  body_utf8_append(m_cpp_text_start);
  body_utf8_append_ident(thd, str, m_cpp_text_end);
  return is_8bit ? IDENT_QUOTED : IDENT;
}


int Lex_input_stream::scan_ident_delimited(THD *thd,
                                           Lex_ident_cli_st *str,
                                           uchar quote_char)
{
  CHARSET_INFO *const cs= thd->charset();
  uchar c;
  DBUG_ASSERT(m_ptr == m_tok_start + 1);

  for ( ; ; )
  {
    if (!(c= yyGet()))
    {
      /*
        End-of-query or straight 0x00 inside a delimited identifier.
        Return the quote character, to have the parser fail on syntax error.
      */
      m_ptr= (char *) m_tok_start + 1;
      if (m_echo)
        m_cpp_ptr= (char *) m_cpp_tok_start + 1;
      return quote_char;
    }
    int var_length= cs->charlen(get_ptr() - 1, get_end_of_query());
    if (var_length == 1)
    {
      if (c == quote_char)
      {
        if (yyPeek() != quote_char)
          break;
        c= yyGet();
        continue;
      }
    }
    else if (var_length > 1)
    {
      skip_binary(var_length - 1);
    }
  }

  str->set_ident_quoted(m_tok_start + 1, yyLength() - 1, true, quote_char);
  yyUnget();                       // ptr points now after last token char

  m_cpp_text_start= m_cpp_tok_start + 1;
  m_cpp_text_end= m_cpp_text_start + str->length;

  if (c == quote_char)
    yySkip();                  // Skip end `
  next_state= MY_LEX_START;
  body_utf8_append(m_cpp_text_start);
  // QQQ: shouldn't it add unescaped version ????
  body_utf8_append_ident(thd, str, m_cpp_text_end);
  return IDENT_QUOTED;
}


/*
  st_select_lex structures initialisations
*/

void st_select_lex_node::init_query_common()
{
  options= 0;
  set_linkage(UNSPECIFIED_TYPE);
  distinct= TRUE;
  no_table_names_allowed= 0;
  uncacheable= 0;
}

void st_select_lex_unit::init_query()
{
  init_query_common();
  set_linkage(GLOBAL_OPTIONS_TYPE);
  lim.set_unlimited();
  union_distinct= 0;
  prepared= optimized= optimized_2= executed= 0;
  bag_set_op_optimized= 0;
  optimize_started= 0;
  item= 0;
  union_result= 0;
  table= 0;
  fake_select_lex= 0;
  saved_fake_select_lex= 0;
  cleaned= 0;
  item_list.empty();
  describe= 0;
  found_rows_for_union= 0;
  derived= 0;
  is_view= false;
  with_clause= 0;
  with_element= 0;
  cloned_from= 0;
  columns_are_renamed= false;
  with_wrapped_tvc= false;
  have_except_all_or_intersect_all= false;
}

void st_select_lex::init_query()
{
  init_query_common();
  table_list.empty();
  top_join_list.empty();
  join_list= &top_join_list;
  embedding= 0;
  leaf_tables_prep.empty();
  leaf_tables.empty();
  item_list.empty();
  min_max_opt_list.empty();
  join= 0;
  cur_pos_in_select_list= UNDEF_POS;
  having= prep_having= where= prep_where= 0;
  cond_pushed_into_where= cond_pushed_into_having= 0;
  attach_to_conds.empty();
  olap= UNSPECIFIED_OLAP_TYPE;
  having_fix_field= 0;
  having_fix_field_for_pushed_cond= 0;
  context.select_lex= this;
  context.init();
  cond_count= between_count= with_wild= 0;
  max_equal_elems= 0;
  ref_pointer_array.reset();
  select_n_where_fields= 0;
  order_group_num= 0;
  select_n_reserved= 0;
  select_n_having_items= 0;
  n_sum_items= 0;
  n_child_sum_items= 0;
  hidden_bit_fields= 0;
  fields_in_window_functions= 0;
  subquery_in_having= explicit_limit= 0;
  is_item_list_lookup= 0;
  changed_elements= 0;
  first_natural_join_processing= 1;
  first_cond_optimization= 1;
  is_service_select= 0;
  parsing_place= NO_MATTER;
  save_parsing_place= NO_MATTER;
  context_analysis_place= NO_MATTER;
  exclude_from_table_unique_test= no_wrap_view_item= FALSE;
  nest_level= 0;
  link_next= 0;
  prep_leaf_list_state= UNINIT;
  have_merged_subqueries= FALSE;
  bzero((char*) expr_cache_may_be_used, sizeof(expr_cache_may_be_used));
  select_list_tables= 0;
  m_non_agg_field_used= false;
  m_agg_func_used= false;
  m_custom_agg_func_used= false;
  window_specs.empty();
  window_funcs.empty();
  is_win_spec_list_built= false;
  tvc= 0;
  in_tvc= false;
  versioned_tables= 0;
  pushdown_select= 0;
}

void st_select_lex::init_select()
{
  sj_nests.empty();
  sj_subselects.empty();
  group_list.empty();
  if (group_list_ptrs)
    group_list_ptrs->clear();
  type= 0;
  db= null_clex_str;
  having= 0;
  table_join_options= 0;
  in_sum_expr= with_wild= 0;
  options= 0;
  ftfunc_list_alloc.empty();
  inner_sum_func_list= 0;
  ftfunc_list= &ftfunc_list_alloc;
  order_list.empty();
  /* Set limit and offset to default values */
  select_limit= 0;      /* denotes the default limit = HA_POS_ERROR */
  offset_limit= 0;      /* denotes the default offset = 0 */
  is_set_query_expr_tail= false;
  with_sum_func= 0;
  with_all_modifier= 0;
  is_correlated= 0;
  cur_pos_in_select_list= UNDEF_POS;
  cond_value= having_value= Item::COND_UNDEF;
  inner_refs_list.empty();
  insert_tables= 0;
  merged_into= 0;
  m_non_agg_field_used= false;
  m_agg_func_used= false;
  m_custom_agg_func_used= false;
  name_visibility_map.clear_all();
  with_dep= 0;
  join= 0;
  lock_type= TL_READ_DEFAULT;
  save_many_values.empty();
  save_insert_list= 0;
  tvc= 0;
  in_funcs.empty();
  curr_tvc_name= 0;
  in_tvc= false;
  versioned_tables= 0;
  is_tvc_wrapper= false;
  nest_flags= 0;
}

/*
  st_select_lex structures linking
*/

/* include on level down */
void st_select_lex_node::include_down(st_select_lex_node *upper)
{
  if ((next= upper->slave))
    next->prev= &next;
  prev= &upper->slave;
  upper->slave= this;
  master= upper;
  slave= 0;
}


void st_select_lex_node::attach_single(st_select_lex_node *slave_arg)
{
  DBUG_ASSERT(slave == 0);
  {
    slave= slave_arg;
    slave_arg->master= this;
    slave->prev= &master->slave;
    slave->next= 0;
  }
}

void st_select_lex_node::link_chain_down(st_select_lex_node *first)
{
  st_select_lex_node *last_node;
  st_select_lex_node *node= first;
  do
  {
    last_node= node;
    node->master= this;
    node= node->next;
  } while (node);
  if ((last_node->next= slave))
  {
    slave->prev= &last_node->next;
  }
  first->prev= &slave;
  slave= first;
}

/*
  @brief
    Substitute this node in select tree for a newly creates node

  @param  subst the node to substitute for

  @details
    The function substitute this node in the select tree for a newly
    created node subst. This node is just removed from the tree but all
    its link fields and the attached sub-tree remain untouched.
*/

void st_select_lex_node::substitute_in_tree(st_select_lex_node *subst)
{
  if ((subst->next= next))
    next->prev= &subst->next;
  subst->prev= prev;
  (*prev)= subst;
  subst->master= master;
}

/*
  include on level down (but do not link)

  SYNOPSYS
    st_select_lex_node::include_standalone()
    upper - reference on node underr which this node should be included
    ref - references on reference on this node
*/
void st_select_lex_node::include_standalone(st_select_lex_node *upper,
                                            st_select_lex_node **ref)
{
  next= 0;
  prev= ref;
  master= upper;
  slave= 0;
}

/* include neighbour (on same level) */
void st_select_lex_node::include_neighbour(st_select_lex_node *before)
{
  if ((next= before->next))
    next->prev= &next;
  prev= &before->next;
  before->next= this;
  master= before->master;
  slave= 0;
}

/* including in global SELECT_LEX list */
void st_select_lex_node::include_global(st_select_lex_node **plink)
{
  if ((link_next= *plink))
    link_next->link_prev= &link_next;
  link_prev= plink;
  *plink= this;
}

//excluding from global list (internal function)
void st_select_lex_node::fast_exclude()
{
  if (link_prev)
  {
    if ((*link_prev= link_next))
      link_next->link_prev= link_prev;
  }
  // Remove slave structure
  for (; slave; slave= slave->next)
    slave->fast_exclude();

  prev= NULL; // to ensure correct behavior of st_select_lex_unit::is_excluded()
}


/**
  @brief
    Insert a new chain of nodes into another chain before a particular link

  @param in/out
    ptr_pos_to_insert  the address of the chain pointer pointing to the link
                       before which the subchain has to be inserted
  @param   
    end_chain_node     the last link of the subchain to be inserted

  @details
    The method inserts the chain of nodes starting from this node and ending
    with the node nd_chain_node into another chain of nodes before the node
    pointed to by *ptr_pos_to_insert.
    It is assumed that ptr_pos_to_insert belongs to the chain where we insert.
    So it must be updated.

  @retval
    The method returns the pointer to the first link of the inserted chain
*/

st_select_lex_node *st_select_lex_node:: insert_chain_before(
                                         st_select_lex_node **ptr_pos_to_insert,
                                         st_select_lex_node *end_chain_node)
{
  end_chain_node->link_next= *ptr_pos_to_insert;
  (*ptr_pos_to_insert)->link_prev= &end_chain_node->link_next;
  link_prev= ptr_pos_to_insert;
  return this;
}


/*
  Detach the node from its master and attach it to a new master
*/

void st_select_lex_node::move_as_slave(st_select_lex_node *new_master)
{
  exclude_from_tree();
  if (new_master->slave)
  {
    st_select_lex_node *curr= new_master->slave;
    for ( ; curr->next ; curr= curr->next) ;
    prev= &curr->next;
  }
  else
    prev= &new_master->slave;
  *prev= this;
  next= 0;
  master= new_master;
}


/*
  Exclude a node from the tree lex structure, but leave it in the global
  list of nodes.
*/

void st_select_lex_node::exclude_from_tree()
{
  if ((*prev= next))
    next->prev= prev;
}


/*
  Exclude select_lex structure (except first (first select can't be
  deleted, because it is most upper select))
*/
void st_select_lex_node::exclude()
{
  /* exclude the node from the tree  */
  exclude_from_tree();
  /* 
     We do not need following statements, because prev pointer of first 
     list element point to master->slave
     if (master->slave == this)
       master->slave= next;
  */
  /* exclude all nodes under this excluded node */
  fast_exclude();
}


/*
  Exclude level of current unit from tree of SELECTs

  SYNOPSYS
    st_select_lex_unit::exclude_level()

  NOTE: units which belong to current will be brought up on level of
  currernt unit 
*/
void st_select_lex_unit::exclude_level()
{
  SELECT_LEX_UNIT *units= 0, **units_last= &units;
  for (SELECT_LEX *sl= first_select(); sl; sl= sl->next_select())
  {
    // unlink current level from global SELECTs list
    if (sl->link_prev && (*sl->link_prev= sl->link_next))
      sl->link_next->link_prev= sl->link_prev;

    // bring up underlay levels
    SELECT_LEX_UNIT **last= 0;
    for (SELECT_LEX_UNIT *u= sl->first_inner_unit(); u; u= u->next_unit())
    {
      u->master= master;
      last= (SELECT_LEX_UNIT**)&(u->next);
    }
    if (last)
    {
      (*units_last)= sl->first_inner_unit();
      units_last= last;
    }
  }
  if (units)
  {
    // include brought up levels in place of current
    (*prev)= units;
    (*units_last)= (SELECT_LEX_UNIT*)next;
    if (next)
      next->prev= (SELECT_LEX_NODE**)units_last;
    units->prev= prev;
  }
  else
  {
    // exclude currect unit from list of nodes
    (*prev)= next;
    if (next)
      next->prev= prev;
  }
  // Mark it excluded
  prev= NULL;
}


#if 0
/*
  Exclude subtree of current unit from tree of SELECTs

  SYNOPSYS
    st_select_lex_unit::exclude_tree()
*/
void st_select_lex_unit::exclude_tree()
{
  for (SELECT_LEX *sl= first_select(); sl; sl= sl->next_select())
  {
    // unlink current level from global SELECTs list
    if (sl->link_prev && (*sl->link_prev= sl->link_next))
      sl->link_next->link_prev= sl->link_prev;

    // unlink underlay levels
    for (SELECT_LEX_UNIT *u= sl->first_inner_unit(); u; u= u->next_unit())
    {
      u->exclude_level();
    }
  }
  // exclude currect unit from list of nodes
  (*prev)= next;
  if (next)
    next->prev= prev;
}
#endif


/*
  st_select_lex_node::mark_as_dependent mark all st_select_lex struct from 
  this to 'last' as dependent

  SYNOPSIS
    last - pointer to last st_select_lex struct, before which all 
           st_select_lex have to be marked as dependent

  NOTE
    'last' should be reachable from this st_select_lex_node
*/

bool st_select_lex::mark_as_dependent(THD *thd, st_select_lex *last,
                                      Item_ident *dependency)
{

  DBUG_ASSERT(this != last);

  /*
    Mark all selects from resolved to 1 before select where was
    found table as depended (of select where was found table)

    We move by name resolution context, bacause during merge can some select
    be excleded from SELECT tree
  */
  Name_resolution_context *c= &this->context;
  do
  {
    SELECT_LEX *s= c->select_lex;
    if (!(s->uncacheable & UNCACHEABLE_DEPENDENT_GENERATED))
    {
      // Select is dependent of outer select
      s->uncacheable= (s->uncacheable & ~UNCACHEABLE_UNITED) |
                       UNCACHEABLE_DEPENDENT_GENERATED;
      SELECT_LEX_UNIT *munit= s->master_unit();
      munit->uncacheable= (munit->uncacheable & ~UNCACHEABLE_UNITED) |
                       UNCACHEABLE_DEPENDENT_GENERATED;
      for (SELECT_LEX *sl= munit->first_select(); sl ; sl= sl->next_select())
      {
        if (sl != s &&
            !(sl->uncacheable & (UNCACHEABLE_DEPENDENT_GENERATED |
                                 UNCACHEABLE_UNITED)))
          sl->uncacheable|= UNCACHEABLE_UNITED;
      }
    }

    Item_subselect *subquery_expr= s->master_unit()->item;
    if (subquery_expr && subquery_expr->mark_as_dependent(thd, last, 
                                                          dependency))
      return TRUE;
  } while ((c= c->outer_context) != NULL && (c->select_lex != last));
  is_correlated= TRUE;
  master_unit()->item->is_correlated= TRUE;
  return FALSE;
}

/*
  prohibit using LIMIT clause
*/
bool st_select_lex::test_limit()
{
  if (select_limit != 0)
  {
    my_error(ER_NOT_SUPPORTED_YET, MYF(0),
             "LIMIT & IN/ALL/ANY/SOME subquery");
    return(1);
  }
  return(0);
}



st_select_lex* st_select_lex_unit::outer_select()
{
  return (st_select_lex*) master;
}


ha_rows st_select_lex::get_offset()
{
  ulonglong val= 0;

  if (offset_limit)
  {
    // see comment for st_select_lex::get_limit()
    bool err= offset_limit->fix_fields_if_needed(master_unit()->thd, NULL);
    DBUG_ASSERT(!err);
    val= err ? HA_POS_ERROR : offset_limit->val_uint();
  }

  return (ha_rows)val;
}


ha_rows st_select_lex::get_limit()
{
  ulonglong val= HA_POS_ERROR;

  if (select_limit)
  {
    /*
      fix_fields() has not been called for select_limit. That's due to the
      historical reasons -- this item could be only of type Item_int, and
      Item_int does not require fix_fields(). Thus, fix_fields() was never
      called for select_limit.

      Some time ago, Item_splocal was also allowed for LIMIT / OFFSET clauses.
      However, the fix_fields() behavior was not updated, which led to a crash
      in some cases.

      There is no single place where to call fix_fields() for LIMIT / OFFSET
      items during the fix-fields-phase. Thus, for the sake of readability,
      it was decided to do it here, on the evaluation phase (which is a
      violation of design, but we chose the lesser of two evils).

      We can call fix_fields() here, because select_limit can be of two
      types only: Item_int and Item_splocal. Item_int::fix_fields() is trivial,
      and Item_splocal::fix_fields() (or rather Item_sp_variable::fix_fields())
      has the following properties:
        1) it does not affect other items;
        2) it does not fail.

      Nevertheless DBUG_ASSERT was added to catch future changes in
      fix_fields() implementation. Also added runtime check against a result
      of fix_fields() in order to handle error condition in non-debug build.
    */
    bool err= select_limit->fix_fields_if_needed(master_unit()->thd, NULL);
    DBUG_ASSERT(!err);
    val= err ? HA_POS_ERROR : select_limit->val_uint();
  }

  return (ha_rows)val;
}


bool st_select_lex::add_order_to_list(THD *thd, Item *item, bool asc)
{
  return add_to_list(thd, order_list, item, asc);
}


bool st_select_lex::add_gorder_to_list(THD *thd, Item *item, bool asc)
{
  return add_to_list(thd, gorder_list, item, asc);
}


bool st_select_lex::add_item_to_list(THD *thd, Item *item)
{
  DBUG_ENTER("st_select_lex::add_item_to_list");
  DBUG_PRINT("info", ("Item: %p", item));
  DBUG_RETURN(item_list.push_back(item, thd->mem_root));
}


bool st_select_lex::add_group_to_list(THD *thd, Item *item, bool asc)
{
  return add_to_list(thd, group_list, item, asc);
}


bool st_select_lex::add_ftfunc_to_list(THD *thd, Item_func_match *func)
{
  return !func || ftfunc_list->push_back(func, thd->mem_root); // end of memory?
}


st_select_lex* st_select_lex::outer_select()
{
  return (st_select_lex*) master->get_master();
}


bool st_select_lex::inc_in_sum_expr()
{
  in_sum_expr++;
  return 0;
}


uint st_select_lex::get_in_sum_expr()
{
  return in_sum_expr;
}


TABLE_LIST* st_select_lex::get_table_list()
{
  return table_list.first;
}

List<Item>* st_select_lex::get_item_list()
{
  return &item_list;
}

ulong st_select_lex::get_table_join_options()
{
  return table_join_options;
}


uint st_select_lex::get_cardinality_of_ref_ptrs_slice(uint order_group_num_arg)
{
  if (!((options & SELECT_DISTINCT) && !group_list.elements))
    hidden_bit_fields= 0;

  if (!order_group_num)
    order_group_num= order_group_num_arg;

  /*
    find_order_in_list() may need some extra space,
    so multiply order_group_num by 2
  */
  uint n= n_sum_items +
          n_child_sum_items +
          item_list.elements +
          select_n_reserved +
          select_n_having_items +
          select_n_where_fields +
          order_group_num * 2 +
          hidden_bit_fields +
          fields_in_window_functions;
  return n;
}


bool st_select_lex::setup_ref_array(THD *thd, uint order_group_num)
{
  uint n_elems= get_cardinality_of_ref_ptrs_slice(order_group_num) * 5;
  if (!ref_pointer_array.is_null())
    return false;
  Item **array= static_cast<Item**>(thd->stmt_arena->alloc(sizeof(Item*) *
                                                           n_elems));
  if (likely(array != NULL))
    ref_pointer_array= Ref_ptr_array(array, n_elems);
<<<<<<< HEAD

  return array == NULL;
}


/*
  @brief
    Print the whole statement

    @param str         Print into this string
    @param query_type  Flags describing how to print

  @detail
    The intent is to allow to eventually print back any query.

    This is useful e.g. for storage engines that take over diferrent kinds of
    queries
*/

void LEX::print(String *str, enum_query_type query_type)
{
  if (sql_command == SQLCOM_UPDATE)
  {
    SELECT_LEX *sel= first_select_lex();
    str->append(STRING_WITH_LEN("UPDATE "));
    if (ignore)
      str->append(STRING_WITH_LEN("IGNORE "));
    // table name. If the query was using a view, we need
    // the underlying table name, not the view name
    TABLE_LIST *base_tbl= query_tables->table->pos_in_table_list;
    base_tbl->print(thd, table_map(0), str, query_type);
    str->append(STRING_WITH_LEN(" SET "));
    // print item assignments
    List_iterator<Item> it(sel->item_list);
    List_iterator<Item> it2(value_list);
    Item *col_ref, *value;
    bool first= true;
    while ((col_ref= it++) && (value= it2++))
    {
      if (first)
        first= false;
      else
        str->append(STRING_WITH_LEN(", "));
      col_ref->print(str, query_type);
      str->append(STRING_WITH_LEN("="));
      value->print(str, query_type);
    }

    if (sel->where)
    {
      str->append(STRING_WITH_LEN(" WHERE "));
      sel->where->print(str, query_type);
    }

    if (sel->order_list.elements)
    {
      str->append(STRING_WITH_LEN(" ORDER BY "));
      for (ORDER *ord= sel->order_list.first; ord; ord= ord->next)
      {
        if (ord != sel->order_list.first)
          str->append(STRING_WITH_LEN(", "));
        (*ord->item)->print(str, query_type);
      }
    }
    if (sel->select_limit)
    {
      str->append(STRING_WITH_LEN(" LIMIT "));
      sel->select_limit->print(str, query_type);
    }
  }
  else if (sql_command == SQLCOM_DELETE)
  {
    SELECT_LEX *sel= first_select_lex();
    str->append(STRING_WITH_LEN("DELETE "));
    if (ignore)
      str->append(STRING_WITH_LEN("IGNORE "));

    str->append(STRING_WITH_LEN("FROM "));
    // table name. If the query was using a view, we need
    // the underlying table name, not the view name
    TABLE_LIST *base_tbl= query_tables->table->pos_in_table_list;
    base_tbl->print(thd, table_map(0), str, query_type);

    if (sel->where)
    {
      str->append(STRING_WITH_LEN(" WHERE "));
      sel->where->print(str, query_type);
    }
=======
  return array == NULL;
}
>>>>>>> 699cfee5

    if (sel->order_list.elements)
    {
      str->append(STRING_WITH_LEN(" ORDER BY "));
      for (ORDER *ord= sel->order_list.first; ord; ord= ord->next)
      {
        if (ord != sel->order_list.first)
          str->append(STRING_WITH_LEN(", "));
        (*ord->item)->print(str, query_type);
      }
    }
    if (sel->select_limit)
    {
      str->append(STRING_WITH_LEN(" LIMIT "));
      sel->select_limit->print(str, query_type);
    }
  }
  else
    DBUG_ASSERT(0); // Not implemented yet
}

void st_select_lex_unit::print(String *str, enum_query_type query_type)
{
  if (with_clause)
    with_clause->print(thd, str, query_type);
  for (SELECT_LEX *sl= first_select(); sl; sl= sl->next_select())
  {
    if (sl != first_select())
    {
      switch (sl->linkage)
      {
      default:
        DBUG_ASSERT(0);
        /* fall through */
      case UNION_TYPE:
        str->append(STRING_WITH_LEN(" union "));
        break;
      case INTERSECT_TYPE:
        str->append(STRING_WITH_LEN(" intersect "));
        break;
      case EXCEPT_TYPE:
        str->append(STRING_WITH_LEN(" except "));
        break;
      }
      if (!sl->distinct)
        str->append(STRING_WITH_LEN("all "));
    }
    if (sl->braces)
      str->append('(');
    sl->print(thd, str, query_type);
    if (sl->braces)
      str->append(')');
  }
  if (fake_select_lex)
  {
    if (fake_select_lex->order_list.elements)
    {
      str->append(STRING_WITH_LEN(" order by "));
      fake_select_lex->print_order(str,
        fake_select_lex->order_list.first,
        query_type);
    }
    fake_select_lex->print_limit(thd, str, query_type);
  }
  else if (saved_fake_select_lex)
    saved_fake_select_lex->print_limit(thd, str, query_type);
}


void st_select_lex::print_order(String *str,
                                ORDER *order,
                                enum_query_type query_type)
{
  for (; order; order= order->next)
  {
    if (order->counter_used)
    {
      char buffer[20];
      size_t length= my_snprintf(buffer, 20, "%d", order->counter);
      str->append(buffer, (uint) length);
    }
    else
    {
      /* replace numeric reference with equivalent for ORDER constant */
      if (order->item[0]->is_order_clause_position())
      {
        /* make it expression instead of integer constant */
        str->append(STRING_WITH_LEN("''"));
      }
      else
        (*order->item)->print(str, query_type);
    }
    if (order->direction == ORDER::ORDER_DESC)
       str->append(STRING_WITH_LEN(" desc"));
    if (order->next)
      str->append(',');
  }
}
 

void st_select_lex::print_limit(THD *thd,
                                String *str,
                                enum_query_type query_type)
{
  SELECT_LEX_UNIT *unit= master_unit();
  Item_subselect *item= unit->item;

  if (item && unit->global_parameters() == this)
  {
    Item_subselect::subs_type subs_type= item->substype();
    if (subs_type == Item_subselect::IN_SUBS ||
        subs_type == Item_subselect::ALL_SUBS)
    {
      return;
    }
  }
  if (explicit_limit && select_limit)
  {
    str->append(STRING_WITH_LEN(" limit "));
    if (offset_limit)
    {
      offset_limit->print(str, query_type);
      str->append(',');
    }
    select_limit->print(str, query_type);
  }
}


/**
  @brief Restore the LEX and THD in case of a parse error.

  This is a clean up call that is invoked by the Bison generated
  parser before returning an error from MYSQLparse. If your
  semantic actions manipulate with the global thread state (which
  is a very bad practice and should not normally be employed) and
  need a clean-up in case of error, and you can not use %destructor
  rule in the grammar file itself, this function should be used
  to implement the clean up.
*/

void LEX::cleanup_lex_after_parse_error(THD *thd)
{
  /*
    Delete sphead for the side effect of restoring of the original
    LEX state, thd->lex, thd->mem_root and thd->free_list if they
    were replaced when parsing stored procedure statements.  We
    will never use sphead object after a parse error, so it's okay
    to delete it only for the sake of the side effect.
    TODO: make this functionality explicit in sp_head class.
    Sic: we must nullify the member of the main lex, not the
    current one that will be thrown away
  */
  if (thd->lex->sphead)
  {
    sp_package *pkg;
    thd->lex->sphead->restore_thd_mem_root(thd);
    if ((pkg= thd->lex->sphead->m_parent))
    {
      /*
        If a syntax error happened inside a package routine definition,
        then thd->lex points to the routine sublex. We need to restore to
        the top level LEX.
      */
      DBUG_ASSERT(pkg->m_top_level_lex);
      DBUG_ASSERT(pkg == pkg->m_top_level_lex->sphead);
      pkg->restore_thd_mem_root(thd);
      LEX *top= pkg->m_top_level_lex;
      sp_package::destroy(pkg);
      thd->lex= top;
      thd->lex->sphead= NULL;
    }
    else
    {
      sp_head::destroy(thd->lex->sphead);
      thd->lex->sphead= NULL;
    }
  }
}

/*
  Initialize (or reset) Query_tables_list object.

  SYNOPSIS
    reset_query_tables_list()
      init  TRUE  - we should perform full initialization of object with
                    allocating needed memory
            FALSE - object is already initialized so we should only reset
                    its state so it can be used for parsing/processing
                    of new statement

  DESCRIPTION
    This method initializes Query_tables_list so it can be used as part
    of LEX object for parsing/processing of statement. One can also use
    this method to reset state of already initialized Query_tables_list
    so it can be used for processing of new statement.
*/

void Query_tables_list::reset_query_tables_list(bool init)
{
  sql_command= SQLCOM_END;
  if (!init && query_tables)
  {
    TABLE_LIST *table= query_tables;
    for (;;)
    {
      delete table->view;
      if (query_tables_last == &table->next_global ||
          !(table= table->next_global))
        break;
    }
  }
  query_tables= 0;
  query_tables_last= &query_tables;
  query_tables_own_last= 0;
  if (init)
  {
    /*
      We delay real initialization of hash (and therefore related
      memory allocation) until first insertion into this hash.
    */
    my_hash_clear(&sroutines);
  }
  else if (sroutines.records)
  {
    /* Non-zero sroutines.records means that hash was initialized. */
    my_hash_reset(&sroutines);
  }
  sroutines_list.empty();
  sroutines_list_own_last= sroutines_list.next;
  sroutines_list_own_elements= 0;
  binlog_stmt_flags= 0;
  stmt_accessed_table_flag= 0;
}


/*
  Destroy Query_tables_list object with freeing all resources used by it.

  SYNOPSIS
    destroy_query_tables_list()
*/

void Query_tables_list::destroy_query_tables_list()
{
  my_hash_free(&sroutines);
}


/*
  Initialize LEX object.

  SYNOPSIS
    LEX::LEX()

  NOTE
    LEX object initialized with this constructor can be used as part of
    THD object for which one can safely call open_tables(), lock_tables()
    and close_thread_tables() functions. But it is not yet ready for
    statement parsing. On should use lex_start() function to prepare LEX
    for this.
*/

LEX::LEX()
  : explain(NULL), result(0), part_info(NULL), arena_for_set_stmt(0), mem_root_for_set_stmt(0),
    option_type(OPT_DEFAULT), context_analysis_only(0), sphead(0),
    default_used(0), is_lex_started(0), limit_rows_examined_cnt(ULONGLONG_MAX)
{

  init_dynamic_array2(PSI_INSTRUMENT_ME, &plugins, sizeof(plugin_ref),
                      plugins_static_buffer, INITIAL_LEX_PLUGIN_LIST_SIZE,
                      INITIAL_LEX_PLUGIN_LIST_SIZE, 0);
  reset_query_tables_list(TRUE);
  mi.init();
  init_dynamic_array2(PSI_INSTRUMENT_ME, &delete_gtid_domain, sizeof(uint32),
                      gtid_domain_static_buffer,
                      initial_gtid_domain_buffer_size,
                      initial_gtid_domain_buffer_size, 0);
  unit.slave= &builtin_select;
}


bool LEX::can_be_merged()
{
  return unit.can_be_merged();
}


/*
  Check whether the merging algorithm can be used for this unit

  SYNOPSIS
    st_select_lex_unit::can_be_merged()

  DESCRIPTION
    We can apply merge algorithm for a unit if it is single SELECT with
    subqueries only in WHERE clauses or in ON conditions or in select list
    (we do not count SELECTs of underlying  views/derived tables/CTEs and
    second level subqueries) and we have no grouping, ordering, HAVING
    clause, aggregate functions, DISTINCT clause, LIMIT clause.

  RETURN
    FALSE - only temporary table algorithm can be used
    TRUE  - merge algorithm can be used
*/

bool st_select_lex_unit::can_be_merged()
{
  // TODO: do not forget implement case when select_lex.table_list.elements==0

  /* find non VIEW subqueries/unions */
  bool selects_allow_merge= (first_select()->next_select() == 0 &&
                             !(first_select()->uncacheable &
                               UNCACHEABLE_RAND));
  if (selects_allow_merge)
  {
    for (SELECT_LEX_UNIT *tmp_unit= first_select()->first_inner_unit();
         tmp_unit;
         tmp_unit= tmp_unit->next_unit())
    {
      if ((tmp_unit->item != 0 &&
           (tmp_unit->item->place() != IN_WHERE &&
            tmp_unit->item->place() != IN_ON &&
            tmp_unit->item->place() != SELECT_LIST)))
      {
        selects_allow_merge= 0;
        break;
      }
    }
  }

  return (selects_allow_merge &&
          first_select()->group_list.elements == 0 &&
          first_select()->having == 0 &&
          first_select()->with_sum_func == 0 &&
          first_select()->table_list.elements >= 1 &&
          !(first_select()->options & SELECT_DISTINCT) &&
          first_select()->select_limit == 0);
}


/*
  check if command can use VIEW with MERGE algorithm (for top VIEWs)

  SYNOPSIS
    LEX::can_use_merged()

  DESCRIPTION
    Only listed here commands can use merge algorithm in top level
    SELECT_LEX (for subqueries will be used merge algorithm if
    LEX::can_not_use_merged() is not TRUE).

  RETURN
    FALSE - command can't use merged VIEWs
    TRUE  - VIEWs with MERGE algorithms can be used
*/

bool LEX::can_use_merged()
{
  switch (sql_command)
  {
  case SQLCOM_SELECT:
  case SQLCOM_CREATE_TABLE:
  case SQLCOM_UPDATE:
  case SQLCOM_UPDATE_MULTI:
  case SQLCOM_DELETE:
  case SQLCOM_DELETE_MULTI:
  case SQLCOM_INSERT:
  case SQLCOM_INSERT_SELECT:
  case SQLCOM_REPLACE:
  case SQLCOM_REPLACE_SELECT:
  case SQLCOM_LOAD:
    return TRUE;
  default:
    return FALSE;
  }
}

/*
  Check if command can't use merged views in any part of command

  SYNOPSIS
    LEX::can_not_use_merged()

  DESCRIPTION
    Temporary table algorithm will be used on all SELECT levels for queries
    listed here (see also LEX::can_use_merged()).

  RETURN
    FALSE - command can't use merged VIEWs
    TRUE  - VIEWs with MERGE algorithms can be used
*/

bool LEX::can_not_use_merged()
{
  switch (sql_command)
  {
  case SQLCOM_CREATE_VIEW:
  case SQLCOM_SHOW_CREATE:
  /*
    SQLCOM_SHOW_FIELDS is necessary to make 
    information schema tables working correctly with views.
    see get_schema_tables_result function
  */
  case SQLCOM_SHOW_FIELDS:
    return TRUE;
  default:
    return FALSE;
  }
}

/**
  Detect that we need only table structure of derived table/view.

  Also used by I_S tables (@see create_schema_table) to detect that
  they need a full table structure and cannot optimize unused columns away

  @retval TRUE yes, we need only structure
  @retval FALSE no, we need data
*/

bool LEX::only_view_structure()
{
  switch (sql_command) {
  case SQLCOM_SHOW_CREATE:
  case SQLCOM_CHECKSUM:
  case SQLCOM_SHOW_TABLES:
  case SQLCOM_SHOW_FIELDS:
  case SQLCOM_REVOKE_ALL:
  case SQLCOM_REVOKE:
  case SQLCOM_GRANT:
  case SQLCOM_CREATE_VIEW:
    return TRUE;
  case SQLCOM_CREATE_TABLE:
    return create_info.like();
  default:
    return FALSE;
  }
}


/*
  Should Items_ident be printed correctly

  SYNOPSIS
    need_correct_ident()

  RETURN
    TRUE yes, we need only structure
    FALSE no, we need data
*/


bool LEX::need_correct_ident()
{
  switch(sql_command)
  {
  case SQLCOM_SHOW_CREATE:
  case SQLCOM_SHOW_TABLES:
  case SQLCOM_CREATE_VIEW:
    return TRUE;
  default:
    return FALSE;
  }
}

/*
  Get effective type of CHECK OPTION for given view

  SYNOPSIS
    get_effective_with_check()
    view    given view

  NOTE
    It have not sense to set CHECK OPTION for SELECT satement or subqueries,
    so we do not.

  RETURN
    VIEW_CHECK_NONE      no need CHECK OPTION
    VIEW_CHECK_LOCAL     CHECK OPTION LOCAL
    VIEW_CHECK_CASCADED  CHECK OPTION CASCADED
*/

uint8 LEX::get_effective_with_check(TABLE_LIST *view)
{
  if (view->select_lex->master_unit() == &unit &&
      which_check_option_applicable())
    return (uint8)view->with_check;
  return VIEW_CHECK_NONE;
}


/**
  This method should be called only during parsing.
  It is aware of compound statements (stored routine bodies)
  and will initialize the destination with the default
  database of the stored routine, rather than the default
  database of the connection it is parsed in.
  E.g. if one has no current database selected, or current database 
  set to 'bar' and then issues:

  CREATE PROCEDURE foo.p1() BEGIN SELECT * FROM t1 END//

  t1 is meant to refer to foo.t1, not to bar.t1.

  This method is needed to support this rule.

  @return TRUE in case of error (parsing should be aborted, FALSE in
  case of success
*/

bool LEX::copy_db_to(LEX_CSTRING *to)
{
  if (sphead && sphead->m_name.str)
  {
    DBUG_ASSERT(sphead->m_db.str && sphead->m_db.length);
    /*
      It is safe to assign the string by-pointer, both sphead and
      its statements reside in the same memory root.
    */
    *to= sphead->m_db;
    return FALSE;
  }
  return thd->copy_db_to(to);
}

/**
  Initialize offset and limit counters.

  @param sl SELECT_LEX to get offset and limit from.
*/

void st_select_lex_unit::set_limit(st_select_lex *sl)
{
  DBUG_ASSERT(!thd->stmt_arena->is_stmt_prepare());

  lim.set_limit(sl->get_limit(), sl->get_offset());
}


/**
  Decide if a temporary table is needed for the UNION.

  @retval true  A temporary table is needed.
  @retval false A temporary table is not needed.
 */

bool st_select_lex_unit::union_needs_tmp_table()
{
  if (with_element && with_element->is_recursive)
    return true;
  if (!with_wrapped_tvc)
  {
    for (st_select_lex *sl= first_select(); sl; sl=sl->next_select())
    {
      if (sl->tvc && sl->tvc->to_be_wrapped_as_with_tail())
      {
        with_wrapped_tvc= true;
        break;
      }
      if (sl != first_select() && sl->linkage != UNION_TYPE)
        return true;
    }
  }
  if (with_wrapped_tvc)
    return true;
  return union_distinct != NULL ||
    global_parameters()->order_list.elements != 0 ||
    thd->lex->sql_command == SQLCOM_INSERT_SELECT ||
    thd->lex->sql_command == SQLCOM_REPLACE_SELECT;
}  

/**
  @brief Set the initial purpose of this TABLE_LIST object in the list of used
    tables.

  We need to track this information on table-by-table basis, since when this
  table becomes an element of the pre-locked list, it's impossible to identify
  which SQL sub-statement it has been originally used in.

  E.g.:

  User request:                 SELECT * FROM t1 WHERE f1();
  FUNCTION f1():                DELETE FROM t2; RETURN 1;
  BEFORE DELETE trigger on t2:  INSERT INTO t3 VALUES (old.a);

  For this user request, the pre-locked list will contain t1, t2, t3
  table elements, each needed for different DML.

  The trigger event map is updated to reflect INSERT, UPDATE, DELETE,
  REPLACE, LOAD DATA, CREATE TABLE .. SELECT, CREATE TABLE ..
  REPLACE SELECT statements, and additionally ON DUPLICATE KEY UPDATE
  clause.
*/

void LEX::set_trg_event_type_for_tables()
{
  uint8 new_trg_event_map= 0;
  DBUG_ENTER("LEX::set_trg_event_type_for_tables");

  /*
    Some auxiliary operations
    (e.g. GRANT processing) create TABLE_LIST instances outside
    the parser. Additionally, some commands (e.g. OPTIMIZE) change
    the lock type for a table only after parsing is done. Luckily,
    these do not fire triggers and do not need to pre-load them.
    For these TABLE_LISTs set_trg_event_type is never called, and
    trg_event_map is always empty. That means that the pre-locking
    algorithm will ignore triggers defined on these tables, if
    any, and the execution will either fail with an assert in
    sql_trigger.cc or with an error that a used table was not
    pre-locked, in case of a production build.

    TODO: this usage pattern creates unnecessary module dependencies
    and should be rewritten to go through the parser.
    Table list instances created outside the parser in most cases
    refer to mysql.* system tables. It is not allowed to have
    a trigger on a system table, but keeping track of
    initialization provides extra safety in case this limitation
    is circumvented.
  */

  switch (sql_command) {
  case SQLCOM_LOCK_TABLES:
  /*
    On a LOCK TABLE, all triggers must be pre-loaded for this TABLE_LIST
    when opening an associated TABLE.
  */
    new_trg_event_map= trg2bit(TRG_EVENT_INSERT) | trg2bit(TRG_EVENT_UPDATE) |
                       trg2bit(TRG_EVENT_DELETE);
    break;
  /*
    Basic INSERT. If there is an additional ON DUPLIATE KEY UPDATE
    clause, it will be handled later in this method.
  */
  case SQLCOM_INSERT:                           /* fall through */
  case SQLCOM_INSERT_SELECT:
  /*
    LOAD DATA ... INFILE is expected to fire BEFORE/AFTER INSERT
    triggers.
    If the statement also has REPLACE clause, it will be
    handled later in this method.
  */
  case SQLCOM_LOAD:                             /* fall through */
  /*
    REPLACE is semantically equivalent to INSERT. In case
    of a primary or unique key conflict, it deletes the old
    record and inserts a new one. So we also may need to
    fire ON DELETE triggers. This functionality is handled
    later in this method.
  */
  case SQLCOM_REPLACE:                          /* fall through */
  case SQLCOM_REPLACE_SELECT:
  /*
    CREATE TABLE ... SELECT defaults to INSERT if the table or
    view already exists. REPLACE option of CREATE TABLE ...
    REPLACE SELECT is handled later in this method.
  */
  case SQLCOM_CREATE_TABLE:
  case SQLCOM_CREATE_SEQUENCE:
    new_trg_event_map|= trg2bit(TRG_EVENT_INSERT);
    break;
  /* Basic update and multi-update */
  case SQLCOM_UPDATE:                           /* fall through */
  case SQLCOM_UPDATE_MULTI:
    new_trg_event_map|= trg2bit(TRG_EVENT_UPDATE);
    break;
  /* Basic delete and multi-delete */
  case SQLCOM_DELETE:                           /* fall through */
  case SQLCOM_DELETE_MULTI:
    new_trg_event_map|= trg2bit(TRG_EVENT_DELETE);
    break;
  default:
    break;
  }

  switch (duplicates) {
  case DUP_UPDATE:
    new_trg_event_map|= trg2bit(TRG_EVENT_UPDATE);
    break;
  case DUP_REPLACE:
    new_trg_event_map|= trg2bit(TRG_EVENT_DELETE);
    break;
  case DUP_ERROR:
  default:
    break;
  }

  if (period_conditions.is_set())
  {
    switch (sql_command)
    {
    case SQLCOM_DELETE:
    case SQLCOM_UPDATE:
    case SQLCOM_REPLACE:
      new_trg_event_map |= trg2bit(TRG_EVENT_INSERT);
    default:
      break;
    }
  }


  /*
    Do not iterate over sub-selects, only the tables in the outermost
    SELECT_LEX can be modified, if any.
  */
  TABLE_LIST *tables= first_select_lex()->get_table_list();

  while (tables)
  {
    /*
      This is a fast check to filter out statements that do
      not change data, or tables  on the right side, in case of
      INSERT .. SELECT, CREATE TABLE .. SELECT and so on.
      Here we also filter out OPTIMIZE statement and non-updateable
      views, for which lock_type is TL_UNLOCK or TL_READ after
      parsing.
    */
    if (static_cast<int>(tables->lock_type) >=
        static_cast<int>(TL_WRITE_ALLOW_WRITE))
      tables->trg_event_map= new_trg_event_map;
    tables= tables->next_local;
  }
  DBUG_VOID_RETURN;
}


/*
  Unlink the first table from the global table list and the first table from
  outer select (lex->select_lex) local list

  SYNOPSIS
    unlink_first_table()
    link_to_local   Set to 1 if caller should link this table to local list

  NOTES
    We assume that first tables in both lists is the same table or the local
    list is empty.

  RETURN
    0      If 'query_tables' == 0
    unlinked table
      In this case link_to_local is set.

*/
TABLE_LIST *LEX::unlink_first_table(bool *link_to_local)
{
  TABLE_LIST *first;
  if ((first= query_tables))
  {
    /*
      Exclude from global table list
    */
    if ((query_tables= query_tables->next_global))
      query_tables->prev_global= &query_tables;
    else
      query_tables_last= &query_tables;
    first->next_global= 0;

    /*
      and from local list if it is not empty
    */
    if ((*link_to_local= MY_TEST(first_select_lex()->table_list.first)))
    {
      first_select_lex()->context.table_list=
         first_select_lex()->context.first_name_resolution_table=
         first->next_local;
      first_select_lex()->table_list.first= first->next_local;
      first_select_lex()->table_list.elements--;  //safety
      first->next_local= 0;
      /*
        Ensure that the global list has the same first table as the local
        list.
      */
      first_lists_tables_same();
    }
  }
  return first;
}


/*
  Bring first local table of first most outer select to first place in global
  table list

  SYNOPSYS
     LEX::first_lists_tables_same()

  NOTES
    In many cases (for example, usual INSERT/DELETE/...) the first table of
    main SELECT_LEX have special meaning => check that it is the first table
    in global list and re-link to be first in the global list if it is
    necessary.  We need such re-linking only for queries with sub-queries in
    the select list, as only in this case tables of sub-queries will go to
    the global list first.
*/

void LEX::first_lists_tables_same()
{
  TABLE_LIST *first_table= first_select_lex()->table_list.first;
  if (query_tables != first_table && first_table != 0)
  {
    TABLE_LIST *next;
    if (query_tables_last == &first_table->next_global)
      query_tables_last= first_table->prev_global;

    if (query_tables_own_last == &first_table->next_global)
      query_tables_own_last= first_table->prev_global;

    if ((next= *first_table->prev_global= first_table->next_global))
      next->prev_global= first_table->prev_global;
    /* include in new place */
    first_table->next_global= query_tables;
    /*
       We are sure that query_tables is not 0, because first_table was not
       first table in the global list => we can use
       query_tables->prev_global without check of query_tables
    */
    query_tables->prev_global= &first_table->next_global;
    first_table->prev_global= &query_tables;
    query_tables= first_table;
  }
}

void LEX::fix_first_select_number()
{
  SELECT_LEX *first= first_select_lex();
  if (first && first->select_number != 1)
  {
    uint num= first->select_number;
    for (SELECT_LEX *sel= all_selects_list;
         sel;
         sel= sel->next_select_in_list())
    {
      if (sel->select_number < num)
        sel->select_number++;
    }
    first->select_number= 1;
  }
}


/*
  Link table back that was unlinked with unlink_first_table()

  SYNOPSIS
    link_first_table_back()
    link_to_local        do we need link this table to local

  RETURN
    global list
*/

void LEX::link_first_table_back(TABLE_LIST *first,
                                bool link_to_local)
{
  if (first)
  {
    if ((first->next_global= query_tables))
      query_tables->prev_global= &first->next_global;
    else
      query_tables_last= &first->next_global;
    query_tables= first;

    if (link_to_local)
    {
      first->next_local= first_select_lex()->table_list.first;
      first_select_lex()->context.table_list= first;
      first_select_lex()->table_list.first= first;
      first_select_lex()->table_list.elements++; //safety
    }
  }
}



/*
  cleanup lex for case when we open table by table for processing

  SYNOPSIS
    LEX::cleanup_after_one_table_open()

  NOTE
    This method is mostly responsible for cleaning up of selects lists and
    derived tables state. To rollback changes in Query_tables_list one has
    to call Query_tables_list::reset_query_tables_list(FALSE).
*/

void LEX::cleanup_after_one_table_open()
{
  /*
    thd->lex->derived_tables & additional units may be set if we open
    a view. It is necessary to clear thd->lex->derived_tables flag
    to prevent processing of derived tables during next open_and_lock_tables
    if next table is a real table and cleanup & remove underlying units
    NOTE: all units will be connected to thd->lex->select_lex, because we
    have not UNION on most upper level.
    */
  if (all_selects_list != first_select_lex())
  {
    derived_tables= 0;
    first_select_lex()->exclude_from_table_unique_test= false;
    /* cleunup underlying units (units of VIEW) */
    for (SELECT_LEX_UNIT *un= first_select_lex()->first_inner_unit();
         un;
         un= un->next_unit())
      un->cleanup();
    /* reduce all selects list to default state */
    all_selects_list= first_select_lex();
    /* remove underlying units (units of VIEW) subtree */
    first_select_lex()->cut_subtree();
  }
}


/*
  Save current state of Query_tables_list for this LEX, and prepare it
  for processing of new statemnt.

  SYNOPSIS
    reset_n_backup_query_tables_list()
      backup  Pointer to Query_tables_list instance to be used for backup
*/

void LEX::reset_n_backup_query_tables_list(Query_tables_list *backup)
{
  backup->set_query_tables_list(this);
  /*
    We have to perform full initialization here since otherwise we
    will damage backed up state.
  */
  reset_query_tables_list(TRUE);
}


/*
  Restore state of Query_tables_list for this LEX from backup.

  SYNOPSIS
    restore_backup_query_tables_list()
      backup  Pointer to Query_tables_list instance used for backup
*/

void LEX::restore_backup_query_tables_list(Query_tables_list *backup)
{
  destroy_query_tables_list();
  set_query_tables_list(backup);
}


/*
  Checks for usage of routines and/or tables in a parsed statement

  SYNOPSIS
    LEX:table_or_sp_used()

  RETURN
    FALSE  No routines and tables used
    TRUE   Either or both routines and tables are used.
*/

bool LEX::table_or_sp_used()
{
  DBUG_ENTER("table_or_sp_used");

  if (sroutines.records || query_tables)
    DBUG_RETURN(TRUE);

  DBUG_RETURN(FALSE);
}


/*
  Do end-of-prepare fixup for list of tables and their merge-VIEWed tables

  SYNOPSIS
    fix_prepare_info_in_table_list()
      thd  Thread handle
      tbl  List of tables to process

  DESCRIPTION
    Perform end-end-of prepare fixup for list of tables, if any of the tables
    is a merge-algorithm VIEW, recursively fix up its underlying tables as
    well.

*/

static void fix_prepare_info_in_table_list(THD *thd, TABLE_LIST *tbl)
{
  for (; tbl; tbl= tbl->next_local)
  {
    if (tbl->on_expr && !tbl->prep_on_expr)
    {
      thd->check_and_register_item_tree(&tbl->prep_on_expr, &tbl->on_expr);
      tbl->on_expr= tbl->on_expr->copy_andor_structure(thd);
    }
    if (tbl->is_view_or_derived() && tbl->is_merged_derived())
    {
      SELECT_LEX *sel= tbl->get_single_select();
      fix_prepare_info_in_table_list(thd, sel->get_table_list());
    }
  }
}


/*
  Save WHERE/HAVING/ON clauses and replace them with disposable copies

  SYNOPSIS
    st_select_lex::fix_prepare_information
      thd          thread handler
      conds        in/out pointer to WHERE condition to be met at execution
      having_conds in/out pointer to HAVING condition to be met at execution
  
  DESCRIPTION
    The passed WHERE and HAVING are to be saved for the future executions.
    This function saves it, and returns a copy which can be thrashed during
    this execution of the statement. By saving/thrashing here we mean only
    We also save the chain of ORDER::next in group_list, in case
    the list is modified by remove_const().
    AND/OR trees.
    The function also calls fix_prepare_info_in_table_list that saves all
    ON expressions.    
*/

void st_select_lex::fix_prepare_information(THD *thd, Item **conds, 
                                            Item **having_conds)
{
  DBUG_ENTER("st_select_lex::fix_prepare_information");
  if (!thd->stmt_arena->is_conventional() &&
      !(changed_elements & TOUCHED_SEL_COND))
  {
    Query_arena_stmt on_stmt_arena(thd);
    changed_elements|= TOUCHED_SEL_COND;
    if (group_list.first)
    {
      if (!group_list_ptrs)
      {
        void *mem= thd->stmt_arena->alloc(sizeof(Group_list_ptrs));
        group_list_ptrs= new (mem) Group_list_ptrs(thd->stmt_arena->mem_root);
      }
      group_list_ptrs->reserve(group_list.elements);
      for (ORDER *order= group_list.first; order; order= order->next)
      {
        group_list_ptrs->push_back(order);
      }
    }
    if (*conds)
    {
      thd->check_and_register_item_tree(&prep_where, conds);
      *conds= where= prep_where->copy_andor_structure(thd);
    }
    if (*having_conds)
    {
      thd->check_and_register_item_tree(&prep_having, having_conds);
      *having_conds= having= prep_having->copy_andor_structure(thd);
    }
    fix_prepare_info_in_table_list(thd, table_list.first);
  }
  DBUG_VOID_RETURN;
}


/*
  There are st_select_lex::add_table_to_list &
  st_select_lex::set_lock_for_tables are in sql_parse.cc

  st_select_lex::print is in sql_select.cc

  st_select_lex_unit::prepare, st_select_lex_unit::exec,
  st_select_lex_unit::cleanup, st_select_lex_unit::reinit_exec_mechanism,
  st_select_lex_unit::change_result
  are in sql_union.cc
*/

/*
  Sets the kind of hints to be added by the calls to add_index_hint().

  SYNOPSIS
    set_index_hint_type()
      type_arg     The kind of hints to be added from now on.
      clause       The clause to use for hints to be added from now on.

  DESCRIPTION
    Used in filling up the tagged hints list.
    This list is filled by first setting the kind of the hint as a 
    context variable and then adding hints of the current kind.
    Then the context variable index_hint_type can be reset to the
    next hint type.
*/
void st_select_lex::set_index_hint_type(enum index_hint_type type_arg,
                                        index_clause_map clause)
{ 
  current_index_hint_type= type_arg;
  current_index_hint_clause= clause;
}


/*
  Makes an array to store index usage hints (ADD/FORCE/IGNORE INDEX).

  SYNOPSIS
    alloc_index_hints()
      thd         current thread.
*/

void st_select_lex::alloc_index_hints (THD *thd)
{ 
  index_hints= new (thd->mem_root) List<Index_hint>(); 
}



/*
  adds an element to the array storing index usage hints 
  (ADD/FORCE/IGNORE INDEX).

  SYNOPSIS
    add_index_hint()
      thd         current thread.
      str         name of the index.
      length      number of characters in str.

  RETURN VALUE
    0 on success, non-zero otherwise
*/
bool st_select_lex::add_index_hint (THD *thd, const char *str, size_t length)
{
  return index_hints->push_front(new (thd->mem_root) 
                                 Index_hint(current_index_hint_type,
                                            current_index_hint_clause,
                                            str, length), thd->mem_root);
}


/**
  Optimize all subqueries that have not been flattened into semi-joins.

  @details
  This functionality is a method of SELECT_LEX instead of JOIN because
  SQL statements as DELETE/UPDATE do not have a corresponding JOIN object.

  @see JOIN::optimize_unflattened_subqueries

  @param const_only  Restrict subquery optimization to constant subqueries

  @return Operation status
  @retval FALSE     success.
  @retval TRUE      error occurred.
*/

bool st_select_lex::optimize_unflattened_subqueries(bool const_only)
{
  SELECT_LEX_UNIT *next_unit= NULL;
  for (SELECT_LEX_UNIT *un= first_inner_unit();
       un;
       un= next_unit ? next_unit : un->next_unit())
  {
    Item_subselect *subquery_predicate= un->item;
    next_unit= NULL;

    if (subquery_predicate)
    {
      if (!subquery_predicate->fixed)
      {
        /*
         This subquery was excluded as part of some expression so it is
         invisible from all prepared expression.
       */
        next_unit= un->next_unit();
        un->exclude_level();
        if (next_unit)
          continue;
        break;
      }
      if (subquery_predicate->substype() == Item_subselect::IN_SUBS)
      {
        Item_in_subselect *in_subs= subquery_predicate->get_IN_subquery();
        if (in_subs->is_jtbm_merged)
          continue;
      }

      if (const_only && !subquery_predicate->const_item())
      {
        /* Skip non-constant subqueries if the caller asked so. */
        continue;
      }

      bool empty_union_result= true;
      bool is_correlated_unit= false;
      bool first= true;
      bool union_plan_saved= false;
      /*
        If the subquery is a UNION, optimize all the subqueries in the UNION. If
        there is no UNION, then the loop will execute once for the subquery.
      */
      for (SELECT_LEX *sl= un->first_select(); sl; sl= sl->next_select())
      {
        JOIN *inner_join= sl->join;
        if (first)
          first= false;
        else
        {
          if (!union_plan_saved)
          {
            union_plan_saved= true;
            if (un->save_union_explain(un->thd->lex->explain))
              return true; /* Failure */
          }
        }
        if (!inner_join)
          continue;
        SELECT_LEX *save_select= un->thd->lex->current_select;
        ulonglong save_options;
        int res;
        /* We need only 1 row to determine existence */
        un->set_limit(un->global_parameters());
        un->thd->lex->current_select= sl;
        save_options= inner_join->select_options;
        if (options & SELECT_DESCRIBE)
        {
          /* Optimize the subquery in the context of EXPLAIN. */
          sl->set_explain_type(FALSE);
          sl->options|= SELECT_DESCRIBE;
          inner_join->select_options|= SELECT_DESCRIBE;
        }
        if ((res= inner_join->optimize()))
          return TRUE;
        if (!inner_join->cleaned)
          sl->update_used_tables();
        sl->update_correlated_cache();
        is_correlated_unit|= sl->is_correlated;
        inner_join->select_options= save_options;
        un->thd->lex->current_select= save_select;

        Explain_query *eq;
        if ((eq= inner_join->thd->lex->explain))
        {
          Explain_select *expl_sel;
          if ((expl_sel= eq->get_select(inner_join->select_lex->select_number)))
          {
            sl->set_explain_type(TRUE);
            expl_sel->select_type= sl->type;
          }
        }

        if (empty_union_result)
        {
          /*
            If at least one subquery in a union is non-empty, the UNION result
            is non-empty. If there is no UNION, the only subquery is non-empy.
          */
          empty_union_result= inner_join->empty_result();
        }
        if (res)
          return TRUE;
      }
      if (empty_union_result)
        subquery_predicate->no_rows_in_result();

      if (is_correlated_unit)
      {
        /*
          Some parts of UNION are not correlated. This means we will need to
          re-execute the whole UNION every time. Mark all parts of the UNION
          as correlated so that they are prepared to be executed multiple
          times (if we don't do that, some part of the UNION may free its
          execution data at the end of first execution and crash on the second
          execution)
        */
        for (SELECT_LEX *sl= un->first_select(); sl; sl= sl->next_select())
          sl->uncacheable |= UNCACHEABLE_DEPENDENT;
      }
      else
        un->uncacheable&= ~UNCACHEABLE_DEPENDENT;
      subquery_predicate->is_correlated= is_correlated_unit;
    }
  }
  return FALSE;
}



/**
  @brief Process all derived tables/views of the SELECT.

  @param lex    LEX of this thread
  @param phase  phases to run derived tables/views through

  @details
  This function runs specified 'phases' on all tables from the
  table_list of this select.

  @return FALSE ok.
  @return TRUE an error occur.
*/

bool st_select_lex::handle_derived(LEX *lex, uint phases)
{
  return lex->handle_list_of_derived(table_list.first, phases);
}


/**
  @brief
  Returns first unoccupied table map and table number

  @param map     [out] return found map
  @param tablenr [out] return found tablenr

  @details
  Returns first unoccupied table map and table number in this select.
  Map and table are returned in *'map' and *'tablenr' accordingly.

  @retrun TRUE  no free table map/table number
  @return FALSE found free table map/table number
*/

bool st_select_lex::get_free_table_map(table_map *map, uint *tablenr)
{
  *map= 0;
  *tablenr= 0;
  TABLE_LIST *tl;
  List_iterator<TABLE_LIST> ti(leaf_tables);
  while ((tl= ti++))
  {
    if (tl->table->map > *map)
      *map= tl->table->map;
    if (tl->table->tablenr > *tablenr)
      *tablenr= tl->table->tablenr;
  }
  (*map)<<= 1;
  (*tablenr)++;
  if (*tablenr >= MAX_TABLES)
    return TRUE;
  return FALSE;
}


/**
  @brief
  Append given table to the leaf_tables list.

  @param link  Offset to which list in table structure to use
  @param table Table to append

  @details
  Append given 'table' to the leaf_tables list using the 'link' offset.
  If the 'table' is linked with other tables through next_leaf/next_local
  chains then whole list will be appended.
*/

void st_select_lex::append_table_to_list(TABLE_LIST *TABLE_LIST::*link,
                                         TABLE_LIST *table)
{
  TABLE_LIST *tl;
  for (tl= leaf_tables.head(); tl->*link; tl= tl->*link) ;
  tl->*link= table;
}


/*
  @brief
  Replace given table from the leaf_tables list for a list of tables 

  @param table Table to replace
  @param list  List to substititute the table for

  @details
  Replace 'table' from the leaf_tables list for a list of tables 'tbl_list'.
*/

void st_select_lex::replace_leaf_table(TABLE_LIST *table, List<TABLE_LIST> &tbl_list)
{
  TABLE_LIST *tl;
  List_iterator<TABLE_LIST> ti(leaf_tables);
  while ((tl= ti++))
  {
    if (tl == table)
    {
      ti.replace(tbl_list);
      break;
    }
  }
}


/**
  @brief
  Assigns new table maps to tables in the leaf_tables list

  @param derived    Derived table to take initial table map from
  @param map        table map to begin with
  @param tablenr    table number to begin with
  @param parent_lex new parent select_lex

  @details
  Assign new table maps/table numbers to all tables in the leaf_tables list.
  'map'/'tablenr' are used for the first table and shifted to left/
  increased for each consequent table in the leaf_tables list.
  If the 'derived' table is given then it's table map/number is used for the
  first table in the list and 'map'/'tablenr' are used for the second and
  all consequent tables.
  The 'parent_lex' is set as the new parent select_lex for all tables in the
  list.
*/

void st_select_lex::remap_tables(TABLE_LIST *derived, table_map map,
                                 uint tablenr, SELECT_LEX *parent_lex)
{
  bool first_table= TRUE;
  TABLE_LIST *tl;
  table_map first_map;
  uint first_tablenr;

  if (derived && derived->table)
  {
    first_map= derived->table->map;
    first_tablenr= derived->table->tablenr;
  }
  else
  {
    first_map= map;
    map<<= 1;
    first_tablenr= tablenr++;
  }
  /*
    Assign table bit/table number.
    To the first table of the subselect the table bit/tablenr of the
    derived table is assigned. The rest of tables are getting bits
    sequentially, starting from the provided table map/tablenr.
  */
  List_iterator<TABLE_LIST> ti(leaf_tables);
  while ((tl= ti++))
  {
    if (first_table)
    {
      first_table= FALSE;
      tl->table->set_table_map(first_map, first_tablenr);
    }
    else
    {
      tl->table->set_table_map(map, tablenr);
      tablenr++;
      map<<= 1;
    }
    SELECT_LEX *old_sl= tl->select_lex;
    tl->select_lex= parent_lex;
    for(TABLE_LIST *emb= tl->embedding;
        emb && emb->select_lex == old_sl;
        emb= emb->embedding)
      emb->select_lex= parent_lex;
  }
}

/**
  @brief
  Merge a subquery into this select.

  @param derived     derived table of the subquery to be merged
  @param subq_select select_lex of the subquery
  @param map         table map for assigning to merged tables from subquery
  @param table_no    table number for assigning to merged tables from subquery

  @details
  This function merges a subquery into its parent select. In short the
  merge operation appends the subquery FROM table list to the parent's
  FROM table list. In more details:
    .) the top_join_list of the subquery is wrapped into a join_nest
       and attached to 'derived'
    .) subquery's leaf_tables list  is merged with the leaf_tables
       list of this select_lex
    .) the table maps and table numbers of the tables merged from
       the subquery are adjusted to reflect their new binding to
       this select

  @return TRUE  an error occur
  @return FALSE ok
*/

bool SELECT_LEX::merge_subquery(THD *thd, TABLE_LIST *derived,
                                SELECT_LEX *subq_select,
                                uint table_no, table_map map)
{
  derived->wrap_into_nested_join(subq_select->top_join_list);

  ftfunc_list->append(subq_select->ftfunc_list);
  if (join ||
      thd->lex->sql_command == SQLCOM_UPDATE_MULTI ||
      thd->lex->sql_command == SQLCOM_DELETE_MULTI)
  {
    List_iterator_fast<Item_in_subselect> li(subq_select->sj_subselects);
    Item_in_subselect *in_subq;
    while ((in_subq= li++))
    {
      sj_subselects.push_back(in_subq, thd->mem_root);
      if (in_subq->emb_on_expr_nest == NO_JOIN_NEST)
         in_subq->emb_on_expr_nest= derived;
    }

    uint cnt= sizeof(expr_cache_may_be_used)/sizeof(bool);
    for (uint i= 0; i < cnt; i++)
    {
      if (subq_select->expr_cache_may_be_used[i])
        expr_cache_may_be_used[i]= true;
    }

    List_iterator_fast<Item_func_in> it(subq_select->in_funcs);
    Item_func_in *in_func;
    while ((in_func= it++))
    {
      in_funcs.push_back(in_func, thd->mem_root);
      if (in_func->emb_on_expr_nest == NO_JOIN_NEST)
        in_func->emb_on_expr_nest= derived;
    }
  }

  /* Walk through child's tables and adjust table map, tablenr,
   * parent_lex */
  subq_select->remap_tables(derived, map, table_no, this);
  subq_select->merged_into= this;

  replace_leaf_table(derived, subq_select->leaf_tables);

  return FALSE;
}


/**
  @brief
  Mark tables from the leaf_tables list as belong to a derived table.

  @param derived   tables will be marked as belonging to this derived

  @details
  Run through the leaf_list and mark all tables as belonging to the 'derived'.
*/

void SELECT_LEX::mark_as_belong_to_derived(TABLE_LIST *derived)
{
  /* Mark tables as belonging to this DT */
  TABLE_LIST *tl;
  List_iterator<TABLE_LIST> ti(leaf_tables);
  while ((tl= ti++))
    tl->belong_to_derived= derived;
}


/**
  @brief
  Update used_tables cache for this select

  @details
  This function updates used_tables cache of ON expressions of all tables
  in the leaf_tables list and of the conds expression (if any).
*/

void SELECT_LEX::update_used_tables()
{
  TABLE_LIST *tl;
  List_iterator<TABLE_LIST> ti(leaf_tables);

  while ((tl= ti++))
  {
    if (tl->table && !tl->is_view_or_derived())
    {
      TABLE_LIST *embedding= tl->embedding;
      for (embedding= tl->embedding; embedding; embedding=embedding->embedding)
      {
        if (embedding->is_view_or_derived())
        {
          DBUG_ASSERT(embedding->is_merged_derived());
          TABLE *tab= tl->table;
          tab->covering_keys= tab->s->keys_for_keyread;
          tab->covering_keys.intersect(tab->keys_in_use_for_query);
          /*
            View/derived was merged. Need to recalculate read_set
            bitmaps here. For example:
              CREATE VIEW v1 AS SELECT f1,f2,f3 FROM t1;
              SELECT f1 FROM v1;
            Initially, the view definition will put all f1,f2,f3 in the
            read_set for t1. But after the view is merged, only f1 should
            be in the read_set.
          */
          bitmap_clear_all(tab->read_set);
          break;
        }
      }
    }
  }

  ti.rewind();
  while ((tl= ti++))
  {
    TABLE_LIST *embedding= tl;
    if (!is_eliminated_table(join->eliminated_tables, tl))
    {
      do
      {
        bool maybe_null;
        if ((maybe_null= MY_TEST(embedding->outer_join)))
        {
          tl->table->maybe_null= maybe_null;
          break;
        }
      }
      while ((embedding= embedding->embedding));
    }

    if (tl->on_expr && !is_eliminated_table(join->eliminated_tables, tl))
    {
      tl->on_expr->update_used_tables();
      tl->on_expr->walk(&Item::eval_not_null_tables, 0, NULL);
    }
    /*
      - There is no need to check sj_on_expr, because merged semi-joins inject
        sj_on_expr into the parent's WHERE clase.
      - For non-merged semi-joins (aka JTBMs), we need to check their
        left_expr. There is no need to check the rest of the subselect, we know
        it is uncorrelated and so cannot refer to any tables in this select.
    */
    if (tl->jtbm_subselect)
    {
      Item *left_expr= tl->jtbm_subselect->left_exp();
      left_expr->walk(&Item::update_table_bitmaps_processor, FALSE, NULL);
    }

    embedding= tl->embedding;
    while (embedding)
    {
      if (embedding->on_expr && 
          embedding->nested_join->join_list.head() == tl)
      {
        if (!is_eliminated_table(join->eliminated_tables, embedding))
        {
          embedding->on_expr->update_used_tables();
          embedding->on_expr->walk(&Item::eval_not_null_tables, 0, NULL);
        }
      }
      tl= embedding;
      embedding= tl->embedding;
    }
  }

  if (join->conds)
  {
    join->conds->update_used_tables();
    join->conds->walk(&Item::eval_not_null_tables, 0, NULL);
  }
  if (join->having)
  {
    join->having->update_used_tables();
  }

  Item *item;
  List_iterator_fast<Item> it(join->all_fields);
  select_list_tables= 0;
  while ((item= it++))
  {
    item->update_used_tables();
    select_list_tables|= item->used_tables();
  }
  Item_outer_ref *ref;
  List_iterator_fast<Item_outer_ref> ref_it(inner_refs_list);
  while ((ref= ref_it++))
  {
    item= ref->outer_ref;
    item->update_used_tables();
  }
  for (ORDER *order= group_list.first; order; order= order->next)
    (*order->item)->update_used_tables();
  if (!master_unit()->is_unit_op() ||
      master_unit()->global_parameters() != this)
  {
    for (ORDER *order= order_list.first; order; order= order->next)
      (*order->item)->update_used_tables();
  }
  join->result->update_used_tables();
}


/**
  @brief
  Update is_correlated cache for this select

  @details
*/

void st_select_lex::update_correlated_cache()
{
  TABLE_LIST *tl;
  List_iterator<TABLE_LIST> ti(leaf_tables);

  is_correlated= false;

  while ((tl= ti++))
  {
    //    is_correlated|= tl->is_with_table_recursive_reference();
    if (tl->on_expr)
      is_correlated|= MY_TEST(tl->on_expr->used_tables() & OUTER_REF_TABLE_BIT);
    for (TABLE_LIST *embedding= tl->embedding ; embedding ;
         embedding= embedding->embedding)
    {
      if (embedding->on_expr)
        is_correlated|= MY_TEST(embedding->on_expr->used_tables() &
                                OUTER_REF_TABLE_BIT);
    }
  }

  if (join->conds)
    is_correlated|= MY_TEST(join->conds->used_tables() & OUTER_REF_TABLE_BIT);

  is_correlated|= join->having_is_correlated;

  if (join->having)
    is_correlated|= MY_TEST(join->having->used_tables() & OUTER_REF_TABLE_BIT);

  if (join->tmp_having)
    is_correlated|= MY_TEST(join->tmp_having->used_tables() &
                            OUTER_REF_TABLE_BIT);

  Item *item;
  List_iterator_fast<Item> it(join->fields_list);
  while ((item= it++))
    is_correlated|= MY_TEST(item->used_tables() & OUTER_REF_TABLE_BIT);

  for (ORDER *order= group_list.first; order; order= order->next)
    is_correlated|= MY_TEST((*order->item)->used_tables() &
                            OUTER_REF_TABLE_BIT);

  if (!master_unit()->is_unit_op())
  {
    for (ORDER *order= order_list.first; order; order= order->next)
      is_correlated|= MY_TEST((*order->item)->used_tables() &
                              OUTER_REF_TABLE_BIT);
  }

  if (!is_correlated)
    uncacheable&= ~UNCACHEABLE_DEPENDENT;
}


/**
  Set the EXPLAIN type for this subquery.
  
  @param on_the_fly  TRUE<=> We're running a SHOW EXPLAIN command, so we must 
                     not change any variables
*/

void st_select_lex::set_explain_type(bool on_the_fly)
{
  bool is_primary= FALSE;
  if (next_select())
    is_primary= TRUE;

  if (!is_primary && first_inner_unit())
  {
    /*
      If there is at least one materialized derived|view then it's a PRIMARY select.
      Otherwise, all derived tables/views were merged and this select is a SIMPLE one.
    */
    for (SELECT_LEX_UNIT *un= first_inner_unit(); un; un= un->next_unit())
    {
      if ((!un->derived || un->derived->is_materialized_derived()))
      {
        is_primary= TRUE;
        break;
      }
    }
  }

  if (on_the_fly && !is_primary && have_merged_subqueries)
    is_primary= TRUE;

  SELECT_LEX *first= master_unit()->first_select();
  /* drop UNCACHEABLE_EXPLAIN, because it is for internal usage only */
  uint8 is_uncacheable= (uncacheable & ~UNCACHEABLE_EXPLAIN);
  
  bool using_materialization= FALSE;
  Item_subselect *parent_item;
  if ((parent_item= master_unit()->item) &&
      parent_item->substype() == Item_subselect::IN_SUBS)
  {
    Item_in_subselect *in_subs= parent_item->get_IN_subquery();
    /*
      Surprisingly, in_subs->is_set_strategy() can return FALSE here,
      even for the last invocation of this function for the select.
    */
    if (in_subs->test_strategy(SUBS_MATERIALIZATION))
      using_materialization= TRUE;
  }

  if (master_unit()->thd->lex->first_select_lex() == this)
  {
    if (pushdown_select)
      type= pushed_select_text;
    else
      type= is_primary ? "PRIMARY" : "SIMPLE";
  }
  else
  {
    if (this == first)
    {
      /* If we're a direct child of a UNION, we're the first sibling there */
      if (linkage == DERIVED_TABLE_TYPE)
      {
        bool is_pushed_master_unit= master_unit()->derived &&
	                            master_unit()->derived->pushdown_derived;
        if (is_pushed_master_unit)
          type= pushed_derived_text;
        else if (is_uncacheable & UNCACHEABLE_DEPENDENT)
          type= "LATERAL DERIVED";
        else
          type= "DERIVED";
      }
      else if (using_materialization)
        type= "MATERIALIZED";
      else
      {
         if (is_uncacheable & UNCACHEABLE_DEPENDENT)
           type= "DEPENDENT SUBQUERY";
         else
         {
           type= is_uncacheable? "UNCACHEABLE SUBQUERY" :
                                 "SUBQUERY";
         }
      }
    }
    else
    {
      switch (linkage)
      {
      case INTERSECT_TYPE:
        type= "INTERSECT";
        break;
      case EXCEPT_TYPE:
        type= "EXCEPT";
        break;
      default:
        /* This a non-first sibling in UNION */
        if (is_uncacheable & UNCACHEABLE_DEPENDENT)
          type= "DEPENDENT UNION";
        else if (using_materialization)
          type= "MATERIALIZED UNION";
        else
        {
          type= is_uncacheable ? "UNCACHEABLE UNION": "UNION";
          if (this == master_unit()->fake_select_lex)
            type= unit_operation_text[master_unit()->common_op()];
          /*
            join below may be =NULL when this functions is called at an early
            stage. It will be later called again and we will set the correct
            value.
          */
          if (join)
          {
            bool uses_cte= false;
            for (JOIN_TAB *tab= first_linear_tab(join, WITHOUT_BUSH_ROOTS,
                                                       WITH_CONST_TABLES);
                 tab;
                 tab= next_linear_tab(join, tab, WITHOUT_BUSH_ROOTS))
            {
              /*
                pos_in_table_list=NULL for e.g. post-join aggregation JOIN_TABs.
              */
              if (!(tab->table && tab->table->pos_in_table_list))
	        continue;
              TABLE_LIST *tbl= tab->table->pos_in_table_list;
              if (tbl->with && tbl->with->is_recursive &&
                  tbl->is_with_table_recursive_reference())
              {
                uses_cte= true;
                break;
              }
            }
            if (uses_cte)
              type= "RECURSIVE UNION";
          }
        }
        break;
      }
    }
  }

  if (!on_the_fly)
    options|= SELECT_DESCRIBE;
}


/**
  @brief
  Increase estimated number of records for a derived table/view

  @param records  number of records to increase estimate by

  @details
  This function increases estimated number of records by the 'records'
  for the derived table to which this select belongs to.
*/

void SELECT_LEX::increase_derived_records(ha_rows records)
{
  SELECT_LEX_UNIT *unit= master_unit();
  DBUG_ASSERT(unit->derived);

  if (unit->with_element && unit->with_element->is_recursive)
  {
    st_select_lex *first_recursive= unit->with_element->first_recursive;
    st_select_lex *sl= unit->first_select();
    for ( ; sl != first_recursive; sl= sl->next_select())
    {
      if (sl == this)
        break;
    }
    if (sl == first_recursive)
      return; 
  }
  
  select_result *result= unit->result;
  switch (linkage)
  {
  case INTERSECT_TYPE:
    // result of intersect can't be more then one of components
    set_if_smaller(result->est_records, records);
  case EXCEPT_TYPE:
    // in worse case none of record will be removed
    break;
  default:
    // usual UNION
    if (HA_ROWS_MAX - records > result->est_records)
      result->est_records+= records;
    else
      result->est_records= HA_ROWS_MAX;
    break;
  }
}


/**
  @brief
  Mark select's derived table as a const one.

  @param empty Whether select has an empty result set

  @details
  Mark derived table/view of this select as a constant one (to
  materialize it at the optimization phase) unless this select belongs to a
  union. Estimated number of rows is incremented if this select has non empty
  result set.
*/

void SELECT_LEX::mark_const_derived(bool empty)
{
  TABLE_LIST *derived= master_unit()->derived;
  /* join == NULL in  DELETE ... RETURNING */
  if (!(join && join->thd->lex->describe) && derived)
  {
    if (!empty)
      increase_derived_records(1);
    if (!master_unit()->is_unit_op() && !derived->is_merged_derived() &&
        !(join && join->with_two_phase_optimization))
      derived->fill_me= TRUE;
  }
}


bool st_select_lex::save_leaf_tables(THD *thd)
{
  Query_arena *arena, backup;
  arena= thd->activate_stmt_arena_if_needed(&backup);

  List_iterator_fast<TABLE_LIST> li(leaf_tables);
  TABLE_LIST *table;
  while ((table= li++))
  {
    if (leaf_tables_exec.push_back(table, thd->mem_root))
      return 1;
    table->tablenr_exec= table->get_tablenr();
    table->map_exec= table->get_map();
    if (join && (join->select_options & SELECT_DESCRIBE))
      table->maybe_null_exec= 0;
    else
      table->maybe_null_exec= table->table?  table->table->maybe_null: 0;
  }
  if (arena)
    thd->restore_active_arena(arena, &backup);

  return 0;
}


bool LEX::save_prep_leaf_tables()
{
  if (!thd->save_prep_leaf_list)
    return FALSE;

  Query_arena *arena= thd->stmt_arena, backup;
  arena= thd->activate_stmt_arena_if_needed(&backup);
  //It is used for DETETE/UPDATE so top level has only one SELECT
  DBUG_ASSERT(first_select_lex()->next_select() == NULL);
  bool res= first_select_lex()->save_prep_leaf_tables(thd);

  if (arena)
    thd->restore_active_arena(arena, &backup);

  if (res)
    return TRUE;

  thd->save_prep_leaf_list= FALSE;
  return FALSE;
}


bool st_select_lex::save_prep_leaf_tables(THD *thd)
{
  if (prep_leaf_list_state == SAVED)
    return FALSE;

  List_iterator_fast<TABLE_LIST> li(leaf_tables);
  TABLE_LIST *table;

  /*
    Check that the SELECT_LEX was really prepared and so tables are setup.

    It can be subquery in SET clause of UPDATE which was not prepared yet, so
    its tables are not yet setup and ready for storing.
  */
  if (prep_leaf_list_state != READY)
    return FALSE;

  while ((table= li++))
  {
    if (leaf_tables_prep.push_back(table))
      return TRUE;
  }
  prep_leaf_list_state= SAVED;
  for (SELECT_LEX_UNIT *u= first_inner_unit(); u; u= u->next_unit())
  {
    for (SELECT_LEX *sl= u->first_select(); sl; sl= sl->next_select())
    {
      if (sl->save_prep_leaf_tables(thd))
        return TRUE;
    }
  }

  return FALSE;
}


/**
  Set exclude_from_table_unique_test for selects of this select and all selects
  belonging to the underlying units of derived tables or views
*/

void st_select_lex::set_unique_exclude()
{
  exclude_from_table_unique_test= TRUE;
  for (SELECT_LEX_UNIT *unit= first_inner_unit();
       unit;
       unit= unit->next_unit())
  {
    if (unit->derived && unit->derived->is_view_or_derived())
    {
      for (SELECT_LEX *sl= unit->first_select(); sl; sl= sl->next_select())
        sl->set_unique_exclude();
    }
  }
}


/*
  Return true if this select_lex has been converted into a semi-join nest
  within 'ancestor'.

  We need a loop to check this because there could be several nested
  subselects, like

    SELECT ... FROM grand_parent 
      WHERE expr1 IN (SELECT ... FROM parent 
                        WHERE expr2 IN ( SELECT ... FROM child)

  which were converted into:
  
    SELECT ... 
    FROM grand_parent SEMI_JOIN (parent JOIN child) 
    WHERE 
      expr1 AND expr2

  In this case, both parent and child selects were merged into the parent.
*/

bool st_select_lex::is_merged_child_of(st_select_lex *ancestor)
{
  bool all_merged= TRUE;
  for (SELECT_LEX *sl= this; sl && sl!=ancestor;
       sl=sl->outer_select())
  {
    Item *subs= sl->master_unit()->item;
    Item_in_subselect *in_subs= (subs ? subs->get_IN_subquery() : NULL);
    if (in_subs &&
        ((Item_subselect*)subs)->substype() == Item_subselect::IN_SUBS &&
        in_subs->test_strategy(SUBS_SEMI_JOIN))
    {
      continue;
    }

    if (sl->master_unit()->derived &&
      sl->master_unit()->derived->is_merged_derived())
    {
      continue;
    }
    all_merged= FALSE;
    break;
  }
  return all_merged;
}

/* 
  This is used by SHOW EXPLAIN. It assuses query plan has been already 
  collected into QPF structures and we only need to print it out.
*/

int LEX::print_explain(select_result_sink *output, uint8 explain_flags,
                       bool is_analyze, bool *printed_anything)
{
  int res;
  if (explain && explain->have_query_plan())
  {
    res= explain->print_explain(output, explain_flags, is_analyze);
    *printed_anything= true;
  }
  else
  {
    res= 0;
    *printed_anything= false;
  }
  return res;
}


/**
  Allocates and set arena for SET STATEMENT old values.

  @param backup          where to save backup of arena.

  @retval 1 Error
  @retval 0 OK
*/

bool LEX::set_arena_for_set_stmt(Query_arena *backup)
{
  DBUG_ENTER("LEX::set_arena_for_set_stmt");
  DBUG_ASSERT(arena_for_set_stmt== 0);
  if (!mem_root_for_set_stmt)
  {
    mem_root_for_set_stmt= new MEM_ROOT();
    if (unlikely(!(mem_root_for_set_stmt)))
      DBUG_RETURN(1);
    init_sql_alloc(PSI_INSTRUMENT_ME, mem_root_for_set_stmt, ALLOC_ROOT_SET,
                   ALLOC_ROOT_SET, MYF(MY_THREAD_SPECIFIC));
  }
  if (unlikely(!(arena_for_set_stmt= new(mem_root_for_set_stmt)
                 Query_arena_memroot(mem_root_for_set_stmt,
                                     Query_arena::STMT_INITIALIZED))))
    DBUG_RETURN(1);
  DBUG_PRINT("info", ("mem_root: %p  arena: %p",
                      mem_root_for_set_stmt,
                      arena_for_set_stmt));
  thd->set_n_backup_active_arena(arena_for_set_stmt, backup);
  DBUG_RETURN(0);
}


void LEX::reset_arena_for_set_stmt(Query_arena *backup)
{
  DBUG_ENTER("LEX::reset_arena_for_set_stmt");
  DBUG_ASSERT(arena_for_set_stmt);
  thd->restore_active_arena(arena_for_set_stmt, backup);
  DBUG_PRINT("info", ("mem_root: %p  arena: %p",
                      arena_for_set_stmt->mem_root,
                      arena_for_set_stmt));
  DBUG_VOID_RETURN;
}


void LEX::free_arena_for_set_stmt()
{
  DBUG_ENTER("LEX::free_arena_for_set_stmt");
  if (!arena_for_set_stmt)
    return;
  DBUG_PRINT("info", ("mem_root: %p  arena: %p",
                      arena_for_set_stmt->mem_root,
                      arena_for_set_stmt));
  arena_for_set_stmt->free_items();
  delete(arena_for_set_stmt);
  free_root(mem_root_for_set_stmt, MYF(MY_KEEP_PREALLOC));
  arena_for_set_stmt= 0;
  DBUG_VOID_RETURN;
}

bool LEX::restore_set_statement_var()
{
  bool err= false;
  DBUG_ENTER("LEX::restore_set_statement_var");
  if (!old_var_list.is_empty())
  {
    DBUG_PRINT("info", ("vars: %d", old_var_list.elements));
    err= sql_set_variables(thd, &old_var_list, false);
    old_var_list.empty();
    free_arena_for_set_stmt();
  }
  DBUG_ASSERT(!is_arena_for_set_stmt());
  DBUG_RETURN(err);
}

unit_common_op st_select_lex_unit::common_op()
{
  SELECT_LEX *first= first_select();
  bool first_op= TRUE;
  unit_common_op operation= OP_MIX; // if no op
  for (SELECT_LEX *sl= first; sl; sl= sl->next_select())
  {
    if (sl != first)
    {
      unit_common_op op;
      switch (sl->linkage)
      {
      case INTERSECT_TYPE:
        op= OP_INTERSECT;
        break;
      case EXCEPT_TYPE:
        op= OP_EXCEPT;
        break;
      default:
        op= OP_UNION;
        break;
      }
      if (first_op)
      {
        operation= op;
        first_op= FALSE;
      }
      else
      {
        if (operation != op)
          operation= OP_MIX;
      }
    }
  }
  return operation;
}
/*
  Save explain structures of a UNION. The only variable member is whether the 
  union has "Using filesort".

  There is also save_union_explain_part2() function, which is called before we read
  UNION's output.

  The reason for it is examples like this:

     SELECT col1 FROM t1 UNION SELECT col2 FROM t2 ORDER BY (select ... from t3 ...)

  Here, the (select ... from t3 ...) subquery must be a child of UNION's
  st_select_lex. However, it is not connected as child until a very late 
  stage in execution.
*/

int st_select_lex_unit::save_union_explain(Explain_query *output)
{
  SELECT_LEX *first= first_select();

  if (output->get_union(first->select_number))
    return 0; /* Already added */
    
  Explain_union *eu= 
    new (output->mem_root) Explain_union(output->mem_root, 
                                         thd->lex->analyze_stmt);
  if (unlikely(!eu))
    return 0;

  if (with_element && with_element->is_recursive)
    eu->is_recursive_cte= true;
 
  if (derived)
    eu->connection_type= Explain_node::EXPLAIN_NODE_DERIVED;
  /* 
    Note: Non-merged semi-joins cannot be made out of UNIONs currently, so we
    don't ever set EXPLAIN_NODE_NON_MERGED_SJ.
  */
  for (SELECT_LEX *sl= first; sl; sl= sl->next_select())
    eu->add_select(sl->select_number);

  eu->fake_select_type= unit_operation_text[eu->operation= common_op()];
  eu->using_filesort= MY_TEST(global_parameters()->order_list.first);
  eu->using_tmp= union_needs_tmp_table();

  // Save the UNION node
  output->add_node(eu);

  if (eu->get_select_id() == 1)
    output->query_plan_ready();

  return 0;
}


/*
  @see  st_select_lex_unit::save_union_explain
*/

int st_select_lex_unit::save_union_explain_part2(Explain_query *output)
{
  Explain_union *eu= output->get_union(first_select()->select_number);
  if (fake_select_lex)
  {
    for (SELECT_LEX_UNIT *unit= fake_select_lex->first_inner_unit(); 
         unit; unit= unit->next_unit())
    {
      if (unit->explainable())
        eu->add_child(unit->first_select()->select_number);
    }
    fake_select_lex->join->explain= &eu->fake_select_lex_explain;
  }
  return 0;
}


/**
  A routine used by the parser to decide whether we are specifying a full
  partitioning or if only partitions to add or to split.

  @note  This needs to be outside of WITH_PARTITION_STORAGE_ENGINE since it
  is used from the sql parser that doesn't have any ifdef's

  @retval  TRUE    Yes, it is part of a management partition command
  @retval  FALSE          No, not a management partition command
*/

bool LEX::is_partition_management() const
{
  return (sql_command == SQLCOM_ALTER_TABLE &&
          (alter_info.partition_flags ==  ALTER_PARTITION_ADD ||
           alter_info.partition_flags ==  ALTER_PARTITION_REORGANIZE));
}


/**
  Exclude last added SELECT_LEX (current) in the UNIT and return pointer in it
  (previous become currect)

  @return detached SELECT_LEX or NULL in case of error
*/

SELECT_LEX *LEX::exclude_last_select()
{
  return exclude_not_first_select(current_select);
}

SELECT_LEX *LEX::exclude_not_first_select(SELECT_LEX *exclude)
{
  DBUG_ENTER("LEX::exclude_not_first_select");
  DBUG_PRINT("enter", ("exclude %p #%u", exclude, exclude->select_number));
  SELECT_LEX_UNIT *unit= exclude->master_unit();
  SELECT_LEX *sl;
  DBUG_ASSERT(unit->first_select() != exclude);
  /* we should go through the list to correctly set current_select */
  for(sl= unit->first_select();
      sl->next_select() && sl->next_select() != exclude;
      sl= sl->next_select());
  DBUG_PRINT("info", ("excl: %p  unit: %p  prev: %p", exclude, unit, sl));
  if (!sl)
    DBUG_RETURN(NULL);
  DBUG_ASSERT(&sl->next == exclude->prev);

  exclude->prev= NULL;

  current_select= sl;
  DBUG_RETURN(exclude);
}


SELECT_LEX_UNIT *LEX::alloc_unit()
{
  SELECT_LEX_UNIT *unit;
  DBUG_ENTER("LEX::alloc_unit");
  if (!(unit= new (thd->mem_root) SELECT_LEX_UNIT()))
    DBUG_RETURN(NULL);

  unit->init_query();
  /* TODO: reentrant problem */
  unit->thd= thd;
  unit->link_next= 0;
  unit->link_prev= 0;
  /* TODO: remove return_to */
  unit->return_to= NULL;
  DBUG_RETURN(unit);
}


SELECT_LEX *LEX::alloc_select(bool select)
{
  SELECT_LEX *select_lex;
  DBUG_ENTER("LEX::alloc_select");
  if (!(select_lex= new (thd->mem_root) SELECT_LEX()))
    DBUG_RETURN(NULL);
  DBUG_PRINT("info", ("Allocate select: %p #%u  statement lex: %p",
                      select_lex, thd->lex->stmt_lex->current_select_number,
                      thd->lex->stmt_lex));
  /*
    TODO: move following init to constructor when we get rid of builtin
    select
  */
  select_lex->select_number= ++thd->lex->stmt_lex->current_select_number;
  select_lex->parent_lex= this; /* Used in init_query. */
  select_lex->init_query();
  if (select)
    select_lex->init_select();
  select_lex->nest_level_base= &this->unit;
  select_lex->include_global((st_select_lex_node**)&all_selects_list);
  select_lex->context.resolve_in_select_list= TRUE;
  DBUG_RETURN(select_lex);
}

SELECT_LEX_UNIT *
LEX::create_unit(SELECT_LEX *first_sel)
{
  SELECT_LEX_UNIT *unit;
  DBUG_ENTER("LEX::create_unit");

  unit = first_sel->master_unit();

  if (!unit && !(unit= alloc_unit()))
    DBUG_RETURN(NULL);

  unit->register_select_chain(first_sel);
  if (first_sel->next_select())
  {
    unit->reset_distinct();
    DBUG_ASSERT(!unit->fake_select_lex);
    if (unit->add_fake_select_lex(thd))
      DBUG_RETURN(NULL);
  }
  DBUG_RETURN(unit);
}

SELECT_LEX_UNIT *
SELECT_LEX::attach_selects_chain(SELECT_LEX *first_sel,
                                 Name_resolution_context *context)
{
  SELECT_LEX_UNIT *unit;
  DBUG_ENTER("SELECT_LEX::attach_select_chain");

  if (!(unit= parent_lex->alloc_unit()))
    DBUG_RETURN(NULL);

  unit->register_select_chain(first_sel);
  register_unit(unit, context);
  if (first_sel->next_select())
  {
    unit->reset_distinct();
    DBUG_ASSERT(!unit->fake_select_lex);
    if (unit->add_fake_select_lex(parent_lex->thd))
      DBUG_RETURN(NULL);
  }

  DBUG_RETURN(unit);
}

SELECT_LEX *
LEX::wrap_unit_into_derived(SELECT_LEX_UNIT *unit)
{
  SELECT_LEX *wrapping_sel;
  Table_ident *ti;
  DBUG_ENTER("LEX::wrap_unit_into_derived");

  if (!(wrapping_sel= alloc_select(TRUE)))
    DBUG_RETURN(NULL);
  Name_resolution_context *context= &wrapping_sel->context;
  context->init();
  wrapping_sel->automatic_brackets= FALSE;
  wrapping_sel->mark_as_unit_nest();
  wrapping_sel->register_unit(unit, context);

  /* stuff dummy SELECT * FROM (...) */

  if (push_select(wrapping_sel)) // for Items & TABLE_LIST
    DBUG_RETURN(NULL);

  /* add SELECT list*/
  {
    Item *item= new (thd->mem_root) Item_field(thd, context, star_clex_str);
    if (item == NULL)
      goto err;
    if (add_item_to_list(thd, item))
      goto err;
    (wrapping_sel->with_wild)++;
  }

  unit->first_select()->set_linkage(DERIVED_TABLE_TYPE);

  ti= new (thd->mem_root) Table_ident(unit);
  if (ti == NULL)
    goto err;
  {
    TABLE_LIST *table_list;
    LEX_CSTRING alias;
    if (wrapping_sel->make_unique_derived_name(thd, &alias))
      goto err;

    if (!(table_list= wrapping_sel->add_table_to_list(thd, ti, &alias,
                                                      0, TL_READ,
                                                      MDL_SHARED_READ)))
      goto err;

    context->resolve_in_table_list_only(table_list);
    wrapping_sel->add_joined_table(table_list);
  }

  pop_select();

  derived_tables|= DERIVED_SUBQUERY;

  DBUG_RETURN(wrapping_sel);

err:
  pop_select();
  DBUG_RETURN(NULL);
}

SELECT_LEX *LEX::wrap_select_chain_into_derived(SELECT_LEX *sel)
{
  SELECT_LEX *dummy_select;
  SELECT_LEX_UNIT *unit;
  Table_ident *ti;
  DBUG_ENTER("LEX::wrap_select_chain_into_derived");

  if (!(dummy_select= alloc_select(TRUE)))
     DBUG_RETURN(NULL);
  Name_resolution_context *context= &dummy_select->context;
  dummy_select->automatic_brackets= FALSE;
  sel->distinct= TRUE; // First select has not this attribute (safety)

  if (!(unit= dummy_select->attach_selects_chain(sel, context)))
    DBUG_RETURN(NULL);

  /* stuff dummy SELECT * FROM (...) */

  if (push_select(dummy_select)) // for Items & TABLE_LIST
    DBUG_RETURN(NULL);

  /* add SELECT list*/
  {
    Item *item= new (thd->mem_root) Item_field(thd, context, star_clex_str);
    if (item == NULL)
      goto err;
    if (add_item_to_list(thd, item))
      goto err;
    (dummy_select->with_wild)++;
  }

  sel->set_linkage(DERIVED_TABLE_TYPE);

  ti= new (thd->mem_root) Table_ident(unit);
  if (ti == NULL)
    goto err;
  {
    TABLE_LIST *table_list;
    LEX_CSTRING alias;
    if (dummy_select->make_unique_derived_name(thd, &alias))
      goto err;

    if (!(table_list= dummy_select->add_table_to_list(thd, ti, &alias,
                                                      0, TL_READ,
                                                      MDL_SHARED_READ)))
      goto err;

    context->resolve_in_table_list_only(table_list);
    dummy_select->add_joined_table(table_list);
  }

  pop_select();

  derived_tables|= DERIVED_SUBQUERY;

  DBUG_RETURN(dummy_select);

err:
  pop_select();
  DBUG_RETURN(NULL);
}

bool LEX::push_context(Name_resolution_context *context)
{
  DBUG_ENTER("LEX::push_context");
  DBUG_PRINT("info", ("Context: %p Select: %p (%d)",
                       context, context->select_lex,
                       (context->select_lex ?
                        context->select_lex->select_number:
                        0)));
  bool res= context_stack.push_front(context, thd->mem_root);
  DBUG_RETURN(res);
}


Name_resolution_context *LEX::pop_context()
{
  DBUG_ENTER("LEX::pop_context");
  Name_resolution_context *context= context_stack.pop();
  DBUG_PRINT("info", ("Context: %p Select: %p (%d)",
                       context, context->select_lex,
                       (context->select_lex ?
                        context->select_lex->select_number:
                        0)));
  DBUG_RETURN(context);
}


SELECT_LEX *LEX::create_priority_nest(SELECT_LEX *first_in_nest)
{
  DBUG_ENTER("LEX::create_priority_nest");
  DBUG_ASSERT(first_in_nest->first_nested);
  enum sub_select_type wr_unit_type= first_in_nest->get_linkage();
  bool wr_distinct= first_in_nest->distinct;
  SELECT_LEX *attach_to= first_in_nest->first_nested;
  attach_to->cut_next();
  SELECT_LEX *wrapper= wrap_select_chain_into_derived(first_in_nest);
  if (wrapper)
  {
    first_in_nest->first_nested= NULL;
    wrapper->set_linkage_and_distinct(wr_unit_type, wr_distinct);
    wrapper->first_nested= attach_to->first_nested;
    wrapper->set_master_unit(attach_to->master_unit());
    attach_to->link_neighbour(wrapper);
  }
  DBUG_RETURN(wrapper);
}


/**
  Checks if we need finish "automatic brackets" mode

  INTERSECT has higher priority then UNION and EXCEPT, so when it is need we
  automatically create lower layer for INTERSECT (automatic brackets) and
  here we check if we should return back one level up during parsing procedure.
*/

void LEX::check_automatic_up(enum sub_select_type type)
{
  if (type != INTERSECT_TYPE &&
      current_select->get_linkage() == INTERSECT_TYPE &&
      current_select->outer_select() &&
      current_select->outer_select()->automatic_brackets)
  {
    nest_level--;
    current_select= current_select->outer_select();
  }
}


sp_variable *LEX::sp_param_init(LEX_CSTRING *name)
{
  if (spcont->find_variable(name, true))
  {
    my_error(ER_SP_DUP_PARAM, MYF(0), name->str);
    return NULL;
  }
  sp_variable *spvar= spcont->add_variable(thd, name);
  init_last_field(&spvar->field_def, name,
                  thd->variables.collation_database);
  return spvar;
}


bool LEX::sp_param_fill_definition(sp_variable *spvar,
                                   const Lex_field_type_st &def)
{
  return
    last_field->set_attributes(thd, def, charset,
                               COLUMN_DEFINITION_ROUTINE_PARAM) ||
    sphead->fill_spvar_definition(thd, last_field, &spvar->name);
}


bool LEX::sf_return_fill_definition(const Lex_field_type_st &def)
{
  return
    last_field->set_attributes(thd, def, charset,
                               COLUMN_DEFINITION_FUNCTION_RETURN) ||
    sphead->fill_field_definition(thd, last_field);
}


void LEX::set_stmt_init()
{
  sql_command= SQLCOM_SET_OPTION;
  mysql_init_select(this);
  option_type= OPT_SESSION;
  autocommit= 0;
  var_list.empty();
};


/**
  Find a local or a package body variable by name.
  @param IN  name    - the variable name
  @param OUT ctx     - NULL, if the variable was not found,
                       or LEX::spcont (if a local variable was found)
                       or the package top level context
                       (if a package variable was found)
  @param OUT handler - NULL, if the variable was not found,
                       or a pointer to rcontext handler
  @retval            - the variable (if found), or NULL otherwise.
*/
sp_variable *
LEX::find_variable(const LEX_CSTRING *name,
                   sp_pcontext **ctx,
                   const Sp_rcontext_handler **rh) const
{
  sp_variable *spv;
  if (spcont && (spv= spcont->find_variable(name, false)))
  {
    *ctx= spcont;
    *rh= &sp_rcontext_handler_local;
    return spv;
  }
  sp_package *pkg= sphead ? sphead->m_parent : NULL;
  if (pkg && (spv= pkg->find_package_variable(name)))
  {
    *ctx= pkg->get_parse_context()->child_context(0);
    *rh= &sp_rcontext_handler_package_body;
    return spv;
  }
  *ctx= NULL;
  *rh= NULL;
  return NULL;
}


static bool is_new(const char *str)
{
  return (str[0] == 'n' || str[0] == 'N') &&
         (str[1] == 'e' || str[1] == 'E') &&
         (str[2] == 'w' || str[2] == 'W');
}

static bool is_old(const char *str)
{
  return (str[0] == 'o' || str[0] == 'O') &&
         (str[1] == 'l' || str[1] == 'L') &&
         (str[2] == 'd' || str[2] == 'D');
}


bool LEX::is_trigger_new_or_old_reference(const LEX_CSTRING *name) const
{
  // "name" is not necessarily NULL-terminated!
  return sphead && sphead->m_handler->type() == SP_TYPE_TRIGGER &&
         name->length == 3 && (is_new(name->str) || is_old(name->str));
}


void LEX::sp_variable_declarations_init(THD *thd, int nvars)
{
  sp_variable *spvar= spcont->get_last_context_variable();

  sphead->reset_lex(thd);
  spcont->declare_var_boundary(nvars);
  thd->lex->init_last_field(&spvar->field_def, &spvar->name,
                            thd->variables.collation_database);
}


bool LEX::sp_variable_declarations_set_default(THD *thd, int nvars,
                                               Item *dflt_value_item)
{
  bool has_default_clause= dflt_value_item != NULL;
  if (!has_default_clause &&
      unlikely(!(dflt_value_item= new (thd->mem_root) Item_null(thd))))
    return true;

  sp_variable *first_spvar = NULL;

  for (uint i= 0 ; i < (uint) nvars ; i++)
  {
    sp_variable *spvar= spcont->get_last_context_variable((uint) nvars - 1 - i);

    if (i == 0) {
      first_spvar = spvar;
    } else if (has_default_clause) {
      Item_splocal *item =
              new (thd->mem_root)
                      Item_splocal(thd, &sp_rcontext_handler_local,
                                   &first_spvar->name, first_spvar->offset,
                                   first_spvar->type_handler(), 0, 0);
      if (item == NULL)
        return true; // OOM
#ifndef DBUG_OFF
      item->m_sp = sphead;
#endif
      dflt_value_item = item;
    }

    bool last= i + 1 == (uint) nvars;
    spvar->default_value= dflt_value_item;
    /* The last instruction is responsible for freeing LEX. */
    sp_instr_set *is= new (thd->mem_root)
                      sp_instr_set(sphead->instructions(),
                                   spcont, &sp_rcontext_handler_local,
                                   spvar->offset, dflt_value_item,
                                   this, last);
    if (unlikely(is == NULL || sphead->add_instr(is)))
      return true;
  }
  return false;
}


bool
LEX::sp_variable_declarations_copy_type_finalize(THD *thd, int nvars,
                                                 const Column_definition &ref,
                                                 Row_definition_list *fields,
                                                 Item *default_value)
{
  for (uint i= 0 ; i < (uint) nvars; i++)
  {
    sp_variable *spvar= spcont->get_last_context_variable((uint) nvars - 1 - i);
    spvar->field_def.set_type(ref);
    if (fields)
    {
      DBUG_ASSERT(ref.type_handler() == &type_handler_row);
      spvar->field_def.set_row_field_definitions(fields);
    }
    spvar->field_def.field_name= spvar->name;
  }
  if (unlikely(sp_variable_declarations_set_default(thd, nvars,
                                                    default_value)))
    return true;
  spcont->declare_var_boundary(0);
  return sphead->restore_lex(thd);
}


bool LEX::sp_variable_declarations_finalize(THD *thd, int nvars,
                                            const Column_definition *cdef,
                                            Item *dflt_value_item)
{
  DBUG_ASSERT(cdef);
  Column_definition tmp(*cdef);
  if (sphead->fill_spvar_definition(thd, &tmp))
    return true;
  return sp_variable_declarations_copy_type_finalize(thd, nvars, tmp, NULL,
                                                     dflt_value_item);
}


bool LEX::sp_variable_declarations_row_finalize(THD *thd, int nvars,
                                                Row_definition_list *row,
                                                Item *dflt_value_item)
{
  DBUG_ASSERT(row);
  /*
    Prepare all row fields.
    Note, we do it only one time outside of the below loop.
    The converted list in "row" is further reused by all variable
    declarations processed by the current call.
    Example:
      DECLARE
        a, b, c ROW(x VARCHAR(10) CHARACTER SET utf8);
      BEGIN
        ...
      END;
  */
  if (sphead->row_fill_field_definitions(thd, row))
    return true;

  for (uint i= 0 ; i < (uint) nvars ; i++)
  {
    sp_variable *spvar= spcont->get_last_context_variable((uint) nvars - 1 - i);
    spvar->field_def.set_row_field_definitions(row);
    if (sphead->fill_spvar_definition(thd, &spvar->field_def, &spvar->name))
      return true;
  }

  if (sp_variable_declarations_set_default(thd, nvars, dflt_value_item))
    return true;
  spcont->declare_var_boundary(0);
  return sphead->restore_lex(thd);
}


/**
  Finalize a %ROWTYPE declaration, e.g.:
    DECLARE a,b,c,d t1%ROWTYPE := ROW(1,2,3);

  @param thd   - the current thd
  @param nvars - the number of variables in the declaration
  @param ref   - the table or cursor name (see comments below)
  @param def   - the default value, e.g., ROW(1,2,3), or NULL (no default).
*/
bool
LEX::sp_variable_declarations_rowtype_finalize(THD *thd, int nvars,
                                               Qualified_column_ident *ref,
                                               Item *def)
{
  uint coffp;
  const sp_pcursor *pcursor= ref->table.str && ref->db.str ? NULL :
                             spcont->find_cursor(&ref->m_column, &coffp,
                                                 false);
  if (pcursor)
    return sp_variable_declarations_cursor_rowtype_finalize(thd, nvars,
                                                            coffp, def);
  /*
    When parsing a qualified identifier chain, the parser does not know yet
    if it's going to be a qualified column name (for %TYPE),
    or a qualified table name (for %ROWTYPE). So it collects the chain
    into Qualified_column_ident.
    Now we know that it was actually a qualified table name (%ROWTYPE).
    Create a new Table_ident from Qualified_column_ident,
    shifting fields as follows:
    - ref->m_column becomes table_ref->table
    - ref->table    becomes table_ref->db
  */
  return sp_variable_declarations_table_rowtype_finalize(thd, nvars,
                                                         ref->table,
                                                         ref->m_column,
                                                         def);
}


bool
LEX::sp_variable_declarations_table_rowtype_finalize(THD *thd, int nvars,
                                                     const LEX_CSTRING &db,
                                                     const LEX_CSTRING &table,
                                                     Item *def)
{
  Table_ident *table_ref;
  if (unlikely(!(table_ref=
                 new (thd->mem_root) Table_ident(thd, &db, &table, false))))
    return true;
  // Loop through all variables in the same declaration
  for (uint i= 0 ; i < (uint) nvars; i++)
  {
    sp_variable *spvar= spcont->get_last_context_variable((uint) nvars - 1 - i);
    spvar->field_def.set_table_rowtype_ref(table_ref);
    sphead->fill_spvar_definition(thd, &spvar->field_def, &spvar->name);
  }
  if (sp_variable_declarations_set_default(thd, nvars, def))
    return true;
  // Make sure sp_rcontext is created using the invoker security context:
  sphead->m_flags|= sp_head::HAS_COLUMN_TYPE_REFS;
  spcont->declare_var_boundary(0);
  return sphead->restore_lex(thd);
}


bool
LEX::sp_variable_declarations_cursor_rowtype_finalize(THD *thd, int nvars,
                                                      uint offset,
                                                      Item *def)
{
  const sp_pcursor *pcursor= spcont->find_cursor(offset);

  // Loop through all variables in the same declaration
  for (uint i= 0 ; i < (uint) nvars; i++)
  {
    sp_variable *spvar= spcont->get_last_context_variable((uint) nvars - 1 - i);

    spvar->field_def.set_cursor_rowtype_ref(offset);
    sp_instr_cursor_copy_struct *instr=
      new (thd->mem_root) sp_instr_cursor_copy_struct(sphead->instructions(),
                                                      spcont, offset,
                                                      pcursor->lex(),
                                                      spvar->offset);
    if (instr == NULL || sphead->add_instr(instr))
     return true;

    sphead->fill_spvar_definition(thd, &spvar->field_def, &spvar->name);
  }
  if (unlikely(sp_variable_declarations_set_default(thd, nvars, def)))
    return true;
  // Make sure sp_rcontext is created using the invoker security context:
  sphead->m_flags|= sp_head::HAS_COLUMN_TYPE_REFS;
  spcont->declare_var_boundary(0);
  return sphead->restore_lex(thd);
}


/*
  Add declarations for table column and SP variable anchor types:
  - DECLARE spvar1 TYPE OF db1.table1.column1;
  - DECLARE spvar1 TYPE OF table1.column1;
  - DECLARE spvar1 TYPE OF spvar0;
*/
bool
LEX::sp_variable_declarations_with_ref_finalize(THD *thd, int nvars,
                                                Qualified_column_ident *ref,
                                                Item *def)
{
  return ref->db.length == 0 && ref->table.length == 0 ?
    sp_variable_declarations_vartype_finalize(thd, nvars, ref->m_column, def) :
    sp_variable_declarations_column_type_finalize(thd, nvars, ref, def);
}


bool
LEX::sp_variable_declarations_column_type_finalize(THD *thd, int nvars,
                                                   Qualified_column_ident *ref,
                                                   Item *def)
{
  for (uint i= 0 ; i < (uint) nvars; i++)
  {
    sp_variable *spvar= spcont->get_last_context_variable((uint) nvars - 1 - i);
    spvar->field_def.set_column_type_ref(ref);
    spvar->field_def.field_name= spvar->name;
  }
  sphead->m_flags|= sp_head::HAS_COLUMN_TYPE_REFS;
  if (sp_variable_declarations_set_default(thd, nvars, def))
    return true;
  spcont->declare_var_boundary(0);
  return sphead->restore_lex(thd);
}


bool
LEX::sp_variable_declarations_vartype_finalize(THD *thd, int nvars,
                                               const LEX_CSTRING &ref,
                                               Item *default_value)
{
  sp_variable *t;
  if (!spcont || !(t= spcont->find_variable(&ref, false)))
  {
    my_error(ER_SP_UNDECLARED_VAR, MYF(0), ref.str);
    return true;
  }

  if (t->field_def.is_cursor_rowtype_ref())
  {
    uint offset= t->field_def.cursor_rowtype_offset();
    return sp_variable_declarations_cursor_rowtype_finalize(thd, nvars,
                                                            offset,
                                                            default_value);
  }

  if (t->field_def.is_column_type_ref())
  {
    Qualified_column_ident *tmp= t->field_def.column_type_ref();
    return sp_variable_declarations_column_type_finalize(thd, nvars, tmp,
                                                         default_value);
  }

  if (t->field_def.is_table_rowtype_ref())
  {
    const Table_ident *tmp= t->field_def.table_rowtype_ref();
    return sp_variable_declarations_table_rowtype_finalize(thd, nvars,
                                                           tmp->db,
                                                           tmp->table,
                                                           default_value);
  }

  // A reference to a scalar or a row variable with an explicit data type
  return sp_variable_declarations_copy_type_finalize(thd, nvars,
                                                     t->field_def,
                                                     t->field_def.
                                                       row_field_definitions(),
                                                     default_value);
}


/**********************************************************************
  The FOR LOOP statement

  This syntax:
    FOR i IN lower_bound .. upper_bound
    LOOP
      statements;
    END LOOP;

  is translated into:

    DECLARE
      i INT := lower_bound;
      j INT := upper_bound;
    BEGIN
      WHILE i <= j
      LOOP
        statements;
        i:= i + 1;
      END LOOP;
    END;
*/


sp_variable *LEX::sp_add_for_loop_variable(THD *thd, const LEX_CSTRING *name,
                                           Item *value)
{
  sp_variable *spvar= spcont->add_variable(thd, name);
  spcont->declare_var_boundary(1);
  spvar->field_def.field_name= spvar->name;
  spvar->field_def.set_handler(&type_handler_slonglong);
  type_handler_slonglong.Column_definition_prepare_stage2(&spvar->field_def,
                                                          NULL, HA_CAN_GEOMETRY);
  if (!value && unlikely(!(value= new (thd->mem_root) Item_null(thd))))
    return NULL;

  spvar->default_value= value;
  sp_instr_set *is= new (thd->mem_root)
                    sp_instr_set(sphead->instructions(),
                                 spcont, &sp_rcontext_handler_local,
                                 spvar->offset, value,
                                 this, true);
  if (unlikely(is == NULL || sphead->add_instr(is)))
    return NULL;
  spcont->declare_var_boundary(0);
  return spvar;
}


bool LEX::sp_for_loop_implicit_cursor_statement(THD *thd,
                                                Lex_for_loop_bounds_st *bounds,
                                                sp_lex_cursor *cur)
{
  Item *item;
  DBUG_ASSERT(sphead);
  LEX_CSTRING name= {STRING_WITH_LEN("[implicit_cursor]") };
  if (sp_declare_cursor(thd, &name, cur, NULL, true))
    return true;
  DBUG_ASSERT(thd->lex == this);
  if (unlikely(!(bounds->m_index=
                 new (thd->mem_root) sp_assignment_lex(thd, this))))
    return true;
  sphead->reset_lex(thd, bounds->m_index);
  DBUG_ASSERT(thd->lex != this);
  /*
    We pass NULL as Name_resolution_context here.
    It's OK, fix_fields() will not be called for this Item_field created.
    Item_field is only needed for LEX::sp_for_loop_cursor_declarations()
    and is used to transfer the loop index variable name, "rec" in this example:
      FOR rec IN (SELECT * FROM t1)
      DO
        SELECT rec.a, rec.b;
      END FOR;
  */
  if (!(item= new (thd->mem_root) Item_field(thd, NULL, name)))
    return true;
  bounds->m_index->set_item_and_free_list(item, NULL);
  if (thd->lex->sphead->restore_lex(thd))
    return true;
  DBUG_ASSERT(thd->lex == this);
  bounds->m_direction= 1;
  bounds->m_target_bound= NULL;
  bounds->m_implicit_cursor= true;
  return false;
}

sp_variable *
LEX::sp_add_for_loop_cursor_variable(THD *thd,
                                     const LEX_CSTRING *name,
                                     const sp_pcursor *pcursor,
                                     uint coffset,
                                     sp_assignment_lex *param_lex,
                                     Item_args *parameters)
{
  sp_variable *spvar= spcont->add_variable(thd, name);
  if (!spvar)
    return NULL;
  spcont->declare_var_boundary(1);
  sphead->fill_spvar_definition(thd, &spvar->field_def, &spvar->name);
  if (unlikely(!(spvar->default_value= new (thd->mem_root) Item_null(thd))))
    return NULL;

  spvar->field_def.set_cursor_rowtype_ref(coffset);

  if (unlikely(sphead->add_for_loop_open_cursor(thd, spcont, spvar, pcursor,
                                                coffset,
                                                param_lex, parameters)))
    return NULL;

  spcont->declare_var_boundary(0);
  return spvar;
}


/**
  Generate a code for a FOR loop condition:
  - Make Item_splocal for the FOR loop index variable
  - Make Item_splocal for the FOR loop upper bound variable
  - Make a comparison function item on top of these two variables
*/
bool LEX::sp_for_loop_condition(THD *thd, const Lex_for_loop_st &loop)
{
  Item_splocal *args[2];
  for (uint i= 0 ; i < 2; i++)
  {
    sp_variable *src= i == 0 ? loop.m_index : loop.m_target_bound;
    args[i]= new (thd->mem_root)
              Item_splocal(thd, &sp_rcontext_handler_local,
                           &src->name, src->offset, src->type_handler());
    if (unlikely(args[i] == NULL))
      return true;
#ifdef DBUG_ASSERT_EXISTS
    args[i]->m_sp= sphead;
#endif
  }

  Item *expr= loop.m_direction > 0 ?
    (Item *) new (thd->mem_root) Item_func_le(thd, args[0], args[1]) :
    (Item *) new (thd->mem_root) Item_func_ge(thd, args[0], args[1]);
  return unlikely(!expr) || unlikely(sp_while_loop_expression(thd, expr));
}


/**
  Generate the FOR LOOP condition code in its own lex
*/
bool LEX::sp_for_loop_intrange_condition_test(THD *thd,
                                              const Lex_for_loop_st &loop)
{
  spcont->set_for_loop(loop);
  sphead->reset_lex(thd);
  if (unlikely(thd->lex->sp_for_loop_condition(thd, loop)))
    return true;
  return thd->lex->sphead->restore_lex(thd);
}


bool LEX::sp_for_loop_cursor_condition_test(THD *thd,
                                            const Lex_for_loop_st &loop)
{
  const LEX_CSTRING *cursor_name;
  Item *expr;
  spcont->set_for_loop(loop);
  sphead->reset_lex(thd);
  cursor_name= spcont->find_cursor(loop.m_cursor_offset);
  DBUG_ASSERT(cursor_name);
  if (unlikely(!(expr=
                 new (thd->mem_root)
                 Item_func_cursor_found(thd, cursor_name,
                                        loop.m_cursor_offset))))
    return true;
  if (thd->lex->sp_while_loop_expression(thd, expr))
    return true;
  return thd->lex->sphead->restore_lex(thd);
}


bool LEX::sp_for_loop_intrange_declarations(THD *thd, Lex_for_loop_st *loop,
                                            const LEX_CSTRING *index,
                                            const Lex_for_loop_bounds_st &bounds)
{
  Item *item;
  if ((item= bounds.m_index->get_item())->type() == Item::FIELD_ITEM)
  {
    // We're here is the lower bound is unknown identifier
    my_error(ER_SP_UNDECLARED_VAR, MYF(0), item->full_name());
    return true;
  }
  if ((item= bounds.m_target_bound->get_item())->type() == Item::FIELD_ITEM)
  {
    // We're here is the upper bound is unknown identifier
    my_error(ER_SP_UNDECLARED_VAR, MYF(0), item->full_name());
    return true;
  }
  if (!(loop->m_index=
        bounds.m_index->sp_add_for_loop_variable(thd, index,
                                                 bounds.m_index->get_item())))
    return true;
  if (unlikely(!(loop->m_target_bound=
                 bounds.m_target_bound->
                 sp_add_for_loop_target_bound(thd,
                                              bounds.
                                              m_target_bound->get_item()))))
     return true;
  loop->m_direction= bounds.m_direction;
  loop->m_implicit_cursor= 0;
  return false;
}


bool LEX::sp_for_loop_cursor_declarations(THD *thd,
                                          Lex_for_loop_st *loop,
                                          const LEX_CSTRING *index,
                                          const Lex_for_loop_bounds_st &bounds)
{
  Item *item= bounds.m_index->get_item();
  Item_splocal *item_splocal;
  Item_field *item_field;
  Item_func_sp *item_func_sp= NULL;
  LEX_CSTRING name;
  uint coffs, param_count= 0;
  const sp_pcursor *pcursor;
  DBUG_ENTER("LEX::sp_for_loop_cursor_declarations");

  if ((item_splocal= item->get_item_splocal()))
    name= item_splocal->m_name;
  else if ((item_field= item->type() == Item::FIELD_ITEM ?
                        static_cast<Item_field *>(item) : NULL) &&
           item_field->table_name.str == NULL)
    name= item_field->field_name;
  else if (item->type() == Item::FUNC_ITEM &&
           static_cast<Item_func*>(item)->functype() == Item_func::FUNC_SP &&
           !static_cast<Item_func_sp*>(item)->get_sp_name()->m_explicit_name)
  {
    /*
      When a FOR LOOP for a cursor with parameters is parsed:
        FOR index IN cursor(1,2,3) LOOP
          statements;
        END LOOP;
      the parser scans "cursor(1,2,3)" using the "expr" rule,
      so it thinks that cursor(1,2,3) is a stored function call.
      It's not easy to implement this without using "expr" because
      of grammar conflicts.
      As a side effect, the Item_func_sp and its arguments in the parentheses
      belong to the same LEX. This is different from an explicit
      "OPEN cursor(1,2,3)" where every expression belongs to a separate LEX.
    */
    item_func_sp= static_cast<Item_func_sp*>(item);
    name= item_func_sp->get_sp_name()->m_name;
    param_count= item_func_sp->argument_count();
  }
  else
  {
    thd->parse_error();
    DBUG_RETURN(true);
  }
  if (unlikely(!(pcursor= spcont->find_cursor_with_error(&name, &coffs,
                                                         false)) ||
               pcursor->check_param_count_with_error(param_count)))
    DBUG_RETURN(true);

  if (!(loop->m_index= sp_add_for_loop_cursor_variable(thd, index,
                                                       pcursor, coffs,
                                                       bounds.m_index,
                                                       item_func_sp)))
    DBUG_RETURN(true);
  loop->m_target_bound= NULL;
  loop->m_direction= bounds.m_direction;
  loop->m_cursor_offset= coffs;
  loop->m_implicit_cursor= bounds.m_implicit_cursor;
  DBUG_RETURN(false);
}


/**
  Generate a code for a FOR loop index increment
*/
bool LEX::sp_for_loop_increment(THD *thd, const Lex_for_loop_st &loop)
{
  Item_splocal *splocal= new (thd->mem_root)
    Item_splocal(thd, &sp_rcontext_handler_local,
                      &loop.m_index->name, loop.m_index->offset,
                      loop.m_index->type_handler());
  if (unlikely(splocal == NULL))
    return true;
#ifdef DBUG_ASSERT_EXISTS
  splocal->m_sp= sphead;
#endif
  Item_int *inc= new (thd->mem_root) Item_int(thd, loop.m_direction);
  if (unlikely(!inc))
    return true;
  Item *expr= new (thd->mem_root) Item_func_plus(thd, splocal, inc);
  if (unlikely(!expr) ||
      unlikely(sphead->set_local_variable(thd, spcont,
                                          &sp_rcontext_handler_local,
                                          loop.m_index, expr, this, true)))
    return true;
  return false;
}


bool LEX::sp_for_loop_intrange_iterate(THD *thd, const Lex_for_loop_st &loop)
{
  sphead->reset_lex(thd);

  // Generate FOR LOOP index increment in its own lex
  DBUG_ASSERT(this != thd->lex);
  if (unlikely(thd->lex->sp_for_loop_increment(thd, loop) ||
               thd->lex->sphead->restore_lex(thd)))
    return true;

  DBUG_ASSERT(this == thd->lex);
  return false;
}


bool LEX::sp_for_loop_cursor_iterate(THD *thd, const Lex_for_loop_st &loop)
{
  sp_instr_cfetch *instr=
    new (thd->mem_root) sp_instr_cfetch(sphead->instructions(),
                                        spcont, loop.m_cursor_offset, false);
  if (unlikely(instr == NULL) || unlikely(sphead->add_instr(instr)))
    return true;
  instr->add_to_varlist(loop.m_index);
  return false;
}


bool LEX::sp_for_loop_outer_block_finalize(THD *thd,
                                           const Lex_for_loop_st &loop)
{
  Lex_spblock tmp;
  tmp.curs= MY_TEST(loop.m_implicit_cursor);
  if (unlikely(sp_block_finalize(thd, tmp))) // The outer DECLARE..BEGIN..END
    return true;
  if (!loop.is_for_loop_explicit_cursor())
    return false;
  /*
    Explicit cursor FOR loop must close the cursor automatically.
    Note, implicit cursor FOR loop does not need to close the cursor,
    it's closed by sp_instr_cpop.
  */
  sp_instr_cclose *ic= new (thd->mem_root)
                       sp_instr_cclose(sphead->instructions(), spcont,
                                       loop.m_cursor_offset);
  return ic == NULL || sphead->add_instr(ic);
}

/***************************************************************************/

bool LEX::sp_declare_cursor(THD *thd, const LEX_CSTRING *name,
                            sp_lex_cursor *cursor_stmt,
                            sp_pcontext *param_ctx, bool add_cpush_instr)
{
  uint offp;
  sp_instr_cpush *i;

  if (spcont->find_cursor(name, &offp, true))
  {
    my_error(ER_SP_DUP_CURS, MYF(0), name->str);
    return true;
  }

  if (unlikely(spcont->add_cursor(name, param_ctx, cursor_stmt)))
    return true;

  if (add_cpush_instr)
  {
    i= new (thd->mem_root)
         sp_instr_cpush(sphead->instructions(), spcont, cursor_stmt,
                        spcont->current_cursor_count() - 1);
    return unlikely(i == NULL) || unlikely(sphead->add_instr(i));
  }
  return false;
}


/**
  Generate an SP code for an "OPEN cursor_name" statement.
  @param thd
  @param name       - Name of the cursor
  @param parameters - Cursor parameters, e.g. OPEN c(1,2,3)
  @returns          - false on success, true on error
*/
bool LEX::sp_open_cursor(THD *thd, const LEX_CSTRING *name,
                         List<sp_assignment_lex> *parameters)
{
  uint offset;
  const sp_pcursor *pcursor;
  uint param_count= parameters ? parameters->elements : 0;
  return !(pcursor= spcont->find_cursor_with_error(name, &offset, false)) ||
         pcursor->check_param_count_with_error(param_count) ||
         sphead->add_open_cursor(thd, spcont, offset,
                                 pcursor->param_context(), parameters);
}


bool LEX::sp_handler_declaration_init(THD *thd, int type)
{
  sp_handler *h= spcont->add_handler(thd, (sp_handler::enum_type) type);

  spcont= spcont->push_context(thd, sp_pcontext::HANDLER_SCOPE);

  sp_instr_hpush_jump *i=
    new (thd->mem_root) sp_instr_hpush_jump(sphead->instructions(), spcont, h);

  if (unlikely(i == NULL) || unlikely(sphead->add_instr(i)))
    return true;

  /* For continue handlers, mark end of handler scope. */
  if (type == sp_handler::CONTINUE &&
      unlikely(sphead->push_backpatch(thd, i, spcont->last_label())))
    return true;

  if (unlikely(sphead->push_backpatch(thd, i,
                                      spcont->push_label(thd, &empty_clex_str,
                                                         0))))
    return true;

  return false;
}


bool LEX::sp_handler_declaration_finalize(THD *thd, int type)
{
  sp_label *hlab= spcont->pop_label(); /* After this hdlr */
  sp_instr_hreturn *i;

  if (type == sp_handler::CONTINUE)
  {
    i= new (thd->mem_root) sp_instr_hreturn(sphead->instructions(), spcont);
    if (unlikely(i == NULL) ||
        unlikely(sphead->add_instr(i)))
      return true;
  }
  else
  {  /* EXIT or UNDO handler, just jump to the end of the block */
    i= new (thd->mem_root) sp_instr_hreturn(sphead->instructions(), spcont);
    if (unlikely(i == NULL) ||
        unlikely(sphead->add_instr(i)) ||
        unlikely(sphead->push_backpatch(thd, i, spcont->last_label()))) /* Block end */
      return true;
  }
  sphead->backpatch(hlab);
  spcont= spcont->pop_context();
  return false;
}


void LEX::sp_block_init(THD *thd, const LEX_CSTRING *label)
{
  spcont->push_label(thd, label, sphead->instructions(), sp_label::BEGIN);
  spcont= spcont->push_context(thd, sp_pcontext::REGULAR_SCOPE);
}


bool LEX::sp_block_finalize(THD *thd, const Lex_spblock_st spblock,
                                      class sp_label **splabel)
{
  sp_head *sp= sphead;
  sp_pcontext *ctx= spcont;
  sp_instr *i;

  sp->backpatch(ctx->last_label()); /* We always have a label */
  if (spblock.hndlrs)
  {
    i= new (thd->mem_root)
      sp_instr_hpop(sp->instructions(), ctx, spblock.hndlrs);
    if (unlikely(i == NULL) ||
        unlikely(sp->add_instr(i)))
      return true;
  }
  if (spblock.curs)
  {
    i= new (thd->mem_root)
      sp_instr_cpop(sp->instructions(), ctx, spblock.curs);
    if (unlikely(i == NULL) ||
        unlikely(sp->add_instr(i)))
      return true;
  }
  spcont= ctx->pop_context();
  *splabel= spcont->pop_label();
  return false;
}


bool LEX::sp_block_finalize(THD *thd, const Lex_spblock_st spblock,
                            const LEX_CSTRING *end_label)
{
  sp_label *splabel;
  if (unlikely(sp_block_finalize(thd, spblock, &splabel)))
    return true;
  if (unlikely(end_label->str &&
               lex_string_cmp(system_charset_info,
                              end_label, &splabel->name) != 0))
  {
    my_error(ER_SP_LABEL_MISMATCH, MYF(0), end_label->str);
    return true;
  }
  return false;
}


sp_name *LEX::make_sp_name(THD *thd, const LEX_CSTRING *name)
{
  sp_name *res;
  LEX_CSTRING db;
  if (unlikely(check_routine_name(name)) ||
      unlikely(copy_db_to(&db)) ||
      unlikely((!(res= new (thd->mem_root) sp_name(&db, name, false)))))
    return NULL;
  return res;
}


/**
  When a package routine name is stored in memory in Database_qualified_name,
  the dot character is used to delimit package name from the routine name,
  e.g.:
    m_db=   'test';   -- database 'test'
    m_name= 'p1.p1';  -- package 'p1', routine 'p1'
  See database_qualified_name::make_package_routine_name() for details.
  Disallow package routine names with dots,
  to avoid ambiguity when interpreting m_name='p1.p1.p1', between:
    a.  package 'p1.p1' + routine 'p1'
    b.  package 'p1'    + routine 'p1.p1'
  m_name='p1.p1.p1' will always mean (a).
*/
sp_name *LEX::make_sp_name_package_routine(THD *thd, const LEX_CSTRING *name)
{
  sp_name *res= make_sp_name(thd, name);
  if (likely(res) && unlikely(strchr(res->m_name.str, '.')))
  {
    my_error(ER_SP_WRONG_NAME, MYF(0), res->m_name.str);
    res= NULL;
  }
  return res;
}


sp_name *LEX::make_sp_name(THD *thd, const LEX_CSTRING *name1,
                                     const LEX_CSTRING *name2)
{
  sp_name *res;
  LEX_CSTRING norm_name1;
  if (unlikely(!name1->str) ||
      unlikely(!thd->make_lex_string(&norm_name1, name1->str,
                                     name1->length)) ||
      unlikely(check_db_name((LEX_STRING *) &norm_name1)))
  {
    my_error(ER_WRONG_DB_NAME, MYF(0), name1->str);
    return NULL;
  }
  if (unlikely(check_routine_name(name2)) ||
      unlikely(!(res= new (thd->mem_root) sp_name(&norm_name1, name2, true))))
    return NULL;
  return res;
}


sp_head *LEX::make_sp_head(THD *thd, const sp_name *name,
                           const Sp_handler *sph,
                           enum_sp_aggregate_type agg_type)
{
  sp_package *package= get_sp_package();
  sp_head *sp;

  /* Order is important here: new - reset - init */
  if (likely((sp= sp_head::create(package, sph, agg_type))))
  {
    sp->reset_thd_mem_root(thd);
    sp->init(this);
    if (name)
    {
      if (package)
        sp->make_package_routine_name(sp->get_main_mem_root(),
                                      package->m_db,
                                      package->m_name,
                                      name->m_name);
      else
        sp->init_sp_name(name);
      sp->make_qname(sp->get_main_mem_root(), &sp->m_qname);
    }
    sphead= sp;
  }
  sp_chistics.init();
  return sp;
}


sp_head *LEX::make_sp_head_no_recursive(THD *thd, const sp_name *name,
                                        const Sp_handler *sph,
                                        enum_sp_aggregate_type agg_type)
{
  sp_package *package= thd->lex->get_sp_package();
  /*
    Sp_handler::sp_clone_and_link_routine() generates a standalone-alike
    statement to clone package routines for recursion, e.g.:
      CREATE PROCEDURE p1 AS BEGIN NULL; END;
    Translate a standalone routine handler to the corresponding
    package routine handler if we're cloning a package routine, e.g.:
      sp_handler_procedure -> sp_handler_package_procedure
      sp_handler_function  -> sp_handler_package_function
  */
  if (package && package->m_is_cloning_routine)
    sph= sph->package_routine_handler();
  if (!sphead ||
      (package &&
       (sph == &sp_handler_package_procedure ||
        sph == &sp_handler_package_function)))
    return make_sp_head(thd, name, sph, agg_type);
  my_error(ER_SP_NO_RECURSIVE_CREATE, MYF(0), sph->type_str());
  return NULL;
}


bool LEX::sp_body_finalize_routine(THD *thd)
{
  if (sphead->check_unresolved_goto())
    return true;
  sphead->set_stmt_end(thd, thd->m_parser_state->m_lip.get_cpp_tok_start());
  sphead->restore_thd_mem_root(thd);
  return false;
}


bool LEX::sp_body_finalize_procedure(THD *thd)
{
  return sphead->check_group_aggregate_instructions_forbid() ||
         sp_body_finalize_routine(thd);
}


bool LEX::sp_body_finalize_procedure_standalone(THD *thd,
                                                const sp_name *end_name)
{
  return sp_body_finalize_procedure(thd) ||
         sphead->check_standalone_routine_end_name(end_name);
}


bool LEX::sp_body_finalize_function(THD *thd)
{
  if (sphead->is_not_allowed_in_function("function") ||
      sphead->check_group_aggregate_instructions_function())
    return true;
  if (!(sphead->m_flags & sp_head::HAS_RETURN))
  {
    my_error(ER_SP_NORETURN, MYF(0), ErrConvDQName(sphead).ptr());
    return true;
  }
  if (sp_body_finalize_routine(thd))
    return true;
  (void) is_native_function_with_warn(thd, &sphead->m_name);
  return false;
}


bool LEX::sp_body_finalize_trigger(THD *thd)
{
  return sphead->is_not_allowed_in_function("trigger") ||
         sp_body_finalize_procedure(thd);
}


bool LEX::sp_body_finalize_event(THD *thd)
{
  event_parse_data->body_changed= true;
  return sp_body_finalize_procedure(thd);
}


bool LEX::stmt_create_stored_function_finalize_standalone(const sp_name *end_name)
{
  if (sphead->check_standalone_routine_end_name(end_name))
    return true;
  stmt_create_routine_finalize();
  return false;
}


bool LEX::sp_block_with_exceptions_finalize_declarations(THD *thd)
{
  /*
    [ DECLARE declarations ]
    BEGIN executable_section
    [ EXCEPTION exceptions ]
    END

    We are now at the "BEGIN" keyword.
    We have collected all declarations, including DECLARE HANDLER directives.
    But there will be possibly more handlers in the EXCEPTION section.

    Generate a forward jump from the end of the DECLARE section to the
    beginning of the EXCEPTION section, over the executable section.
  */
  return sphead->add_instr_jump(thd, spcont);
}


bool
LEX::sp_block_with_exceptions_finalize_executable_section(THD *thd,
                                         uint executable_section_ip)
{
  /*
    We're now at the end of "executable_section" of the block,
    near the "EXCEPTION" or the "END" keyword.
    Generate a jump to the END of the block over the EXCEPTION section.
  */
  if (sphead->add_instr_jump_forward_with_backpatch(thd, spcont))
    return true;
  /*
    Set the destination for the jump that we added in
    sp_block_with_exceptions_finalize_declarations().
  */
  sp_instr *instr= sphead->get_instr(executable_section_ip - 1);
  instr->backpatch(sphead->instructions(), spcont);
  return false;
}


bool
LEX::sp_block_with_exceptions_finalize_exceptions(THD *thd,
                                                  uint executable_section_ip,
                                                  uint exception_count)
{
  if (!exception_count)
  {
    /*
      The jump from the end of DECLARE section to
      the beginning of the EXCEPTION section that we added in
      sp_block_with_exceptions_finalize_declarations() is useless
      if there were no exceptions.
      Replace it to "no operation".
    */
    return sphead->replace_instr_to_nop(thd, executable_section_ip - 1);
  }
  /*
    Generate a jump from the end of the EXCEPTION code
    to the executable section.
  */
  return sphead->add_instr_jump(thd, spcont, executable_section_ip);
}


bool LEX::sp_block_with_exceptions_add_empty(THD *thd)
{
  uint ip= sphead->instructions();
  return sp_block_with_exceptions_finalize_executable_section(thd, ip) ||
         sp_block_with_exceptions_finalize_exceptions(thd, ip, 0);
}


bool LEX::sp_change_context(THD *thd, const sp_pcontext *ctx, bool exclusive)
{
  uint n;
  uint ip= sphead->instructions();
  if ((n= spcont->diff_handlers(ctx, exclusive)))
  {
    sp_instr_hpop *hpop= new (thd->mem_root) sp_instr_hpop(ip++, spcont, n);
    if (unlikely(hpop == NULL) || unlikely(sphead->add_instr(hpop)))
      return true;
  }
  if ((n= spcont->diff_cursors(ctx, exclusive)))
  {
    sp_instr_cpop *cpop= new (thd->mem_root) sp_instr_cpop(ip++, spcont, n);
    if (unlikely(cpop == NULL) || unlikely(sphead->add_instr(cpop)))
      return true;
  }
  return false;
}


bool LEX::sp_leave_statement(THD *thd, const LEX_CSTRING *label_name)
{
  sp_label *lab= spcont->find_label(label_name);
  if (unlikely(!lab))
  {
    my_error(ER_SP_LILABEL_MISMATCH, MYF(0), "LEAVE", label_name->str);
    return true;
  }
  return sp_exit_block(thd, lab, NULL);
}

bool LEX::sp_goto_statement(THD *thd, const LEX_CSTRING *label_name)
{
  sp_label *lab= spcont->find_goto_label(label_name);
  if (!lab || lab->ip == 0)
  {
    sp_label *delayedlabel;
    if (!lab)
    {
      // Label not found --> add forward jump to an unknown label
      spcont->push_goto_label(thd, label_name, 0, sp_label::GOTO);
      delayedlabel= spcont->last_goto_label();
    }
    else
    {
      delayedlabel= lab;
    }
    return sphead->push_backpatch_goto(thd, spcont, delayedlabel);
  }
  else
  {
    // Label found (backward goto)
    return sp_change_context(thd, lab->ctx, false) ||
           sphead->add_instr_jump(thd, spcont, lab->ip); /* Jump back */
  }
  return false;
}

bool LEX::sp_push_goto_label(THD *thd, const LEX_CSTRING *label_name)
{
  sp_label *lab= spcont->find_goto_label(label_name, false);
  if (lab)
  {
    if (unlikely(lab->ip != 0))
    {
      my_error(ER_SP_LABEL_REDEFINE, MYF(0), label_name->str);
      return true;
    }
    lab->ip= sphead->instructions();

    sp_label *beginblocklabel= spcont->find_label(&empty_clex_str);
    sphead->backpatch_goto(thd, lab, beginblocklabel);
  }
  else
  {
    spcont->push_goto_label(thd, label_name, sphead->instructions());
  }
  return false;
}

bool LEX::sp_exit_block(THD *thd, sp_label *lab)
{
  /*
    When jumping to a BEGIN-END block end, the target jump
    points to the block hpop/cpop cleanup instructions,
    so we should exclude the block context here.
    When jumping to something else (i.e., SP_LAB_ITER),
    there are no hpop/cpop at the jump destination,
    so we should include the block context here for cleanup.
  */
  bool exclusive= (lab->type == sp_label::BEGIN);
  return sp_change_context(thd, lab->ctx, exclusive) ||
         sphead->add_instr_jump_forward_with_backpatch(thd, spcont, lab);
}


bool LEX::sp_exit_block(THD *thd, sp_label *lab, Item *when)
{
  if (!when)
    return sp_exit_block(thd, lab);

  DBUG_ASSERT(sphead == thd->lex->sphead);
  DBUG_ASSERT(spcont == thd->lex->spcont);
  sp_instr_jump_if_not *i= new (thd->mem_root)
                           sp_instr_jump_if_not(sphead->instructions(),
                                                spcont,
                                                when, this);
  if (unlikely(i == NULL) ||
      unlikely(sphead->add_instr(i)) ||
      unlikely(sp_exit_block(thd, lab)))
    return true;
  i->backpatch(sphead->instructions(), spcont);
  return false;
}


bool LEX::sp_exit_statement(THD *thd, Item *item)
{
  sp_label *lab= spcont->find_label_current_loop_start();
  if (unlikely(!lab))
  {
    my_error(ER_SP_LILABEL_MISMATCH, MYF(0), "EXIT", "");
    return true;
  }
  DBUG_ASSERT(lab->type == sp_label::ITERATION);
  return sp_exit_block(thd, lab, item);
}


bool LEX::sp_exit_statement(THD *thd, const LEX_CSTRING *label_name, Item *item)
{
  sp_label *lab= spcont->find_label(label_name);
  if (unlikely(!lab || lab->type != sp_label::ITERATION))
  {
    my_error(ER_SP_LILABEL_MISMATCH, MYF(0), "EXIT", label_name->str);
    return true;
  }
  return sp_exit_block(thd, lab, item);
}


bool LEX::sp_iterate_statement(THD *thd, const LEX_CSTRING *label_name)
{
  sp_label *lab= spcont->find_label(label_name);
  if (unlikely(!lab || lab->type != sp_label::ITERATION))
  {
    my_error(ER_SP_LILABEL_MISMATCH, MYF(0), "ITERATE", label_name->str);
    return true;
  }
  return sp_continue_loop(thd, lab);
}


bool LEX::sp_continue_loop(THD *thd, sp_label *lab)
{
  const sp_pcontext::Lex_for_loop &for_loop= lab->ctx->for_loop();
  /*
    FOR loops need some additional instructions (e.g. an integer increment or
    a cursor fetch) before the "jump to the start of the body" instruction.
    We need to check two things here:
    - If we're in a FOR loop at all.
    - If the label pointed by "lab" belongs exactly to the nearest FOR loop,
      rather than to a nested LOOP/WHILE/REPEAT inside the FOR.
  */
  if (for_loop.m_index /* we're in some FOR loop */ &&
      for_loop.m_start_label == lab /* lab belongs to the FOR loop */)
  {
    // We're in a FOR loop, and "ITERATE loop_label" belongs to this FOR loop.
    if (for_loop.is_for_loop_cursor() ?
        sp_for_loop_cursor_iterate(thd, for_loop) :
        sp_for_loop_intrange_iterate(thd, for_loop))
      return true;
  }
  return sp_change_context(thd, lab->ctx, false) ||
         sphead->add_instr_jump(thd, spcont, lab->ip); /* Jump back */
}


bool LEX::sp_continue_statement(THD *thd)
{
  sp_label *lab= spcont->find_label_current_loop_start();
  if (unlikely(!lab))
  {
    my_error(ER_SP_LILABEL_MISMATCH, MYF(0), "CONTINUE", "");
    return true;
  }
  DBUG_ASSERT(lab->type == sp_label::ITERATION);
  return sp_continue_loop(thd, lab);
}


bool LEX::sp_continue_statement(THD *thd, const LEX_CSTRING *label_name)
{
  sp_label *lab= spcont->find_label(label_name);
  if (!lab || lab->type != sp_label::ITERATION)
  {
    my_error(ER_SP_LILABEL_MISMATCH, MYF(0), "CONTINUE", label_name->str);
    return true;
  }
  return sp_continue_loop(thd, lab);
}


bool LEX::sp_continue_loop(THD *thd, sp_label *lab, Item *when)
{
  DBUG_ASSERT(when);
  DBUG_ASSERT(sphead == thd->lex->sphead);
  DBUG_ASSERT(spcont == thd->lex->spcont);
  sp_instr_jump_if_not *i= new (thd->mem_root)
                           sp_instr_jump_if_not(sphead->instructions(),
                                                spcont,
                                                when, this);
  if (unlikely(i == NULL) ||
      unlikely(sphead->add_instr(i)) ||
      unlikely(sp_continue_loop(thd, lab)))
    return true;
  i->backpatch(sphead->instructions(), spcont);
  return false;
}


bool sp_expr_lex::sp_continue_when_statement(THD *thd)
{
  sp_label *lab= spcont->find_label_current_loop_start();
  if (unlikely(!lab))
  {
    my_error(ER_SP_LILABEL_MISMATCH, MYF(0), "CONTINUE", "");
    return true;
  }
  DBUG_ASSERT(lab->type == sp_label::ITERATION);
  return sp_continue_loop(thd, lab, get_item());
}


bool sp_expr_lex::sp_continue_when_statement(THD *thd,
                                             const LEX_CSTRING *label_name)
{
  sp_label *lab= spcont->find_label(label_name);
  if (!lab || lab->type != sp_label::ITERATION)
  {
    my_error(ER_SP_LILABEL_MISMATCH, MYF(0), "CONTINUE", label_name->str);
    return true;
  }
  return sp_continue_loop(thd, lab, get_item());
}


bool LEX::maybe_start_compound_statement(THD *thd)
{
  if (!sphead)
  {
    if (!make_sp_head(thd, NULL, &sp_handler_procedure, DEFAULT_AGGREGATE))
      return true;
    sphead->set_suid(SP_IS_NOT_SUID);
    sphead->set_body_start(thd, thd->m_parser_state->m_lip.get_cpp_tok_start());
  }
  return false;
}


bool LEX::sp_push_loop_label(THD *thd, const LEX_CSTRING *label_name)
{
  sp_label *lab= spcont->find_label(label_name);
  if (lab)
  {
    my_error(ER_SP_LABEL_REDEFINE, MYF(0), label_name->str);
    return true;
  }
  spcont->push_label(thd, label_name, sphead->instructions(),
                     sp_label::ITERATION);
  return false;
}


bool LEX::sp_push_loop_empty_label(THD *thd)
{
  if (maybe_start_compound_statement(thd))
    return true;
  /* Unlabeled controls get an empty label. */
  spcont->push_label(thd, &empty_clex_str, sphead->instructions(),
                     sp_label::ITERATION);
  return false;
}


bool LEX::sp_pop_loop_label(THD *thd, const LEX_CSTRING *label_name)
{
  sp_label *lab= spcont->pop_label();
  sphead->backpatch(lab);
  if (label_name->str &&
      lex_string_cmp(system_charset_info, label_name,
                     &lab->name) != 0)
  {
    my_error(ER_SP_LABEL_MISMATCH, MYF(0), label_name->str);
    return true;
  }
  return false;
}


void LEX::sp_pop_loop_empty_label(THD *thd)
{
  sp_label *lab= spcont->pop_label();
  sphead->backpatch(lab);
  DBUG_ASSERT(lab->name.length == 0);
}


bool LEX::sp_while_loop_expression(THD *thd, Item *item)
{
  sp_instr_jump_if_not *i= new (thd->mem_root)
    sp_instr_jump_if_not(sphead->instructions(), spcont, item, this);
  return (unlikely(i == NULL) ||
          /* Jumping forward */
          unlikely(sphead->push_backpatch(thd, i, spcont->last_label())) ||
          unlikely(sphead->new_cont_backpatch(i)) ||
          unlikely(sphead->add_instr(i)));
}


bool LEX::sp_while_loop_finalize(THD *thd)
{
  sp_label *lab= spcont->last_label();  /* Jumping back */
  sp_instr_jump *i= new (thd->mem_root)
    sp_instr_jump(sphead->instructions(), spcont, lab->ip);
  if (unlikely(i == NULL) ||
      unlikely(sphead->add_instr(i)))
    return true;
  sphead->do_cont_backpatch();
  return false;
}


Item *LEX::create_and_link_Item_trigger_field(THD *thd,
                                              const LEX_CSTRING *name,
                                              bool new_row)
{
  Item_trigger_field *trg_fld;

  if (unlikely(trg_chistics.event == TRG_EVENT_INSERT && !new_row))
  {
    my_error(ER_TRG_NO_SUCH_ROW_IN_TRG, MYF(0), "OLD", "on INSERT");
    return NULL;
  }

  if (unlikely(trg_chistics.event == TRG_EVENT_DELETE && new_row))
  {
    my_error(ER_TRG_NO_SUCH_ROW_IN_TRG, MYF(0), "NEW", "on DELETE");
    return NULL;
  }

  DBUG_ASSERT(!new_row ||
              (trg_chistics.event == TRG_EVENT_INSERT ||
               trg_chistics.event == TRG_EVENT_UPDATE));

  const bool tmp_read_only=
    !(new_row && trg_chistics.action_time == TRG_ACTION_BEFORE);
  trg_fld= new (thd->mem_root)
             Item_trigger_field(thd, current_context(),
                                new_row ?
                                  Item_trigger_field::NEW_ROW:
                                  Item_trigger_field::OLD_ROW,
                                *name, SELECT_ACL, tmp_read_only);
  /*
    Let us add this item to list of all Item_trigger_field objects
    in trigger.
  */
  if (likely(trg_fld))
    trg_table_fields.link_in_list(trg_fld, &trg_fld->next_trg_field);

  return trg_fld;
}


Item *LEX::make_item_colon_ident_ident(THD *thd,
                                       const Lex_ident_cli_st *ca,
                                       const Lex_ident_cli_st *cb)
{
  Lex_ident_sys a(thd, ca), b(thd, cb);
  if (a.is_null() || b.is_null())
    return NULL; // OEM
  if (!is_trigger_new_or_old_reference(&a))
  {
    thd->parse_error();
    return NULL;
  }
  bool new_row= (a.str[0] == 'N' || a.str[0] == 'n');
  return create_and_link_Item_trigger_field(thd, &b, new_row);
}


Item *LEX::make_item_plsql_cursor_attr(THD *thd, const LEX_CSTRING *name,
                                       plsql_cursor_attr_t attr)
{
  uint offset;
  if (unlikely(!spcont || !spcont->find_cursor(name, &offset, false)))
  {
    my_error(ER_SP_CURSOR_MISMATCH, MYF(0), name->str);
    return NULL;
  }
  switch (attr) {
  case PLSQL_CURSOR_ATTR_ISOPEN:
    return new (thd->mem_root) Item_func_cursor_isopen(thd, name, offset);
  case PLSQL_CURSOR_ATTR_FOUND:
    return new (thd->mem_root) Item_func_cursor_found(thd, name, offset);
  case PLSQL_CURSOR_ATTR_NOTFOUND:
    return new (thd->mem_root) Item_func_cursor_notfound(thd, name, offset);
  case PLSQL_CURSOR_ATTR_ROWCOUNT:
    return new (thd->mem_root) Item_func_cursor_rowcount(thd, name, offset);
  }
  DBUG_ASSERT(0);
  return NULL;
}


Item *LEX::make_item_sysvar(THD *thd,
                            enum_var_type type,
                            const LEX_CSTRING *name,
                            const LEX_CSTRING *component)

{
  Item *item;
  DBUG_ASSERT(name->str);
  /*
    "SELECT @@global.global.variable" is not allowed
    Note, "global" can come through TEXT_STRING_sys.
  */
  if (component->str && unlikely(check_reserved_words(name)))
  {
    thd->parse_error();
    return NULL;
  }
  if (unlikely(!(item= get_system_var(thd, type, name, component))))
    return NULL;
  if (!((Item_func_get_system_var*) item)->is_written_to_binlog())
    set_stmt_unsafe(LEX::BINLOG_STMT_UNSAFE_SYSTEM_VARIABLE);
  return item;
}


static bool param_push_or_clone(THD *thd, LEX *lex, Item_param *item)
{
  return !lex->clone_spec_offset ?
         lex->param_list.push_back(item, thd->mem_root) :
         item->add_as_clone(thd);
}


Item_param *LEX::add_placeholder(THD *thd, const LEX_CSTRING *name,
                                 const char *start, const char *end)
{
  if (unlikely(!thd->m_parser_state->m_lip.stmt_prepare_mode))
  {
    thd->parse_error(ER_SYNTAX_ERROR, start);
    return NULL;
  }
  if (unlikely(!parsing_options.allows_variable))
  {
    my_error(ER_VIEW_SELECT_VARIABLE, MYF(0));
    return NULL;
  }
  Query_fragment pos(thd, sphead, start, end);
  Item_param *item= new (thd->mem_root) Item_param(thd, name,
                                                   pos.pos(), pos.length());
  if (unlikely(!item) || unlikely(param_push_or_clone(thd, this, item)))
  {
    my_error(ER_OUT_OF_RESOURCES, MYF(0));
    return NULL;
  }
  return item;
}


bool LEX::add_signal_statement(THD *thd, const sp_condition_value *v)
{
  Yacc_state *state= &thd->m_parser_state->m_yacc;
  sql_command= SQLCOM_SIGNAL;
  m_sql_cmd= new (thd->mem_root) Sql_cmd_signal(v, state->m_set_signal_info);
  return m_sql_cmd == NULL;
}


bool LEX::add_resignal_statement(THD *thd, const sp_condition_value *v)
{
  Yacc_state *state= &thd->m_parser_state->m_yacc;
  sql_command= SQLCOM_RESIGNAL;
  m_sql_cmd= new (thd->mem_root) Sql_cmd_resignal(v, state->m_set_signal_info);
  return m_sql_cmd == NULL;
}


/*
  Make an Item when an identifier is found in the FOR loop bounds:
    FOR rec IN cursor
    FOR var IN var1 .. xxx
    FOR var IN row1.field1 .. xxx
  When we parse the first expression after the "IN" keyword,
  we don't know yet if it's a cursor name, or a scalar SP variable name,
  or a field of a ROW SP variable. Here we create Item_field to remember
  the fully qualified name. Later sp_for_loop_cursor_declarations()
  detects how to treat this name properly.
*/
Item *LEX::create_item_for_loop_bound(THD *thd,
                                      const LEX_CSTRING *a,
                                      const LEX_CSTRING *b,
                                      const LEX_CSTRING *c)
{
  /*
    Pass NULL as the name resolution context.
    This is OK, fix_fields() won't be called for this Item_field.
  */
  return new (thd->mem_root) Item_field(thd, NULL, *a, *b, *c);
}


bool LEX::check_expr_allows_fields_or_error(THD *thd, const char *name) const
{
  if (select_stack_top > 0)
    return false; // OK, fields are allowed
  my_error(ER_BAD_FIELD_ERROR, MYF(0), name, thd->where);
  return true;    // Error, fields are not allowed
}

Item *LEX::create_item_ident_nospvar(THD *thd,
                                     const Lex_ident_sys_st *a,
                                     const Lex_ident_sys_st *b)
{
  DBUG_ASSERT(this == thd->lex);
  /*
    FIXME This will work ok in simple_ident_nospvar case because
    we can't meet simple_ident_nospvar in trigger now. But it
    should be changed in future.
  */
  if (is_trigger_new_or_old_reference(a))
  {
    bool new_row= (a->str[0]=='N' || a->str[0]=='n');

    return create_and_link_Item_trigger_field(thd, b, new_row);
  }

  if (unlikely(current_select->no_table_names_allowed))
  {
    my_error(ER_TABLENAME_NOT_ALLOWED_HERE, MYF(0), a->str, thd->where);
    return NULL;
  }

  if (current_select->parsing_place == FOR_LOOP_BOUND)
    return create_item_for_loop_bound(thd, &null_clex_str, a, b);

  return create_item_ident_field(thd, Lex_ident_sys(), *a, *b);
}


Item_splocal *LEX::create_item_spvar_row_field(THD *thd,
                                               const Sp_rcontext_handler *rh,
                                               const Lex_ident_sys *a,
                                               const Lex_ident_sys *b,
                                               sp_variable *spv,
                                               const char *start,
                                               const char *end)
{
  if (unlikely(!parsing_options.allows_variable))
  {
    my_error(ER_VIEW_SELECT_VARIABLE, MYF(0));
    return NULL;
  }

  Query_fragment pos(thd, sphead, start, end);
  Item_splocal *item;
  if (spv->field_def.is_table_rowtype_ref() ||
      spv->field_def.is_cursor_rowtype_ref())
  {
    if (unlikely(!(item= new (thd->mem_root)
                   Item_splocal_row_field_by_name(thd, rh, a, b, spv->offset,
                                                  &type_handler_null,
                                                  pos.pos(), pos.length()))))
      return NULL;
  }
  else
  {
    uint row_field_offset;
    const Spvar_definition *def;
    if (unlikely(!(def= spv->find_row_field(a, b, &row_field_offset))))
      return NULL;

    if (unlikely(!(item= new (thd->mem_root)
                   Item_splocal_row_field(thd, rh, a, b,
                                          spv->offset, row_field_offset,
                                          def->type_handler(),
                                          pos.pos(), pos.length()))))
      return NULL;
  }
#ifdef DBUG_ASSERT_EXISTS
  item->m_sp= sphead;
#endif
  safe_to_cache_query=0;
  return item;
}


my_var *LEX::create_outvar(THD *thd, const LEX_CSTRING *name)
{
  const Sp_rcontext_handler *rh;
  sp_variable *spv;
  if (likely((spv= find_variable(name, &rh))))
    return result ? new (thd->mem_root)
                    my_var_sp(rh, name, spv->offset,
                              spv->type_handler(), sphead) :
                    NULL /* EXPLAIN */;
  my_error(ER_SP_UNDECLARED_VAR, MYF(0), name->str);
  return NULL;
}


my_var *LEX::create_outvar(THD *thd,
                           const LEX_CSTRING *a,
                           const LEX_CSTRING *b)
{
  const Sp_rcontext_handler *rh;
  sp_variable *t;
  if (unlikely(!(t= find_variable(a, &rh))))
  {
    my_error(ER_SP_UNDECLARED_VAR, MYF(0), a->str);
    return NULL;
  }
  uint row_field_offset;
  if (!t->find_row_field(a, b, &row_field_offset))
    return NULL;
  return result ?
    new (thd->mem_root) my_var_sp_row_field(rh, a, b, t->offset,
                                            row_field_offset, sphead) :
    NULL /* EXPLAIN */;
}


Item *LEX::create_item_func_nextval(THD *thd, Table_ident *table_ident)
{
  TABLE_LIST *table;
  if (unlikely(!(table= current_select->add_table_to_list(thd, table_ident, 0,
                                                          TL_OPTION_SEQUENCE,
                                                          TL_WRITE_ALLOW_WRITE,
                                                          MDL_SHARED_WRITE))))
    return NULL;
  thd->lex->set_stmt_unsafe(LEX::BINLOG_STMT_UNSAFE_SYSTEM_FUNCTION);
  return new (thd->mem_root) Item_func_nextval(thd, table);
}


Item *LEX::create_item_func_lastval(THD *thd, Table_ident *table_ident)
{
  TABLE_LIST *table;
  if (unlikely(!(table= current_select->add_table_to_list(thd, table_ident, 0,
                                                          TL_OPTION_SEQUENCE,
                                                          TL_READ,
                                                          MDL_SHARED_READ))))
    return NULL;
  thd->lex->set_stmt_unsafe(LEX::BINLOG_STMT_UNSAFE_SYSTEM_FUNCTION);
  return new (thd->mem_root) Item_func_lastval(thd, table);
}


Item *LEX::create_item_func_nextval(THD *thd,
                                    const LEX_CSTRING *db,
                                    const LEX_CSTRING *name)
{
  Table_ident *table_ident;
  if (unlikely(!(table_ident=
                 new (thd->mem_root) Table_ident(thd, db, name, false))))
    return NULL;
  return create_item_func_nextval(thd, table_ident);
}


Item *LEX::create_item_func_lastval(THD *thd,
                                    const LEX_CSTRING *db,
                                    const LEX_CSTRING *name)
{
  Table_ident *table_ident;
  if (unlikely(!(table_ident=
                 new (thd->mem_root) Table_ident(thd, db, name, false))))
    return NULL;
  return create_item_func_lastval(thd, table_ident);
}


Item *LEX::create_item_func_setval(THD *thd, Table_ident *table_ident,
                                   longlong nextval, ulonglong round,
                                   bool is_used)
{
  TABLE_LIST *table;
  if (unlikely(!(table= current_select->add_table_to_list(thd, table_ident, 0,
                                                          TL_OPTION_SEQUENCE,
                                                          TL_WRITE_ALLOW_WRITE,
                                                          MDL_SHARED_WRITE))))
    return NULL;
  return new (thd->mem_root) Item_func_setval(thd, table, nextval, round,
                                              is_used);
}


Item *LEX::create_item_ident(THD *thd,
                             const Lex_ident_cli_st *ca,
                             const Lex_ident_cli_st *cb)
{
  const char *start= ca->pos();
  const char *end= cb->end();
  const Sp_rcontext_handler *rh;
  sp_variable *spv;
  DBUG_ASSERT(thd->m_parser_state->m_lip.get_buf() <= start);
  DBUG_ASSERT(start <= end);
  DBUG_ASSERT(end <= thd->m_parser_state->m_lip.get_end_of_query());
  Lex_ident_sys a(thd, ca), b(thd, cb);
  if (a.is_null() || b.is_null())
    return NULL; // OEM
  if ((spv= find_variable(&a, &rh)) &&
      (spv->field_def.is_row() ||
       spv->field_def.is_table_rowtype_ref() ||
       spv->field_def.is_cursor_rowtype_ref()))
    return create_item_spvar_row_field(thd, rh, &a, &b, spv, start, end);

  if ((thd->variables.sql_mode & MODE_ORACLE) && b.length == 7)
  {
    if (!system_charset_info->strnncoll(
                      (const uchar *) b.str, 7,
                      (const uchar *) "NEXTVAL", 7))
      return create_item_func_nextval(thd, &null_clex_str, &a);
    else if (!system_charset_info->strnncoll(
                          (const uchar *) b.str, 7,
                          (const uchar *) "CURRVAL", 7))
      return create_item_func_lastval(thd, &null_clex_str, &a);
  }

  return create_item_ident_nospvar(thd, &a, &b);
}


Item *LEX::create_item_ident(THD *thd,
                             const Lex_ident_sys_st *a,
                             const Lex_ident_sys_st *b,
                             const Lex_ident_sys_st *c)
{
  Lex_ident_sys_st schema= thd->client_capabilities & CLIENT_NO_SCHEMA ?
                           Lex_ident_sys() : *a;
  if ((thd->variables.sql_mode & MODE_ORACLE) && c->length == 7)
  {
    if (!system_charset_info->strnncoll(
                      (const uchar *) c->str, 7,
                      (const uchar *) "NEXTVAL", 7))
      return create_item_func_nextval(thd, a, b);
    else if (!system_charset_info->strnncoll(
                          (const uchar *) c->str, 7,
                          (const uchar *) "CURRVAL", 7))
      return create_item_func_lastval(thd, a, b);
  }

  if (current_select->no_table_names_allowed)
  {
    my_error(ER_TABLENAME_NOT_ALLOWED_HERE, MYF(0), b->str, thd->where);
    return NULL;
  }

  if (current_select->parsing_place == FOR_LOOP_BOUND)
    return create_item_for_loop_bound(thd, &null_clex_str, b, c);

  return create_item_ident_field(thd, schema, *b, *c);
}


Item *LEX::create_item_limit(THD *thd, const Lex_ident_cli_st *ca)
{
  DBUG_ASSERT(thd->m_parser_state->m_lip.get_buf() <= ca->pos());
  DBUG_ASSERT(ca->pos() <= ca->end());
  DBUG_ASSERT(ca->end() <= thd->m_parser_state->m_lip.get_end_of_query());

  const Sp_rcontext_handler *rh;
  sp_variable *spv;
  Lex_ident_sys sa(thd, ca);
  if (sa.is_null())
    return NULL; // EOM
  if (!(spv= find_variable(&sa, &rh)))
  {
    my_error(ER_SP_UNDECLARED_VAR, MYF(0), sa.str);
    return NULL;
  }

  Query_fragment pos(thd, sphead, ca->pos(), ca->end());
  Item_splocal *item;
  if (unlikely(!(item= new (thd->mem_root)
                 Item_splocal(thd, rh, &sa,
                              spv->offset, spv->type_handler(),
                              clone_spec_offset ? 0 : pos.pos(),
                              clone_spec_offset ? 0 : pos.length()))))
    return NULL;
#ifdef DBUG_ASSERT_EXISTS
  item->m_sp= sphead;
#endif
  safe_to_cache_query= 0;

  if (!item->is_valid_limit_clause_variable_with_error())
    return NULL;

  item->limit_clause_param= true;
  return item;
}


Item *LEX::create_item_limit(THD *thd,
                             const Lex_ident_cli_st *ca,
                             const Lex_ident_cli_st *cb)
{
  DBUG_ASSERT(thd->m_parser_state->m_lip.get_buf() <= ca->pos());
  DBUG_ASSERT(ca->pos() <= cb->end());
  DBUG_ASSERT(cb->end() <= thd->m_parser_state->m_lip.get_end_of_query());

  const Sp_rcontext_handler *rh;
  sp_variable *spv;
  Lex_ident_sys sa(thd, ca), sb(thd, cb);
  if (unlikely(sa.is_null() || sb.is_null()))
    return NULL; // EOM
  if (!(spv= find_variable(&sa, &rh)))
  {
    my_error(ER_SP_UNDECLARED_VAR, MYF(0), sa.str);
    return NULL;
  }
  // Qualified %TYPE variables are not possible
  DBUG_ASSERT(!spv->field_def.column_type_ref());
  Item_splocal *item;
  if (unlikely(!(item= create_item_spvar_row_field(thd, rh, &sa, &sb, spv,
                                                   ca->pos(), cb->end()))))
    return NULL;
  if (!item->is_valid_limit_clause_variable_with_error())
    return NULL;
  item->limit_clause_param= true;
  return item;
}


bool LEX::set_user_variable(THD *thd, const LEX_CSTRING *name, Item *val)
{
  Item_func_set_user_var *item;
  set_var_user *var;
  if (unlikely(!(item= new (thd->mem_root) Item_func_set_user_var(thd, name,
                                                                  val))) ||
      unlikely(!(var= new (thd->mem_root) set_var_user(item))))
    return true;
  if (unlikely(var_list.push_back(var, thd->mem_root)))
    return true;
  return false;
}


Item *LEX::create_item_ident_field(THD *thd,
                                   const Lex_ident_sys_st &db,
                                   const Lex_ident_sys_st &table,
                                   const Lex_ident_sys_st &name)
{
  if (check_expr_allows_fields_or_error(thd, name.str))
    return NULL;

  if (current_select->parsing_place != IN_HAVING ||
      current_select->get_in_sum_expr() > 0)
    return new (thd->mem_root) Item_field(thd, current_context(),
                                          db, table, name);

  return new (thd->mem_root) Item_ref(thd, current_context(),
                                      db, table, name);
}


Item *LEX::create_item_ident_sp(THD *thd, Lex_ident_sys_st *name,
                                const char *start,
                                const char *end)
{
  DBUG_ASSERT(thd->m_parser_state->m_lip.get_buf() <= start);
  DBUG_ASSERT(start <= end);
  DBUG_ASSERT(end <= thd->m_parser_state->m_lip.get_end_of_query());

  const Sp_rcontext_handler *rh;
  sp_variable *spv;
  uint unused_off;
  DBUG_ASSERT(spcont);
  DBUG_ASSERT(sphead);
  if ((spv= find_variable(name, &rh)))
  {
    /* We're compiling a stored procedure and found a variable */
    if (!parsing_options.allows_variable)
    {
      my_error(ER_VIEW_SELECT_VARIABLE, MYF(0));
      return NULL;
    }

    Query_fragment pos(thd, sphead, start, end);
    uint f_pos= clone_spec_offset ? 0 : pos.pos();
    uint f_length= clone_spec_offset ? 0 : pos.length();
    Item_splocal *splocal= spv->field_def.is_column_type_ref() ?
      new (thd->mem_root) Item_splocal_with_delayed_data_type(thd, rh, name,
                                                              spv->offset,
                                                              f_pos, f_length) :
      new (thd->mem_root) Item_splocal(thd, rh, name,
                                       spv->offset, spv->type_handler(),
                                       f_pos, f_length);
    if (unlikely(splocal == NULL))
      return NULL;
#ifdef DBUG_ASSERT_EXISTS
    splocal->m_sp= sphead;
#endif
    safe_to_cache_query= 0;
    return splocal;
  }

  if (thd->variables.sql_mode & MODE_ORACLE)
  {
    if (lex_string_eq(name, STRING_WITH_LEN("SQLCODE")))
      return new (thd->mem_root) Item_func_sqlcode(thd);
    if (lex_string_eq(name, STRING_WITH_LEN("SQLERRM")))
      return new (thd->mem_root) Item_func_sqlerrm(thd);
  }

  if (fields_are_impossible() &&
      (current_select->parsing_place != FOR_LOOP_BOUND ||
       spcont->find_cursor(name, &unused_off, false) == NULL))
  {
    // we are out of SELECT or FOR so it is syntax error
    my_error(ER_SP_UNDECLARED_VAR, MYF(0), name->str);
    return NULL;
  }

  if (current_select->parsing_place == FOR_LOOP_BOUND)
    return create_item_for_loop_bound(thd, &null_clex_str, &null_clex_str,
                                      name);

  return create_item_ident_nosp(thd, name);
}



bool LEX::set_variable(const Lex_ident_sys_st *name, Item *item)
{
  sp_pcontext *ctx;
  const Sp_rcontext_handler *rh;
  sp_variable *spv= find_variable(name, &ctx, &rh);
  return spv ? sphead->set_local_variable(thd, ctx, rh, spv, item, this, true) :
               set_system_variable(option_type, name, item);
}


/**
  Generate instructions for:
    SET x.y= expr;
*/
bool LEX::set_variable(const Lex_ident_sys_st *name1,
                       const Lex_ident_sys_st *name2,
                       Item *item)
{
  const Sp_rcontext_handler *rh;
  sp_pcontext *ctx;
  sp_variable *spv;
  if (spcont && (spv= find_variable(name1, &ctx, &rh)))
  {
    if (spv->field_def.is_table_rowtype_ref() ||
        spv->field_def.is_cursor_rowtype_ref())
      return sphead->set_local_variable_row_field_by_name(thd, ctx,
                                                          rh,
                                                          spv, name2,
                                                          item, this);
    // A field of a ROW variable
    uint row_field_offset;
    return !spv->find_row_field(name1, name2, &row_field_offset) ||
           sphead->set_local_variable_row_field(thd, ctx, rh,
                                                spv, row_field_offset,
                                                item, this);
  }

  if (is_trigger_new_or_old_reference(name1))
    return set_trigger_field(name1, name2, item);

  return set_system_variable(thd, option_type, name1, name2, item);
}


bool LEX::set_default_system_variable(enum_var_type var_type,
                                      const Lex_ident_sys_st *name,
                                      Item *val)
{
  static Lex_ident_sys default_base_name= {STRING_WITH_LEN("default")};
  sys_var *var= find_sys_var(thd, name->str, name->length);
  if (!var)
    return true;
  if (unlikely(!var->is_struct()))
  {
    my_error(ER_VARIABLE_IS_NOT_STRUCT, MYF(0), name->str);
    return true;
  }
  return set_system_variable(var_type, var, &default_base_name, val);
}


bool LEX::set_system_variable(enum_var_type var_type,
                              const Lex_ident_sys_st *name,
                              Item *val)
{
  sys_var *var= find_sys_var(thd, name->str, name->length);
  DBUG_ASSERT(thd->is_error() || var != NULL);
  static Lex_ident_sys null_str;
  return likely(var) ? set_system_variable(var_type, var, &null_str, val) : true;
}


bool LEX::set_system_variable(THD *thd, enum_var_type var_type,
                              const Lex_ident_sys_st *name1,
                              const Lex_ident_sys_st *name2,
                              Item *val)
{
  sys_var *tmp;
  if (unlikely(check_reserved_words(name1)) ||
      unlikely(!(tmp= find_sys_var(thd, name2->str, name2->length, true))))
  {
    my_error(ER_UNKNOWN_STRUCTURED_VARIABLE, MYF(0),
             (int) name1->length, name1->str);
    return true;
  }
  if (unlikely(!tmp->is_struct()))
  {
    my_error(ER_VARIABLE_IS_NOT_STRUCT, MYF(0), name2->str);
    return true;
  }
  return set_system_variable(var_type, tmp, name1, val);
}


bool LEX::set_trigger_field(const LEX_CSTRING *name1, const LEX_CSTRING *name2,
                            Item *val)
{
  DBUG_ASSERT(is_trigger_new_or_old_reference(name1));
  if (unlikely(name1->str[0]=='O' || name1->str[0]=='o'))
  {
    my_error(ER_TRG_CANT_CHANGE_ROW, MYF(0), "OLD", "");
    return true;
  }
  if (unlikely(trg_chistics.event == TRG_EVENT_DELETE))
  {
    my_error(ER_TRG_NO_SUCH_ROW_IN_TRG, MYF(0), "NEW", "on DELETE");
    return true;
  }
  if (unlikely(trg_chistics.action_time == TRG_ACTION_AFTER))
  {
    my_error(ER_TRG_CANT_CHANGE_ROW, MYF(0), "NEW", "after ");
    return true;
  }
  return set_trigger_new_row(name2, val);
}


#ifdef MYSQL_SERVER
uint binlog_unsafe_map[256];

#define UNSAFE(a, b, c) \
  { \
  DBUG_PRINT("unsafe_mixed_statement", ("SETTING BASE VALUES: %s, %s, %02X", \
    LEX::stmt_accessed_table_string(a), \
    LEX::stmt_accessed_table_string(b), \
    c)); \
  unsafe_mixed_statement(a, b, c); \
  }

/*
  Sets the combination given by "a" and "b" and automatically combinations
  given by other types of access, i.e. 2^(8 - 2), as unsafe.

  It may happen a colision when automatically defining a combination as unsafe.
  For that reason, a combination has its unsafe condition redefined only when
  the new_condition is greater then the old. For instance,
  
     . (BINLOG_DIRECT_ON & TRX_CACHE_NOT_EMPTY) is never overwritten by 
     . (BINLOG_DIRECT_ON | BINLOG_DIRECT_OFF).
*/
void unsafe_mixed_statement(LEX::enum_stmt_accessed_table a,
                            LEX::enum_stmt_accessed_table b, uint condition)
{
  int type= 0;
  int index= (1U << a) | (1U << b);
  
  
  for (type= 0; type < 256; type++)
  {
    if ((type & index) == index)
    {
      binlog_unsafe_map[type] |= condition;
    }
  }
}
/*
  The BINLOG_* AND TRX_CACHE_* values can be combined by using '&' or '|',
  which means that both conditions need to be satisfied or any of them is
  enough. For example, 
    
    . BINLOG_DIRECT_ON & TRX_CACHE_NOT_EMPTY means that the statment is
    unsafe when the option is on and trx-cache is not empty;

    . BINLOG_DIRECT_ON | BINLOG_DIRECT_OFF means the statement is unsafe
    in all cases.

    . TRX_CACHE_EMPTY | TRX_CACHE_NOT_EMPTY means the statement is unsafe
    in all cases. Similar as above.
*/
void binlog_unsafe_map_init()
{
  memset((void*) binlog_unsafe_map, 0, sizeof(uint) * 256);

  /*
    Classify a statement as unsafe when there is a mixed statement and an
    on-going transaction at any point of the execution if:

      1. The mixed statement is about to update a transactional table and
      a non-transactional table.

      2. The mixed statement is about to update a transactional table and
      read from a non-transactional table.

      3. The mixed statement is about to update a non-transactional table
      and temporary transactional table.

      4. The mixed statement is about to update a temporary transactional
      table and read from a non-transactional table.

      5. The mixed statement is about to update a transactional table and
      a temporary non-transactional table.
     
      6. The mixed statement is about to update a transactional table and
      read from a temporary non-transactional table.

      7. The mixed statement is about to update a temporary transactional
      table and temporary non-transactional table.

      8. The mixed statement is about to update a temporary transactional
      table and read from a temporary non-transactional table.

    After updating a transactional table if:

      9. The mixed statement is about to update a non-transactional table
      and read from a transactional table.

      10. The mixed statement is about to update a non-transactional table
      and read from a temporary transactional table.

      11. The mixed statement is about to update a temporary non-transactional
      table and read from a transactional table.
      
      12. The mixed statement is about to update a temporary non-transactional
      table and read from a temporary transactional table.

      13. The mixed statement is about to update a temporary non-transactional
      table and read from a non-transactional table.

    The reason for this is that locks acquired may not protected a concurrent
    transaction of interfering in the current execution and by consequence in
    the result.
  */
  /* Case 1. */
  UNSAFE(LEX::STMT_WRITES_TRANS_TABLE, LEX::STMT_WRITES_NON_TRANS_TABLE,
    BINLOG_DIRECT_ON | BINLOG_DIRECT_OFF);
  /* Case 2. */
  UNSAFE(LEX::STMT_WRITES_TRANS_TABLE, LEX::STMT_READS_NON_TRANS_TABLE,
    BINLOG_DIRECT_ON | BINLOG_DIRECT_OFF);
  /* Case 3. */
  UNSAFE(LEX::STMT_WRITES_NON_TRANS_TABLE, LEX::STMT_WRITES_TEMP_TRANS_TABLE,
    BINLOG_DIRECT_ON | BINLOG_DIRECT_OFF);
  /* Case 4. */
  UNSAFE(LEX::STMT_WRITES_TEMP_TRANS_TABLE, LEX::STMT_READS_NON_TRANS_TABLE,
    BINLOG_DIRECT_ON | BINLOG_DIRECT_OFF);
  /* Case 5. */
  UNSAFE(LEX::STMT_WRITES_TRANS_TABLE, LEX::STMT_WRITES_TEMP_NON_TRANS_TABLE,
    BINLOG_DIRECT_ON);
  /* Case 6. */
  UNSAFE(LEX::STMT_WRITES_TRANS_TABLE, LEX::STMT_READS_TEMP_NON_TRANS_TABLE,
    BINLOG_DIRECT_ON);
  /* Case 7. */
  UNSAFE(LEX::STMT_WRITES_TEMP_TRANS_TABLE, LEX::STMT_WRITES_TEMP_NON_TRANS_TABLE,
    BINLOG_DIRECT_ON);
  /* Case 8. */
  UNSAFE(LEX::STMT_WRITES_TEMP_TRANS_TABLE, LEX::STMT_READS_TEMP_NON_TRANS_TABLE,
    BINLOG_DIRECT_ON);
  /* Case 9. */
  UNSAFE(LEX::STMT_WRITES_NON_TRANS_TABLE, LEX::STMT_READS_TRANS_TABLE,
    (BINLOG_DIRECT_ON | BINLOG_DIRECT_OFF) & TRX_CACHE_NOT_EMPTY);
  /* Case 10 */
  UNSAFE(LEX::STMT_WRITES_NON_TRANS_TABLE, LEX::STMT_READS_TEMP_TRANS_TABLE,
    (BINLOG_DIRECT_ON | BINLOG_DIRECT_OFF) & TRX_CACHE_NOT_EMPTY);
  /* Case 11. */
  UNSAFE(LEX::STMT_WRITES_TEMP_NON_TRANS_TABLE, LEX::STMT_READS_TRANS_TABLE,
    BINLOG_DIRECT_ON & TRX_CACHE_NOT_EMPTY);
  /* Case 12. */
  UNSAFE(LEX::STMT_WRITES_TEMP_NON_TRANS_TABLE, LEX::STMT_READS_TEMP_TRANS_TABLE,
    BINLOG_DIRECT_ON & TRX_CACHE_NOT_EMPTY);
  /* Case 13. */
  UNSAFE(LEX::STMT_WRITES_TEMP_NON_TRANS_TABLE, LEX::STMT_READS_NON_TRANS_TABLE,
     BINLOG_DIRECT_OFF & TRX_CACHE_NOT_EMPTY);
}
#endif


/**
  @brief
    Collect fiels that are used in the GROUP BY of this st_select_lex
    
  @param thd  The thread handle

  @details
    This method looks through the fields that are used in the GROUP BY of this
    st_select_lex and saves info on these fields.
*/

void st_select_lex::collect_grouping_fields_for_derived(THD *thd,
                                                        ORDER *grouping_list)
{
  grouping_tmp_fields.empty();
  List_iterator<Item> li(join->fields_list);
  Item *item= li++;
  for (uint i= 0; i < master_unit()->derived->table->s->fields;
       i++, (item=li++))
  {
    for (ORDER *ord= grouping_list; ord; ord= ord->next)
    {
      if ((*ord->item)->eq((Item*)item, 0))
      {
        Field_pair *grouping_tmp_field=
          new Field_pair(master_unit()->derived->table->field[i], item);
        grouping_tmp_fields.push_back(grouping_tmp_field);
      }
    }
  }
}


/**
  Collect fields that are used in the GROUP BY of this SELECT
*/

bool st_select_lex::collect_grouping_fields(THD *thd)
{
  grouping_tmp_fields.empty();

  for (ORDER *ord= group_list.first; ord; ord= ord->next)
  {
    Item *item= *ord->item;
    if (item->type() != Item::FIELD_ITEM &&
        !(item->type() == Item::REF_ITEM &&
          item->real_type() == Item::FIELD_ITEM &&
          ((((Item_ref *) item)->ref_type() == Item_ref::VIEW_REF) ||
           (((Item_ref *) item)->ref_type() == Item_ref::REF))))
      continue;

    Field_pair *grouping_tmp_field=
      new Field_pair(((Item_field *)item->real_item())->field, item);
    if (grouping_tmp_fields.push_back(grouping_tmp_field, thd->mem_root))
      return false;
  }
  if (grouping_tmp_fields.elements)
    return false;
  return true;
}


/**
  @brief
   For a condition check possibility of exraction a formula over grouping fields 

  @param thd      The thread handle
  @param cond     The condition whose subformulas are to be analyzed
  @param checker  The checker callback function to be applied to the nodes
                  of the tree of the object
  
  @details
    This method traverses the AND-OR condition cond and for each subformula of
    the condition it checks whether it can be usable for the extraction of a
    condition over the grouping fields of this select. The method uses
    the call-back parameter checker to check whether a primary formula
    depends only on grouping fields.
    The subformulas that are not usable are marked with the flag NO_EXTRACTION_FL.
    The subformulas that can be entierly extracted are marked with the flag 
    FULL_EXTRACTION_FL.
  @note
    This method is called before any call of extract_cond_for_grouping_fields.
    The flag NO_EXTRACTION_FL set in a subformula allows to avoid building clone
    for the subformula when extracting the pushable condition.
    The flag FULL_EXTRACTION_FL allows to delete later all top level conjuncts
    from cond.
*/ 

void 
st_select_lex::check_cond_extraction_for_grouping_fields(THD *thd, Item *cond)
{
  if (cond->get_extraction_flag() == NO_EXTRACTION_FL)
    return;
  cond->clear_extraction_flag();
  if (cond->type() == Item::COND_ITEM)
  {
    Item_cond_and *and_cond=
      (((Item_cond*) cond)->functype() == Item_func::COND_AND_FUNC) ?
      ((Item_cond_and*) cond) : 0;

    List<Item> *arg_list=  ((Item_cond*) cond)->argument_list();
    List_iterator<Item> li(*arg_list);
    uint count= 0;         // to count items not containing NO_EXTRACTION_FL
    uint count_full= 0;    // to count items with FULL_EXTRACTION_FL
    Item *item;
    while ((item=li++))
    {
      check_cond_extraction_for_grouping_fields(thd, item);
      if (item->get_extraction_flag() !=  NO_EXTRACTION_FL)
      {
        count++;
        if (item->get_extraction_flag() == FULL_EXTRACTION_FL)
          count_full++;
      }
      else if (!and_cond)
        break;
    }
    if ((and_cond && count == 0) || item)
      cond->set_extraction_flag(NO_EXTRACTION_FL);
    if (count_full == arg_list->elements)
    {
      cond->set_extraction_flag(FULL_EXTRACTION_FL);
    }
    if (cond->get_extraction_flag() != 0)
    {
      li.rewind();
      while ((item=li++))
        item->clear_extraction_flag();
    }
  }
  else
  {
    int fl= cond->excl_dep_on_grouping_fields(this) && !cond->is_expensive() ?
      FULL_EXTRACTION_FL : NO_EXTRACTION_FL;
    cond->set_extraction_flag(fl);
  }
}


/**
  @brief
  Build condition extractable from the given one depended on grouping fields
 
  @param thd           The thread handle
  @param cond          The condition from which the condition depended 
                       on grouping fields is to be extracted
  @param no_top_clones If it's true then no clones for the top fully 
                       extractable conjuncts are built

  @details
    For the given condition cond this method finds out what condition depended
    only on the grouping fields can be extracted from cond. If such condition C
    exists the method builds the item for it.
    This method uses the flags NO_EXTRACTION_FL and FULL_EXTRACTION_FL set by the
    preliminary call of st_select_lex::check_cond_extraction_for_grouping_fields
    to figure out whether a subformula depends only on these fields or not.
  @note
    The built condition C is always implied by the condition cond
    (cond => C). The method tries to build the least restictive such
    condition (i.e. for any other condition C' such that cond => C'
    we have C => C').
  @note
    The build item is not ready for usage: substitution for the field items
    has to be done and it has to be re-fixed.
  
  @retval
    the built condition depended only on grouping fields if such a condition exists
    NULL if there is no such a condition
*/ 

Item *st_select_lex::build_cond_for_grouping_fields(THD *thd, Item *cond,
                                                    bool no_top_clones)
{
  if (cond->get_extraction_flag() == FULL_EXTRACTION_FL)
  {
    if (no_top_clones)
      return cond;
    cond->clear_extraction_flag();
    return cond->build_clone(thd);
  }
  if (cond->type() == Item::COND_ITEM)
  {
    bool cond_and= false;
    Item_cond *new_cond;
    if (((Item_cond*) cond)->functype() == Item_func::COND_AND_FUNC)
    {
      cond_and= true;
      new_cond=  new (thd->mem_root) Item_cond_and(thd);
    }
    else
      new_cond= new (thd->mem_root) Item_cond_or(thd);
    if (unlikely(!new_cond))
      return 0;
    List_iterator<Item> li(*((Item_cond*) cond)->argument_list());
    Item *item;
    while ((item=li++))
    {
      if (item->get_extraction_flag() == NO_EXTRACTION_FL)
      {
        DBUG_ASSERT(cond_and);
        item->clear_extraction_flag();
        continue;
      }
      Item *fix= build_cond_for_grouping_fields(thd, item,
                                                no_top_clones & cond_and);
      if (unlikely(!fix))
      {
        if (cond_and)
          continue;
        break;
      }
      new_cond->argument_list()->push_back(fix, thd->mem_root);
    }
    
    if (!cond_and && item)
    {
      while((item= li++))
        item->clear_extraction_flag();
      return 0;
    }
    switch (new_cond->argument_list()->elements) 
    {
    case 0:
      return 0;
    case 1:
      return new_cond->argument_list()->head();
    default:
      return new_cond;
    }
  }
  return 0;
}


bool st_select_lex::set_nest_level(int new_nest_level)
{
  DBUG_ENTER("st_select_lex::set_nest_level");
  DBUG_PRINT("enter", ("select #%d %p nest level: %d",
                       select_number, this, new_nest_level));
  if (new_nest_level > (int) MAX_SELECT_NESTING)
  {
    my_error(ER_TOO_HIGH_LEVEL_OF_NESTING_FOR_SELECT, MYF(0));
    DBUG_RETURN(TRUE);
  }
  nest_level= new_nest_level;
  new_nest_level++;
  for (SELECT_LEX_UNIT *u= first_inner_unit(); u; u= u->next_unit())
  {
    if (u->set_nest_level(new_nest_level))
      DBUG_RETURN(TRUE);
  }
  DBUG_RETURN(FALSE);
}

bool st_select_lex_unit::set_nest_level(int new_nest_level)
{
  DBUG_ENTER("st_select_lex_unit::set_nest_level");
  for(SELECT_LEX *sl= first_select(); sl; sl= sl->next_select())
  {
    if (sl->set_nest_level(new_nest_level))
      DBUG_RETURN(TRUE);
  }
  if (fake_select_lex &&
      fake_select_lex->set_nest_level(new_nest_level))
    DBUG_RETURN(TRUE);
  DBUG_RETURN(FALSE);
}


bool st_select_lex::check_parameters(SELECT_LEX *main_select)
{
  DBUG_ENTER("st_select_lex::check_parameters");
  DBUG_PRINT("enter", ("select #%d %p nest level: %d",
                       select_number, this, nest_level));


  if ((options & OPTION_PROCEDURE_CLAUSE) &&
      (!parent_lex->selects_allow_procedure ||
        next_select() != NULL ||
        this != master_unit()->first_select() ||
        nest_level != 0))
  {
    my_error(ER_CANT_USE_OPTION_HERE, MYF(0), "PROCEDURE");
    DBUG_RETURN(TRUE);
  }

  if ((options & SELECT_HIGH_PRIORITY) && this != main_select)
  {
    my_error(ER_CANT_USE_OPTION_HERE, MYF(0), "HIGH_PRIORITY");
    DBUG_RETURN(TRUE);
  }
  if ((options & OPTION_BUFFER_RESULT) && this != main_select)
  {
    my_error(ER_CANT_USE_OPTION_HERE, MYF(0), "SQL_BUFFER_RESULT");
    DBUG_RETURN(TRUE);
  }
  if ((options & OPTION_FOUND_ROWS) && this != main_select)
  {
    my_error(ER_CANT_USE_OPTION_HERE, MYF(0), "SQL_CALC_FOUND_ROWS");
    DBUG_RETURN(TRUE);
  }
  if (options & OPTION_NO_QUERY_CACHE)
  {
    /*
      Allow this flag only on the first top-level SELECT statement, if
      SQL_CACHE wasn't specified.
    */
    if (this != main_select)
    {
      my_error(ER_CANT_USE_OPTION_HERE, MYF(0), "SQL_NO_CACHE");
      DBUG_RETURN(TRUE);
    }
    if (parent_lex->sql_cache == LEX::SQL_CACHE)
    {
      my_error(ER_WRONG_USAGE, MYF(0), "SQL_CACHE", "SQL_NO_CACHE");
      DBUG_RETURN(TRUE);
    }
    parent_lex->safe_to_cache_query=0;
    parent_lex->sql_cache= LEX::SQL_NO_CACHE;
  }
  if (options & OPTION_TO_QUERY_CACHE)
  {
    /*
      Allow this flag only on the first top-level SELECT statement, if
      SQL_NO_CACHE wasn't specified.
    */
    if (this != main_select)
    {
      my_error(ER_CANT_USE_OPTION_HERE, MYF(0), "SQL_CACHE");
      DBUG_RETURN(TRUE);
    }
    if (parent_lex->sql_cache == LEX::SQL_NO_CACHE)
    {
      my_error(ER_WRONG_USAGE, MYF(0), "SQL_NO_CACHE", "SQL_CACHE");
      DBUG_RETURN(TRUE);
    }
    parent_lex->safe_to_cache_query=1;
    parent_lex->sql_cache= LEX::SQL_CACHE;
  }

  for (SELECT_LEX_UNIT *u= first_inner_unit(); u; u= u->next_unit())
  {
    if (u->check_parameters(main_select))
      DBUG_RETURN(TRUE);
  }
  DBUG_RETURN(FALSE);
}


bool st_select_lex_unit::check_parameters(SELECT_LEX *main_select)
{
  for(SELECT_LEX *sl= first_select(); sl; sl= sl->next_select())
  {
    if (sl->check_parameters(main_select))
      return TRUE;
  }
  return fake_select_lex && fake_select_lex->check_parameters(main_select);
}


bool LEX::check_main_unit_semantics()
{
  if (unit.set_nest_level(0) ||
      unit.check_parameters(first_select_lex()))
    return TRUE;
  if (check_cte_dependencies_and_resolve_references())
    return TRUE;
  return FALSE;
}

int set_statement_var_if_exists(THD *thd, const char *var_name,
                                size_t var_name_length, ulonglong value)
{
  sys_var *sysvar;
  if (unlikely(thd->lex->sql_command == SQLCOM_CREATE_VIEW))
  {
    my_error(ER_VIEW_SELECT_CLAUSE, MYF(0), "[NO]WAIT");
    return 1;
  }
  if (unlikely(thd->lex->sphead))
  {
    my_error(ER_SP_BADSTATEMENT, MYF(0), "[NO]WAIT");
    return 1;
  }
  if ((sysvar= find_sys_var(thd, var_name, var_name_length, true)))
  {
    Item *item= new (thd->mem_root) Item_uint(thd, value);
    set_var *var= new (thd->mem_root) set_var(thd, OPT_SESSION, sysvar,
                                              &null_clex_str, item);

    if (unlikely(!item) || unlikely(!var) ||
        unlikely(thd->lex->stmt_var_list.push_back(var, thd->mem_root)))
    {
      my_error(ER_OUT_OF_RESOURCES, MYF(0));
      return 1;
    }
  }
  return 0;
}


bool LEX::sp_add_cfetch(THD *thd, const LEX_CSTRING *name)
{
  uint offset;
  sp_instr_cfetch *i;

  if (!spcont->find_cursor(name, &offset, false))
  {
    my_error(ER_SP_CURSOR_MISMATCH, MYF(0), name->str);
    return true;
  }
  i= new (thd->mem_root)
    sp_instr_cfetch(sphead->instructions(), spcont, offset,
                    !(thd->variables.sql_mode & MODE_ORACLE));
  if (unlikely(i == NULL) || unlikely(sphead->add_instr(i)))
    return true;
  return false;
}


bool LEX::sp_add_agg_cfetch()
{
  sphead->m_flags|= sp_head::HAS_AGGREGATE_INSTR;
  sp_instr_agg_cfetch *i=
    new (thd->mem_root) sp_instr_agg_cfetch(sphead->instructions(), spcont);
  return i == NULL || sphead->add_instr(i);
}


bool LEX::create_or_alter_view_finalize(THD *thd, Table_ident *table_ident)
{
  sql_command= SQLCOM_CREATE_VIEW;
  /* first table in list is target VIEW name */
  if (!first_select_lex()->add_table_to_list(thd, table_ident, NULL,
                                             TL_OPTION_UPDATING,
                                             TL_IGNORE,
                                             MDL_EXCLUSIVE))
    return true;
  query_tables->open_strategy= TABLE_LIST::OPEN_STUB;
  return false;
}


bool LEX::add_alter_view(THD *thd, uint16 algorithm,
                         enum_view_suid suid,
                         Table_ident *table_ident)
{
  if (unlikely(sphead))
  {
    my_error(ER_SP_BADSTATEMENT, MYF(0), "ALTER VIEW");
    return true;
  }
  if (unlikely(!(create_view= new (thd->mem_root)
                 Create_view_info(VIEW_ALTER, algorithm, suid))))
    return true;
  return create_or_alter_view_finalize(thd, table_ident);
}


bool LEX::add_create_view(THD *thd, DDL_options_st ddl,
                          uint16 algorithm, enum_view_suid suid,
                          Table_ident *table_ident)
{
  if (unlikely(set_create_options_with_check(ddl)))
    return true;
  if (unlikely(!(create_view= new (thd->mem_root)
                 Create_view_info(ddl.or_replace() ?
                                  VIEW_CREATE_OR_REPLACE :
                                  VIEW_CREATE_NEW,
                                  algorithm, suid))))
    return true;
  return create_or_alter_view_finalize(thd, table_ident);
}


bool LEX::call_statement_start(THD *thd, sp_name *name)
{
  Database_qualified_name pkgname(&null_clex_str, &null_clex_str);
  const Sp_handler *sph= &sp_handler_procedure;
  sql_command= SQLCOM_CALL;
  value_list.empty();
  if (unlikely(sph->sp_resolve_package_routine(thd, thd->lex->sphead,
                                               name, &sph, &pkgname)))
    return true;
  if (unlikely(!(m_sql_cmd= new (thd->mem_root) Sql_cmd_call(name, sph))))
    return true;
  sph->add_used_routine(this, thd, name);
  if (pkgname.m_name.length)
    sp_handler_package_body.add_used_routine(this, thd, &pkgname);
  return false;
}


bool LEX::call_statement_start(THD *thd, const Lex_ident_sys_st *name)
{
  sp_name *spname= make_sp_name(thd, name);
  return unlikely(!spname) || call_statement_start(thd, spname);
}


bool LEX::call_statement_start(THD *thd, const Lex_ident_sys_st *name1,
                                         const Lex_ident_sys_st *name2)
{
  sp_name *spname= make_sp_name(thd, name1, name2);
  return unlikely(!spname) || call_statement_start(thd, spname);
}


bool LEX::call_statement_start(THD *thd,
                               const Lex_ident_sys_st *db,
                               const Lex_ident_sys_st *pkg,
                               const Lex_ident_sys_st *proc)
{
  Database_qualified_name q_db_pkg(db, pkg);
  Database_qualified_name q_pkg_proc(pkg, proc);
  sp_name *spname;

  sql_command= SQLCOM_CALL;

  if (check_db_name(reinterpret_cast<LEX_STRING*>
                    (const_cast<LEX_CSTRING*>
                     (static_cast<const LEX_CSTRING*>(db)))))
  {
    my_error(ER_WRONG_DB_NAME, MYF(0), db->str);
    return true;
  }
  if (check_routine_name(pkg) ||
      check_routine_name(proc))
    return true;

  // Concat `pkg` and `name` to `pkg.name`
  LEX_CSTRING pkg_dot_proc;
  if (q_pkg_proc.make_qname(thd->mem_root, &pkg_dot_proc) ||
      check_ident_length(&pkg_dot_proc) ||
      !(spname= new (thd->mem_root) sp_name(db, &pkg_dot_proc, true)))
    return true;

  sp_handler_package_function.add_used_routine(thd->lex, thd, spname);
  sp_handler_package_body.add_used_routine(thd->lex, thd, &q_db_pkg);

  return !(m_sql_cmd= new (thd->mem_root) Sql_cmd_call(spname,
                                              &sp_handler_package_procedure));
}


sp_package *LEX::get_sp_package() const
{
  return sphead ? sphead->get_package() : NULL;
}


sp_package *LEX::create_package_start(THD *thd,
                                      enum_sql_command command,
                                      const Sp_handler *sph,
                                      const sp_name *name_arg,
                                      DDL_options_st options)
{
  sp_package *pkg;

  if (unlikely(sphead))
  {
    my_error(ER_SP_NO_RECURSIVE_CREATE, MYF(0), sph->type_str());
    return NULL;
  }
  if (unlikely(set_command_with_check(command, options)))
    return NULL;
  if (sph->type() == SP_TYPE_PACKAGE_BODY)
  {
    /*
      If we start parsing a "CREATE PACKAGE BODY", we need to load
      the corresponding "CREATE PACKAGE", for the following reasons:
      1. "CREATE PACKAGE BODY" is allowed only if "CREATE PACKAGE"
         was done earlier for the same package name.
         So if "CREATE PACKAGE" does not exist, we throw an error here.
      2. When parsing "CREATE PACKAGE BODY", we need to know all package
         public and private routine names, to translate procedure and
         function calls correctly.
         For example, this statement inside a package routine:
           CALL p;
         can be translated to:
           CALL db.pkg.p; -- p is a known (public or private) package routine
           CALL db.p;     -- p is not a known package routine
    */
    sp_head *spec;
    int ret= sp_handler_package_spec.
               sp_cache_routine_reentrant(thd, name_arg, &spec);
    if (unlikely(!spec))
    {
      if (!ret)
        my_error(ER_SP_DOES_NOT_EXIST, MYF(0),
                 "PACKAGE", ErrConvDQName(name_arg).ptr());
      return 0;
    }
  }
  if (unlikely(!(pkg= sp_package::create(this, name_arg, sph))))
    return NULL;
  pkg->reset_thd_mem_root(thd);
  pkg->init(this);
  pkg->make_qname(pkg->get_main_mem_root(), &pkg->m_qname);
  sphead= pkg;
  return pkg;
}


bool LEX::create_package_finalize(THD *thd,
                                  const sp_name *name,
                                  const sp_name *name2,
                                  const char *cpp_body_end)
{
  if (name2 &&
      (name2->m_explicit_name != name->m_explicit_name ||
       strcmp(name2->m_db.str, name->m_db.str) ||
       !Sp_handler::eq_routine_name(name2->m_name, name->m_name)))
  {
    bool exp= name2->m_explicit_name || name->m_explicit_name;
    my_error(ER_END_IDENTIFIER_DOES_NOT_MATCH, MYF(0),
             exp ? ErrConvDQName(name2).ptr() : name2->m_name.str,
             exp ? ErrConvDQName(name).ptr() : name->m_name.str);
    return true;
  }

  sphead->set_stmt_end(thd, cpp_body_end);
  sphead->restore_thd_mem_root(thd);
  sp_package *pkg= sphead->get_package();
  DBUG_ASSERT(pkg);
  return sphead->check_group_aggregate_instructions_forbid() ||
         pkg->validate_after_parser(thd);
}


bool LEX::add_grant_command(THD *thd, const List<LEX_COLUMN> &columns)
{
  if (columns.elements)
  {
    thd->parse_error();
    return true;
  }
  return false;
}


bool SELECT_LEX::vers_push_field(THD *thd, TABLE_LIST *table,
                                 const LEX_CSTRING field_name)
{
  DBUG_ASSERT(field_name.str);
  Item_field *fld= new (thd->mem_root) Item_field(thd, &context,
                                                  table->db,
                                                  table->alias,
                                                  field_name);
  if (unlikely(!fld) || unlikely(item_list.push_back(fld)))
    return true;

  if (thd->lex->view_list.elements)
  {
    LEX_CSTRING *l;
    if (unlikely(!(l= thd->make_clex_string(field_name.str,
                                            field_name.length))) ||
        unlikely(thd->lex->view_list.push_back(l)))
      return true;
  }

  return false;
}


Item *Lex_trim_st::make_item_func_trim_std(THD *thd) const
{
  if (m_remove)
  {
    switch (m_spec) {
    case TRIM_BOTH:
      return new (thd->mem_root) Item_func_trim(thd, m_source, m_remove);
    case TRIM_LEADING:
      return new (thd->mem_root) Item_func_ltrim(thd, m_source, m_remove);
    case TRIM_TRAILING:
     return new (thd->mem_root) Item_func_rtrim(thd, m_source, m_remove);
    }
  }

  switch (m_spec) {
  case TRIM_BOTH:
    return new (thd->mem_root) Item_func_trim(thd, m_source);
  case TRIM_LEADING:
    return new (thd->mem_root) Item_func_ltrim(thd, m_source);
  case TRIM_TRAILING:
   return new (thd->mem_root) Item_func_rtrim(thd, m_source);
  }
  DBUG_ASSERT(0);
  return NULL;
}


Item *Lex_trim_st::make_item_func_trim_oracle(THD *thd) const
{
  if (m_remove)
  {
    switch (m_spec) {
    case TRIM_BOTH:
      return new (thd->mem_root) Item_func_trim_oracle(thd, m_source, m_remove);
    case TRIM_LEADING:
      return new (thd->mem_root) Item_func_ltrim_oracle(thd, m_source, m_remove);
    case TRIM_TRAILING:
     return new (thd->mem_root) Item_func_rtrim_oracle(thd, m_source, m_remove);
    }
  }

  switch (m_spec) {
  case TRIM_BOTH:
    return new (thd->mem_root) Item_func_trim_oracle(thd, m_source);
  case TRIM_LEADING:
    return new (thd->mem_root) Item_func_ltrim_oracle(thd, m_source);
  case TRIM_TRAILING:
   return new (thd->mem_root) Item_func_rtrim_oracle(thd, m_source);
  }
  DBUG_ASSERT(0);
  return NULL;
}


Item *Lex_trim_st::make_item_func_trim(THD *thd) const
{
  return (thd->variables.sql_mode & MODE_ORACLE) ?
         make_item_func_trim_oracle(thd) :
         make_item_func_trim_std(thd);
}


Item *LEX::make_item_func_call_generic(THD *thd, Lex_ident_cli_st *cdb,
                                       Lex_ident_cli_st *cname, List<Item> *args)
{
  Lex_ident_sys db(thd, cdb), name(thd, cname);
  if (db.is_null() || name.is_null())
    return NULL; // EOM
  /*
    The following in practice calls:
    <code>Create_sp_func::create()</code>
    and builds a stored function.

    However, it's important to maintain the interface between the
    parser and the implementation in item_create.cc clean,
    since this will change with WL#2128 (SQL PATH):
    - INFORMATION_SCHEMA.version() is the SQL 99 syntax for the native
    function version(),
    - MySQL.version() is the SQL 2003 syntax for the native function
    version() (a vendor can specify any schema).
  */

  if (!name.str || check_db_name((LEX_STRING*) static_cast<LEX_CSTRING*>(&db)))
  {
    my_error(ER_WRONG_DB_NAME, MYF(0), db.str);
    return NULL;
  }
  if (check_routine_name(&name))
    return NULL;

  Create_qfunc *builder= find_qualified_function_builder(thd);
  DBUG_ASSERT(builder);
  return builder->create_with_db(thd, &db, &name, true, args);
}


/*
  Create a 3-step qualified function call.
  Currently it's possible for package routines only, e.g.:
     SELECT db.pkg.func();
*/
Item *LEX::make_item_func_call_generic(THD *thd,
                                       Lex_ident_cli_st *cdb,
                                       Lex_ident_cli_st *cpkg,
                                       Lex_ident_cli_st *cfunc,
                                       List<Item> *args)
{
  static Lex_cstring dot(".", 1);
  Lex_ident_sys db(thd, cdb), pkg(thd, cpkg), func(thd, cfunc);
  Database_qualified_name q_db_pkg(db, pkg);
  Database_qualified_name q_pkg_func(pkg, func);
  sp_name *qname;

  if (db.is_null() || pkg.is_null() || func.is_null())
    return NULL; // EOM

  if (check_db_name((LEX_STRING*) static_cast<LEX_CSTRING*>(&db)))
  {
    my_error(ER_WRONG_DB_NAME, MYF(0), db.str);
    return NULL;
  }
  if (check_routine_name(&pkg) ||
      check_routine_name(&func))
    return NULL;

  // Concat `pkg` and `name` to `pkg.name`
  LEX_CSTRING pkg_dot_func;
  if (q_pkg_func.make_qname(thd->mem_root, &pkg_dot_func) ||
      check_ident_length(&pkg_dot_func) ||
      !(qname= new (thd->mem_root) sp_name(&db, &pkg_dot_func, true)))
    return NULL;

  sp_handler_package_function.add_used_routine(thd->lex, thd, qname);
  sp_handler_package_body.add_used_routine(thd->lex, thd, &q_db_pkg);

  thd->lex->safe_to_cache_query= 0;

  if (args && args->elements > 0)
    return new (thd->mem_root) Item_func_sp(thd, thd->lex->current_context(),
                                            qname, &sp_handler_package_function,
                                            *args);
  return new (thd->mem_root) Item_func_sp(thd, thd->lex->current_context(),
                                          qname, &sp_handler_package_function);
}


Item *LEX::make_item_func_call_native_or_parse_error(THD *thd,
                                                     Lex_ident_cli_st &name,
                                                     List<Item> *args)
{
  Create_func *builder= native_functions_hash.find(thd, name);
  DBUG_EXECUTE_IF("make_item_func_call_native_simulate_not_found",
                  builder= NULL;);
  if (builder)
    return builder->create_func(thd, &name, args);
  thd->parse_error(ER_SYNTAX_ERROR, name.end());
  return NULL;
}


Item *LEX::create_item_qualified_asterisk(THD *thd,
                                          const Lex_ident_sys_st *name)
{
  Item *item;
  if (!(item= new (thd->mem_root) Item_field(thd, current_context(),
                                             null_clex_str, *name,
                                             star_clex_str)))
    return NULL;
  current_select->parsing_place == IN_RETURNING ?
              thd->lex->returning()->with_wild++ : current_select->with_wild++;
  return item;
}


Item *LEX::create_item_qualified_asterisk(THD *thd,
                                          const Lex_ident_sys_st *a,
                                          const Lex_ident_sys_st *b)
{
  Item *item;
  Lex_ident_sys_st schema= thd->client_capabilities & CLIENT_NO_SCHEMA ?
                           Lex_ident_sys() : *a;
  if (!(item= new (thd->mem_root) Item_field(thd, current_context(),
                                             schema, *b, star_clex_str)))
   return NULL;
  current_select->parsing_place == IN_RETURNING ?
            thd->lex->returning()->with_wild++ : current_select->with_wild++;
  return item;
}


bool Lex_ident_sys_st::copy_ident_cli(THD *thd, const Lex_ident_cli_st *str)
{
  return thd->to_ident_sys_alloc(this, str);
}

bool Lex_ident_sys_st::copy_keyword(THD *thd, const Lex_ident_cli_st *str)
{
  return thd->make_lex_string(static_cast<LEX_CSTRING*>(this),
                              str->str, str->length) == NULL;
}

bool Lex_ident_sys_st::copy_or_convert(THD *thd,
                                       const Lex_ident_cli_st *src,
                                       CHARSET_INFO *cs)
{
  if (!src->is_8bit())
    return copy_keyword(thd, src); // 7bit string makes a wellformed identifier
  return convert(thd, src, cs);
}


bool Lex_ident_sys_st::copy_sys(THD *thd, const LEX_CSTRING *src)
{
  if (thd->check_string_for_wellformedness(src->str, src->length,
                                           system_charset_info))
    return true;
  return thd->make_lex_string(this, src->str, src->length) == NULL;
}


bool Lex_ident_sys_st::convert(THD *thd,
                               const LEX_CSTRING *src, CHARSET_INFO *cs)
{
  LEX_STRING tmp;
  if (thd->convert_with_error(system_charset_info, &tmp, cs,
                              src->str, src->length))
    return true;
  str=    tmp.str;
  length= tmp.length;
  return false;
}


bool Lex_ident_sys_st::to_size_number(ulonglong *to) const
{
  ulonglong number;
  uint text_shift_number= 0;
  longlong prefix_number;
  const char *start_ptr= str;
  size_t str_len= length;
  const char *end_ptr= start_ptr + str_len;
  int error;
  prefix_number= my_strtoll10(start_ptr, (char**) &end_ptr, &error);
  if (likely((start_ptr + str_len - 1) == end_ptr))
  {
    switch (end_ptr[0])
    {
      case 'g':
      case 'G': text_shift_number+=30; break;
      case 'm':
      case 'M': text_shift_number+=20; break;
      case 'k':
      case 'K': text_shift_number+=10; break;
      default:
        my_error(ER_WRONG_SIZE_NUMBER, MYF(0));
        return true;
    }
    if (unlikely(prefix_number >> 31))
    {
      my_error(ER_SIZE_OVERFLOW_ERROR, MYF(0));
      return true;
    }
    number= prefix_number << text_shift_number;
  }
  else
  {
    my_error(ER_WRONG_SIZE_NUMBER, MYF(0));
    return true;
  }
  *to= number;
  return false;
}


bool LEX::part_values_current(THD *thd)
{
  partition_element *elem= part_info->curr_part_elem;
  if (!is_partition_management())
  {
    if (unlikely(part_info->part_type != VERSIONING_PARTITION))
    {
      my_error(ER_PARTITION_WRONG_TYPE, MYF(0), "SYSTEM_TIME");
      return true;
    }
  }
  else
  {
    DBUG_ASSERT(create_last_non_select_table);
    DBUG_ASSERT(create_last_non_select_table->table_name.str);
    // FIXME: other ALTER commands?
    my_error(ER_VERS_WRONG_PARTS, MYF(0),
             create_last_non_select_table->table_name.str);
    return true;
  }
  elem->type= partition_element::CURRENT;
  DBUG_ASSERT(part_info->vers_info);
  part_info->vers_info->now_part= elem;
  return false;
}


bool LEX::part_values_history(THD *thd)
{
  partition_element *elem= part_info->curr_part_elem;
  if (!is_partition_management())
  {
    if (unlikely(part_info->part_type != VERSIONING_PARTITION))
    {
      my_error(ER_PARTITION_WRONG_TYPE, MYF(0), "SYSTEM_TIME");
      return true;
    }
  }
  else
  {
    part_info->vers_init_info(thd);
    elem->id= UINT_MAX32;
  }
  DBUG_ASSERT(part_info->vers_info);
  if (unlikely(part_info->vers_info->now_part))
  {
    DBUG_ASSERT(create_last_non_select_table);
    DBUG_ASSERT(create_last_non_select_table->table_name.str);
    my_error(ER_VERS_WRONG_PARTS, MYF(0),
             create_last_non_select_table->table_name.str);
    return true;
  }
  elem->type= partition_element::HISTORY;
  return false;
}


bool LEX::last_field_generated_always_as_row_start_or_end(Lex_ident *p,
                                                          const char *type,
                                                          uint flag)
{
  if (unlikely(p->str))
  {
    my_error(ER_VERS_DUPLICATE_ROW_START_END, MYF(0), type,
             last_field->field_name.str);
    return true;
  }
  last_field->flags|= (flag | NOT_NULL_FLAG);
  DBUG_ASSERT(p);
  *p= last_field->field_name;
  return false;
}



bool LEX::last_field_generated_always_as_row_start()
{
  Vers_parse_info &info= vers_get_info();
  Lex_ident *p= &info.as_row.start;
  return last_field_generated_always_as_row_start_or_end(p, "START",
                                                         VERS_ROW_START);
}


bool LEX::last_field_generated_always_as_row_end()
{
  Vers_parse_info &info= vers_get_info();
  Lex_ident *p= &info.as_row.end;
  return last_field_generated_always_as_row_start_or_end(p, "END",
                                                         VERS_ROW_END);
}

void st_select_lex_unit::reset_distinct()
{
  union_distinct= NULL;
  for(SELECT_LEX *sl= first_select()->next_select();
      sl;
      sl= sl->next_select())
  {
    if (sl->distinct)
    {
      union_distinct= sl;
    }
  }
}


void LEX::save_values_list_state()
{
  current_select->save_many_values= many_values;
  current_select->save_insert_list= insert_list;
}


void LEX::restore_values_list_state()
{
  many_values= current_select->save_many_values;
  insert_list= current_select->save_insert_list;
}


void st_select_lex_unit::fix_distinct()
{
  if (union_distinct && this != union_distinct->master_unit())
    reset_distinct();
}


void st_select_lex_unit::register_select_chain(SELECT_LEX *first_sel)
{
  DBUG_ASSERT(first_sel != 0);
  slave= first_sel;
  first_sel->prev= &slave;
  for(SELECT_LEX *sel=first_sel; sel; sel= sel->next_select())
  {
    sel->master= (st_select_lex_node *)this;
    uncacheable|= sel->uncacheable;
  }
}


void st_select_lex::register_unit(SELECT_LEX_UNIT *unit,
                                  Name_resolution_context *outer_context)
{
  if ((unit->next= slave))
    slave->prev= &unit->next;
  unit->prev= &slave;
  slave= unit;
  unit->master= this;
  uncacheable|= unit->uncacheable;

  for(SELECT_LEX *sel= unit->first_select();sel; sel= sel->next_select())
  {
    sel->context.outer_context= outer_context;
  }
}


void st_select_lex::add_statistics(SELECT_LEX_UNIT *unit)
{
  for (;
       unit;
       unit= unit->next_unit())
    for(SELECT_LEX *child= unit->first_select();
        child;
        child= child->next_select())
    {
      /*
        A subselect can add fields to an outer select.
        Reserve space for them.
      */
      select_n_where_fields+= child->select_n_where_fields;
      /*
        Aggregate functions in having clause may add fields
        to an outer select. Count them also.
      */
      select_n_having_items+= child->select_n_having_items;
    }
}


bool LEX::main_select_push(bool service)
{
  DBUG_ENTER("LEX::main_select_push");
  DBUG_PRINT("info", ("service: %u", service));
  current_select_number= ++thd->lex->stmt_lex->current_select_number;
  builtin_select.select_number= current_select_number;
  builtin_select.is_service_select= service;
  if (push_select(&builtin_select))
    DBUG_RETURN(TRUE);
  DBUG_RETURN(FALSE);
}

void Lex_select_lock::set_to(SELECT_LEX *sel)
{
  if (defined_lock)
  {
    if (sel->master_unit() &&
        sel == sel->master_unit()->fake_select_lex)
      sel->master_unit()->set_lock_to_the_last_select(*this);
    else
    {
      sel->parent_lex->safe_to_cache_query= 0;
      if (update_lock)
      {
        sel->lock_type= TL_WRITE;
        sel->set_lock_for_tables(TL_WRITE, false);
      }
      else
      {
        sel->lock_type= TL_READ_WITH_SHARED_LOCKS;
        sel->set_lock_for_tables(TL_READ_WITH_SHARED_LOCKS, false);
      }
    }
  }
}

bool Lex_order_limit_lock::set_to(SELECT_LEX *sel)
{
  /*TODO: lock */
  //if (lock.defined_lock && sel == sel->master_unit()->fake_select_lex)
  //  return TRUE;
  if (lock.defined_timeout)
  {
    THD *thd= sel->parent_lex->thd;
     if (set_statement_var_if_exists(thd,
                                     C_STRING_WITH_LEN("lock_wait_timeout"),
                                     lock.timeout) ||
         set_statement_var_if_exists(thd,
                                     C_STRING_WITH_LEN("innodb_lock_wait_timeout"),
                                     lock.timeout))
       return TRUE;
  }
  lock.set_to(sel);
  sel->explicit_limit= limit.explicit_limit;
  sel->select_limit= limit.select_limit;
  sel->offset_limit= limit.offset_limit;
  if (order_list)
  {
    if (sel->get_linkage() != GLOBAL_OPTIONS_TYPE &&
        sel->olap != UNSPECIFIED_OLAP_TYPE &&
        (sel->get_linkage() != UNION_TYPE || sel->braces))
    {
      my_error(ER_WRONG_USAGE, MYF(0),
          "CUBE/ROLLUP", "ORDER BY");
      return TRUE;
    }
    sel->order_list= *(order_list);
  }
  sel->is_set_query_expr_tail= true;
  return FALSE;
}


static void change_item_list_context(List<Item> *list,
                                     Name_resolution_context *context)
{
  List_iterator_fast<Item> it (*list);
  Item *item;
  while((item= it++))
  {
    item->walk(&Item::change_context_processor, FALSE, (void *)context);
  }
}


bool LEX::insert_select_hack(SELECT_LEX *sel)
{
  DBUG_ENTER("LEX::insert_select_hack");

  DBUG_ASSERT(first_select_lex() == &builtin_select);
  DBUG_ASSERT(sel != NULL);

  DBUG_ASSERT(builtin_select.first_inner_unit() == NULL);

  if (builtin_select.link_prev)
  {
    if ((*builtin_select.link_prev= builtin_select.link_next))
      ((st_select_lex *)builtin_select.link_next)->link_prev=
        builtin_select.link_prev;
    builtin_select.link_prev= NULL; // indicator of removal
  }

  if (set_main_unit(sel->master_unit()))
    return true;

  DBUG_ASSERT(builtin_select.table_list.elements == 1);
  TABLE_LIST *insert_table= builtin_select.table_list.first;

  if (!(insert_table->next_local= sel->table_list.first))
  {
    sel->table_list.next= &insert_table->next_local;
  }
  sel->table_list.first= insert_table;
  sel->table_list.elements++;
  insert_table->select_lex= sel;

  sel->context.first_name_resolution_table= insert_table;
  builtin_select.context= sel->context;
  change_item_list_context(&field_list, &sel->context);

  if (sel->tvc && !sel->next_select() &&
      (sql_command == SQLCOM_INSERT_SELECT ||
       sql_command == SQLCOM_REPLACE_SELECT))
  {
    DBUG_PRINT("info", ("'Usual' INSERT detected"));
    many_values= sel->tvc->lists_of_values;
    sel->options= sel->tvc->select_options;
    sel->tvc= NULL;
    if (sql_command == SQLCOM_INSERT_SELECT)
      sql_command= SQLCOM_INSERT;
    else
      sql_command= SQLCOM_REPLACE;
  }


  for (SELECT_LEX *sel= all_selects_list;
       sel;
       sel= sel->next_select_in_list())
  {
    if (sel->select_number != 1)
      sel->select_number--;
  };

  DBUG_RETURN(FALSE);
}


/**
  Create an Item_singlerow_subselect for a query expression.
*/

Item *LEX::create_item_query_expression(THD *thd,
                                        st_select_lex_unit *unit)
{
  if (clause_that_disallows_subselect)
  {
    my_error(ER_SUBQUERIES_NOT_SUPPORTED, MYF(0),
             clause_that_disallows_subselect);
    return NULL;
  }

  // Add the subtree of subquery to the current SELECT_LEX
  SELECT_LEX *curr_sel= select_stack_head();
  DBUG_ASSERT(current_select == curr_sel ||
              (curr_sel == NULL && current_select == &builtin_select));
  if (!curr_sel)
  {
    curr_sel= &builtin_select;
    curr_sel->register_unit(unit, &curr_sel->context);
    curr_sel->add_statistics(unit);
  }

  return new (thd->mem_root)
    Item_singlerow_subselect(thd, unit->first_select());
}


SELECT_LEX_UNIT *LEX::parsed_select_expr_start(SELECT_LEX *s1, SELECT_LEX *s2,
                                               enum sub_select_type unit_type,
                                               bool distinct)
{
  SELECT_LEX_UNIT *res;
  SELECT_LEX *sel1;
  SELECT_LEX *sel2;
  if (!s1->next_select())
    sel1= s1;
  else
  {
    sel1= wrap_unit_into_derived(s1->master_unit());
    if (!sel1)
      return NULL;
  }
  if (!s2->next_select())
    sel2= s2;
  else
  {
    sel2= wrap_unit_into_derived(s2->master_unit());
    if (!sel2)
      return NULL;
  }
  sel1->link_neighbour(sel2);
  sel2->set_linkage_and_distinct(unit_type, distinct);
  sel2->first_nested= sel1->first_nested= sel1;
  res= create_unit(sel1);
  if (res == NULL)
    return NULL;
  res->pre_last_parse= sel1;
  push_select(res->fake_select_lex);
  return res;
}


SELECT_LEX_UNIT *LEX::parsed_select_expr_cont(SELECT_LEX_UNIT *unit,
                                              SELECT_LEX *s2,
                                              enum sub_select_type unit_type,
                                              bool distinct, bool oracle)
{
  DBUG_ASSERT(!s2->next_select());
  SELECT_LEX *sel1= s2;
  SELECT_LEX *last= unit->pre_last_parse->next_select();

  int cmp= oracle? 0 : cmp_unit_op(unit_type, last->get_linkage());
  if (cmp == 0)
  {
    sel1->first_nested= last->first_nested;
  }
  else if (cmp > 0)
  {
    last->first_nested= unit->pre_last_parse;
    sel1->first_nested= last;
  }
  else /* cmp < 0 */
  {
    SELECT_LEX *first_in_nest= last->first_nested;
    if (first_in_nest->first_nested != first_in_nest)
    {
      /* There is a priority jump starting from first_in_nest */
      if ((last= create_priority_nest(first_in_nest)) == NULL)
        return NULL;
      unit->fix_distinct();
    }
    sel1->first_nested= last->first_nested;
  }
  last->link_neighbour(sel1);
  sel1->set_master_unit(unit);
  sel1->set_linkage_and_distinct(unit_type, distinct);
  unit->pre_last_parse= last;
  return unit;
}


/**
  Add primary expression as the next term in a given query expression body
  pruducing a new query expression body
*/

SELECT_LEX_UNIT *
LEX::add_primary_to_query_expression_body(SELECT_LEX_UNIT *unit,
                                          SELECT_LEX *sel,
                                          enum sub_select_type unit_type,
                                          bool distinct,
                                          bool oracle)
{
  SELECT_LEX *sel2= sel;
  if (sel->master_unit() && sel->master_unit()->first_select()->next_select())
  {
    sel2= wrap_unit_into_derived(sel->master_unit());
    if (!sel2)
      return NULL;
  }
  SELECT_LEX *sel1= unit->first_select();
  if (!sel1->next_select())
    unit= parsed_select_expr_start(sel1, sel2, unit_type, distinct);
  else
    unit= parsed_select_expr_cont(unit, sel2, unit_type, distinct, oracle);
  return unit;
}


SELECT_LEX_UNIT *
LEX::add_primary_to_query_expression_body(SELECT_LEX_UNIT *unit,
                                          SELECT_LEX *sel,
                                          enum sub_select_type unit_type,
                                          bool distinct)
{
  return
    add_primary_to_query_expression_body(unit, sel, unit_type, distinct,
                                         thd->variables.sql_mode & MODE_ORACLE);
}

/**
  Add query primary to a parenthesized query primary
  pruducing a new query expression body
*/

SELECT_LEX_UNIT *
LEX::add_primary_to_query_expression_body_ext_parens(
                                                 SELECT_LEX_UNIT *unit,
                                                 SELECT_LEX *sel,
                                                 enum sub_select_type unit_type,
                                                 bool distinct)
{
  SELECT_LEX *sel1= unit->first_select();
  if (unit->first_select()->next_select())
  {
    sel1= wrap_unit_into_derived(unit);
    if (!sel1)
      return NULL;
    if (!create_unit(sel1))
      return NULL;
  }
  SELECT_LEX *sel2= sel;
  if (sel->master_unit() && sel->master_unit()->first_select()->next_select())
  {
    sel2= wrap_unit_into_derived(sel->master_unit());
    if (!sel2)
      return NULL;
  }
  unit= parsed_select_expr_start(sel1, sel2, unit_type, distinct);
  return unit;
}


/**
  Process multi-operand query expression body
*/

bool LEX::parsed_multi_operand_query_expression_body(SELECT_LEX_UNIT *unit)
{
  SELECT_LEX *first_in_nest=
    unit->pre_last_parse->next_select()->first_nested;
  if (first_in_nest->first_nested != first_in_nest)
  {
    /* There is a priority jump starting from first_in_nest */
    if (create_priority_nest(first_in_nest) == NULL)
      return true;
    unit->fix_distinct();
  }
  return false;
}


/**
  Add non-empty tail to a query expression body
*/

SELECT_LEX_UNIT *LEX::add_tail_to_query_expression_body(SELECT_LEX_UNIT *unit,
                                                        Lex_order_limit_lock *l)
{
  DBUG_ASSERT(l != NULL);
  pop_select();
  SELECT_LEX *sel= unit->first_select()->next_select() ? unit->fake_select_lex :
                                                         unit->first_select();
  l->set_to(sel);
  return unit;
}


/**
  Add non-empty tail to a parenthesized query primary
*/

SELECT_LEX_UNIT *
LEX::add_tail_to_query_expression_body_ext_parens(SELECT_LEX_UNIT *unit,
                                                  Lex_order_limit_lock *l)
{
  SELECT_LEX *sel= unit->first_select()->next_select() ? unit->fake_select_lex :
                                                         unit->first_select();

  DBUG_ASSERT(l != NULL);

  pop_select();
  if (sel->is_set_query_expr_tail)
  {
    if (!l->order_list && !sel->explicit_limit)
      l->order_list= &sel->order_list;
    else
    {
      if (!unit)
        return NULL;
      sel= wrap_unit_into_derived(unit);
      if (!sel)
        return NULL;
     if (!create_unit(sel))
      return NULL;
   }
  }
  l->set_to(sel);
  return sel->master_unit();
}


/**
  Process subselect parsing
*/

SELECT_LEX *LEX::parsed_subselect(SELECT_LEX_UNIT *unit)
{
  if (clause_that_disallows_subselect)
  {
    my_error(ER_SUBQUERIES_NOT_SUPPORTED, MYF(0),
             clause_that_disallows_subselect);
    return NULL;
  }

  // Add the subtree of subquery to the current SELECT_LEX
  SELECT_LEX *curr_sel= select_stack_head();
  DBUG_ASSERT(current_select == curr_sel ||
              (curr_sel == NULL && current_select == &builtin_select));
  if (curr_sel)
  {
    curr_sel->register_unit(unit, context_stack.head());
    curr_sel->add_statistics(unit);
  }

  return unit->first_select();
}


/**
  Process INSERT-like select
*/

bool LEX::parsed_insert_select(SELECT_LEX *first_select)
{
  if (sql_command == SQLCOM_INSERT ||
      sql_command == SQLCOM_REPLACE)
  {
    if (sql_command == SQLCOM_INSERT)
      sql_command= SQLCOM_INSERT_SELECT;
    else
      sql_command= SQLCOM_REPLACE_SELECT;
  }
  insert_select_hack(first_select);
  if (check_main_unit_semantics())
    return true;

  // fix "main" select
  SELECT_LEX *blt __attribute__((unused))= pop_select();
  DBUG_ASSERT(blt == &builtin_select);
  push_select(first_select);
  return false;
}


bool LEX::parsed_TVC_start()
{
  SELECT_LEX *sel;
  save_values_list_state();
  many_values.empty();
  insert_list= 0;
  if (!(sel= alloc_select(TRUE)) ||
        push_select(sel))
    return true;
  sel->init_select();
  sel->braces= FALSE; // just initialisation
  return false;
}


SELECT_LEX *LEX::parsed_TVC_end()
{
  SELECT_LEX *res= pop_select(); // above TVC select
  if (!(res->tvc=
        new (thd->mem_root) table_value_constr(many_values,
          res,
          res->options)))
    return NULL;
  restore_values_list_state();
  return res;
}



TABLE_LIST *LEX::parsed_derived_table(SELECT_LEX_UNIT *unit,
                                     int for_system_time,
                                     LEX_CSTRING *alias)
{
  TABLE_LIST *res;
  derived_tables|= DERIVED_SUBQUERY;
  unit->first_select()->set_linkage(DERIVED_TABLE_TYPE);

  // Add the subtree of subquery to the current SELECT_LEX
  SELECT_LEX *curr_sel= select_stack_head();
  DBUG_ASSERT(current_select == curr_sel ||
              (curr_sel == NULL && current_select == &builtin_select));

  Table_ident *ti= new (thd->mem_root) Table_ident(unit);
  if (ti == NULL)
    return NULL;
  if (!(res= curr_sel->add_table_to_list(thd, ti, alias, 0,
                                         TL_READ, MDL_SHARED_READ)))
    return NULL;
  if (for_system_time)
  {
    res->vers_conditions= vers_conditions;
  }
  return res;
}

bool LEX::parsed_create_view(SELECT_LEX_UNIT *unit, int check)
{
  SQL_I_List<TABLE_LIST> *save= &first_select_lex()->table_list;
  if (set_main_unit(unit))
    return true;
  if (check_main_unit_semantics())
    return true;
  first_select_lex()->table_list.push_front(save);
  current_select= first_select_lex();
  size_t len= thd->m_parser_state->m_lip.get_cpp_ptr() -
    create_view->select.str;
  void *create_view_select= thd->memdup(create_view->select.str, len);
  create_view->select.length= len;
  create_view->select.str= (char *) create_view_select;
  size_t not_used;
  trim_whitespace(thd->charset(),
      &create_view->select, &not_used);
  create_view->check= check;
  parsing_options.allows_variable= TRUE;
  return false;
}

bool LEX::select_finalize(st_select_lex_unit *expr)
{
  sql_command= SQLCOM_SELECT;
  selects_allow_into= TRUE;
  selects_allow_procedure= TRUE;
  if (set_main_unit(expr))
    return true;
  return check_main_unit_semantics();
}


bool LEX::select_finalize(st_select_lex_unit *expr, Lex_select_lock l)
{
  return expr->set_lock_to_the_last_select(l) ||
         select_finalize(expr);
}


/*
  "IN" and "EXISTS" subselect can appear in two statement types:

  1. Statements that can have table columns, such as SELECT, DELETE, UPDATE
  2. Statements that cannot have table columns, e.g:
     RETURN ((1) IN (SELECT * FROM t1))
     IF ((1) IN (SELECT * FROM t1))

  Statements of the first type call master_select_push() in the beginning.
  In such case everything is properly linked.

  Statements of the second type do not call mastr_select_push().
  Here we catch the second case and relink thd->lex->builtin_select and
  select_lex to properly point to each other.

  QQ: Shouldn't subselects of other type also call relink_hack()?
  QQ: Can we do it at constructor time instead?
*/

void LEX::relink_hack(st_select_lex *select_lex)
{
  if (!select_stack_top) // Statements of the second type
  {
    if (!select_lex->outer_select() &&
        !builtin_select.first_inner_unit())
    {
      builtin_select.register_unit(select_lex->master_unit(),
                                   &builtin_select.context);
      builtin_select.add_statistics(select_lex->master_unit());
    }
  }
}


bool SELECT_LEX_UNIT::set_lock_to_the_last_select(Lex_select_lock l)
{
  if (l.defined_lock)
  {
    SELECT_LEX *sel= first_select();
    while (sel->next_select())
      sel= sel->next_select();
    if (sel->braces)
    {
      my_error(ER_WRONG_USAGE, MYF(0), "lock options",
               "SELECT in brackets");
      return TRUE;
    }
    l.set_to(sel);
  }
  return FALSE;
}

/**
  Generate unique name for generated derived table for this SELECT
*/

bool SELECT_LEX::make_unique_derived_name(THD *thd, LEX_CSTRING *alias)
{
  // uint32 digits + two underscores + trailing '\0'
  char buff[MAX_INT_WIDTH + 2 + 1];
  alias->length= my_snprintf(buff, sizeof(buff), "__%u", select_number);
  alias->str= thd->strmake(buff, alias->length);
  return !alias->str;
}


/*
  Make a new sp_instr_stmt and set its m_query to a concatenation
  of two strings.
*/
bool LEX::new_sp_instr_stmt(THD *thd,
                            const LEX_CSTRING &prefix,
                            const LEX_CSTRING &suffix)
{
  LEX_STRING qbuff;
  sp_instr_stmt *i;

  if (!(i= new (thd->mem_root) sp_instr_stmt(sphead->instructions(),
                                             spcont, this)))
    return true;

  qbuff.length= prefix.length + suffix.length;
  if (!(qbuff.str= (char*) alloc_root(thd->mem_root, qbuff.length + 1)))
    return true;
  if (prefix.length)
    memcpy(qbuff.str, prefix.str, prefix.length);
  strmake(qbuff.str + prefix.length, suffix.str, suffix.length);
  i->m_query= qbuff;
  return sphead->add_instr(i);
}


bool LEX::sp_proc_stmt_statement_finalize_buf(THD *thd, const LEX_CSTRING &qbuf)
{
  sphead->m_flags|= sp_get_flags_for_command(this);
  /* "USE db" doesn't work in a procedure */
  if (unlikely(sql_command == SQLCOM_CHANGE_DB))
  {
    my_error(ER_SP_BADSTATEMENT, MYF(0), "USE");
    return true;
  }
  /*
    Don't add an instruction for SET statements, since all
    instructions for them were already added during processing
    of "set" rule.
  */
  DBUG_ASSERT(sql_command != SQLCOM_SET_OPTION || var_list.is_empty());
  if (sql_command != SQLCOM_SET_OPTION)
    return new_sp_instr_stmt(thd, empty_clex_str, qbuf);
  return false;
}


bool LEX::sp_proc_stmt_statement_finalize(THD *thd, bool no_lookahead)
{
  // Extract the query statement from the tokenizer
  Lex_input_stream *lip= &thd->m_parser_state->m_lip;
  Lex_cstring qbuf(sphead->m_tmp_query, no_lookahead ? lip->get_ptr() :
                                                       lip->get_tok_start());
  return LEX::sp_proc_stmt_statement_finalize_buf(thd, qbuf);
}


/**
  @brief
    Extract the condition that can be pushed into WHERE clause

  @param thd             the thread handle
  @param cond            the condition from which to extract a pushed condition
  @param remaining_cond  IN/OUT the condition that will remain of cond after
                         the extraction
  @param transformer     the transformer callback function to be
                         applied to the fields of the condition so it
                         can be pushed`
  @param arg             parameter to be passed to the transformer

  @details
    This function builds the most restrictive condition depending only on
    the fields used in the GROUP BY of this SELECT. These fields were
    collected before in grouping_tmp_fields list of this SELECT.

    First this method checks if this SELECT doesn't have any aggregation
    functions and has no GROUP BY clause. If so cond can be entirely pushed
    into WHERE.

    Otherwise the method checks if there is a condition depending only on
    grouping fields that can be extracted from cond.

    The condition that can be pushed into WHERE should be transformed.
    It is done by transformer.

    The extracted condition is saved in cond_pushed_into_where of this select.
    COND can remain not empty after the extraction of the conditions that can be
    pushed into WHERE. It is saved in remaining_cond.

  @note
    This method is called for pushdown conditions into materialized
    derived tables/views optimization.
    Item::derived_field_transformer_for_where is passed as the actual
    callback function.
    Also it is called for pushdown into materialized IN subqueries.
    Item::in_subq_field_transformer_for_where is passed as the actual
    callback function.
*/

void st_select_lex::pushdown_cond_into_where_clause(THD *thd, Item *cond,
                                                    Item **remaining_cond,
                                                    Item_transformer transformer,
                                                    uchar *arg)
{
  if (!cond_pushdown_is_allowed())
    return;
  thd->lex->current_select= this;
  if (have_window_funcs())
  {
    Item *cond_over_partition_fields;
    check_cond_extraction_for_grouping_fields(thd, cond);
    cond_over_partition_fields=
      build_cond_for_grouping_fields(thd, cond, true);
    if (cond_over_partition_fields)
      cond_over_partition_fields= cond_over_partition_fields->transform(thd,
                                &Item::grouping_field_transformer_for_where,
                                (uchar*) this);
    if (cond_over_partition_fields)
    {
      cond_over_partition_fields->walk(
        &Item::cleanup_excluding_const_fields_processor, 0, 0);
      cond_pushed_into_where= cond_over_partition_fields;
    }

    return;
  }

  if (!join->group_list && !with_sum_func)
  {
    cond= transform_condition_or_part(thd, cond, transformer, arg);
    if (cond)
    {
      cond->walk(
        &Item::cleanup_excluding_const_fields_processor, 0, 0);
      cond_pushed_into_where= cond;
    }

    return;
  }

  /*
    Figure out what can be extracted from cond and pushed into
    the WHERE clause of this select.
  */
  Item *cond_over_grouping_fields;
  check_cond_extraction_for_grouping_fields(thd, cond);
  cond_over_grouping_fields=
    build_cond_for_grouping_fields(thd, cond, true);

  /*
    Transform references to the columns of condition that can be pushed
    into WHERE so it can be pushed.
  */
  if (cond_over_grouping_fields)
  {
    cond_over_grouping_fields= 
       transform_condition_or_part(thd, cond_over_grouping_fields,
                                   &Item::grouping_field_transformer_for_where,
                                   (uchar*) this);
  }

  if (cond_over_grouping_fields)
  {

    /*
      Remove top conjuncts in cond that has been pushed into the WHERE
      clause of this select
    */
    cond= remove_pushed_top_conjuncts(thd, cond);

    cond_over_grouping_fields->walk(
      &Item::cleanup_excluding_const_fields_processor, 0, 0);
    cond_pushed_into_where= cond_over_grouping_fields;
  }

  *remaining_cond= cond;
}


/**
  @brief
    Mark OR-conditions as non-pushable to avoid repeatable pushdown

  @param cond  the processed condition

  @details
    Consider pushdown into the materialized derived table/view.
    Consider OR condition that can be pushed into HAVING and some
    parts of this OR condition that can be pushed into WHERE.

    On example:

    SELECT *
    FROM t1,
    (
      SELECT a,MAX(c) AS m_c
      GROUP BY a
    ) AS dt
    WHERE ((dt.m_c>10) AND (dt.a>2)) OR ((dt.m_c<7) and (dt.a<3)) AND
          (t1.a=v1.a);


    Here ((dt.m_c>10) AND (dt.a>2)) OR ((dt.m_c<7) and (dt.a<3)) or1
    can be pushed down into the HAVING of the materialized
    derived table dt.

    (dt.a>2) OR (dt.a<3) part of or1 depends only on grouping fields
    of dt and can be pushed into WHERE.

    As a result:

    SELECT *
    FROM t1,
    (
      SELECT a,MAX(c) AS m_c
      WHERE (dt.a>2) OR (dt.a<3)
      GROUP BY a
      HAVING ((dt.m_c>10) AND (dt.a>2)) OR ((dt.m_c<7) and (dt.a<3))
    ) AS dt
    WHERE ((dt.m_c>10) AND (dt.a>2)) OR ((dt.m_c<7) and (dt.a<3)) AND
          (t1.a=v1.a);


    Here (dt.a>2) OR (dt.a<3) also remains in HAVING of dt.
    When SELECT that defines df is processed HAVING pushdown optimization
    is made. In HAVING pushdown optimization it will extract
    (dt.a>2) OR (dt.a<3) condition from or1 again and push it into WHERE.
    This will cause duplicate conditions in WHERE of dt.

    To avoid repeatable pushdown such OR conditions as or1 describen
    above are marked with NO_EXTRACTION_FL.

  @note
    This method is called for pushdown into materialized
    derived tables/views/IN subqueries optimization.
*/

void mark_or_conds_to_avoid_pushdown(Item *cond)
{
  if (cond->type() == Item::COND_ITEM &&
      ((Item_cond*) cond)->functype() == Item_func::COND_AND_FUNC)
  {
    List_iterator<Item> li(*((Item_cond*) cond)->argument_list());
    Item *item;
    while ((item=li++))
    {
      if (item->type() == Item::COND_ITEM &&
          ((Item_cond*) item)->functype() == Item_func::COND_OR_FUNC)
        item->set_extraction_flag(NO_EXTRACTION_FL);
    }
  }
  else if (cond->type() == Item::COND_ITEM &&
          ((Item_cond*) cond)->functype() == Item_func::COND_OR_FUNC)
    cond->set_extraction_flag(NO_EXTRACTION_FL);
}

/**
  @brief
    Get condition that can be pushed from HAVING into WHERE

  @param thd   the thread handle
  @param cond  the condition from which to extract the condition

  @details
    The method collects in attach_to_conds list conditions from cond
    that can be pushed from HAVING into WHERE.

    Conditions that can be pushed were marked with FULL_EXTRACTION_FL in
    check_cond_extraction_for_grouping_fields() method.
    Conditions that can't be pushed were marked with NO_EXTRACTION_FL.
    Conditions which parts can be pushed weren't marked.

    There are two types of conditions that can be pushed:
    1. Condition that can be simply moved from HAVING
       (if cond is marked with FULL_EXTRACTION_FL or
           cond is an AND condition and some of its parts are marked with
           FULL_EXTRACTION_FL)
       In this case condition is transformed and pushed into attach_to_conds
       list.
    2. Part of some other condition c1 that can't be entirely pushed
       (if с1 isn't marked with any flag).

       For example:

       SELECT t1.a,MAX(t1.b),t1.c
       FROM t1
       GROUP BY t1.a
       HAVING ((t1.a > 5) AND (t1.c < 3)) OR (t1.a = 3);

       Here (t1.a > 5) OR (t1.a = 3) from HAVING can be pushed into WHERE.

       In this case build_pushable_cond() is called for c1.
       This method builds a clone of the c1 part that can be pushed.

    Transformation mentioned above is made with multiple_equality_transformer
    transformer. It transforms all multiple equalities in the extracted
    condition into the set of equalities.

  @note
    Conditions that can be pushed are collected in attach_to_conds in this way:
    1. if cond is an AND condition its parts that can be pushed into WHERE
       are added to attach_to_conds list separately.
    2. in all other cases conditions are pushed into the list entirely.

  @retval
    true  - if an error occurs
    false - otherwise
*/

bool
st_select_lex::build_pushable_cond_for_having_pushdown(THD *thd, Item *cond)
{
  List<Item> equalities;

  /* Condition can't be pushed */
  if (cond->get_extraction_flag() == NO_EXTRACTION_FL)
    return false;

  /**
    Condition can be pushed entirely.
    Transform its multiple equalities and add to attach_to_conds list.
  */
  if (cond->get_extraction_flag() == FULL_EXTRACTION_FL)
  {
    Item *result= cond->top_level_transform(thd,
                        &Item::multiple_equality_transformer, (uchar *)this);
    if (!result)
      return true;
    if (result->type() == Item::COND_ITEM &&
        ((Item_cond*) result)->functype() == Item_func::COND_AND_FUNC)
    {
      List_iterator<Item> li(*((Item_cond*) result)->argument_list());
      Item *item;
      while ((item= li++))
      {
        if (attach_to_conds.push_back(item, thd->mem_root))
          return true;
      }
    }
    else
    {
      if (attach_to_conds.push_back(result, thd->mem_root))
        return true;
    }
    return false;
  }

  /**
    There is no flag set for this condition. It means that some
    part of this condition can be pushed.
  */
  if (cond->type() != Item::COND_ITEM)
    return false;

  if (((Item_cond *)cond)->functype() != Item_cond::COND_AND_FUNC)
  {
    /*
      cond is not a conjunctive formula and it cannot be pushed into WHERE.
      Try to extract a formula that can be pushed.
    */
    Item *fix= cond->build_pushable_cond(thd, 0, 0);
    if (!fix)
      return false;
    if (attach_to_conds.push_back(fix, thd->mem_root))
      return true;
  }
  else
  {
    List_iterator<Item> li(*((Item_cond*) cond)->argument_list());
    Item *item;
    while ((item=li++))
    {
      if (item->get_extraction_flag() == NO_EXTRACTION_FL)
        continue;
      else if (item->get_extraction_flag() == FULL_EXTRACTION_FL)
      {
        Item *result= item->transform(thd,
                                      &Item::multiple_equality_transformer,
                                      (uchar *)item);
        if (!result)
          return true;
        if (result->type() == Item::COND_ITEM &&
           ((Item_cond*) result)->functype() == Item_func::COND_AND_FUNC)
        {
          List_iterator<Item> li(*((Item_cond*) result)->argument_list());
          Item *item;
          while ((item=li++))
          {
            if (attach_to_conds.push_back(item, thd->mem_root))
              return true;
          }
        }
        else
        {
          if (attach_to_conds.push_back(result, thd->mem_root))
            return true;
        }
      }
      else
      {
        Item *fix= item->build_pushable_cond(thd, 0, 0);
        if (!fix)
          continue;
        if (attach_to_conds.push_back(fix, thd->mem_root))
          return true;
      }
    }
  }
  return false;
}


/**
  Check if item is equal to some field in Field_pair 'field_pair'
  from 'pair_list' and return found 'field_pair' if it exists.
*/

Field_pair *get_corresponding_field_pair(Item *item,
                                         List<Field_pair> pair_list)
{
  DBUG_ASSERT(item->type() == Item::FIELD_ITEM ||
              (item->type() == Item::REF_ITEM &&
               ((((Item_ref *) item)->ref_type() == Item_ref::VIEW_REF) ||
               (((Item_ref *) item)->ref_type() == Item_ref::REF))));

  List_iterator<Field_pair> it(pair_list);
  Field_pair *field_pair;
  Item_field *field_item= (Item_field *) (item->real_item());
  while ((field_pair= it++))
  {
    if (field_item->field == field_pair->field)
      return field_pair;
  }
  return NULL;
}


/**
  @brief
    Collect fields from multiple equalities which are equal to grouping

  @param thd  the thread handle

  @details
    This method checks if multiple equalities of the WHERE clause contain
    fields from GROUP BY of this SELECT. If so all fields of such multiple
    equalities are collected in grouping_tmp_fields list without repetitions.

  @retval
    true  - if an error occurs
    false - otherwise
*/

bool st_select_lex::collect_fields_equal_to_grouping(THD *thd)
{
  if (!join->cond_equal || join->cond_equal->is_empty())
    return false;

  List_iterator_fast<Item_equal> li(join->cond_equal->current_level);
  Item_equal *item_equal;

  while ((item_equal= li++))
  {
    Item_equal_fields_iterator it(*item_equal);
    Item *item;
    while ((item= it++))
    {
      if (get_corresponding_field_pair(item, grouping_tmp_fields))
        break;
    }
    if (!item)
      break;

    it.rewind();
    while ((item= it++))
    {
      if (get_corresponding_field_pair(item, grouping_tmp_fields))
        continue;
      Field_pair *grouping_tmp_field=
        new Field_pair(((Item_field *)item->real_item())->field, item);
      if (grouping_tmp_fields.push_back(grouping_tmp_field, thd->mem_root))
        return true;
    }
  }
  return false;
}


/**
  @brief
    Remove marked top conjuncts of HAVING for having pushdown

  @param thd   the thread handle
  @param cond  the condition which subformulas are to be removed

  @details
    This method removes from cond all subformulas that can be moved from HAVING
    into WHERE.

  @retval
     condition without removed subformulas
     0 if the whole 'cond' is removed
*/

Item *remove_pushed_top_conjuncts_for_having(THD *thd, Item *cond)
{
  /* Nothing to extract */
  if (cond->get_extraction_flag() == NO_EXTRACTION_FL)
  {
    cond->clear_extraction_flag();
    return cond;
  }
  /* cond can be pushed in WHERE entirely */
  if (cond->get_extraction_flag() == FULL_EXTRACTION_FL)
  {
    cond->clear_extraction_flag();
    return 0;
  }

  /* Some parts of cond can be pushed */
  if (cond->type() == Item::COND_ITEM &&
      ((Item_cond*) cond)->functype() == Item_func::COND_AND_FUNC)
  {
    List_iterator<Item> li(*((Item_cond*) cond)->argument_list());
    Item *item;
    while ((item=li++))
    {
      if (item->get_extraction_flag() == NO_EXTRACTION_FL)
        item->clear_extraction_flag();
      else if (item->get_extraction_flag() == FULL_EXTRACTION_FL)
      {
        if (item->type() == Item::FUNC_ITEM &&
            ((Item_func*) item)->functype() == Item_func::MULT_EQUAL_FUNC)
          item->set_extraction_flag(DELETION_FL);
        else
        {
          item->clear_extraction_flag();
          li.remove();
        }
      }
    }
    switch (((Item_cond*) cond)->argument_list()->elements)
    {
    case 0:
      return 0;
    case 1:
      return (((Item_cond*) cond)->argument_list()->head());
    default:
      return cond;
    }
  }
  return cond;
}


/**
  @brief
    Extract condition that can be pushed from HAVING into WHERE

  @param thd           the thread handle
  @param having        the HAVING clause of this select
  @param having_equal  multiple equalities of HAVING

  @details
    This method builds a set of conditions dependent only on
    fields used in the GROUP BY of this select (directly or indirectly
    through equalities). These conditions are extracted from the HAVING
    clause of this select.
    The method saves these conditions into attach_to_conds list and removes
    from HAVING conditions that can be entirely pushed into WHERE.

    Example of the HAVING pushdown transformation:

    SELECT t1.a,MAX(t1.b)
    FROM t1
    GROUP BY t1.a
    HAVING (t1.a>2) AND (MAX(c)>12);

    =>

    SELECT t1.a,MAX(t1.b)
    FROM t1
    WHERE (t1.a>2)
    GROUP BY t1.a
    HAVING (MAX(c)>12);

    In this method (t1.a>2) is not attached to the WHERE clause.
    It is pushed into the attach_to_conds list to be attached to
    the WHERE clause later.

    In details:
    1. Collect fields used in the GROUP BY grouping_fields of this SELECT
    2. Collect fields equal to grouping_fields from the WHERE clause
       of this SELECT and add them to the grouping_fields list.
    3. Extract the most restrictive condition from the HAVING clause of this
       select that depends only on the grouping fields (directly or indirectly
       through equality).
       If the extracted condition is an AND condition it is transformed into a
       list of all its conjuncts saved in attach_to_conds. Otherwise,
       the condition is put into attach_to_conds as the only its element.
    4. Remove conditions from HAVING clause that can be entirely pushed
       into WHERE.
       Multiple equalities are not removed but marked with DELETION_FL flag.
       They will be deleted later in substitite_for_best_equal_field() called
       for the HAVING condition.
    5. Unwrap fields wrapped in Item_ref wrappers contained in the condition
       of attach_to_conds so the condition could be pushed into WHERE.

  @note
    This method is similar to st_select_lex::pushdown_cond_into_where_clause().

  @retval TRUE   if an error occurs
  @retval FALSE  otherwise
*/

Item *st_select_lex::pushdown_from_having_into_where(THD *thd, Item *having)
{
  if (!having || !group_list.first)
    return having;
  if (!cond_pushdown_is_allowed())
    return having;

  st_select_lex *save_curr_select= thd->lex->current_select;
  thd->lex->current_select= this;

  /*
    1. Collect fields used in the GROUP BY grouping fields of this SELECT
    2. Collect fields equal to grouping_fields from the WHERE clause
       of this SELECT and add them to the grouping fields list.
  */
  if (collect_grouping_fields(thd) ||
      collect_fields_equal_to_grouping(thd))
    return having;

  /*
    3. Extract the most restrictive condition from the HAVING clause of this
       select that depends only on the grouping fields (directly or indirectly
       through equality).
       If the extracted condition is an AND condition it is transformed into a
       list of all its conjuncts saved in attach_to_conds. Otherwise,
       the condition is put into attach_to_conds as the only its element.
  */
  List_iterator_fast<Item> it(attach_to_conds);
  Item *item;
  check_cond_extraction_for_grouping_fields(thd, having);
  if (build_pushable_cond_for_having_pushdown(thd, having))
  {
    attach_to_conds.empty();
    goto exit;
  }
  if (!attach_to_conds.elements)
    goto exit;

  /*
    4. Remove conditions from HAVING clause that can be entirely pushed
       into WHERE.
       Multiple equalities are not removed but marked with DELETION_FL flag.
       They will be deleted later in substitite_for_best_equal_field() called
       for the HAVING condition.
  */
  having= remove_pushed_top_conjuncts_for_having(thd, having);

  /*
    Change join->cond_equal which points to the multiple equalities of
    the top level of HAVING.
    Removal of AND conditions may leave only one conjunct in HAVING.

    Example 1:
    SELECT *
    FROM t1
    GROUP BY t1.a
    (t1.a < 2) AND (t1.b = 2)

    (t1.a < 2) is pushed into WHERE.
    join->cond_equal should point on (t1.b = 2) multiple equality now.

    Example 2:
    SELECT *
    FROM t1
    GROUP BY t1.a
    (t1.a = 2) AND (t1.b < 2)

    (t1.a = 2) is pushed into WHERE.
    join->cond_equal should be NULL now.
  */
  if (having &&
      having->type() == Item::FUNC_ITEM &&
      ((Item_func*) having)->functype() == Item_func::MULT_EQUAL_FUNC)
    join->having_equal= new (thd->mem_root) COND_EQUAL((Item_equal *)having,
                                                       thd->mem_root);
  else if (!having ||
           having->type() != Item::COND_ITEM ||
           ((Item_cond *)having)->functype() != Item_cond::COND_AND_FUNC)
    join->having_equal= 0;

  /*
    5. Unwrap fields wrapped in Item_ref wrappers contained in the condition
       of attach_to_conds so the condition could be pushed into WHERE.
  */
  it.rewind();
  while ((item=it++))
  {
    item= item->transform(thd,
                          &Item::field_transformer_for_having_pushdown,
                          (uchar *)this);

    if (item->walk(&Item::cleanup_excluding_immutables_processor, 0, STOP_PTR)
        || item->fix_fields(thd, NULL))
    {
      attach_to_conds.empty();
      goto exit;
    }
  }
exit:
  thd->lex->current_select= save_curr_select;
  return having;
}


bool LEX::stmt_install_plugin(const DDL_options_st &opt,
                              const Lex_ident_sys_st &name,
                              const LEX_CSTRING &soname)
{
  create_info.init();
  if (add_create_options_with_check(opt))
    return true;
  sql_command= SQLCOM_INSTALL_PLUGIN;
  comment= name;
  ident= soname;
  return false;
}


void LEX::stmt_install_plugin(const LEX_CSTRING &soname)
{
  sql_command= SQLCOM_INSTALL_PLUGIN;
  comment= null_clex_str;
  ident= soname;
}


bool LEX::stmt_uninstall_plugin_by_name(const DDL_options_st &opt,
                                        const Lex_ident_sys_st &name)
{
  check_opt.init();
  if (add_create_options_with_check(opt))
    return true;
  sql_command= SQLCOM_UNINSTALL_PLUGIN;
  comment= name;
  ident= null_clex_str;
  return false;
}


bool LEX::stmt_uninstall_plugin_by_soname(const DDL_options_st &opt,
                                          const LEX_CSTRING &soname)
{
  check_opt.init();
  if (add_create_options_with_check(opt))
    return true;
  sql_command= SQLCOM_UNINSTALL_PLUGIN;
  comment= null_clex_str;
  ident= soname;
  return false;
}


bool LEX::stmt_prepare_validate(const char *stmt_type)
{
  if (unlikely(table_or_sp_used()))
  {
    my_error(ER_SUBQUERIES_NOT_SUPPORTED, MYF(0), stmt_type);
    return true;
  }
  return check_main_unit_semantics();
}


bool LEX::stmt_prepare(const Lex_ident_sys_st &ident, Item *code)
{
  sql_command= SQLCOM_PREPARE;
  if (stmt_prepare_validate("PREPARE..FROM"))
    return true;
  prepared_stmt.set(ident, code, NULL);
  return false;
}


bool LEX::stmt_execute_immediate(Item *code, List<Item> *params)
{
  sql_command= SQLCOM_EXECUTE_IMMEDIATE;
  if (stmt_prepare_validate("EXECUTE IMMEDIATE"))
    return true;
  static const Lex_ident_sys immediate(STRING_WITH_LEN("IMMEDIATE"));
  prepared_stmt.set(immediate, code, params);
  return false;
}


bool LEX::stmt_execute(const Lex_ident_sys_st &ident, List<Item> *params)
{
  sql_command= SQLCOM_EXECUTE;
  prepared_stmt.set(ident, NULL, params);
  return stmt_prepare_validate("EXECUTE..USING");
}


void LEX::stmt_deallocate_prepare(const Lex_ident_sys_st &ident)
{
  sql_command= SQLCOM_DEALLOCATE_PREPARE;
  prepared_stmt.set(ident, NULL, NULL);
}


bool LEX::stmt_alter_table_exchange_partition(Table_ident *table)
{
  DBUG_ASSERT(sql_command == SQLCOM_ALTER_TABLE);
  first_select_lex()->db= table->db;
  if (first_select_lex()->db.str == NULL &&
      copy_db_to(&first_select_lex()->db))
    return true;
  name= table->table;
  alter_info.partition_flags|= ALTER_PARTITION_EXCHANGE;
  if (!first_select_lex()->add_table_to_list(thd, table, NULL,
                                             TL_OPTION_UPDATING,
                                             TL_READ_NO_INSERT,
                                             MDL_SHARED_NO_WRITE))
    return true;
  DBUG_ASSERT(!m_sql_cmd);
  m_sql_cmd= new (thd->mem_root) Sql_cmd_alter_table_exchange_partition();
  return m_sql_cmd == NULL;
}


void LEX::stmt_purge_to(const LEX_CSTRING &to)
{
  type= 0;
  sql_command= SQLCOM_PURGE;
  to_log= to.str;
}


bool LEX::stmt_purge_before(Item *item)
{
  type= 0;
  sql_command= SQLCOM_PURGE_BEFORE;
  value_list.empty();
  value_list.push_front(item, thd->mem_root);
  return check_main_unit_semantics();
}


bool LEX::stmt_create_udf_function(const DDL_options_st &options,
                                   enum_sp_aggregate_type agg_type,
                                   const Lex_ident_sys_st &name,
                                   Item_result return_type,
                                   const LEX_CSTRING &soname)
{
  if (stmt_create_function_start(options))
    return true;

   if (unlikely(is_native_function(thd, &name)))
   {
     my_error(ER_NATIVE_FCT_NAME_COLLISION, MYF(0), name.str);
     return true;
   }
   sql_command= SQLCOM_CREATE_FUNCTION;
   udf.name= name;
   udf.returns= return_type;
   udf.dl= soname.str;
   udf.type= agg_type == GROUP_AGGREGATE ? UDFTYPE_AGGREGATE :
                                           UDFTYPE_FUNCTION;
   stmt_create_routine_finalize();
   return false;
}


bool LEX::stmt_create_stored_function_start(const DDL_options_st &options,
                                            enum_sp_aggregate_type agg_type,
                                            const sp_name *spname)
{
  if (stmt_create_function_start(options) ||
      unlikely(!make_sp_head_no_recursive(thd, spname,
                                          &sp_handler_function, agg_type)))
    return true;
  return false;
}


bool LEX::stmt_drop_function(const DDL_options_st &options,
                             const Lex_ident_sys_st &db,
                             const Lex_ident_sys_st &name)
{
  if (unlikely(db.str && check_db_name((LEX_STRING*) &db)))
  {
    my_error(ER_WRONG_DB_NAME, MYF(0), db.str);
    return true;
  }
  if (unlikely(sphead))
  {
    my_error(ER_SP_NO_DROP_SP, MYF(0), "FUNCTION");
    return true;
  }
  set_command(SQLCOM_DROP_FUNCTION, options);
  spname= new (thd->mem_root) sp_name(&db, &name, true);
  return spname == NULL;
}


bool LEX::stmt_drop_function(const DDL_options_st &options,
                             const Lex_ident_sys_st &name)
{
  LEX_CSTRING db= {0, 0};
  if (unlikely(sphead))
  {
    my_error(ER_SP_NO_DROP_SP, MYF(0), "FUNCTION");
    return true;
  }
  if (thd->db.str && unlikely(copy_db_to(&db)))
    return true;
  set_command(SQLCOM_DROP_FUNCTION, options);
  spname= new (thd->mem_root) sp_name(&db, &name, false);
  return spname == NULL;
}


bool LEX::stmt_drop_procedure(const DDL_options_st &options,
                              sp_name *name)
{
  if (unlikely(sphead))
  {
    my_error(ER_SP_NO_DROP_SP, MYF(0), "PROCEDURE");
    return true;
  }
  set_command(SQLCOM_DROP_PROCEDURE, options);
  spname= name;
  return false;
}


bool LEX::stmt_alter_function_start(sp_name *name)
{
  if (unlikely(sphead))
  {
    my_error(ER_SP_NO_DROP_SP, MYF(0), "FUNCTION");
    return true;
  }
  if (main_select_push())
    return true;
  sp_chistics.init();
  sql_command= SQLCOM_ALTER_FUNCTION;
  spname= name;
  return false;
}


bool LEX::stmt_alter_procedure_start(sp_name *name)
{
  if (unlikely(sphead))
  {
    my_error(ER_SP_NO_DROP_SP, MYF(0), "PROCEDURE");
    return true;
  }
  if (main_select_push())
    return true;
  sp_chistics.init();
  sql_command= SQLCOM_ALTER_PROCEDURE;
  spname= name;
  return false;
}


Spvar_definition *LEX::row_field_name(THD *thd, const Lex_ident_sys_st &name)
{
  Spvar_definition *res;
  if (unlikely(check_string_char_length(&name, 0, NAME_CHAR_LEN,
                                        system_charset_info, 1)))
  {
    my_error(ER_TOO_LONG_IDENT, MYF(0), name.str);
    return NULL;
  }
  if (unlikely(!(res= new (thd->mem_root) Spvar_definition())))
    return NULL;
  init_last_field(res, &name, thd->variables.collation_database);
  return res;
}


Item *
Lex_cast_type_st::create_typecast_item_or_error(THD *thd, Item *item,
                                                CHARSET_INFO *cs) const
{
  Item *tmp= create_typecast_item(thd, item, cs);
  if (!tmp)
  {
    Name name= m_type_handler->name();
    char buf[128];
    size_t length= my_snprintf(buf, sizeof(buf), "CAST(expr AS %.*s)",
                               (int) name.length(), name.ptr());
    my_error(ER_UNKNOWN_OPERATOR, MYF(0),
             ErrConvString(buf, length, system_charset_info).ptr());
  }
  return tmp;
}


void Lex_field_type_st::set_handler_length_flags(const Type_handler *handler,
                                                 const char *length,
                                                 uint32 flags)
{
  DBUG_ASSERT(!handler->is_unsigned());
  if (flags & UNSIGNED_FLAG)
    handler= handler->type_handler_unsigned();
  set(handler, length, NULL);
}


bool LEX::set_field_type_udt(Lex_field_type_st *type,
                             const LEX_CSTRING &name,
                             const Lex_length_and_dec_st &attr)
{
  const Type_handler *h;
  if (!(h= Type_handler::handler_by_name_or_error(thd, name)))
    return true;
  type->set(h, attr);
  charset= &my_charset_bin;
  return false;
}


bool LEX::set_cast_type_udt(Lex_cast_type_st *type,
                             const LEX_CSTRING &name)
{
  const Type_handler *h;
  if (!(h= Type_handler::handler_by_name_or_error(thd, name)))
    return true;
  type->set(h);
  charset= NULL;
  return false;
}


bool sp_expr_lex::sp_repeat_loop_finalize(THD *thd)
{
  uint ip= sphead->instructions();
  sp_label *lab= spcont->last_label();  /* Jumping back */
  sp_instr_jump_if_not *i= new (thd->mem_root)
    sp_instr_jump_if_not(ip, spcont, get_item(), lab->ip, this);
  if (unlikely(i == NULL) ||
      unlikely(sphead->add_instr(i)))
    return true;
  /* We can shortcut the cont_backpatch here */
  i->m_cont_dest= ip+1;
  return false;
}


bool sp_expr_lex::sp_if_expr(THD *thd)
{
  uint ip= sphead->instructions();
  sp_instr_jump_if_not *i= new (thd->mem_root)
                           sp_instr_jump_if_not(ip, spcont, get_item(), this);
  return
    (unlikely(i == NULL) ||
    unlikely(sphead->push_backpatch(thd, i,
                                    spcont->push_label(thd, &empty_clex_str,
                                                       0))) ||
    unlikely(sphead->add_cont_backpatch(i)) ||
    unlikely(sphead->add_instr(i)));
}


bool LEX::sp_if_after_statements(THD *thd)
{
  uint ip= sphead->instructions();
  sp_instr_jump *i= new (thd->mem_root) sp_instr_jump(ip, spcont);
  if (unlikely(i == NULL) ||
      unlikely(sphead->add_instr(i)))
    return true;
  sphead->backpatch(spcont->pop_label());
  sphead->push_backpatch(thd, i, spcont->push_label(thd, &empty_clex_str, 0));
  return false;
}


sp_condition_value *LEX::stmt_signal_value(const Lex_ident_sys_st &ident)
{
  sp_condition_value *cond;
  /* SIGNAL foo cannot be used outside of stored programs */
  if (unlikely(spcont == NULL))
  {
    my_error(ER_SP_COND_MISMATCH, MYF(0), ident.str);
    return NULL;
  }
  cond= spcont->find_declared_or_predefined_condition(thd, &ident);
  if (unlikely(cond == NULL))
  {
    my_error(ER_SP_COND_MISMATCH, MYF(0), ident.str);
    return NULL;
  }
  bool bad= thd->variables.sql_mode & MODE_ORACLE ?
            !cond->has_sql_state() :
            cond->type != sp_condition_value::SQLSTATE;
  if (unlikely(bad))
  {
    my_error(ER_SIGNAL_BAD_CONDITION_TYPE, MYF(0));
    return NULL;
  }
  return cond;
}


bool LEX::add_table_foreign_key(const LEX_CSTRING *name,
                                const LEX_CSTRING *constraint_name,
                                Table_ident *ref_table_name,
                                DDL_options ddl_options)
{
  Key *key= new (thd->mem_root) Foreign_key(name,
                                            &last_key->columns,
                                            constraint_name,
                                            &ref_table_name->db,
                                            &ref_table_name->table,
                                            &ref_list,
                                            fk_delete_opt,
                                            fk_update_opt,
                                            fk_match_option,
                                            ddl_options);
  if (unlikely(key == NULL))
    return true;

  /*
    handle_if_exists_options() expects the two keys in this order:
    the Foreign_key, followed by its auto-generated Key.
  */
  alter_info.key_list.push_back(key, thd->mem_root);
  alter_info.key_list.push_back(last_key, thd->mem_root);

  option_list= NULL;

  /* Only used for ALTER TABLE. Ignored otherwise. */
  alter_info.flags|= ALTER_ADD_FOREIGN_KEY;

  return false;
}


bool LEX::add_column_foreign_key(const LEX_CSTRING *name,
                                 const LEX_CSTRING *constraint_name,
                                 Table_ident *ref_table_name,
                                 DDL_options ddl_options)
{
  if (last_field->vcol_info || last_field->vers_sys_field())
  {
    thd->parse_error();
    return true;
  }
  if (unlikely(!(last_key= (new (thd->mem_root)
                            Key(Key::MULTIPLE, constraint_name,
                            HA_KEY_ALG_UNDEF, true, ddl_options)))))
    return true;
  Key_part_spec *key= new (thd->mem_root) Key_part_spec(name, 0);
  if (unlikely(key == NULL))
    return true;
  last_key->columns.push_back(key, thd->mem_root);
  if (ref_list.is_empty())
  {
    ref_list.push_back(key, thd->mem_root);
  }
  if (unlikely(add_table_foreign_key(constraint_name, constraint_name,
                                     ref_table_name, ddl_options)))
      return true;
  option_list= NULL;

  /* Only used for ALTER TABLE. Ignored otherwise. */
  alter_info.flags|= ALTER_ADD_FOREIGN_KEY;

  return false;
}


bool LEX::stmt_grant_table(THD *thd,
                           Grant_privilege *grant,
                           const Lex_grant_object_name &ident,
                           privilege_t grant_option)
{
  sql_command= SQLCOM_GRANT;
  return
    grant->set_object_name(thd, ident, current_select, grant_option) ||
    !(m_sql_cmd= new (thd->mem_root) Sql_cmd_grant_table(sql_command, *grant));
}


bool LEX::stmt_revoke_table(THD *thd,
                            Grant_privilege *grant,
                            const Lex_grant_object_name &ident)
{
  sql_command= SQLCOM_REVOKE;
  return
    grant->set_object_name(thd, ident, current_select, NO_ACL) ||
    !(m_sql_cmd= new (thd->mem_root) Sql_cmd_grant_table(sql_command, *grant));
}


bool LEX::stmt_grant_sp(THD *thd,
                        Grant_privilege *grant,
                        const Lex_grant_object_name &ident,
                        const Sp_handler &sph,
                        privilege_t grant_option)
{
  sql_command= SQLCOM_GRANT;
  return
    grant->set_object_name(thd, ident, current_select, grant_option) ||
    add_grant_command(thd, grant->columns()) ||
    !(m_sql_cmd= new (thd->mem_root) Sql_cmd_grant_sp(sql_command,
                                                      *grant, sph));
}


bool LEX::stmt_revoke_sp(THD *thd,
                         Grant_privilege *grant,
                         const Lex_grant_object_name &ident,
                         const Sp_handler &sph)
{
  sql_command= SQLCOM_REVOKE;
  return
    grant->set_object_name(thd, ident, current_select, NO_ACL) ||
    add_grant_command(thd, grant->columns()) ||
    !(m_sql_cmd= new (thd->mem_root) Sql_cmd_grant_sp(sql_command,
                                                      *grant, sph));
}


bool LEX::stmt_grant_proxy(THD *thd, LEX_USER *user, privilege_t grant_option)
{
  users_list.push_front(user);
  sql_command= SQLCOM_GRANT;
  return !(m_sql_cmd= new (thd->mem_root) Sql_cmd_grant_proxy(sql_command,
                                                              grant_option));
}


bool LEX::stmt_revoke_proxy(THD *thd, LEX_USER *user)
{
  users_list.push_front(user);
  sql_command= SQLCOM_REVOKE;
  return !(m_sql_cmd= new (thd->mem_root) Sql_cmd_grant_proxy(sql_command,
                                                              NO_ACL));
}


LEX_USER *LEX::current_user_for_set_password(THD *thd)
{
  LEX_CSTRING pw= { STRING_WITH_LEN("password") };
  if (unlikely(spcont && spcont->find_variable(&pw, false)))
  {
    my_error(ER_SP_BAD_VAR_SHADOW, MYF(0), pw.str);
    return NULL;
  }
  LEX_USER *res;
  if (unlikely(!(res= (LEX_USER*) thd->calloc(sizeof(LEX_USER)))))
    return NULL;
  res->user= current_user;
  return res;
}


bool LEX::sp_create_set_password_instr(THD *thd,
                                       LEX_USER *user,
                                       USER_AUTH *auth,
                                       bool no_lookahead)
{
  user->auth= auth;
  set_var_password *var= new (thd->mem_root) set_var_password(user);
  if (unlikely(var == NULL) ||
      unlikely(var_list.push_back(var, thd->mem_root)))
    return true;
  autocommit= true;
  if (sphead)
    sphead->m_flags|= sp_head::HAS_SET_AUTOCOMMIT_STMT;
  return sp_create_assignment_instr(thd, no_lookahead);
}


bool LEX::map_data_type(const Lex_ident_sys_st &schema_name,
                        Lex_field_type_st *type) const
{
  const Schema *schema= schema_name.str ?
                        Schema::find_by_name(schema_name) :
                        Schema::find_implied(thd);
  if (!schema)
  {
    char buf[128];
    const Name type_name= type->type_handler()->name();
    my_snprintf(buf, sizeof(buf), "%.*s.%.*s",
                (int) schema_name.length, schema_name.str,
                (int) type_name.length(), type_name.ptr());
    my_error(ER_UNKNOWN_DATA_TYPE, MYF(0), buf);
    return true;
  }
  const Type_handler *mapped= schema->map_data_type(thd, type->type_handler());
  type->set_handler(mapped);
  return false;
}


bool SELECT_LEX_UNIT::explainable() const
{
  /*
    EXPLAIN/ANALYZE unit, when:
    (1) if it's a subquery - it's not part of eliminated WHERE/ON clause.
    (2) if it's a CTE - it's not hanging (needed for execution)
    (3) if it's a derived - it's not merged
    if it's not 1/2/3 - it's some weird internal thing, ignore it
  */
  return item ?
           !item->eliminated :                        // (1)
           with_element ?
             derived && derived->derived_result &&
               !with_element->is_hanging_recursive(): // (2)
             derived ?
               derived->is_materialized_derived() :   // (3)
               false;
}<|MERGE_RESOLUTION|>--- conflicted
+++ resolved
@@ -3528,8 +3528,6 @@
                                                            n_elems));
   if (likely(array != NULL))
     ref_pointer_array= Ref_ptr_array(array, n_elems);
-<<<<<<< HEAD
-
   return array == NULL;
 }
 
@@ -3617,10 +3615,6 @@
       str->append(STRING_WITH_LEN(" WHERE "));
       sel->where->print(str, query_type);
     }
-=======
-  return array == NULL;
-}
->>>>>>> 699cfee5
 
     if (sel->order_list.elements)
     {
@@ -7000,7 +6994,6 @@
                thd->lex->sphead->restore_lex(thd)))
     return true;
 
-  DBUG_ASSERT(this == thd->lex);
   return false;
 }
 
