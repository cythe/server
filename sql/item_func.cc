--- conflicted
+++ resolved
@@ -42,76 +42,6 @@
 }
 
 
-<<<<<<< HEAD
-static void my_coll_agg_error(DTCollation &c1, DTCollation &c2,
-			      const char *fname)
-{
-  my_error(ER_CANT_AGGREGATE_2COLLATIONS, MYF(0),
-           c1.collation->name, c1.derivation_name(),
-           c2.collation->name, c2.derivation_name(),
-           fname);
-}
-
-static void my_coll_agg_error(DTCollation &c1,
-			       DTCollation &c2,
-			       DTCollation &c3,
-			       const char *fname)
-{
-  my_error(ER_CANT_AGGREGATE_3COLLATIONS, MYF(0),
-           c1.collation->name, c1.derivation_name(),
-           c2.collation->name, c2.derivation_name(),
-           c3.collation->name, c3.derivation_name(),
-           fname);
-}
-
-
-static void my_coll_agg_error(Item** args, uint count, const char *fname)
-{
-  if (count == 2)
-    my_coll_agg_error(args[0]->collation, args[1]->collation, fname);
-  else if (count == 3)
-    my_coll_agg_error(args[0]->collation,
-		      args[1]->collation,
-		      args[2]->collation,
-		      fname);
-  else
-    my_error(ER_CANT_AGGREGATE_NCOLLATIONS, MYF(0), fname);
-}
-
-
-bool Item_func::agg_arg_collations(DTCollation &c, Item **av, uint count,
-                                   uint flags)
-{
-  uint i;
-  c.set(av[0]->collation);
-  for (i= 1; i < count; i++)
-  {
-    if (c.aggregate(av[i]->collation, flags))
-    {
-      my_coll_agg_error(av, count, func_name());
-      return TRUE;
-    }
-  }
-  if ((flags & MY_COLL_DISALLOW_NONE) &&
-      c.derivation == DERIVATION_NONE)
-  {
-    my_coll_agg_error(av, count, func_name());
-    return TRUE;
-  }
-  return FALSE;
-}
-
-
-bool Item_func::agg_arg_collations_for_comparison(DTCollation &c,
-						  Item **av, uint count,
-                                                  uint flags)
-{
-  return (agg_arg_collations(c, av, count, flags | MY_COLL_DISALLOW_NONE));
-}
-
-
-=======
->>>>>>> 31b1bdc5
 /* return TRUE if item is a constant */
 
 bool
@@ -121,110 +51,6 @@
 }
 
 
-<<<<<<< HEAD
-
-/* 
-  Collect arguments' character sets together.
-  We allow to apply automatic character set conversion in some cases.
-  The conditions when conversion is possible are:
-  - arguments A and B have different charsets
-  - A wins according to coercibility rules
-    (i.e. a column is stronger than a string constant,
-     an explicit COLLATE clause is stronger than a column)
-  - character set of A is either superset for character set of B,
-    or B is a string constant which can be converted into the
-    character set of A without data loss.
-    
-  If all of the above is true, then it's possible to convert
-  B into the character set of A, and then compare according
-  to the collation of A.
-  
-  For functions with more than two arguments:
-
-    collect(A,B,C) ::= collect(collect(A,B),C)
-*/
-
-bool Item_func::agg_arg_charsets(DTCollation &coll,
-                                 Item **args, uint nargs, uint flags)
-{
-  Item **arg, **last, *safe_args[2];
-  if (agg_arg_collations(coll, args, nargs, flags))
-    return TRUE;
-
-  /*
-    For better error reporting: save the first and the second argument.
-    We need this only if the the number of args is 3 or 2:
-    - for a longer argument list, "Illegal mix of collations"
-      doesn't display each argument's characteristics.
-    - if nargs is 1, then this error cannot happen.
-  */
-  if (nargs >=2 && nargs <= 3)
-  {
-    safe_args[0]= args[0];
-    safe_args[1]= args[1];
-  }
-
-  THD *thd= current_thd;
-  Query_arena *arena, backup;
-  bool res= FALSE;
-  /*
-    In case we're in statement prepare, create conversion item
-    in its memory: it will be reused on each execute.
-  */
-  arena= thd->change_arena_if_needed(&backup);
-
-  for (arg= args, last= args + nargs; arg < last; arg++)
-  {
-    Item* conv;
-    uint32 dummy_offset;
-    if (!String::needs_conversion(0, coll.collation,
-                                  (*arg)->collation.collation,
-                                  &dummy_offset))
-      continue;
-
-    if (!(conv= (*arg)->safe_charset_converter(coll.collation)))
-    {
-      if (nargs >=2 && nargs <= 3)
-      {
-        /* restore the original arguments for better error message */
-        args[0]= safe_args[0];
-        args[1]= safe_args[1];
-      }
-      my_coll_agg_error(args, nargs, func_name());
-      res= TRUE;
-      break; // we cannot return here, we need to restore "arena".
-    }
-    if ((*arg)->type() == FIELD_ITEM)
-      ((Item_field *)(*arg))->no_const_subst= 1;
-    /*
-      If in statement prepare, then we create a converter for two
-      constant items, do it once and then reuse it.
-      If we're in execution of a prepared statement, arena is NULL,
-      and the conv was created in runtime memory. This can be
-      the case only if the argument is a parameter marker ('?'),
-      because for all true constants the charset converter has already
-      been created in prepare. In this case register the change for
-      rollback.
-    */
-    if (arena)
-      *arg= conv;
-    else
-      thd->change_item_tree(arg, conv);
-    /*
-      We do not check conv->fixed, because Item_func_conv_charset which can
-      be return by safe_charset_converter can't be fixed at creation
-    */
-    conv->fix_fields(thd, arg);
-  }
-  if (arena)
-    thd->restore_backup_item_arena(arena, &backup);
-  return res;
-}
-
-
-
-=======
->>>>>>> 31b1bdc5
 void Item_func::set_arguments(List<Item> &list)
 {
   allowed_arg_cols= 1;
@@ -4153,7 +3979,6 @@
 }
 
 
-<<<<<<< HEAD
 bool Item_user_var_as_out_param::fix_fields(THD *thd, Item **ref)
 {
   DBUG_ASSERT(fixed == 0);
@@ -4224,8 +4049,6 @@
 }
 
 
-=======
->>>>>>> 31b1bdc5
 Item_func_get_system_var::
 Item_func_get_system_var(sys_var *var_arg, enum_var_type var_type_arg,
                        LEX_STRING *component_arg, const char *name_arg,
@@ -4238,11 +4061,7 @@
 
 
 bool
-<<<<<<< HEAD
 Item_func_get_system_var::fix_fields(THD *thd, Item **ref)
-=======
-Item_func_get_system_var::fix_fields(THD *thd, TABLE_LIST *tables, Item **ref)
->>>>>>> 31b1bdc5
 {
   Item *item;
   DBUG_ENTER("Item_func_get_system_var::fix_fields");
