--- conflicted
+++ resolved
@@ -3291,23 +3291,13 @@
   THD* thd= current_thd;
   if (arg_count)
   {
-<<<<<<< HEAD
     longlong value= args[0]->val_int();
     thd->insert_id(value);
     null_value= args[0]->null_value;
     return value;                       // Avoid side effect of insert_id()
   }
   thd->lex->uncacheable(UNCACHEABLE_SIDEEFFECT);
-  return thd->insert_id();
-=======
-    longlong value=args[0]->val_int();
-    thd->insert_id(value);
-    null_value=args[0]->null_value;
-  }
-  else
-    thd->lex->uncacheable(UNCACHEABLE_SIDEEFFECT);
   return thd->last_insert_id_used ? thd->current_insert_id : thd->insert_id();
->>>>>>> d0f39b6a
 }
 
 /* This function is just used to test speed of different functions */
