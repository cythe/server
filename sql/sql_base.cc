--- conflicted
+++ resolved
@@ -4458,70 +4458,6 @@
   return false;
 }
 
-/**
-  Extend the table_list to include foreign tables for prelocking.
-
-  @param[in]  thd              Thread context.
-  @param[in]  prelocking_ctx   Prelocking context of the statement.
-  @param[in]  table_list       Table list element for table.
-  @param[in]  sp               Routine body.
-  @param[out] need_prelocking  Set to TRUE if method detects that prelocking
-                               required, not changed otherwise.
-
-  @retval FALSE  Success.
-  @retval TRUE   Failure (OOM).
-*/
-inline bool
-prepare_fk_prelocking_list(THD *thd, Query_tables_list *prelocking_ctx,
-                           TABLE_LIST *table_list, bool *need_prelocking,
-                           uint8 op)
-{
-  List <FOREIGN_KEY_INFO> fk_list;
-  List_iterator<FOREIGN_KEY_INFO> fk_list_it(fk_list);
-  FOREIGN_KEY_INFO *fk;
-  Query_arena *arena, backup;
-
-  arena= thd->activate_stmt_arena_if_needed(&backup);
-
-  table_list->table->file->get_parent_foreign_key_list(thd, &fk_list);
-  if (thd->is_error())
-  {
-    if (arena)
-      thd->restore_active_arena(arena, &backup);
-    return TRUE;
-  }
-
-  *need_prelocking= TRUE;
-
-  while ((fk= fk_list_it++))
-  {
-    // FK_OPTION_RESTRICT and FK_OPTION_NO_ACTION only need read access
-    static bool can_write[]= { true, false, true, true, false, true };
-    thr_lock_type lock_type;
-
-    if ((op & (1 << TRG_EVENT_DELETE) && can_write[fk->delete_method])
-        || (op & (1 << TRG_EVENT_UPDATE) && can_write[fk->update_method]))
-      lock_type= TL_WRITE_ALLOW_WRITE;
-    else
-      lock_type= TL_READ;
-
-    if (table_already_fk_prelocked(prelocking_ctx->query_tables,
-          fk->foreign_db, fk->foreign_table,
-          lock_type))
-      continue;
-
-    TABLE_LIST *tl= (TABLE_LIST *) thd->alloc(sizeof(TABLE_LIST));
-    tl->init_one_table_for_prelocking(fk->foreign_db->str, fk->foreign_db->length,
-        fk->foreign_table->str, fk->foreign_table->length,
-        NULL, lock_type, false, table_list->belong_to_view,
-        op, &prelocking_ctx->query_tables_last);
-  }
-  if (arena)
-    thd->restore_active_arena(arena, &backup);
-
-  return FALSE;
-}
-
 
 static bool internal_table_exists(TABLE_LIST *global_list,
                                   const char *table_name)
@@ -4572,18 +4508,8 @@
   DBUG_RETURN(FALSE);
 }
 
-
-
 /**
-  Defines how prelocking algorithm for DML statements should handle table list
-  elements:
-  - If table has triggers we should add all tables and routines
-    used by them to the prelocking set.
-
-  We do not need to acquire metadata locks on trigger names
-  in DML statements, since all DDL statements
-  that change trigger metadata always lock their
-  subject tables.
+  Extend the table_list to include foreign tables for prelocking.
 
   @param[in]  thd              Thread context.
   @param[in]  prelocking_ctx   Prelocking context of the statement.
@@ -4595,6 +4521,81 @@
   @retval FALSE  Success.
   @retval TRUE   Failure (OOM).
 */
+inline bool
+prepare_fk_prelocking_list(THD *thd, Query_tables_list *prelocking_ctx,
+                           TABLE_LIST *table_list, bool *need_prelocking,
+                           uint8 op)
+{
+  DBUG_ENTER("prepare_fk_prelocking_list");
+  List <FOREIGN_KEY_INFO> fk_list;
+  List_iterator<FOREIGN_KEY_INFO> fk_list_it(fk_list);
+  FOREIGN_KEY_INFO *fk;
+  Query_arena *arena, backup;
+  TABLE *table= table_list->table;
+
+  arena= thd->activate_stmt_arena_if_needed(&backup);
+
+  table->file->get_parent_foreign_key_list(thd, &fk_list);
+  if (unlikely(thd->is_error()))
+  {
+    if (arena)
+      thd->restore_active_arena(arena, &backup);
+    return TRUE;
+  }
+
+  *need_prelocking= TRUE;
+
+  while ((fk= fk_list_it++))
+  {
+    // FK_OPTION_RESTRICT and FK_OPTION_NO_ACTION only need read access
+    thr_lock_type lock_type;
+
+    if ((op & (1 << TRG_EVENT_DELETE) && fk_modifies_child(fk->delete_method))
+        || (op & (1 << TRG_EVENT_UPDATE) && fk_modifies_child(fk->update_method)))
+      lock_type= TL_WRITE_ALLOW_WRITE;
+    else
+      lock_type= TL_READ;
+
+    if (table_already_fk_prelocked(prelocking_ctx->query_tables,
+          fk->foreign_db, fk->foreign_table,
+          lock_type))
+      continue;
+
+    TABLE_LIST *tl= (TABLE_LIST *) thd->alloc(sizeof(TABLE_LIST));
+    tl->init_one_table_for_prelocking(fk->foreign_db,
+        fk->foreign_table,
+        NULL, lock_type,
+        TABLE_LIST::PRELOCK_FK,
+        table_list->belong_to_view, op,
+        &prelocking_ctx->query_tables_last,
+        table_list->for_insert_data);
+  }
+  if (arena)
+    thd->restore_active_arena(arena, &backup);
+  DBUG_RETURN(FALSE);
+}
+
+/**
+  Defines how prelocking algorithm for DML statements should handle table list
+  elements:
+  - If table has triggers we should add all tables and routines
+    used by them to the prelocking set.
+
+  We do not need to acquire metadata locks on trigger names
+  in DML statements, since all DDL statements
+  that change trigger metadata always lock their
+  subject tables.
+
+  @param[in]  thd              Thread context.
+  @param[in]  prelocking_ctx   Prelocking context of the statement.
+  @param[in]  table_list       Table list element for table.
+  @param[in]  sp               Routine body.
+  @param[out] need_prelocking  Set to TRUE if method detects that prelocking
+                               required, not changed otherwise.
+
+  @retval FALSE  Success.
+  @retval TRUE   Failure (OOM).
+*/
 
 bool DML_prelocking_strategy::
 handle_table(THD *thd, Query_tables_list *prelocking_ctx,
@@ -4616,72 +4617,24 @@
           add_tables_and_routines_for_triggers(thd, prelocking_ctx, table_list))
         return TRUE;
     }
-<<<<<<< HEAD
 
     if (table->file->referenced_by_foreign_key())
     {
-      List <FOREIGN_KEY_INFO> fk_list;
-      List_iterator<FOREIGN_KEY_INFO> fk_list_it(fk_list);
-      FOREIGN_KEY_INFO *fk;
-      Query_arena *arena, backup;
-
-      arena= thd->activate_stmt_arena_if_needed(&backup);
-
-      table->file->get_parent_foreign_key_list(thd, &fk_list);
-      if (unlikely(thd->is_error()))
-      {
-        if (arena)
-          thd->restore_active_arena(arena, &backup);
-        DBUG_RETURN(TRUE);
-      }
-
-      *need_prelocking= TRUE;
-
-      while ((fk= fk_list_it++))
-      {
-        // FK_OPTION_RESTRICT and FK_OPTION_NO_ACTION only need read access
-        uint8 op= table_list->trg_event_map;
-        thr_lock_type lock_type;
-
-        if ((op & (1 << TRG_EVENT_DELETE) && fk_modifies_child(fk->delete_method))
-         || (op & (1 << TRG_EVENT_UPDATE) && fk_modifies_child(fk->update_method)))
-          lock_type= TL_WRITE_ALLOW_WRITE;
-        else
-          lock_type= TL_READ;
-
-        if (table_already_fk_prelocked(prelocking_ctx->query_tables,
-                                       fk->foreign_db, fk->foreign_table,
-                                       lock_type))
-          continue;
-
-        TABLE_LIST *tl= (TABLE_LIST *) thd->alloc(sizeof(TABLE_LIST));
-        tl->init_one_table_for_prelocking(fk->foreign_db,
-                                          fk->foreign_table,
-                                          NULL, lock_type,
-                                          TABLE_LIST::PRELOCK_FK,
-                                          table_list->belong_to_view, op,
-                                          &prelocking_ctx->query_tables_last,
-                                          table_list->for_insert_data);
-      }
-      if (arena)
-        thd->restore_active_arena(arena, &backup);
-=======
-    if (table_list->table->file->referenced_by_foreign_key())
-    {
-      return (prepare_fk_prelocking_list(thd, prelocking_ctx, table_list,
-                                         need_prelocking,
-                                         table_list->trg_event_map));
->>>>>>> 3b548d3b
+      if (prepare_fk_prelocking_list(thd, prelocking_ctx, table_list,
+                                     need_prelocking,
+                                     table_list->trg_event_map))
+        return TRUE;
     }
   }
   else if (table_list->slave_fk_event_map &&
-           table_list->table->file->referenced_by_foreign_key())
-  {
-      return (prepare_fk_prelocking_list(thd, prelocking_ctx,
-                                         table_list, need_prelocking,
-                                         table_list->slave_fk_event_map));
-
-<<<<<<< HEAD
+           table->file->referenced_by_foreign_key())
+  {
+    if (prepare_fk_prelocking_list(thd, prelocking_ctx, table_list,
+                                   need_prelocking,
+                                   table_list->slave_fk_event_map))
+      return TRUE;
+  }
+
   /* Open any tables used by DEFAULT (like sequence tables) */
   DBUG_PRINT("info", ("table: %p  name: %s  db: %s  flags: %u",
                       table_list, table_list->table_name.str,
@@ -4757,10 +4710,6 @@
 err:
   thd->mdl_context.rollback_to_savepoint(mdl_savepoint);
   DBUG_RETURN(1);
-=======
-  }
-  return FALSE;
->>>>>>> 3b548d3b
 }
 
 
