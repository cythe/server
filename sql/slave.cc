--- conflicted
+++ resolved
@@ -3293,13 +3293,8 @@
                           slave_trans_retries);
       }
       if (!((thd->options & OPTION_BEGIN) && opt_using_transactions))
-<<<<<<< HEAD
-        rli->trans_retries= slave_trans_retries; // restart from fresh
-    }
-=======
          rli->trans_retries= 0; // restart from fresh
      }
->>>>>>> 2621e38b
     return exec_res;
   }
   else
