--- conflicted
+++ resolved
@@ -2431,7 +2431,6 @@
     }
 #endif
     /*
-<<<<<<< HEAD
       If we are using SET CHARSET without DEFAULT, add an implicite
       DEFAULT to not confuse old users. (This may change).
     */
@@ -2443,7 +2442,8 @@
       lex->create_info.used_fields|= HA_CREATE_USED_DEFAULT_CHARSET;
       lex->create_info.default_table_charset= lex->create_info.table_charset;
       lex->create_info.table_charset= 0;
-=======
+    }
+    /*
       The create-select command will open and read-lock the select table
       and then create, open and write-lock the new table. If a global
       read lock steps in, we get a deadlock. The write lock waits for
@@ -2459,44 +2459,12 @@
     if (wait_if_global_read_lock(thd, 0, 1))
     {
       res= -1;
-      break;
->>>>>>> 51d80960
+      goto unsent_create_error;
     }
     if (select_lex->item_list.elements)		// With select
     {
       select_result *result;
 
-<<<<<<< HEAD
-=======
-      if (!(lex->create_info.options & HA_LEX_CREATE_TMP_TABLE) &&
-	  check_dup(tables->db, tables->real_name, tables->next))
-      {
-	net_printf(&thd->net,ER_INSERT_TABLE_USED,tables->real_name);
-	goto error1;
-      }
-      if (lex->create_info.used_fields & HA_CREATE_USED_UNION)
-      {
-        TABLE_LIST *tab;
-        for (tab= tables; tab; tab= tab->next)
-        {
-          if (check_dup(tables->db, tab->real_name,
-                        (TABLE_LIST*)lex->create_info.merge_list.first))
-          {
-            net_printf(&thd->net, ER_INSERT_TABLE_USED, tab->real_name);
-            goto error1;
-          }
-        }  
-      }    
-      if (tables->next)
-      {
-	TABLE_LIST *table;
-	if (check_table_access(thd, SELECT_ACL, tables->next))
-          goto error1;				// Error message is given
-	/* TODO: Delete the following loop when locks is set by sql_yacc */
-	for (table = tables->next ; table ; table=table->next)
-	  table->lock_type= lex->lock_option;
-      }
->>>>>>> 51d80960
       select_lex->options|= SELECT_NO_UNLOCK;
       unit->offset_limit_cnt= select_lex->offset_limit;
       unit->select_limit_cnt= select_lex->select_limit+
@@ -2543,25 +2511,21 @@
       if (!res)
 	send_ok(thd);
     }
-<<<<<<< HEAD
-
-    // put tables back for PS rexecuting
-    tables= lex->link_first_table_back(tables, create_table,
-				       create_table_local);
-    break;
-
-    res= 1; //error reported
-unsent_create_error:
-    // put tables back for PS rexecuting
-    tables= lex->link_first_table_back(tables, create_table,
-				       create_table_local);
-=======
     /*
       Release the protection against the global read lock and wake
       everyone, who might want to set a global read lock.
     */
     start_waiting_global_read_lock(thd);
->>>>>>> 51d80960
+
+    // put tables back for PS rexecuting
+    tables= lex->link_first_table_back(tables, create_table,
+				       create_table_local);
+    break;
+
+unsent_create_error:
+    // put tables back for PS rexecuting
+    tables= lex->link_first_table_back(tables, create_table,
+				       create_table_local);
     break;
   }
   case SQLCOM_CREATE_INDEX:
