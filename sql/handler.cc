/* Copyright (c) 2000, 2016, Oracle and/or its affiliates.
   Copyright (c) 2009, 2022, MariaDB Corporation.

   This program is free software; you can redistribute it and/or modify
   it under the terms of the GNU General Public License as published by
   the Free Software Foundation; version 2 of the License.

   This program is distributed in the hope that it will be useful,
   but WITHOUT ANY WARRANTY; without even the implied warranty of
   MERCHANTABILITY or FITNESS FOR A PARTICULAR PURPOSE.  See the
   GNU General Public License for more details.

   You should have received a copy of the GNU General Public License
   along with this program; if not, write to the Free Software Foundation,
   Inc., 51 Franklin Street, Fifth Floor, Boston, MA 02110-1335 USA */

/** @file handler.cc

    @brief
  Handler-calling-functions
*/

#include "mariadb.h"
#include <inttypes.h>
#include "sql_priv.h"
#include "unireg.h"
#include "rpl_rli.h"
#include "sql_cache.h"                   // query_cache, query_cache_*
#include "sql_connect.h"                 // global_table_stats
#include "key.h"     // key_copy, key_unpack, key_cmp_if_same, key_cmp
#include "sql_table.h"                   // build_table_filename
#include "sql_parse.h"                          // check_stack_overrun
#include "sql_base.h"           // TDC_element
#include "discover.h"           // extension_based_table_discovery, etc
#include "log_event.h"          // *_rows_log_event
#include "create_options.h"
#include <myisampack.h>
#include "transaction.h"
#include "myisam.h"
#include "probes_mysql.h"
#include <mysql/psi/mysql_table.h>
#include <pfs_transaction_provider.h>
#include <mysql/psi/mysql_transaction.h>
#include "debug_sync.h"         // DEBUG_SYNC
#include "sql_audit.h"
#include "ha_sequence.h"
#include "rowid_filter.h"
#include "mysys_err.h"

#ifdef WITH_PARTITION_STORAGE_ENGINE
#include "ha_partition.h"
#endif

#ifdef WITH_ARIA_STORAGE_ENGINE
#include "../storage/maria/ha_maria.h"
#endif
#include "semisync_master.h"

#include "wsrep_mysqld.h"
#ifdef WITH_WSREP
#include "wsrep_binlog.h"
#include "wsrep_xid.h"
#include "wsrep_thd.h"
#include "wsrep_trans_observer.h" /* wsrep transaction hooks */
#include "wsrep_var.h"            /* wsrep_hton_check() */
#endif /* WITH_WSREP */

/**
  @def MYSQL_TABLE_LOCK_WAIT
  Instrumentation helper for table io_waits.
  @param OP the table operation to be performed
  @param FLAGS per table operation flags.
  @param PAYLOAD the code to instrument.
  @sa MYSQL_END_TABLE_WAIT.
*/
#ifdef HAVE_PSI_TABLE_INTERFACE
  #define MYSQL_TABLE_LOCK_WAIT(OP, FLAGS, PAYLOAD)    \
    {                                                  \
      if (m_psi != NULL)                               \
      {                                                \
        PSI_table_locker *locker;                      \
        PSI_table_locker_state state;                  \
        locker= PSI_TABLE_CALL(start_table_lock_wait)  \
          (& state, m_psi, OP, FLAGS,                  \
          __FILE__, __LINE__);                         \
        PAYLOAD                                        \
        if (locker != NULL)                            \
          PSI_TABLE_CALL(end_table_lock_wait)(locker); \
      }                                                \
      else                                             \
      {                                                \
        PAYLOAD                                        \
      }                                                \
    }
#else
  #define MYSQL_TABLE_LOCK_WAIT(OP, FLAGS, PAYLOAD) \
    PAYLOAD
#endif


/*
  While we have legacy_db_type, we have this array to
  check for dups and to find handlerton from legacy_db_type.
  Remove when legacy_db_type is finally gone
*/
st_plugin_int *hton2plugin[MAX_HA];

static handlerton *installed_htons[128];

#define BITMAP_STACKBUF_SIZE (128/8)

KEY_CREATE_INFO default_key_create_info=
{ HA_KEY_ALG_UNDEF, 0, 0, {NullS, 0}, {NullS, 0}, true, false };

/* number of entries in handlertons[] */
ulong total_ha= 0;
/* number of storage engines (from handlertons[]) that support 2pc */
ulong total_ha_2pc= 0;
#ifdef DBUG_ASSERT_EXISTS
/*
  Number of non-mandatory 2pc handlertons whose initialization failed
  to estimate total_ha_2pc value under supposition of the failures
  have not occcured.
*/
ulong failed_ha_2pc= 0;
#endif
/* size of savepoint storage area (see ha_init) */
ulong savepoint_alloc_size= 0;

static const LEX_CSTRING sys_table_aliases[]=
{
  { STRING_WITH_LEN("INNOBASE") },  { STRING_WITH_LEN("INNODB") },
  { STRING_WITH_LEN("HEAP") },      { STRING_WITH_LEN("MEMORY") },
  { STRING_WITH_LEN("MERGE") },     { STRING_WITH_LEN("MRG_MYISAM") },
  { STRING_WITH_LEN("Maria") },     { STRING_WITH_LEN("Aria") },
  {NullS, 0}
};

const LEX_CSTRING ha_row_type[]=
{
  { STRING_WITH_LEN("") },
  { STRING_WITH_LEN("FIXED") },
  { STRING_WITH_LEN("DYNAMIC") },
  { STRING_WITH_LEN("COMPRESSED") },
  { STRING_WITH_LEN("REDUNDANT") },
  { STRING_WITH_LEN("COMPACT") },
  { STRING_WITH_LEN("PAGE") }
};

const char *tx_isolation_names[]=
{ "READ-UNCOMMITTED", "READ-COMMITTED", "REPEATABLE-READ", "SERIALIZABLE",
  NullS};
TYPELIB tx_isolation_typelib= {array_elements(tx_isolation_names)-1,"",
			       tx_isolation_names, NULL};

static TYPELIB known_extensions= {0,"known_exts", NULL, NULL};
uint known_extensions_id= 0;


class Table_exists_error_handler : public Internal_error_handler
{
public:
  Table_exists_error_handler()
    : m_handled_errors(0), m_unhandled_errors(0)
  {}

  bool handle_condition(THD *thd,
                        uint sql_errno,
                        const char* sqlstate,
                        Sql_condition::enum_warning_level *level,
                        const char* msg,
                        Sql_condition ** cond_hdl)
  {
    *cond_hdl= NULL;
    if (non_existing_table_error(sql_errno))
    {
      m_handled_errors++;
      return TRUE;
    }

    if (*level == Sql_condition::WARN_LEVEL_ERROR)
      m_unhandled_errors++;
    return FALSE;
  }

  bool safely_trapped_errors()
  {
    return ((m_handled_errors > 0) && (m_unhandled_errors == 0));
  }

private:
  int m_handled_errors;
  int m_unhandled_errors;
};


static int commit_one_phase_2(THD *thd, bool all, THD_TRANS *trans,
                              bool is_real_trans);


static plugin_ref ha_default_plugin(THD *thd)
{
  if (thd->variables.table_plugin)
    return thd->variables.table_plugin;
  return my_plugin_lock(thd, global_system_variables.table_plugin);
}

static plugin_ref ha_default_tmp_plugin(THD *thd)
{
  if (thd->variables.tmp_table_plugin)
    return thd->variables.tmp_table_plugin;
  if (global_system_variables.tmp_table_plugin)
    return my_plugin_lock(thd, global_system_variables.tmp_table_plugin);
  return ha_default_plugin(thd);
}


/** @brief
  Return the default storage engine handlerton for thread

  SYNOPSIS
    ha_default_handlerton(thd)
    thd         current thread

  RETURN
    pointer to handlerton
*/
handlerton *ha_default_handlerton(THD *thd)
{
  plugin_ref plugin= ha_default_plugin(thd);
  DBUG_ASSERT(plugin);
  handlerton *hton= plugin_hton(plugin);
  DBUG_ASSERT(hton);
  return hton;
}


handlerton *ha_default_tmp_handlerton(THD *thd)
{
  plugin_ref plugin= ha_default_tmp_plugin(thd);
  DBUG_ASSERT(plugin);
  handlerton *hton= plugin_hton(plugin);
  DBUG_ASSERT(hton);
  return hton;
}


/** @brief
  Return the storage engine handlerton for the supplied name
  
  SYNOPSIS
    ha_resolve_by_name(thd, name)
    thd         current thread
    name        name of storage engine
  
  RETURN
    pointer to storage engine plugin handle
*/
plugin_ref ha_resolve_by_name(THD *thd, const LEX_CSTRING *name,
                              bool tmp_table)
{
  const LEX_CSTRING *table_alias;
  plugin_ref plugin;

redo:
  if (thd && !my_charset_latin1.strnncoll(
                           (const uchar *)name->str, name->length,
                           (const uchar *)STRING_WITH_LEN("DEFAULT"), 0))
    return tmp_table ?  ha_default_tmp_plugin(thd) : ha_default_plugin(thd);

  if ((plugin= my_plugin_lock_by_name(thd, name, MYSQL_STORAGE_ENGINE_PLUGIN)))
  {
    handlerton *hton= plugin_hton(plugin);
    if (hton && !(hton->flags & HTON_NOT_USER_SELECTABLE))
      return plugin;
      
    /*
      unlocking plugin immediately after locking is relatively low cost.
    */
    plugin_unlock(thd, plugin);
  }

  /*
    We check for the historical aliases.
  */
  for (table_alias= sys_table_aliases; table_alias->str; table_alias+= 2)
  {
    if (!my_charset_latin1.strnncoll(
                      (const uchar *)name->str, name->length,
                      (const uchar *)table_alias->str, table_alias->length))
    {
      name= table_alias + 1;
      goto redo;
    }
  }

  return NULL;
}


bool
Storage_engine_name::resolve_storage_engine_with_error(THD *thd,
                                                       handlerton **ha,
                                                       bool tmp_table)
{
  if (plugin_ref plugin= ha_resolve_by_name(thd, &m_storage_engine_name,
                                            tmp_table))
  {
    *ha= plugin_hton(plugin);
    return false;
  }

  *ha= NULL;
  if (thd->variables.sql_mode & MODE_NO_ENGINE_SUBSTITUTION)
  {
    my_error(ER_UNKNOWN_STORAGE_ENGINE, MYF(0), m_storage_engine_name.str);
    return true;
  }
  push_warning_printf(thd, Sql_condition::WARN_LEVEL_WARN,
                      ER_UNKNOWN_STORAGE_ENGINE,
                      ER_THD(thd, ER_UNKNOWN_STORAGE_ENGINE),
                      m_storage_engine_name.str);
  return false;
}


plugin_ref ha_lock_engine(THD *thd, const handlerton *hton)
{
  if (hton)
  {
    st_plugin_int *plugin= hton2plugin[hton->slot];
    return my_plugin_lock(thd, plugin_int_to_ref(plugin));
  }
  return NULL;
}


handlerton *ha_resolve_by_legacy_type(THD *thd, enum legacy_db_type db_type)
{
  plugin_ref plugin;
  switch (db_type) {
  case DB_TYPE_DEFAULT:
    return ha_default_handlerton(thd);
  default:
    if (db_type > DB_TYPE_UNKNOWN && db_type < DB_TYPE_DEFAULT &&
        (plugin= ha_lock_engine(thd, installed_htons[db_type])))
      return plugin_hton(plugin);
    /* fall through */
  case DB_TYPE_UNKNOWN:
    return NULL;
  }
}


/**
  Use other database handler if databasehandler is not compiled in.
*/
handlerton *ha_checktype(THD *thd, handlerton *hton, bool no_substitute)
{
  if (ha_storage_engine_is_enabled(hton))
    return hton;

  if (no_substitute)
    return NULL;

  return ha_default_handlerton(thd);
} /* ha_checktype */


handler *get_new_handler(TABLE_SHARE *share, MEM_ROOT *alloc,
                         handlerton *db_type)
{
  handler *file;
  DBUG_ENTER("get_new_handler");
  DBUG_PRINT("enter", ("alloc: %p", alloc));

  if (ha_storage_engine_is_enabled(db_type))
  {
    if ((file= db_type->create(db_type, share, alloc)))
      file->init();
    DBUG_RETURN(file);
  }
  /*
    Try the default table type
    Here the call to current_thd() is ok as we call this function a lot of
    times but we enter this branch very seldom.
  */
  file= get_new_handler(share, alloc, ha_default_handlerton(current_thd));
  DBUG_RETURN(file);
}


#ifdef WITH_PARTITION_STORAGE_ENGINE
handler *get_ha_partition(partition_info *part_info)
{
  ha_partition *partition;
  DBUG_ENTER("get_ha_partition");
  if ((partition= new ha_partition(partition_hton, part_info)))
  {
    if (partition->initialize_partition(current_thd->mem_root))
    {
      delete partition;
      partition= 0;
    }
    else
      partition->init();
  }
  else
  {
    my_error(ER_OUTOFMEMORY, MYF(ME_FATAL), 
             static_cast<int>(sizeof(ha_partition)));
  }
  DBUG_RETURN(((handler*) partition));
}
#endif

static const char **handler_errmsgs;

C_MODE_START
static const char **get_handler_errmsgs(int nr)
{
  return handler_errmsgs;
}
C_MODE_END


/**
  Register handler error messages for use with my_error().

  @retval
    0           OK
  @retval
    !=0         Error
*/

int ha_init_errors(void)
{
#define SETMSG(nr, msg) handler_errmsgs[(nr) - HA_ERR_FIRST]= (msg)

  /* Allocate a pointer array for the error message strings. */
  /* Zerofill it to avoid uninitialized gaps. */
  if (! (handler_errmsgs= (const char**) my_malloc(key_memory_handler_errmsgs,
                                                   HA_ERR_ERRORS * sizeof(char*),
                                                   MYF(MY_WME | MY_ZEROFILL))))
    return 1;

  /* Set the dedicated error messages. */
  SETMSG(HA_ERR_KEY_NOT_FOUND,          ER_DEFAULT(ER_KEY_NOT_FOUND));
  SETMSG(HA_ERR_FOUND_DUPP_KEY,         ER_DEFAULT(ER_DUP_KEY));
  SETMSG(HA_ERR_RECORD_CHANGED,         "Update which is recoverable");
  SETMSG(HA_ERR_WRONG_INDEX,            "Wrong index given to function");
  SETMSG(HA_ERR_CRASHED,                ER_DEFAULT(ER_NOT_KEYFILE));
  SETMSG(HA_ERR_WRONG_IN_RECORD,        ER_DEFAULT(ER_CRASHED_ON_USAGE));
  SETMSG(HA_ERR_OUT_OF_MEM,             "Table handler out of memory");
  SETMSG(HA_ERR_NOT_A_TABLE,            "Incorrect file format '%.64s'");
  SETMSG(HA_ERR_WRONG_COMMAND,          "Command not supported");
  SETMSG(HA_ERR_OLD_FILE,               ER_DEFAULT(ER_OLD_KEYFILE));
  SETMSG(HA_ERR_NO_ACTIVE_RECORD,       "No record read in update");
  SETMSG(HA_ERR_RECORD_DELETED,         "Intern record deleted");
  SETMSG(HA_ERR_RECORD_FILE_FULL,       ER_DEFAULT(ER_RECORD_FILE_FULL));
  SETMSG(HA_ERR_INDEX_FILE_FULL,        "No more room in index file '%.64s'");
  SETMSG(HA_ERR_END_OF_FILE,            "End in next/prev/first/last");
  SETMSG(HA_ERR_UNSUPPORTED,            ER_DEFAULT(ER_ILLEGAL_HA));
  SETMSG(HA_ERR_TO_BIG_ROW,             "Too big row");
  SETMSG(HA_WRONG_CREATE_OPTION,        "Wrong create option");
  SETMSG(HA_ERR_FOUND_DUPP_UNIQUE,      ER_DEFAULT(ER_DUP_UNIQUE));
  SETMSG(HA_ERR_UNKNOWN_CHARSET,        "Can't open charset");
  SETMSG(HA_ERR_WRONG_MRG_TABLE_DEF,    ER_DEFAULT(ER_WRONG_MRG_TABLE));
  SETMSG(HA_ERR_CRASHED_ON_REPAIR,      ER_DEFAULT(ER_CRASHED_ON_REPAIR));
  SETMSG(HA_ERR_CRASHED_ON_USAGE,       ER_DEFAULT(ER_CRASHED_ON_USAGE));
  SETMSG(HA_ERR_LOCK_WAIT_TIMEOUT,      ER_DEFAULT(ER_LOCK_WAIT_TIMEOUT));
  SETMSG(HA_ERR_LOCK_TABLE_FULL,        ER_DEFAULT(ER_LOCK_TABLE_FULL));
  SETMSG(HA_ERR_READ_ONLY_TRANSACTION,  ER_DEFAULT(ER_READ_ONLY_TRANSACTION));
  SETMSG(HA_ERR_LOCK_DEADLOCK,          ER_DEFAULT(ER_LOCK_DEADLOCK));
  SETMSG(HA_ERR_CANNOT_ADD_FOREIGN,     ER_DEFAULT(ER_CANNOT_ADD_FOREIGN));
  SETMSG(HA_ERR_NO_REFERENCED_ROW,      ER_DEFAULT(ER_NO_REFERENCED_ROW_2));
  SETMSG(HA_ERR_ROW_IS_REFERENCED,      ER_DEFAULT(ER_ROW_IS_REFERENCED_2));
  SETMSG(HA_ERR_NO_SAVEPOINT,           "No savepoint with that name");
  SETMSG(HA_ERR_NON_UNIQUE_BLOCK_SIZE,  "Non unique key block size");
  SETMSG(HA_ERR_NO_SUCH_TABLE,          "No such table: '%.64s'");
  SETMSG(HA_ERR_TABLE_EXIST,            ER_DEFAULT(ER_TABLE_EXISTS_ERROR));
  SETMSG(HA_ERR_NO_CONNECTION,          "Could not connect to storage engine");
  SETMSG(HA_ERR_TABLE_DEF_CHANGED,      ER_DEFAULT(ER_TABLE_DEF_CHANGED));
  SETMSG(HA_ERR_FOREIGN_DUPLICATE_KEY,  "FK constraint would lead to duplicate key");
  SETMSG(HA_ERR_TABLE_NEEDS_UPGRADE,    ER_DEFAULT(ER_TABLE_NEEDS_UPGRADE));
  SETMSG(HA_ERR_TABLE_READONLY,         ER_DEFAULT(ER_OPEN_AS_READONLY));
  SETMSG(HA_ERR_AUTOINC_READ_FAILED,    ER_DEFAULT(ER_AUTOINC_READ_FAILED));
  SETMSG(HA_ERR_AUTOINC_ERANGE,         ER_DEFAULT(ER_WARN_DATA_OUT_OF_RANGE));
  SETMSG(HA_ERR_TOO_MANY_CONCURRENT_TRXS, ER_DEFAULT(ER_TOO_MANY_CONCURRENT_TRXS));
  SETMSG(HA_ERR_INDEX_COL_TOO_LONG,	ER_DEFAULT(ER_INDEX_COLUMN_TOO_LONG));
  SETMSG(HA_ERR_INDEX_CORRUPT,		ER_DEFAULT(ER_INDEX_CORRUPT));
  SETMSG(HA_FTS_INVALID_DOCID,		"Invalid InnoDB FTS Doc ID");
  SETMSG(HA_ERR_DISK_FULL,              ER_DEFAULT(ER_DISK_FULL));
  SETMSG(HA_ERR_FTS_TOO_MANY_WORDS_IN_PHRASE,  "Too many words in a FTS phrase or proximity search");
  SETMSG(HA_ERR_FK_DEPTH_EXCEEDED,      "Foreign key cascade delete/update exceeds");
  SETMSG(HA_ERR_TABLESPACE_MISSING,     ER_DEFAULT(ER_TABLESPACE_MISSING));

  /* Register the error messages for use with my_error(). */
  return my_error_register(get_handler_errmsgs, HA_ERR_FIRST, HA_ERR_LAST);
}


/**
  Unregister handler error messages.

  @retval
    0           OK
  @retval
    !=0         Error
*/
static int ha_finish_errors(void)
{
  /* Allocate a pointer array for the error message strings. */
  my_error_unregister(HA_ERR_FIRST, HA_ERR_LAST);
  my_free(handler_errmsgs);
  handler_errmsgs= 0;
  return 0;
}

static Atomic_counter<int32> need_full_discover_for_existence(0);
static Atomic_counter<int32> engines_with_discover_file_names(0);
static Atomic_counter<int32> engines_with_discover(0);

static int full_discover_for_existence(handlerton *, const char *, const char *)
{ return 0; }

static int ext_based_existence(handlerton *, const char *, const char *)
{ return 0; }

static int hton_ext_based_table_discovery(handlerton *hton, LEX_CSTRING *db,
                             MY_DIR *dir, handlerton::discovered_list *result)
{
  /*
    tablefile_extensions[0] is the metadata file, see
    the comment above tablefile_extensions declaration
  */
  return extension_based_table_discovery(dir, hton->tablefile_extensions[0],
                                         result);
}

static void update_discovery_counters(handlerton *hton, int val)
{
  if (hton->discover_table_existence == full_discover_for_existence)
    need_full_discover_for_existence+= val;

  if (hton->discover_table_names && hton->tablefile_extensions[0])
    engines_with_discover_file_names+= val;

  if (hton->discover_table)
    engines_with_discover+= val;
}

int ha_drop_table(THD *thd, handlerton *hton, const char *path)
{
  if (ha_check_if_updates_are_ignored(thd, hton, "DROP"))
    return 0;                                   // Simulate dropped
  return hton->drop_table(hton, path);
}

static int hton_drop_table(handlerton *hton, const char *path)
{
  char tmp_path[FN_REFLEN];
  handler *file= get_new_handler(nullptr, current_thd->mem_root, hton);
  if (!file)
  {
    /*
      If file is not defined it means that the engine can't create a
      handler if share is not set or we got an out of memory error
    */
    return my_errno == ENOMEM ? ENOMEM : ENOENT;
  }
  path= get_canonical_filename(file, path, tmp_path);
  int error= file->delete_table(path);
  delete file;
  return error;
}


int ha_finalize_handlerton(st_plugin_int *plugin)
{
  handlerton *hton= (handlerton *)plugin->data;
  DBUG_ENTER("ha_finalize_handlerton");

  /* hton can be NULL here, if ha_initialize_handlerton() failed. */
  if (!hton)
    goto end;

  if (installed_htons[hton->db_type] == hton)
    installed_htons[hton->db_type]= NULL;

  if (hton->panic)
    hton->panic(hton, HA_PANIC_CLOSE);

  if (plugin->plugin->deinit)
  {
    /*
      Today we have no defined/special behavior for uninstalling
      engine plugins.
    */
    DBUG_PRINT("info", ("Deinitializing plugin: '%s'", plugin->name.str));
    if (plugin->plugin->deinit(NULL))
    {
      DBUG_PRINT("warning", ("Plugin '%s' deinit function returned error.",
                             plugin->name.str));
    }
  }

  free_sysvar_table_options(hton);
  update_discovery_counters(hton, -1);

  /*
    In case a plugin is uninstalled and re-installed later, it should
    reuse an array slot. Otherwise the number of uninstall/install
    cycles would be limited.
  */
  if (hton->slot != HA_SLOT_UNDEF)
  {
    /* Make sure we are not unpluging another plugin */
    DBUG_ASSERT(hton2plugin[hton->slot] == plugin);
    DBUG_ASSERT(hton->slot < MAX_HA);
    hton2plugin[hton->slot]= NULL;
  }

  my_free(hton);

 end:
  DBUG_RETURN(0);
}


const char *hton_no_exts[]= { 0 };


int ha_initialize_handlerton(st_plugin_int *plugin)
{
  handlerton *hton;
<<<<<<< HEAD
=======
  static const char *no_exts[]= { 0 };
  int ret= 0;
>>>>>>> 65405308
  DBUG_ENTER("ha_initialize_handlerton");
  DBUG_PRINT("plugin", ("initialize plugin: '%s'", plugin->name.str));

  hton= (handlerton *)my_malloc(key_memory_handlerton, sizeof(handlerton),
                                MYF(MY_WME | MY_ZEROFILL));
  if (hton == NULL)
  {
    sql_print_error("Unable to allocate memory for plugin '%s' handlerton.",
                    plugin->name.str);
    ret= 1;
    goto err_no_hton_memory;
  }

  hton->tablefile_extensions= hton_no_exts;
  hton->discover_table_names= hton_ext_based_table_discovery;
  hton->drop_table= hton_drop_table;

  hton->slot= HA_SLOT_UNDEF;
  /* Historical Requirement */
  plugin->data= hton; // shortcut for the future
  /* [remove after merge] notes on merge conflict (MDEV-31400):
  10.6-10.11: 13ba00ff4933cfc1712676f323587504e453d1b5
  11.0-11.2: 42f8be10f18163c4025710cf6a212e82bddb2f62
  The 10.11->11.0 conflict is trivial, but the reference commit also
  contains different non-conflict changes needs to be applied to 11.0
  (and beyond).
  */
  if (plugin->plugin->init && (ret= plugin->plugin->init(hton)))
    goto err;

  // hton_ext_based_table_discovery() works only when discovery
  // is supported and the engine if file-based.
  if (hton->discover_table_names == hton_ext_based_table_discovery &&
      (!hton->discover_table || !hton->tablefile_extensions[0]))
    hton->discover_table_names= NULL;

  // default discover_table_existence implementation
  if (!hton->discover_table_existence && hton->discover_table)
  {
    if (hton->tablefile_extensions[0])
      hton->discover_table_existence= ext_based_existence;
    else
      hton->discover_table_existence= full_discover_for_existence;
  }

  uint tmp;
  ulong fslot;

  DBUG_EXECUTE_IF("unstable_db_type", {
                    static int i= (int) DB_TYPE_FIRST_DYNAMIC;
                    hton->db_type= (enum legacy_db_type)++i;
                  });

  /* now check the db_type for conflict */
  if (hton->db_type <= DB_TYPE_UNKNOWN ||
      hton->db_type >= DB_TYPE_DEFAULT ||
      installed_htons[hton->db_type])
  {
    int idx= (int) DB_TYPE_FIRST_DYNAMIC;

    while (idx < (int) DB_TYPE_DEFAULT && installed_htons[idx])
      idx++;

    if (idx == (int) DB_TYPE_DEFAULT)
    {
      sql_print_warning("Too many storage engines!");
      ret= 1;
      goto err_deinit;
    }
    if (hton->db_type != DB_TYPE_UNKNOWN)
      sql_print_warning("Storage engine '%s' has conflicting typecode. "
                        "Assigning value %d.", plugin->plugin->name, idx);
    hton->db_type= (enum legacy_db_type) idx;
  }

  /*
    In case a plugin is uninstalled and re-installed later, it should
    reuse an array slot. Otherwise the number of uninstall/install
    cycles would be limited. So look for a free slot.
  */
  DBUG_PRINT("plugin", ("total_ha: %lu", total_ha));
  for (fslot= 0; fslot < total_ha; fslot++)
  {
    if (!hton2plugin[fslot])
      break;
  }
  if (fslot < total_ha)
    hton->slot= fslot;
  else
  {
    if (total_ha >= MAX_HA)
    {
      sql_print_error("Too many plugins loaded. Limit is %lu. "
                      "Failed on '%s'", (ulong) MAX_HA, plugin->name.str);
      ret= 1;
      goto err_deinit;
    }
    hton->slot= total_ha++;
  }
  installed_htons[hton->db_type]= hton;
  tmp= hton->savepoint_offset;
  hton->savepoint_offset= savepoint_alloc_size;
  savepoint_alloc_size+= tmp;
  hton2plugin[hton->slot]=plugin;
  if (hton->prepare)
  {
    total_ha_2pc++;
    if (tc_log && tc_log != get_tc_log_implementation())
    {
      total_ha_2pc--;
      hton->prepare= 0;
      push_warning_printf(current_thd, Sql_condition::WARN_LEVEL_WARN,
                          ER_UNKNOWN_ERROR,
                          "Cannot enable tc-log at run-time. "
                          "XA features of %s are disabled",
                          plugin->name.str);
    }
  }

  /* 
    This is entirely for legacy. We will create a new "disk based" hton and a 
    "memory" hton which will be configurable longterm. We should be able to 
    remove partition.
  */
  switch (hton->db_type) {
  case DB_TYPE_HEAP:
    heap_hton= hton;
    break;
  case DB_TYPE_MYISAM:
    myisam_hton= hton;
    break;
  case DB_TYPE_PARTITION_DB:
    partition_hton= hton;
    break;
  case DB_TYPE_SEQUENCE:
    sql_sequence_hton= hton;
    break;
  default:
    break;
  };

  resolve_sysvar_table_options(hton);
  update_discovery_counters(hton, 1);

  DBUG_RETURN(ret);

err_deinit:
  /* 
    Let plugin do its inner deinitialization as plugin->init() 
    was successfully called before.
  */
  if (plugin->plugin->deinit)
    (void) plugin->plugin->deinit(NULL);

err:
#ifdef DBUG_ASSERT_EXISTS
  if (hton->prepare)
    failed_ha_2pc++;
#endif
  my_free(hton);
err_no_hton_memory:
  plugin->data= NULL;
  DBUG_RETURN(ret);
}

int ha_init()
{
  int error= 0;
  DBUG_ENTER("ha_init");

  DBUG_ASSERT(total_ha < MAX_HA);
  /*
    Check if there is a transaction-capable storage engine besides the
    binary log (which is considered a transaction-capable storage engine in
    counting total_ha)
  */
  opt_using_transactions= total_ha > (ulong) opt_bin_log;
  savepoint_alloc_size+= sizeof(SAVEPOINT);
  DBUG_RETURN(error);
}

int ha_end()
{
  int error= 0;
  DBUG_ENTER("ha_end");

  /* 
    This should be eventually based on the graceful shutdown flag.
    So if flag is equal to HA_PANIC_CLOSE, the deallocate
    the errors.
  */
  if (unlikely(ha_finish_errors()))
    error= 1;

  DBUG_RETURN(error);
}

static my_bool dropdb_handlerton(THD *unused1, plugin_ref plugin,
                                 void *path)
{
  handlerton *hton= plugin_hton(plugin);
  if (hton->drop_database)
    hton->drop_database(hton, (char *)path);
  return FALSE;
}


void ha_drop_database(const char* path)
{
  plugin_foreach(NULL, dropdb_handlerton, MYSQL_STORAGE_ENGINE_PLUGIN,
                 (char*) path);
}


static my_bool checkpoint_state_handlerton(THD *unused1, plugin_ref plugin,
                                           void *disable)
{
  handlerton *hton= plugin_hton(plugin);
  if (hton->checkpoint_state)
    hton->checkpoint_state(hton, (int) *(bool*) disable);
  return FALSE;
}


void ha_checkpoint_state(bool disable)
{
  plugin_foreach(NULL, checkpoint_state_handlerton, MYSQL_STORAGE_ENGINE_PLUGIN, &disable);
}


struct st_commit_checkpoint_request {
  void *cookie;
  void (*pre_hook)(void *);
};

static my_bool commit_checkpoint_request_handlerton(THD *unused1, plugin_ref plugin,
                                           void *data)
{
  st_commit_checkpoint_request *st= (st_commit_checkpoint_request *)data;
  handlerton *hton= plugin_hton(plugin);
  if (hton->commit_checkpoint_request)
  {
    void *cookie= st->cookie;
    if (st->pre_hook)
      (*st->pre_hook)(cookie);
    (*hton->commit_checkpoint_request)(cookie);
  }
  return FALSE;
}


/*
  Invoke commit_checkpoint_request() in all storage engines that implement it.

  If pre_hook is non-NULL, the hook will be called prior to each invocation.
*/
void
ha_commit_checkpoint_request(void *cookie, void (*pre_hook)(void *))
{
  st_commit_checkpoint_request st;
  st.cookie= cookie;
  st.pre_hook= pre_hook;
  plugin_foreach(NULL, commit_checkpoint_request_handlerton,
                 MYSQL_STORAGE_ENGINE_PLUGIN, &st);
}


/**
  @note
    don't bother to rollback here, it's done already

  there's no need to rollback here as all transactions must
  be rolled back already
*/
void ha_close_connection(THD* thd)
{
  for (auto i= 0; i < MAX_HA; i++)
  {
    if (plugin_ref plugin= thd->ha_data[i].lock)
    {
      thd->ha_data[i].lock= NULL;
      handlerton *hton= plugin_hton(plugin);
      if (hton->close_connection)
        hton->close_connection(hton, thd);
      thd_set_ha_data(thd, hton, 0);
      plugin_unlock(NULL, plugin);
    }
    DBUG_ASSERT(!thd->ha_data[i].ha_ptr);
  }
}

static my_bool kill_handlerton(THD *thd, plugin_ref plugin,
                               void *level)
{
  handlerton *hton= plugin_hton(plugin);

  mysql_mutex_assert_owner(&thd->LOCK_thd_data);
  if (hton->kill_query && thd_get_ha_data(thd, hton))
    hton->kill_query(hton, thd, *(enum thd_kill_levels *) level);
  return FALSE;
}

void ha_kill_query(THD* thd, enum thd_kill_levels level)
{
  DBUG_ENTER("ha_kill_query");
  plugin_foreach(thd, kill_handlerton, MYSQL_STORAGE_ENGINE_PLUGIN, &level);
  DBUG_VOID_RETURN;
}


static my_bool plugin_disable_internal_writes(THD *, plugin_ref plugin,
                                              void *disable)
{
  if (void(*diw)(bool)= plugin_hton(plugin)->disable_internal_writes)
    diw(*static_cast<bool*>(disable));
  return FALSE;
}


void ha_disable_internal_writes(bool disable)
{
  plugin_foreach(NULL, plugin_disable_internal_writes,
                 MYSQL_STORAGE_ENGINE_PLUGIN, &disable);
}


static my_bool signal_ddl_recovery_done(THD *, plugin_ref plugin, void *)
{
  handlerton *hton= plugin_hton(plugin);
  if (hton->signal_ddl_recovery_done)
    (hton->signal_ddl_recovery_done)(hton);
  return 0;
}


void ha_signal_ddl_recovery_done()
{
  DBUG_ENTER("ha_signal_ddl_recovery_done");
  plugin_foreach(NULL, signal_ddl_recovery_done, MYSQL_STORAGE_ENGINE_PLUGIN,
                 NULL);
  DBUG_VOID_RETURN;
}


/*****************************************************************************
  Backup functions
******************************************************************************/

static my_bool plugin_prepare_for_backup(THD *unused1, plugin_ref plugin,
                                         void *not_used)
{
  handlerton *hton= plugin_hton(plugin);
  if (hton->prepare_for_backup)
    hton->prepare_for_backup();
  return FALSE;
}

void ha_prepare_for_backup()
{
  plugin_foreach_with_mask(0, plugin_prepare_for_backup,
                           MYSQL_STORAGE_ENGINE_PLUGIN,
                           PLUGIN_IS_DELETED|PLUGIN_IS_READY, 0);
}

static my_bool plugin_end_backup(THD *unused1, plugin_ref plugin,
                                 void *not_used)
{
  handlerton *hton= plugin_hton(plugin);
  if (hton->end_backup)
    hton->end_backup();
  return FALSE;
}

void ha_end_backup()
{
  plugin_foreach_with_mask(0, plugin_end_backup,
                           MYSQL_STORAGE_ENGINE_PLUGIN,
                           PLUGIN_IS_DELETED|PLUGIN_IS_READY, 0);
}

/*
  Take a lock to block MDL_BACKUP_DDL (used by maria-backup) until
  the DDL operation is taking place
*/

bool handler::log_not_redoable_operation(const char *operation)
{
  DBUG_ENTER("log_not_redoable_operation");
  if (table->s->tmp_table == NO_TMP_TABLE)
  {
    /*
      Take a lock to ensure that mariadb-backup will notice the
      new log entry (and re-copy the table if needed).
    */
    THD *thd= table->in_use;
    MDL_request mdl_backup;
    backup_log_info ddl_log;

    MDL_REQUEST_INIT(&mdl_backup, MDL_key::BACKUP, "", "", MDL_BACKUP_DDL,
                     MDL_STATEMENT);
    if (thd->mdl_context.acquire_lock(&mdl_backup,
                                      thd->variables.lock_wait_timeout))
      DBUG_RETURN(1);

    bzero(&ddl_log, sizeof(ddl_log));
    lex_string_set(&ddl_log.query, operation);
    /*
      We can't use partition_engine() here as this function is called
      directly by the handler for the underlaying partition table
    */
#ifdef WITH_PARTITION_STORAGE_ENGINE
    ddl_log.org_partitioned= table->s->partition_info_str != 0;
#endif
    lex_string_set(&ddl_log.org_storage_engine_name, table_type());
    ddl_log.org_database=     table->s->db;
    ddl_log.org_table=        table->s->table_name;
    ddl_log.org_table_id=     table->s->tabledef_version;
    backup_log_ddl(&ddl_log);
  }
  DBUG_RETURN(0);
}

/*
  Inform plugin of the server shutdown.
  Called after all connections are down.

  Under some circumstances, storage engine might need to
  so some work, before deinit() can be safely called.
  (an example is Innodb purge that might call into server
   to calculate virtual columns, which might potentially also
  invoke other plugins, such as audit
*/
static my_bool plugin_pre_shutdown(THD *, plugin_ref plugin, void *)
{
  handlerton *hton= plugin_hton(plugin);
  if (hton->pre_shutdown)
    hton->pre_shutdown();
  return FALSE;
}


void ha_pre_shutdown()
{
  plugin_foreach_with_mask(0, plugin_pre_shutdown,
    MYSQL_STORAGE_ENGINE_PLUGIN,
    PLUGIN_IS_DELETED | PLUGIN_IS_READY, 0);
}


/* ========================================================================
 ======================= TRANSACTIONS ===================================*/

/**
  Transaction handling in the server
  ==================================

  In each client connection, MySQL maintains two transactional
  states:
  - a statement transaction,
  - a standard, also called normal transaction.

  Historical note
  ---------------
  "Statement transaction" is a non-standard term that comes
  from the times when MySQL supported BerkeleyDB storage engine.

  First of all, it should be said that in BerkeleyDB auto-commit
  mode auto-commits operations that are atomic to the storage
  engine itself, such as a write of a record, and are too
  high-granular to be atomic from the application perspective
  (MySQL). One SQL statement could involve many BerkeleyDB
  auto-committed operations and thus BerkeleyDB auto-commit was of
  little use to MySQL.

  Secondly, instead of SQL standard savepoints, BerkeleyDB
  provided the concept of "nested transactions". In a nutshell,
  transactions could be arbitrarily nested, but when the parent
  transaction was committed or aborted, all its child (nested)
  transactions were handled committed or aborted as well.
  Commit of a nested transaction, in turn, made its changes
  visible, but not durable: it destroyed the nested transaction,
  all its changes would become available to the parent and
  currently active nested transactions of this parent.

  So the mechanism of nested transactions was employed to
  provide "all or nothing" guarantee of SQL statements
  required by the standard.
  A nested transaction would be created at start of each SQL
  statement, and destroyed (committed or aborted) at statement
  end. Such nested transaction was internally referred to as
  a "statement transaction" and gave birth to the term.

  (Historical note ends)

  Since then a statement transaction is started for each statement
  that accesses transactional tables or uses the binary log.  If
  the statement succeeds, the statement transaction is committed.
  If the statement fails, the transaction is rolled back. Commits
  of statement transactions are not durable -- each such
  transaction is nested in the normal transaction, and if the
  normal transaction is rolled back, the effects of all enclosed
  statement transactions are undone as well.  Technically,
  a statement transaction can be viewed as a savepoint which is
  maintained automatically in order to make effects of one
  statement atomic.

  The normal transaction is started by the user and is ended
  usually upon a user request as well. The normal transaction
  encloses transactions of all statements issued between
  its beginning and its end.
  In autocommit mode, the normal transaction is equivalent
  to the statement transaction.

  Since MySQL supports PSEA (pluggable storage engine
  architecture), more than one transactional engine can be
  active at a time. Hence transactions, from the server
  point of view, are always distributed. In particular,
  transactional state is maintained independently for each
  engine. In order to commit a transaction the two phase
  commit protocol is employed.

  Not all statements are executed in context of a transaction.
  Administrative and status information statements do not modify
  engine data, and thus do not start a statement transaction and
  also have no effect on the normal transaction. Examples of such
  statements are SHOW STATUS and RESET SLAVE.

  Similarly DDL statements are not transactional,
  and therefore a transaction is [almost] never started for a DDL
  statement. The difference between a DDL statement and a purely
  administrative statement though is that a DDL statement always
  commits the current transaction before proceeding, if there is
  any.

  At last, SQL statements that work with non-transactional
  engines also have no effect on the transaction state of the
  connection. Even though they are written to the binary log,
  and the binary log is, overall, transactional, the writes
  are done in "write-through" mode, directly to the binlog
  file, followed with a OS cache sync, in other words,
  bypassing the binlog undo log (translog).
  They do not commit the current normal transaction.
  A failure of a statement that uses non-transactional tables
  would cause a rollback of the statement transaction, but
  in case there no non-transactional tables are used,
  no statement transaction is started.

  Data layout
  -----------

  The server stores its transaction-related data in
  thd->transaction. This structure has two members of type
  THD_TRANS. These members correspond to the statement and
  normal transactions respectively:

  - thd->transaction.stmt contains a list of engines
  that are participating in the given statement
  - thd->transaction.all contains a list of engines that
  have participated in any of the statement transactions started
  within the context of the normal transaction.
  Each element of the list contains a pointer to the storage
  engine, engine-specific transactional data, and engine-specific
  transaction flags.

  In autocommit mode thd->transaction.all is empty.
  Instead, data of thd->transaction.stmt is
  used to commit/rollback the normal transaction.

  The list of registered engines has a few important properties:
  - no engine is registered in the list twice
  - engines are present in the list a reverse temporal order --
  new participants are always added to the beginning of the list.

  Transaction life cycle
  ----------------------

  When a new connection is established, thd->transaction
  members are initialized to an empty state.
  If a statement uses any tables, all affected engines
  are registered in the statement engine list. In
  non-autocommit mode, the same engines are registered in
  the normal transaction list.
  At the end of the statement, the server issues a commit
  or a roll back for all engines in the statement list.
  At this point transaction flags of an engine, if any, are
  propagated from the statement list to the list of the normal
  transaction.
  When commit/rollback is finished, the statement list is
  cleared. It will be filled in again by the next statement,
  and emptied again at the next statement's end.

  The normal transaction is committed in a similar way
  (by going over all engines in thd->transaction.all list)
  but at different times:
  - upon COMMIT SQL statement is issued by the user
  - implicitly, by the server, at the beginning of a DDL statement
  or SET AUTOCOMMIT={0|1} statement.

  The normal transaction can be rolled back as well:
  - if the user has requested so, by issuing ROLLBACK SQL
  statement
  - if one of the storage engines requested a rollback
  by setting thd->transaction_rollback_request. This may
  happen in case, e.g., when the transaction in the engine was
  chosen a victim of the internal deadlock resolution algorithm
  and rolled back internally. When such a situation happens, there
  is little the server can do and the only option is to rollback
  transactions in all other participating engines.  In this case
  the rollback is accompanied by an error sent to the user.

  As follows from the use cases above, the normal transaction
  is never committed when there is an outstanding statement
  transaction. In most cases there is no conflict, since
  commits of the normal transaction are issued by a stand-alone
  administrative or DDL statement, thus no outstanding statement
  transaction of the previous statement exists. Besides,
  all statements that manipulate with the normal transaction
  are prohibited in stored functions and triggers, therefore
  no conflicting situation can occur in a sub-statement either.
  The remaining rare cases when the server explicitly has
  to commit the statement transaction prior to committing the normal
  one cover error-handling scenarios (see for example
  SQLCOM_LOCK_TABLES).

  When committing a statement or a normal transaction, the server
  either uses the two-phase commit protocol, or issues a commit
  in each engine independently. The two-phase commit protocol
  is used only if:
  - all participating engines support two-phase commit (provide
    handlerton::prepare PSEA API call) and
  - transactions in at least two engines modify data (i.e. are
  not read-only).

  Note that the two phase commit is used for
  statement transactions, even though they are not durable anyway.
  This is done to ensure logical consistency of data in a multiple-
  engine transaction.
  For example, imagine that some day MySQL supports unique
  constraint checks deferred till the end of statement. In such
  case a commit in one of the engines may yield ER_DUP_KEY,
  and MySQL should be able to gracefully abort statement
  transactions of other participants.

  After the normal transaction has been committed,
  thd->transaction.all list is cleared.

  When a connection is closed, the current normal transaction, if
  any, is rolled back.

  Roles and responsibilities
  --------------------------

  The server has no way to know that an engine participates in
  the statement and a transaction has been started
  in it unless the engine says so. Thus, in order to be
  a part of a transaction, the engine must "register" itself.
  This is done by invoking trans_register_ha() server call.
  Normally the engine registers itself whenever handler::external_lock()
  is called. trans_register_ha() can be invoked many times: if
  an engine is already registered, the call does nothing.
  In case autocommit is not set, the engine must register itself
  twice -- both in the statement list and in the normal transaction
  list.
  In which list to register is a parameter of trans_register_ha().

  Note, that although the registration interface in itself is
  fairly clear, the current usage practice often leads to undesired
  effects. E.g. since a call to trans_register_ha() in most engines
  is embedded into implementation of handler::external_lock(), some
  DDL statements start a transaction (at least from the server
  point of view) even though they are not expected to. E.g.
  CREATE TABLE does not start a transaction, since
  handler::external_lock() is never called during CREATE TABLE. But
  CREATE TABLE ... SELECT does, since handler::external_lock() is
  called for the table that is being selected from. This has no
  practical effects currently, but must be kept in mind
  nevertheless.

  Once an engine is registered, the server will do the rest
  of the work.

  During statement execution, whenever any of data-modifying
  PSEA API methods is used, e.g. handler::write_row() or
  handler::update_row(), the read-write flag is raised in the
  statement transaction for the involved engine.
  Currently All PSEA calls are "traced", and the data can not be
  changed in a way other than issuing a PSEA call. Important:
  unless this invariant is preserved the server will not know that
  a transaction in a given engine is read-write and will not
  involve the two-phase commit protocol!

  At the end of a statement, server call trans_commit_stmt is
  invoked. This call in turn invokes handlerton::prepare()
  for every involved engine. Prepare is followed by a call
  to handlerton::commit_one_phase() If a one-phase commit
  will suffice, handlerton::prepare() is not invoked and
  the server only calls handlerton::commit_one_phase().
  At statement commit, the statement-related read-write
  engine flag is propagated to the corresponding flag in the
  normal transaction.  When the commit is complete, the list
  of registered engines is cleared.

  Rollback is handled in a similar fashion.

  Additional notes on DDL and the normal transaction.
  ---------------------------------------------------

  DDLs and operations with non-transactional engines
  do not "register" in thd->transaction lists, and thus do not
  modify the transaction state. Besides, each DDL in
  MySQL is prefixed with an implicit normal transaction commit
  (a call to trans_commit_implicit()), and thus leaves nothing
  to modify.
  However, as it has been pointed out with CREATE TABLE .. SELECT,
  some DDL statements can start a *new* transaction.

  Behaviour of the server in this case is currently badly
  defined.
  DDL statements use a form of "semantic" logging
  to maintain atomicity: if CREATE TABLE .. SELECT failed,
  the newly created table is deleted.
  In addition, some DDL statements issue interim transaction
  commits: e.g. ALTER TABLE issues a commit after data is copied
  from the original table to the internal temporary table. Other
  statements, e.g. CREATE TABLE ... SELECT do not always commit
  after itself.
  And finally there is a group of DDL statements such as
  RENAME/DROP TABLE that doesn't start a new transaction
  and doesn't commit.

  This diversity makes it hard to say what will happen if
  by chance a stored function is invoked during a DDL --
  whether any modifications it makes will be committed or not
  is not clear. Fortunately, SQL grammar of few DDLs allows
  invocation of a stored function.

  A consistent behaviour is perhaps to always commit the normal
  transaction after all DDLs, just like the statement transaction
  is always committed at the end of all statements.
*/

/**
  Register a storage engine for a transaction.

  Every storage engine MUST call this function when it starts
  a transaction or a statement (that is it must be called both for the
  "beginning of transaction" and "beginning of statement").
  Only storage engines registered for the transaction/statement
  will know when to commit/rollback it.

  @note
    trans_register_ha is idempotent - storage engine may register many
    times per transaction.

*/
void trans_register_ha(THD *thd, bool all, handlerton *ht_arg, ulonglong trxid)
{
  THD_TRANS *trans;
  Ha_trx_info *ha_info;
  DBUG_ENTER("trans_register_ha");
  DBUG_PRINT("enter",("%s", all ? "all" : "stmt"));

  if (all)
  {
    trans= &thd->transaction->all;
    thd->server_status|= SERVER_STATUS_IN_TRANS;
    if (thd->tx_read_only)
      thd->server_status|= SERVER_STATUS_IN_TRANS_READONLY;
    DBUG_PRINT("info", ("setting SERVER_STATUS_IN_TRANS"));
  }
  else
    trans= &thd->transaction->stmt;

  ha_info= thd->ha_data[ht_arg->slot].ha_info + (all ? 1 : 0);

  if (ha_info->is_started())
    DBUG_VOID_RETURN; /* already registered, return */

  ha_info->register_ha(trans, ht_arg);

  trans->no_2pc|=(ht_arg->prepare==0);

  /* Set implicit xid even if there's explicit XA, it will be ignored anyway. */
  if (thd->transaction->implicit_xid.is_null())
    thd->transaction->implicit_xid.set(thd->query_id);

/*
  Register transaction start in performance schema if not done already.
  By doing this, we handle cases when the transaction is started implicitly in
  autocommit=0 mode, and cases when we are in normal autocommit=1 mode and the
  executed statement is a single-statement transaction.

  Explicitly started transactions are handled in trans_begin().

  Do not register transactions in which binary log is the only participating
  transactional storage engine.
*/
  if (thd->m_transaction_psi == NULL && ht_arg->db_type != DB_TYPE_BINLOG)
  {
    thd->m_transaction_psi= MYSQL_START_TRANSACTION(&thd->m_transaction_state,
          thd->get_xid(), trxid, thd->tx_isolation, thd->tx_read_only,
          !thd->in_multi_stmt_transaction_mode());
    DEBUG_SYNC(thd, "after_set_transaction_psi_before_set_transaction_gtid");
    //gtid_set_performance_schema_values(thd);
  }
  DBUG_VOID_RETURN;
}


static int prepare_or_error(handlerton *ht, THD *thd, bool all)
{
#ifdef WITH_WSREP
  const bool run_wsrep_hooks= wsrep_run_commit_hook(thd, all);
  if (run_wsrep_hooks && ht->flags & HTON_WSREP_REPLICATION &&
      wsrep_before_prepare(thd, all))
  {
    return(1);
  }
#endif /* WITH_WSREP */

  int err= ht->prepare(ht, thd, all);
  status_var_increment(thd->status_var.ha_prepare_count);
  if (err)
  {
      my_error(ER_ERROR_DURING_COMMIT, MYF(0), err);
  }
#ifdef WITH_WSREP
  if (run_wsrep_hooks && !err && ht->flags & HTON_WSREP_REPLICATION &&
      wsrep_after_prepare(thd, all))
  {
    err= 1;
  }
#endif /* WITH_WSREP */

  return err;
}


/**
  @retval
    0   ok
  @retval
    1   error, transaction was rolled back
*/
int ha_prepare(THD *thd)
{
  int error=0, all=1;
  THD_TRANS *trans=all ? &thd->transaction->all : &thd->transaction->stmt;
  Ha_trx_info *ha_info= trans->ha_list;
  DBUG_ENTER("ha_prepare");

  if (ha_info)
  {
    for (; ha_info; ha_info= ha_info->next())
    {
      handlerton *ht= ha_info->ht();
      if (ht->prepare)
      {
        if (unlikely(prepare_or_error(ht, thd, all)))
        {
          ha_rollback_trans(thd, all);
          error=1;
          break;
        }
      }
      else
      {
        push_warning_printf(thd, Sql_condition::WARN_LEVEL_WARN,
                            ER_GET_ERRNO, ER_THD(thd, ER_GET_ERRNO),
                            HA_ERR_WRONG_COMMAND,
                            ha_resolve_storage_engine_name(ht));

      }
    }

    DEBUG_SYNC(thd, "at_unlog_xa_prepare");

    if (tc_log->unlog_xa_prepare(thd, all))
    {
      ha_rollback_trans(thd, all);
      error=1;
    }
  }

  DBUG_RETURN(error);
}

/*
  Like ha_check_and_coalesce_trx_read_only to return counted number of
  read-write transaction participants limited to two, but works in the 'all'
  context.
  Also returns the last found rw ha_info through the 2nd argument.
*/
uint ha_count_rw_all(THD *thd, Ha_trx_info **ptr_ha_info)
{
  unsigned rw_ha_count= 0;

  for (auto ha_info= thd->transaction->all.ha_list; ha_info;
       ha_info= ha_info->next())
  {
    if (ha_info->is_trx_read_write())
    {
      *ptr_ha_info= ha_info;
      if (++rw_ha_count > 1)
        break;
    }
  }
  return rw_ha_count;
}

/*
  Returns counted number of
  read-write recoverable transaction participants.
*/
uint ha_count_rw_2pc(THD *thd, bool all)
{
  unsigned rw_ha_count= 0;
  THD_TRANS *trans=all ? &thd->transaction->all : &thd->transaction->stmt;

  for (Ha_trx_info * ha_info= trans->ha_list; ha_info;
       ha_info= ha_info->next())
  {
    if (ha_info->is_trx_read_write() && ha_info->ht()->recover)
      ++rw_ha_count;
  }
  return rw_ha_count;
}

/**
  Check if we can skip the two-phase commit.

  A helper function to evaluate if two-phase commit is mandatory.
  As a side effect, propagates the read-only/read-write flags
  of the statement transaction to its enclosing normal transaction.
  
  If we have at least two engines with read-write changes we must
  run a two-phase commit. Otherwise we can run several independent
  commits as the only transactional engine has read-write changes
  and others are read-only.

  @retval   0   All engines are read-only.
  @retval   1   We have the only engine with read-write changes.
  @retval   >1  More than one engine have read-write changes.
                Note: return value might NOT be the exact number of
                engines with read-write changes.
*/

uint
ha_check_and_coalesce_trx_read_only(THD *thd, Ha_trx_info *ha_list,
                                    bool all)
{
  /* The number of storage engines that have actual changes. */
  unsigned rw_ha_count= 0;
  Ha_trx_info *ha_info;

  for (ha_info= ha_list; ha_info; ha_info= ha_info->next())
  {
    if (ha_info->is_trx_read_write())
      ++rw_ha_count;

    if (! all)
    {
      Ha_trx_info *ha_info_all= &thd->ha_data[ha_info->ht()->slot].ha_info[1];
      DBUG_ASSERT(ha_info != ha_info_all);
      /*
        Merge read-only/read-write information about statement
        transaction to its enclosing normal transaction. Do this
        only if in a real transaction -- that is, if we know
        that ha_info_all is registered in thd->transaction.all.
        Since otherwise we only clutter the normal transaction flags.
      */
      if (ha_info_all->is_started()) /* FALSE if autocommit. */
        ha_info_all->coalesce_trx_with(ha_info);
    }
    else if (rw_ha_count > 1)
    {
      /*
        It is a normal transaction, so we don't need to merge read/write
        information up, and the need for two-phase commit has been
        already established. Break the loop prematurely.
      */
      break;
    }
  }
  return rw_ha_count;
}


/**
  @retval
    0   ok
  @retval
    1   transaction was rolled back
  @retval
    2   error during commit, data may be inconsistent

  @todo
    Since we don't support nested statement transactions in 5.0,
    we can't commit or rollback stmt transactions while we are inside
    stored functions or triggers. So we simply do nothing now.
    TODO: This should be fixed in later ( >= 5.1) releases.
*/
int ha_commit_trans(THD *thd, bool all)
{
  int error= 0, cookie;
  /*
    'all' means that this is either an explicit commit issued by
    user, or an implicit commit issued by a DDL.
  */
  THD_TRANS *trans= all ? &thd->transaction->all : &thd->transaction->stmt;
  /*
    "real" is a nick name for a transaction for which a commit will
    make persistent changes. E.g. a 'stmt' transaction inside an 'all'
    transaction is not 'real': even though it's possible to commit it,
    the changes are not durable as they might be rolled back if the
    enclosing 'all' transaction is rolled back.
  */
  bool is_real_trans= ((all || thd->transaction->all.ha_list == 0) &&
                       !(thd->variables.option_bits & OPTION_GTID_BEGIN));
  Ha_trx_info *ha_info= trans->ha_list;
  bool need_prepare_ordered, need_commit_ordered;
  my_xid xid;
#ifdef WITH_WSREP
  const bool run_wsrep_hooks= wsrep_run_commit_hook(thd, all);
#endif /* WITH_WSREP */
  DBUG_ENTER("ha_commit_trans");
  DBUG_PRINT("info",("thd: %p  option_bits: %lu  all: %d",
                     thd, (ulong) thd->variables.option_bits, all));

  /* Just a random warning to test warnings pushed during autocommit. */
  DBUG_EXECUTE_IF("warn_during_ha_commit_trans",
    push_warning(thd, Sql_condition::WARN_LEVEL_WARN,
                 ER_WARNING_NOT_COMPLETE_ROLLBACK,
                 ER_THD(thd, ER_WARNING_NOT_COMPLETE_ROLLBACK)););

  DBUG_PRINT("info",
             ("all: %d  thd->in_sub_stmt: %d  ha_info: %p  is_real_trans: %d",
              all, thd->in_sub_stmt, ha_info, is_real_trans));
  /*
    We must not commit the normal transaction if a statement
    transaction is pending. Otherwise statement transaction
    flags will not get propagated to its normal transaction's
    counterpart.
  */
  DBUG_ASSERT(thd->transaction->stmt.ha_list == NULL ||
              trans == &thd->transaction->stmt);

  if (thd->in_sub_stmt)
  {
    DBUG_ASSERT(0);
    /*
      Since we don't support nested statement transactions in 5.0,
      we can't commit or rollback stmt transactions while we are inside
      stored functions or triggers. So we simply do nothing now.
      TODO: This should be fixed in later ( >= 5.1) releases.
    */
    if (!all)
      DBUG_RETURN(0);
    /*
      We assume that all statements which commit or rollback main transaction
      are prohibited inside of stored functions or triggers. So they should
      bail out with error even before ha_commit_trans() call. To be 100% safe
      let us throw error in non-debug builds.
    */
    my_error(ER_COMMIT_NOT_ALLOWED_IN_SF_OR_TRG, MYF(0));
    DBUG_RETURN(2);
  }

  if (!ha_info)
  {
    /*
      Free resources and perform other cleanup even for 'empty' transactions.
    */
    if (is_real_trans)
    {
      thd->transaction->cleanup();
      MYSQL_COMMIT_TRANSACTION(thd->m_transaction_psi);
      thd->m_transaction_psi= NULL;
    }
#ifdef WITH_WSREP
    if (wsrep_is_active(thd) && is_real_trans && !error)
      wsrep_commit_empty(thd, all);
#endif /* WITH_WSREP */

    DBUG_RETURN(0);
  }

  DBUG_EXECUTE_IF("crash_commit_before", DBUG_SUICIDE(););

  /* Close all cursors that can not survive COMMIT */
  if (is_real_trans)                          /* not a statement commit */
    thd->stmt_map.close_transient_cursors();

  uint rw_ha_count= ha_check_and_coalesce_trx_read_only(thd, ha_info, all);
  /* rw_trans is TRUE when we in a transaction changing data */
  bool rw_trans= is_real_trans &&
                 (rw_ha_count > (thd->is_current_stmt_binlog_disabled()?0U:1U));
  MDL_request mdl_backup;
  DBUG_PRINT("info", ("is_real_trans: %d  rw_trans:  %d  rw_ha_count: %d",
                      is_real_trans, rw_trans, rw_ha_count));

  if (rw_trans)
  {
    /*
      Acquire a metadata lock which will ensure that COMMIT is blocked
      by an active FLUSH TABLES WITH READ LOCK (and vice versa:
      COMMIT in progress blocks FTWRL).

      We allow the owner of FTWRL to COMMIT; we assume that it knows
      what it does.
    */
    MDL_REQUEST_INIT(&mdl_backup, MDL_key::BACKUP, "", "", MDL_BACKUP_COMMIT,
                     MDL_EXPLICIT);

    if (!WSREP(thd))
    {
      if (thd->mdl_context.acquire_lock(&mdl_backup,
                                        thd->variables.lock_wait_timeout))
      {
        my_error(ER_ERROR_DURING_COMMIT, MYF(0), 1);
        ha_rollback_trans(thd, all);
        DBUG_RETURN(1);
      }
      thd->backup_commit_lock= &mdl_backup;
    }
    DEBUG_SYNC(thd, "ha_commit_trans_after_acquire_commit_lock");
  }

  if (rw_trans && thd->is_read_only_ctx())
  {
    my_error(ER_OPTION_PREVENTS_STATEMENT, MYF(0), "--read-only");
    goto err;
  }

#if 1 // FIXME: This should be done in ha_prepare().
  if (rw_trans || (thd->lex->sql_command == SQLCOM_ALTER_TABLE &&
                   thd->lex->alter_info.flags & ALTER_ADD_SYSTEM_VERSIONING &&
                   is_real_trans))
  {
    ulonglong trx_start_id= 0, trx_end_id= 0;
    for (Ha_trx_info *ha_info= trans->ha_list; ha_info; ha_info= ha_info->next())
    {
      if (ha_info->ht()->prepare_commit_versioned)
      {
        trx_end_id= ha_info->ht()->prepare_commit_versioned(thd, &trx_start_id);
        if (trx_end_id)
          break; // FIXME: use a common ID for cross-engine transactions
      }
    }

    if (trx_end_id)
    {
      if (!TR_table::use_transaction_registry)
      {
        my_error(ER_VERS_TRT_IS_DISABLED, MYF(0));
        goto err;
      }
      DBUG_ASSERT(trx_start_id);
#ifdef WITH_WSREP
      bool saved_wsrep_on= thd->variables.wsrep_on;
      thd->variables.wsrep_on= false;
#endif
      TR_table trt(thd, true);
      if (trt.update(trx_start_id, trx_end_id))
      {
#ifdef WITH_WSREP
        thd->variables.wsrep_on= saved_wsrep_on;
#endif
        (void) trans_rollback_stmt(thd);
        goto err;
      }
      // Here, the call will not commit inside InnoDB. It is only working
      // around closing thd->transaction.stmt open by TR_table::open().
      if (all)
        commit_one_phase_2(thd, false, &thd->transaction->stmt, false);
#ifdef WITH_WSREP
      thd->variables.wsrep_on= saved_wsrep_on;
#endif
    }
  }
#endif

  if (trans->no_2pc || (rw_ha_count <= 1))
  {
#ifdef WITH_WSREP
    /*
      This commit will not go through log_and_order() where wsrep commit
      ordering is normally done. Commit ordering must be done here.
    */
    if (run_wsrep_hooks)
    {
      // This commit involves more than one storage engine and requires
      // two phases, but some engines don't support it.
      // Issue a message to the client and roll back the transaction.
      if (trans->no_2pc && rw_ha_count > 1)
      {
        my_message(ER_ERROR_DURING_COMMIT, "Transactional commit not supported "
                   "by involved engine(s)", MYF(0));
        error= 1;
      }
      else
        error= wsrep_before_commit(thd, all);
    }
    if (error)
    {
      ha_rollback_trans(thd, FALSE);
      goto wsrep_err;
    }
#endif /* WITH_WSREP */
    error= ha_commit_one_phase(thd, all);
#ifdef WITH_WSREP
    // Here in case of error we must return 2 for inconsistency
    if (run_wsrep_hooks && !error)
      error= wsrep_after_commit(thd, all) ? 2 : 0;
#endif /* WITH_WSREP */
    goto done;
  }

  need_prepare_ordered= FALSE;
  need_commit_ordered= FALSE;

  for (Ha_trx_info *hi= ha_info; hi; hi= hi->next())
  {
    handlerton *ht= hi->ht();
    /*
      Do not call two-phase commit if this particular
      transaction is read-only. This allows for simpler
      implementation in engines that are always read-only.
    */
    if (! hi->is_trx_read_write())
      continue;
    /*
      Sic: we know that prepare() is not NULL since otherwise
      trans->no_2pc would have been set.
    */
    if (unlikely(prepare_or_error(ht, thd, all)))
      goto err;

    need_prepare_ordered|= (ht->prepare_ordered != NULL);
    need_commit_ordered|= (ht->commit_ordered != NULL);
  }
  DEBUG_SYNC(thd, "ha_commit_trans_after_prepare");
  DBUG_EXECUTE_IF("crash_commit_after_prepare", DBUG_SUICIDE(););

  if (!is_real_trans)
  {
    error= commit_one_phase_2(thd, all, trans, is_real_trans);
    goto done;
  }

  DBUG_ASSERT(thd->transaction->implicit_xid.get_my_xid() ==
              thd->transaction->implicit_xid.quick_get_my_xid());
  DBUG_ASSERT(!thd->transaction->xid_state.is_explicit_XA() ||
              thd->lex->xa_opt == XA_ONE_PHASE);
  xid= thd->transaction->implicit_xid.quick_get_my_xid();

#ifdef WITH_WSREP
  if (run_wsrep_hooks && !error)
  {
    wsrep::seqno const s= wsrep_xid_seqno(thd->wsrep_xid);
    if (!s.is_undefined())
    {
      // xid was rewritten by wsrep
      xid= s.get();
    }
  }
  if (run_wsrep_hooks && (error = wsrep_before_commit(thd, all)))
    goto wsrep_err;
#endif /* WITH_WSREP */
  DEBUG_SYNC(thd, "ha_commit_trans_before_log_and_order");
  cookie= tc_log->log_and_order(thd, xid, all, need_prepare_ordered,
                                need_commit_ordered);
  if (!cookie)
  {
    WSREP_DEBUG("log_and_order has failed %llu %d", thd->thread_id, cookie);
    goto err;
  }
  DEBUG_SYNC(thd, "ha_commit_trans_after_log_and_order");
  DBUG_EXECUTE_IF("crash_commit_after_log", DBUG_SUICIDE(););

  error= commit_one_phase_2(thd, all, trans, is_real_trans) ? 2 : 0;
#ifdef WITH_WSREP
  if (run_wsrep_hooks &&
      (error || (error = wsrep_after_commit(thd, all))))
  {
    error = 2;
    mysql_mutex_lock(&thd->LOCK_thd_data);
    if (wsrep_must_abort(thd))
    {
      mysql_mutex_unlock(&thd->LOCK_thd_data);
      (void)tc_log->unlog(cookie, xid);
      goto wsrep_err;
    }
    mysql_mutex_unlock(&thd->LOCK_thd_data);
  }
#endif /* WITH_WSREP */
  DBUG_EXECUTE_IF("crash_commit_before_unlog", DBUG_SUICIDE(););
  if (tc_log->unlog(cookie, xid))
    error= 2;                                /* Error during commit */

done:
  if (is_real_trans)
  {
    MYSQL_COMMIT_TRANSACTION(thd->m_transaction_psi);
    thd->m_transaction_psi= NULL;
  }

  DBUG_EXECUTE_IF("crash_commit_after", DBUG_SUICIDE(););

  mysql_mutex_assert_not_owner(&LOCK_prepare_ordered);
  mysql_mutex_assert_not_owner(mysql_bin_log.get_log_lock());
  mysql_mutex_assert_not_owner(&LOCK_after_binlog_sync);
  mysql_mutex_assert_not_owner(&LOCK_commit_ordered);
#ifdef HAVE_REPLICATION
  repl_semisync_master.wait_after_commit(thd, all);
  DEBUG_SYNC(thd, "after_group_after_commit");
#endif
  goto end;

  /* Come here if error and we need to rollback. */
#ifdef WITH_WSREP
wsrep_err:
  mysql_mutex_lock(&thd->LOCK_thd_data);
  if (run_wsrep_hooks && wsrep_must_abort(thd))
  {
    WSREP_DEBUG("BF abort has happened after prepare & certify");
    mysql_mutex_unlock(&thd->LOCK_thd_data);
    ha_rollback_trans(thd, TRUE);
  }
  else
    mysql_mutex_unlock(&thd->LOCK_thd_data);

#endif /* WITH_WSREP */
err:
  error= 1;                                  /* Transaction was rolled back */
  /*
    In parallel replication, rollback is delayed, as there is extra replication
    book-keeping to be done before rolling back and allowing a conflicting
    transaction to continue (MDEV-7458).
  */
  if (!(thd->rgi_slave && thd->rgi_slave->is_parallel_exec))
    ha_rollback_trans(thd, all);
  else
  {
    /*
      We are not really doing a rollback here, but the code in trans_commit()
      requres that m_transaction_psi is 0 when we return from this function.
    */
    MYSQL_ROLLBACK_TRANSACTION(thd->m_transaction_psi);
    thd->m_transaction_psi= NULL;
    WSREP_DEBUG("rollback skipped %p %d",thd->rgi_slave,
                thd->rgi_slave->is_parallel_exec);
  }
end:
  if (mdl_backup.ticket)
  {
    /*
      We do not always immediately release transactional locks
      after ha_commit_trans() (see uses of ha_enable_transaction()),
      thus we release the commit blocker lock as soon as it's
      not needed.
    */
    thd->mdl_context.release_lock(mdl_backup.ticket);
  }
  thd->backup_commit_lock= 0;
#ifdef WITH_WSREP
  if (wsrep_is_active(thd) && is_real_trans && !error &&
      (rw_ha_count == 0 || all) &&
      wsrep_not_committed(thd))
  {
    wsrep_commit_empty(thd, all);
  }
#endif /* WITH_WSREP */

  DBUG_RETURN(error);
}

/**
  @note
  This function does not care about global read lock or backup locks,
  the caller should.

  @param[in]  all  Is set in case of explicit commit
                   (COMMIT statement), or implicit commit
                   issued by DDL. Is not set when called
                   at the end of statement, even if
                   autocommit=1.
*/

int ha_commit_one_phase(THD *thd, bool all)
{
  THD_TRANS *trans=all ? &thd->transaction->all : &thd->transaction->stmt;
  /*
    "real" is a nick name for a transaction for which a commit will
    make persistent changes. E.g. a 'stmt' transaction inside a 'all'
    transaction is not 'real': even though it's possible to commit it,
    the changes are not durable as they might be rolled back if the
    enclosing 'all' transaction is rolled back.
    We establish the value of 'is_real_trans' by checking
    if it's an explicit COMMIT/BEGIN statement, or implicit
    commit issued by DDL (all == TRUE), or if we're running
    in autocommit mode (it's only in the autocommit mode
    ha_commit_one_phase() can be called with an empty
    transaction.all.ha_list, see why in trans_register_ha()).
  */
  bool is_real_trans= ((all || thd->transaction->all.ha_list == 0) &&
                       !(thd->variables.option_bits & OPTION_GTID_BEGIN));
  int res;
  DBUG_ENTER("ha_commit_one_phase");
  if (is_real_trans)
  {
    DEBUG_SYNC(thd, "ha_commit_one_phase");
    if ((res= thd->wait_for_prior_commit()))
      DBUG_RETURN(res);
  }
  res= commit_one_phase_2(thd, all, trans, is_real_trans);
  DBUG_RETURN(res);
}

static bool is_ro_1pc_trans(THD *thd, Ha_trx_info *ha_info, bool all,
                            bool is_real_trans)
{
  uint rw_ha_count= ha_check_and_coalesce_trx_read_only(thd, ha_info, all);
  bool rw_trans= is_real_trans &&
    (rw_ha_count > (thd->is_current_stmt_binlog_disabled()?0U:1U));

  return !rw_trans;
}

static bool has_binlog_hton(Ha_trx_info *ha_info)
{
  bool rc;
  for (rc= false; ha_info && !rc; ha_info= ha_info->next())
    rc= ha_info->ht() == binlog_hton;

  return rc;
}

static int
commit_one_phase_2(THD *thd, bool all, THD_TRANS *trans, bool is_real_trans)
{
  int error= 0;
  uint count= 0;
  Ha_trx_info *ha_info= trans->ha_list, *ha_info_next;
  DBUG_ENTER("commit_one_phase_2");
  if (is_real_trans)
    DEBUG_SYNC(thd, "commit_one_phase_2");

  if (ha_info)
  {
    int err;

    if (has_binlog_hton(ha_info) &&
        (err= binlog_commit(thd, all,
                            is_ro_1pc_trans(thd, ha_info, all, is_real_trans))))
    {
      my_error(ER_ERROR_DURING_COMMIT, MYF(0), err);
      error= 1;
    }
    for (; ha_info; ha_info= ha_info_next)
    {
      handlerton *ht= ha_info->ht();
      if ((err= ht->commit(ht, thd, all)))
      {
        my_error(ER_ERROR_DURING_COMMIT, MYF(0), err);
        error=1;
      }
      /* Should this be done only if is_real_trans is set ? */
      status_var_increment(thd->status_var.ha_commit_count);
      if (is_real_trans && ht != binlog_hton && ha_info->is_trx_read_write())
        ++count;
      ha_info_next= ha_info->next();
      ha_info->reset(); /* keep it conveniently zero-filled */
    }
    trans->ha_list= 0;
    trans->no_2pc=0;
    if (all)
    {
#ifdef HAVE_QUERY_CACHE
      if (thd->transaction->changed_tables)
        query_cache.invalidate(thd, thd->transaction->changed_tables);
#endif
    }
  }

  /* Free resources and perform other cleanup even for 'empty' transactions. */
  if (is_real_trans)
  {
    thd->has_waiter= false;
    thd->transaction->cleanup();
    if (count >= 2)
      statistic_increment(transactions_multi_engine, LOCK_status);
  }

  DBUG_RETURN(error);
}


int ha_rollback_trans(THD *thd, bool all)
{
  int error=0;
  THD_TRANS *trans=all ? &thd->transaction->all : &thd->transaction->stmt;
  Ha_trx_info *ha_info= trans->ha_list, *ha_info_next;
  /*
    "real" is a nick name for a transaction for which a commit will
    make persistent changes. E.g. a 'stmt' transaction inside a 'all'
    transaction is not 'real': even though it's possible to commit it,
    the changes are not durable as they might be rolled back if the
    enclosing 'all' transaction is rolled back.
    We establish the value of 'is_real_trans' by checking
    if it's an explicit COMMIT or BEGIN statement, or implicit
    commit issued by DDL (in these cases all == TRUE),
    or if we're running in autocommit mode (it's only in the autocommit mode
    ha_commit_one_phase() is called with an empty
    transaction.all.ha_list, see why in trans_register_ha()).
  */
  bool is_real_trans=all || thd->transaction->all.ha_list == 0;
  DBUG_ENTER("ha_rollback_trans");

  /*
    We must not rollback the normal transaction if a statement
    transaction is pending.
  */
  DBUG_ASSERT(thd->transaction->stmt.ha_list == NULL ||
              trans == &thd->transaction->stmt);

#ifdef HAVE_REPLICATION
  if (is_real_trans)
  {
    /*
      In parallel replication, if we need to rollback during commit, we must
      first inform following transactions that we are going to abort our commit
      attempt. Otherwise those following transactions can run too early, and
      possibly cause replication to fail. See comments in retry_event_group().

      (This concerns rollbacks due to temporary errors where the transaction
      will be retried afterwards. For non-recoverable errors, following
      transactions will not start but just be skipped as the worker threads
      perform the error stop).

      There were several bugs with this in the past that were very hard to
      track down (MDEV-7458, MDEV-8302). So we add here an assertion for
      rollback without signalling following transactions. And in release
      builds, we explicitly do the signalling before rolling back.
    */
    DBUG_ASSERT(
        !(thd->rgi_slave &&
          !thd->rgi_slave->worker_error &&
          thd->rgi_slave->did_mark_start_commit) ||
        (thd->transaction->xid_state.is_explicit_XA() ||
         (thd->rgi_slave->gtid_ev_flags2 & Gtid_log_event::FL_PREPARED_XA)));

    if (thd->rgi_slave &&
        !thd->rgi_slave->worker_error &&
        thd->rgi_slave->did_mark_start_commit)
      thd->rgi_slave->unmark_start_commit();
  }
#endif

  if (thd->in_sub_stmt)
  {
    DBUG_ASSERT(0);
    /*
      If we are inside stored function or trigger we should not commit or
      rollback current statement transaction. See comment in ha_commit_trans()
      call for more information.
    */
    if (!all)
      DBUG_RETURN(0);
    my_error(ER_COMMIT_NOT_ALLOWED_IN_SF_OR_TRG, MYF(0));
    DBUG_RETURN(1);
  }

#ifdef WITH_WSREP
  (void) wsrep_before_rollback(thd, all);
#endif /* WITH_WSREP */
  if (ha_info)
  {
    /* Close all cursors that can not survive ROLLBACK */
    if (is_real_trans)                          /* not a statement commit */
      thd->stmt_map.close_transient_cursors();

    for (; ha_info; ha_info= ha_info_next)
    {
      int err;
      handlerton *ht= ha_info->ht();
      if ((err= ht->rollback(ht, thd, all)))
      {
        // cannot happen
        my_error(ER_ERROR_DURING_ROLLBACK, MYF(0), err);
        error=1;
#ifdef WITH_WSREP
        WSREP_WARN("handlerton rollback failed, thd %lld %lld conf %d SQL %s",
                   thd->thread_id, thd->query_id, thd->wsrep_trx().state(),
                   thd->query());
#endif /* WITH_WSREP */
      }
      status_var_increment(thd->status_var.ha_rollback_count);
      ha_info_next= ha_info->next();
      ha_info->reset(); /* keep it conveniently zero-filled */
    }
    trans->ha_list= 0;
    trans->no_2pc=0;
  }

#ifdef WITH_WSREP
  if (thd->is_error())
  {
    WSREP_DEBUG("ha_rollback_trans(%lld, %s) rolled back: %s: %s; is_real %d",
                thd->thread_id, all?"TRUE":"FALSE", wsrep_thd_query(thd),
                thd->get_stmt_da()->message(), is_real_trans);
  }
  (void) wsrep_after_rollback(thd, all);
#endif /* WITH_WSREP */

  if (all || !thd->in_active_multi_stmt_transaction())
  {
    MYSQL_ROLLBACK_TRANSACTION(thd->m_transaction_psi);
    thd->m_transaction_psi= NULL;
  }

  /* Always cleanup. Even if nht==0. There may be savepoints. */
  if (is_real_trans)
  {
    /*
      Thanks to possibility of MDL deadlock rollback request can come even if
      transaction hasn't been started in any transactional storage engine.
    */
    if (thd->transaction_rollback_request &&
        thd->transaction->xid_state.is_explicit_XA())
      thd->transaction->xid_state.set_error(thd->get_stmt_da()->sql_errno());

    thd->has_waiter= false;
    thd->transaction->cleanup();
  }
  if (all)
    thd->transaction_rollback_request= FALSE;

  /*
    If a non-transactional table was updated, warn; don't warn if this is a
    slave thread (because when a slave thread executes a ROLLBACK, it has
    been read from the binary log, so it's 100% sure and normal to produce
    error ER_WARNING_NOT_COMPLETE_ROLLBACK. If we sent the warning to the
    slave SQL thread, it would not stop the thread but just be printed in
    the error log; but we don't want users to wonder why they have this
    message in the error log, so we don't send it.

    We don't have to test for thd->killed == KILL_SYSTEM_THREAD as
    it doesn't matter if a warning is pushed to a system thread or not:
    No one will see it...
  */
  if (is_real_trans && thd->transaction->all.modified_non_trans_table &&
      !thd->slave_thread && thd->killed < KILL_CONNECTION)
    push_warning(thd, Sql_condition::WARN_LEVEL_WARN,
                 ER_WARNING_NOT_COMPLETE_ROLLBACK,
                 ER_THD(thd, ER_WARNING_NOT_COMPLETE_ROLLBACK));
#ifdef HAVE_REPLICATION
  repl_semisync_master.wait_after_rollback(thd, all);
#endif
  DBUG_RETURN(error);
}


struct xahton_st {
  XID *xid;
  int result;
};

static my_bool xacommit_handlerton(THD *unused1, plugin_ref plugin,
                                   void *arg)
{
  handlerton *hton= plugin_hton(plugin);
  if (hton->recover)
  {
    hton->commit_by_xid(hton, ((struct xahton_st *)arg)->xid);
    ((struct xahton_st *)arg)->result= 0;
  }
  return FALSE;
}

static my_bool xarollback_handlerton(THD *unused1, plugin_ref plugin,
                                     void *arg)
{
  handlerton *hton= plugin_hton(plugin);
  if (hton->recover)
  {
    hton->rollback_by_xid(hton, ((struct xahton_st *)arg)->xid);
    ((struct xahton_st *)arg)->result= 0;
  }
  return FALSE;
}


int ha_commit_or_rollback_by_xid(XID *xid, bool commit)
{
  struct xahton_st xaop;
  xaop.xid= xid;
  xaop.result= 1;

  /*
    When the binlogging service is enabled complete the transaction
    by it first.
  */
  if (commit)
    binlog_commit_by_xid(binlog_hton, xid);
  else
    binlog_rollback_by_xid(binlog_hton, xid);

  plugin_foreach(NULL, commit ? xacommit_handlerton : xarollback_handlerton,
                 MYSQL_STORAGE_ENGINE_PLUGIN, &xaop);

  return xaop.result;
}


#ifndef DBUG_OFF
/** Converts XID to string.

@param[out] buf output buffer
@param[in] xid XID to convert

@return pointer to converted string

@note This does not need to be multi-byte safe or anything */
static char *xid_to_str(char *buf, const XID &xid)
{
  int i;
  char *s=buf;
  *s++='\'';
  for (i= 0; i < xid.gtrid_length + xid.bqual_length; i++)
  {
    uchar c= (uchar) xid.data[i];
    /* is_next_dig is set if next character is a number */
    bool is_next_dig= FALSE;
    if (i < XIDDATASIZE)
    {
      char ch= xid.data[i + 1];
      is_next_dig= (ch >= '0' && ch <='9');
    }
    if (i == xid.gtrid_length)
    {
      *s++='\'';
      if (xid.bqual_length)
      {
        *s++='.';
        *s++='\'';
      }
    }
    if (c < 32 || c > 126)
    {
      *s++='\\';
      /*
        If next character is a number, write current character with
        3 octal numbers to ensure that the next number is not seen
        as part of the octal number
      */
      if (c > 077 || is_next_dig)
        *s++=_dig_vec_lower[c >> 6];
      if (c > 007 || is_next_dig)
        *s++=_dig_vec_lower[(c >> 3) & 7];
      *s++=_dig_vec_lower[c & 7];
    }
    else
    {
      if (c == '\'' || c == '\\')
        *s++='\\';
      *s++=c;
    }
  }
  *s++='\'';
  *s=0;
  return buf;
}
#endif

static my_xid wsrep_order_and_check_continuity(XID *list, int len)
{
#ifdef WITH_WSREP
  wsrep_sort_xid_array(list, len);
  wsrep::gtid cur_position= wsrep_get_SE_checkpoint<wsrep::gtid>();
  long long cur_seqno= cur_position.seqno().get();
  for (int i= 0; i < len; ++i)
  {
    if (!wsrep_is_wsrep_xid(list + i) ||
        wsrep_xid_seqno(list + i) != cur_seqno + 1)
    {
      WSREP_WARN("Discovered discontinuity in recovered wsrep "
                 "transaction XIDs. Truncating the recovery list to "
                 "%d entries", i);
      break;
    }
    ++cur_seqno;
  }
  WSREP_INFO("Last wsrep seqno to be recovered %lld", cur_seqno);
  return (cur_seqno < 0 ? 0 : cur_seqno);
#else
  return 0;
#endif /* WITH_WSREP */
}
/**
  recover() step of xa.

  @note
    there are four modes of operation:
    - automatic recover after a crash
    in this case commit_list != 0, tc_heuristic_recover==0
    all xids from commit_list are committed, others are rolled back
    - manual (heuristic) recover
    in this case commit_list==0, tc_heuristic_recover != 0
    DBA has explicitly specified that all prepared transactions should
    be committed (or rolled back).
    - no recovery (MySQL did not detect a crash)
    in this case commit_list==0, tc_heuristic_recover == 0
    there should be no prepared transactions in this case.
    - automatic recovery for the semisync slave server: uncommitted
    transactions are rolled back and when they are in binlog it gets
    truncated to the first uncommitted transaction start offset.
*/
struct xarecover_st
{
  int len, found_foreign_xids, found_my_xids;
  XID *list;
  HASH *commit_list;
  bool dry_run;
  MEM_ROOT *mem_root;
  bool error;
};

/**
  Inserts a new hash member.

  returns a successfully created and inserted @c xid_recovery_member
           into hash @c hash_arg,
           or NULL.
*/
static xid_recovery_member*
xid_member_insert(HASH *hash_arg, my_xid xid_arg, MEM_ROOT *ptr_mem_root,
                  XID *full_xid_arg, decltype(::server_id) server_id_arg)
{
  xid_recovery_member *member= (xid_recovery_member *)
    alloc_root(ptr_mem_root, sizeof(xid_recovery_member));
  XID *xid_full= NULL;

  if (full_xid_arg)
    xid_full= (XID*) alloc_root(ptr_mem_root, sizeof(XID));

  if (!member || (full_xid_arg && !xid_full))
    return NULL;

  if (full_xid_arg)
    *xid_full= *full_xid_arg;
  *member= xid_recovery_member(xid_arg, 1, false, xid_full, server_id_arg);

  return
    my_hash_insert(hash_arg, (uchar*) member) ? NULL : member;
}

/*
  Inserts a new or updates an existing hash member to increment
  the member's prepare counter.

  returns false  on success,
           true   otherwise.
*/
static bool xid_member_replace(HASH *hash_arg, my_xid xid_arg,
                               MEM_ROOT *ptr_mem_root,
                               XID *full_xid_arg,
                               decltype(::server_id) server_id_arg)
{
  xid_recovery_member* member;
  if ((member= (xid_recovery_member *)
       my_hash_search(hash_arg, (uchar *)& xid_arg, sizeof(xid_arg))))
    member->in_engine_prepare++;
  else
    member= xid_member_insert(hash_arg, xid_arg, ptr_mem_root, full_xid_arg,  server_id_arg);

  return member == NULL;
}

/*
  A "transport" type for recovery completion with ha_recover_complete()
*/
struct xarecover_complete_arg
{
  xid_recovery_member* member;
  Binlog_offset *binlog_coord;
  uint count;
};

/*
  Flagged to commit member confirms to get committed.
  Otherwise when
    A. ptr_commit_max is NULL (implies the normal recovery), or
    B. it's not NULL (can only be so in the semisync slave case)
       and the value referenced is not greater than the member's coordinate
       the decision is to rollback.
  When both A,B do not hold - which is the semisync slave recovery
  case - the decision is to commit.

  Returns  true  as commmit decision
           false as rollback one
*/
static bool xarecover_decide_to_commit(xid_recovery_member* member,
                                       Binlog_offset *ptr_commit_max)
{
  return
    member->decided_to_commit ? true :
    !ptr_commit_max ? false :
    (member->binlog_coord < *ptr_commit_max ?  // semisync slave recovery
     true : false);
}

/*
  Helper function for xarecover_do_commit_or_rollback_handlerton.
  For a given hton decides what to do with a xid passed in the 2nd arg
  and carries out the decision.
*/
static void xarecover_do_commit_or_rollback(handlerton *hton,
                                            xarecover_complete_arg *arg)
{
  xid_t x;
  my_bool rc;
  xid_recovery_member *member= arg->member;
  Binlog_offset *ptr_commit_max= arg->binlog_coord;

  if (!member->full_xid)
    // Populate xid using the server_id from original transaction
    x.set(member->xid, member->server_id);
  else
    x= *member->full_xid;

  rc= xarecover_decide_to_commit(member, ptr_commit_max) ?
    hton->commit_by_xid(hton, &x) : hton->rollback_by_xid(hton, &x);

  /*
    It's fine to have non-zero rc which would be from transaction
    non-participant hton:s.
  */
  DBUG_ASSERT(rc || member->in_engine_prepare > 0);

  if (!rc)
  {
    /*
      This block relies on Engine to report XAER_NOTA at
      "complete"_by_xid for unknown xid.
    */
    member->in_engine_prepare--;
    if (global_system_variables.log_warnings > 2)
      sql_print_information("%s transaction with xid %llu",
                            member->decided_to_commit ? "Committed" :
                            "Rolled back", (ulonglong) member->xid);
  }
}

/*
  Per hton recovery decider function.
*/
static my_bool xarecover_do_commit_or_rollback_handlerton(THD *unused,
                                                          plugin_ref plugin,
                                                          void *arg)
{
  handlerton *hton= plugin_hton(plugin);

  if (hton->recover)
  {
    xarecover_do_commit_or_rollback(hton, (xarecover_complete_arg *) arg);
  }

  return FALSE;
}

/*
  Completes binlog recovery for an input xid in the passed
  member_arg to invoke decider functions for each handlerton.

  Returns always FALSE.
*/
static my_bool xarecover_complete_and_count(void *member_arg,
                                            void *param_arg)
{
  xid_recovery_member *member= (xid_recovery_member*) member_arg;
  xarecover_complete_arg *complete_params=
    (xarecover_complete_arg*) param_arg;
  complete_params->member= member;

  (void) plugin_foreach(NULL, xarecover_do_commit_or_rollback_handlerton,
                        MYSQL_STORAGE_ENGINE_PLUGIN, complete_params);

  if (member->in_engine_prepare)
  {
    complete_params->count++;
    if (global_system_variables.log_warnings > 2)
      sql_print_warning("Found prepared transaction with xid %llu",
                        (ulonglong) member->xid);
  }

  return false;
}

/*
  Completes binlog recovery to invoke decider functions for
  each xid.
  Returns the number of transactions remained doubtful.
*/
uint ha_recover_complete(HASH *commit_list, Binlog_offset *coord)
{
  xarecover_complete_arg complete= { NULL, coord, 0 };
  (void) my_hash_iterate(commit_list, xarecover_complete_and_count, &complete);

  return complete.count;
}

static my_bool xarecover_handlerton(THD *unused, plugin_ref plugin,
                                    void *arg)
{
  handlerton *hton= plugin_hton(plugin);
  struct xarecover_st *info= (struct xarecover_st *) arg;
  int got;

  if (hton->recover)
  {
    while ((got= hton->recover(hton, info->list, info->len)) > 0 )
    {
      sql_print_information("Found %d prepared transaction(s) in %s",
                            got, hton_name(hton)->str);
      /* If wsrep_on=ON, XIDs are first ordered and then the range of
         recovered XIDs is checked for continuity. All the XIDs which
         are in continuous range can be safely committed if binlog
         is off since they have already ordered and certified in the
         cluster.

         The discontinuity of wsrep XIDs may happen because the GTID
         is assigned for transaction in wsrep_before_prepare(), but the
         commit order is entered in wsrep_before_commit(). This means that
         transactions may run prepare step out of order and may
         result in gap in wsrep XIDs. This can be the case for example
         if we have T1 with seqno 1 and T2 with seqno 2 and the server
         crashes after T2 finishes prepare step but before T1 starts
         the prepare.
      */
      my_xid wsrep_limit __attribute__((unused))= 0;

      /* Note that we could call this for binlog also that
         will not have WSREP(thd) but global wsrep on might
         be true.
      */
      if (WSREP_ON)
        wsrep_limit= wsrep_order_and_check_continuity(info->list, got);

      for (int i=0; i < got; i ++)
      {
        my_xid x= info->list[i].get_my_xid();
        bool is_server_xid= x > 0;

#ifdef WITH_WSREP
        if (!is_server_xid && wsrep_is_wsrep_xid(&info->list[i]))
          x= wsrep_xid_seqno(&info->list[i]);
#endif
        if (!x) // not "mine" - that is generated by external TM
        {
          DBUG_EXECUTE("info",{
            char buf[XIDDATASIZE*4+6];
            _db_doprnt_("ignore xid %s", xid_to_str(buf, info->list[i]));
            });
          xid_cache_insert(info->list + i);
          info->found_foreign_xids++;
          continue;
        }
        if (IF_WSREP(!(wsrep_emulate_bin_log &&
                       wsrep_is_wsrep_xid(info->list + i) &&
                       x <= wsrep_limit) && info->dry_run,
                     info->dry_run))
        {
          info->found_my_xids++;
          continue;
        }

        /*
          Regular and semisync slave server recovery only collects
          xids to make decisions on them later by the caller.
        */
        if (info->mem_root)
        {
          // remember "full" xid too when it's not in mysql format.
          // Also record the transaction's original server_id. It will be used for
          // populating the input XID to be searched in hash.
          if (xid_member_replace(info->commit_list, x, info->mem_root,
                                 is_server_xid? NULL : &info->list[i],
                                 is_server_xid? info->list[i].get_trx_server_id() : server_id))
          {
            info->error= true;
            sql_print_error("Error in memory allocation at xarecover_handlerton");
            break;
          }
        }
        if (IF_WSREP((wsrep_emulate_bin_log &&
                      wsrep_is_wsrep_xid(info->list + i) &&
                      x <= wsrep_limit), false) ||
            tc_heuristic_recover == TC_HEURISTIC_RECOVER_COMMIT)
        {
          int rc= hton->commit_by_xid(hton, info->list+i);
          if (rc == 0)
          {
            DBUG_EXECUTE("info",{
              char buf[XIDDATASIZE*4+6];
              _db_doprnt_("commit xid %s", xid_to_str(buf, info->list[i]));
              });
          }
        }
        else if (!info->mem_root)
        {
          int rc= hton->rollback_by_xid(hton, info->list+i);
          if (rc == 0)
          {
            DBUG_EXECUTE("info",{
              char buf[XIDDATASIZE*4+6];
              _db_doprnt_("rollback xid %s", xid_to_str(buf, info->list[i]));
              });
          }
        }
      }
      if (got < info->len)
        break;
    }
  }
  return FALSE;
}

int ha_recover(HASH *commit_list, MEM_ROOT *arg_mem_root)
{
  struct xarecover_st info;
  DBUG_ENTER("ha_recover");
  info.found_foreign_xids= info.found_my_xids= 0;
  info.commit_list= commit_list;
  info.dry_run= (info.commit_list==0 && tc_heuristic_recover==0);
  info.list= NULL;
  info.mem_root= arg_mem_root;
  info.error= false;

  /* commit_list and tc_heuristic_recover cannot be set both */
  DBUG_ASSERT(info.commit_list==0 || tc_heuristic_recover==0);
  /* if either is set, total_ha_2pc must be set too */
  DBUG_ASSERT(info.dry_run ||
              (failed_ha_2pc + total_ha_2pc) > (ulong)opt_bin_log);

  if (total_ha_2pc <= (ulong)opt_bin_log)
    DBUG_RETURN(0);

  if (info.commit_list)
    sql_print_information("Starting table crash recovery...");

  for (info.len= MAX_XID_LIST_SIZE ; 
       info.list==0 && info.len > MIN_XID_LIST_SIZE; info.len/=2)
  {
    DBUG_EXECUTE_IF("min_xa_len", info.len = 16;);
    info.list=(XID *)my_malloc(key_memory_XID, info.len*sizeof(XID), MYF(0));
  }
  if (!info.list)
  {
    sql_print_error(ER(ER_OUTOFMEMORY),
                    static_cast<int>(info.len*sizeof(XID)));
    DBUG_RETURN(1);
  }

  plugin_foreach(NULL, xarecover_handlerton, 
                 MYSQL_STORAGE_ENGINE_PLUGIN, &info);

  my_free(info.list);
  if (info.found_foreign_xids)
    sql_print_warning("Found %d prepared XA transactions", 
                      info.found_foreign_xids);
  if (info.dry_run && info.found_my_xids)
  {
    sql_print_error("Found %d prepared transactions! It means that server was "
                    "not shut down properly last time and critical recovery "
                    "information (last binlog or %s file) was manually deleted "
                    "after a crash. You have to start server with "
                    "--tc-heuristic-recover switch to commit or rollback "
                    "pending transactions.",
                    info.found_my_xids, opt_tc_log_file);
    DBUG_RETURN(1);
  }
  if (info.error)
    DBUG_RETURN(1);

  if (info.commit_list)
    sql_print_information("Crash table recovery finished.");
  DBUG_RETURN(0);
}


/*
  Called by engine to notify TC that a new commit checkpoint has been reached.
  See comments on handlerton method commit_checkpoint_request() for details.
*/
void commit_checkpoint_notify_ha(void *cookie)
{
  tc_log->commit_checkpoint_notify(cookie);
}


/**
  Check if all storage engines used in transaction agree that after
  rollback to savepoint it is safe to release MDL locks acquired after
  savepoint creation.

  @param thd   The client thread that executes the transaction.

  @return true  - It is safe to release MDL locks.
          false - If it is not.
*/
bool ha_rollback_to_savepoint_can_release_mdl(THD *thd)
{
  Ha_trx_info *ha_info;
  THD_TRANS *trans= (thd->in_sub_stmt ? &thd->transaction->stmt :
                                        &thd->transaction->all);

  DBUG_ENTER("ha_rollback_to_savepoint_can_release_mdl");

  /**
    Checking whether it is safe to release metadata locks after rollback to
    savepoint in all the storage engines that are part of the transaction.
  */
  for (ha_info= trans->ha_list; ha_info; ha_info= ha_info->next())
  {
    handlerton *ht= ha_info->ht();
    DBUG_ASSERT(ht);

    if (ht->savepoint_rollback_can_release_mdl == 0 ||
        ht->savepoint_rollback_can_release_mdl(ht, thd) == false)
      DBUG_RETURN(false);
  }

  DBUG_RETURN(true);
}

int ha_rollback_to_savepoint(THD *thd, SAVEPOINT *sv)
{
  int error=0;
  THD_TRANS *trans= (thd->in_sub_stmt ? &thd->transaction->stmt :
                                        &thd->transaction->all);
  Ha_trx_info *ha_info, *ha_info_next;

  DBUG_ENTER("ha_rollback_to_savepoint");

  trans->no_2pc=0;
  /*
    rolling back to savepoint in all storage engines that were part of the
    transaction when the savepoint was set
  */
  for (ha_info= sv->ha_list; ha_info; ha_info= ha_info->next())
  {
    int err;
    handlerton *ht= ha_info->ht();
    DBUG_ASSERT(ht);
    DBUG_ASSERT(ht->savepoint_set != 0);
    if ((err= ht->savepoint_rollback(ht, thd,
                                     (uchar *)(sv+1)+ht->savepoint_offset)))
    { // cannot happen
      my_error(ER_ERROR_DURING_ROLLBACK, MYF(0), err);
      error=1;
    }
    status_var_increment(thd->status_var.ha_savepoint_rollback_count);
    trans->no_2pc|= ht->prepare == 0;
  }
  /*
    rolling back the transaction in all storage engines that were not part of
    the transaction when the savepoint was set
  */
  for (ha_info= trans->ha_list; ha_info != sv->ha_list;
       ha_info= ha_info_next)
  {
    int err;
    handlerton *ht= ha_info->ht();
#ifdef WITH_WSREP
    if (WSREP(thd) && ht->flags & HTON_WSREP_REPLICATION)
    {
      WSREP_DEBUG("ha_rollback_to_savepoint: run before_rollbackha_rollback_trans hook");
      (void) wsrep_before_rollback(thd, !thd->in_sub_stmt);

    }
#endif // WITH_WSREP
    if ((err= ht->rollback(ht, thd, !thd->in_sub_stmt)))
    { // cannot happen
      my_error(ER_ERROR_DURING_ROLLBACK, MYF(0), err);
      error=1;
    }
#ifdef WITH_WSREP
    if (WSREP(thd) && ht->flags & HTON_WSREP_REPLICATION)
    {
      WSREP_DEBUG("ha_rollback_to_savepoint: run after_rollback hook");
      (void) wsrep_after_rollback(thd, !thd->in_sub_stmt);
    }
#endif // WITH_WSREP
    status_var_increment(thd->status_var.ha_rollback_count);
    ha_info_next= ha_info->next();
    ha_info->reset(); /* keep it conveniently zero-filled */
  }
  trans->ha_list= sv->ha_list;

  if (thd->m_transaction_psi != NULL)
    MYSQL_INC_TRANSACTION_ROLLBACK_TO_SAVEPOINT(thd->m_transaction_psi, 1);

  DBUG_RETURN(error);
}

/**
  @note
  according to the sql standard (ISO/IEC 9075-2:2003)
  section "4.33.4 SQL-statements and transaction states",
  SAVEPOINT is *not* transaction-initiating SQL-statement
*/
int ha_savepoint(THD *thd, SAVEPOINT *sv)
{
#ifdef WITH_WSREP
  /*
    Register binlog hton for savepoint processing if wsrep binlog
    emulation is on.
   */
  if (WSREP_EMULATE_BINLOG(thd) && wsrep_thd_is_local(thd))
  {
    wsrep_register_binlog_handler(thd, thd->in_multi_stmt_transaction_mode());
  }
#endif /* WITH_WSREP */
  int error=0;
  THD_TRANS *trans= (thd->in_sub_stmt ? &thd->transaction->stmt :
                                        &thd->transaction->all);
  Ha_trx_info *ha_info= trans->ha_list;
  DBUG_ENTER("ha_savepoint");

  for (; ha_info; ha_info= ha_info->next())
  {
    int err;
    handlerton *ht= ha_info->ht();
    DBUG_ASSERT(ht);
    if (! ht->savepoint_set)
    {
      my_error(ER_CHECK_NOT_IMPLEMENTED, MYF(0), "SAVEPOINT");
      error=1;
      break;
    }
    if ((err= ht->savepoint_set(ht, thd, (uchar *)(sv+1)+ht->savepoint_offset)))
    { // cannot happen
      my_error(ER_GET_ERRNO, MYF(0), err, hton_name(ht)->str);
      error=1;
    }
    status_var_increment(thd->status_var.ha_savepoint_count);
  }
  /*
    Remember the list of registered storage engines. All new
    engines are prepended to the beginning of the list.
  */
  sv->ha_list= trans->ha_list;

  if (!error && thd->m_transaction_psi != NULL)
    MYSQL_INC_TRANSACTION_SAVEPOINTS(thd->m_transaction_psi, 1);

  DBUG_RETURN(error);
}

int ha_release_savepoint(THD *thd, SAVEPOINT *sv)
{
  int error=0;
  Ha_trx_info *ha_info= sv->ha_list;
  DBUG_ENTER("ha_release_savepoint");

  for (; ha_info; ha_info= ha_info->next())
  {
    int err;
    handlerton *ht= ha_info->ht();
    /* Savepoint life time is enclosed into transaction life time. */
    DBUG_ASSERT(ht);
    if (!ht->savepoint_release)
      continue;
    if ((err= ht->savepoint_release(ht, thd,
                                    (uchar *)(sv+1) + ht->savepoint_offset)))
    { // cannot happen
      my_error(ER_GET_ERRNO, MYF(0), err, hton_name(ht)->str);
      error=1;
    }
  }

  if (thd->m_transaction_psi != NULL)
    MYSQL_INC_TRANSACTION_RELEASE_SAVEPOINT(thd->m_transaction_psi, 1);

  DBUG_RETURN(error);
}


static my_bool snapshot_handlerton(THD *thd, plugin_ref plugin,
                                   void *arg)
{
  handlerton *hton= plugin_hton(plugin);
  if (hton->start_consistent_snapshot)
  {
    if (hton->start_consistent_snapshot(hton, thd))
      return TRUE;
    *((bool *)arg)= false;
  }
  return FALSE;
}

int ha_start_consistent_snapshot(THD *thd)
{
  bool err, warn= true;

  /*
    Holding the LOCK_commit_ordered mutex ensures that we get the same
    snapshot for all engines (including the binary log).  This allows us
    among other things to do backups with
    START TRANSACTION WITH CONSISTENT SNAPSHOT and
    have a consistent binlog position.
  */
  mysql_mutex_lock(&LOCK_commit_ordered);
  err= plugin_foreach(thd, snapshot_handlerton, MYSQL_STORAGE_ENGINE_PLUGIN, &warn);
  mysql_mutex_unlock(&LOCK_commit_ordered);

  if (err)
  {
    ha_rollback_trans(thd, true);
    return 1;
  }

  /*
    Same idea as when one wants to CREATE TABLE in one engine which does not
    exist:
  */
  if (warn)
    push_warning(thd, Sql_condition::WARN_LEVEL_WARN, ER_UNKNOWN_ERROR,
                 "This MariaDB server does not support any "
                 "consistent-read capable storage engine");
  return 0;
}


static my_bool flush_handlerton(THD *thd, plugin_ref plugin,
                                void *arg)
{
  handlerton *hton= plugin_hton(plugin);
  return hton->flush_logs && hton->flush_logs(hton);
}


bool ha_flush_logs()
{
  return plugin_foreach(NULL, flush_handlerton,
                        MYSQL_STORAGE_ENGINE_PLUGIN, 0);
}


/**
  @brief make canonical filename

  @param[in]  file     table handler
  @param[in]  path     original path
  @param[out] tmp_path buffer for canonized path

  @details Lower case db name and table name path parts for
           non file based tables when lower_case_table_names
           is 2 (store as is, compare in lower case).
           Filesystem path prefix (mysql_data_home or tmpdir)
           is left intact.

  @note tmp_path may be left intact if no conversion was
        performed.

  @retval canonized path

  @todo This may be done more efficiently when table path
        gets built. Convert this function to something like
        ASSERT_CANONICAL_FILENAME.
*/
const char *get_canonical_filename(handler *file, const char *path,
                                   char *tmp_path)
{
  uint i;
  if (!file->needs_lower_case_filenames())
    return path;

  for (i= 0; i <= mysql_tmpdir_list.max; i++)
  {
    if (is_prefix(path, mysql_tmpdir_list.list[i]))
      return path;
  }

  /* Ensure that table handler get path in lower case */
  if (tmp_path != path)
    strmov(tmp_path, path);

  /*
    we only should turn into lowercase database/table part
    so start the process after homedirectory
  */
  my_casedn_str(files_charset_info, tmp_path + mysql_data_home_len);
  return tmp_path;
}


/**
   Delete a table in the engine

   @return 0   Table was deleted
   @return -1  Table didn't exists, no error given
   @return #   Error from table handler

  @note
  ENOENT and HA_ERR_NO_SUCH_TABLE are not considered errors.
  The .frm file should be deleted by the caller only if we return <= 0.
*/

int ha_delete_table(THD *thd, handlerton *hton, const char *path,
                    const LEX_CSTRING *db, const LEX_CSTRING *alias,
                    bool generate_warning)
{
  int error;
  bool is_error= thd->is_error();
  DBUG_ENTER("ha_delete_table");

  /* hton is NULL in ALTER TABLE when renaming only .frm files */
  if (hton == NULL || hton == view_pseudo_hton)
    DBUG_RETURN(0);

  if (ha_check_if_updates_are_ignored(thd, hton, "DROP"))
    DBUG_RETURN(0);

  error= hton->drop_table(hton, path);
  if (error > 0)
  {
    /*
      It's not an error if the table doesn't exist in the engine.
      warn the user, but still report DROP being a success
    */
    bool intercept= non_existing_table_error(error);

    if ((!intercept || generate_warning) && ! thd->is_error())
    {
      TABLE dummy_table;
      TABLE_SHARE dummy_share;
      handler *file= get_new_handler(nullptr, thd->mem_root, hton);
      if (file) {
        bzero((char*) &dummy_table, sizeof(dummy_table));
        bzero((char*) &dummy_share, sizeof(dummy_share));
        dummy_share.path.str= (char*) path;
        dummy_share.path.length= strlen(path);
        dummy_share.normalized_path= dummy_share.path;
        dummy_share.db= *db;
        dummy_share.table_name= *alias;
        dummy_table.s= &dummy_share;
        dummy_table.alias.set(alias->str, alias->length, table_alias_charset);
        file->change_table_ptr(&dummy_table, &dummy_share);
        file->print_error(error, MYF(intercept ? ME_WARNING : 0));
        delete file;
      }
    }
    if (intercept)
    {
      /* Clear error if we got it in this function */
      if (!is_error)
        thd->clear_error();
      error= -1;
    }
  }
  if (error)
    DBUG_PRINT("exit", ("error: %d", error));
  DBUG_RETURN(error);
}

/****************************************************************************
** General handler functions
****************************************************************************/


/**
   Clone a handler

   @param name     name of new table instance
   @param mem_root Where 'this->ref' should be allocated. It can't be
                   in this->table->mem_root as otherwise we will not be
                   able to reclaim that memory when the clone handler
                   object is destroyed.
*/

handler *handler::clone(const char *name, MEM_ROOT *mem_root)
{
  handler *new_handler= get_new_handler(table->s, mem_root, ht);

  if (!new_handler)
    return NULL;
  if (new_handler->set_ha_share_ref(ha_share))
    goto err;

  /*
    TODO: Implement a more efficient way to have more than one index open for
    the same table instance. The ha_open call is not cacheable for clone.

    This is not critical as the engines already have the table open
    and should be able to use the original instance of the table.
  */
  if (new_handler->ha_open(table, name, table->db_stat,
                           HA_OPEN_IGNORE_IF_LOCKED, mem_root))
    goto err;
  new_handler->handler_stats= handler_stats;

  return new_handler;

err:
  delete new_handler;
  return NULL;
}


/**
  clone of current handler.

  Creates a clone of handler used for unique hash key and WITHOUT OVERLAPS.
  @return error code
*/
int handler::create_lookup_handler()
{
  handler *tmp;
  if (lookup_handler != this)
    return 0;
  if (!(tmp= clone(table->s->normalized_path.str, table->in_use->mem_root)))
    return 1;
  lookup_handler= tmp;
  return lookup_handler->ha_external_lock(table->in_use, F_RDLCK);
}

LEX_CSTRING *handler::engine_name()
{
  return hton_name(ht);
}


/*
  It is assumed that the value of the parameter 'ranges' can be only 0 or 1.
  If ranges == 1 then the function returns the cost of index only scan
  by index 'keyno' of one range containing 'rows' key entries.
  If ranges == 0 then the function returns only the cost of copying
  those key entries into the engine buffers.
*/

double handler::keyread_time(uint index, uint ranges, ha_rows rows)
{
  DBUG_ASSERT(ranges == 0 || ranges == 1);
  size_t len= table->key_info[index].key_length + ref_length;
  if (table->file->is_clustering_key(index))
    len= table->s->stored_rec_length;
  double cost= (double)rows*len/(stats.block_size+1)*IDX_BLOCK_COPY_COST;
  if (ranges)
  {
    uint keys_per_block= (uint) (stats.block_size*3/4/len+1);
    ulonglong blocks= (rows+ keys_per_block- 1)/keys_per_block;
    cost+= blocks;
  }
  return cost;
}


THD *handler::ha_thd(void) const
{
  DBUG_ASSERT(!table || !table->in_use || table->in_use == current_thd);
  return (table && table->in_use) ? table->in_use : current_thd;
}

void handler::unbind_psi()
{
  /*
    Notify the instrumentation that this table is not owned
    by this thread any more.
  */
  PSI_CALL_unbind_table(m_psi);
}

void handler::rebind_psi()
{
  /*
    Notify the instrumentation that this table is now owned
    by this thread.
  */
  m_psi= PSI_CALL_rebind_table(ha_table_share_psi(), this, m_psi);
}


void handler::start_psi_batch_mode()
{
#ifdef HAVE_PSI_TABLE_INTERFACE
  DBUG_ASSERT(m_psi_batch_mode == PSI_BATCH_MODE_NONE);
  DBUG_ASSERT(m_psi_locker == NULL);
  m_psi_batch_mode= PSI_BATCH_MODE_STARTING;
  m_psi_numrows= 0;
#endif
}

void handler::end_psi_batch_mode()
{
#ifdef HAVE_PSI_TABLE_INTERFACE
  DBUG_ASSERT(m_psi_batch_mode != PSI_BATCH_MODE_NONE);
  if (m_psi_locker != NULL)
  {
    DBUG_ASSERT(m_psi_batch_mode == PSI_BATCH_MODE_STARTED);
    PSI_TABLE_CALL(end_table_io_wait)(m_psi_locker, m_psi_numrows);
    m_psi_locker= NULL;
  }
  m_psi_batch_mode= PSI_BATCH_MODE_NONE;
#endif
}

PSI_table_share *handler::ha_table_share_psi() const
{
  return table_share->m_psi;
}

/** @brief
  Open database-handler.

  IMPLEMENTATION
    Try O_RDONLY if cannot open as O_RDWR
    Don't wait for locks if not HA_OPEN_WAIT_IF_LOCKED is set
*/
int handler::ha_open(TABLE *table_arg, const char *name, int mode,
                     uint test_if_locked, MEM_ROOT *mem_root,
                     List<String> *partitions_to_open)
{
  int error;
  DBUG_ENTER("handler::ha_open");
  DBUG_PRINT("enter",
             ("name: %s  db_type: %d  db_stat: %d  mode: %d  lock_test: %d",
              name, ht->db_type, table_arg->db_stat, mode,
              test_if_locked));

  table= table_arg;
  DBUG_ASSERT(table->s == table_share);
  DBUG_ASSERT(m_lock_type == F_UNLCK);
  DBUG_PRINT("info", ("old m_lock_type: %d F_UNLCK %d", m_lock_type, F_UNLCK));
  DBUG_ASSERT(alloc_root_inited(&table->mem_root));

  set_partitions_to_open(partitions_to_open);

  if (unlikely((error=open(name,mode,test_if_locked))))
  {
    if ((error == EACCES || error == EROFS) && mode == O_RDWR &&
	(table->db_stat & HA_TRY_READ_ONLY))
    {
      table->db_stat|=HA_READ_ONLY;
      error=open(name,O_RDONLY,test_if_locked);
    }
  }
  if (unlikely(error))
  {
    my_errno= error;                            /* Safeguard */
    DBUG_PRINT("error",("error: %d  errno: %d",error,errno));
  }
  else
  {
    DBUG_ASSERT(m_psi == NULL);
    DBUG_ASSERT(table_share != NULL);
    /*
      Do not call this for partitions handlers, since it may take too much
      resources.
      So only use the m_psi on table level, not for individual partitions.
    */
    if (!(test_if_locked & HA_OPEN_NO_PSI_CALL))
    {
      m_psi= PSI_CALL_open_table(ha_table_share_psi(), this);
    }

    if (table->s->db_options_in_use & HA_OPTION_READ_ONLY_DATA)
      table->db_stat|=HA_READ_ONLY;
    (void) extra(HA_EXTRA_NO_READCHECK);	// Not needed in SQL

    /* Allocate ref in thd or on the table's mem_root */
    if (!(ref= (uchar*) alloc_root(mem_root ? mem_root : &table->mem_root, 
                                   ALIGN_SIZE(ref_length)*2)))
    {
      ha_close();
      error=HA_ERR_OUT_OF_MEM;
    }
    else
      dup_ref=ref+ALIGN_SIZE(ref_length);
    cached_table_flags= table_flags();
  }
  reset_statistics();
  internal_tmp_table= MY_TEST(test_if_locked & HA_OPEN_INTERNAL_TABLE);
  DBUG_RETURN(error);
}

int handler::ha_close(void)
{
  DBUG_ENTER("ha_close");
  /*
    Increment global statistics for temporary tables.
    In_use is 0 for tables that was closed from the table cache.
  */
  if (table->in_use)
    status_var_add(table->in_use->status_var.rows_tmp_read, rows_tmp_read);
  PSI_CALL_close_table(table_share, m_psi);
  m_psi= NULL; /* instrumentation handle, invalid after close_table() */
  DBUG_ASSERT(m_psi_batch_mode == PSI_BATCH_MODE_NONE);
  DBUG_ASSERT(m_psi_locker == NULL);

  /* Detach from ANALYZE tracker */
  tracker= NULL;
  /* We use ref as way to check that open succeded */
  ref= 0;
  
  DBUG_ASSERT(m_lock_type == F_UNLCK);
  DBUG_ASSERT(inited == NONE);
  DBUG_RETURN(close());
}


int handler::ha_rnd_next(uchar *buf)
{
  int result;
  DBUG_ENTER("handler::ha_rnd_next");
  DBUG_ASSERT(table_share->tmp_table != NO_TMP_TABLE ||
              m_lock_type != F_UNLCK);
  DBUG_ASSERT(inited == RND);

  do
  {
    TABLE_IO_WAIT(tracker, PSI_TABLE_FETCH_ROW, MAX_KEY, result,
      { result= rnd_next(buf); })
    if (result != HA_ERR_RECORD_DELETED)
      break;
    status_var_increment(table->in_use->status_var.ha_read_rnd_deleted_count);
  } while (!table->in_use->check_killed(1));

  if (result == HA_ERR_RECORD_DELETED)
    result= HA_ERR_ABORTED_BY_USER;
  else
  {
    if (!result)
    {
      update_rows_read();
      if (table->vfield && buf == table->record[0])
        table->update_virtual_fields(this, VCOL_UPDATE_FOR_READ);
    }
    increment_statistics(&SSV::ha_read_rnd_next_count);
  }

  table->status=result ? STATUS_NOT_FOUND: 0;
  DBUG_RETURN(result);
}

int handler::ha_rnd_pos(uchar *buf, uchar *pos)
{
  int result;
  DBUG_ENTER("handler::ha_rnd_pos");
  DBUG_ASSERT(table_share->tmp_table != NO_TMP_TABLE ||
              m_lock_type != F_UNLCK);
  DBUG_ASSERT(inited == RND);

  TABLE_IO_WAIT(tracker, PSI_TABLE_FETCH_ROW, MAX_KEY, result,
    { result= rnd_pos(buf, pos); })
  increment_statistics(&SSV::ha_read_rnd_count);
  if (result == HA_ERR_RECORD_DELETED)
    result= HA_ERR_KEY_NOT_FOUND;
  else if (!result)
  {
    update_rows_read();
    if (table->vfield && buf == table->record[0])
      table->update_virtual_fields(this, VCOL_UPDATE_FOR_READ);
  }
  table->status=result ? STATUS_NOT_FOUND: 0;
  DBUG_RETURN(result);
}

int handler::ha_index_read_map(uchar *buf, const uchar *key,
                                      key_part_map keypart_map,
                                      enum ha_rkey_function find_flag)
{
  int result;
  DBUG_ENTER("handler::ha_index_read_map");
  DBUG_ASSERT(table_share->tmp_table != NO_TMP_TABLE ||
              m_lock_type != F_UNLCK);
  DBUG_ASSERT(inited==INDEX);

  TABLE_IO_WAIT(tracker, PSI_TABLE_FETCH_ROW, active_index, result,
    { result= index_read_map(buf, key, keypart_map, find_flag); })
  increment_statistics(&SSV::ha_read_key_count);
  if (!result)
  {
    update_index_statistics();
    if (table->vfield && buf == table->record[0])
      table->update_virtual_fields(this, VCOL_UPDATE_FOR_READ);
  }
  table->status=result ? STATUS_NOT_FOUND: 0;
  DBUG_RETURN(result);
}

/*
  @note: Other index lookup/navigation functions require prior
  handler->index_init() call. This function is different, it requires
  that the scan is not initialized, and accepts "uint index" as an argument.
*/

int handler::ha_index_read_idx_map(uchar *buf, uint index, const uchar *key,
                                          key_part_map keypart_map,
                                          enum ha_rkey_function find_flag)
{
  int result;
  DBUG_ASSERT(inited==NONE);
  DBUG_ASSERT(table_share->tmp_table != NO_TMP_TABLE ||
              m_lock_type != F_UNLCK);
  DBUG_ASSERT(end_range == NULL);
  TABLE_IO_WAIT(tracker, PSI_TABLE_FETCH_ROW, index, result,
    { result= index_read_idx_map(buf, index, key, keypart_map, find_flag); })
  increment_statistics(&SSV::ha_read_key_count);
  if (!result)
  {
    update_rows_read();
    index_rows_read[index]++;
    if (table->vfield && buf == table->record[0])
      table->update_virtual_fields(this, VCOL_UPDATE_FOR_READ);
  }
  table->status=result ? STATUS_NOT_FOUND: 0;
  return result;
}

int handler::ha_index_next(uchar * buf)
{
  int result;
  DBUG_ENTER("handler::ha_index_next");
 DBUG_ASSERT(table_share->tmp_table != NO_TMP_TABLE ||
              m_lock_type != F_UNLCK);
  DBUG_ASSERT(inited==INDEX);

  TABLE_IO_WAIT(tracker, PSI_TABLE_FETCH_ROW, active_index, result,
    { result= index_next(buf); })
  increment_statistics(&SSV::ha_read_next_count);
  if (!result)
  {
    update_index_statistics();
    if (table->vfield && buf == table->record[0])
      table->update_virtual_fields(this, VCOL_UPDATE_FOR_READ);
  }
  table->status=result ? STATUS_NOT_FOUND: 0;

  DEBUG_SYNC(ha_thd(), "handler_ha_index_next_end");

  DBUG_RETURN(result);
}

int handler::ha_index_prev(uchar * buf)
{
  int result;
  DBUG_ENTER("handler::ha_index_prev");
  DBUG_ASSERT(table_share->tmp_table != NO_TMP_TABLE ||
              m_lock_type != F_UNLCK);
  DBUG_ASSERT(inited==INDEX);

  TABLE_IO_WAIT(tracker, PSI_TABLE_FETCH_ROW, active_index, result,
    { result= index_prev(buf); })
  increment_statistics(&SSV::ha_read_prev_count);
  if (!result)
  {
    update_index_statistics();
    if (table->vfield && buf == table->record[0])
      table->update_virtual_fields(this, VCOL_UPDATE_FOR_READ);
  }
  table->status=result ? STATUS_NOT_FOUND: 0;
  DBUG_RETURN(result);
}

int handler::ha_index_first(uchar * buf)
{
  int result;
  DBUG_ASSERT(table_share->tmp_table != NO_TMP_TABLE ||
              m_lock_type != F_UNLCK);
  DBUG_ASSERT(inited==INDEX);

  TABLE_IO_WAIT(tracker, PSI_TABLE_FETCH_ROW, active_index, result,
    { result= index_first(buf); })
  increment_statistics(&SSV::ha_read_first_count);
  if (!result)
  {
    update_index_statistics();
    if (table->vfield && buf == table->record[0])
      table->update_virtual_fields(this, VCOL_UPDATE_FOR_READ);
  }
  table->status=result ? STATUS_NOT_FOUND: 0;
  return result;
}

int handler::ha_index_last(uchar * buf)
{
  int result;
  DBUG_ASSERT(table_share->tmp_table != NO_TMP_TABLE ||
              m_lock_type != F_UNLCK);
  DBUG_ASSERT(inited==INDEX);

  TABLE_IO_WAIT(tracker, PSI_TABLE_FETCH_ROW, active_index, result,
    { result= index_last(buf); })
  increment_statistics(&SSV::ha_read_last_count);
  if (!result)
  {
    update_index_statistics();
    if (table->vfield && buf == table->record[0])
      table->update_virtual_fields(this, VCOL_UPDATE_FOR_READ);
  }
  table->status=result ? STATUS_NOT_FOUND: 0;
  return result;
}

int handler::ha_index_next_same(uchar *buf, const uchar *key, uint keylen)
{
  int result;
  DBUG_ASSERT(table_share->tmp_table != NO_TMP_TABLE ||
              m_lock_type != F_UNLCK);
  DBUG_ASSERT(inited==INDEX);

  TABLE_IO_WAIT(tracker, PSI_TABLE_FETCH_ROW, active_index, result,
    { result= index_next_same(buf, key, keylen); })
  increment_statistics(&SSV::ha_read_next_count);
  if (!result)
  {
    update_index_statistics();
    if (table->vfield && buf == table->record[0])
      table->update_virtual_fields(this, VCOL_UPDATE_FOR_READ);
  }
  table->status=result ? STATUS_NOT_FOUND: 0;
  return result;
}


bool handler::ha_was_semi_consistent_read()
{
  bool result= was_semi_consistent_read();
  if (result)
    increment_statistics(&SSV::ha_read_retry_count);
  return result;
}

/* Initialize handler for random reading, with error handling */

int handler::ha_rnd_init_with_error(bool scan)
{
  int error;
  if (likely(!(error= ha_rnd_init(scan))))
    return 0;
  table->file->print_error(error, MYF(0));
  return error;
}


/**
  Read first row (only) from a table. Used for reading tables with
  only one row, either based on table statistics or if table is a SEQUENCE.

  This is never called for normal InnoDB tables, as these table types
  does not have HA_STATS_RECORDS_IS_EXACT set.
*/
int handler::read_first_row(uchar * buf, uint primary_key)
{
  int error;
  DBUG_ENTER("handler::read_first_row");

  /*
    If there is very few deleted rows in the table, find the first row by
    scanning the table.
    TODO remove the test for HA_READ_ORDER
  */
  if (stats.deleted < 10 || primary_key >= MAX_KEY ||
      !(index_flags(primary_key, 0, 0) & HA_READ_ORDER))
  {
    if (likely(!(error= ha_rnd_init(1))))
    {
      error= ha_rnd_next(buf);
      const int end_error= ha_rnd_end();
      if (likely(!error))
        error= end_error;
    }
  }
  else
  {
    /* Find the first row through the primary key */
    if (likely(!(error= ha_index_init(primary_key, 0))))
    {
      error= ha_index_first(buf);
      const int end_error= ha_index_end();
      if (likely(!error))
        error= end_error;
    }
  }
  DBUG_RETURN(error);
}

/**
  Generate the next auto-increment number based on increment and offset.
  computes the lowest number
  - strictly greater than "nr"
  - of the form: auto_increment_offset + N * auto_increment_increment
  If overflow happened then return MAX_ULONGLONG value as an
  indication of overflow.
  In most cases increment= offset= 1, in which case we get:
  @verbatim 1,2,3,4,5,... @endverbatim
    If increment=10 and offset=5 and previous number is 1, we get:
  @verbatim 1,5,15,25,35,... @endverbatim
*/
inline ulonglong
compute_next_insert_id(ulonglong nr,struct system_variables *variables)
{
  const ulonglong save_nr= nr;

  if (variables->auto_increment_increment == 1)
    nr= nr + 1; // optimization of the formula below
  else
  {
    /*
       Calculating the number of complete auto_increment_increment extents:
    */
    nr= (nr + variables->auto_increment_increment -
         variables->auto_increment_offset) /
        (ulonglong) variables->auto_increment_increment;
    /*
       Adding an offset to the auto_increment_increment extent boundary:
    */
    nr= nr * (ulonglong) variables->auto_increment_increment +
        variables->auto_increment_offset;
  }

  if (unlikely(nr <= save_nr))
    return ULONGLONG_MAX;

  return nr;
}


void handler::adjust_next_insert_id_after_explicit_value(ulonglong nr)
{
  /*
    If we have set THD::next_insert_id previously and plan to insert an
    explicitly-specified value larger than this, we need to increase
    THD::next_insert_id to be greater than the explicit value.
  */
  if ((next_insert_id > 0) && (nr >= next_insert_id))
    set_next_insert_id(compute_next_insert_id(nr, &table->in_use->variables));
}


/** @brief
  Computes the largest number X:
  - smaller than or equal to "nr"
  - of the form: auto_increment_offset + N * auto_increment_increment
  where N>=0.

  SYNOPSIS
    prev_insert_id
      nr            Number to "round down"
      variables     variables struct containing auto_increment_increment and
                    auto_increment_offset

  RETURN
    The number X if it exists, "nr" otherwise.
*/
inline ulonglong
prev_insert_id(ulonglong nr, struct system_variables *variables)
{
  if (unlikely(nr < variables->auto_increment_offset))
  {
    /*
      There's nothing good we can do here. That is a pathological case, where
      the offset is larger than the column's max possible value, i.e. not even
      the first sequence value may be inserted. User will receive warning.
    */
    DBUG_PRINT("info",("auto_increment: nr: %lu cannot honour "
                       "auto_increment_offset: %lu",
                       (ulong) nr, variables->auto_increment_offset));
    return nr;
  }
  if (variables->auto_increment_increment == 1)
    return nr; // optimization of the formula below
  /*
     Calculating the number of complete auto_increment_increment extents:
  */
  nr= (nr - variables->auto_increment_offset) /
      (ulonglong) variables->auto_increment_increment;
  /*
     Adding an offset to the auto_increment_increment extent boundary:
  */
  return (nr * (ulonglong) variables->auto_increment_increment +
          variables->auto_increment_offset);
}


/**
  Update the auto_increment field if necessary.

  Updates columns with type NEXT_NUMBER if:

  - If column value is set to NULL (in which case
    auto_increment_field_not_null is 0)
  - If column is set to 0 and (sql_mode & MODE_NO_AUTO_VALUE_ON_ZERO) is not
    set. In the future we will only set NEXT_NUMBER fields if one sets them
    to NULL (or they are not included in the insert list).

    In those cases, we check if the currently reserved interval still has
    values we have not used. If yes, we pick the smallest one and use it.
    Otherwise:

  - If a list of intervals has been provided to the statement via SET
    INSERT_ID or via an Intvar_log_event (in a replication slave), we pick the
    first unused interval from this list, consider it as reserved.

  - Otherwise we set the column for the first row to the value
    next_insert_id(get_auto_increment(column))) which is usually
    max-used-column-value+1.
    We call get_auto_increment() for the first row in a multi-row
    statement. get_auto_increment() will tell us the interval of values it
    reserved for us.

  - In both cases, for the following rows we use those reserved values without
    calling the handler again (we just progress in the interval, computing
    each new value from the previous one). Until we have exhausted them, then
    we either take the next provided interval or call get_auto_increment()
    again to reserve a new interval.

  - In both cases, the reserved intervals are remembered in
    thd->auto_inc_intervals_in_cur_stmt_for_binlog if statement-based
    binlogging; the last reserved interval is remembered in
    auto_inc_interval_for_cur_row. The number of reserved intervals is
    remembered in auto_inc_intervals_count. It differs from the number of
    elements in thd->auto_inc_intervals_in_cur_stmt_for_binlog() because the
    latter list is cumulative over all statements forming one binlog event
    (when stored functions and triggers are used), and collapses two
    contiguous intervals in one (see its append() method).

    The idea is that generated auto_increment values are predictable and
    independent of the column values in the table.  This is needed to be
    able to replicate into a table that already has rows with a higher
    auto-increment value than the one that is inserted.

    After we have already generated an auto-increment number and the user
    inserts a column with a higher value than the last used one, we will
    start counting from the inserted value.

    This function's "outputs" are: the table's auto_increment field is filled
    with a value, thd->next_insert_id is filled with the value to use for the
    next row, if a value was autogenerated for the current row it is stored in
    thd->insert_id_for_cur_row, if get_auto_increment() was called
    thd->auto_inc_interval_for_cur_row is modified, if that interval is not
    present in thd->auto_inc_intervals_in_cur_stmt_for_binlog it is added to
    this list.

  @todo
    Replace all references to "next number" or NEXT_NUMBER to
    "auto_increment", everywhere (see below: there is
    table->auto_increment_field_not_null, and there also exists
    table->next_number_field, it's not consistent).

  @retval
    0	ok
  @retval
    HA_ERR_AUTOINC_READ_FAILED  get_auto_increment() was called and
    returned ~(ulonglong) 0
  @retval
    HA_ERR_AUTOINC_ERANGE storing value in field caused strict mode
    failure.
*/

#define AUTO_INC_DEFAULT_NB_ROWS 1 // Some prefer 1024 here
#define AUTO_INC_DEFAULT_NB_MAX_BITS 16
#define AUTO_INC_DEFAULT_NB_MAX ((1 << AUTO_INC_DEFAULT_NB_MAX_BITS) - 1)

int handler::update_auto_increment()
{
  ulonglong nr, nb_reserved_values;
  bool append= FALSE;
  THD *thd= table->in_use;
  struct system_variables *variables= &thd->variables;
  int result=0, tmp;
  DBUG_ENTER("handler::update_auto_increment");

  /*
    next_insert_id is a "cursor" into the reserved interval, it may go greater
    than the interval, but not smaller.
  */
  DBUG_ASSERT(next_insert_id >= auto_inc_interval_for_cur_row.minimum());

  if ((nr= table->next_number_field->val_int()) != 0 ||
      (table->auto_increment_field_not_null &&
       thd->variables.sql_mode & MODE_NO_AUTO_VALUE_ON_ZERO))
  {

    /*
      There could be an error reported because value was truncated
      when strict mode is enabled.
    */
    if (thd->is_error())
      DBUG_RETURN(HA_ERR_AUTOINC_ERANGE);
    /*
      Update next_insert_id if we had already generated a value in this
      statement (case of INSERT VALUES(null),(3763),(null):
      the last NULL needs to insert 3764, not the value of the first NULL plus
      1).
      Ignore negative values.
    */
    if ((longlong) nr > 0 || (table->next_number_field->flags & UNSIGNED_FLAG))
      adjust_next_insert_id_after_explicit_value(nr);
    insert_id_for_cur_row= 0; // didn't generate anything
    DBUG_RETURN(0);
  }

  if (table->versioned())
  {
    Field *end= table->vers_end_field();
    DBUG_ASSERT(end);
    bitmap_set_bit(table->read_set, end->field_index);
    if (!end->is_max())
    {
      if (thd->lex->sql_command == SQLCOM_ALTER_TABLE)
      {
        if (!table->next_number_field->real_maybe_null())
          DBUG_RETURN(HA_ERR_UNSUPPORTED);
        table->next_number_field->set_null();
      }
      DBUG_RETURN(0);
    }
  }

  // ALTER TABLE ... ADD COLUMN ... AUTO_INCREMENT
  if (thd->lex->sql_command == SQLCOM_ALTER_TABLE)
    table->next_number_field->set_notnull();

  if ((nr= next_insert_id) >= auto_inc_interval_for_cur_row.maximum())
  {
    /* next_insert_id is beyond what is reserved, so we reserve more. */
    const Discrete_interval *forced=
      thd->auto_inc_intervals_forced.get_next();
    if (forced != NULL)
    {
      nr= forced->minimum();
      nb_reserved_values= forced->values();
    }
    else
    {
      /*
        handler::estimation_rows_to_insert was set by
        handler::ha_start_bulk_insert(); if 0 it means "unknown".
      */
      ulonglong nb_desired_values;
      /*
        If an estimation was given to the engine:
        - use it.
        - if we already reserved numbers, it means the estimation was
        not accurate, then we'll reserve 2*AUTO_INC_DEFAULT_NB_ROWS the 2nd
        time, twice that the 3rd time etc.
        If no estimation was given, use those increasing defaults from the
        start, starting from AUTO_INC_DEFAULT_NB_ROWS.
        Don't go beyond a max to not reserve "way too much" (because
        reservation means potentially losing unused values).
        Note that in prelocked mode no estimation is given.
      */

      if ((auto_inc_intervals_count == 0) && (estimation_rows_to_insert > 0))
        nb_desired_values= estimation_rows_to_insert;
      else if ((auto_inc_intervals_count == 0) &&
               (thd->lex->many_values.elements > 0))
      {
        /*
          For multi-row inserts, if the bulk inserts cannot be started, the
          handler::estimation_rows_to_insert will not be set. But we still
          want to reserve the autoinc values.
        */
        nb_desired_values= thd->lex->many_values.elements;
      }
      else /* go with the increasing defaults */
      {
        /* avoid overflow in formula, with this if() */
        if (auto_inc_intervals_count <= AUTO_INC_DEFAULT_NB_MAX_BITS)
        {
          nb_desired_values= AUTO_INC_DEFAULT_NB_ROWS *
            (1 << auto_inc_intervals_count);
          set_if_smaller(nb_desired_values, AUTO_INC_DEFAULT_NB_MAX);
        }
        else
          nb_desired_values= AUTO_INC_DEFAULT_NB_MAX;
      }
      get_auto_increment(variables->auto_increment_offset,
                         variables->auto_increment_increment,
                         nb_desired_values, &nr,
                         &nb_reserved_values);
      if (nr == ULONGLONG_MAX)
        DBUG_RETURN(HA_ERR_AUTOINC_READ_FAILED);  // Mark failure

      /*
        That rounding below should not be needed when all engines actually
        respect offset and increment in get_auto_increment(). But they don't
        so we still do it. Wonder if for the not-first-in-index we should do
        it. Hope that this rounding didn't push us out of the interval; even
        if it did we cannot do anything about it (calling the engine again
        will not help as we inserted no row).
      */
      nr= compute_next_insert_id(nr-1, variables);
    }

    if (table->s->next_number_keypart == 0)
    {
      /* We must defer the appending until "nr" has been possibly truncated */
      append= TRUE;
    }
    else
    {
      /*
        For such auto_increment there is no notion of interval, just a
        singleton. The interval is not even stored in
        thd->auto_inc_interval_for_cur_row, so we are sure to call the engine
        for next row.
      */
      DBUG_PRINT("info",("auto_increment: special not-first-in-index"));
    }
  }

  if (unlikely(nr == ULONGLONG_MAX))
      DBUG_RETURN(HA_ERR_AUTOINC_ERANGE);

  DBUG_ASSERT(nr != 0);
  DBUG_PRINT("info",("auto_increment: %llu  nb_reserved_values: %llu",
                     nr, append ? nb_reserved_values : 0));

  /* Store field without warning (Warning will be printed by insert) */
  {
    Check_level_instant_set check_level_save(thd, CHECK_FIELD_IGNORE);
    tmp= table->next_number_field->store((longlong)nr, TRUE);
  }

  if (unlikely(tmp))                            // Out of range value in store
  {
    /*
      First, test if the query was aborted due to strict mode constraints
      or new field value greater than maximum integer value:
    */
    if (thd->killed == KILL_BAD_DATA ||
        nr > table->next_number_field->get_max_int_value())
    {
      /*
        It's better to return an error here than getting a confusing
        'duplicate key error' later.
      */
      result= HA_ERR_AUTOINC_ERANGE;
    }
    else
    {
      /*
        Field refused this value (overflow) and truncated it, use the result
        of the truncation (which is going to be inserted); however we try to
        decrease it to honour auto_increment_* variables.
        That will shift the left bound of the reserved interval, we don't
        bother shifting the right bound (anyway any other value from this
        interval will cause a duplicate key).
      */
      nr= prev_insert_id(table->next_number_field->val_int(), variables);
      if (unlikely(table->next_number_field->store((longlong)nr, TRUE)))
        nr= table->next_number_field->val_int();
    }
  }
  if (append)
  {
    auto_inc_interval_for_cur_row.replace(nr, nb_reserved_values,
                                          variables->auto_increment_increment);
    auto_inc_intervals_count++;
    /* Row-based replication does not need to store intervals in binlog */
    if (((WSREP_NNULL(thd) && wsrep_emulate_bin_log) ||
         mysql_bin_log.is_open()) &&
        !thd->is_current_stmt_binlog_format_row())
      thd->auto_inc_intervals_in_cur_stmt_for_binlog.
        append(auto_inc_interval_for_cur_row.minimum(),
               auto_inc_interval_for_cur_row.values(),
               variables->auto_increment_increment);
  }

  /*
    Record this autogenerated value. If the caller then
    succeeds to insert this value, it will call
    record_first_successful_insert_id_in_cur_stmt()
    which will set first_successful_insert_id_in_cur_stmt if it's not
    already set.
  */
  insert_id_for_cur_row= nr;

  if (result)                                   // overflow
    DBUG_RETURN(result);

  /*
    Set next insert id to point to next auto-increment value to be able to
    handle multi-row statements.
  */
  set_next_insert_id(compute_next_insert_id(nr, variables));

  DBUG_RETURN(0);
}


/** @brief
  MySQL signal that it changed the column bitmap

  USAGE
    This is for handlers that needs to setup their own column bitmaps.
    Normally the handler should set up their own column bitmaps in
    index_init() or rnd_init() and in any column_bitmaps_signal() call after
    this.

    The handler is allowed to do changes to the bitmap after a index_init or
    rnd_init() call is made as after this, MySQL will not use the bitmap
    for any program logic checking.
*/
void handler::column_bitmaps_signal()
{
  DBUG_ENTER("column_bitmaps_signal");
  if (table)
    DBUG_PRINT("info", ("read_set: %p  write_set: %p",
                        table->read_set, table->write_set));
  DBUG_VOID_RETURN;
}


/** @brief
  Reserves an interval of auto_increment values from the handler.

  SYNOPSIS
    get_auto_increment()
    offset              
    increment
    nb_desired_values   how many values we want
    first_value         (OUT) the first value reserved by the handler
    nb_reserved_values  (OUT) how many values the handler reserved

  offset and increment means that we want values to be of the form
  offset + N * increment, where N>=0 is integer.
  If the function sets *first_value to ~(ulonglong)0 it means an error.
  If the function sets *nb_reserved_values to ULONGLONG_MAX it means it has
  reserved to "positive infinite".
*/
void handler::get_auto_increment(ulonglong offset, ulonglong increment,
                                 ulonglong nb_desired_values,
                                 ulonglong *first_value,
                                 ulonglong *nb_reserved_values)
{
  ulonglong nr;
  int error;
  MY_BITMAP *old_read_set;
  bool rnd_inited= (inited ==  RND);

  if (rnd_inited && ha_rnd_end())
    return;

  old_read_set= table->prepare_for_keyread(table->s->next_number_index);

  if (ha_index_init(table->s->next_number_index, 1))
  {
    /* This should never happen, assert in debug, and fail in release build */
    DBUG_ASSERT(0);
    (void) extra(HA_EXTRA_NO_KEYREAD);
    *first_value= ULONGLONG_MAX;
    if (rnd_inited && ha_rnd_init_with_error(0))
    {
      //TODO: it would be nice to return here an error
    }
    return;
  }

  if (table->s->next_number_keypart == 0)
  {						// Autoincrement at key-start
    error= ha_index_last(table->record[1]);
    /*
      MySQL implicitly assumes such method does locking (as MySQL decides to
      use nr+increment without checking again with the handler, in
      handler::update_auto_increment()), so reserves to infinite.
    */
    *nb_reserved_values= ULONGLONG_MAX;
  }
  else
  {
    uchar key[MAX_KEY_LENGTH];
    key_copy(key, table->record[0],
             table->key_info + table->s->next_number_index,
             table->s->next_number_key_offset);
    error= ha_index_read_map(table->record[1], key,
                             make_prev_keypart_map(table->s->
                                                   next_number_keypart),
                             HA_READ_PREFIX_LAST);
    /*
      MySQL needs to call us for next row: assume we are inserting ("a",null)
      here, we return 3, and next this statement will want to insert
      ("b",null): there is no reason why ("b",3+1) would be the good row to
      insert: maybe it already exists, maybe 3+1 is too large...
    */
    *nb_reserved_values= 1;
  }

  if (unlikely(error))
  {
    if (error == HA_ERR_END_OF_FILE || error == HA_ERR_KEY_NOT_FOUND)
      /* No entry found, that's fine */;
    else
      print_error(error, MYF(0));
    nr= 1;
  }
  else
    nr= ((ulonglong) table->next_number_field->
         val_int_offset(table->s->rec_buff_length)+1);
  ha_index_end();
  table->restore_column_maps_after_keyread(old_read_set);
  *first_value= nr;
  if (rnd_inited && ha_rnd_init_with_error(0))
  {
    //TODO: it would be nice to return here an error
  }
  return;
}


void handler::ha_release_auto_increment()
{
  DBUG_ENTER("ha_release_auto_increment");
  DBUG_ASSERT(table_share->tmp_table != NO_TMP_TABLE ||
              m_lock_type != F_UNLCK ||
              (!next_insert_id && !insert_id_for_cur_row));
  release_auto_increment();
  insert_id_for_cur_row= 0;
  auto_inc_interval_for_cur_row.replace(0, 0, 0);
  auto_inc_intervals_count= 0;
  if (next_insert_id > 0)
  {
    next_insert_id= 0;
    /*
      this statement used forced auto_increment values if there were some,
      wipe them away for other statements.
    */
    table->in_use->auto_inc_intervals_forced.empty();
  }
  DBUG_VOID_RETURN;
}


/**
  Construct and emit duplicate key error message using information
  from table's record buffer.

  @param table    TABLE object which record buffer should be used as
                  source for column values.
  @param key      Key description.
  @param msg      Error message template to which key value should be
                  added.
  @param errflag  Flags for my_error() call.

  @notes
    The error message is from ER_DUP_ENTRY_WITH_KEY_NAME but to keep things compatibly
    with old code, the error number is ER_DUP_ENTRY
*/

void print_keydup_error(TABLE *table, KEY *key, const char *msg, myf errflag)
{
  /* Write the duplicated key in the error message */
  char key_buff[MAX_KEY_LENGTH];
  String str(key_buff,sizeof(key_buff),system_charset_info);

  if (key == NULL)
  {
    /*
      Key is unknown. Should only happen if storage engine reports wrong
      duplicate key number.
    */
    my_printf_error(ER_DUP_ENTRY, msg, errflag, "", "*UNKNOWN*");
  }
  else
  {
    if (key->algorithm == HA_KEY_ALG_LONG_HASH)
      setup_keyinfo_hash(key);
    /* Table is opened and defined at this point */
    key_unpack(&str,table, key);
    uint max_length=MYSQL_ERRMSG_SIZE-(uint) strlen(msg);
    if (str.length() >= max_length)
    {
      str.length(max_length-4);
      str.append(STRING_WITH_LEN("..."));
    }
    my_printf_error(ER_DUP_ENTRY, msg, errflag, str.c_ptr_safe(),
                    key->name.str);
    if (key->algorithm == HA_KEY_ALG_LONG_HASH)
      re_setup_keyinfo_hash(key);
  }
}

/**
  Construct and emit duplicate key error message using information
  from table's record buffer.

  @sa print_keydup_error(table, key, msg, errflag).
*/

void print_keydup_error(TABLE *table, KEY *key, myf errflag)
{
  print_keydup_error(table, key,
                     ER_THD(table->in_use, ER_DUP_ENTRY_WITH_KEY_NAME),
                     errflag);
}

/**
  Print error that we got from handler function.

  @note
    In case of delete table it's only safe to use the following parts of
    the 'table' structure:
    - table->s->path
    - table->alias
*/

#define SET_FATAL_ERROR fatal_error=1

void handler::print_error(int error, myf errflag)
{
  bool fatal_error= 0;
  DBUG_ENTER("handler::print_error");
  DBUG_PRINT("enter",("error: %d",error));

  if (ha_thd()->transaction_rollback_request)
  {
    /* Ensure this becomes a true error */
    errflag&= ~(ME_WARNING | ME_NOTE);
  }

  int textno= -1; // impossible value
  switch (error) {
  case EACCES:
    textno=ER_OPEN_AS_READONLY;
    break;
  case EAGAIN:
    textno=ER_FILE_USED;
    break;
  case ENOENT:
  case ENOTDIR:
  case ELOOP:
    textno=ER_FILE_NOT_FOUND;
    break;
  case ENOSPC:
  case HA_ERR_DISK_FULL:
    textno= ER_DISK_FULL;
    SET_FATAL_ERROR;                            // Ensure error is logged
    break;
  case HA_ERR_KEY_NOT_FOUND:
  case HA_ERR_NO_ACTIVE_RECORD:
  case HA_ERR_RECORD_DELETED:
  case HA_ERR_END_OF_FILE:
    /*
      This errors is not not normally fatal (for example for reads). However
      if you get it during an update or delete, then its fatal.
      As the user is calling print_error() (which is not done on read), we
      assume something when wrong with the update or delete.
    */
    SET_FATAL_ERROR;
    textno=ER_KEY_NOT_FOUND;
    break;
  case HA_ERR_ABORTED_BY_USER:
  {
    DBUG_ASSERT(ha_thd()->killed);
    ha_thd()->send_kill_message();
    DBUG_VOID_RETURN;
  }
  case HA_ERR_WRONG_MRG_TABLE_DEF:
    textno=ER_WRONG_MRG_TABLE;
    break;
  case HA_ERR_FOUND_DUPP_KEY:
  {
    if (table)
    {
      uint key_nr=get_dup_key(error);
      if ((int) key_nr >= 0 && key_nr < table->s->keys)
      {
        print_keydup_error(table, &table->key_info[key_nr], errflag);
        table->file->lookup_errkey= -1;
        DBUG_VOID_RETURN;
      }
    }
    textno=ER_DUP_KEY;
    break;
  }
  case HA_ERR_FOREIGN_DUPLICATE_KEY:
  {
    char rec_buf[MAX_KEY_LENGTH];
    String rec(rec_buf, sizeof(rec_buf), system_charset_info);
    /* Table is opened and defined at this point */

    /*
      Just print the subset of fields that are part of the first index,
      printing the whole row from there is not easy.
    */
    key_unpack(&rec, table, &table->key_info[0]);

    char child_table_name[NAME_LEN + 1];
    char child_key_name[NAME_LEN + 1];
    if (get_foreign_dup_key(child_table_name, sizeof(child_table_name),
                            child_key_name, sizeof(child_key_name)))
    {
      my_error(ER_FOREIGN_DUPLICATE_KEY_WITH_CHILD_INFO, errflag,
               table_share->table_name.str, rec.c_ptr_safe(),
               child_table_name, child_key_name);
      }
    else
    {
      my_error(ER_FOREIGN_DUPLICATE_KEY_WITHOUT_CHILD_INFO, errflag,
               table_share->table_name.str, rec.c_ptr_safe());
    }
    DBUG_VOID_RETURN;
  }
  case HA_ERR_NULL_IN_SPATIAL:
    my_error(ER_CANT_CREATE_GEOMETRY_OBJECT, errflag);
    DBUG_VOID_RETURN;
  case HA_ERR_FOUND_DUPP_UNIQUE:
    textno=ER_DUP_UNIQUE;
    break;
  case HA_ERR_RECORD_CHANGED:
    /*
      This is not fatal error when using HANDLER interface
      SET_FATAL_ERROR;
    */
    textno=ER_CHECKREAD;
    break;
  case HA_ERR_CRASHED:
    SET_FATAL_ERROR;
    textno=ER_NOT_KEYFILE;
    break;
  case HA_ERR_WRONG_IN_RECORD:
    SET_FATAL_ERROR;
    textno= ER_CRASHED_ON_USAGE;
    break;
  case HA_ERR_CRASHED_ON_USAGE:
    SET_FATAL_ERROR;
    textno=ER_CRASHED_ON_USAGE;
    break;
  case HA_ERR_NOT_A_TABLE:
    textno= error;
    break;
  case HA_ERR_CRASHED_ON_REPAIR:
    SET_FATAL_ERROR;
    textno=ER_CRASHED_ON_REPAIR;
    break;
  case HA_ERR_OUT_OF_MEM:
    textno=ER_OUT_OF_RESOURCES;
    break;
  case HA_ERR_WRONG_COMMAND:
    my_error(ER_ILLEGAL_HA, MYF(0), table_type(), table_share->db.str,
             table_share->table_name.str);
    DBUG_VOID_RETURN;
    break;
  case HA_ERR_OLD_FILE:
    textno=ER_OLD_KEYFILE;
    break;
  case HA_ERR_UNSUPPORTED:
    textno=ER_UNSUPPORTED_EXTENSION;
    break;
  case HA_ERR_RECORD_FILE_FULL:
  {
    textno=ER_RECORD_FILE_FULL;
    /* Write the error message to error log */
    errflag|= ME_ERROR_LOG;
    break;
  }
  case HA_ERR_INDEX_FILE_FULL:
  {
    textno=ER_INDEX_FILE_FULL;
    /* Write the error message to error log */
    errflag|= ME_ERROR_LOG;
    break;
  }
  case HA_ERR_LOCK_WAIT_TIMEOUT:
    textno=ER_LOCK_WAIT_TIMEOUT;
    break;
  case HA_ERR_LOCK_TABLE_FULL:
    textno=ER_LOCK_TABLE_FULL;
    break;
  case HA_ERR_LOCK_DEADLOCK:
  {
    String str, full_err_msg(ER_DEFAULT(ER_LOCK_DEADLOCK),
                             strlen(ER_DEFAULT(ER_LOCK_DEADLOCK)),
                             system_charset_info);

    get_error_message(error, &str);
    full_err_msg.append(str);
    my_printf_error(ER_LOCK_DEADLOCK, "%s", errflag, full_err_msg.c_ptr_safe());
    DBUG_VOID_RETURN;
  }
  case HA_ERR_READ_ONLY_TRANSACTION:
    textno=ER_READ_ONLY_TRANSACTION;
    break;
  case HA_ERR_CANNOT_ADD_FOREIGN:
    textno=ER_CANNOT_ADD_FOREIGN;
    break;
  case HA_ERR_ROW_IS_REFERENCED:
  {
    String str;
    get_error_message(error, &str);
    my_printf_error(ER_ROW_IS_REFERENCED_2,
                    ER(str.length() ? ER_ROW_IS_REFERENCED_2 : ER_ROW_IS_REFERENCED),
                    errflag, str.c_ptr_safe());
    DBUG_VOID_RETURN;
  }
  case HA_ERR_NO_REFERENCED_ROW:
  {
    String str;
    get_error_message(error, &str);
    my_printf_error(ER_NO_REFERENCED_ROW_2,
                    ER(str.length() ? ER_NO_REFERENCED_ROW_2 : ER_NO_REFERENCED_ROW),
                    errflag, str.c_ptr_safe());
    DBUG_VOID_RETURN;
  }
  case HA_ERR_TABLE_DEF_CHANGED:
    textno=ER_TABLE_DEF_CHANGED;
    break;
  case HA_ERR_NO_SUCH_TABLE:
    my_error(ER_NO_SUCH_TABLE_IN_ENGINE, errflag, table_share->db.str,
             table_share->table_name.str);
    DBUG_VOID_RETURN;
  case HA_ERR_RBR_LOGGING_FAILED:
    textno= ER_BINLOG_ROW_LOGGING_FAILED;
    break;
  case HA_ERR_DROP_INDEX_FK:
  {
    const char *ptr= "???";
    uint key_nr= get_dup_key(error);
    if ((int) key_nr >= 0)
      ptr= table->key_info[key_nr].name.str;
    my_error(ER_DROP_INDEX_FK, errflag, ptr);
    DBUG_VOID_RETURN;
  }
  case HA_ERR_TABLE_NEEDS_UPGRADE:
    textno= ER_TABLE_NEEDS_UPGRADE;
    my_error(ER_TABLE_NEEDS_UPGRADE, errflag,
             "TABLE", table_share->table_name.str);
    DBUG_VOID_RETURN;
  case HA_ERR_NO_PARTITION_FOUND:
    textno=ER_WRONG_PARTITION_NAME;
    break;
  case HA_ERR_TABLE_READONLY:
    textno= ER_OPEN_AS_READONLY;
    break;
  case HA_ERR_AUTOINC_READ_FAILED:
    textno= ER_AUTOINC_READ_FAILED;
    break;
  case HA_ERR_AUTOINC_ERANGE:
    textno= error;
    my_error(textno, errflag, table->found_next_number_field->field_name.str,
             table->in_use->get_stmt_da()->current_row_for_warning());
    DBUG_VOID_RETURN;
    break;
  case HA_ERR_TOO_MANY_CONCURRENT_TRXS:
    textno= ER_TOO_MANY_CONCURRENT_TRXS;
    break;
  case HA_ERR_INDEX_COL_TOO_LONG:
    textno= ER_INDEX_COLUMN_TOO_LONG;
    break;
  case HA_ERR_NOT_IN_LOCK_PARTITIONS:
    textno=ER_ROW_DOES_NOT_MATCH_GIVEN_PARTITION_SET;
    break;
  case HA_ERR_INDEX_CORRUPT:
    textno= ER_INDEX_CORRUPT;
    break;
  case HA_ERR_UNDO_REC_TOO_BIG:
    textno= ER_UNDO_RECORD_TOO_BIG;
    break;
  case HA_ERR_COMMIT_ERROR:
    textno= ER_ERROR_DURING_COMMIT;
    break;
  case HA_ERR_PARTITION_LIST:
    my_error(ER_VERS_NOT_ALLOWED, errflag, table->s->db.str, table->s->table_name.str);
    DBUG_VOID_RETURN;
  default:
    {
      /* The error was "unknown" to this function.
	 Ask handler if it has got a message for this error */
      bool temporary= FALSE;
      String str;
      temporary= get_error_message(error, &str);
      if (!str.is_empty())
      {
	const char* engine= table_type();
	if (temporary)
	  my_error(ER_GET_TEMPORARY_ERRMSG, errflag, error, str.c_ptr(),
                   engine);
	else
        {
          SET_FATAL_ERROR;
	  my_error(ER_GET_ERRMSG, errflag, error, str.c_ptr(), engine);
        }
      }
      else
      {
        if (!temporary)
          my_error(ER_GET_ERRNO, errflag, error, table_type());
        /* else no error message. */
      }
      DBUG_VOID_RETURN;
    }
  }
  DBUG_ASSERT(textno > 0);
  if (unlikely(fatal_error))
  {
    /* Ensure this becomes a true error */
    errflag&= ~(ME_WARNING | ME_NOTE);
    if ((debug_assert_if_crashed_table ||
                      global_system_variables.log_warnings > 1))
    {
      /*
        Log error to log before we crash or if extended warnings are requested
      */
      errflag|= ME_ERROR_LOG;
    }
  }

  /* if we got an OS error from a file-based engine, specify a path of error */
  if (error < HA_ERR_FIRST && bas_ext()[0])
  {
    char buff[FN_REFLEN];
    strxnmov(buff, sizeof(buff),
             table_share->normalized_path.str, bas_ext()[0], NULL);
    my_error(textno, errflag, buff, error);
  }
  else
    my_error(textno, errflag, table_share->table_name.str, error);
  DBUG_VOID_RETURN;
}


/**
  Return an error message specific to this handler.

  @param error  error code previously returned by handler
  @param buf    pointer to String where to add error message

  @return
    Returns true if this is a temporary error
*/
bool handler::get_error_message(int error, String* buf)
{
  DBUG_EXECUTE_IF("external_lock_failure",
                  buf->set_ascii(STRING_WITH_LEN("KABOOM!")););
  return FALSE;
}

/**
  Check for incompatible collation changes.
   
  @retval
    HA_ADMIN_NEEDS_UPGRADE   Table may have data requiring upgrade.
  @retval
    0                        No upgrade required.
*/

int handler::check_collation_compatibility()
{
  ulong mysql_version= table->s->mysql_version;

  if (mysql_version < Charset::latest_mariadb_version_with_collation_change())
  {
    KEY *key= table->key_info;
    KEY *key_end= key + table->s->keys;
    for (; key < key_end; key++)
    {
      KEY_PART_INFO *key_part= key->key_part;
      KEY_PART_INFO *key_part_end= key_part + key->user_defined_key_parts;
      for (; key_part < key_part_end; key_part++)
      {
        if (!key_part->fieldnr)
          continue;
        Field *field= table->field[key_part->fieldnr - 1];
        uint cs_number= field->charset()->number;
        if (Charset::collation_changed_order(mysql_version, cs_number))
          return HA_ADMIN_NEEDS_UPGRADE;
      }
    }
  }

  return 0;
}


int handler::check_long_hash_compatibility() const
{
  if (!table->s->old_long_hash_function())
    return 0;
  KEY *key= table->key_info;
  KEY *key_end= key + table->s->keys;
  for ( ; key < key_end; key++)
  {
    if (key->algorithm == HA_KEY_ALG_LONG_HASH)
    {
      /*
        The old (pre-MDEV-27653)  hash function was wrong.
        So the long hash unique constraint can have some
        duplicate records. REPAIR TABLE can't fix this,
        it will fail on a duplicate key error.
        Only "ALTER IGNORE TABLE .. FORCE" can fix this.
        So we need to return HA_ADMIN_NEEDS_ALTER here,
        (not HA_ADMIN_NEEDS_UPGRADE which is used elsewhere),
        to properly send the error message text corresponding
        to ER_TABLE_NEEDS_REBUILD (rather than to ER_TABLE_NEEDS_UPGRADE)
        to the user.
      */
      return HA_ADMIN_NEEDS_ALTER;
    }
  }
  return 0;
}


int handler::ha_check_for_upgrade(HA_CHECK_OPT *check_opt)
{
  int error;
  KEY *keyinfo, *keyend;
  KEY_PART_INFO *keypart, *keypartend;

  if (table->s->incompatible_version)
    return HA_ADMIN_NEEDS_ALTER;

  if (!table->s->mysql_version)
  {
    /* check for blob-in-key error */
    keyinfo= table->key_info;
    keyend= table->key_info + table->s->keys;
    for (; keyinfo < keyend; keyinfo++)
    {
      keypart= keyinfo->key_part;
      keypartend= keypart + keyinfo->user_defined_key_parts;
      for (; keypart < keypartend; keypart++)
      {
        if (!keypart->fieldnr)
          continue;
        Field *field= table->field[keypart->fieldnr-1];
        if (field->type() == MYSQL_TYPE_BLOB)
        {
          if (check_opt->sql_flags & TT_FOR_UPGRADE)
            check_opt->flags= T_MEDIUM;
          return HA_ADMIN_NEEDS_CHECK;
        }
      }
    }
  }
  if (table->s->frm_version < FRM_VER_TRUE_VARCHAR)
    return HA_ADMIN_NEEDS_ALTER;

  if (unlikely((error= check_collation_compatibility())))
    return error;

  if (unlikely((error= check_long_hash_compatibility())))
    return error;
    
  return check_for_upgrade(check_opt);
}


int handler::check_old_types()
{
  Field** field;

  if (!table->s->mysql_version)
  {
    /* check for bad DECIMAL field */
    for (field= table->field; (*field); field++)
    {
      if ((*field)->type() == MYSQL_TYPE_NEWDECIMAL)
      {
        return HA_ADMIN_NEEDS_ALTER;
      }
      if ((*field)->type() == MYSQL_TYPE_VAR_STRING)
      {
        return HA_ADMIN_NEEDS_ALTER;
      }
    }
  }
  return 0;
}


static bool update_frm_version(TABLE *table)
{
  char path[FN_REFLEN];
  File file;
  int result= 1;
  DBUG_ENTER("update_frm_version");

  /*
    No need to update frm version in case table was created or checked
    by server with the same version. This also ensures that we do not
    update frm version for temporary tables as this code doesn't support
    temporary tables.

    keep_original_mysql_version is set if the table version cannot be
    changed without rewriting the frm file.
  */
  if (table->s->mysql_version == MYSQL_VERSION_ID ||
      table->s->keep_original_mysql_version)
    DBUG_RETURN(0);

  strxmov(path, table->s->normalized_path.str, reg_ext, NullS);

  if ((file= mysql_file_open(key_file_frm,
                             path, O_RDWR|O_BINARY, MYF(MY_WME))) >= 0)
  {
    uchar version[4];

    int4store(version, MYSQL_VERSION_ID);

    if ((result= (int)mysql_file_pwrite(file, (uchar*) version, 4, 51L,
                                        MYF(MY_WME+MY_NABP))))
      goto err;

    table->s->mysql_version= MYSQL_VERSION_ID;
  }
err:
  if (file >= 0)
    (void) mysql_file_close(file, MYF(MY_WME));
  DBUG_RETURN(result);
}



/**
  @return
    key if error because of duplicated keys
*/
uint handler::get_dup_key(int error)
{
  DBUG_ASSERT(table_share->tmp_table != NO_TMP_TABLE || m_lock_type != F_UNLCK);
  DBUG_ENTER("handler::get_dup_key");

  if (lookup_errkey != (uint)-1)
    DBUG_RETURN(errkey= lookup_errkey);

  errkey= (uint)-1;
  if (error == HA_ERR_FOUND_DUPP_KEY ||
      error == HA_ERR_FOREIGN_DUPLICATE_KEY ||
      error == HA_ERR_FOUND_DUPP_UNIQUE || error == HA_ERR_NULL_IN_SPATIAL ||
      error == HA_ERR_DROP_INDEX_FK)
    info(HA_STATUS_ERRKEY | HA_STATUS_NO_LOCK);
  DBUG_RETURN(errkey);
}


/**
  Delete all files with extension from bas_ext().

  @param name		Base name of table

  @note
    We assume that the handler may return more extensions than
    was actually used for the file. We also assume that the first
    extension is the most important one (see the comment near
    handlerton::tablefile_extensions). If this exist and we can't delete
    that it, we will abort the delete.
    If the first one doesn't exists, we have to try to delete all other
    extension as there is chance that the server had crashed between
    the delete of the first file and the next

  @retval
    0   If we successfully deleted at least one file from base_ext and
        didn't get any other errors than ENOENT

  @retval
    !0  Error
*/

int handler::delete_table(const char *name)
{
  int saved_error= ENOENT;
  bool abort_if_first_file_error= 1;
  bool some_file_deleted= 0;
  DBUG_ENTER("handler::delete_table");

  for (const char **ext= bas_ext(); *ext ; ext++)
  {
    int err= mysql_file_delete_with_symlink(key_file_misc, name, *ext, MYF(0));
    if (err)
    {
      if (my_errno != ENOENT)
      {
        saved_error= my_errno;
        /*
          If error other than file not found on the first existing file,
          return the error.
          Otherwise delete as much as possible.
        */
        if (abort_if_first_file_error)
          DBUG_RETURN(saved_error);
      }
    }
    else
      some_file_deleted= 1;
    abort_if_first_file_error= 0;
  }
  DBUG_RETURN(some_file_deleted && saved_error == ENOENT ? 0 : saved_error);
}


int handler::rename_table(const char * from, const char * to)
{
  int error= 0;
  const char **ext, **start_ext;
  start_ext= bas_ext();
  for (ext= start_ext; *ext ; ext++)
  {
    if (unlikely(rename_file_ext(from, to, *ext)))
    {
      if ((error=my_errno) != ENOENT)
	break;
      error= 0;
    }
  }
  if (unlikely(error))
  {
    /* Try to revert the rename. Ignore errors. */
    for (; ext >= start_ext; ext--)
      rename_file_ext(to, from, *ext);
  }
  return error;
}


void handler::drop_table(const char *name)
{
  ha_close();
  delete_table(name);
}


/**
   Return true if the error from drop table means that the
   table didn't exists
*/

bool non_existing_table_error(int error)
{
  return (error == ENOENT ||
          (error == EE_DELETE && my_errno == ENOENT) ||
          error == EE_FILENOTFOUND ||
          error == HA_ERR_NO_SUCH_TABLE ||
          error == HA_ERR_UNSUPPORTED ||
          error == ER_NO_SUCH_TABLE ||
          error == ER_NO_SUCH_TABLE_IN_ENGINE ||
          error == ER_WRONG_OBJECT);
}


/**
  Performs checks upon the table.

  @param thd                thread doing CHECK TABLE operation
  @param check_opt          options from the parser

  @retval
    HA_ADMIN_OK               Successful upgrade
  @retval
    HA_ADMIN_NEEDS_UPGRADE    Table has structures requiring upgrade
  @retval
    HA_ADMIN_NEEDS_ALTER      Table has structures requiring ALTER TABLE
  @retval
    HA_ADMIN_NOT_IMPLEMENTED
*/

int handler::ha_check(THD *thd, HA_CHECK_OPT *check_opt)
{
  int error;
  DBUG_ASSERT(table_share->tmp_table != NO_TMP_TABLE ||
              m_lock_type != F_UNLCK);

  if ((table->s->mysql_version >= MYSQL_VERSION_ID) &&
      (check_opt->sql_flags & TT_FOR_UPGRADE))
    return 0;

  if (table->s->mysql_version < MYSQL_VERSION_ID)
  {
    if (unlikely((error= check_old_types())))
      return error;
    error= ha_check_for_upgrade(check_opt);
    if (unlikely(error && (error != HA_ADMIN_NEEDS_CHECK)))
      return error;
    if (unlikely(!error && (check_opt->sql_flags & TT_FOR_UPGRADE)))
      return 0;
  }
  if (unlikely((error= check(thd, check_opt))))
    return error;
  /* Skip updating frm version if not main handler. */
  if (table->file != this)
    return error;
  return update_frm_version(table);
}

/**
  A helper function to mark a transaction read-write,
  if it is started.
*/

void handler::mark_trx_read_write_internal()
{
  Ha_trx_info *ha_info= &ha_thd()->ha_data[ht->slot].ha_info[0];
  /*
    When a storage engine method is called, the transaction must
    have been started, unless it's a DDL call, for which the
    storage engine starts the transaction internally, and commits
    it internally, without registering in the ha_list.
    Unfortunately here we can't know know for sure if the engine
    has registered the transaction or not, so we must check.
  */
  if (ha_info->is_started())
  {
    /*
      table_share can be NULL, for example, in ha_delete_table() or
      ha_rename_table().
    */
    if (table_share == NULL || table_share->tmp_table == NO_TMP_TABLE)
      ha_info->set_trx_read_write();
  }
}


/**
  Repair table: public interface.

  @sa handler::repair()
*/

int handler::ha_repair(THD* thd, HA_CHECK_OPT* check_opt)
{
  int result;

  mark_trx_read_write();

  result= repair(thd, check_opt);
  DBUG_ASSERT(result == HA_ADMIN_NOT_IMPLEMENTED ||
              ha_table_flags() & HA_CAN_REPAIR);

  if (result == HA_ADMIN_OK)
    result= update_frm_version(table);
  return result;
}


/**
   End bulk insert
*/

int handler::ha_end_bulk_insert()
{
  DBUG_ENTER("handler::ha_end_bulk_insert");
  DBUG_EXECUTE_IF("crash_end_bulk_insert",
                  { extra(HA_EXTRA_FLUSH) ; DBUG_SUICIDE();});
  estimation_rows_to_insert= 0;
  DBUG_RETURN(end_bulk_insert());
}

/**
  Bulk update row: public interface.

  @sa handler::bulk_update_row()
*/

int
handler::ha_bulk_update_row(const uchar *old_data, const uchar *new_data,
                            ha_rows *dup_key_found)
{
  DBUG_ASSERT(table_share->tmp_table != NO_TMP_TABLE ||
              m_lock_type == F_WRLCK);
  mark_trx_read_write();

  return bulk_update_row(old_data, new_data, dup_key_found);
}


/**
  Delete all rows: public interface.

  @sa handler::delete_all_rows()
*/

int
handler::ha_delete_all_rows()
{
  DBUG_ASSERT(table_share->tmp_table != NO_TMP_TABLE ||
              m_lock_type == F_WRLCK);
  mark_trx_read_write();

  return delete_all_rows();
}


/**
  Truncate table: public interface.

  @sa handler::truncate()
*/

int
handler::ha_truncate()
{
  DBUG_ASSERT(table_share->tmp_table != NO_TMP_TABLE ||
              m_lock_type == F_WRLCK);
  mark_trx_read_write();

  return truncate();
}


/**
  Reset auto increment: public interface.

  @sa handler::reset_auto_increment()
*/

int
handler::ha_reset_auto_increment(ulonglong value)
{
  DBUG_ASSERT(table_share->tmp_table != NO_TMP_TABLE ||
              m_lock_type == F_WRLCK);
  mark_trx_read_write();

  return reset_auto_increment(value);
}


/**
  Optimize table: public interface.

  @sa handler::optimize()
*/

int
handler::ha_optimize(THD* thd, HA_CHECK_OPT* check_opt)
{
  DBUG_ASSERT(table_share->tmp_table != NO_TMP_TABLE ||
              m_lock_type == F_WRLCK);
  mark_trx_read_write();

  return optimize(thd, check_opt);
}


/**
  Analyze table: public interface.

  @sa handler::analyze()
*/

int
handler::ha_analyze(THD* thd, HA_CHECK_OPT* check_opt)
{
  DBUG_ASSERT(table_share->tmp_table != NO_TMP_TABLE ||
              m_lock_type != F_UNLCK);
  mark_trx_read_write();

  return analyze(thd, check_opt);
}


/**
  Check and repair table: public interface.

  @sa handler::check_and_repair()
*/

bool
handler::ha_check_and_repair(THD *thd)
{
  DBUG_ASSERT(table_share->tmp_table != NO_TMP_TABLE ||
              m_lock_type == F_UNLCK);
  mark_trx_read_write();

  return check_and_repair(thd);
}


/**
  Disable indexes: public interface.

  @sa handler::disable_indexes()
*/

int
handler::ha_disable_indexes(uint mode)
{
  DBUG_ASSERT(table_share->tmp_table != NO_TMP_TABLE ||
              m_lock_type != F_UNLCK);
  mark_trx_read_write();

  return disable_indexes(mode);
}


/**
  Enable indexes: public interface.

  @sa handler::enable_indexes()
*/

int
handler::ha_enable_indexes(uint mode)
{
  DBUG_ASSERT(table_share->tmp_table != NO_TMP_TABLE ||
              m_lock_type != F_UNLCK);
  mark_trx_read_write();

  return enable_indexes(mode);
}


/**
  Discard or import tablespace: public interface.

  @sa handler::discard_or_import_tablespace()
*/

int
handler::ha_discard_or_import_tablespace(my_bool discard)
{
  DBUG_ASSERT(table_share->tmp_table != NO_TMP_TABLE ||
              m_lock_type == F_WRLCK);
  mark_trx_read_write();

  return discard_or_import_tablespace(discard);
}


bool handler::ha_prepare_inplace_alter_table(TABLE *altered_table,
                                             Alter_inplace_info *ha_alter_info)
{
  DBUG_ASSERT(table_share->tmp_table != NO_TMP_TABLE ||
              m_lock_type != F_UNLCK);
  mark_trx_read_write();

  return prepare_inplace_alter_table(altered_table, ha_alter_info);
}


bool handler::ha_commit_inplace_alter_table(TABLE *altered_table,
                                            Alter_inplace_info *ha_alter_info,
                                            bool commit)
{
   /*
     At this point we should have an exclusive metadata lock on the table.
     The exception is if we're about to roll back changes (commit= false).
     In this case, we might be rolling back after a failed lock upgrade,
     so we could be holding the same lock level as for inplace_alter_table().
   */
   DBUG_ASSERT(ha_thd()->mdl_context.is_lock_owner(MDL_key::TABLE,
                                                   table->s->db.str,
                                                   table->s->table_name.str,
                                                   MDL_EXCLUSIVE) ||
               !commit);

   return commit_inplace_alter_table(altered_table, ha_alter_info, commit);
}


/*
   Default implementation to support in-place alter table
   and old online add/drop index API
*/

enum_alter_inplace_result
handler::check_if_supported_inplace_alter(TABLE *altered_table,
                                          Alter_inplace_info *ha_alter_info)
{
  DBUG_ENTER("handler::check_if_supported_inplace_alter");

  HA_CREATE_INFO *create_info= ha_alter_info->create_info;

  if (altered_table->versioned(VERS_TIMESTAMP))
    DBUG_RETURN(HA_ALTER_INPLACE_NOT_SUPPORTED);

  alter_table_operations inplace_offline_operations=
    ALTER_COLUMN_TYPE_CHANGE_BY_ENGINE |
    ALTER_COLUMN_NAME |
    ALTER_RENAME_COLUMN |
    ALTER_CHANGE_COLUMN_DEFAULT |
    ALTER_COLUMN_DEFAULT |
    ALTER_COLUMN_OPTION |
    ALTER_CHANGE_CREATE_OPTION |
    ALTER_DROP_CHECK_CONSTRAINT |
    ALTER_PARTITIONED |
    ALTER_VIRTUAL_GCOL_EXPR |
    ALTER_RENAME |
    ALTER_RENAME_INDEX |
    ALTER_INDEX_IGNORABILITY;

  /* Is there at least one operation that requires copy algorithm? */
  if (ha_alter_info->handler_flags & ~inplace_offline_operations)
    DBUG_RETURN(HA_ALTER_INPLACE_NOT_SUPPORTED);

  /*
    The following checks for changes related to ALTER_OPTIONS

    ALTER TABLE tbl_name CONVERT TO CHARACTER SET .. and
    ALTER TABLE table_name DEFAULT CHARSET = .. most likely
    change column charsets and so not supported in-place through
    old API.

    Changing of PACK_KEYS, MAX_ROWS and ROW_FORMAT options were
    not supported as in-place operations in old API either.
  */
  if (create_info->used_fields & (HA_CREATE_USED_CHARSET |
                                  HA_CREATE_USED_DEFAULT_CHARSET |
                                  HA_CREATE_USED_PACK_KEYS |
                                  HA_CREATE_USED_CHECKSUM |
                                  HA_CREATE_USED_MAX_ROWS) ||
      (table->s->row_type != create_info->row_type))
    DBUG_RETURN(HA_ALTER_INPLACE_NOT_SUPPORTED);

  uint table_changes= (ha_alter_info->handler_flags &
                       ALTER_COLUMN_TYPE_CHANGE_BY_ENGINE) ?
    IS_EQUAL_PACK_LENGTH : IS_EQUAL_YES;
  if (table->file->check_if_incompatible_data(create_info, table_changes)
      == COMPATIBLE_DATA_YES)
    DBUG_RETURN(HA_ALTER_INPLACE_NO_LOCK);

  DBUG_RETURN(HA_ALTER_INPLACE_NOT_SUPPORTED);
}

Alter_inplace_info::Alter_inplace_info(HA_CREATE_INFO *create_info_arg,
                     Alter_info *alter_info_arg,
                     KEY *key_info_arg, uint key_count_arg,
                     partition_info *modified_part_info_arg,
                     bool ignore_arg, bool error_non_empty)
    : create_info(create_info_arg),
    alter_info(alter_info_arg),
    key_info_buffer(key_info_arg),
    key_count(key_count_arg),
    rename_keys(current_thd->mem_root),
    modified_part_info(modified_part_info_arg),
    ignore(ignore_arg),
    error_if_not_empty(error_non_empty)
  {}

void Alter_inplace_info::report_unsupported_error(const char *not_supported,
                                                  const char *try_instead) const
{
  if (unsupported_reason == NULL)
    my_error(ER_ALTER_OPERATION_NOT_SUPPORTED, MYF(0),
             not_supported, try_instead);
  else
    my_error(ER_ALTER_OPERATION_NOT_SUPPORTED_REASON, MYF(0),
             not_supported, unsupported_reason, try_instead);
}


/**
  Rename table: public interface.

  @sa handler::rename_table()
*/

int
handler::ha_rename_table(const char *from, const char *to)
{
  DBUG_ASSERT(m_lock_type == F_UNLCK);
  mark_trx_read_write();

  return rename_table(from, to);
}


/**
  Drop table in the engine: public interface.

  @sa handler::drop_table()

  The difference between this and delete_table() is that the table is open in
  drop_table().
*/

void
handler::ha_drop_table(const char *name)
{
  DBUG_ASSERT(m_lock_type == F_UNLCK);
  if (check_if_updates_are_ignored("DROP"))
    return;

  mark_trx_read_write();
  drop_table(name);
}


/**
   Structure used during force drop table.
*/

struct st_force_drop_table_params
{
  const char *path;
  const LEX_CSTRING *db;
  const LEX_CSTRING *alias;
  int error;
  bool discovering;
};


/**
   Try to delete table from a given plugin
   Table types with discovery is ignored as these .frm files would have
   been created during discovery and thus doesn't need to be found
   for drop table force
*/

static my_bool delete_table_force(THD *thd, plugin_ref plugin, void *arg)
{
  handlerton *hton = plugin_hton(plugin);
  st_force_drop_table_params *param = (st_force_drop_table_params *)arg;

  if (param->discovering == (hton->discover_table != NULL) &&
      !(thd->slave_thread && (hton->flags & HTON_IGNORE_UPDATES)))
  {
    int error;
    error= ha_delete_table(thd, hton, param->path, param->db, param->alias, 0);
    if (error > 0 && !non_existing_table_error(error))
      param->error= error;
    if (error == 0)
    {
      if (hton && hton->flags & HTON_TABLE_MAY_NOT_EXIST_ON_SLAVE)
        thd->replication_flags |= OPTION_IF_EXISTS;
      param->error= 0;
      return TRUE;                                // Table was deleted
    }
  }
  return FALSE;
}

/**
   @brief
   Traverse all plugins to delete table when .frm file is missing.

   @return -1  Table was not found in any engine
   @return 0  Table was found in some engine and delete succeded
   @return #  Error from first engine that had a table but didn't succeed to
              delete the table
   @return HA_ERR_ROW_IS_REFERENCED if foreign key reference is encountered,

*/

int ha_delete_table_force(THD *thd, const char *path, const LEX_CSTRING *db,
                          const LEX_CSTRING *alias)
{
  st_force_drop_table_params param;
  Table_exists_error_handler no_such_table_handler;
  DBUG_ENTER("ha_delete_table_force");

  param.path=        path;
  param.db=          db;
  param.alias=       alias;
  param.error=       -1;                   // Table not found
  param.discovering= true;

  thd->push_internal_handler(&no_such_table_handler);
  if (plugin_foreach(thd, delete_table_force, MYSQL_STORAGE_ENGINE_PLUGIN,
                     &param))
    param.error= 0;                            // Delete succeded
  else
  {
    param.discovering= false;
    if (plugin_foreach(thd, delete_table_force, MYSQL_STORAGE_ENGINE_PLUGIN,
                       &param))
      param.error= 0;                            // Delete succeded
  }
  thd->pop_internal_handler();
  DBUG_RETURN(param.error);
}


/**
  Create a table in the engine: public interface.

  @sa handler::create()
*/

int
handler::ha_create(const char *name, TABLE *form, HA_CREATE_INFO *info_arg)
{
  DBUG_ASSERT(m_lock_type == F_UNLCK);
  mark_trx_read_write();
  int error= create(name, form, info_arg);
  if (!error &&
      !(info_arg->options & (HA_LEX_CREATE_TMP_TABLE | HA_CREATE_TMP_ALTER)))
    mysql_audit_create_table(form);
  return error;
}


/**
  Create handler files for CREATE TABLE: public interface.

  @sa handler::create_partitioning_metadata()
*/

int
handler::ha_create_partitioning_metadata(const char *name,
                                         const char *old_name,
                                         chf_create_flags action_flag)
{
  /*
    Normally this is done when unlocked, but in fast_alter_partition_table,
    it is done on an already locked handler when preparing to alter/rename
    partitions.
  */
  DBUG_ASSERT(m_lock_type == F_UNLCK ||
              (!old_name && strcmp(name, table_share->path.str)));


  mark_trx_read_write();
  return create_partitioning_metadata(name, old_name, action_flag);
}


/**
  Change partitions: public interface.

  @sa handler::change_partitions()
*/

int
handler::ha_change_partitions(HA_CREATE_INFO *create_info,
                              const char *path,
                              ulonglong * const copied,
                              ulonglong * const deleted,
                              const uchar *pack_frm_data,
                              size_t pack_frm_len)
{
  /*
    Must have at least RDLCK or be a TMP table. Read lock is needed to read
    from current partitions and write lock will be taken on new partitions.
  */
  DBUG_ASSERT(table_share->tmp_table != NO_TMP_TABLE ||
              m_lock_type != F_UNLCK);

  mark_trx_read_write();

  return change_partitions(create_info, path, copied, deleted,
                           pack_frm_data, pack_frm_len);
}


/**
  Drop partitions: public interface.

  @sa handler::drop_partitions()
*/

int
handler::ha_drop_partitions(const char *path)
{
  DBUG_ASSERT(!table->db_stat);

  mark_trx_read_write();

  return drop_partitions(path);
}


/**
  Rename partitions: public interface.

  @sa handler::rename_partitions()
*/

int
handler::ha_rename_partitions(const char *path)
{
  DBUG_ASSERT(!table->db_stat);

  mark_trx_read_write();

  return rename_partitions(path);
}


/**
  Tell the storage engine that it is allowed to "disable transaction" in the
  handler. It is a hint that ACID is not required - it was used in NDB for
  ALTER TABLE, for example, when data are copied to temporary table.
  A storage engine may treat this hint any way it likes. NDB for example
  started to commit every now and then automatically.
  This hint can be safely ignored.
*/
int ha_enable_transaction(THD *thd, bool on)
{
  int error=0;
  DBUG_ENTER("ha_enable_transaction");
  DBUG_PRINT("enter", ("on: %d", (int) on));

  if ((thd->transaction->on= on))
  {
    /*
      Now all storage engines should have transaction handling enabled.
      But some may have it enabled all the time - "disabling" transactions
      is an optimization hint that storage engine is free to ignore.
      So, let's commit an open transaction (if any) now.
    */
    if (likely(!(error= ha_commit_trans(thd, 0))))
      error= trans_commit_implicit(thd);
  }
  DBUG_RETURN(error);
}

int handler::index_next_same(uchar *buf, const uchar *key, uint keylen)
{
  int error;
  DBUG_ENTER("handler::index_next_same");
  if (!(error=index_next(buf)))
  {
    my_ptrdiff_t ptrdiff= buf - table->record[0];
    uchar *UNINIT_VAR(save_record_0);
    KEY *UNINIT_VAR(key_info);
    KEY_PART_INFO *UNINIT_VAR(key_part);
    KEY_PART_INFO *UNINIT_VAR(key_part_end);

    /*
      key_cmp_if_same() compares table->record[0] against 'key'.
      In parts it uses table->record[0] directly, in parts it uses
      field objects with their local pointers into table->record[0].
      If 'buf' is distinct from table->record[0], we need to move
      all record references. This is table->record[0] itself and
      the field pointers of the fields used in this key.
    */
    if (ptrdiff)
    {
      save_record_0= table->record[0];
      table->record[0]= buf;
      key_info= table->key_info + active_index;
      key_part= key_info->key_part;
      key_part_end= key_part + key_info->user_defined_key_parts;
      for (; key_part < key_part_end; key_part++)
      {
        DBUG_ASSERT(key_part->field);
        key_part->field->move_field_offset(ptrdiff);
      }
    }

    if (key_cmp_if_same(table, key, active_index, keylen))
    {
      table->status=STATUS_NOT_FOUND;
      error=HA_ERR_END_OF_FILE;
    }

    /* Move back if necessary. */
    if (ptrdiff)
    {
      table->record[0]= save_record_0;
      for (key_part= key_info->key_part; key_part < key_part_end; key_part++)
        key_part->field->move_field_offset(-ptrdiff);
    }
  }
  DBUG_PRINT("return",("%i", error));
  DBUG_RETURN(error);
}


void handler::get_dynamic_partition_info(PARTITION_STATS *stat_info,
                                         uint part_id)
{
  info(HA_STATUS_CONST | HA_STATUS_TIME | HA_STATUS_VARIABLE |
       HA_STATUS_NO_LOCK);
  stat_info->records=              stats.records;
  stat_info->mean_rec_length=      stats.mean_rec_length;
  stat_info->data_file_length=     stats.data_file_length;
  stat_info->max_data_file_length= stats.max_data_file_length;
  stat_info->index_file_length=    stats.index_file_length;
  stat_info->max_index_file_length=stats.max_index_file_length;
  stat_info->delete_length=        stats.delete_length;
  stat_info->create_time=          stats.create_time;
  stat_info->update_time=          stats.update_time;
  stat_info->check_time=           stats.check_time;
  stat_info->check_sum=            stats.checksum;
  stat_info->check_sum_null=       stats.checksum_null;
}


/*
  Updates the global table stats with the TABLE this handler represents
*/

void handler::update_global_table_stats()
{
  TABLE_STATS * table_stats;

  status_var_add(table->in_use->status_var.rows_read, rows_read);
  DBUG_ASSERT(rows_tmp_read == 0);

  if (!table->in_use->userstat_running)
  {
    rows_read= rows_changed= 0;
    return;
  }

  if (rows_read + rows_changed == 0)
    return;                                     // Nothing to update.

  DBUG_ASSERT(table->s);
  DBUG_ASSERT(table->s->table_cache_key.str);

  mysql_mutex_lock(&LOCK_global_table_stats);
  /* Gets the global table stats, creating one if necessary. */
  if (!(table_stats= (TABLE_STATS*)
        my_hash_search(&global_table_stats,
                    (uchar*) table->s->table_cache_key.str,
                    table->s->table_cache_key.length)))
  {
    if (!(table_stats = ((TABLE_STATS*)
                         my_malloc(PSI_INSTRUMENT_ME, sizeof(TABLE_STATS),
                                   MYF(MY_WME | MY_ZEROFILL)))))
    {
      /* Out of memory error already given */
      goto end;
    }
    memcpy(table_stats->table, table->s->table_cache_key.str,
           table->s->table_cache_key.length);
    table_stats->table_name_length= (uint)table->s->table_cache_key.length;
    table_stats->engine_type= ht->db_type;
    /* No need to set variables to 0, as we use MY_ZEROFILL above */

    if (my_hash_insert(&global_table_stats, (uchar*) table_stats))
    {
      /* Out of memory error is already given */
      my_free(table_stats);
      goto end;
    }
  }
  // Updates the global table stats.
  table_stats->rows_read+=    rows_read;
  table_stats->rows_changed+= rows_changed;
  table_stats->rows_changed_x_indexes+= (rows_changed *
                                         (table->s->keys ? table->s->keys :
                                          1));
  rows_read= rows_changed= 0;
end:
  mysql_mutex_unlock(&LOCK_global_table_stats);
}


/*
  Updates the global index stats with this handler's accumulated index reads.
*/

void handler::update_global_index_stats()
{
  DBUG_ASSERT(table->s);

  if (!table->in_use->userstat_running)
  {
    /* Reset all index read values */
    bzero(index_rows_read, sizeof(index_rows_read[0]) * table->s->keys);
    return;
  }

  for (uint index = 0; index < table->s->keys; index++)
  {
    if (index_rows_read[index])
    {
      INDEX_STATS* index_stats;
      size_t key_length;
      KEY *key_info = &table->key_info[index];  // Rows were read using this

      DBUG_ASSERT(key_info->cache_name);
      if (!key_info->cache_name)
        continue;
      key_length= table->s->table_cache_key.length + key_info->name.length + 1;
      mysql_mutex_lock(&LOCK_global_index_stats);
      // Gets the global index stats, creating one if necessary.
      if (!(index_stats= (INDEX_STATS*) my_hash_search(&global_index_stats,
                                                    key_info->cache_name,
                                                    key_length)))
      {
        if (!(index_stats = ((INDEX_STATS*)
                             my_malloc(PSI_INSTRUMENT_ME, sizeof(INDEX_STATS),
                                       MYF(MY_WME | MY_ZEROFILL)))))
          goto end;                             // Error is already given

        memcpy(index_stats->index, key_info->cache_name, key_length);
        index_stats->index_name_length= key_length;
        if (my_hash_insert(&global_index_stats, (uchar*) index_stats))
        {
          my_free(index_stats);
          goto end;
        }
      }
      /* Updates the global index stats. */
      index_stats->rows_read+= index_rows_read[index];
      index_rows_read[index]= 0;
end:
      mysql_mutex_unlock(&LOCK_global_index_stats);
    }
  }
}


static void flush_checksum(ha_checksum *row_crc, uchar **checksum_start,
                           size_t *checksum_length)
{
  if (*checksum_start)
  {
    *row_crc= my_checksum(*row_crc, *checksum_start, *checksum_length);
    *checksum_start= NULL;
    *checksum_length= 0;
  }
}


/* calculating table's checksum */
int handler::calculate_checksum()
{
  int error;
  THD *thd=ha_thd();
  DBUG_ASSERT(table->s->last_null_bit_pos < 8);
  uchar null_mask= table->s->last_null_bit_pos
                   ? 256 -  (1 << table->s->last_null_bit_pos) : 0;

  table->use_all_stored_columns();
  stats.checksum= 0;

  if ((error= ha_rnd_init(1)))
    return error;

  for (;;)
  {
    if (thd->killed)
      return HA_ERR_ABORTED_BY_USER;

    ha_checksum row_crc= 0;
    error= ha_rnd_next(table->record[0]);
    if (error)
      break;

    if (table->s->null_bytes)
    {
      /* fix undefined null bits */
      table->record[0][table->s->null_bytes-1] |= null_mask;
      if (!(table->s->db_create_options & HA_OPTION_PACK_RECORD))
        table->record[0][0] |= 1;

      row_crc= my_checksum(row_crc, table->record[0], table->s->null_bytes);
    }

    uchar *checksum_start= NULL;
    size_t checksum_length= 0;
    for (uint i= 0; i < table->s->fields; i++ )
    {
      Field *f= table->field[i];
      if (!f->stored_in_db())
        continue;


      if (! thd->variables.old_mode && f->is_real_null(0))
      {
        flush_checksum(&row_crc, &checksum_start, &checksum_length);
        continue;
      }
     /*
       BLOB and VARCHAR have pointers in their field, we must convert
       to string; GEOMETRY is implemented on top of BLOB.
       BIT may store its data among NULL bits, convert as well.
     */
      switch (f->type()) {
        case MYSQL_TYPE_BLOB:
        case MYSQL_TYPE_VARCHAR:
        case MYSQL_TYPE_GEOMETRY:
        case MYSQL_TYPE_BIT:
        {
          flush_checksum(&row_crc, &checksum_start, &checksum_length);
          String tmp;
          f->val_str(&tmp);
          row_crc= my_checksum(row_crc, (uchar*) tmp.ptr(), tmp.length());
          break;
        }
        default:
          if (!checksum_start)
            checksum_start= f->ptr;
          DBUG_ASSERT(checksum_start + checksum_length == f->ptr);
          checksum_length+= f->pack_length();
          break;
      }
    }
    flush_checksum(&row_crc, &checksum_start, &checksum_length);

    stats.checksum+= row_crc;
  }
  ha_rnd_end();
  return error == HA_ERR_END_OF_FILE ? 0 : error;
}


/****************************************************************************
** Some general functions that isn't in the handler class
****************************************************************************/

/**
  Initiates table-file and calls appropriate database-creator.

  @retval
   0  ok
  @retval
   1  error
*/
int ha_create_table(THD *thd, const char *path, const char *db,
                    const char *table_name, HA_CREATE_INFO *create_info,
                    LEX_CUSTRING *frm, bool skip_frm_file)
{
  int error= 1;
  TABLE table;
  char name_buff[FN_REFLEN];
  const char *name;
  TABLE_SHARE share;
  Abort_on_warning_instant_set old_abort_on_warning(thd, 0);
  bool temp_table __attribute__((unused)) =
    create_info->options & (HA_LEX_CREATE_TMP_TABLE | HA_CREATE_TMP_ALTER);
  DBUG_ENTER("ha_create_table");

  init_tmp_table_share(thd, &share, db, 0, table_name, path);

  if (frm)
  {
    bool write_frm_now= (!create_info->db_type->discover_table &&
                         !create_info->tmp_table() && !skip_frm_file);

    share.frm_image= frm;

    // open an frm image
    if (share.init_from_binary_frm_image(thd, write_frm_now,
                                         frm->str, frm->length))
      goto err;
  }
  else
  {
    // open an frm file
    share.db_plugin= ha_lock_engine(thd, create_info->db_type);

    if (open_table_def(thd, &share))
      goto err;
  }

  share.m_psi= PSI_CALL_get_table_share(temp_table, &share);

  if (open_table_from_share(thd, &share, &empty_clex_str, 0, READ_ALL, 0,
                            &table, true))
    goto err;

  update_create_info_from_table(create_info, &table);

  name= get_canonical_filename(table.file, share.path.str, name_buff);

  error= table.file->ha_create(name, &table, create_info);

  if (unlikely(error))
  {
    if (!thd->is_error())
      my_error(ER_CANT_CREATE_TABLE, MYF(0), db, table_name, error);
    table.file->print_error(error, MYF(ME_WARNING));
    PSI_CALL_drop_table_share(temp_table, share.db.str, (uint)share.db.length,
                              share.table_name.str, (uint)share.table_name.length);
  }

  (void) closefrm(&table);
 
err:
  free_table_share(&share);
  DBUG_RETURN(error != 0);
}

void st_ha_check_opt::init()
{
  flags= sql_flags= 0;
  start_time= my_time(0);
}


/*****************************************************************************
  Key cache handling.

  This code is only relevant for ISAM/MyISAM tables

  key_cache->cache may be 0 only in the case where a key cache is not
  initialized or when we where not able to init the key cache in a previous
  call to ha_init_key_cache() (probably out of memory)
*****************************************************************************/

/**
  Init a key cache if it has not been initied before.
*/
int ha_init_key_cache(const char *name, KEY_CACHE *key_cache, void *unused
                      __attribute__((unused)))
{
  DBUG_ENTER("ha_init_key_cache");

  if (!key_cache->key_cache_inited)
  {
    mysql_mutex_lock(&LOCK_global_system_variables);
    size_t tmp_buff_size= (size_t) key_cache->param_buff_size;
    uint tmp_block_size= (uint) key_cache->param_block_size;
    uint division_limit= (uint)key_cache->param_division_limit;
    uint age_threshold=  (uint)key_cache->param_age_threshold;
    uint partitions=     (uint)key_cache->param_partitions;
    uint changed_blocks_hash_size=  (uint)key_cache->changed_blocks_hash_size;
    mysql_mutex_unlock(&LOCK_global_system_variables);
    DBUG_RETURN(!init_key_cache(key_cache,
				tmp_block_size,
				tmp_buff_size,
				division_limit, age_threshold,
                                changed_blocks_hash_size,
                                partitions));
  }
  DBUG_RETURN(0);
}


/**
  Resize key cache.
*/
int ha_resize_key_cache(KEY_CACHE *key_cache)
{
  DBUG_ENTER("ha_resize_key_cache");

  if (key_cache->key_cache_inited)
  {
    mysql_mutex_lock(&LOCK_global_system_variables);
    size_t tmp_buff_size= (size_t) key_cache->param_buff_size;
    long tmp_block_size= (long) key_cache->param_block_size;
    uint division_limit= (uint)key_cache->param_division_limit;
    uint age_threshold=  (uint)key_cache->param_age_threshold;
    uint changed_blocks_hash_size=  (uint)key_cache->changed_blocks_hash_size;
    mysql_mutex_unlock(&LOCK_global_system_variables);
    DBUG_RETURN(!resize_key_cache(key_cache, tmp_block_size,
				  tmp_buff_size,
				  division_limit, age_threshold,
                                  changed_blocks_hash_size));
  }
  DBUG_RETURN(0);
}


/**
  Change parameters for key cache (like division_limit)
*/
int ha_change_key_cache_param(KEY_CACHE *key_cache)
{
  DBUG_ENTER("ha_change_key_cache_param");

  if (key_cache->key_cache_inited)
  {
    mysql_mutex_lock(&LOCK_global_system_variables);
    uint division_limit= (uint)key_cache->param_division_limit;
    uint age_threshold=  (uint)key_cache->param_age_threshold;
    mysql_mutex_unlock(&LOCK_global_system_variables);
    change_key_cache_param(key_cache, division_limit, age_threshold);
  }
  DBUG_RETURN(0);
}


/**
  Repartition key cache 
*/
int ha_repartition_key_cache(KEY_CACHE *key_cache)
{
  DBUG_ENTER("ha_repartition_key_cache");

  if (key_cache->key_cache_inited)
  {
    mysql_mutex_lock(&LOCK_global_system_variables);
    size_t tmp_buff_size= (size_t) key_cache->param_buff_size;
    long tmp_block_size= (long) key_cache->param_block_size;
    uint division_limit= (uint)key_cache->param_division_limit;
    uint age_threshold=  (uint)key_cache->param_age_threshold;
    uint partitions=     (uint)key_cache->param_partitions;
    uint changed_blocks_hash_size=  (uint)key_cache->changed_blocks_hash_size;
    mysql_mutex_unlock(&LOCK_global_system_variables);
    DBUG_RETURN(!repartition_key_cache(key_cache, tmp_block_size,
				       tmp_buff_size,
				       division_limit, age_threshold,
                                       changed_blocks_hash_size,
                                       partitions));
  }
  DBUG_RETURN(0);
}


/**
  Move all tables from one key cache to another one.
*/
int ha_change_key_cache(KEY_CACHE *old_key_cache,
			KEY_CACHE *new_key_cache)
{
  mi_change_key_cache(old_key_cache, new_key_cache);
  return 0;
}


static my_bool discover_handlerton(THD *thd, plugin_ref plugin,
                                   void *arg)
{
  TABLE_SHARE *share= (TABLE_SHARE *)arg;
  handlerton *hton= plugin_hton(plugin);
  if (hton->discover_table)
  {
    share->db_plugin= plugin;
    int error= hton->discover_table(hton, thd, share);
    if (error != HA_ERR_NO_SUCH_TABLE)
    {
      if (unlikely(error))
      {
        if (!share->error)
        {
          share->error= OPEN_FRM_ERROR_ALREADY_ISSUED;
          plugin_unlock(0, share->db_plugin);
        }

        /*
          report an error, unless it is "generic" and a more
          specific one was already reported
        */
        if (error != HA_ERR_GENERIC || !thd->is_error())
          my_error(ER_GET_ERRNO, MYF(0), error, plugin_name(plugin)->str);
        share->db_plugin= 0;
      }
      else
        share->error= OPEN_FRM_OK;

      status_var_increment(thd->status_var.ha_discover_count);
      return TRUE; // abort the search
    }
    share->db_plugin= 0;
  }

  DBUG_ASSERT(share->error == OPEN_FRM_OPEN_ERROR);
  return FALSE;    // continue with the next engine
}

int ha_discover_table(THD *thd, TABLE_SHARE *share)
{
  DBUG_ENTER("ha_discover_table");
  int found;

  DBUG_ASSERT(share->error == OPEN_FRM_OPEN_ERROR);   // share is not OK yet

  if (!engines_with_discover)
    found= FALSE;
  else if (share->db_plugin)
    found= discover_handlerton(thd, share->db_plugin, share);
  else
    found= plugin_foreach(thd, discover_handlerton,
                        MYSQL_STORAGE_ENGINE_PLUGIN, share);

  if (thd->lex->query_tables && thd->lex->query_tables->sequence && !found)
    my_error(ER_UNKNOWN_SEQUENCES, MYF(0),share->table_name.str);
  if (!found)
    open_table_error(share, OPEN_FRM_OPEN_ERROR, ENOENT); // not found

  DBUG_RETURN(share->error != OPEN_FRM_OK);
}

static my_bool file_ext_exists(char *path, size_t path_len, const char *ext)
{
  strmake(path + path_len, ext, FN_REFLEN - path_len);
  return !access(path, F_OK);
}

struct st_discover_existence_args
{
  char *path;
  size_t  path_len;
  const char *db, *table_name;
  handlerton *hton;
  bool frm_exists;
};

static my_bool discover_existence(THD *thd, plugin_ref plugin,
                                  void *arg)
{
  st_discover_existence_args *args= (st_discover_existence_args*)arg;
  handlerton *ht= plugin_hton(plugin);
  if (!ht->discover_table_existence)
    return args->frm_exists;

  args->hton= ht;

  if (ht->discover_table_existence == ext_based_existence)
    return file_ext_exists(args->path, args->path_len,
                           ht->tablefile_extensions[0]);

  return ht->discover_table_existence(ht, args->db, args->table_name);
}


/**
  Check if a given table exists, without doing a full discover, if possible

  If the 'hton' is not NULL, it's set to the handlerton of the storage engine
  of this table, or to view_pseudo_hton if the frm belongs to a view.

  This function takes discovery correctly into account. If frm is found,
  it discovers the table to make sure it really exists in the engine.
  If no frm is found it discovers the table, in case it still exists in
  the engine.

  While it tries to cut corners (don't open .frm if no discovering engine is
  enabled, no full discovery if all discovering engines support
  discover_table_existence, etc), it still *may* be quite expensive
  and must be used sparingly.

  @retval true    Table exists (even if the error occurred, like bad frm)
  @retval false   Table does not exist (one can do CREATE TABLE table_name)

  @note if frm exists and the table in engine doesn't, *hton will be set,
        but the return value will be false.

  @note if frm file exists, but the table cannot be opened (engine not
        loaded, frm is invalid), the return value will be true, but
        *hton will be NULL.
*/

bool ha_table_exists(THD *thd, const LEX_CSTRING *db,
                     const LEX_CSTRING *table_name, LEX_CUSTRING *table_id,
                     LEX_CSTRING *partition_engine_name,
                     handlerton **hton, bool *is_sequence)
{
  handlerton *dummy;
  bool dummy2;
  DBUG_ENTER("ha_table_exists");

  if (hton)
    *hton= 0;
  else if (engines_with_discover)
    hton= &dummy;
  if (!is_sequence)
    is_sequence= &dummy2;
  *is_sequence= 0;
  if (table_id)
  {
    table_id->str= 0;
    table_id->length= 0;
  }

  TDC_element *element= tdc_lock_share(thd, db->str, table_name->str);
  if (element && element != MY_ERRPTR)
  {
    if (!hton)
      hton= &dummy;
    *hton= element->share->db_type();
#ifdef WITH_PARTITION_STORAGE_ENGINE
    if (partition_engine_name && element->share->db_type() == partition_hton)
    {
      if (!static_cast<Partition_share *>(element->share->ha_share)->
          partition_engine_name)
      {
        /* Partition engine found, but table has never been opened */
        tdc_unlock_share(element);
        goto retry_from_frm;
      }
      lex_string_set(partition_engine_name,
        static_cast<Partition_share *>(element->share->ha_share)->
          partition_engine_name);
    }
#endif
    *is_sequence= element->share->table_type == TABLE_TYPE_SEQUENCE;
    if (*hton != view_pseudo_hton && element->share->tabledef_version.length &&
        table_id &&
        (table_id->str= (uchar*)
         thd->memdup(element->share->tabledef_version.str, MY_UUID_SIZE)))
      table_id->length= MY_UUID_SIZE;
    tdc_unlock_share(element);
    DBUG_RETURN(TRUE);
  }

#ifdef WITH_PARTITION_STORAGE_ENGINE
retry_from_frm:
#endif
  char path[FN_REFLEN + 1];
  size_t path_len = build_table_filename(path, sizeof(path) - 1,
                                         db->str, table_name->str, "", 0);
  st_discover_existence_args args= {path, path_len, db->str, table_name->str, 0, true};

  if (file_ext_exists(path, path_len, reg_ext))
  {
    bool exists= true;
    if (hton)
    {
      char engine_buf[NAME_CHAR_LEN + 1];
      LEX_CSTRING engine= { engine_buf, 0 };
      Table_type type= dd_frm_type(thd, path, &engine,
                                   partition_engine_name,
                                   table_id);

      switch (type) {
      case TABLE_TYPE_UNKNOWN:
        DBUG_PRINT("exit", ("Exist, cannot be opened"));
        DBUG_RETURN(true);                      // Frm exists
      case TABLE_TYPE_VIEW:
        *hton= view_pseudo_hton;
        DBUG_PRINT("exit", ("Exist, view"));
        DBUG_RETURN(true);                      // Frm exists
      case TABLE_TYPE_SEQUENCE:
        *is_sequence= true;
        /* fall through */
      case TABLE_TYPE_NORMAL:
        {
          plugin_ref p=  plugin_lock_by_name(thd, &engine,
                                             MYSQL_STORAGE_ENGINE_PLUGIN);
          *hton= p ? plugin_hton(p) : NULL;
          if (*hton)      // verify that the table really exists
            exists= discover_existence(thd, p, &args);
        }
      }
    }
    DBUG_PRINT("exit", (exists ? "Exists" : "Does not exist"));
    DBUG_RETURN(exists);
  }

  args.frm_exists= false;
  if (plugin_foreach(thd, discover_existence, MYSQL_STORAGE_ENGINE_PLUGIN,
                     &args))
  {
    if (hton)
      *hton= args.hton;
    DBUG_PRINT("exit", ("discovery found file"));
    DBUG_RETURN(TRUE);
  }

  if (need_full_discover_for_existence)
  {
    TABLE_LIST table;
    bool exists;
    uint flags = GTS_TABLE | GTS_VIEW;

    if (!hton)
      flags|= GTS_NOLOCK;

    Table_exists_error_handler no_such_table_handler;
    thd->push_internal_handler(&no_such_table_handler);
    table.init_one_table(db, table_name, 0, TL_READ);
    TABLE_SHARE *share= tdc_acquire_share(thd, &table, flags);
    thd->pop_internal_handler();

    if (hton && share)
    {
      *hton= share->db_type();
      if (table_id && share->tabledef_version.length &&
          (table_id->str=
           (uchar*) thd->memdup(share->tabledef_version.str, MY_UUID_SIZE)))
        table_id->length= MY_UUID_SIZE;
      tdc_release_share(share);
    }

    // the table doesn't exist if we've caught ER_NO_SUCH_TABLE and nothing else
    exists= !no_such_table_handler.safely_trapped_errors();
    DBUG_PRINT("exit", (exists ? "Exists" : "Does not exist"));
    DBUG_RETURN(exists);
  }

  DBUG_PRINT("exit", ("Does not exist"));
  DBUG_RETURN(FALSE);
}


/*
  Check if the CREATE/ALTER table should be ignored
  This could happen for slaves where the table is shared between master
  and slave

  If statement is ignored, write a note
*/

bool handler::check_if_updates_are_ignored(const char *op) const
{
  return ha_check_if_updates_are_ignored(table->in_use, ht, op);
}


bool ha_check_if_updates_are_ignored(THD *thd, handlerton *hton,
                                     const char *op)
{
  DBUG_ENTER("ha_check_if_updates_are_ignored");
  if (!thd->slave_thread || !(hton= ha_checktype(thd, hton, 1)))
    DBUG_RETURN(0);                                   // Not slave or no engine
  if (!(hton->flags & HTON_IGNORE_UPDATES))
    DBUG_RETURN(0);                                   // Not shared table
  my_error(ER_SLAVE_IGNORED_SHARED_TABLE, MYF(ME_NOTE), op);
  DBUG_RETURN(1);
}


/**
  Discover all table names in a given database
*/
extern "C" {

static int cmp_file_names(const void *a, const void *b)
{
  CHARSET_INFO *cs= character_set_filesystem;
  char *aa= ((FILEINFO *)a)->name;
  char *bb= ((FILEINFO *)b)->name;
  return cs->strnncoll(aa, strlen(aa), bb, strlen(bb));
}

static int cmp_table_names(LEX_CSTRING * const *a, LEX_CSTRING * const *b)
{
  return my_charset_bin.strnncoll((*a)->str, (*a)->length,
                                  (*b)->str, (*b)->length);
}

#ifndef DBUG_OFF
static int cmp_table_names_desc(LEX_CSTRING * const *a, LEX_CSTRING * const *b)
{
  return -cmp_table_names(a, b);
}
#endif

}

Discovered_table_list::Discovered_table_list(THD *thd_arg,
                 Dynamic_array<LEX_CSTRING*> *tables_arg,
                 const LEX_CSTRING *wild_arg) :
  thd(thd_arg), with_temps(false), tables(tables_arg)
{
  if (wild_arg->str && wild_arg->str[0])
  {
    wild= wild_arg->str;
    wend= wild + wild_arg->length;
  }
  else
    wild= 0;
}

bool Discovered_table_list::add_table(const char *tname, size_t tlen)
{
  /*
    TODO Check with_temps and filter out temp tables.
    Implement the check, when we'll have at least one affected engine (with
    custom discover_table_names() method, that calls add_table() directly).
    Note: avoid comparing the same name twice (here and in add_file).
  */
  if (wild && table_alias_charset->wildcmp(tname, tname + tlen, wild, wend,
                                           wild_prefix, wild_one, wild_many))
      return 0;

  LEX_CSTRING *name= thd->make_clex_string(tname, tlen);
  if (!name || tables->append(name))
    return 1;
  return 0;
}

bool Discovered_table_list::add_file(const char *fname)
{
  bool is_temp= strncmp(fname, STRING_WITH_LEN(tmp_file_prefix)) == 0;

  if (is_temp && !with_temps)
    return 0;

  char tname[SAFE_NAME_LEN + 1];
  size_t tlen= filename_to_tablename(fname, tname, sizeof(tname), is_temp);
  return add_table(tname, tlen);
}


void Discovered_table_list::sort()
{
  tables->sort(cmp_table_names);
}


#ifndef DBUG_OFF
void Discovered_table_list::sort_desc()
{
  tables->sort(cmp_table_names_desc);
}
#endif


void Discovered_table_list::remove_duplicates()
{
  LEX_CSTRING **src= tables->front();
  LEX_CSTRING **dst= src;
  sort();
  while (++dst <= tables->back())
  {
    LEX_CSTRING *s= *src, *d= *dst;
    DBUG_ASSERT(strncmp(s->str, d->str, MY_MIN(s->length, d->length)) <= 0);
    if ((s->length != d->length || strncmp(s->str, d->str, d->length)))
    {
      src++;
      if (src != dst)
        *src= *dst;
    }
  }
  tables->elements(src - tables->front() + 1);
}

struct st_discover_names_args
{
  LEX_CSTRING *db;
  MY_DIR *dirp;
  Discovered_table_list *result;
  uint possible_duplicates;
};

static my_bool discover_names(THD *thd, plugin_ref plugin,
                              void *arg)
{
  st_discover_names_args *args= (st_discover_names_args *)arg;
  handlerton *ht= plugin_hton(plugin);

  if (ht->discover_table_names)
  {
    size_t old_elements= args->result->tables->elements();
    if (ht->discover_table_names(ht, args->db, args->dirp, args->result))
      return 1;

    /*
      hton_ext_based_table_discovery never discovers a table that has
      a corresponding .frm file; but custom engine discover methods might
    */
    if (ht->discover_table_names != hton_ext_based_table_discovery)
      args->possible_duplicates+= (uint)(args->result->tables->elements() - old_elements);
  }

  return 0;
}

/**
  Return the list of tables

  @param thd
  @param db         database to look into
  @param dirp       list of files in this database (as returned by my_dir())
  @param result     the object to return the list of files in
  @param reusable   if true, on return, 'dirp' will be a valid list of all
                    non-table files. If false, discovery will work much faster,
                    but it will leave 'dirp' corrupted and completely unusable,
                    only good for my_dirend().

  Normally, reusable=false for SHOW and INFORMATION_SCHEMA, and reusable=true
  for DROP DATABASE (as it needs to know and delete non-table files).
*/

int ha_discover_table_names(THD *thd, LEX_CSTRING *db, MY_DIR *dirp,
                            Discovered_table_list *result, bool reusable)
{
  int error;
  DBUG_ENTER("ha_discover_table_names");

  if (engines_with_discover_file_names == 0 && !reusable)
  {
    st_discover_names_args args= {db, NULL, result, 0};
    error= ext_table_discovery_simple(dirp, result) ||
           plugin_foreach(thd, discover_names,
                            MYSQL_STORAGE_ENGINE_PLUGIN, &args);
    if (args.possible_duplicates > 0)
      result->remove_duplicates();
  }
  else
  {
    st_discover_names_args args= {db, dirp, result, 0};

    /* extension_based_table_discovery relies on dirp being sorted */
    my_qsort(dirp->dir_entry, dirp->number_of_files,
             sizeof(FILEINFO), cmp_file_names);

    error= extension_based_table_discovery(dirp, reg_ext, result) ||
           plugin_foreach(thd, discover_names,
                            MYSQL_STORAGE_ENGINE_PLUGIN, &args);
    if (args.possible_duplicates > 0)
      result->remove_duplicates();
  }

  DBUG_RETURN(error);
}


/*
int handler::pre_read_multi_range_first(KEY_MULTI_RANGE **found_range_p,
                                        KEY_MULTI_RANGE *ranges,
                                        uint range_count,
                                        bool sorted, HANDLER_BUFFER *buffer,
                                        bool use_parallel)
{
  int result;
  DBUG_ENTER("handler::pre_read_multi_range_first");
  result = pre_read_range_first(ranges->start_key.keypart_map ?
                                &ranges->start_key : 0,
                                ranges->end_key.keypart_map ?
                                &ranges->end_key : 0,
                                test(ranges->range_flag & EQ_RANGE),
                                sorted,
                                use_parallel);
  DBUG_RETURN(result);
}
*/


/**
  Read first row between two ranges.
  Store ranges for future calls to read_range_next.

  @param start_key		Start key. Is 0 if no min range
  @param end_key		End key.  Is 0 if no max range
  @param eq_range_arg	        Set to 1 if start_key == end_key
  @param sorted		Set to 1 if result should be sorted per key

  @note
    Record is read into table->record[0]

  @retval
    0			Found row
  @retval
    HA_ERR_END_OF_FILE	No rows in range
  @retval
    \#			Error code
*/
int handler::read_range_first(const key_range *start_key,
			      const key_range *end_key,
			      bool eq_range_arg, bool sorted)
{
  int result;
  DBUG_ENTER("handler::read_range_first");

  eq_range= eq_range_arg;
  set_end_range(end_key);
  range_key_part= table->key_info[active_index].key_part;

  if (!start_key)			// Read first record
    result= ha_index_first(table->record[0]);
  else
    result= ha_index_read_map(table->record[0],
                              start_key->key,
                              start_key->keypart_map,
                              start_key->flag);
  if (result)
    DBUG_RETURN((result == HA_ERR_KEY_NOT_FOUND) 
		? HA_ERR_END_OF_FILE
		: result);

  if (compare_key(end_range) <= 0)
  {
    DBUG_RETURN(0);
  }
  else
  {
    /*
      The last read row does not fall in the range. So request
      storage engine to release row lock if possible.
    */
    unlock_row();
    DBUG_RETURN(HA_ERR_END_OF_FILE);
  }
}


/**
  Read next row between two ranges.

  @note
    Record is read into table->record[0]

  @retval
    0			Found row
  @retval
    HA_ERR_END_OF_FILE	No rows in range
  @retval
    \#			Error code
*/
int handler::read_range_next()
{
  int result;
  DBUG_ENTER("handler::read_range_next");

  if (eq_range)
  {
    /* We trust that index_next_same always gives a row in range */
    DBUG_RETURN(ha_index_next_same(table->record[0],
                                   end_range->key,
                                   end_range->length));
  }
  result= ha_index_next(table->record[0]);
  if (result)
    DBUG_RETURN(result);

  if (compare_key(end_range) <= 0)
  {
    DBUG_RETURN(0);
  }
  else
  {
    /*
      The last read row does not fall in the range. So request
      storage engine to release row lock if possible.
    */
    unlock_row();
    DBUG_RETURN(HA_ERR_END_OF_FILE);
  }
}


void handler::set_end_range(const key_range *end_key)
{
  end_range= 0;
  if (end_key)
  {
    end_range= &save_end_range;
    save_end_range= *end_key;
    key_compare_result_on_equal=
      ((end_key->flag == HA_READ_BEFORE_KEY) ? 1 :
       (end_key->flag == HA_READ_AFTER_KEY) ? -1 : 0);
  }
}


/**
  Compare if found key (in row) is over max-value.

  @param range		range to compare to row. May be 0 for no range

  @see also
    key.cc::key_cmp()

  @return
    The return value is SIGN(key_in_row - range_key):

    - 0   : Key is equal to range or 'range' == 0 (no range)
    - -1  : Key is less than range
    - 1   : Key is larger than range
*/
int handler::compare_key(key_range *range)
{
  int cmp;
  if (!range || in_range_check_pushed_down)
    return 0;					// No max range
  cmp= key_cmp(range_key_part, range->key, range->length);
  if (!cmp)
    cmp= key_compare_result_on_equal;
  return cmp;
}


/*
  Same as compare_key() but doesn't check have in_range_check_pushed_down.
  This is used by index condition pushdown implementation.
*/

int handler::compare_key2(key_range *range) const
{
  int cmp;
  if (!range)
    return 0;					// no max range
  cmp= key_cmp(range_key_part, range->key, range->length);
  if (!cmp)
    cmp= key_compare_result_on_equal;
  return cmp;
}


/**
  ICP callback - to be called by an engine to check the pushed condition
*/
extern "C" check_result_t handler_index_cond_check(void* h_arg)
{
  handler *h= (handler*)h_arg;
  THD *thd= h->table->in_use;
  check_result_t res;

  DEBUG_SYNC(thd, "handler_index_cond_check");
  enum thd_kill_levels abort_at= h->has_rollback() ?
    THD_ABORT_SOFTLY : THD_ABORT_ASAP;
  if (thd_kill_level(thd) > abort_at)
    return CHECK_ABORTED_BY_USER;

  if (h->end_range && h->compare_key2(h->end_range) > 0)
    return CHECK_OUT_OF_RANGE;
  h->increment_statistics(&SSV::ha_icp_attempts);
  if ((res= h->pushed_idx_cond->val_int()? CHECK_POS : CHECK_NEG) ==
      CHECK_POS)
    h->increment_statistics(&SSV::ha_icp_match);
  return res;
}


/**
  Rowid filter callback - to be called by an engine to check rowid / primary
  keys of the rows whose data is to be fetched against the used rowid filter
*/

extern "C"
check_result_t handler_rowid_filter_check(void *h_arg)
{
  handler *h= (handler*) h_arg;
  TABLE *tab= h->get_table();

  /*
    Check for out-of-range and killed conditions only if we haven't done it
    already in the pushed index condition check
  */
  if (!h->pushed_idx_cond)
  {
    THD *thd= h->table->in_use;
    DEBUG_SYNC(thd, "handler_rowid_filter_check");
    enum thd_kill_levels abort_at= h->has_transactions() ?
      THD_ABORT_SOFTLY : THD_ABORT_ASAP;
    if (thd_kill_level(thd) > abort_at)
      return CHECK_ABORTED_BY_USER;

    if (h->end_range && h->compare_key2(h->end_range) > 0)
      return CHECK_OUT_OF_RANGE;
  }

  h->position(tab->record[0]);
  return h->pushed_rowid_filter->check((char*)h->ref)? CHECK_POS: CHECK_NEG;
}


/**
  Callback function for an engine to check whether the used rowid filter
  has been already built
*/

extern "C" int handler_rowid_filter_is_active(void *h_arg)
{
  if (!h_arg)
    return false;
  handler *h= (handler*) h_arg;
  return h->rowid_filter_is_active;
}


int handler::index_read_idx_map(uchar * buf, uint index, const uchar * key,
                                key_part_map keypart_map,
                                enum ha_rkey_function find_flag)
{
  int error, UNINIT_VAR(error1);

  error= ha_index_init(index, 0);
  if (likely(!error))
  {
    error= index_read_map(buf, key, keypart_map, find_flag);
    error1= ha_index_end();
  }
  return error ? error : error1;
}


/**
  Returns a list of all known extensions.

    No mutexes, worst case race is a minor surplus memory allocation
    We have to recreate the extension map if mysqld is restarted (for example
    within libmysqld)

  @retval
    pointer		pointer to TYPELIB structure
*/
static my_bool exts_handlerton(THD *unused, plugin_ref plugin,
                               void *arg)
{
  List<char> *found_exts= (List<char> *) arg;
  handlerton *hton= plugin_hton(plugin);
  List_iterator_fast<char> it(*found_exts);
  const char **ext, *old_ext;

  for (ext= hton->tablefile_extensions; *ext; ext++)
  {
    while ((old_ext= it++))
    {
      if (!strcmp(old_ext, *ext))
        break;
    }
    if (!old_ext)
      found_exts->push_back((char *) *ext);

    it.rewind();
  }
  return FALSE;
}

TYPELIB *ha_known_exts(void)
{
  if (!known_extensions.type_names || mysys_usage_id != known_extensions_id)
  {
    List<char> found_exts;
    const char **ext, *old_ext;

    known_extensions_id= mysys_usage_id;
    found_exts.push_back((char*) TRG_EXT);
    found_exts.push_back((char*) TRN_EXT);

    plugin_foreach(NULL, exts_handlerton,
                   MYSQL_STORAGE_ENGINE_PLUGIN, &found_exts);

    ext= (const char **) my_once_alloc(sizeof(char *)*
                                       (found_exts.elements+1),
                                       MYF(MY_WME | MY_FAE));

    DBUG_ASSERT(ext != 0);
    known_extensions.count= found_exts.elements;
    known_extensions.type_names= ext;

    List_iterator_fast<char> it(found_exts);
    while ((old_ext= it++))
      *ext++= old_ext;
    *ext= 0;
  }
  return &known_extensions;
}


static bool stat_print(THD *thd, const char *type, size_t type_len,
                       const char *file, size_t file_len,
                       const char *status, size_t status_len)
{
  Protocol *protocol= thd->protocol;
  protocol->prepare_for_resend();
  protocol->store(type, type_len, system_charset_info);
  protocol->store(file, file_len, system_charset_info);
  protocol->store(status, status_len, system_charset_info);
  if (protocol->write())
    return TRUE;
  return FALSE;
}


static my_bool showstat_handlerton(THD *thd, plugin_ref plugin,
                                   void *arg)
{
  enum ha_stat_type stat= *(enum ha_stat_type *) arg;
  handlerton *hton= plugin_hton(plugin);
  if (hton->show_status &&
      hton->show_status(hton, thd, stat_print, stat))
    return TRUE;
  return FALSE;
}

bool ha_show_status(THD *thd, handlerton *db_type, enum ha_stat_type stat)
{
  List<Item> field_list;
  Protocol *protocol= thd->protocol;
  MEM_ROOT *mem_root= thd->mem_root;
  bool result;

  field_list.push_back(new (mem_root) Item_empty_string(thd, "Type", 10),
                       mem_root);
  field_list.push_back(new (mem_root)
                       Item_empty_string(thd, "Name", FN_REFLEN), mem_root);
  field_list.push_back(new (mem_root)
                       Item_empty_string(thd, "Status", 10),
                       mem_root);

  if (protocol->send_result_set_metadata(&field_list,
                            Protocol::SEND_NUM_ROWS | Protocol::SEND_EOF))
    return TRUE;

  if (db_type == NULL)
  {
    result= plugin_foreach(thd, showstat_handlerton,
                           MYSQL_STORAGE_ENGINE_PLUGIN, &stat);
  }
  else
  {
    result= db_type->show_status &&
            db_type->show_status(db_type, thd, stat_print, stat) ? 1 : 0;
  }

  /*
    We also check thd->is_error() as Innodb may return 0 even if
    there was an error.
  */
  if (likely(!result && !thd->is_error()))
    my_eof(thd);
  else if (!thd->is_error())
    my_error(ER_GET_ERRNO, MYF(0), errno, hton_name(db_type)->str);
  return result;
}

/*
  Function to check if the conditions for row-based binlogging is
  correct for the table.

  A row in the given table should be replicated if:
  - It's not called by partition engine
  - Row-based replication is enabled in the current thread
  - The binlog is enabled
  - It is not a temporary table
  - The binary log is open
  - The database the table resides in shall be binlogged (binlog_*_db rules)
  - table is not mysql.event

  RETURN VALUE
    0  No binary logging in row format
    1  Row needs to be logged
*/

bool handler::check_table_binlog_row_based()
{
  if (unlikely((!check_table_binlog_row_based_done)))
  {
    check_table_binlog_row_based_done= 1;
    check_table_binlog_row_based_result=
      check_table_binlog_row_based_internal();
  }
  return check_table_binlog_row_based_result;
}

bool handler::check_table_binlog_row_based_internal()
{
  THD *thd= table->in_use;

#ifdef WITH_WSREP
  if (!thd->variables.sql_log_bin &&
      wsrep_thd_is_applying(table->in_use))
  {
    /*
      wsrep patch sets sql_log_bin to silence binlogging from high
      priority threads
    */
    return 0;
  }
#endif
  return (table->s->can_do_row_logging &&
          !table->versioned(VERS_TRX_ID) &&
          !(thd->variables.option_bits & OPTION_BIN_TMP_LOG_OFF) &&
          thd->is_current_stmt_binlog_format_row() &&
          /*
            Wsrep partially enables binary logging if it have not been
            explicitly turned on. As a result we return 'true' if we are in
            wsrep binlog emulation mode and the current thread is not a wsrep
            applier or replayer thread. This decision is not affected by
            @@sql_log_bin as we want the events to make into the binlog
            cache only to filter them later before they make into binary log
            file.

            However, we do return 'false' if binary logging was temporarily
            turned off (see tmp_disable_binlog(A)).

            Otherwise, return 'true' if binary logging is on.
          */
          IF_WSREP(((WSREP_EMULATE_BINLOG_NNULL(thd) &&
                     wsrep_thd_is_local(thd)) ||
                    ((WSREP_NNULL(thd) ||
                      (thd->variables.option_bits & OPTION_BIN_LOG)) &&
                     mysql_bin_log.is_open())),
                    (thd->variables.option_bits & OPTION_BIN_LOG) &&
                    mysql_bin_log.is_open()));
}


int handler::binlog_log_row(TABLE *table,
                            const uchar *before_record,
                            const uchar *after_record,
                            Log_func *log_func)
{
  bool error;
  THD *thd= table->in_use;
  DBUG_ENTER("binlog_log_row");

  if (!thd->binlog_table_maps &&
      thd->binlog_write_table_maps())
    DBUG_RETURN(HA_ERR_RBR_LOGGING_FAILED);

  error= (*log_func)(thd, table, row_logging_has_trans,
                     before_record, after_record);
  DBUG_RETURN(error ? HA_ERR_RBR_LOGGING_FAILED : 0);
}


int handler::ha_external_lock(THD *thd, int lock_type)
{
  int error;
  DBUG_ENTER("handler::ha_external_lock");
  /*
    Whether this is lock or unlock, this should be true, and is to verify that
    if get_auto_increment() was called (thus may have reserved intervals or
    taken a table lock), ha_release_auto_increment() was too.
  */
  DBUG_ASSERT(next_insert_id == 0);
  /* Consecutive calls for lock without unlocking in between is not allowed */
  DBUG_ASSERT(table_share->tmp_table != NO_TMP_TABLE ||
              ((lock_type != F_UNLCK && m_lock_type == F_UNLCK) ||
               lock_type == F_UNLCK));
  /* SQL HANDLER call locks/unlock while scanning (RND/INDEX). */
  DBUG_ASSERT(inited == NONE || table->open_by_handler);

  if (MYSQL_HANDLER_RDLOCK_START_ENABLED() ||
      MYSQL_HANDLER_WRLOCK_START_ENABLED() ||
      MYSQL_HANDLER_UNLOCK_START_ENABLED())
  {
    if (lock_type == F_RDLCK)
    {
      MYSQL_HANDLER_RDLOCK_START(table_share->db.str,
                                 table_share->table_name.str);
    }
    else if (lock_type == F_WRLCK)
    {
      MYSQL_HANDLER_WRLOCK_START(table_share->db.str,
                                 table_share->table_name.str);
    }
    else if (lock_type == F_UNLCK)
    {
      MYSQL_HANDLER_UNLOCK_START(table_share->db.str,
                                 table_share->table_name.str);
    }
  }

  /*
    We cache the table flags if the locking succeeded. Otherwise, we
    keep them as they were when they were fetched in ha_open().
  */
  MYSQL_TABLE_LOCK_WAIT(PSI_TABLE_EXTERNAL_LOCK, lock_type,
    { error= external_lock(thd, lock_type); })

  DBUG_EXECUTE_IF("external_lock_failure", error= HA_ERR_GENERIC;);

  if (likely(error == 0 || lock_type == F_UNLCK))
  {
    m_lock_type= lock_type;
    cached_table_flags= table_flags();
    if (table_share->tmp_table == NO_TMP_TABLE)
      mysql_audit_external_lock(thd, table_share, lock_type);
  }

  if (MYSQL_HANDLER_RDLOCK_DONE_ENABLED() ||
      MYSQL_HANDLER_WRLOCK_DONE_ENABLED() ||
      MYSQL_HANDLER_UNLOCK_DONE_ENABLED())
  {
    if (lock_type == F_RDLCK)
    {
      MYSQL_HANDLER_RDLOCK_DONE(error);
    }
    else if (lock_type == F_WRLCK)
    {
      MYSQL_HANDLER_WRLOCK_DONE(error);
    }
    else if (lock_type == F_UNLCK)
    {
      MYSQL_HANDLER_UNLOCK_DONE(error);
    }
  }
  DBUG_RETURN(error);
}


/** @brief
  Check handler usage and reset state of file to after 'open'
*/
int handler::ha_reset()
{
  DBUG_ENTER("ha_reset");

  /* Check that we have called all proper deallocation functions */
  DBUG_ASSERT((uchar*) table->def_read_set.bitmap +
              table->s->column_bitmap_size ==
              (uchar*) table->def_write_set.bitmap);
  DBUG_ASSERT(bitmap_is_set_all(&table->s->all_set));
  DBUG_ASSERT(!table->file->keyread_enabled());
  /* ensure that ha_index_end / ha_rnd_end has been called */
  DBUG_ASSERT(inited == NONE);
  /* reset the bitmaps to point to defaults */
  table->default_column_bitmaps();
  pushed_cond= NULL;
  tracker= NULL;
  mark_trx_read_write_done= 0;
  /*
    Disable row logging.
  */
  row_logging= row_logging_init= 0;
  clear_cached_table_binlog_row_based_flag();
  /* Reset information about pushed engine conditions */
  cancel_pushed_idx_cond();
  /* Reset information about pushed index conditions */
  cancel_pushed_rowid_filter();
  if (lookup_handler != this)
  {
    lookup_handler->ha_external_unlock(table->in_use);
    lookup_handler->close();
    delete lookup_handler;
    lookup_handler= this;
  }
  DBUG_RETURN(reset());
}

#ifdef WITH_WSREP
static int wsrep_after_row(THD *thd)
{
  DBUG_ENTER("wsrep_after_row");
  if (thd->internal_transaction())
    DBUG_RETURN(0);

  /* enforce wsrep_max_ws_rows */
  thd->wsrep_affected_rows++;
  if (wsrep_max_ws_rows &&
      thd->wsrep_affected_rows > wsrep_max_ws_rows &&
      wsrep_thd_is_local(thd))
  {
    /*
      If we are inside stored function or trigger we should not commit or
      rollback current statement transaction. See comment in ha_commit_trans()
      call for more information.
    */
    if (!thd->in_sub_stmt)
      trans_rollback_stmt(thd) || trans_rollback(thd);
    my_message(ER_ERROR_DURING_COMMIT, "wsrep_max_ws_rows exceeded", MYF(0));
    DBUG_RETURN(ER_ERROR_DURING_COMMIT);
  }
  else if (wsrep_after_row_internal(thd))
  {
    DBUG_RETURN(ER_LOCK_DEADLOCK);
  }
  DBUG_RETURN(0);
}
#endif /* WITH_WSREP */


/**
   Check if there is a conflicting unique hash key
*/

int handler::check_duplicate_long_entry_key(const uchar *new_rec, uint key_no)
{
  int result, error= 0;
  KEY *key_info= table->key_info + key_no;
  Field *hash_field= key_info->key_part->field;
  uchar ptr[HA_HASH_KEY_LENGTH_WITH_NULL];
  DBUG_ENTER("handler::check_duplicate_long_entry_key");

  DBUG_ASSERT((key_info->flags & HA_NULL_PART_KEY &&
               key_info->key_length == HA_HASH_KEY_LENGTH_WITH_NULL) ||
              key_info->key_length == HA_HASH_KEY_LENGTH_WITHOUT_NULL);

  if (hash_field->is_real_null())
    DBUG_RETURN(0);

  key_copy(ptr, new_rec, key_info, key_info->key_length, false);

  result= lookup_handler->ha_index_init(key_no, 0);
  if (result)
    DBUG_RETURN(result);
  store_record(table, file->lookup_buffer);
  result= lookup_handler->ha_index_read_map(table->record[0],
                               ptr, HA_WHOLE_KEY, HA_READ_KEY_EXACT);
  if (!result)
  {
    bool is_same;
    Field * t_field;
    Item_func_hash * temp= (Item_func_hash *)hash_field->vcol_info->expr;
    Item ** arguments= temp->arguments();
    uint arg_count= temp->argument_count();
    do
    {
      my_ptrdiff_t diff= table->file->lookup_buffer - new_rec;
      is_same= true;
      for (uint j=0; is_same && j < arg_count; j++)
      {
        DBUG_ASSERT(arguments[j]->type() == Item::FIELD_ITEM ||
                    // this one for left(fld_name,length)
                    arguments[j]->type() == Item::FUNC_ITEM);
        if (arguments[j]->type() == Item::FIELD_ITEM)
        {
          t_field= static_cast<Item_field *>(arguments[j])->field;
          if (t_field->cmp_offset(diff))
            is_same= false;
        }
        else
        {
          Item_func_left *fnc= static_cast<Item_func_left *>(arguments[j]);
          DBUG_ASSERT(!my_strcasecmp(system_charset_info, "left", fnc->func_name()));
          DBUG_ASSERT(fnc->arguments()[0]->type() == Item::FIELD_ITEM);
          t_field= static_cast<Item_field *>(fnc->arguments()[0])->field;
          uint length= (uint)fnc->arguments()[1]->val_int();
          if (t_field->cmp_prefix(t_field->ptr, t_field->ptr + diff, length))
            is_same= false;
        }
      }
    }
    while (!is_same &&
           !(result= lookup_handler->ha_index_next_same(table->record[0],
                                                ptr, key_info->key_length)));
    if (is_same)
      error= HA_ERR_FOUND_DUPP_KEY;
    goto exit;
  }
  if (result != HA_ERR_KEY_NOT_FOUND)
    error= result;
exit:
  if (error == HA_ERR_FOUND_DUPP_KEY)
  {
    table->file->lookup_errkey= key_no;
    if (ha_table_flags() & HA_DUPLICATE_POS)
    {
      lookup_handler->position(table->record[0]);
      memcpy(table->file->dup_ref, lookup_handler->ref, ref_length);
    }
  }
  restore_record(table, file->lookup_buffer);
  lookup_handler->ha_index_end();
  DBUG_RETURN(error);
}

void handler::alloc_lookup_buffer()
{
  if (!lookup_buffer)
    lookup_buffer= (uchar*)alloc_root(&table->mem_root,
                                      table_share->max_unique_length
                                      + table_share->null_fields
                                      + table_share->reclength);
}

/** @brief
    check whether inserted records breaks the
    unique constraint on long columns.
    @returns 0 if no duplicate else returns error
  */
int handler::check_duplicate_long_entries(const uchar *new_rec)
{
  lookup_errkey= (uint)-1;
  for (uint i= 0; i < table->s->keys; i++)
  {
    int result;
    if (table->key_info[i].algorithm == HA_KEY_ALG_LONG_HASH &&
        (result= check_duplicate_long_entry_key(new_rec, i)))
      return result;
  }
  return 0;
}


/** @brief
    check whether updated records breaks the
    unique constraint on long columns.
    In the case of update we just need to check the specic key
    reason for that is consider case
    create table t1(a blob , b blob , x blob , y blob ,unique(a,b)
                                                    ,unique(x,y))
    and update statement like this
    update t1 set a=23+a; in this case if we try to scan for
    whole keys in table then index scan on x_y will return 0
    because data is same so in the case of update we take
    key as a parameter in normal insert key should be -1
    @returns 0 if no duplicate else returns error
  */
int handler::check_duplicate_long_entries_update(const uchar *new_rec)
{
  Field *field;
  uint key_parts;
  KEY *keyinfo;
  KEY_PART_INFO *keypart;
  /*
     Here we are comparing whether new record and old record are same
     with respect to fields in hash_str
   */
  uint reclength= (uint) (table->record[1] - table->record[0]);

  for (uint i= 0; i < table->s->keys; i++)
  {
    keyinfo= table->key_info + i;
    if (keyinfo->algorithm == HA_KEY_ALG_LONG_HASH)
    {
      key_parts= fields_in_hash_keyinfo(keyinfo);
      keypart= keyinfo->key_part - key_parts;
      for (uint j= 0; j < key_parts; j++, keypart++)
      {
        int error;
        field= keypart->field;
        /*
          Compare fields if they are different then check for duplicates
          cmp_binary_offset cannot differentiate between null and empty string
          So also check for that too
        */
        if((field->is_null(0) != field->is_null(reclength)) ||
                               field->cmp_binary_offset(reclength))
        {
          if((error= check_duplicate_long_entry_key(new_rec, i)))
            return error;
          /*
            break because check_duplicate_long_entries_key will
            take care of remaining fields
           */
          break;
        }
      }
    }
  }
  return 0;
}


int handler::ha_check_overlaps(const uchar *old_data, const uchar* new_data)
{
  DBUG_ASSERT(new_data);
  if (this != table->file)
    return 0;
  if (!table_share->period.unique_keys)
    return 0;
  if (table->versioned() && !table->vers_end_field()->is_max())
    return 0;

  const bool is_update= old_data != NULL;
  uchar *record_buffer= lookup_buffer + table_share->max_unique_length
                                      + table_share->null_fields;

  // Needed to compare record refs later
  if (is_update)
    position(old_data);

  DBUG_ASSERT(!keyread_enabled());

  int error= 0;
  lookup_errkey= (uint)-1;

  for (uint key_nr= 0; key_nr < table_share->keys && !error; key_nr++)
  {
    const KEY &key_info= table->key_info[key_nr];
    const uint key_parts= key_info.user_defined_key_parts;
    if (!key_info.without_overlaps)
      continue;

    if (is_update)
    {
      bool key_used= false;
      for (uint k= 0; k < key_parts && !key_used; k++)
        key_used= bitmap_is_set(table->write_set,
                                key_info.key_part[k].fieldnr - 1);
      if (!key_used)
        continue;
    }

    error= lookup_handler->ha_index_init(key_nr, 0);
    if (error)
      return error;

    error= lookup_handler->ha_start_keyread(key_nr);
    DBUG_ASSERT(!error);

    const uint period_field_length= key_info.key_part[key_parts - 1].length;
    const uint key_base_length= key_info.key_length - 2 * period_field_length;

    key_copy(lookup_buffer, new_data, &key_info, 0);

    /* Copy period_start to period_end.
       the value in period_start field is not significant, but anyway let's leave
       it defined to avoid uninitialized memory access
     */
    memcpy(lookup_buffer + key_base_length,
           lookup_buffer + key_base_length + period_field_length,
           period_field_length);

    /* Find row with period_end > (period_start of new_data) */
    error = lookup_handler->ha_index_read_map(record_buffer, lookup_buffer,
                                       key_part_map((1 << (key_parts - 1)) - 1),
                                       HA_READ_AFTER_KEY);

    if (!error && is_update)
    {
      /* In case of update it could happen that the nearest neighbour is
         a record we are updating. It means, that there are no overlaps
         from this side.
      */
      DBUG_ASSERT(lookup_handler != this);
      DBUG_ASSERT(ref_length == lookup_handler->ref_length);

      lookup_handler->position(record_buffer);
      if (memcmp(ref, lookup_handler->ref, ref_length) == 0)
        error= lookup_handler->ha_index_next(record_buffer);
    }

    if (!error && table->check_period_overlaps(key_info, new_data, record_buffer))
      error= HA_ERR_FOUND_DUPP_KEY;

    if (error == HA_ERR_KEY_NOT_FOUND || error == HA_ERR_END_OF_FILE)
      error= 0;

    if (error == HA_ERR_FOUND_DUPP_KEY)
      lookup_errkey= key_nr;

    int end_error= lookup_handler->ha_end_keyread();
    DBUG_ASSERT(!end_error);

    end_error= lookup_handler->ha_index_end();
    if (!error && end_error)
      error= end_error;
  }

  return error;
}


/**
  Check if galera disables binary logging for this table

  @return 0  Binary logging disabled
  @return 1  Binary logging can be enabled
*/


static inline bool wsrep_check_if_binlog_row(TABLE *table)
{
#ifdef WITH_WSREP
  THD *const thd= table->in_use;

  /* only InnoDB tables will be replicated through binlog emulation */
  if ((WSREP_EMULATE_BINLOG(thd) &&
       !(table->file->partition_ht()->flags & HTON_WSREP_REPLICATION)) ||
      thd->wsrep_ignore_table == true)
    return 0;
#endif
  return 1;
}


/**
   Prepare handler for row logging

   @return 0 if handler will not participate in row logging
   @return 1 handler will participate in row logging

   This function is always safe to call on an opened table.
*/

bool handler::prepare_for_row_logging()
{
  DBUG_ENTER("handler::prepare_for_row_logging");

  /* Check if we should have row logging */
  if (wsrep_check_if_binlog_row(table) &&
      check_table_binlog_row_based())
  {
    /*
      Row logging enabled. Intialize all variables and write
      annotated and table maps
    */
    row_logging= row_logging_init= 1;

    /*
      We need to have a transactional behavior for SQLCOM_CREATE_TABLE
      (e.g. CREATE TABLE... SELECT * FROM TABLE) in order to keep a
      compatible behavior with the STMT based replication even when
      the table is not transactional. In other words, if the operation
      fails while executing the insert phase nothing is written to the
      binlog.
    */
    row_logging_has_trans=
      ((sql_command_flags[table->in_use->lex->sql_command] &
        (CF_SCHEMA_CHANGE | CF_ADMIN_COMMAND)) ||
       table->file->has_transactions_and_rollback());
  }
  else
  {
    /* Check row_logging has not been properly cleared from previous command */
    DBUG_ASSERT(row_logging == 0);
  }
  DBUG_RETURN(row_logging);
}


/*
  Do all initialization needed for insert
*/

int handler::prepare_for_insert(bool do_create)
{
  /* Preparation for unique of blob's */
  if (table->s->long_unique_table || table->s->period.unique_keys)
  {
    if (do_create && create_lookup_handler())
      return 1;
    alloc_lookup_buffer();
  }
  return 0;
}


int handler::ha_write_row(const uchar *buf)
{
  int error;
  DBUG_ASSERT(table_share->tmp_table != NO_TMP_TABLE ||
              m_lock_type == F_WRLCK);
  DBUG_ENTER("handler::ha_write_row");
  DEBUG_SYNC_C("ha_write_row_start");

  if ((error= ha_check_overlaps(NULL, buf)))
    DBUG_RETURN(error);

  /*
    NOTE: this != table->file is true in 3 cases:

    1. under copy_partitions() (REORGANIZE PARTITION): that does not
       require long unique check as it does not introduce new rows or new index.
    2. under partition's ha_write_row() (INSERT): check_duplicate_long_entries()
       was already done by ha_partition::ha_write_row(), no need to check it
       again for each single partition.
    3. under ha_mroonga::wrapper_write_row()
  */

  if (table->s->long_unique_table && this == table->file)
  {
    DBUG_ASSERT(inited == NONE || lookup_handler != this);
    if ((error= check_duplicate_long_entries(buf)))
      DBUG_RETURN(error);
  }

  MYSQL_INSERT_ROW_START(table_share->db.str, table_share->table_name.str);
  mark_trx_read_write();
  increment_statistics(&SSV::ha_write_count);

  TABLE_IO_WAIT(tracker, PSI_TABLE_WRITE_ROW, MAX_KEY, error,
                      { error= write_row(buf); })

  MYSQL_INSERT_ROW_DONE(error);
  if (likely(!error))
  {
    rows_changed++;
    if (row_logging)
    {
      Log_func *log_func= Write_rows_log_event::binlog_row_logging_function;
      error= binlog_log_row(table, 0, buf, log_func);
    }
#ifdef WITH_WSREP
    if (WSREP_NNULL(ha_thd()) && table_share->tmp_table == NO_TMP_TABLE &&
        ht->flags & HTON_WSREP_REPLICATION &&
        !error && (error= wsrep_after_row(ha_thd())))
    {
      DBUG_RETURN(error);
    }
#endif /* WITH_WSREP */
  }

  DEBUG_SYNC_C("ha_write_row_end");
  DBUG_RETURN(error);
}


int handler::ha_update_row(const uchar *old_data, const uchar *new_data)
{
  int error;
  DBUG_ASSERT(table_share->tmp_table != NO_TMP_TABLE ||
              m_lock_type == F_WRLCK);
  /*
    Some storage engines require that the new record is in record[0]
    (and the old record is in record[1]).
   */
  DBUG_ASSERT(new_data == table->record[0]);
  DBUG_ASSERT(old_data == table->record[1]);

  uint saved_status= table->status;
  error= ha_check_overlaps(old_data, new_data);

  /*
    NOTE: this != table->file is true under partition's ha_update_row():
    check_duplicate_long_entries_update() was already done by
    ha_partition::ha_update_row(), no need to check it again for each single
    partition. Same applies to ha_mroonga wrapper.
  */

  if (!error && table->s->long_unique_table && this == table->file)
    error= check_duplicate_long_entries_update(new_data);
  table->status= saved_status;

  if (error)
    return error;

  MYSQL_UPDATE_ROW_START(table_share->db.str, table_share->table_name.str);
  mark_trx_read_write();
  increment_statistics(&SSV::ha_update_count);

  TABLE_IO_WAIT(tracker, PSI_TABLE_UPDATE_ROW, active_index, 0,
                      { error= update_row(old_data, new_data);})

  MYSQL_UPDATE_ROW_DONE(error);
  if (likely(!error))
  {
    rows_changed++;
    if (row_logging)
    {
      Log_func *log_func= Update_rows_log_event::binlog_row_logging_function;
      error= binlog_log_row(table, old_data, new_data, log_func);
    }
#ifdef WITH_WSREP
    THD *thd= ha_thd();
    if (WSREP_NNULL(thd))
    {
      /* for streaming replication, the following wsrep_after_row()
      may replicate a fragment, so we have to declare potential PA
      unsafe before that */
      if (table->s->primary_key == MAX_KEY && wsrep_thd_is_local(thd))
      {
        WSREP_DEBUG("marking trx as PA unsafe pk %d", table->s->primary_key);
        if (thd->wsrep_cs().mark_transaction_pa_unsafe())
          WSREP_DEBUG("session does not have active transaction,"
                      " can not mark as PA unsafe");
      }

      if (!error && table_share->tmp_table == NO_TMP_TABLE &&
          ht->flags & HTON_WSREP_REPLICATION)
        error= wsrep_after_row(thd);
    }
#endif /* WITH_WSREP */
  }
  return error;
}

/*
  Update first row. Only used by sequence tables
*/

int handler::update_first_row(const uchar *new_data)
{
  int error;
  if (likely(!(error= ha_rnd_init(1))))
  {
    int end_error;
    if (likely(!(error= ha_rnd_next(table->record[1]))))
    {
      /*
        We have to do the memcmp as otherwise we may get error 169 from InnoDB
      */
      if (memcmp(new_data, table->record[1], table->s->reclength))
        error= update_row(table->record[1], new_data);
    }
    end_error= ha_rnd_end();
    if (likely(!error))
      error= end_error;
    /* Logging would be wrong if update_row works but ha_rnd_end fails */
    DBUG_ASSERT(!end_error || error != 0);
  }
  return error;
}


int handler::ha_delete_row(const uchar *buf)
{
  int error;
  DBUG_ASSERT(table_share->tmp_table != NO_TMP_TABLE ||
              m_lock_type == F_WRLCK);
  /*
    Normally table->record[0] is used, but sometimes table->record[1] is used.
  */
  DBUG_ASSERT(buf == table->record[0] ||
              buf == table->record[1]);

  MYSQL_DELETE_ROW_START(table_share->db.str, table_share->table_name.str);
  mark_trx_read_write();
  increment_statistics(&SSV::ha_delete_count);

  TABLE_IO_WAIT(tracker, PSI_TABLE_DELETE_ROW, active_index, error,
    { error= delete_row(buf);})
  MYSQL_DELETE_ROW_DONE(error);
  if (likely(!error))
  {
    rows_changed++;
    if (row_logging)
    {
      Log_func *log_func= Delete_rows_log_event::binlog_row_logging_function;
      error= binlog_log_row(table, buf, 0, log_func);
    }
#ifdef WITH_WSREP
    THD *thd= ha_thd();
    if (WSREP_NNULL(thd))
    {
      /* for streaming replication, the following wsrep_after_row()
      may replicate a fragment, so we have to declare potential PA
      unsafe before that */
      if (table->s->primary_key == MAX_KEY && wsrep_thd_is_local(thd))
      {
        WSREP_DEBUG("marking trx as PA unsafe pk %d", table->s->primary_key);
        if (thd->wsrep_cs().mark_transaction_pa_unsafe())
          WSREP_DEBUG("session does not have active transaction,"
                      " can not mark as PA unsafe");
      }

      if (!error && table_share->tmp_table == NO_TMP_TABLE &&
          ht->flags & HTON_WSREP_REPLICATION)
        error= wsrep_after_row(thd);
    }
#endif /* WITH_WSREP */
  }
  return error;
}


/**
  Execute a direct update request.  A direct update request updates all
  qualified rows in a single operation, rather than one row at a time.
  In a Spider cluster the direct update operation is pushed down to the
  child levels of the cluster.

  Note that this can't be used in case of statment logging

  @param  update_rows   Number of updated rows.

  @retval 0             Success.
  @retval != 0          Failure.
*/

int handler::ha_direct_update_rows(ha_rows *update_rows, ha_rows *found_rows)
{
  int error;
  MYSQL_UPDATE_ROW_START(table_share->db.str, table_share->table_name.str);
  mark_trx_read_write();

  error= direct_update_rows(update_rows, found_rows);
  MYSQL_UPDATE_ROW_DONE(error);
  return error;
}


/**
  Execute a direct delete request.  A direct delete request deletes all
  qualified rows in a single operation, rather than one row at a time.
  In a Spider cluster the direct delete operation is pushed down to the
  child levels of the cluster.

  @param  delete_rows   Number of deleted rows.

  @retval 0             Success.
  @retval != 0          Failure.
*/

int handler::ha_direct_delete_rows(ha_rows *delete_rows)
{
  int error;
  /* Ensure we are not using binlog row */
  DBUG_ASSERT(!table->in_use->is_current_stmt_binlog_format_row());

  MYSQL_DELETE_ROW_START(table_share->db.str, table_share->table_name.str);
  mark_trx_read_write();

  error = direct_delete_rows(delete_rows);
  MYSQL_DELETE_ROW_DONE(error);
  return error;
}


/** @brief
  use_hidden_primary_key() is called in case of an update/delete when
  (table_flags() and HA_PRIMARY_KEY_REQUIRED_FOR_DELETE) is defined
  but we don't have a primary key
*/
void handler::use_hidden_primary_key()
{
  /* fallback to use all columns in the table to identify row */
  table->column_bitmaps_set(&table->s->all_set, table->write_set);
}


/**
  Get an initialized ha_share.

  @return Initialized ha_share
    @retval NULL    ha_share is not yet initialized.
    @retval != NULL previous initialized ha_share.

  @note
  If not a temp table, then LOCK_ha_data must be held.
*/

Handler_share *handler::get_ha_share_ptr()
{
  DBUG_ENTER("handler::get_ha_share_ptr");
  DBUG_ASSERT(ha_share);
  DBUG_ASSERT(table_share);

#ifndef DBUG_OFF
  if (table_share->tmp_table == NO_TMP_TABLE)
    mysql_mutex_assert_owner(&table_share->LOCK_ha_data);
#endif

  DBUG_RETURN(*ha_share);
}


/**
  Set ha_share to be used by all instances of the same table/partition.

  @param ha_share    Handler_share to be shared.

  @note
  If not a temp table, then LOCK_ha_data must be held.
*/

void handler::set_ha_share_ptr(Handler_share *arg_ha_share)
{
  DBUG_ENTER("handler::set_ha_share_ptr");
  DBUG_ASSERT(ha_share);
#ifndef DBUG_OFF
  if (table_share->tmp_table == NO_TMP_TABLE)
    mysql_mutex_assert_owner(&table_share->LOCK_ha_data);
#endif

  *ha_share= arg_ha_share;
  DBUG_VOID_RETURN;
}


/**
  Take a lock for protecting shared handler data.
*/

void handler::lock_shared_ha_data()
{
  DBUG_ASSERT(table_share);
  if (table_share->tmp_table == NO_TMP_TABLE)
    mysql_mutex_lock(&table_share->LOCK_ha_data);
}


/**
  Release lock for protecting ha_share.
*/

void handler::unlock_shared_ha_data()
{
  DBUG_ASSERT(table_share);
  if (table_share->tmp_table == NO_TMP_TABLE)
    mysql_mutex_unlock(&table_share->LOCK_ha_data);
}

void handler::set_lock_type(enum thr_lock_type lock)
{
  table->reginfo.lock_type= lock;
}

Compare_keys handler::compare_key_parts(const Field &old_field,
                                        const Column_definition &new_field,
                                        const KEY_PART_INFO &old_part,
                                        const KEY_PART_INFO &new_part) const
{
  if (!old_field.is_equal(new_field))
    return Compare_keys::NotEqual;

  if (old_part.length != new_part.length)
    return Compare_keys::NotEqual;

  return Compare_keys::Equal;
}

#ifdef WITH_WSREP
/**
  @details
  This function makes the storage engine to force the victim transaction
  to abort. Currently, only innodb has this functionality, but any SE
  implementing the wsrep API should provide this service to support
  multi-master operation.

  @note Aborting the transaction does NOT end it, it still has to
  be rolled back with hton->rollback().

  @note It is safe to abort from one thread (bf_thd) the transaction,
  running in another thread (victim_thd), because InnoDB's lock_sys and
  trx_mutex guarantee the necessary protection. However, its not safe
  to access victim_thd->transaction, because it's not protected from
  concurrent accesses. And it's an overkill to take LOCK_plugin and
  iterate the whole installed_htons[] array every time.

  @note Object victim_thd is not guaranteed to exist after this
        function returns.

  @param bf_thd       brute force THD asking for the abort
  @param victim_thd   victim THD to be aborted

  @return
    always 0
*/

int ha_abort_transaction(THD *bf_thd, THD *victim_thd, my_bool signal)
{
  DBUG_ENTER("ha_abort_transaction");
  if (!WSREP(bf_thd) &&
      !(bf_thd->variables.wsrep_OSU_method == WSREP_OSU_RSU &&
        wsrep_thd_is_toi(bf_thd))) {
    mysql_mutex_unlock(&victim_thd->LOCK_thd_data);
    mysql_mutex_unlock(&victim_thd->LOCK_thd_kill);
    DBUG_RETURN(0);
  }

  handlerton *hton= installed_htons[DB_TYPE_INNODB];
  if (hton && hton->abort_transaction)
  {
    hton->abort_transaction(hton, bf_thd, victim_thd, signal);
  }
  else
  {
    WSREP_WARN("Cannot abort InnoDB transaction");
    mysql_mutex_unlock(&victim_thd->LOCK_thd_data);
    mysql_mutex_unlock(&victim_thd->LOCK_thd_kill);
  }

  DBUG_RETURN(0);
}
#endif /* WITH_WSREP */


bool HA_CREATE_INFO::check_conflicting_charset_declarations(CHARSET_INFO *cs)
{
  if ((used_fields & HA_CREATE_USED_DEFAULT_CHARSET) &&
      /* DEFAULT vs explicit, or explicit vs DEFAULT */
      (((default_table_charset == NULL) != (cs == NULL)) ||
      /* Two different explicit character sets */
       (default_table_charset && cs &&
        !my_charset_same(default_table_charset, cs))))
  {
    my_error(ER_CONFLICTING_DECLARATIONS, MYF(0),
             "CHARACTER SET ", default_table_charset ?
                               default_table_charset->cs_name.str : "DEFAULT",
             "CHARACTER SET ", cs ? cs->cs_name.str : "DEFAULT");
    return true;
  }
  return false;
}

/* Remove all indexes for a given table from global index statistics */

static
int del_global_index_stats_for_table(THD *thd, uchar* cache_key, size_t cache_key_length)
{
  int res = 0;
  uint to_delete_counter= 0;
  INDEX_STATS *index_stats_to_delete[MAX_INDEXES];
  DBUG_ENTER("del_global_index_stats_for_table");

  mysql_mutex_lock(&LOCK_global_index_stats);

  for (uint i= 0; i < global_index_stats.records; i++)
  {
    INDEX_STATS *index_stats =
      (INDEX_STATS*) my_hash_element(&global_index_stats, i);

    /* We search correct db\0table_name\0 string */
    if (index_stats &&
	index_stats->index_name_length >= cache_key_length &&
	!memcmp(index_stats->index, cache_key, cache_key_length))
    {
      index_stats_to_delete[to_delete_counter++]= index_stats;
    }
  }

  for (uint i= 0; i < to_delete_counter; i++)
    res= my_hash_delete(&global_index_stats, (uchar*)index_stats_to_delete[i]);

  mysql_mutex_unlock(&LOCK_global_index_stats);
  DBUG_RETURN(res);
}

/* Remove a table from global table statistics */

int del_global_table_stat(THD *thd, const LEX_CSTRING *db, const LEX_CSTRING *table)
{
  TABLE_STATS *table_stats;
  int res = 0;
  uchar *cache_key;
  size_t cache_key_length;
  DBUG_ENTER("del_global_table_stat");

  cache_key_length= db->length + 1 + table->length + 1;

  if(!(cache_key= (uchar *)my_malloc(PSI_INSTRUMENT_ME, cache_key_length,
                                     MYF(MY_WME | MY_ZEROFILL))))
  {
    /* Out of memory error already given */
    res = 1;
    goto end;
  }

  memcpy(cache_key, db->str, db->length);
  memcpy(cache_key + db->length + 1, table->str, table->length);

  res= del_global_index_stats_for_table(thd, cache_key, cache_key_length);

  mysql_mutex_lock(&LOCK_global_table_stats);

  if((table_stats= (TABLE_STATS*) my_hash_search(&global_table_stats,
                                                cache_key,
                                                cache_key_length)))
    res= my_hash_delete(&global_table_stats, (uchar*)table_stats);

  my_free(cache_key);
  mysql_mutex_unlock(&LOCK_global_table_stats);

end:
  DBUG_RETURN(res);
}

/* Remove a index from global index statistics */

int del_global_index_stat(THD *thd, TABLE* table, KEY* key_info)
{
  INDEX_STATS *index_stats;
  size_t key_length= table->s->table_cache_key.length + key_info->name.length + 1;
  int res = 0;
  DBUG_ENTER("del_global_index_stat");
  mysql_mutex_lock(&LOCK_global_index_stats);

  if((index_stats= (INDEX_STATS*) my_hash_search(&global_index_stats,
                                                key_info->cache_name,
                                                key_length)))
    res= my_hash_delete(&global_index_stats, (uchar*)index_stats);

  mysql_mutex_unlock(&LOCK_global_index_stats);
  DBUG_RETURN(res);
}

/*****************************************************************************
  VERSIONING functions
******************************************************************************/

bool Vers_parse_info::is_start(const char *name) const
{
  DBUG_ASSERT(name);
  return as_row.start && as_row.start.streq(name);
}
bool Vers_parse_info::is_end(const char *name) const
{
  DBUG_ASSERT(name);
  return as_row.end && as_row.end.streq(name);
}
bool Vers_parse_info::is_start(const Create_field &f) const
{
  return f.flags & VERS_ROW_START;
}
bool Vers_parse_info::is_end(const Create_field &f) const
{
  return f.flags & VERS_ROW_END;
}

static Create_field *vers_init_sys_field(THD *thd, const char *field_name, int flags, bool integer)
{
  Create_field *f= new (thd->mem_root) Create_field();
  if (!f)
    return NULL;

  f->field_name.str= field_name;
  f->field_name.length= strlen(field_name);
  f->charset= system_charset_info;
  f->flags= flags | NOT_NULL_FLAG;
  if (integer)
  {
    f->set_handler(&type_handler_vers_trx_id);
    f->length= MY_INT64_NUM_DECIMAL_DIGITS - 1;
    f->flags|= UNSIGNED_FLAG;
  }
  else
  {
    f->set_handler(&type_handler_timestamp2);
    f->length= MAX_DATETIME_PRECISION;
  }
  f->invisible= DBUG_EVALUATE_IF("sysvers_show", VISIBLE, INVISIBLE_SYSTEM);

  if (f->check(thd))
    return NULL;

  return f;
}

bool Vers_parse_info::create_sys_field(THD *thd, const char *field_name,
                                       Alter_info *alter_info, int flags)
{
  DBUG_ASSERT(can_native >= 0); /* Requires vers_check_native() called */
  Create_field *f= vers_init_sys_field(thd, field_name, flags,
                                       DBUG_EVALUATE_IF("sysvers_force_trx",
                                                        (bool) can_native, false));
  if (!f)
    return true;

  alter_info->flags|= ALTER_PARSER_ADD_COLUMN;
  alter_info->create_list.push_back(f);

  return false;
}

const Lex_ident Vers_parse_info::default_start= "row_start";
const Lex_ident Vers_parse_info::default_end= "row_end";

bool Vers_parse_info::fix_implicit(THD *thd, Alter_info *alter_info)
{
  // If user specified some of these he must specify the others too. Do nothing.
  if (*this)
    return false;

  alter_info->flags|= ALTER_PARSER_ADD_COLUMN;

  period= start_end_t(default_start, default_end);
  as_row= period;

  if (create_sys_field(thd, default_start, alter_info, VERS_ROW_START) ||
      create_sys_field(thd, default_end, alter_info, VERS_ROW_END))
  {
    return true;
  }
  return false;
}


void Table_scope_and_contents_source_st::vers_check_native()
{
  vers_info.can_native= (db_type->db_type == DB_TYPE_PARTITION_DB ||
                         ha_check_storage_engine_flag(db_type,
                                                      HTON_NATIVE_SYS_VERSIONING));
}


bool Table_scope_and_contents_source_st::vers_fix_system_fields(
  THD *thd, Alter_info *alter_info, const TABLE_LIST &create_table)
{
  DBUG_ASSERT(!(alter_info->flags & ALTER_DROP_SYSTEM_VERSIONING));

  if (DBUG_EVALUATE_IF("sysvers_force", true, false) ||
      DBUG_EVALUATE_IF("sysvers_force_trx", true, false))
  {
    alter_info->flags|= ALTER_ADD_SYSTEM_VERSIONING;
    options|= HA_VERSIONED_TABLE;
  }

  if (!vers_info.need_check(alter_info))
    return false;

  const bool add_versioning= alter_info->flags & ALTER_ADD_SYSTEM_VERSIONING;

  if (!vers_info.versioned_fields && vers_info.unversioned_fields && !add_versioning)
  {
    // All is correct but this table is not versioned.
    options&= ~HA_VERSIONED_TABLE;
    return false;
  }

  if (!add_versioning && vers_info && !vers_info.versioned_fields)
  {
    my_error(ER_MISSING, MYF(0), create_table.table_name.str,
             "WITH SYSTEM VERSIONING");
    return true;
  }

  List_iterator<Create_field> it(alter_info->create_list);
  while (Create_field *f= it++)
  {
    if (f->vers_sys_field())
      continue;
    if ((f->versioning == Column_definition::VERSIONING_NOT_SET && !add_versioning) ||
        f->versioning == Column_definition::WITHOUT_VERSIONING)
    {
      f->flags|= VERS_UPDATE_UNVERSIONED_FLAG;
    }
  } // while

  vers_check_native();

  if (vers_info.fix_implicit(thd, alter_info))
    return true;

  return false;
}


bool Table_scope_and_contents_source_st::vers_check_system_fields(
        THD *thd, Alter_info *alter_info, const Lex_table_name &table_name,
        const Lex_table_name &db, int select_count)
{
  if (!(options & HA_VERSIONED_TABLE))
    return false;

  uint versioned_fields= 0;

  if (!(alter_info->flags & ALTER_DROP_SYSTEM_VERSIONING))
  {
    uint fieldnr= 0;
    List_iterator<Create_field> field_it(alter_info->create_list);
    while (Create_field *f= field_it++)
    {
      /*
         The field from the CREATE part can be duplicated in the SELECT part of
         CREATE...SELECT. In that case double counts should be avoided.
         select_create::create_table_from_items just pushes the fields back into
         the create_list, without additional manipulations, so the fields from
         SELECT go last there.
       */
      bool is_dup= false;
      if (fieldnr >= alter_info->create_list.elements - select_count)
      {
        List_iterator<Create_field> dup_it(alter_info->create_list);
        for (Create_field *dup= dup_it++; !is_dup && dup != f; dup= dup_it++)
          is_dup= Lex_ident(dup->field_name).streq(f->field_name);
      }

      if (!(f->flags & VERS_UPDATE_UNVERSIONED_FLAG) && !is_dup)
        versioned_fields++;
      fieldnr++;
    }
    if (versioned_fields == VERSIONING_FIELDS)
    {
      my_error(ER_VERS_TABLE_MUST_HAVE_COLUMNS, MYF(0), table_name.str);
      return true;
    }
  }

  if (!(alter_info->flags & ALTER_ADD_SYSTEM_VERSIONING) && !versioned_fields)
    return false;

  return vers_info.check_sys_fields(table_name, db, alter_info);
}


bool Vers_parse_info::fix_alter_info(THD *thd, Alter_info *alter_info,
                                     HA_CREATE_INFO *create_info, TABLE *table)
{
  TABLE_SHARE *share= table->s;
  const char *table_name= share->table_name.str;

  if (!need_check(alter_info) && !share->versioned)
    return false;

  if (DBUG_EVALUATE_IF("sysvers_force", 0, share->tmp_table) ||
      DBUG_EVALUATE_IF("sysvers_force_trx", 0, share->tmp_table))
  {
    my_error(ER_VERS_NOT_SUPPORTED, MYF(0), "CREATE TEMPORARY TABLE");
    return true;
  }

  if (alter_info->flags & ALTER_ADD_SYSTEM_VERSIONING &&
      table->versioned())
  {
    my_error(ER_VERS_ALREADY_VERSIONED, MYF(0), table_name);
    return true;
  }

  if (alter_info->flags & ALTER_DROP_SYSTEM_VERSIONING)
  {
    if (!share->versioned)
    {
      my_error(ER_VERS_NOT_VERSIONED, MYF(0), table_name);
      return true;
    }
#ifdef WITH_PARTITION_STORAGE_ENGINE
    if (table->part_info &&
        table->part_info->part_type == VERSIONING_PARTITION)
    {
      my_error(ER_DROP_VERSIONING_SYSTEM_TIME_PARTITION, MYF(0), table_name);
      return true;
    }
#endif

    return false;
  }

  if (!(alter_info->flags & ALTER_ADD_SYSTEM_VERSIONING))
  {
    List_iterator_fast<Create_field> it(alter_info->create_list);
    while (Create_field *f= it++)
    {
      if (f->flags & VERS_SYSTEM_FIELD)
      {
        if (!table->versioned())
        {
          my_error(ER_VERS_NOT_VERSIONED, MYF(0), table->s->table_name.str);
          return true;
        }
        my_error(ER_VERS_DUPLICATE_ROW_START_END, MYF(0),
                 f->flags & VERS_ROW_START ? "START" : "END", f->field_name.str);
        return true;
      }
    }
  }

  if ((alter_info->flags & ALTER_DROP_PERIOD ||
       versioned_fields || unversioned_fields) && !share->versioned)
  {
    my_error(ER_VERS_NOT_VERSIONED, MYF(0), table_name);
    return true;
  }

  if (share->versioned)
  {
    if (alter_info->flags & ALTER_ADD_PERIOD)
    {
      my_error(ER_VERS_ALREADY_VERSIONED, MYF(0), table_name);
      return true;
    }

    // copy info from existing table
    create_info->options|= HA_VERSIONED_TABLE;

    DBUG_ASSERT(share->vers_start_field());
    DBUG_ASSERT(share->vers_end_field());
    Lex_ident start(share->vers_start_field()->field_name);
    Lex_ident end(share->vers_end_field()->field_name);
    DBUG_ASSERT(start.str);
    DBUG_ASSERT(end.str);

    as_row= start_end_t(start, end);
    period= as_row;

    if (alter_info->create_list.elements)
    {
      List_iterator_fast<Create_field> it(alter_info->create_list);
      while (Create_field *f= it++)
      {
        if (f->versioning == Column_definition::WITHOUT_VERSIONING)
          f->flags|= VERS_UPDATE_UNVERSIONED_FLAG;

        if (f->change.str && (start.streq(f->change) || end.streq(f->change)))
        {
          my_error(ER_VERS_ALTER_SYSTEM_FIELD, MYF(0), f->change.str);
          return true;
        }
      }
    }

    return false;
  }

  if (fix_implicit(thd, alter_info))
    return true;

  if (alter_info->flags & ALTER_ADD_SYSTEM_VERSIONING)
  {
    if (check_sys_fields(table_name, share->db, alter_info))
      return true;
  }

  return false;
}

bool
Vers_parse_info::fix_create_like(Alter_info &alter_info, HA_CREATE_INFO &create_info,
                                 TABLE_LIST &src_table, TABLE_LIST &table)
{
  List_iterator<Create_field> it(alter_info.create_list);
  List_iterator<Key> key_it(alter_info.key_list);
  List_iterator<Key_part_spec> kp_it;
  Create_field *f, *f_start=NULL, *f_end= NULL;

  DBUG_ASSERT(alter_info.create_list.elements > 2);

  if (create_info.tmp_table())
  {
    int remove= 2;
    while (remove && (f= it++))
    {
      if (f->flags & VERS_SYSTEM_FIELD)
      {
        it.remove();
        remove--;
      }
      key_it.rewind();
      while (Key *key= key_it++)
      {
        kp_it.init(key->columns);
        while (Key_part_spec *kp= kp_it++)
        {
          if (0 == lex_string_cmp(system_charset_info, &kp->field_name,
                                  &f->field_name))
          {
            kp_it.remove();
          }
        }
        if (0 == key->columns.elements)
        {
          key_it.remove();
        }
      }
    }
    DBUG_ASSERT(remove == 0);
    push_warning_printf(current_thd, Sql_condition::WARN_LEVEL_WARN,
                        ER_UNKNOWN_ERROR,
                        "System versioning is stripped from temporary `%s.%s`",
                        table.db.str, table.table_name.str);
    return false;
  }

  while ((f= it++))
  {
    if (f->flags & VERS_ROW_START)
    {
      f_start= f;
      if (f_end)
        break;
    }
    else if (f->flags & VERS_ROW_END)
    {
      f_end= f;
      if (f_start)
        break;
    }
  }

  if (!f_start || !f_end)
  {
    my_error(ER_MISSING, MYF(0), src_table.table_name.str,
             f_start ? "AS ROW END" : "AS ROW START");
    return true;
  }

  as_row= start_end_t(f_start->field_name, f_end->field_name);
  period= as_row;

  create_info.options|= HA_VERSIONED_TABLE;
  return false;
}

bool Vers_parse_info::need_check(const Alter_info *alter_info) const
{
  return versioned_fields || unversioned_fields ||
         alter_info->flags & ALTER_ADD_PERIOD ||
         alter_info->flags & ALTER_DROP_PERIOD ||
         alter_info->flags & ALTER_ADD_SYSTEM_VERSIONING ||
         alter_info->flags & ALTER_DROP_SYSTEM_VERSIONING || *this;
}

bool Vers_parse_info::check_conditions(const Lex_table_name &table_name,
                                       const Lex_table_name &db) const
{
  if (!as_row.start || !as_row.end)
  {
    my_error(ER_MISSING, MYF(0), table_name.str,
                as_row.start ? "AS ROW END" : "AS ROW START");
    return true;
  }

  if (!period.start || !period.end)
  {
    my_error(ER_MISSING, MYF(0), table_name.str, "PERIOD FOR SYSTEM_TIME");
    return true;
  }

  if (!as_row.start.streq(period.start) ||
      !as_row.end.streq(period.end))
  {
    my_error(ER_VERS_PERIOD_COLUMNS, MYF(0), as_row.start.str, as_row.end.str);
    return true;
  }

  if (db.streq(MYSQL_SCHEMA_NAME))
  {
    my_error(ER_VERS_DB_NOT_SUPPORTED, MYF(0), MYSQL_SCHEMA_NAME.str);
    return true;
  }
  return false;
}

static bool is_versioning_timestamp(const Column_definition *f)
{
  return f->type_handler() == &type_handler_timestamp2 &&
         f->length == MAX_DATETIME_FULL_WIDTH;
}

static bool is_some_bigint(const Column_definition *f)
{
  return f->type_handler() == &type_handler_slonglong ||
         f->type_handler() == &type_handler_ulonglong ||
         f->type_handler() == &type_handler_vers_trx_id;
}

static bool is_versioning_bigint(const Column_definition *f)
{
  return is_some_bigint(f) && f->flags & UNSIGNED_FLAG &&
         f->length == MY_INT64_NUM_DECIMAL_DIGITS - 1;
}

static void require_timestamp_error(const char *field, const char *table)
{
  my_error(ER_VERS_FIELD_WRONG_TYPE, MYF(0), field, "TIMESTAMP(6)", table);
}

static void require_trx_id_error(const char *field, const char *table)
{
  my_error(ER_VERS_FIELD_WRONG_TYPE, MYF(0), field, "BIGINT(20) UNSIGNED",
           table);
}


bool Vers_type_timestamp::check_sys_fields(const LEX_CSTRING &table_name,
                                           const Column_definition *row_start,
                                           const Column_definition *row_end) const
{
  if (!is_versioning_timestamp(row_start))
  {
    require_timestamp_error(row_start->field_name.str, table_name.str);
    return true;
  }

  if (row_end->type_handler()->vers() != this ||
      !is_versioning_timestamp(row_end))
  {
    require_timestamp_error(row_end->field_name.str, table_name.str);
    return true;
  }

  return false;
}


bool Vers_type_trx::check_sys_fields(const LEX_CSTRING &table_name,
                                     const Column_definition *row_start,
                                     const Column_definition *row_end) const
{
  if (!is_versioning_bigint(row_start))
  {
    require_trx_id_error(row_start->field_name.str, table_name.str);
    return true;
  }

  if (row_end->type_handler()->vers() != this ||
      !is_versioning_bigint(row_end))
  {
    require_trx_id_error(row_end->field_name.str, table_name.str);
    return true;
  }

  if (!is_some_bigint(row_start))
  {
    require_timestamp_error(row_start->field_name.str, table_name.str);
    return true;
  }

  if (!TR_table::use_transaction_registry)
  {
    my_error(ER_VERS_TRT_IS_DISABLED, MYF(0));
    return true;
  }

  return false;
}


bool Vers_parse_info::check_sys_fields(const Lex_table_name &table_name,
                                       const Lex_table_name &db,
                                       Alter_info *alter_info) const
{
  if (check_conditions(table_name, db))
    return true;

  List_iterator<Create_field> it(alter_info->create_list);
  const Create_field *row_start= nullptr;
  const Create_field *row_end= nullptr;
  while (const Create_field *f= it++)
  {
    if (f->flags & VERS_ROW_START && !row_start)
      row_start= f;
    if (f->flags & VERS_ROW_END && !row_end)
      row_end= f;
  }

  if (!row_start || !row_end)
  {
    my_error(ER_VERS_PERIOD_COLUMNS, MYF(0), as_row.start.str, as_row.end.str);
    return true;
  }

  const Vers_type_handler *row_start_vers= row_start->type_handler()->vers();

  if (!row_start_vers)
  {
    require_timestamp_error(row_start->field_name.str, table_name);
    return true;
  }

  return row_start_vers->check_sys_fields(table_name, row_start, row_end);
}

bool Table_period_info::check_field(const Create_field* f,
                                    const Lex_ident& f_name) const
{
  bool res= false;
  if (!f)
  {
    my_error(ER_BAD_FIELD_ERROR, MYF(0), f_name.str, name.str);
    res= true;
  }
  else if (f->type_handler()->mysql_timestamp_type() != MYSQL_TIMESTAMP_DATE &&
           f->type_handler()->mysql_timestamp_type() != MYSQL_TIMESTAMP_DATETIME)
  {
    my_error(ER_WRONG_FIELD_SPEC, MYF(0), f->field_name.str);
    res= true;
  }
  else if (f->vcol_info || f->flags & VERS_SYSTEM_FIELD)
  {
    my_error(ER_PERIOD_FIELD_WRONG_ATTRIBUTES, MYF(0),
             f->field_name.str, "GENERATED ALWAYS AS");
    res= true;
  }

  return res;
}

bool Table_scope_and_contents_source_st::check_fields(
  THD *thd, Alter_info *alter_info,
  const Lex_table_name &table_name, const Lex_table_name &db, int select_count)
{
  return vers_check_system_fields(thd, alter_info,
                                  table_name, db, select_count) ||
    check_period_fields(thd, alter_info);
}

bool Table_scope_and_contents_source_st::check_period_fields(
                THD *thd, Alter_info *alter_info)
{
  if (!period_info.name)
    return false;

  if (tmp_table())
  {
    my_error(ER_PERIOD_TEMPORARY_NOT_ALLOWED, MYF(0));
    return true;
  }

  Table_period_info::start_end_t &period= period_info.period;
  const Create_field *row_start= NULL;
  const Create_field *row_end= NULL;
  List_iterator<Create_field> it(alter_info->create_list);
  while (const Create_field *f= it++)
  {
    if (period.start.streq(f->field_name)) row_start= f;
    else if (period.end.streq(f->field_name)) row_end= f;

    if (period_info.name.streq(f->field_name))
    {
      my_error(ER_DUP_FIELDNAME, MYF(0), f->field_name.str);
      return true;
    }
  }

  bool res= period_info.check_field(row_start, period.start.str)
            || period_info.check_field(row_end, period.end.str);
  if (res)
    return true;

  if (row_start->type_handler() != row_end->type_handler()
      || row_start->length != row_end->length)
  {
    my_error(ER_PERIOD_TYPES_MISMATCH, MYF(0), period_info.name.str);
    res= true;
  }

  return res;
}

bool
Table_scope_and_contents_source_st::fix_create_fields(THD *thd,
                                                      Alter_info *alter_info,
                                                      const TABLE_LIST &create_table)
{
  return vers_fix_system_fields(thd, alter_info, create_table)
         || fix_period_fields(thd, alter_info);
}

bool
Table_scope_and_contents_source_st::fix_period_fields(THD *thd,
                                                      Alter_info *alter_info)
{
  if (!period_info.name)
    return false;

  Table_period_info::start_end_t &period= period_info.period;
  List_iterator<Create_field> it(alter_info->create_list);
  while (Create_field *f= it++)
  {
    if (period.start.streq(f->field_name) || period.end.streq(f->field_name))
    {
      f->period= &period_info;
      f->flags|= NOT_NULL_FLAG;
    }
  }
  return false;
}<|MERGE_RESOLUTION|>--- conflicted
+++ resolved
@@ -634,11 +634,7 @@
 int ha_initialize_handlerton(st_plugin_int *plugin)
 {
   handlerton *hton;
-<<<<<<< HEAD
-=======
-  static const char *no_exts[]= { 0 };
   int ret= 0;
->>>>>>> 65405308
   DBUG_ENTER("ha_initialize_handlerton");
   DBUG_PRINT("plugin", ("initialize plugin: '%s'", plugin->name.str));
 
