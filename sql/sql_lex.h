--- conflicted
+++ resolved
@@ -3467,17 +3467,6 @@
   TABLE_LIST *create_last_non_select_table;
   sp_head *sphead;
   sp_name *spname;
-<<<<<<< HEAD
-
-  void delete_if_not_sp_lex_in_use()
-  {
-    if (!sp_lex_in_use)
-      delete this;
-  }
-=======
-  bool sp_lex_in_use;   // Keep track on lex usage in SPs for error handling
->>>>>>> 65405308
-
   sp_pcontext *spcont;
 
   st_sp_chistics sp_chistics;
