# Copyright (c) 2006, 2011, Oracle and/or its affiliates.
# 
# This program is free software; you can redistribute it and/or modify
# it under the terms of the GNU General Public License as published by
# the Free Software Foundation; version 2 of the License.
# 
# This program is distributed in the hope that it will be useful,
# but WITHOUT ANY WARRANTY; without even the implied warranty of
# MERCHANTABILITY or FITNESS FOR A PARTICULAR PURPOSE.  See the
# GNU General Public License for more details.
# 
# You should have received a copy of the GNU General Public License
# along with this program; if not, write to the Free Software
# Foundation, Inc., 51 Franklin St, Fifth Floor, Boston, MA  02110-1301 USA

INCLUDE_DIRECTORIES(
${CMAKE_SOURCE_DIR}/include 
${CMAKE_SOURCE_DIR}/sql 
${CMAKE_BINARY_DIR}/pcre 
${CMAKE_SOURCE_DIR}/pcre 
${ZLIB_INCLUDE_DIR}
${SSL_INCLUDE_DIRS}
${CMAKE_BINARY_DIR}/sql
)

SET(GEN_SOURCES
${CMAKE_CURRENT_BINARY_DIR}/sql_yacc.h 
${CMAKE_CURRENT_BINARY_DIR}/sql_yacc.cc
${CMAKE_CURRENT_BINARY_DIR}/lex_hash.h 
)

SET_SOURCE_FILES_PROPERTIES(${GEN_SOURCES} PROPERTIES GENERATED 1)

ADD_DEFINITIONS(-DMYSQL_SERVER -DHAVE_EVENT_SCHEDULER -DHAVE_POOL_OF_THREADS) 
IF(SSL_DEFINES)
 ADD_DEFINITIONS(${SSL_DEFINES})
ENDIF()

SET (SQL_SOURCE
              ../sql-common/client.c derror.cc des_key_file.cc
               discover.cc ../libmysql/errmsg.c field.cc  field_conv.cc 
               filesort_utils.cc
               filesort.cc gstream.cc sha2.cc
               signal_handler.cc
               handler.cc hash_filo.h sql_plugin_services.h
               hostname.cc init.cc item.cc item_buff.cc item_cmpfunc.cc 
               item_create.cc item_func.cc item_geofunc.cc item_row.cc 
               item_strfunc.cc item_subselect.cc item_sum.cc item_timefunc.cc 
               key.cc log.cc lock.cc
               log_event.cc rpl_record.cc rpl_reporting.cc
               log_event_old.cc rpl_record_old.cc
               message.h mf_iocache.cc my_decimal.cc ../sql-common/my_time.c
               mysqld.cc net_serv.cc  keycaches.cc
               ../sql-common/client_plugin.c
               opt_range.cc opt_range.h opt_sum.cc 
               ../sql-common/pack.c parse_file.cc password.c procedure.cc 
               protocol.cc records.cc repl_failsafe.cc rpl_filter.cc set_var.cc 
               slave.cc sp.cc sp_cache.cc sp_head.cc sp_pcontext.cc 
               sp_rcontext.cc spatial.cc sql_acl.cc sql_analyse.cc sql_base.cc 
               sql_cache.cc sql_class.cc sql_client.cc sql_crypt.cc sql_crypt.h 
               sql_cursor.cc sql_db.cc sql_delete.cc sql_derived.cc sql_do.cc 
               sql_error.cc sql_handler.cc sql_help.cc sql_insert.cc sql_lex.cc 
               sql_list.cc sql_load.cc sql_manager.cc sql_parse.cc
               sql_partition.cc sql_plugin.cc sql_prepare.cc sql_rename.cc 
               debug_sync.cc debug_sync.h
               sql_repl.cc sql_select.cc sql_show.cc sql_state.c
               sql_statistics.cc sql_string.cc 
               sql_table.cc sql_test.cc sql_trigger.cc sql_udf.cc sql_union.cc
               sql_update.cc sql_view.cc strfunc.cc table.cc thr_malloc.cc 
               sql_time.cc tztime.cc uniques.cc unireg.cc item_xmlfunc.cc 
               rpl_tblmap.cc sql_binlog.cc event_scheduler.cc event_data_objects.cc
               event_queue.cc event_db_repository.cc 
               sql_tablespace.cc events.cc ../sql-common/my_user.c 
               partition_info.cc rpl_utility.cc rpl_injector.cc sql_locale.cc
               rpl_rli.cc rpl_mi.cc sql_servers.cc sql_audit.cc
               sql_connect.cc scheduler.cc sql_partition_admin.cc
               sql_profile.cc event_parse_data.cc sql_alter.cc
               sql_signal.cc rpl_handler.cc mdl.cc sql_admin.cc
               transaction.cc sys_vars.cc sql_truncate.cc datadict.cc
               sql_reload.cc

               # added in MariaDB:
               sql_explain.h sql_explain.cc
               sql_lifo_buffer.h sql_join_cache.h sql_join_cache.cc
               create_options.cc multi_range_read.cc
               opt_index_cond_pushdown.cc opt_subselect.cc
               opt_table_elimination.cc sql_expression_cache.cc
               gcalc_slicescan.cc gcalc_tools.cc
			   threadpool_common.cc 
			   ../sql-common/mysql_async.c
               my_apc.cc my_apc.h
<<<<<<< HEAD
               rpl_gtid.cc
               ${CMAKE_CURRENT_BINARY_DIR}/sql_builtin.cc
=======
               rpl_gtid.cc rpl_parallel.cc
>>>>>>> 39df665a
               ${GEN_SOURCES}
               ${MYSYS_LIBWRAP_SOURCE}
			   )
  
IF(WIN32)
  SET(SQL_SOURCE ${SQL_SOURCE} threadpool_win.cc)
ELSE()
 SET(SQL_SOURCE ${SQL_SOURCE} threadpool_unix.cc)
ENDIF()

MYSQL_ADD_PLUGIN(partition ha_partition.cc STORAGE_ENGINE DEFAULT STATIC_ONLY
RECOMPILE_FOR_EMBEDDED)

ADD_LIBRARY(sql STATIC ${SQL_SOURCE})
ADD_DEPENDENCIES(sql GenServerSource)
DTRACE_INSTRUMENT(sql)
TARGET_LINK_LIBRARIES(sql ${MYSQLD_STATIC_PLUGIN_LIBS} 
  mysys dbug strings vio pcre ${LIBJEMALLOC}
  ${LIBWRAP} ${LIBCRYPT} ${LIBDL} ${CMAKE_THREAD_LIBS_INIT}
  ${SSL_LIBRARIES})

IF(WIN32)
  SET(MYSQLD_SOURCE main.cc nt_servc.cc nt_servc.h message.rc)
  TARGET_LINK_LIBRARIES(sql psapi)
ELSE()
  SET(MYSQLD_SOURCE main.cc ${DTRACE_PROBES_ALL})
ENDIF()

MYSQL_ADD_EXECUTABLE(mysqld ${MYSQLD_SOURCE} DESTINATION ${INSTALL_SBINDIR} COMPONENT Server)

IF(APPLE) 
  # Add CoreServices framework since some dloadable plugins may need it 
  FIND_LIBRARY(CORESERVICES NAMES CoreServices) 
  IF(CORESERVICES) 
    TARGET_LINK_LIBRARIES(mysqld ${CORESERVICES}) 
  ENDIF() 
ENDIF() 

IF(NOT WITHOUT_DYNAMIC_PLUGINS)
  SET_TARGET_PROPERTIES(mysqld PROPERTIES ENABLE_EXPORTS TRUE)
  GET_TARGET_PROPERTY(mysqld_link_flags mysqld LINK_FLAGS)
  IF(NOT mysqld_link_flags)
    SET(mysqld_link_flags)
  ENDIF()
  IF (MINGW OR CYGWIN)
    SET_TARGET_PROPERTIES(mysqld PROPERTIES LINK_FLAGS "${mysqld_link_flags} -Wl,--export-all-symbols")
  ENDIF()
  IF(MSVC)
    # Set module definition file. Also use non-incremental linker, 
    # incremental appears to crash from time to time,if used with /DEF option
    SET_TARGET_PROPERTIES(mysqld PROPERTIES LINK_FLAGS "${mysqld_link_flags} /DEF:mysqld.def /INCREMENTAL:NO")

    FOREACH (CORELIB sql mysys dbug strings)
      GET_TARGET_PROPERTY(LOC ${CORELIB} LOCATION)
      FILE(TO_NATIVE_PATH ${LOC} LOC)
      SET (LIB_LOCATIONS ${LIB_LOCATIONS} ${LOC}) 
    ENDFOREACH (CORELIB ${MYSQLD_CORE_LIBS})
    SET(_PLATFORM x86)
    IF(CMAKE_SIZEOF_VOID_P EQUAL 8)
      SET(_PLATFORM  x64)
    ENDIF()
    ADD_CUSTOM_COMMAND(TARGET mysqld PRE_LINK
      COMMAND echo ${_PLATFORM} && cscript ARGS //nologo ${PROJECT_SOURCE_DIR}/win/create_def_file.js
                  ${_PLATFORM}  ${LIB_LOCATIONS} > mysqld.def 
      WORKING_DIRECTORY ${CMAKE_CURRENT_BINARY_DIR})
    ADD_DEPENDENCIES(sql GenError)
  ENDIF(MSVC)
ENDIF(NOT WITHOUT_DYNAMIC_PLUGINS)

SET_TARGET_PROPERTIES(mysqld PROPERTIES ENABLE_EXPORTS TRUE) 
TARGET_LINK_LIBRARIES(mysqld sql)

# Provide plugins with minimal set of libraries
SET(INTERFACE_LIBS ${LIBRT})
IF(INTERFACE_LIBS)
 SET_TARGET_PROPERTIES(mysqld PROPERTIES LINK_INTERFACE_LIBRARIES 
  "${INTERFACE_LIBS}")
ENDIF()

# On Solaris, some extra effort is required in order to get dtrace probes
# from static libraries
DTRACE_INSTRUMENT_STATIC_LIBS(mysqld 
 "sql;mysys;${MYSQLD_STATIC_PLUGIN_LIBS}")
 

SET(WITH_MYSQLD_LDFLAGS "" CACHE STRING "Additional linker flags for mysqld")
MARK_AS_ADVANCED(WITH_MYSQLD_LDFLAGS)
IF(WITH_MYSQLD_LDFLAGS)
  GET_TARGET_PROPERTY(mysqld LINK_FLAGS MYSQLD_LINK_FLAGS)
  IF(NOT MYSQLD_LINK_FLAGS)
    SET(MYSQLD_LINK_FLAGS) 
  ENDIF() 
  SET_TARGET_PROPERTIES(mysqld PROPERTIES LINK_FLAGS 
     "${MYSQLD_LINK_FLAGS} ${WITH_MYSQLD_LDFLAGS}")
ENDIF()
INSTALL_DEBUG_TARGET(mysqld 
  DESTINATION ${INSTALL_SBINDIR} 
  PDB_DESTINATION ${INSTALL_SBINDIR}/debug
  RENAME mysqld-debug)

INCLUDE(${CMAKE_SOURCE_DIR}/cmake/bison.cmake)

# Handle out-of-source build from source package with possibly broken 
# bison. Copy bison output to from source to build directory, if not already 
# there
IF (NOT BISON_USABLE)
IF (NOT ${CMAKE_CURRENT_SOURCE_DIR} STREQUAL ${CMAKE_CURRENT_BINARY_DIR})
  IF(EXISTS ${CMAKE_CURRENT_SOURCE_DIR}/sql_yacc.cc)
    IF(NOT EXISTS ${CMAKE_CURRENT_BINARY_DIR}/sql_yacc.cc)
      CONFIGURE_FILE(${CMAKE_CURRENT_SOURCE_DIR}/sql_yacc.cc 
        ${CMAKE_CURRENT_BINARY_DIR}/sql_yacc.cc COPYONLY)
      CONFIGURE_FILE(${CMAKE_CURRENT_SOURCE_DIR}/sql_yacc.h
        ${CMAKE_CURRENT_BINARY_DIR}/sql_yacc.h COPYONLY)
    ENDIF()
  ENDIF()
ENDIF()
ENDIF()

RUN_BISON(
  ${CMAKE_CURRENT_SOURCE_DIR}/sql_yacc.yy 
  ${CMAKE_CURRENT_BINARY_DIR}/sql_yacc.cc
  ${CMAKE_CURRENT_BINARY_DIR}/sql_yacc.h
)

# Gen_lex_hash
ADD_EXECUTABLE(gen_lex_hash gen_lex_hash.cc)

ADD_CUSTOM_COMMAND(
  OUTPUT ${CMAKE_CURRENT_BINARY_DIR}/lex_hash.h
  COMMAND gen_lex_hash > lex_hash.h
  DEPENDS gen_lex_hash
)

MYSQL_ADD_EXECUTABLE(mysql_tzinfo_to_sql tztime.cc COMPONENT Server)
SET_TARGET_PROPERTIES(mysql_tzinfo_to_sql PROPERTIES COMPILE_FLAGS "-DTZINFO2SQL")
TARGET_LINK_LIBRARIES(mysql_tzinfo_to_sql mysys)

ADD_CUSTOM_TARGET( 
        GenServerSource
        DEPENDS ${GEN_SOURCES}
)

#Need this only for embedded
SET_TARGET_PROPERTIES(GenServerSource PROPERTIES EXCLUDE_FROM_ALL TRUE)

IF(WIN32 OR HAVE_DLOPEN AND NOT DISABLE_SHARED)
  ADD_LIBRARY(udf_example MODULE udf_example.c)
  SET_TARGET_PROPERTIES(udf_example PROPERTIES PREFIX "")
  # udf_example depends on strings 
  IF(WIN32)
    IF(MSVC)
     SET_TARGET_PROPERTIES(udf_example PROPERTIES LINK_FLAGS "/DEF:${CMAKE_CURRENT_SOURCE_DIR}/udf_example.def")
    ENDIF()
    TARGET_LINK_LIBRARIES(udf_example strings)
  ELSE()
    # udf_example is using safemutex exported by mysqld
    TARGET_LINK_LIBRARIES(udf_example mysqld)
  ENDIF()
ENDIF()

FOREACH(tool glibtoolize libtoolize aclocal autoconf autoheader automake gtar 
 tar bzr)
 STRING(TOUPPER ${tool}  TOOL)
 FIND_PROGRAM(${TOOL}_EXECUTABLE ${tool} DOC "path to the executable")
 MARK_AS_ADVANCED(${TOOL}_EXECUTABLE)
ENDFOREACH()

CONFIGURE_FILE(
  ${CMAKE_SOURCE_DIR}/cmake/make_dist.cmake.in ${CMAKE_BINARY_DIR}/make_dist.cmake @ONLY)

ADD_CUSTOM_TARGET(dist 
  COMMAND ${CMAKE_COMMAND} -P ${CMAKE_BINARY_DIR}/make_dist.cmake
  DEPENDS ${CMAKE_BINARY_DIR}/sql/sql_yacc.cc ${CMAKE_BINARY_DIR}/sql/sql_yacc.h
  WORKING_DIRECTORY ${CMAKE_BINARY_DIR}
)

ADD_CUSTOM_TARGET(distclean
  COMMAND ${CMAKE_COMMAND} -E echo  WARNING: distclean target is not functional
  COMMAND ${CMAKE_COMMAND} -E echo  Use 'bzr clean-tree' with --unknown and/or
    --ignored parameter instead
  VERBATIM
  )

IF(INSTALL_LAYOUT STREQUAL "STANDALONE")

# Copy db.opt into data/test/
SET(DBOPT_FILE ${CMAKE_CURRENT_SOURCE_DIR}/db.opt ) 
INSTALL(FILES ${DBOPT_FILE} DESTINATION data/test COMPONENT DataFiles)

# Install initial database on windows
IF(NOT CMAKE_CROSSCOMPILING)
  GET_TARGET_PROPERTY(MYSQLD_EXECUTABLE mysqld LOCATION)
ENDIF()
IF(WIN32 AND MYSQLD_EXECUTABLE)
  CONFIGURE_FILE(
    ${CMAKE_SOURCE_DIR}/cmake/create_initial_db.cmake.in
    ${CMAKE_CURRENT_BINARY_DIR}/create_initial_db.cmake
    @ONLY
  )
  
  IF(MSVC_IDE OR CMAKE_GENERATOR MATCHES "Xcode")
    SET (CONFIG_PARAM -DCONFIG=${CMAKE_CFG_INTDIR})
  ENDIF()
  MAKE_DIRECTORY(${CMAKE_CURRENT_BINARY_DIR}/data)
  ADD_CUSTOM_COMMAND(
     OUTPUT initdb.dep
     COMMAND ${CMAKE_COMMAND}
     ${CONFIG_PARAM} -P ${CMAKE_CURRENT_BINARY_DIR}/create_initial_db.cmake
     WORKING_DIRECTORY ${CMAKE_CURRENT_BINARY_DIR}/data
     DEPENDS mysqld
  )
  ADD_CUSTOM_TARGET(initial_database  
    ALL
    DEPENDS  initdb.dep
  )
  INSTALL(DIRECTORY ${CMAKE_CURRENT_BINARY_DIR}/data DESTINATION . 
  COMPONENT DataFiles 
  PATTERN "initdb.dep" EXCLUDE  
  PATTERN "bootstrap.sql" EXCLUDE
  PATTERN "aria*" EXCLUDE
  )
ELSE()
  # Not windows or cross compiling, just install an empty directory
  INSTALL(FILES ${DUMMY_FILE} DESTINATION data/mysql COMPONENT DataFiles)
ENDIF(WIN32 AND MYSQLD_EXECUTABLE)
ENDIF(INSTALL_LAYOUT STREQUAL "STANDALONE")

IF(WIN32)
  SET(my_bootstrap_sql ${CMAKE_CURRENT_BINARY_DIR}/my_bootstrap.sql)
  FILE(TO_NATIVE_PATH ${my_bootstrap_sql} native_outfile)

  # Create bootstrapper SQL script
  ADD_CUSTOM_COMMAND(OUTPUT    
    ${my_bootstrap_sql}
    COMMAND ${CMAKE_COMMAND} -E chdir ${CMAKE_SOURCE_DIR}/scripts
    cmd /c copy mysql_system_tables.sql+mysql_system_tables_data.sql+fill_help_tables.sql+mysql_performance_tables.sql ${native_outfile}
    DEPENDS
    ${CMAKE_SOURCE_DIR}/scripts/mysql_system_tables.sql
    ${CMAKE_SOURCE_DIR}/scripts/mysql_system_tables_data.sql
    ${CMAKE_SOURCE_DIR}/scripts/fill_help_tables.sql
    ${CMAKE_SOURCE_DIR}/scripts/mysql_performance_tables.sql
  )

  ADD_CUSTOM_COMMAND(
    OUTPUT ${CMAKE_CURRENT_BINARY_DIR}/mysql_bootstrap_sql.c
    COMMAND comp_sql
    mysql_bootstrap_sql
    ${CMAKE_CURRENT_BINARY_DIR}/my_bootstrap.sql
    mysql_bootstrap_sql.c
    WORKING_DIRECTORY ${CMAKE_CURRENT_BINARY_DIR}
    DEPENDS comp_sql ${my_bootstrap_sql}
  )

  MYSQL_ADD_EXECUTABLE(mysql_install_db 
    mysql_install_db.cc
    ${CMAKE_CURRENT_BINARY_DIR}/mysql_bootstrap_sql.c
    COMPONENT Server
  )
  TARGET_LINK_LIBRARIES(mysql_install_db mysys)

  ADD_LIBRARY(winservice STATIC winservice.c)
  TARGET_LINK_LIBRARIES(winservice shell32)
  MYSQL_ADD_EXECUTABLE(mysql_upgrade_service
    mysql_upgrade_service.cc
    COMPONENT Server)	
  TARGET_LINK_LIBRARIES(mysql_upgrade_service mysys winservice)
ENDIF(WIN32)

INSTALL(DIRECTORY . DESTINATION ${INSTALL_INCLUDEDIR}/private COMPONENT Development
  FILES_MATCHING PATTERN "*.h"
  PATTERN examples EXCLUDE
  PATTERN share EXCLUDE
  PATTERN CMakeFiles EXCLUDE)<|MERGE_RESOLUTION|>--- conflicted
+++ resolved
@@ -89,12 +89,8 @@
 			   threadpool_common.cc 
 			   ../sql-common/mysql_async.c
                my_apc.cc my_apc.h
-<<<<<<< HEAD
-               rpl_gtid.cc
+               rpl_gtid.cc rpl_parallel.cc
                ${CMAKE_CURRENT_BINARY_DIR}/sql_builtin.cc
-=======
-               rpl_gtid.cc rpl_parallel.cc
->>>>>>> 39df665a
                ${GEN_SOURCES}
                ${MYSYS_LIBWRAP_SOURCE}
 			   )
