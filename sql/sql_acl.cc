/* Copyright (c) 2000, 2018, Oracle and/or its affiliates.
   Copyright (c) 2009, 2023, MariaDB

   This program is free software; you can redistribute it and/or modify
   it under the terms of the GNU General Public License as published by
   the Free Software Foundation; version 2 of the License.

   This program is distributed in the hope that it will be useful,
   but WITHOUT ANY WARRANTY; without even the implied warranty of
   MERCHANTABILITY or FITNESS FOR A PARTICULAR PURPOSE.  See the
   GNU General Public License for more details.

   You should have received a copy of the GNU General Public License
   along with this program; if not, write to the Free Software
   Foundation, Inc., 51 Franklin Street, Fifth Floor, Boston, MA  02110-1335  USA */


/*
  The privileges are saved in the following tables:
  mysql/user	 ; super user who are allowed to do almost anything
  mysql/host	 ; host privileges. This is used if host is empty in mysql/db.
  mysql/db	 ; database privileges / user

  data in tables is sorted according to how many not-wild-cards there is
  in the relevant fields. Empty strings comes last.
*/

#include "mariadb.h"                          /* NO_EMBEDDED_ACCESS_CHECKS */
#include "sql_priv.h"
#include "sql_acl.h"         // MYSQL_DB_FIELD_COUNT, ACL_ACCESS
#include "sql_base.h"                           // close_mysql_tables
#include "key.h"             // key_copy, key_cmp_if_same, key_restore
#include "sql_show.h"        // append_identifier
#include "sql_table.h"                         // write_bin_log
#include "hash_filo.h"
#include "sql_parse.h"                          // check_access
#include "sql_view.h"                           // VIEW_ANY_ACL
#include "records.h"              // READ_RECORD, read_record_info,
                                  // init_read_record, end_read_record
#include "rpl_filter.h"           // rpl_filter
#include "rpl_rli.h"
#include <m_ctype.h>
#include <stdarg.h>
#include "sp_head.h"
#include "sp.h"
#include "transaction.h"
#include "lock.h"                               // MYSQL_LOCK_IGNORE_TIMEOUT
#include <sql_common.h>
#include <mysql/plugin_auth.h>
#include <mysql/plugin_password_validation.h>
#include "sql_connect.h"
#include "hostname.h"
#include "sql_db.h"
#include "sql_array.h"
#include "sql_hset.h"
#include "password.h"

#include "sql_plugin_compat.h"
#include "wsrep_mysqld.h"

#define MAX_SCRAMBLE_LENGTH 1024

bool mysql_user_table_is_in_short_password_format= false;
bool using_global_priv_table= true;

// set that from field length in acl_load?
#ifndef NO_EMBEDDED_ACCESS_CHECKS
const uint max_hostname_length= HOSTNAME_LENGTH;
const uint max_dbname_length= NAME_CHAR_LEN;
#endif

const char *safe_vio_type_name(Vio *vio)
{
  size_t unused;
#ifdef EMBEDDED_LIBRARY
  if (!vio) return "Internal";
#endif
  return vio_type_name(vio_type(vio), &unused);
}

#include "sql_acl_getsort.ic"

static Lex_ident_plugin native_password_plugin_name=
  "mysql_native_password"_Lex_ident_plugin;


static Lex_ident_plugin old_password_plugin_name=
  "mysql_old_password"_Lex_ident_plugin;


/// @todo make it configurable
LEX_CSTRING *default_auth_plugin_name= &native_password_plugin_name;

/*
  Wildcard host, matches any hostname
*/
LEX_CSTRING host_not_specified= { STRING_WITH_LEN("%") };

/*
  Constants, used in the SHOW GRANTS command.
  Their actual string values are irrelevant, they're always compared
  as pointers to these string constants.
*/
LEX_CSTRING current_user= { STRING_WITH_LEN("*current_user") };
LEX_CSTRING current_role= { STRING_WITH_LEN("*current_role") };
LEX_CSTRING current_user_and_current_role=
 { STRING_WITH_LEN("*current_user_and_current_role") };
LEX_CSTRING none= {STRING_WITH_LEN("NONE") };
LEX_CSTRING public_name= {STRING_WITH_LEN("PUBLIC") };

static plugin_ref old_password_plugin;
static plugin_ref native_password_plugin;

static plugin_ref get_auth_plugin(THD *thd, const LEX_CSTRING &name, bool *locked)
{
  if (name.str == native_password_plugin_name.str)
    return native_password_plugin;
  else if (name.str == old_password_plugin_name.str)
    return old_password_plugin;
  *locked=true;
  return my_plugin_lock_by_name(thd, &name, MYSQL_AUTHENTICATION_PLUGIN);
}

/* Classes */

struct acl_host_and_ip
{
  char *hostname;
  long ip, ip_mask;                      // Used with masked ip:s
};

#ifndef NO_EMBEDDED_ACCESS_CHECKS
static bool compare_hostname(const acl_host_and_ip *, const char *, const char *);
static inline bool is_public(const char *l) { return l == public_name.str; }
static inline bool is_public(const LEX_CSTRING *l) { return is_public(l->str); }
static inline bool is_public(const LEX_USER *l) { return is_public(&l->user); }

#else
#define compare_hostname(X,Y,Z) 0
#endif

class ACL_ACCESS {
public:
  ulonglong sort;
  privilege_t access;
  ACL_ACCESS()
   :sort(0), access(NO_ACL)
  { }
};

/* ACL_HOST is used if no host is specified */

class ACL_HOST :public ACL_ACCESS
{
public:
  acl_host_and_ip host;
  char *db;
};

class ACL_USER_BASE :public ACL_ACCESS, public Sql_alloc
{

public:
  ACL_USER_BASE()
   :flags(0), user(null_clex_str)
  {
    bzero(&role_grants, sizeof(role_grants));
  }
  uchar flags;           // field used to store various state information
  LEX_CSTRING user;
  /* list to hold references to granted roles (ACL_ROLE instances) */
  DYNAMIC_ARRAY role_grants;
  const char *get_username() { return user.str; }
};

class ACL_USER_PARAM
{
public:
  ACL_USER_PARAM()
  {
    bzero(this, sizeof(*this));
  }
  acl_host_and_ip host;
  size_t hostname_length;
  USER_RESOURCES user_resource;
  enum SSL_type ssl_type;
  uint password_errors;
  const char *ssl_cipher, *x509_issuer, *x509_subject;
  LEX_CSTRING default_rolename;
  struct AUTH { LEX_CSTRING plugin, auth_string, salt; } *auth;
  uint nauth;
  bool account_locked;
  bool password_expired;
  my_time_t password_last_changed;
  longlong password_lifetime;

  bool alloc_auth(MEM_ROOT *root, uint n)
  {
    return !(auth= (AUTH*) alloc_root(root, (nauth= n)*sizeof(AUTH)));
  }
  Lex_ident_host hostname() const
  {
    DBUG_ASSERT(host.hostname[hostname_length] == '\0');
    return Lex_ident_host(host.hostname, hostname_length);
  }
};


class ACL_USER :public ACL_USER_BASE, public ACL_USER_PARAM
{
public:
  ACL_USER() = default;
  ACL_USER(THD *, const LEX_USER &, const Account_options &, const privilege_t);

  ACL_USER *copy(MEM_ROOT *root)
  {
    ACL_USER *dst;
    AUTH *dauth;
    if (!multi_alloc_root(root, &dst, sizeof(ACL_USER),
                                &dauth, sizeof(AUTH)*nauth, NULL))
      return 0;
    *dst= *this;
    dst->user= safe_lexcstrdup_root(root, user);
    dst->ssl_cipher= safe_strdup_root(root, ssl_cipher);
    dst->x509_issuer= safe_strdup_root(root, x509_issuer);
    dst->x509_subject= safe_strdup_root(root, x509_subject);
    dst->auth= dauth;
    for (uint i=0; i < nauth; i++, dauth++)
    {
      if (auth[i].plugin.str == native_password_plugin_name.str ||
          auth[i].plugin.str == old_password_plugin_name.str)
        dauth->plugin= auth[i].plugin;
      else
        dauth->plugin= safe_lexcstrdup_root(root, auth[i].plugin);
      dauth->auth_string= safe_lexcstrdup_root(root, auth[i].auth_string);
      if (auth[i].salt.length == 0)
        dauth->salt= auth[i].salt;
      else
        dauth->salt= safe_lexcstrdup_root(root, auth[i].salt);
    }
    dst->host.hostname= safe_strdup_root(root, host.hostname);
    dst->default_rolename= safe_lexcstrdup_root(root, default_rolename);
    bzero(&dst->role_grants, sizeof(role_grants));
    return dst;
  }

  bool wild_eq(const char *user2, const char *host2, const char *ip2)
  {
    if (strcmp(user.str, user2))
      return false;

    return compare_hostname(&host, host2, ip2 ? ip2 : host2);
  }

  enum PASSWD_ERROR_ACTION
  {
    PASSWD_ERROR_CLEAR,
    PASSWD_ERROR_INCREMENT
  };

  void update_password_errors(PASSWD_ERROR_ACTION action)
  {
    switch (action)
    {
      case PASSWD_ERROR_INCREMENT:
        password_errors++;
        break;
      case PASSWD_ERROR_CLEAR:
        password_errors= 0;
        break;
      default:
        DBUG_ASSERT(0);
        break;
    }
  }
};

class ACL_ROLE :public ACL_USER_BASE
{
public:
  /*
    In case of granting a role to a role, the access bits are merged together
    via a bit OR operation and placed in the ACL_USER::access field.

    When rebuilding role_grants via the rebuild_role_grant function,
    the ACL_USER::access field needs to be reset first. The field
    initial_role_access holds initial grants, as granted directly to the role
  */
  privilege_t initial_role_access;
  /*
    In subgraph traversal, when we need to traverse only a part of the graph
    (e.g. all direct and indirect grantees of a role X), the counter holds the
    number of affected neighbour nodes.
    See also propagate_role_grants()
  */
  uint  counter;
  DYNAMIC_ARRAY parent_grantee; // array of backlinks to elements granted

  ACL_ROLE(ACL_USER *user);
  ACL_ROLE(const char *rolename, privilege_t privileges, MEM_ROOT *mem);

};

class ACL_DB :public ACL_ACCESS
{
public:
  ACL_DB() :initial_access(NO_ACL) { }
  acl_host_and_ip host;
  const char *user,*db;
  privilege_t initial_access; /* access bits present in the table */

  const char *get_username() { return user; }
};

#ifndef DBUG_OFF
/* status variables, only visible in SHOW STATUS after -#d,role_merge_stats */
ulong role_global_merges= 0, role_db_merges= 0, role_table_merges= 0,
      role_column_merges= 0, role_routine_merges= 0;
#endif

#ifndef NO_EMBEDDED_ACCESS_CHECKS
static bool ignore_max_password_errors(const ACL_USER *acl_user);
static void update_hostname(acl_host_and_ip *host, const char *hostname);
static bool show_proxy_grants (THD *, const char *, const char *,
                               char *, size_t);
static bool show_role_grants(THD *, const char *,
                             ACL_USER_BASE *, char *, size_t);
static bool show_default_role(THD *, ACL_USER *, char *, size_t);
static bool show_global_privileges(THD *, ACL_USER_BASE *,
                                   bool, char *, size_t);
static bool show_database_privileges(THD *, const char *, const char *,
                                     char *, size_t);
static bool show_table_and_column_privileges(THD *, const char *, const char *,
                                             char *, size_t);
static int show_routine_grants(THD *, const char *, const char *,
                               const Sp_handler *sph, char *, int);

static ACL_ROLE *acl_public= NULL;

inline privilege_t public_access()
{
  return (acl_public ? acl_public->access : NO_ACL);
}

class Grant_tables;
class User_table;
class Proxies_priv_table;

class ACL_PROXY_USER :public ACL_ACCESS
{
  acl_host_and_ip host;
  const char *user;
  acl_host_and_ip proxied_host;
  const char *proxied_user;
  bool with_grant;

  typedef enum {
    MYSQL_PROXIES_PRIV_HOST,
    MYSQL_PROXIES_PRIV_USER,
    MYSQL_PROXIES_PRIV_PROXIED_HOST,
    MYSQL_PROXIES_PRIV_PROXIED_USER,
    MYSQL_PROXIES_PRIV_WITH_GRANT,
    MYSQL_PROXIES_PRIV_GRANTOR,
    MYSQL_PROXIES_PRIV_TIMESTAMP } proxy_table_fields;
public:
  ACL_PROXY_USER () = default;

  void init(const char *host_arg, const char *user_arg,
       const char *proxied_host_arg, const char *proxied_user_arg,
       bool with_grant_arg)
  {
    user= user_arg;
    update_hostname (&host, (host_arg && *host_arg) ? host_arg : NULL);
    proxied_user= proxied_user_arg;
    update_hostname (&proxied_host,
                     (proxied_host_arg && *proxied_host_arg) ?
                     proxied_host_arg : NULL);
    with_grant= with_grant_arg;
    sort= get_magic_sort("huhu", host.hostname, user, proxied_host.hostname,
                         proxied_user);
  }

  void init(MEM_ROOT *mem, const char *host_arg, const char *user_arg,
       const char *proxied_host_arg, const char *proxied_user_arg,
       bool with_grant_arg)
  {
    init ((host_arg && *host_arg) ? strdup_root (mem, host_arg) : NULL,
          strdup_root (mem, user_arg),
          (proxied_host_arg && *proxied_host_arg) ?
            strdup_root (mem, proxied_host_arg) : NULL,
          strdup_root (mem, proxied_user_arg),
          with_grant_arg);
  }

  void init(const Proxies_priv_table& proxies_priv_table, MEM_ROOT *mem);

  bool get_with_grant() { return with_grant; }
  const char *get_user() { return user; }
  const char *get_host() { return host.hostname; }
  const char *get_proxied_user() { return proxied_user; }
  const char *get_proxied_host() { return proxied_host.hostname; }
  void set_user(MEM_ROOT *mem, const char *user_arg)
  {
    user= *user_arg ? strdup_root(mem, user_arg) : "";
  }
  void set_host(MEM_ROOT *mem, const char *host_arg)
  {
    update_hostname(&host, safe_strdup_root(mem, host_arg));
  }

  bool check_validity()
  {
    if (opt_skip_name_resolve &&
        (hostname_requires_resolving(host.hostname) ||
         hostname_requires_resolving(proxied_host.hostname)))
    {
      sql_print_warning("'proxies_priv' entry '%s@%s %s@%s' "
                        "ignored in --skip-name-resolve mode.",
                        proxied_user,
                        safe_str(proxied_host.hostname), user,
                        safe_str(host.hostname));
      return TRUE;
    }
    return FALSE;
  }

  bool matches(const char *host_arg, const char *user_arg, const char *ip_arg,
                const char *proxied_user_arg)
  {
    DBUG_ENTER("ACL_PROXY_USER::matches");
    DBUG_PRINT("info", ("compare_hostname(%s,%s,%s) &&"
                        "compare_hostname(%s,%s,%s) &&"
                        "wild_compare (%s,%s) &&"
                        "wild_compare (%s,%s)",
                        host.hostname, host_arg, ip_arg, proxied_host.hostname,
                        host_arg, ip_arg, user_arg, user,
                        proxied_user_arg, proxied_user));
    DBUG_RETURN(compare_hostname(&host, host_arg, ip_arg) &&
                compare_hostname(&proxied_host, host_arg, ip_arg) &&
                (!*user || !strcmp(user_arg, user)) &&
                (!*proxied_user || !strcmp(proxied_user_arg, proxied_user)));
  }


  inline static bool auth_element_equals(const char *a, const char *b)
  {
    return (a == b || (a != NULL && b != NULL && !strcmp(a,b)));
  }


  bool pk_equals(ACL_PROXY_USER *grant)
  {
    DBUG_ENTER("pk_equals");
    DBUG_PRINT("info", ("strcmp(%s,%s) &&"
                        "strcmp(%s,%s) &&"
                        "wild_compare (%s,%s) &&"
                        "wild_compare (%s,%s)",
                        user, grant->user, proxied_user, grant->proxied_user,
                        host.hostname, grant->host.hostname,
                        proxied_host.hostname, grant->proxied_host.hostname));

    bool res= auth_element_equals(user, grant->user) &&
              auth_element_equals(proxied_user, grant->proxied_user) &&
              auth_element_equals(host.hostname, grant->host.hostname) &&
              auth_element_equals(proxied_host.hostname,
                                  grant->proxied_host.hostname);
    DBUG_RETURN(res);
  }


  bool granted_on(const char *host_arg, const char *user_arg)
  {
    return (!strcmp(user, user_arg) &&
            ((!host.hostname && (!host_arg || !host_arg[0])) ||
             (host.hostname && host_arg && !strcmp(host.hostname, host_arg))));
  }


  void print_grant(String *str)
  {
    str->append(STRING_WITH_LEN("GRANT PROXY ON '"));
    str->append(proxied_user, strlen(proxied_user));
    str->append(STRING_WITH_LEN("'@'"));
    if (proxied_host.hostname)
      str->append(proxied_host.hostname, strlen(proxied_host.hostname));
    str->append(STRING_WITH_LEN("' TO '"));
    str->append(user, strlen(user));
    str->append(STRING_WITH_LEN("'@'"));
    if (host.hostname)
      str->append(host.hostname, strlen(host.hostname));
    str->append(STRING_WITH_LEN("'"));
    if (with_grant)
      str->append(STRING_WITH_LEN(" WITH GRANT OPTION"));
  }

  void set_data(ACL_PROXY_USER *grant)
  {
    with_grant= grant->with_grant;
  }

  static int store_pk(TABLE *table,
                      const LEX_CSTRING *host,
                      const LEX_CSTRING *user,
                      const LEX_CSTRING *proxied_host,
                      const LEX_CSTRING *proxied_user)
  {
    DBUG_ENTER("ACL_PROXY_USER::store_pk");
    DBUG_PRINT("info", ("host=%s, user=%s, proxied_host=%s, proxied_user=%s",
                        host->str, user->str,
                        proxied_host->str, proxied_user->str));
    if (table->field[MYSQL_PROXIES_PRIV_HOST]->store(host->str,
                                                   host->length,
                                                   system_charset_info))
      DBUG_RETURN(TRUE);
    if (table->field[MYSQL_PROXIES_PRIV_USER]->store(user->str,
                                                   user->length,
                                                   system_charset_info))
      DBUG_RETURN(TRUE);
    if (table->field[MYSQL_PROXIES_PRIV_PROXIED_HOST]->store(proxied_host->str,
                                                           proxied_host->length,
                                                           system_charset_info))
      DBUG_RETURN(TRUE);
    if (table->field[MYSQL_PROXIES_PRIV_PROXIED_USER]->store(proxied_user->str,
                                                           proxied_user->length,
                                                           system_charset_info))
      DBUG_RETURN(TRUE);

    DBUG_RETURN(FALSE);
  }

  static int store_data_record(TABLE *table,
                               const LEX_CSTRING *host,
                               const LEX_CSTRING *user,
                               const LEX_CSTRING *proxied_host,
                               const LEX_CSTRING *proxied_user,
                               bool with_grant,
                               const char *grantor)
  {
    DBUG_ENTER("ACL_PROXY_USER::store_pk");
    if (store_pk(table,  host, user, proxied_host, proxied_user))
      DBUG_RETURN(TRUE);
    DBUG_PRINT("info", ("with_grant=%s", with_grant ? "TRUE" : "FALSE"));
    if (table->field[MYSQL_PROXIES_PRIV_WITH_GRANT]->store(with_grant ? 1 : 0,
                                                           TRUE))
      DBUG_RETURN(TRUE);
    if (table->field[MYSQL_PROXIES_PRIV_GRANTOR]->store(grantor,
                                                        strlen(grantor),
                                                        system_charset_info))
      DBUG_RETURN(TRUE);

    DBUG_RETURN(FALSE);
  }
};

#define FIRST_NON_YN_FIELD 26

class acl_entry :public hash_filo_element
{
public:
  privilege_t access;
  uint16 length;
  char key[1];					// Key will be stored here
};


static const uchar *acl_entry_get_key(const void *entry_, size_t *length,
                                      my_bool)
{
  auto entry= static_cast<const acl_entry *>(entry_);
  *length=(uint) entry->length;
  return reinterpret_cast<const uchar *>(entry->key);
}

static const uchar *acl_role_get_key(const void *entry_, size_t *length,
                                     my_bool)
{
  auto entry= static_cast<const ACL_ROLE *>(entry_);
  *length=(uint) entry->user.length;
  return reinterpret_cast<const uchar *>(entry->user.str);
}

struct ROLE_GRANT_PAIR : public Sql_alloc
{
  LEX_CSTRING u_uname;
  LEX_CSTRING u_hname;
  LEX_CSTRING r_uname;
  LEX_STRING hashkey;
  bool with_admin;

  bool init(MEM_ROOT *mem,
            const LEX_CSTRING &username,
            const LEX_CSTRING &hostname,
            const LEX_CSTRING &rolename,
            bool with_admin_option);
};

static const uchar *acl_role_map_get_key(const void *entry_, size_t *length,
                                         my_bool)
{
  auto entry= static_cast<const ROLE_GRANT_PAIR *>(entry_);
  *length=(uint) entry->hashkey.length;
  return reinterpret_cast<const uchar *>(entry->hashkey.str);
}

bool ROLE_GRANT_PAIR::init(MEM_ROOT *mem,
                           const LEX_CSTRING &username,
                           const LEX_CSTRING &hostname,
                           const LEX_CSTRING &rolename,
                           bool with_admin_option)
{
  /*
    Create a buffer that holds all 3 NULL terminated strings in succession
    To save memory space, the same buffer is used as the hashkey
    Add the '\0' aswell.
  */
  size_t bufflen= username.length + hostname.length + rolename.length + 3;
  char *buff= (char *)alloc_root(mem, bufflen);
  if (!buff)
    return true;

  /*
    Offsets in the buffer for all 3 strings
  */
  char *username_pos= buff;
  char *hostname_pos= buff + username.length + 1;
  char *rolename_pos= buff + username.length + hostname.length + 2;

  if (username.str) //prevent undefined behaviour
    memcpy(username_pos, username.str, username.length);
  username_pos[username.length]= '\0';         //#1 string terminator
  u_uname= Lex_cstring(username_pos, username.length);

  if (hostname.str) //prevent undefined behaviour
    memcpy(hostname_pos, hostname.str, hostname.length);
  hostname_pos[hostname.length]= '\0';         //#2 string terminator
  u_hname= Lex_cstring(hostname_pos, hostname.length);

  if (rolename.str) //prevent undefined behaviour
    memcpy(rolename_pos, rolename.str, rolename.length);
  rolename_pos[rolename.length]= '\0';         //#3 string terminator
  r_uname= Lex_cstring(rolename_pos, rolename.length);

  hashkey.str = buff;
  hashkey.length = bufflen;

  with_admin= with_admin_option;

  return false;
}

#define IP_ADDR_STRLEN (3 + 1 + 3 + 1 + 3 + 1 + 3)

#if defined(HAVE_OPENSSL)
/*
  Without SSL the handshake consists of one packet. This packet
  has both client capabilities and scrambled password.
  With SSL the handshake might consist of two packets. If the first
  packet (client capabilities) has CLIENT_SSL flag set, we have to
  switch to SSL and read the second packet. The scrambled password
  is in the second packet and client_capabilities field will be ignored.
  Maybe it is better to accept flags other than CLIENT_SSL from the
  second packet?
*/
#define SSL_HANDSHAKE_SIZE      2
#define MIN_HANDSHAKE_SIZE      2
#else
#define MIN_HANDSHAKE_SIZE      6
#endif /* HAVE_OPENSSL && !EMBEDDED_LIBRARY */
#define NORMAL_HANDSHAKE_SIZE   6

#define ROLE_ASSIGN_COLUMN_IDX  44
#define DEFAULT_ROLE_COLUMN_IDX 45
#define MAX_STATEMENT_TIME_COLUMN_IDX 46

/* various flags valid for ACL_USER */
#define IS_ROLE                 (1L << 0)
/* Flag to mark that a ROLE is on the recursive DEPTH_FIRST_SEARCH stack */
#define ROLE_ON_STACK            (1L << 1)
/*
  Flag to mark that a ROLE and all it's neighbours have
  been visited
*/
#define ROLE_EXPLORED           (1L << 2)
/* Flag to mark that on_node was already called for this role */
#define ROLE_OPENED             (1L << 3)

static DYNAMIC_ARRAY acl_hosts, acl_users, acl_proxy_users;
static Dynamic_array<ACL_DB> acl_dbs(PSI_INSTRUMENT_MEM, 0, 50);
static HASH acl_roles;
/*
  An hash containing mappings user <--> role

  A hash is used so as to make updates quickly
  The hashkey used represents all the entries combined
*/
static HASH acl_roles_mappings;
static MEM_ROOT acl_memroot, grant_memroot;
static bool initialized=0;
static bool allow_all_hosts=1;
static HASH acl_check_hosts, column_priv_hash, proc_priv_hash, func_priv_hash;
static HASH package_spec_priv_hash, package_body_priv_hash;
static DYNAMIC_ARRAY acl_wild_hosts;
static Hash_filo<acl_entry> *acl_cache;
static uint grant_version=0; /* Version of priv tables. incremented by acl_load */
static privilege_t get_access(TABLE *form, uint fieldnr, uint *next_field=0);
static int acl_compare(const void *a, const void *b);
static int acl_user_compare(const void *a, const void *b);
static void rebuild_acl_users();
static int acl_db_compare(const void *a, const void *b);
static void rebuild_acl_dbs();
static void init_check_host(void);
static void rebuild_check_host(void);
static void rebuild_role_grants(void);
static ACL_USER *find_user_exact(const LEX_CSTRING &host,
                                 const LEX_CSTRING &user);
static ACL_USER *find_user_wild(const LEX_CSTRING &host,
                                const LEX_CSTRING &user,
                                const LEX_CSTRING &ip= null_clex_str);
static ACL_ROLE *find_acl_role(const LEX_CSTRING &user, bool allow_public);
static ROLE_GRANT_PAIR *find_role_grant_pair(const LEX_CSTRING *u, const LEX_CSTRING *h, const LEX_CSTRING *r);
static ACL_USER_BASE *find_acl_user_base(const LEX_CSTRING &user,
                                         const LEX_CSTRING &host);
static bool update_user_table_password(THD *, const User_table&, const ACL_USER&);
static bool acl_load(THD *thd, const Grant_tables& grant_tables);
static inline void get_grantor(THD *thd, char* grantor);
static bool add_role_user_mapping(const LEX_CSTRING &uname,
                                  const LEX_CSTRING &hname,
                                  const LEX_CSTRING &rname);
static bool get_YN_as_bool(Field *field);

#define ROLE_CYCLE_FOUND 2
static int
traverse_role_graph_up(ACL_ROLE *, void *, int (*)(ACL_USER_BASE *, void *),
                       int (*)(ACL_USER_BASE *, ACL_ROLE *, void *));

static int traverse_role_graph_down(ACL_USER_BASE *, void *,
                             int (*) (ACL_USER_BASE *, void *),
                             int (*) (ACL_USER_BASE *, ACL_ROLE *, void *));


HASH *Sp_handler_procedure::get_priv_hash() const
{
  return &proc_priv_hash;
}


HASH *Sp_handler_function::get_priv_hash() const
{
  return &func_priv_hash;
}


HASH *Sp_handler_package_spec::get_priv_hash() const
{
  return &package_spec_priv_hash;
}


HASH *Sp_handler_package_body::get_priv_hash() const
{
  return &package_body_priv_hash;
}


/*
 Enumeration of ACL/GRANT tables in the mysql database
*/
enum enum_acl_tables
{
  DB_TABLE,
  TABLES_PRIV_TABLE,
  COLUMNS_PRIV_TABLE,
#define FIRST_OPTIONAL_TABLE HOST_TABLE
  HOST_TABLE,
  PROCS_PRIV_TABLE,
  PROXIES_PRIV_TABLE,
  ROLES_MAPPING_TABLE,
  USER_TABLE // <== always the last
};

static const int Table_user= 1 << USER_TABLE;
static const int Table_db= 1 << DB_TABLE;
static const int Table_tables_priv= 1 << TABLES_PRIV_TABLE;
static const int Table_columns_priv= 1 << COLUMNS_PRIV_TABLE;
static const int Table_host= 1 << HOST_TABLE;
static const int Table_procs_priv= 1 << PROCS_PRIV_TABLE;
static const int Table_proxies_priv= 1 << PROXIES_PRIV_TABLE;
static const int Table_roles_mapping= 1 << ROLES_MAPPING_TABLE;

static LEX_CSTRING MYSQL_TABLE_NAME[USER_TABLE+1]= {
  {STRING_WITH_LEN("db")},
  {STRING_WITH_LEN("tables_priv")},
  {STRING_WITH_LEN("columns_priv")},
  {STRING_WITH_LEN("host")},
  {STRING_WITH_LEN("procs_priv")},
  {STRING_WITH_LEN("proxies_priv")},
  {STRING_WITH_LEN("roles_mapping")},
  {STRING_WITH_LEN("global_priv")}
};
static LEX_CSTRING MYSQL_TABLE_NAME_USER={STRING_WITH_LEN("user")};

/**
  Choose from either native or old password plugins when assigning a password
*/

static LEX_CSTRING &guess_auth_plugin(THD *thd, size_t password_len)
{
  if (thd->variables.old_passwords == 1 ||
      password_len == SCRAMBLED_PASSWORD_CHAR_LENGTH_323)
    return old_password_plugin_name;
  else
    return native_password_plugin_name;
}

/**
  Base class representing a generic grant table from the mysql database.

  The potential tables that this class can represent are:
  user, db, columns_priv, tables_priv, host, procs_priv, proxies_priv,
  roles_mapping

  Objects belonging to this parent class can only be constructed by the
  Grants_table class. This ensures the correct initialization of the objects.
*/
class Grant_table_base
{
 public:
  /* Number of fields for this Grant Table. */
  uint num_fields() const { return m_table->s->fields; }
  /* Check if the table exists after an attempt to open it was made.
     Some tables, such as the host table in MySQL 5.6.7+ are missing. */
  bool table_exists() const { return m_table; };
  /* Initializes the READ_RECORD structure provided as a parameter
     to read through the whole table, with all columns available. Cleaning up
     is the caller's job. */
  bool init_read_record(READ_RECORD* info) const
  {
    DBUG_ASSERT(m_table);

    if (num_fields() < min_columns)
    {
      my_printf_error(ER_UNKNOWN_ERROR, "Fatal error: mysql.%s table is "
                      "damaged or in unsupported 3.20 format",
                      MYF(ME_ERROR_LOG), m_table->s->table_name.str);
      return 1;
    }

    bool result= ::init_read_record(info, m_table->in_use, m_table,
                                    NULL, NULL, 1, true, false);
    if (!result)
      m_table->use_all_columns();
    return result;
  }

  /* Return the underlying TABLE handle. */
  TABLE* table() const { return m_table; }

  privilege_t get_access() const
  {
    ulonglong access_bits= 0, bit= 1;
    for (uint i = start_priv_columns; i < end_priv_columns; i++, bit<<=1)
    {
      if (get_YN_as_bool(m_table->field[i]))
        access_bits|= bit;
    }
    return ALL_KNOWN_ACL & access_bits;
  }

 protected:
  friend class Grant_tables;

  Grant_table_base() : min_columns(3), start_priv_columns(0), end_priv_columns(0), m_table(0)
  { }

  /* Compute how many privilege columns this table has. This method
     can only be called after the table has been opened.

     IMPLEMENTATION
     A privilege column is of type enum('Y', 'N'). Privilege columns are
     expected to be one after another.
  */
  void set_table(TABLE *table)
  {
    if (!(m_table= table)) // Table does not exist or not opened.
      return;

    for (end_priv_columns= 0; end_priv_columns < num_fields(); end_priv_columns++)
    {
      Field *field= m_table->field[end_priv_columns];
      if (field->real_type() == MYSQL_TYPE_ENUM &&
          static_cast<Field_enum*>(field)->typelib()->count == 2)
      {
        if (!start_priv_columns)
          start_priv_columns= end_priv_columns;
      }
      else if (start_priv_columns)
          break;
    }
  }


  /* the min number of columns a table should have */
  uint min_columns;
  /* The index at which privilege columns start. */
  uint start_priv_columns;
  /* The index after the last privilege column */
  uint end_priv_columns;

  TABLE *m_table;
};

class User_table: public Grant_table_base
{
 public:
  bool init_read_record(READ_RECORD* info) const
  {
    return Grant_table_base::init_read_record(info) || setup_sysvars();
  }

  virtual LEX_CSTRING& name() const = 0;
  virtual int get_auth(THD *, MEM_ROOT *, ACL_USER *u) const= 0;
  virtual bool set_auth(const ACL_USER &u) const = 0;
  virtual privilege_t get_access() const = 0;
  virtual void set_access(const privilege_t rights, bool revoke) const = 0;

  char *get_host(MEM_ROOT *root) const
  { return ::get_field(root, m_table->field[0]); }
  int set_host(const char *s, size_t l) const
  { return m_table->field[0]->store(s, l, system_charset_info); };
  char *get_user(MEM_ROOT *root) const
  { return ::get_field(root, m_table->field[1]); }
  int set_user(const char *s, size_t l) const
  { return m_table->field[1]->store(s, l, system_charset_info); };

  virtual SSL_type get_ssl_type () const = 0;
  virtual int set_ssl_type (SSL_type x) const = 0;
  virtual const char* get_ssl_cipher (MEM_ROOT *root) const = 0;
  virtual int set_ssl_cipher (const char *s, size_t l) const = 0;
  virtual const char* get_x509_issuer (MEM_ROOT *root) const = 0;
  virtual int set_x509_issuer (const char *s, size_t l) const = 0;
  virtual const char* get_x509_subject (MEM_ROOT *root) const = 0;
  virtual int set_x509_subject (const char *s, size_t l) const = 0;
  virtual longlong get_max_questions () const = 0;
  virtual int set_max_questions (longlong x) const = 0;
  virtual longlong get_max_updates () const = 0;
  virtual int set_max_updates (longlong x) const = 0;
  virtual longlong get_max_connections () const = 0;
  virtual int set_max_connections (longlong x) const = 0;
  virtual longlong get_max_user_connections () const = 0;
  virtual int set_max_user_connections (longlong x) const = 0;
  virtual double get_max_statement_time () const = 0;
  virtual int set_max_statement_time (double x) const = 0;
  virtual bool get_is_role () const = 0;
  virtual int set_is_role (bool x) const = 0;
  virtual const char* get_default_role (MEM_ROOT *root) const = 0;
  virtual int set_default_role (const char *s, size_t l) const = 0;
  virtual bool get_account_locked () const = 0;
  virtual int set_account_locked (bool x) const = 0;
  virtual bool get_password_expired () const = 0;
  virtual int set_password_expired (bool x) const = 0;
  virtual my_time_t get_password_last_changed () const = 0;
  virtual int set_password_last_changed (my_time_t x) const = 0;
  virtual longlong get_password_lifetime () const = 0;
  virtual int set_password_lifetime (longlong x) const = 0;

  virtual ~User_table() = default;
 private:
  friend class Grant_tables;
  virtual int setup_sysvars() const = 0;
};

/* MySQL-3.23 to MariaDB 10.3 `user` table */
class User_table_tabular: public User_table
{
 public:

  LEX_CSTRING& name() const override { return MYSQL_TABLE_NAME_USER; }

  int get_auth(THD *thd, MEM_ROOT *root, ACL_USER *u) const override
  {
    mysql_mutex_assert_owner(&acl_cache->lock);
    u->alloc_auth(root, 1);
    if (have_password())
    {
      const char *as= safe_str(::get_field(&acl_memroot, password()));
      u->auth->auth_string.str= as;
      u->auth->auth_string.length= strlen(as);
      u->auth->plugin= guess_auth_plugin(thd, u->auth->auth_string.length);
    }
    else
    {
      u->auth->plugin= native_password_plugin_name;
      u->auth->auth_string= empty_clex_str;
    }
    if (plugin() && authstr())
    {
      char *tmpstr= ::get_field(&acl_memroot, plugin());
      if (tmpstr)
      {
        const char *pw= u->auth->auth_string.str;
        const char *as= safe_str(::get_field(&acl_memroot, authstr()));
        if (*pw)
        {
          if (*as && strcmp(as, pw))
          {
            sql_print_warning("'user' entry '%s@%s' has both a password and an "
              "authentication plugin specified. The password will be ignored.",
              safe_str(get_user(thd->mem_root)), safe_str(get_host(thd->mem_root)));
          }
          else
            as= pw;
        }
        u->auth->plugin.str= tmpstr;
        u->auth->plugin.length= strlen(tmpstr);
        u->auth->auth_string.str= as;
        u->auth->auth_string.length= strlen(as);
      }
    }
    return 0;
  }

  bool set_auth(const ACL_USER &u) const override
  {
    if (u.nauth != 1)
      return 1;
    if (plugin())
    {
      if (have_password())
        password()->reset();
      plugin()->store(u.auth->plugin.str, u.auth->plugin.length, system_charset_info);
      authstr()->store(u.auth->auth_string.str, u.auth->auth_string.length, system_charset_info);
    }
    else
    {
      if (u.auth->plugin.str != native_password_plugin_name.str &&
          u.auth->plugin.str != old_password_plugin_name.str)
        return 1;
      password()->store(u.auth->auth_string.str, u.auth->auth_string.length, system_charset_info);
    }
    return 0;
  }

  privilege_t get_access() const override
  {
    privilege_t access(Grant_table_base::get_access());
    if ((num_fields() <= 13) && (access & CREATE_ACL))
      access|=REFERENCES_ACL | INDEX_ACL | ALTER_ACL;

    if (num_fields() <= 18)
    {
      access|= LOCK_TABLES_ACL | CREATE_TMP_ACL | SHOW_DB_ACL;
      if (access & FILE_ACL)
        access|= BINLOG_MONITOR_ACL | REPL_SLAVE_ACL | BINLOG_ADMIN_ACL |
                 BINLOG_REPLAY_ACL;
      if (access & PROCESS_ACL)
        access|= SUPER_ACL | EXECUTE_ACL;
    }

    if (num_fields() <= 31 && (access & CREATE_ACL))
      access|= (CREATE_VIEW_ACL | SHOW_VIEW_ACL);

    if (num_fields() <= 33)
    {
      if (access & CREATE_ACL)
        access|= CREATE_PROC_ACL;
      if (access & ALTER_ACL)
        access|= ALTER_PROC_ACL;
    }

    if (num_fields() <= 36 && (access & GRANT_ACL))
      access|= CREATE_USER_ACL;

    if (num_fields() <= 37 && (access & SUPER_ACL))
      access|= EVENT_ACL;

    if (num_fields() <= 38 && (access & SUPER_ACL))
      access|= TRIGGER_ACL;

    if (num_fields() <= 46 && (access & DELETE_ACL))
      access|= DELETE_HISTORY_ACL;

    if (access & SUPER_ACL)
      access|= ALLOWED_BY_SUPER_BEFORE_101100 | ALLOWED_BY_SUPER_BEFORE_110000;

    /*
      The SHOW SLAVE HOSTS statement :
      - required REPLICATION SLAVE privilege prior to 10.5.2
      - requires REPLICATION MASTER ADMIN privilege since 10.5.2
      There is no a way to GRANT MASTER ADMIN with User_table_tabular.
      So let's automatically add REPLICATION MASTER ADMIN for all users
      that had REPLICATION SLAVE. This will allow to do SHOW SLAVE HOSTS.
    */
    if (access & REPL_SLAVE_ACL)
      access|= REPL_MASTER_ADMIN_ACL;

    if (access & REPL_SLAVE_ACL)
      access|= SLAVE_MONITOR_ACL;

    if ((access & ALL_KNOWN_ACL_100304) == ALL_KNOWN_ACL_100304)
      access|= SHOW_CREATE_ROUTINE_ACL;

    return access & GLOBAL_ACLS;
  }

  void set_access(const privilege_t rights, bool revoke) const override
  {
    ulonglong priv(SELECT_ACL);
    for (uint i= start_priv_columns; i < end_priv_columns; i++, priv <<= 1)
    {
      if (priv & rights)
        m_table->field[i]->store(1 + !revoke, 0);
    }
  }

  SSL_type get_ssl_type () const override
  {
    Field *f= get_field(end_priv_columns, MYSQL_TYPE_ENUM);
    return (SSL_type)(f ? f->val_int()-1 : 0);
  }
  int set_ssl_type (SSL_type x) const override
  {
    if (Field *f= get_field(end_priv_columns, MYSQL_TYPE_ENUM))
      return f->store(x+1, 0);
    else
      return 1;
  }
  const char* get_ssl_cipher (MEM_ROOT *root) const override
  {
    Field *f= get_field(end_priv_columns + 1, MYSQL_TYPE_BLOB);
    return f ? ::get_field(root,f) : 0;
  }
  int set_ssl_cipher (const char *s, size_t l) const override
  {
    if (Field *f= get_field(end_priv_columns + 1, MYSQL_TYPE_BLOB))
      return f->store(s, l, &my_charset_latin1);
    else
      return 1;
  }
  const char* get_x509_issuer (MEM_ROOT *root) const override
  {
    Field *f= get_field(end_priv_columns + 2, MYSQL_TYPE_BLOB);
    return f ? ::get_field(root,f) : 0;
  }
  int set_x509_issuer (const char *s, size_t l) const override
  {
    if (Field *f= get_field(end_priv_columns + 2, MYSQL_TYPE_BLOB))
      return f->store(s, l, &my_charset_latin1);
    else
      return 1;
  }
  const char* get_x509_subject (MEM_ROOT *root) const override
  {
    Field *f= get_field(end_priv_columns + 3, MYSQL_TYPE_BLOB);
    return f ? ::get_field(root,f) : 0;
  }
  int set_x509_subject (const char *s, size_t l) const override
  {
    if (Field *f= get_field(end_priv_columns + 3, MYSQL_TYPE_BLOB))
      return f->store(s, l, &my_charset_latin1);
    else
      return 1;
  }
  longlong get_max_questions () const override
  {
    Field *f= get_field(end_priv_columns + 4, MYSQL_TYPE_LONG);
    return f ? f->val_int() : 0;
  }
  int set_max_questions (longlong x) const override
  {
    if (Field *f= get_field(end_priv_columns + 4, MYSQL_TYPE_LONG))
      return f->store(x, 0);
    else
      return 1;
  }
  longlong get_max_updates () const override
  {
    Field *f= get_field(end_priv_columns + 5, MYSQL_TYPE_LONG);
    return f ? f->val_int() : 0;
  }
  int set_max_updates (longlong x) const override
  {
    if (Field *f= get_field(end_priv_columns + 5, MYSQL_TYPE_LONG))
      return f->store(x, 0);
    else
      return 1;
  }
  longlong get_max_connections () const override
  {
    Field *f= get_field(end_priv_columns + 6, MYSQL_TYPE_LONG);
    return f ? f->val_int() : 0;
  }
  int set_max_connections (longlong x) const override
  {
    if (Field *f= get_field(end_priv_columns + 6, MYSQL_TYPE_LONG))
      return f->store(x, 0);
    else
      return 1;
  }
  longlong get_max_user_connections () const override
  {
    Field *f= get_field(end_priv_columns + 7, MYSQL_TYPE_LONG);
    return f ? f->val_int() : 0;
  }
  int set_max_user_connections (longlong x) const override
  {
    if (Field *f= get_field(end_priv_columns + 7, MYSQL_TYPE_LONG))
      return f->store(x, 0);
    else
      return 1;
  }
  double get_max_statement_time () const override
  {
    Field *f= get_field(end_priv_columns + 13, MYSQL_TYPE_NEWDECIMAL);
    return f ? f->val_real() : 0;
  }
  int set_max_statement_time (double x) const override
  {
    if (Field *f= get_field(end_priv_columns + 13, MYSQL_TYPE_NEWDECIMAL))
      return f->store(x);
    else
      return 1;
  }
  bool get_is_role () const override
  {
    Field *f= get_field(end_priv_columns + 11, MYSQL_TYPE_ENUM);
    return f ? f->val_int()-1 : 0;
  }
  int set_is_role (bool x) const override
  {
    if (Field *f= get_field(end_priv_columns + 11, MYSQL_TYPE_ENUM))
      return f->store(x+1, 0);
    else
      return 1;
  }
  const char* get_default_role (MEM_ROOT *root) const override
  {
    Field *f= get_field(end_priv_columns + 12, MYSQL_TYPE_STRING);
    return f ? ::get_field(root,f) : 0;
  }
  int set_default_role (const char *s, size_t l) const override
  {
    if (Field *f= get_field(end_priv_columns + 12, MYSQL_TYPE_STRING))
      return f->store(s, l, system_charset_info);
    else
      return 1;
  }
  /* On a MariaDB 10.3 user table, the account locking accessors will try to
     get the content of the max_statement_time column, but they will fail due
     to the typecheck in get_field. */
  bool get_account_locked () const override
  {
    Field *f= get_field(end_priv_columns + 13, MYSQL_TYPE_ENUM);
    return f ? f->val_int()-1 : 0;
  }
  int set_account_locked (bool x) const override
  {
    if (Field *f= get_field(end_priv_columns + 13, MYSQL_TYPE_ENUM))
      return f->store(x+1, 0);

    return 1;
  }

  bool get_password_expired () const override
  {
    uint field_num= end_priv_columns + 10;

    Field *f= get_field(field_num, MYSQL_TYPE_ENUM);
    return f ? f->val_int()-1 : 0;
  }
  int set_password_expired (bool x) const override
  {
    uint field_num= end_priv_columns + 10;

    if (Field *f= get_field(field_num, MYSQL_TYPE_ENUM))
      return f->store(x+1, 0);
    return 1;
  }
  my_time_t get_password_last_changed () const override
  {
    ulong unused_dec;
    if (Field *f= get_field(end_priv_columns + 11, MYSQL_TYPE_TIMESTAMP2))
      return f->get_timestamp(&unused_dec);
    return 0;
  }
  int set_password_last_changed (my_time_t x) const override
  {
    if (Field *f= get_field(end_priv_columns + 11, MYSQL_TYPE_TIMESTAMP2))
    {
      f->set_notnull();
      return f->store_timestamp(x, 0);
    }
    return 1;
  }
  longlong get_password_lifetime () const override
  {
    if (Field *f= get_field(end_priv_columns + 12, MYSQL_TYPE_SHORT))
    {
      if (f->is_null())
        return -1;
      return f->val_int();
    }
    return 0;
  }
  int set_password_lifetime (longlong x) const override
  {
    if (Field *f= get_field(end_priv_columns + 12, MYSQL_TYPE_SHORT))
    {
      if (x < 0)
      {
        f->set_null();
        return 0;
      }
      f->set_notnull();
      return f->store(x, 0);
    }
    return 1;
  }

  ~User_table_tabular() override = default;
 private:
  friend class Grant_tables;

  /* Only Grant_tables can instantiate this class. */
  User_table_tabular() { min_columns= 13; /* As in 3.20.13 */ }

  /* The user table is a bit different compared to the other Grant tables.
     Usually, we only add columns to the grant tables when adding functionality.
     This makes it easy to test which version of the table we are using, by
     just looking at the number of fields present in the table.

     In MySQL 5.7.6 the Password column was removed. We need to guard for that.
     The field-fetching methods for the User table return NULL if the field
     doesn't exist. This simplifies checking of table "version", as we don't
     have to make use of num_fields() any more.
  */
  inline Field* get_field(uint field_num, enum enum_field_types type) const
  {
    if (field_num >= num_fields())
      return NULL;
    Field *f= m_table->field[field_num];
    return f->real_type() == type ? f : NULL;
  }

  int setup_sysvars() const override
  {
    username_char_length= MY_MIN(m_table->field[1]->char_length(),
                                 USERNAME_CHAR_LENGTH);
    using_global_priv_table= false;

    if (have_password()) // Password column might be missing. (MySQL 5.7.6+)
    {
      int password_length= password()->field_length /
                           password()->charset()->mbmaxlen;
      if (password_length < SCRAMBLED_PASSWORD_CHAR_LENGTH_323)
      {
        sql_print_error("Fatal error: mysql.user table is damaged or in "
                        "unsupported 3.20 format.");
        return 1;
      }

      mysql_mutex_lock(&LOCK_global_system_variables);
      if (password_length < SCRAMBLED_PASSWORD_CHAR_LENGTH)
      {
        if (opt_secure_auth)
        {
          mysql_mutex_unlock(&LOCK_global_system_variables);
          sql_print_error("Fatal error: mysql.user table is in old format, "
                          "but server started with --secure-auth option.");
          return 1;
        }
        mysql_user_table_is_in_short_password_format= true;
        if (global_system_variables.old_passwords)
          mysql_mutex_unlock(&LOCK_global_system_variables);
        else
        {
          extern sys_var *Sys_old_passwords_ptr;
          Sys_old_passwords_ptr->value_origin= sys_var::AUTO;
          global_system_variables.old_passwords= 1;
          mysql_mutex_unlock(&LOCK_global_system_variables);
          sql_print_warning("mysql.user table is not updated to new password format; "
                            "Disabling new password usage until "
                            "mysql_fix_privilege_tables is run");
        }
        m_table->in_use->variables.old_passwords= 1;
      }
      else
      {
        mysql_user_table_is_in_short_password_format= false;
        mysql_mutex_unlock(&LOCK_global_system_variables);
      }
    }
    return 0;
  }

  /* Normally password column is the third column in the table. If privileges
     start on the third column instead, we are missing the password column.
     This means we are using a MySQL 5.7.6+ data directory. */
  bool have_password() const { return start_priv_columns == 3; }

  Field* password() const { return m_table->field[2]; }
  Field* plugin() const   { return get_field(end_priv_columns + 8, MYSQL_TYPE_STRING); }
  Field* authstr() const  { return get_field(end_priv_columns + 9, MYSQL_TYPE_BLOB); }
};

/*
  MariaDB 10.4 and up `global_priv` table

  TODO possible optimizations:
  * update json in-place if the new value can fit
  * don't repeat get_value for every key, but use a streaming parser
    to convert json into in-memory object (ACL_USER?) in one json scan.
    - this makes sense for acl_load(), but hardly for GRANT
  * similarly, pack ACL_USER (?) into json in one go.
    - doesn't make sense? GRANT rarely updates more than one field.
*/
class User_table_json: public User_table
{
  LEX_CSTRING& name() const override { return MYSQL_TABLE_NAME[USER_TABLE]; }

  int get_auth(THD *thd, MEM_ROOT *root, ACL_USER *u) const override
  {
    size_t array_len;
    const char *array;
    int vl;
    const char *v;

    if (get_value("auth_or", JSV_ARRAY, &array, &array_len))
    {
      u->alloc_auth(root, 1);
      return get_auth1(thd, root, u, 0);
    }

    if (json_get_array_item(array, array + array_len, (int)array_len,
                            &v, &vl) != JSV_NOTHING)
      return 1;
    u->alloc_auth(root, vl);
    for (uint i=0; i < u->nauth; i++)
    {
      if (json_get_array_item(array, array + array_len, i, &v, &vl) != JSV_OBJECT)
        return 1;

      const char *p, *a;
      int pl, al;
      switch (json_get_object_key(v, v + vl, "plugin", &p, &pl)) {
      case JSV_STRING: u->auth[i].plugin.str= strmake_root(root, p, pl);
                       u->auth[i].plugin.length= pl;
                       break;
      case JSV_NOTHING: if (get_auth1(thd, root, u, i))
                          return 1;
                        else
                          continue;
      default: return 1;
      }
      switch (json_get_object_key(v, v + vl, "authentication_string", &a, &al)) {
      case JSV_NOTHING: u->auth[i].auth_string= empty_clex_str;
                        break;
      case JSV_STRING: u->auth[i].auth_string.str= strmake_root(root, a, al);
                       u->auth[i].auth_string.length= al;
                       break;
      default: return 1;
      }
    }
    return 0;
  }

  int get_auth1(THD *thd, MEM_ROOT *root, ACL_USER *u, uint n) const
  {
    const char *authstr= get_str_value(root, "authentication_string");
    const char *plugin= get_str_value(root, "plugin");
    if (plugin && authstr)
    {
      if (plugin && *plugin)
      {
        u->auth[n].plugin.str= plugin;
        u->auth[n].plugin.length= strlen(plugin);
      }
      else
        u->auth[n].plugin= native_password_plugin_name;
      u->auth[n].auth_string.str= authstr;
      u->auth[n].auth_string.length= strlen(authstr);
      return 0;
    }
    return 1;
  }

  bool append_str_value(String *to, const LEX_CSTRING &str) const
  {
    to->append('"');
    to->reserve(str.length*2);
    int len= json_escape(system_charset_info, (uchar*)str.str, (uchar*)str.str + str.length,
                         to->charset(), (uchar*)to->end(), (uchar*)to->end() + str.length*2);
    if (len < 0)
      return 1;
    to->length(to->length() + len);
    to->append('"');
    return 0;
  }

  bool set_auth(const ACL_USER &u) const override
  {
    size_t array_len;
    const char *array;
    if (u.nauth == 1 && get_value("auth_or", JSV_ARRAY, &array, &array_len))
      return set_auth1(u, 0);

    StringBuffer<JSON_SIZE> json(m_table->field[2]->charset());
    bool top_done = false;
    json.append('[');
    for (uint i=0; i < u.nauth; i++)
    {
      ACL_USER::AUTH * const auth= u.auth + i;
      if (i)
        json.append(',');
      json.append('{');
      if (!top_done &&
          (auth->plugin.str == native_password_plugin_name.str ||
           auth->plugin.str == old_password_plugin_name.str ||
           i == u.nauth - 1))
      {
        if (set_auth1(u, i))
          return 1;
        top_done= true;
      }
      else
      {
        json.append(STRING_WITH_LEN("\"plugin\":"));
        if (append_str_value(&json, auth->plugin))
          return 1;
        if (auth->auth_string.length)
        {
          json.append(STRING_WITH_LEN(",\"authentication_string\":"));
          if (append_str_value(&json, auth->auth_string))
            return 1;
        }
      }
      json.append('}');
    }
    json.append(']');
    return set_value("auth_or", json.ptr(), json.length(), false) == JSV_BAD_JSON;
  }
  bool set_auth1(const ACL_USER &u, uint i) const
  {
    return set_str_value("plugin",
                         u.auth[i].plugin.str, u.auth[i].plugin.length) ||
            set_str_value("authentication_string",
                         u.auth[i].auth_string.str, u.auth[i].auth_string.length);
  }

  void print_warning_bad_version_id(ulonglong version_id) const
  {
    sql_print_warning("'user' entry '%s@%s' has a wrong 'version_id' value %lld",
                      safe_str(get_user(current_thd->mem_root)),
                      safe_str(get_host(current_thd->mem_root)),
                      version_id);
  }

  void print_warning_bad_access(ulonglong version_id,
                                privilege_t mask,
                                ulonglong access) const
  {
    sql_print_warning("'user' entry '%s@%s' "
                      "has a wrong 'access' value 0x%llx "
                      "(allowed mask is 0x%llx, version_id=%lld)",
                      safe_str(get_user(current_thd->mem_root)),
                      safe_str(get_host(current_thd->mem_root)),
                      access, mask, version_id);
  }

  privilege_t adjust_access(ulonglong version_id, ulonglong access) const
  {
    privilege_t mask= ALL_KNOWN_ACL_100304;
    ulonglong orig_access= access;
    if (version_id < 110000)
    {
      if (access & SUPER_ACL)
        access|= ALLOWED_BY_SUPER_BEFORE_110000;
    }
    if (version_id < 101100)
    {
      if (access & SUPER_ACL)
        access|= ALLOWED_BY_SUPER_BEFORE_101100;
    }
    if (version_id >= 110300)
    {
      mask= ALL_KNOWN_ACL_110300;
    }
    else if (version_id >= 100509)
    {
      mask= ALL_KNOWN_ACL_100509;
    }
    else if (version_id >= 100502)
    {
      if (version_id >= 100508)
        mask= ALL_KNOWN_ACL_100508;
      else
        mask= ALL_KNOWN_ACL_100502;
      if (access & REPL_SLAVE_ADMIN_ACL)
        access|= SLAVE_MONITOR_ACL;
    }
    else // 100501 or earlier
    {
      /*
        REPLICATION_CLIENT(BINLOG_MONITOR_ACL) should allow SHOW SLAVE STATUS
        REPLICATION SLAVE should allow SHOW RELAYLOG EVENTS
      */
      if (access & BINLOG_MONITOR_ACL || access & REPL_SLAVE_ACL)
        access|= SLAVE_MONITOR_ACL;
    }

    if (orig_access & ~mask)
    {
      print_warning_bad_access(version_id, mask, orig_access);
      return NO_ACL;
    }

    // ALL PRIVILEGES always means ALL PRIVILEGES
    if ((orig_access & mask) == mask)
      access= ALL_KNOWN_ACL;

    return access & ALL_KNOWN_ACL;
  }

  privilege_t get_access() const override
  {
    ulonglong version_id= (ulonglong) get_int_value("version_id");
    ulonglong access= (ulonglong) get_int_value("access");

    /*
      Special case:
      mysql_system_tables_data.sql populates "ALL PRIVILEGES"
      for the super user this way:
            {"access":18446744073709551615}
    */
    if (access == (ulonglong) ~0)
      return GLOBAL_ACLS;

    /*
      Reject obviously bad (negative and too large) version_id values.
      Also reject versions before 10.4.0 (when JSON table was added).
    */
    if ((longlong) version_id < 0 || version_id > 999999 ||
        (version_id > 0 && version_id < 100400))
    {
      print_warning_bad_version_id(version_id);
      return NO_ACL;
    }
    return adjust_access(version_id, access) & GLOBAL_ACLS;
  }

  void set_access(const privilege_t rights, bool revoke) const override
  {
    privilege_t access= get_access();
    if (revoke)
      access&= ~rights;
    else
      access|= rights;
    set_int_value("access", (longlong) (access & GLOBAL_ACLS));
    set_int_value("version_id", (longlong) MYSQL_VERSION_ID);
  }
  const char *unsafe_str(const char *s) const
  { return s[0] ? s : NULL; }

  SSL_type get_ssl_type () const override
  { return (SSL_type)get_int_value("ssl_type"); }
  int set_ssl_type (SSL_type x) const override
  { return set_int_value("ssl_type", x); }
  const char* get_ssl_cipher (MEM_ROOT *root) const override
  { return unsafe_str(get_str_value(root, "ssl_cipher")); }
  int set_ssl_cipher (const char *s, size_t l) const override
  { return set_str_value("ssl_cipher", s, l); }
  const char* get_x509_issuer (MEM_ROOT *root) const override
  { return unsafe_str(get_str_value(root, "x509_issuer")); }
  int set_x509_issuer (const char *s, size_t l) const override
  { return set_str_value("x509_issuer", s, l); }
  const char* get_x509_subject (MEM_ROOT *root) const override
  { return unsafe_str(get_str_value(root, "x509_subject")); }
  int set_x509_subject (const char *s, size_t l) const override
  { return set_str_value("x509_subject", s, l); }
  longlong get_max_questions () const override
  { return get_int_value("max_questions"); }
  int set_max_questions (longlong x) const override
  { return set_int_value("max_questions", x); }
  longlong get_max_updates () const override
  { return get_int_value("max_updates"); }
  int set_max_updates (longlong x) const override
  { return set_int_value("max_updates", x); }
  longlong get_max_connections () const override
  { return get_int_value("max_connections"); }
  int set_max_connections (longlong x) const override
  { return set_int_value("max_connections", x); }
  longlong get_max_user_connections () const override
  { return get_int_value("max_user_connections"); }
  int set_max_user_connections (longlong x) const override
  { return set_int_value("max_user_connections", x); }
  double get_max_statement_time () const override
  { return get_double_value("max_statement_time"); }
  int set_max_statement_time (double x) const override
  { return set_double_value("max_statement_time", x); }
  bool get_is_role () const override
  { return get_bool_value("is_role"); }
  int set_is_role (bool x) const override
  { return set_bool_value("is_role", x); }
  const char* get_default_role (MEM_ROOT *root) const override
  { return get_str_value(root, "default_role"); }
  int set_default_role (const char *s, size_t l) const override
  { return set_str_value("default_role", s, l); }
  bool get_account_locked () const override
  { return get_bool_value("account_locked"); }
  int set_account_locked (bool x) const override
  { return set_bool_value("account_locked", x); }
  my_time_t get_password_last_changed () const override
  { return static_cast<my_time_t>(get_int_value("password_last_changed")); }
  int set_password_last_changed (my_time_t x) const override
  { return set_int_value("password_last_changed", static_cast<longlong>(x)); }
  int set_password_lifetime (longlong x) const override
  { return set_int_value("password_lifetime", x); }
  longlong get_password_lifetime () const override
  { return get_int_value("password_lifetime", -1); }
  /*
     password_last_changed=0 means the password is manually expired.
     In MySQL 5.7+ this state is described using the password_expired column
     in mysql.user
  */
  bool get_password_expired () const override
  { return get_int_value("password_last_changed", -1) == 0; }
  int set_password_expired (bool x) const override
  { return x ? set_password_last_changed(0) : 0; }

  ~User_table_json() override = default;
 private:
  friend class Grant_tables;
  static const uint JSON_SIZE=1024;
  int setup_sysvars() const override
  {
    using_global_priv_table= true;
    username_char_length= MY_MIN(m_table->field[1]->char_length(),
                                 USERNAME_CHAR_LENGTH);
    return 0;
  }
  bool get_value(const char *key, 
                 enum json_types vt, const char **v, size_t *vl) const
  {
    enum json_types value_type;
    int int_vl;
    String str, *res= m_table->field[2]->val_str(&str);
    if (!res ||
        (value_type= json_get_object_key(res->ptr(), res->end(), key,
                                             v, &int_vl)) == JSV_BAD_JSON)
      return 1; // invalid
    *vl= int_vl;
    return value_type != vt;
  }
  const char *get_str_value(MEM_ROOT *root, const char *key) const
  {
    size_t value_len;
    const char *value_start;
    if (get_value(key, JSV_STRING, &value_start, &value_len))
      return "";
    char *ptr= (char*)alloca(value_len);
    int len= json_unescape(m_table->field[2]->charset(),
                           (const uchar*)value_start,
                           (const uchar*)value_start + value_len,
                           system_charset_info,
                           (uchar*)ptr, (uchar*)ptr + value_len);
    if (len < 0)
      return NULL;
    return strmake_root(root, ptr, len);
  }
  longlong get_int_value(const char *key, longlong def_val= 0) const
  {
    int err;
    size_t value_len;
    const char *value_start;
    if (get_value(key, JSV_NUMBER, &value_start, &value_len))
      return def_val;
    const char *value_end= value_start + value_len;
    return my_strtoll10(value_start, (char**)&value_end, &err);
  }
  double get_double_value(const char *key) const
  {
    int err;
    size_t value_len;
    const char *value_start;
    if (get_value(key, JSV_NUMBER, &value_start, &value_len))
      return 0;
    const char *value_end= value_start + value_len;
    return my_strtod(value_start, (char**)&value_end, &err);
  }
  bool get_bool_value(const char *key) const
  {
    size_t value_len;
    const char *value_start;
    if (get_value(key, JSV_TRUE, &value_start, &value_len))
      return false;
    return true;
  }
  enum json_types set_value(const char *key,
                            const char *val, size_t vlen, bool string) const
  {
    int value_len;
    const char *value_start;
    enum json_types value_type;
    String str, *res= m_table->field[2]->val_str(&str);
    if (!res || !res->length())
      (res= &str)->set(STRING_WITH_LEN("{}"), m_table->field[2]->charset());
    value_type= json_get_object_key(res->ptr(), res->end(), key,
                                    &value_start, &value_len);
    if (value_type == JSV_BAD_JSON)
      return value_type; // invalid
    StringBuffer<JSON_SIZE> json(res->charset());
    json.copy(res->ptr(), value_start - res->ptr(), res->charset());
    if (value_type == JSV_NOTHING)
    {
      if (value_len)
        json.append(',');
      json.append('"');
      json.append(key, strlen(key));
      json.append(STRING_WITH_LEN("\":"));
      if (string)
        json.append('"');
    }
    else
      value_start+= value_len;
    json.append(val, vlen);
    if (!value_type && string)
      json.append('"');
    json.append(value_start, res->end() - value_start);
    DBUG_ASSERT(json_valid(json.ptr(), json.length(), json.charset()));
    m_table->field[2]->store(json.ptr(), json.length(), json.charset());
    return value_type;
  }
  bool set_str_value(const char *key, const char *val, size_t vlen) const
  {
    char buf[JSON_SIZE];
    int blen= json_escape(system_charset_info,
                          (const uchar*)val, (const uchar*)val + vlen,
                          m_table->field[2]->charset(),
                          (uchar*)buf, (uchar*)buf+sizeof(buf));
    if (blen < 0)
      return 1;
    return set_value(key, buf, blen, true) == JSV_BAD_JSON;
  }
  bool set_int_value(const char *key, longlong val) const
  {
    char v[MY_INT64_NUM_DECIMAL_DIGITS+1];
    size_t vlen= longlong10_to_str(val, v, -10) - v;
    return set_value(key, v, vlen, false) == JSV_BAD_JSON;
  }
  bool set_double_value(const char *key, double val) const
  {
    char v[FLOATING_POINT_BUFFER+1];
    size_t vlen= my_fcvt(val, TIME_SECOND_PART_DIGITS, v, NULL);
    return set_value(key, v, vlen, false) == JSV_BAD_JSON;
  }
  bool set_bool_value(const char *key, bool val) const
  {
    return set_value(key, val ? "true" : "false", val ? 4 : 5, false) == JSV_BAD_JSON;
  }
};

class Db_table: public Grant_table_base
{
 public:
  Field* host() const { return m_table->field[0]; }
  Field* db() const { return m_table->field[1]; }
  Field* user() const { return m_table->field[2]; }

 private:
  friend class Grant_tables;

  Db_table() { min_columns= 9; /* as in 3.20.13 */ }
};

class Tables_priv_table: public Grant_table_base
{
 public:
  Field* host() const { return m_table->field[0]; }
  Field* db() const { return m_table->field[1]; }
  Field* user() const { return m_table->field[2]; }
  Field* table_name() const { return m_table->field[3]; }
  Field* grantor() const { return m_table->field[4]; }
  Field* timestamp() const { return m_table->field[5]; }
  Field* table_priv() const { return m_table->field[6]; }
  Field* column_priv() const { return m_table->field[7]; }

 private:
  friend class Grant_tables;

  Tables_priv_table() { min_columns= 8; /* as in 3.22.26a */ }
};

class Columns_priv_table: public Grant_table_base
{
 public:
  Field* host() const { return m_table->field[0]; }
  Field* db() const { return m_table->field[1]; }
  Field* user() const { return m_table->field[2]; }
  Field* table_name() const { return m_table->field[3]; }
  Field* column_name() const { return m_table->field[4]; }
  Field* timestamp() const { return m_table->field[5]; }
  Field* column_priv() const { return m_table->field[6]; }

 private:
  friend class Grant_tables;

  Columns_priv_table() { min_columns= 7; /* as in 3.22.26a */ }
};

class Host_table: public Grant_table_base
{
 public:
  Field* host() const { return m_table->field[0]; }
  Field* db() const { return m_table->field[1]; }

 private:
  friend class Grant_tables;

  Host_table() { min_columns= 8; /* as in 3.20.13 */ }
};

class Procs_priv_table: public Grant_table_base
{
 public:
  Field* host() const { return m_table->field[0]; }
  Field* db() const { return m_table->field[1]; }
  Field* user() const { return m_table->field[2]; }
  Field* routine_name() const { return m_table->field[3]; }
  Field* routine_type() const { return m_table->field[4]; }
  Field* grantor() const { return m_table->field[5]; }
  Field* proc_priv() const { return m_table->field[6]; }
  Field* timestamp() const { return m_table->field[7]; }

 private:
  friend class Grant_tables;

  Procs_priv_table() { min_columns=8; }
};

class Proxies_priv_table: public Grant_table_base
{
 public:
  Field* host() const { return m_table->field[0]; }
  Field* user() const { return m_table->field[1]; }
  Field* proxied_host() const { return m_table->field[2]; }
  Field* proxied_user() const { return m_table->field[3]; }
  Field* with_grant() const { return m_table->field[4]; }
  Field* grantor() const { return m_table->field[5]; }
  Field* timestamp() const { return m_table->field[6]; }

 private:
  friend class Grant_tables;

  Proxies_priv_table() { min_columns= 7; }
};

class Roles_mapping_table: public Grant_table_base
{
 public:
  Field* host() const { return m_table->field[0]; }
  Field* user() const { return m_table->field[1]; }
  Field* role() const { return m_table->field[2]; }
  Field* admin_option() const { return m_table->field[3]; }

 private:
  friend class Grant_tables;

  Roles_mapping_table() { min_columns= 4; }
};

/**
  Class that represents a collection of grant tables.
*/
class Grant_tables
{
 public:
  Grant_tables() : p_user_table(&m_user_table_json) { }

  /**
    An auxiliary to build a list of involved tables.

    @retval  0 Success
    @retval -1 A my_error reported error
   */
  int build_table_list(THD *thd, TABLE_LIST** ptr_first,
                       int which_tables, enum thr_lock_type lock_type,
                       TABLE_LIST *tables)
  {
    DBUG_ENTER("Grant_tables::build_table_list");

    DBUG_ASSERT(which_tables); /* At least one table must be opened. */
    /*
       We can read privilege tables even when !initialized.
       This can be acl_load() - server startup or FLUSH PRIVILEGES
       */
    if (lock_type >= TL_FIRST_WRITE && !initialized)
    {
      my_error(ER_OPTION_PREVENTS_STATEMENT, MYF(0), "--skip-grant-tables");
      DBUG_RETURN(-1);
    }

    for (int i=USER_TABLE; i >=0; i--)
    {
      TABLE_LIST *tl= tables + i;
      if (which_tables & (1 << i))
      {
        tl->init_one_table(&MYSQL_SCHEMA_NAME, &MYSQL_TABLE_NAME[i],
                           NULL, lock_type);
        tl->open_type= OT_BASE_ONLY;
        tl->i_s_requested_object= OPEN_TABLE_ONLY;
        tl->updating= lock_type >= TL_FIRST_WRITE;
        if (i >= FIRST_OPTIONAL_TABLE)
          tl->open_strategy= TABLE_LIST::OPEN_IF_EXISTS;
        tl->next_global= tl->next_local= *ptr_first;
        *ptr_first= tl;
      }
      else
        tl->table= NULL;
    }
    DBUG_RETURN(0);
  }

  int open_and_lock(THD *thd, int which_tables, enum thr_lock_type lock_type)
  {
    DBUG_ENTER("Grant_tables::open_and_lock");

    TABLE_LIST tables[USER_TABLE+1], *first= NULL;

    if (build_table_list(thd, &first, which_tables, lock_type, tables))
      DBUG_RETURN(-1);

    uint counter;
    int res= really_open(thd, first, &counter);

    /* if User_table_json wasn't found, let's try User_table_tabular */
    if (!res && (which_tables & Table_user) && !tables[USER_TABLE].table)
    {
      uint unused;
      TABLE_LIST *tl= tables + USER_TABLE;
      TABLE *backup_open_tables= thd->open_tables;
      thd->set_open_tables(NULL);

      tl->init_one_table(&MYSQL_SCHEMA_NAME, &MYSQL_TABLE_NAME_USER,
                         NULL, lock_type);
      tl->open_type= OT_BASE_ONLY;
      tl->i_s_requested_object= OPEN_TABLE_ONLY;
      tl->updating= lock_type >= TL_FIRST_WRITE;
      p_user_table= &m_user_table_tabular;
      counter++;
      res= really_open(thd, tl, &unused);
      thd->set_open_tables(backup_open_tables);
      if (tables[USER_TABLE].table)
      {
        tables[USER_TABLE].table->next= backup_open_tables;
        thd->set_open_tables(tables[USER_TABLE].table);
      }
    }
    if (res)
      DBUG_RETURN(res);

    if (lock_tables(thd, first, counter,
                    MYSQL_LOCK_IGNORE_TIMEOUT |
                    MYSQL_OPEN_IGNORE_LOGGING_FORMAT))
      DBUG_RETURN(-1);

    p_user_table->set_table(tables[USER_TABLE].table);
    m_db_table.set_table(tables[DB_TABLE].table);
    m_tables_priv_table.set_table(tables[TABLES_PRIV_TABLE].table);
    m_columns_priv_table.set_table(tables[COLUMNS_PRIV_TABLE].table);
    m_host_table.set_table(tables[HOST_TABLE].table);
    m_procs_priv_table.set_table(tables[PROCS_PRIV_TABLE].table);
    m_proxies_priv_table.set_table(tables[PROXIES_PRIV_TABLE].table);
    m_roles_mapping_table.set_table(tables[ROLES_MAPPING_TABLE].table);
    DBUG_RETURN(0);
  }

  inline const User_table& user_table() const
  { return *p_user_table; }

  inline const Db_table& db_table() const
  { return m_db_table; }

  inline const Tables_priv_table& tables_priv_table() const
  { return m_tables_priv_table; }

  inline const Columns_priv_table& columns_priv_table() const
  { return m_columns_priv_table; }

  inline const Host_table& host_table() const
  { return m_host_table; }

  inline const Procs_priv_table& procs_priv_table() const
  { return m_procs_priv_table; }

  inline const Proxies_priv_table& proxies_priv_table() const
  { return m_proxies_priv_table; }

  inline const Roles_mapping_table& roles_mapping_table() const
  { return m_roles_mapping_table; }

#ifdef HAVE_REPLICATION
  /**
    Checks if the tables targeted by a grant command should be ignored because
    of the configured replication filters

    @retval 1 Tables are excluded for replication
    @retval 0 tables are included for replication
  */
  int rpl_ignore_tables(THD *thd, TABLE_LIST* tables, int which_tables= 0,
                        enum thr_lock_type lock_type= TL_IGNORE)
  {
    DBUG_ENTER("Grant_tables::rpl_ignore_tables");

    if (!(thd->slave_thread && !thd->spcont))
      DBUG_RETURN(0);

    TABLE_LIST all_tables[USER_TABLE+1];

    if (!tables)
    {
      int rc __attribute__((unused))=
        build_table_list(thd, &tables, which_tables, lock_type, all_tables);

      DBUG_ASSERT(!rc);  // Grant_tables must be already initialized
      DBUG_ASSERT(tables);
    }

    if (tables->lock_type >= TL_FIRST_WRITE)
    {
      /*
        GRANT and REVOKE are applied the slave in/exclusion rules as they are
        some kind of updates to the mysql.% tables.
      */
      Rpl_filter *rpl_filter= thd->system_thread_info.rpl_sql_info->rpl_filter;
      if (rpl_filter->is_on() && !rpl_filter->tables_ok(0, tables))
      {
        thd->slave_expected_error= 0;
        DBUG_RETURN(1);
      }
    }
    DBUG_RETURN(0);
  }
#endif

 private:

  /* Before any operation is possible on grant tables, they must be opened.

     @retval  1 replication filters matched. Abort the operation,
                but return OK (!)
     @retval  0 tables were opened successfully
     @retval -1 error, tables could not be opened
  */
  int really_open(THD *thd, TABLE_LIST* tables, uint *counter)
  {
    DBUG_ENTER("Grant_tables::really_open:");
#ifdef HAVE_REPLICATION
    if (rpl_ignore_tables(thd, tables))
    {
      DBUG_RETURN(1);
    }
#endif
    if (open_tables(thd, &tables, counter, MYSQL_LOCK_IGNORE_TIMEOUT))
      DBUG_RETURN(-1);
    DBUG_RETURN(0);
  }

  User_table *p_user_table;
  User_table_json m_user_table_json;
  User_table_tabular m_user_table_tabular;
  Db_table m_db_table;
  Tables_priv_table m_tables_priv_table;
  Columns_priv_table m_columns_priv_table;
  Host_table m_host_table;
  Procs_priv_table m_procs_priv_table;
  Proxies_priv_table m_proxies_priv_table;
  Roles_mapping_table m_roles_mapping_table;
};


void ACL_PROXY_USER::init(const Proxies_priv_table& proxies_priv_table,
                          MEM_ROOT *mem)
{
  init(get_field(mem, proxies_priv_table.host()),
       safe_str(get_field(mem, proxies_priv_table.user())),
       get_field(mem, proxies_priv_table.proxied_host()),
       safe_str(get_field(mem, proxies_priv_table.proxied_user())),
       proxies_priv_table.with_grant()->val_int() != 0);
}


/*
 Enumeration of various ACL's and Hashes used in handle_grant_struct()
*/
enum enum_acl_lists
{
  USER_ACL= 0,
  ROLE_ACL,
  DB_ACL,
  COLUMN_PRIVILEGES_HASH,
  PROC_PRIVILEGES_HASH,
  FUNC_PRIVILEGES_HASH,
  PACKAGE_SPEC_PRIVILEGES_HASH,
  PACKAGE_BODY_PRIVILEGES_HASH,
  PROXY_USERS_ACL,
  ROLES_MAPPINGS_HASH
};

ACL_ROLE::ACL_ROLE(ACL_USER *user)
 :
  /* set initial role access the same as the table row privileges */
  initial_role_access(user->access),
  counter(0)
{
  access= user->access;
  this->user= user->user;
  bzero(&parent_grantee, sizeof(parent_grantee));
  flags= IS_ROLE;
}

ACL_ROLE::ACL_ROLE(const char *rolename, privilege_t privileges, MEM_ROOT *root)
  : initial_role_access(privileges), counter(0)
{
  this->access= initial_role_access;
  if (is_public(rolename))
    this->user= public_name;
  else
  {
    this->user.str= safe_strdup_root(root, rolename);
    this->user.length= strlen(rolename);
  }
  bzero(&parent_grantee, sizeof(parent_grantee));
  flags= IS_ROLE;
}

enum role_name_check_result
{
  ROLE_NAME_OK= 0,
  ROLE_NAME_PUBLIC,
  ROLE_NAME_INVALID
};

static role_name_check_result check_role_name(LEX_CSTRING *str,
                                              bool public_is_ok)
{
  if (str->length)
  {
    if (str->length == public_name.length &&
        strcasecmp(str->str, public_name.str) == 0)
    {
      *str= public_name;
      if (public_is_ok)
        return ROLE_NAME_PUBLIC;
      else
        goto error;
    }
    if (str->length != none.length || strcasecmp(str->str, none.str) != 0)
      return ROLE_NAME_OK;
  }

error:
  my_error(ER_INVALID_ROLE, MYF(0), str->str);
  return ROLE_NAME_INVALID;
}


static void free_acl_user(void *user_)
{
  ACL_USER *user= static_cast<ACL_USER *>(user_);
  delete_dynamic(&(user->role_grants));
}

static void free_acl_role(void *role_)
{
  ACL_ROLE *role= static_cast<ACL_ROLE *>(role_);
  delete_dynamic(&(role->role_grants));
  delete_dynamic(&(role->parent_grantee));
}

static my_bool check_if_exists(THD *, plugin_ref, void *)
{
  return TRUE;
}

static bool has_validation_plugins()
{
  return plugin_foreach(NULL, check_if_exists,
                        MariaDB_PASSWORD_VALIDATION_PLUGIN, NULL);
}

struct validation_data { const LEX_CSTRING *user, *password, *host; };

static my_bool do_validate(THD *, plugin_ref plugin, void *arg)
{
  struct validation_data *data= (struct validation_data *)arg;
  struct st_mariadb_password_validation *handler=
    (st_mariadb_password_validation *)plugin_decl(plugin)->info;
  if (handler->validate_password(data->user, data->password, data->host))
  {
    my_error(ER_NOT_VALID_PASSWORD, MYF(0), plugin_ref_to_int(plugin)->name.str);
    return true;
  }
  return false;
}


static bool validate_password(THD *thd, const LEX_CSTRING &user,
                              const LEX_CSTRING &host,
                              const LEX_CSTRING &pwtext, bool has_hash)
{
  if (pwtext.length || !has_hash)
  {
    struct validation_data data= { &user,
                                   pwtext.str ? &pwtext : &empty_clex_str,
                                   &host };
    if (plugin_foreach(NULL, do_validate,
                       MariaDB_PASSWORD_VALIDATION_PLUGIN, &data))
    {
      return true;
    }
  }
  else
  {
    if (!thd->slave_thread &&
        strict_password_validation && has_validation_plugins()
#ifdef WITH_WSREP
        && !thd->wsrep_applier
#endif
       )
    {
      my_error(ER_OPTION_PREVENTS_STATEMENT, MYF(0), "--strict-password-validation");
      return true;
    }
  }
  return false;
}

static int set_user_salt(ACL_USER::AUTH *auth, plugin_ref plugin)
{
  st_mysql_auth *info= (st_mysql_auth *) plugin_decl(plugin)->info;

  mysql_mutex_assert_owner(&acl_cache->lock);

  if (info->interface_version >= 0x0202 && info->preprocess_hash &&
      auth->auth_string.length)
  {
    uchar buf[MAX_SCRAMBLE_LENGTH];
    size_t len= sizeof(buf);
    if (info->preprocess_hash(auth->auth_string.str,
                              auth->auth_string.length, buf, &len))
      return 1;
    auth->salt.str= (char*)memdup_root(&acl_memroot, buf, len);
    auth->salt.length= len;
  }
  else
    auth->salt= safe_lexcstrdup_root(&acl_memroot, auth->auth_string);

  return 0;
}

/**
  Fills in ACL_USER::auth_string and ACL_USER::salt fields, as needed

  hashes the plain-text password (if provided) to auth_string,
  converts auth_string to salt.

  Fails if the plain-text password fails validation, if the plugin is
  not loaded, if the auth_string is invalid, if the password is not applicable
*/
static int set_user_auth(THD *thd, const LEX_CSTRING &user,
                         const LEX_CSTRING &host,
                         ACL_USER::AUTH *auth, const LEX_CSTRING &pwtext)
{
  const char *plugin_name= auth->plugin.str;
  bool unlock_plugin= false;
  plugin_ref plugin= get_auth_plugin(thd, auth->plugin, &unlock_plugin);
  int res= 1;

  mysql_mutex_assert_owner(&acl_cache->lock);

  // check for SET PASSWORD
  if (!plugin)
  {
    my_error(ER_PLUGIN_IS_NOT_LOADED, MYF(0), plugin_name);
    return ER_PLUGIN_IS_NOT_LOADED;
  }

  auth->salt= auth->auth_string;

  st_mysql_auth *info= (st_mysql_auth *) plugin_decl(plugin)->info;
  if (info->interface_version < 0x0202)
  {
    res= pwtext.length ? ER_SET_PASSWORD_AUTH_PLUGIN : 0;
    goto end;
  }

  if (thd->lex->sql_command == SQLCOM_SET_OPTION && !info->hash_password)
  {
    res= ER_SET_PASSWORD_AUTH_PLUGIN;
    goto end;
  }

  if (info->hash_password &&
      validate_password(thd, user, host, pwtext, auth->auth_string.length))
  {
    res= ER_NOT_VALID_PASSWORD;
    goto end;
  }

  if (!auth->auth_string.length)
  {
    if (info->hash_password)
    {
      char buf[MAX_SCRAMBLE_LENGTH];
      size_t len= sizeof(buf) - 1;
      if (info->hash_password(pwtext.str, pwtext.length, buf, &len))
      {
        res= ER_OUTOFMEMORY;
        goto end;
      }
      buf[len] = 0;
      auth->auth_string.str= (char*)memdup_root(&acl_memroot, buf, len+1);
      auth->auth_string.length= len;
    }
    else if (pwtext.length)
    {
      res= ER_SET_PASSWORD_AUTH_PLUGIN;
      goto end;
    }
  }
  if (set_user_salt(auth, plugin))
  {
    res= ER_PASSWD_LENGTH;
    goto end;
  }

  res= 0;
end:
  switch(res)
  {
    case ER_OUTOFMEMORY:        // should be reported by my_malloc
    case ER_NOT_VALID_PASSWORD: // should be reported by plugin
    case ER_PASSWD_LENGTH:      // should be reported by plugin
      DBUG_ASSERT(thd->is_error());
      /* fall through*/
    case 0:
      break;
    case ER_SET_PASSWORD_AUTH_PLUGIN:
      my_error(res, MYF(0), plugin_name);
      break;
    default:
      DBUG_ASSERT(0);
  }
  if (unlock_plugin)
    plugin_unlock(thd, plugin);
  return res;
}


/**
  Lazily computes user's salt from the password hash
*/
static bool set_user_salt_if_needed(ACL_USER *user_copy, int curr_auth,
                                    plugin_ref plugin)
{
  ACL_USER::AUTH *auth_copy= user_copy->auth + curr_auth;
  DBUG_ASSERT(!strcasecmp(auth_copy->plugin.str, plugin_name(plugin)->str));

  if (auth_copy->salt.str)
    return 0; // already done

  mysql_mutex_lock(&acl_cache->lock);
  if (set_user_salt(auth_copy, plugin))
  {
    mysql_mutex_unlock(&acl_cache->lock);
    return 1;
  }

  ACL_USER *user= find_user_exact(user_copy->hostname(), user_copy->user);
  // make sure the user wasn't altered or dropped meanwhile
  if (user)
  {
    ACL_USER::AUTH *auth= user->auth + curr_auth;
    if (!auth->salt.str && auth->plugin.length == auth_copy->plugin.length &&
        auth->auth_string.length == auth_copy->auth_string.length &&
        !memcmp(auth->plugin.str, auth_copy->plugin.str, auth->plugin.length) &&
        !memcmp(auth->auth_string.str, auth_copy->auth_string.str, auth->auth_string.length))
      auth->salt= auth_copy->salt;
  }
  mysql_mutex_unlock(&acl_cache->lock);
  return 0;
}


/**
  Fix ACL::plugin pointer to point to a hard-coded string, if appropriate

  Make sure that if ACL_USER's plugin is a built-in, then it points
  to a hard coded string, not to an allocated copy. Run-time, for
  authentication, we want to be able to detect built-ins by comparing
  pointers, not strings.

  @retval 0 the pointers were fixed
  @retval 1 this ACL_USER uses a not built-in plugin
*/
static bool fix_user_plugin_ptr(ACL_USER::AUTH *auth)
{
  if (native_password_plugin_name.streq(auth->plugin))
    auth->plugin= native_password_plugin_name;
  else
  if (old_password_plugin_name.streq(auth->plugin))
    auth->plugin= old_password_plugin_name;
  else
    return true;
  return false;
}


static bool get_YN_as_bool(Field *field)
{
  char buff[2];
  String res(buff,sizeof(buff),&my_charset_latin1);
  field->val_str(&res);
  return res[0] == 'Y' || res[0] == 'y';
}


/*
  Initialize structures responsible for user/db-level privilege checking and
  load privilege information for them from tables in the 'mysql' database.

  SYNOPSIS
    acl_init()
      dont_read_acl_tables  TRUE if we want to skip loading data from
                            privilege tables and disable privilege checking.

  NOTES
    This function is mostly responsible for preparatory steps, main work
    on initialization and grants loading is done in acl_reload().

  RETURN VALUES
    0	ok
    1	Could not initialize grant's
*/

bool acl_init(bool dont_read_acl_tables)
{
  THD  *thd;
  bool return_val;
  DBUG_ENTER("acl_init");

  acl_cache= new Hash_filo<acl_entry>(key_memory_acl_cache, ACL_CACHE_SIZE, 0,
                                      0, acl_entry_get_key, my_free,
                                      &my_charset_utf8mb3_bin);

  /*
    cache built-in native authentication plugins,
    to avoid hash searches and a global mutex lock on every connect
  */
  native_password_plugin= my_plugin_lock_by_name(0,
           &native_password_plugin_name, MYSQL_AUTHENTICATION_PLUGIN);
  old_password_plugin= my_plugin_lock_by_name(0,
           &old_password_plugin_name, MYSQL_AUTHENTICATION_PLUGIN);

  if (!native_password_plugin || !old_password_plugin)
    DBUG_RETURN(1);

  if (dont_read_acl_tables)
  {
    DBUG_RETURN(0); /* purecov: tested */
  }

  /*
    To be able to run this from boot, we allocate a temporary THD
  */
  if (!(thd=new THD(0)))
    DBUG_RETURN(1); /* purecov: inspected */
  thd->store_globals();
  thd->set_query_inner((char*) STRING_WITH_LEN("intern:acl_init"),
                       default_charset_info);
  /*
    It is safe to call acl_reload() since acl_* arrays and hashes which
    will be freed there are global static objects and thus are initialized
    by zeros at startup.
  */
  return_val= acl_reload(thd);
  delete thd;
  DBUG_RETURN(return_val);
}

static void push_new_user(const ACL_USER &user)
{
  push_dynamic(&acl_users, &user);
  if (!user.host.hostname ||
      (user.host.hostname[0] == wild_many && !user.host.hostname[1]))
    allow_all_hosts=1;                  // Anyone can connect
}


/**
  Make a database name on mem_root from a String,
  apply lower-case conversion if lower_case_table_names says so.
  Perform database name length limit validation.

  @param thd      - the THD, to get the warning text from
  @param mem_root - allocate the result on this memory root
  @param dbstr    - the String, e.g. with Field::val_str() result

  @return         - {NULL,0} in case of EOM or a bad database name,
                    or a good database name otherwise.
*/
static LEX_STRING make_and_check_db_name(MEM_ROOT *mem_root,
                                         const String &dbstr)
{
  LEX_STRING dbls= lower_case_table_names ?
                   lex_string_casedn_root(mem_root, files_charset_info,
                                          dbstr.ptr(), dbstr.length()) :
                   lex_string_strmake_root(mem_root,
                                           dbstr.ptr(), dbstr.length());
  if (!dbls.str)
    return LEX_STRING{NULL, 0}; // EOM
  if (dbls.length > SAFE_NAME_LEN)
  {
    sql_print_warning(ER_DEFAULT(ER_WRONG_DB_NAME), dbls.str);
    return LEX_STRING{NULL, 0}; // Bad name
  }
  return dbls; // Good name
}


/*
  Initialize structures responsible for user/db-level privilege checking
  and load information about grants from open privilege tables.

  SYNOPSIS
    acl_load()
      thd     Current thread
      tables  List containing open "mysql.host", "mysql.user",
              "mysql.db", "mysql.proxies_priv" and "mysql.roles_mapping"
              tables.

  RETURN VALUES
    FALSE  Success
    TRUE   Error
*/

static bool acl_load(THD *thd, const Grant_tables& tables)
{
  READ_RECORD read_record_info;
  Sql_mode_save old_mode_save(thd);
  DBUG_ENTER("acl_load");

  thd->variables.sql_mode&= ~MODE_PAD_CHAR_TO_FULL_LENGTH;

  grant_version++; /* Privileges updated */

  const Host_table& host_table= tables.host_table();
  init_sql_alloc(key_memory_acl_mem, &acl_memroot, ACL_ALLOC_BLOCK_SIZE, 0, MYF(0));
  if (host_table.table_exists()) // "host" table may not exist (e.g. in MySQL 5.6.7+)
  {
    if (host_table.init_read_record(&read_record_info))
      DBUG_RETURN(true);
    while (!(read_record_info.read_record()))
    {
      ACL_HOST host;
      update_hostname(&host.host, get_field(&acl_memroot, host_table.host()));
      StringBuffer<SAFE_NAME_LEN> dbstr;
      host_table.db()->val_str(&dbstr);
      if (dbstr.length())
      {
        const LEX_STRING dbls= make_and_check_db_name(&acl_memroot, dbstr);
        if (!(host.db= dbls.str))
          continue; // EOM or a bad database name
        /*
          Issue a warning if lower case conversion happened
          and it changed the database name.
        */
        if (lower_case_table_names && cmp(dbls, dbstr.to_lex_cstring()))
          sql_print_warning("'host' entry '%s|%s' had database in mixed "
                            "case that has been forced to lowercase because "
                            "lower_case_table_names is set. It will not be "
                            "possible to remove this privilege using REVOKE.",
                            host.host.hostname, host.db);
      }
      else
        host.db= const_cast<char*>(host_not_specified.str);
      host.access= host_table.get_access();
      host.access= fix_rights_for_db(host.access);
      host.sort= get_magic_sort("hd", host.host.hostname, host.db);
      if (opt_skip_name_resolve &&
          hostname_requires_resolving(host.host.hostname))
      {
        sql_print_warning("'host' entry '%s|%s' "
                        "ignored in --skip-name-resolve mode.",
                         host.host.hostname, host.db);
        continue;
      }
#ifndef TO_BE_REMOVED
      if (host_table.num_fields() == 8)
      {						// Without grant
        if (host.access & CREATE_ACL)
          host.access|=REFERENCES_ACL | INDEX_ACL | ALTER_ACL | CREATE_TMP_ACL;
      }
#endif
      (void) push_dynamic(&acl_hosts,(uchar*) &host);
    }
    my_qsort((uchar*) dynamic_element(&acl_hosts, 0, ACL_HOST*),
             acl_hosts.elements, sizeof(ACL_HOST),(qsort_cmp) acl_compare);
    end_read_record(&read_record_info);
  }
  freeze_size(&acl_hosts);

  const User_table& user_table= tables.user_table();
  if (user_table.init_read_record(&read_record_info))
    DBUG_RETURN(true);

  allow_all_hosts=0;
  while (!(read_record_info.read_record()))
  {
    ACL_USER user;
    bool is_role= FALSE;
    update_hostname(&user.host, user_table.get_host(&acl_memroot));
    char *username= safe_str(user_table.get_user(&acl_memroot));
    user.user.str= username;
    user.user.length= strlen(username);

    is_role= user_table.get_is_role();

    user.access= user_table.get_access();

    user.sort= get_magic_sort("hu", user.host.hostname, user.user.str);
    user.hostname_length= safe_strlen(user.host.hostname);

    my_init_dynamic_array(key_memory_acl_mem, &user.role_grants,
                          sizeof(ACL_ROLE *), 0, 8, MYF(0));

    user.account_locked= user_table.get_account_locked();

    user.password_expired= user_table.get_password_expired();
    user.password_last_changed= user_table.get_password_last_changed();
    user.password_lifetime= user_table.get_password_lifetime();

    if (is_role)
    {
      role_name_check_result result= check_role_name(&user.user, true);
      if (result == ROLE_NAME_INVALID)
      {
        thd->clear_error(); // the warning is still issued
        continue;
      }

      ACL_ROLE *entry= new (&acl_memroot) ACL_ROLE(&user);
      entry->role_grants = user.role_grants;
      my_init_dynamic_array(key_memory_acl_mem, &entry->parent_grantee,
                            sizeof(ACL_USER_BASE *), 0, 8, MYF(0));
      if (result == ROLE_NAME_PUBLIC)
        acl_public= entry;

      my_hash_insert(&acl_roles, (uchar *)entry);

      continue;
    }
    else
    {
      if (opt_skip_name_resolve &&
          hostname_requires_resolving(user.host.hostname))
      {
        sql_print_warning("'user' entry '%s@%s' "
                          "ignored in --skip-name-resolve mode.", user.user.str,
                          safe_str(user.host.hostname));
        continue;
      }

      if (user_table.get_auth(thd, &acl_memroot, &user))
        continue;
      for (uint i= 0; i < user.nauth; i++)
      {
        ACL_USER::AUTH *auth= user.auth + i;
        auth->salt= null_clex_str;
        fix_user_plugin_ptr(auth);
      }

      user.ssl_type=     user_table.get_ssl_type();
      user.ssl_cipher=   user_table.get_ssl_cipher(&acl_memroot);
      user.x509_issuer=  safe_str(user_table.get_x509_issuer(&acl_memroot));
      user.x509_subject= safe_str(user_table.get_x509_subject(&acl_memroot));
      user.user_resource.questions= (uint)user_table.get_max_questions();
      user.user_resource.updates= (uint)user_table.get_max_updates();
      user.user_resource.conn_per_hour= (uint)user_table.get_max_connections();
      if (user.user_resource.questions || user.user_resource.updates ||
          user.user_resource.conn_per_hour)
        mqh_used=1;

      user.user_resource.user_conn= (int)user_table.get_max_user_connections();
      user.user_resource.max_statement_time= user_table.get_max_statement_time();

      user.default_rolename.str= user_table.get_default_role(&acl_memroot);
      user.default_rolename.length= safe_strlen(user.default_rolename.str);
    }
    push_new_user(user);
  }
  rebuild_acl_users();
  end_read_record(&read_record_info);
  freeze_size(&acl_users);

  const Db_table& db_table= tables.db_table();
  if (db_table.init_read_record(&read_record_info))
    DBUG_RETURN(TRUE);
  while (!(read_record_info.read_record()))
  {
    ACL_DB db;
    db.user=safe_str(get_field(&acl_memroot, db_table.user()));
    const char *hostname= get_field(&acl_memroot, db_table.host());
    if (!hostname && find_acl_role(Lex_cstring_strlen(db.user), true))
      hostname= "";
    update_hostname(&db.host, hostname);

    StringBuffer<SAFE_NAME_LEN> dbstr;
    db_table.db()->val_str(&dbstr);
    if (!dbstr.length())
    {
      sql_print_warning("Found an entry in the 'db' table with empty database name; Skipped");
      continue;
    }
    const LEX_STRING dbls= make_and_check_db_name(&acl_memroot, dbstr);
    if (!(db.db= dbls.str)) // EOM or a bad database name
      continue;
    /*
      Issue a warning if lower case conversion happened
      and it changed the database name.
    */
    if (lower_case_table_names && cmp(dbls, dbstr.to_lex_cstring()))
    {
      sql_print_warning("'db' entry '%s %s@%s' had database in mixed "
                        "case that has been forced to lowercase because "
                        "lower_case_table_names is set. It will not be "
                        "possible to remove this privilege using REVOKE.",
                        db.db, db.user, safe_str(db.host.hostname));
    }

    if (opt_skip_name_resolve && hostname_requires_resolving(db.host.hostname))
    {
      sql_print_warning("'db' entry '%s %s@%s' "
                        "ignored in --skip-name-resolve mode.",
		        db.db, db.user, safe_str(db.host.hostname));
      continue;
    }
    db.access= db_table.get_access();
    db.access=fix_rights_for_db(db.access);
    db.initial_access= db.access;
    db.sort=get_magic_sort("hdu", db.host.hostname, db.db, db.user);
#ifndef TO_BE_REMOVED
    if (db_table.num_fields() <=  9)
    {						// Without grant
      if (db.access & CREATE_ACL)
	db.access|=REFERENCES_ACL | INDEX_ACL | ALTER_ACL;
    }
#endif
    if (db_table.num_fields() <= 23)
      if ((db.access | SHOW_CREATE_ROUTINE_ACL | GRANT_ACL) == DB_ACLS)
        db.access|= SHOW_CREATE_ROUTINE_ACL;
    acl_dbs.push(db);
  }
  end_read_record(&read_record_info);
  rebuild_acl_dbs();
  acl_dbs.freeze();

  const Proxies_priv_table& proxies_priv_table= tables.proxies_priv_table();
  if (proxies_priv_table.table_exists())
  {
    if (proxies_priv_table.init_read_record(&read_record_info))
      DBUG_RETURN(TRUE);
    while (!(read_record_info.read_record()))
    {
      ACL_PROXY_USER proxy;
      proxy.init(proxies_priv_table, &acl_memroot);
      if (proxy.check_validity())
        continue;
      if (push_dynamic(&acl_proxy_users, (uchar*) &proxy))
        DBUG_RETURN(TRUE);
    }
    my_qsort((uchar*) dynamic_element(&acl_proxy_users, 0, ACL_PROXY_USER*),
             acl_proxy_users.elements,
             sizeof(ACL_PROXY_USER), (qsort_cmp) acl_compare);
    end_read_record(&read_record_info);
  }
  else
  {
    sql_print_error("Missing system table mysql.proxies_priv; "
                    "please run mysql_upgrade to create it");
  }
  freeze_size(&acl_proxy_users);

  const Roles_mapping_table& roles_mapping_table= tables.roles_mapping_table();
  if (roles_mapping_table.table_exists())
  {
    if (roles_mapping_table.init_read_record(&read_record_info))
      DBUG_RETURN(TRUE);

    MEM_ROOT temp_root;
    init_alloc_root(key_memory_acl_mem, &temp_root, ACL_ALLOC_BLOCK_SIZE, 0, MYF(0));
    while (!(read_record_info.read_record()))
    {
      /*
        acl_find_user_by_name() called later in this code block (through other
        functions) needs a 0-terminated string. So does sql_print_error().
        Let's use Field::val_lex_string_strmake() to have 0-terminated copies
        of field values.
      */
      const Lex_cstring hostname(roles_mapping_table.host()->
                                   val_lex_string_strmake(&temp_root));
      const Lex_cstring username(roles_mapping_table.user()->
                                   val_lex_string_strmake(&temp_root));
      const Lex_cstring rolename(roles_mapping_table.role()->
                                   val_lex_string_strmake(&temp_root));

      bool with_grant_option= get_YN_as_bool(roles_mapping_table.admin_option());

      if (add_role_user_mapping(username, hostname, rolename)) {
        sql_print_error("Invalid roles_mapping table entry user:'%s@%s', rolename:'%s'",
                        username.str, hostname.str, rolename.str);
        continue;
      }

      ROLE_GRANT_PAIR *mapping= new (&acl_memroot) ROLE_GRANT_PAIR;

      if (mapping->init(&acl_memroot, username, hostname, rolename, with_grant_option))
        continue;

      my_hash_insert(&acl_roles_mappings, (uchar*) mapping);
    }

    free_root(&temp_root, MYF(0));
    end_read_record(&read_record_info);
  }
  else
  {
    sql_print_error("Missing system table mysql.roles_mapping; "
                    "please run mysql_upgrade to create it");
  }

  init_check_host();

  thd->bootstrap= !initialized; // keep FLUSH PRIVILEGES connection special
  initialized=1;
  DBUG_RETURN(FALSE);
}


void acl_free(bool end)
{
  my_hash_free(&acl_roles);
  acl_public= NULL;
  free_root(&acl_memroot,MYF(0));
  delete_dynamic(&acl_hosts);
  delete_dynamic_with_callback(&acl_users, free_acl_user);
  acl_dbs.free_memory();
  delete_dynamic(&acl_wild_hosts);
  delete_dynamic(&acl_proxy_users);
  my_hash_free(&acl_check_hosts);
  my_hash_free(&acl_roles_mappings);
  if (!end)
    acl_cache->clear(1); /* purecov: inspected */
  else
  {
    plugin_unlock(0, native_password_plugin);
    plugin_unlock(0, old_password_plugin);
    delete acl_cache;
    acl_cache=0;
  }
}


/*
  Forget current user/db-level privileges and read new privileges
  from the privilege tables.

  SYNOPSIS
    acl_reload()
      thd  Current thread

  NOTE
    All tables of calling thread which were open and locked by LOCK TABLES
    statement will be unlocked and closed.
    This function is also used for initialization of structures responsible
    for user/db-level privilege checking.

  RETURN VALUE
    FALSE  Success
    TRUE   Failure
*/

bool acl_reload(THD *thd)
{
  DYNAMIC_ARRAY old_acl_hosts, old_acl_users, old_acl_proxy_users;
  Dynamic_array<ACL_DB> old_acl_dbs(PSI_INSTRUMENT_MEM, 0, 0);
  HASH old_acl_roles, old_acl_roles_mappings;
  ACL_ROLE *old_acl_public;
  MEM_ROOT old_mem;
  int result;
  DBUG_ENTER("acl_reload");


  Grant_tables tables;
  /*
    To avoid deadlocks we should obtain table locks before
    obtaining acl_cache->lock mutex.
  */
  const uint tables_to_open= Table_host | Table_user | Table_db |
                             Table_proxies_priv | Table_roles_mapping;
  if ((result= tables.open_and_lock(thd, tables_to_open, TL_READ)))
  {
    DBUG_ASSERT(result <= 0);
    /*
      Execution might have been interrupted; only print the error message
      if an error condition has been raised.
    */
    if (thd->get_stmt_da()->is_error())
      sql_print_error("Fatal error: Can't open and lock privilege tables: %s",
                      thd->get_stmt_da()->message());
    goto end;
  }

  acl_cache->clear(0);
  mysql_mutex_record_order(&acl_cache->lock, &LOCK_status);
  mysql_mutex_lock(&acl_cache->lock);

  old_acl_hosts= acl_hosts;
  old_acl_users= acl_users;
  old_acl_roles= acl_roles;
  old_acl_public= acl_public;
  old_acl_roles_mappings= acl_roles_mappings;
  old_acl_proxy_users= acl_proxy_users;
  old_acl_dbs= acl_dbs;
  my_init_dynamic_array(key_memory_acl_mem, &acl_hosts, sizeof(ACL_HOST), 20, 50, MYF(0));
  my_init_dynamic_array(key_memory_acl_mem, &acl_users, sizeof(ACL_USER), 50, 100, MYF(0));
  acl_dbs.init(key_memory_acl_mem, 50, 100);
  my_init_dynamic_array(key_memory_acl_mem, &acl_proxy_users, sizeof(ACL_PROXY_USER), 50, 100, MYF(0));
  my_hash_init2(key_memory_acl_mem, &acl_roles, 50, &my_charset_utf8mb3_bin, 0,
                0, 0, acl_role_get_key, 0, free_acl_role, 0);
  my_hash_init2(key_memory_acl_mem, &acl_roles_mappings, 50,
                &my_charset_utf8mb3_bin, 0, 0, 0, acl_role_map_get_key, 0, 0,
                0);
  old_mem= acl_memroot;
  delete_dynamic(&acl_wild_hosts);
  my_hash_free(&acl_check_hosts);
  acl_public= NULL;

  if ((result= acl_load(thd, tables)))
  {					// Error. Revert to old list
    DBUG_PRINT("error",("Reverting to old privileges"));
    acl_free();				/* purecov: inspected */
    acl_hosts= old_acl_hosts;
    acl_users= old_acl_users;
    acl_roles= old_acl_roles;
    acl_public= old_acl_public;
    acl_roles_mappings= old_acl_roles_mappings;
    acl_proxy_users= old_acl_proxy_users;
    acl_dbs= old_acl_dbs;
    old_acl_dbs.init(0,0);
    acl_memroot= old_mem;
    init_check_host();
  }
  else
  {
    my_hash_free(&old_acl_roles);
    free_root(&old_mem,MYF(0));
    delete_dynamic(&old_acl_hosts);
    delete_dynamic_with_callback(&old_acl_users, free_acl_user);
    delete_dynamic(&old_acl_proxy_users);
    my_hash_free(&old_acl_roles_mappings);
  }
  mysql_mutex_unlock(&acl_cache->lock);
end:
  close_mysql_tables(thd);
  DBUG_RETURN(result);
}

/*
  Get all access bits from table after fieldnr

  IMPLEMENTATION
  We know that the access privileges ends when there is no more fields
  or the field is not an enum with two elements.

  SYNOPSIS
    get_access()
    form        an open table to read privileges from.
                The record should be already read in table->record[0]
    fieldnr     number of the first privilege (that is ENUM('N','Y') field
    next_field  on return - number of the field next to the last ENUM
                (unless next_field == 0)

  RETURN VALUE
    privilege mask
*/

static privilege_t get_access(TABLE *form, uint fieldnr, uint *next_field)
{
  ulonglong access_bits=0,bit;
  char buff[2];
  String res(buff,sizeof(buff),&my_charset_latin1);
  Field **pos;

  for (pos=form->field+fieldnr, bit=1;
       *pos && (*pos)->real_type() == MYSQL_TYPE_ENUM &&
         ((Field_enum*) (*pos))->typelib()->count == 2 ;
       pos++, fieldnr++, bit<<=1)
  {
    if (get_YN_as_bool(*pos))
      access_bits|= bit;
  }
  if (next_field)
    *next_field=fieldnr;
  return ALL_KNOWN_ACL & access_bits;
}


static int acl_compare(const void *a_, const void *b_)
{
  const ACL_ACCESS *a= static_cast<const ACL_ACCESS *>(a_);
  const ACL_ACCESS *b= static_cast<const ACL_ACCESS *>(b_);
  if (a->sort > b->sort)
    return -1;
  if (a->sort < b->sort)
    return 1;
  return 0;
}

static int acl_user_compare(const void *a_, const void *b_)
{
  const ACL_USER *a= static_cast<const ACL_USER *>(a_);
  const ACL_USER *b= static_cast<const ACL_USER *>(b_);

  int res= strcmp(a->user.str, b->user.str);
  if (res)
    return res;

  res= acl_compare(a, b);
  if (res)
    return res;

  /*
    For more deterministic results, resolve ambiguity between
    "localhost" and "127.0.0.1"/"::1" by sorting "localhost" before
    loopback addresses.
    Test suite (on Windows) expects "root@localhost", even if
    root@::1 would also match.
  */
  return -strcmp(a->host.hostname, b->host.hostname);
}

static int acl_db_compare(const void *a_, const void *b_)
{
  const ACL_DB *a= static_cast<const ACL_DB *>(a_);
  const ACL_DB *b= static_cast<const ACL_DB *>(b_);
  int res= strcmp(a->user, b->user);
  if (res)
    return res;

  return acl_compare(a, b);
}

static void rebuild_acl_users()
{
   my_qsort((uchar*)dynamic_element(&acl_users, 0, ACL_USER*), acl_users.elements,
     sizeof(ACL_USER), (qsort_cmp)acl_user_compare);
}

static void rebuild_acl_dbs()
{
  acl_dbs.sort(acl_db_compare);
}


/*
  Return index of the first entry with given user in the array,
  or SIZE_T_MAX if not found.

  Assumes the array is sorted by get_username
*/
template<typename T> size_t find_first_user(T* arr, size_t len, const char *user)
{
  size_t low= 0;
  size_t high= len;
  size_t mid;

  bool found= false;
  if(!len)
    return  SIZE_T_MAX;

#ifndef DBUG_OFF
  for (uint i = 0; i < len - 1; i++)
    DBUG_ASSERT(strcmp(arr[i].get_username(), arr[i + 1].get_username()) <= 0);
#endif
  while (low < high)
  {
    mid= low + (high - low) / 2;
    int cmp= strcmp(arr[mid].get_username(),user);
    if (cmp == 0)
      found= true;

    if (cmp >= 0 )
      high= mid;
    else
      low= mid + 1;
  }
  return  (!found || low == len || strcmp(arr[low].get_username(), user)!=0 )?SIZE_T_MAX:low;
}

static size_t acl_find_user_by_name(const char *user)
{
  return find_first_user<ACL_USER>((ACL_USER *)acl_users.buffer,acl_users.elements,user);
}

static size_t acl_find_db_by_username(const char *user)
{
  return find_first_user<ACL_DB>(acl_dbs.front(), acl_dbs.elements(), user);
}

static bool match_db(ACL_DB *acl_db, const char *db, my_bool db_is_pattern)
{
  return !acl_db->db || (db && !wild_compare(db, acl_db->db, db_is_pattern));
}


/*
  Lookup in the acl_users or acl_dbs for the best matching entry corresponding to
  given user, host and ip parameters (also db, in case of ACL_DB)

  Historical note:

  In the past, both arrays were sorted just by ACL_ENTRY::sort field and were
  searched linearly, until the first match of (username,host) pair was found.

  This function uses optimizations (binary search by username), yet preserves the
  historical behavior, i.e the returns a match with highest ACL_ENTRY::sort.
*/
template <typename T> T* find_by_username_or_anon(T* arr, size_t len, const char *user,
  const char *host, const char *ip,
  const char *db, my_bool db_is_pattern, bool (*match_db_func)(T*,const char *,my_bool))
{
  size_t i;
  T *ret = NULL;

  // Check  entries matching user name.
  size_t start = find_first_user(arr, len, user);
  for (i= start; i < len; i++)
  {
    T *entry= &arr[i];
    if (i > start && strcmp(user, entry->get_username()))
      break;

    if (compare_hostname(&entry->host, host, ip) && (!match_db_func || match_db_func(entry, db, db_is_pattern)))
    {
      ret= entry;
      break;
    }
  }

  // Look also for anonymous user (username is empty string)
  // Due to sort by name, entries for anonymous user start at the start of array.
  for (i= 0; i < len; i++)
  {
    T *entry = &arr[i];
    if (*entry->get_username() || (ret && acl_compare(entry, ret) >= 0))
      break;
    if (compare_hostname(&entry->host, host, ip) && (!match_db_func || match_db_func(entry, db, db_is_pattern)))
    {
      ret= entry;
      break;
    }
  }
  return ret;
}

static ACL_DB *acl_db_find(const char *db, const char *user, const char *host, const char *ip, my_bool db_is_pattern)
{
  return find_by_username_or_anon(acl_dbs.front(), acl_dbs.elements(),
                                  user, host, ip, db, db_is_pattern, match_db);
}


/*
  Gets user credentials without authentication and resource limit checks.

  SYNOPSIS
    acl_getroot()
      sctx               Context which should be initialized
      user               user name
      host               host name
      ip                 IP
      db                 current data base name

  RETURN
    FALSE  OK
    TRUE   Error
*/

bool acl_getroot(Security_context *sctx,
                 const LEX_CSTRING &user, const LEX_CSTRING &host,
                 const LEX_CSTRING &ip, const LEX_CSTRING &db)
{
  int res= 1;
  ACL_USER *acl_user= 0;
  DBUG_ENTER("acl_getroot");

  DBUG_PRINT("enter", ("Host: '%s', Ip: '%s', User: '%s', db: '%s'",
                       host.str, ip.str, user.str, db.str));
  sctx->init();
  sctx->user= *user.str ? user.str : NULL;
  sctx->host= host.str;
  sctx->ip= ip.str;
  sctx->host_or_ip= host.str ? host.str : (safe_str(ip.str));

  if (!initialized)
  {
    /*
      here if mysqld's been started with --skip-grant-tables option.
    */
    sctx->skip_grants();
    DBUG_RETURN(FALSE);
  }

  mysql_mutex_lock(&acl_cache->lock);

  sctx->db_access= NO_ACL;

  if (host.str[0]) // User, not Role
  {
    acl_user= find_user_wild(host, user, ip);

    if (acl_user)
    {
      res= 0;
      if (ACL_DB *acl_db= acl_db_find(db.str, user.str, host.str, ip.str, FALSE))
        sctx->db_access= acl_db->access;

      sctx->master_access= acl_user->access;

      strmake_buf(sctx->priv_user, user.str);

      if (acl_user->host.hostname)
        strmake_buf(sctx->priv_host, acl_user->host.hostname);
    }
  }
  else // Role, not User
  {
    ACL_ROLE *acl_role= find_acl_role(user, false);
    if (acl_role)
    {
      res= 0;
      if (ACL_DB *acl_db= acl_db_find(db.str, user.str, "", "", FALSE))
        sctx->db_access = acl_db->access;

      sctx->master_access= acl_role->access;

      strmake_buf(sctx->priv_role, user.str);
    }
  }

  if (acl_public)
  {
    if (ACL_DB *acl_db= acl_db_find(db.str, public_name.str, "", "", FALSE))
      sctx->db_access|= acl_db->access;

    sctx->master_access|= acl_public->access;
  }

  mysql_mutex_unlock(&acl_cache->lock);
  DBUG_RETURN(res);
}

static int check_role_is_granted_callback(ACL_USER_BASE *grantee, void *data)
{
  LEX_CSTRING *rolename= static_cast<LEX_CSTRING *>(data);
  if (rolename->length == grantee->user.length &&
      !strcmp(rolename->str, grantee->user.str))
    return -1; // End search, we've found our role.

  /* Keep looking, we haven't found our role yet. */
  return 0;
}

/*
  unlike find_user_exact and find_user_wild,
  this function finds anonymous users too, it's when a
  user is not empty, but priv_user (acl_user->user) is empty.
*/
static ACL_USER *find_user_or_anon(const char *host, const char *user, const char *ip)
{
  return find_by_username_or_anon<ACL_USER>
    (reinterpret_cast<ACL_USER*>(acl_users.buffer), acl_users.elements,
     user, host, ip, NULL, FALSE, NULL);
}


static int check_user_can_set_role(THD *thd,
                                   const LEX_CSTRING &user,
                                   const LEX_CSTRING &host,
                                   const LEX_CSTRING &ip,
                                   const LEX_CSTRING &rolename,
                                   privilege_t *access)
{
  ACL_ROLE *role;
  ACL_USER_BASE *acl_user_base;
  ACL_USER *UNINIT_VAR(acl_user);
  bool is_granted= FALSE;
  int result= 0;

  /* clear role privileges */
  mysql_mutex_lock(&acl_cache->lock);

  if (!strcasecmp(rolename.str, none.str))
  {
    /* have to clear the privileges */
    /* get the current user */
    acl_user= find_user_wild(host, user, ip);
    if (acl_user == NULL)
      result= ER_INVALID_CURRENT_USER;
    else if (access)
      *access= acl_user->access;

    goto end;
  }

  role= find_acl_role(rolename, false);

  /* According to SQL standard, the same error message must be presented */
  if (role == NULL)
  {
    result= ER_INVALID_ROLE;
    goto end;
  }

  for (uint i=0 ; i < role->parent_grantee.elements ; i++)
  {
    acl_user_base= *(dynamic_element(&role->parent_grantee, i, ACL_USER_BASE**));
    if (acl_user_base->flags & IS_ROLE)
      continue;

    acl_user= (ACL_USER *)acl_user_base;
    if (acl_user->wild_eq(user.str, host.str, ip.str))
    {
      is_granted= TRUE;
      break;
    }
  }

  /* According to SQL standard, the same error message must be presented */
  if (!is_granted)
  {
    result= 1;
    goto end;
  }

  if (access)
    *access = acl_user->access | role->access;

end:
  if (acl_public && access)
    *access|= acl_public->access;

  mysql_mutex_unlock(&acl_cache->lock);

  /* We present different error messages depending if the user has sufficient
     privileges to know if the INVALID_ROLE exists. */
  switch (result)
  {
    case ER_INVALID_CURRENT_USER:
      my_error(ER_INVALID_CURRENT_USER, MYF(0), rolename.str);
      break;
    case ER_INVALID_ROLE:
      /* Role doesn't exist at all */
      my_error(ER_INVALID_ROLE, MYF(0), rolename.str);
      break;
    case 1:
      LEX_CSTRING role_lex;
      /* First, check if current user can see mysql database. */
      bool read_access= !check_access(thd, SELECT_ACL, "mysql", NULL, NULL, 1, 1);

      role_lex= rolename;
      mysql_mutex_lock(&acl_cache->lock);
      ACL_USER *cur_user= find_user_or_anon(thd->security_ctx->priv_host,
                                            thd->security_ctx->priv_user,
                                            thd->security_ctx->ip);

      /* If the current user does not have select priv to mysql database,
         see if the current user can discover the role if it was granted to him.
      */
      if (cur_user && (read_access ||
                       traverse_role_graph_down(cur_user, &role_lex,
                                                check_role_is_granted_callback,
                                                NULL) == -1))
      {
        /* This happens for SET ROLE case and when `--skip-name-resolve` option
           is used. In that situation host can be NULL and current user is always
           target user, so printing `priv_user@priv_host` is not incorrect.
         */
        if (!host.str)
          my_printf_error(ER_INVALID_ROLE, "User %`s@%`s has not been granted role %`s",
                          MYF(0), thd->security_ctx->priv_user,
                          thd->security_ctx->priv_host, rolename.str);
        else
          /* Role is not granted but current user can see the role */
          my_printf_error(ER_INVALID_ROLE, "User %`s@%`s has not been granted role %`s",
                          MYF(0), user.str, host.str, rolename.str);
      }
      else
      {
        /* Role is not granted and current user cannot see the role */
        my_error(ER_INVALID_ROLE, MYF(0), rolename.str);
      }
      mysql_mutex_unlock(&acl_cache->lock);
      break;
  }

  return result;
}


int acl_check_setrole(THD *thd,
                      const LEX_CSTRING &rolename,
                      privilege_t *access)
{
  if (!initialized)
  {
    my_error(ER_OPTION_PREVENTS_STATEMENT, MYF(0), "--skip-grant-tables");
    return 1;
  }

  return check_user_can_set_role(thd,
           Lex_cstring_strlen(thd->security_ctx->priv_user),
           Lex_cstring_strlen(thd->security_ctx->host),
           Lex_cstring_strlen(thd->security_ctx->ip),
           rolename, access);
}


int acl_setrole(THD *thd, const LEX_CSTRING &rolename, privilege_t access)
{
  /* merge the privileges */
  Security_context *sctx= thd->security_ctx;
  sctx->master_access= access;
  if (!strcasecmp(rolename.str, none.str))
  {
    thd->security_ctx->priv_role[0]= 0;
  }
  else
  {
    /* mark the current role */
    strmake_buf(thd->security_ctx->priv_role, rolename.str);
  }
  if (thd->db.str)
    sctx->db_access= acl_get_all3(sctx, thd->db.str, FALSE);

  return 0;
}

static const uchar *check_get_key(const void *buff_, size_t *length, my_bool)
{
  auto buff= static_cast<const ACL_USER *>(buff_);
  *length=buff->hostname_length;
  return reinterpret_cast<const uchar *>(buff->host.hostname);
}


static void acl_update_role(const LEX_CSTRING &rolename,
                            const privilege_t privileges)
{
  ACL_ROLE *role= find_acl_role(rolename, true);
  if (role)
  {
    role->initial_role_access= role->access= privileges;
    DBUG_ASSERT(strcasecmp(rolename.str, public_name.str) ||
                           acl_public == role);
  }
}


ACL_USER::ACL_USER(THD *thd, const LEX_USER &combo,
                   const Account_options &options,
                   const privilege_t privileges)
{
  mysql_mutex_assert_owner(&acl_cache->lock);
  user= safe_lexcstrdup_root(&acl_memroot, combo.user);
  update_hostname(&host, safe_strdup_root(&acl_memroot, combo.host.str));
  hostname_length= combo.host.length;
  sort= get_magic_sort("hu", host.hostname, user.str);
  password_last_changed= thd->query_start();
  password_lifetime= -1;
  my_init_dynamic_array(PSI_INSTRUMENT_ME, &role_grants, sizeof(ACL_USER *), 0, 8, MYF(0));
}


static int acl_user_update(THD *thd, ACL_USER *acl_user, uint nauth,
                           const LEX_USER &combo,
                           const Account_options &options,
                           const privilege_t privileges)
{
  ACL_USER_PARAM::AUTH *work_copy= NULL;
  mysql_mutex_assert_owner(&acl_cache->lock);

  if (nauth)
  {
    if (!(work_copy= (ACL_USER_PARAM::AUTH*)
            alloc_root(thd->mem_root, nauth * sizeof(ACL_USER_PARAM::AUTH))))
      return 1;

    USER_AUTH *auth= combo.auth;
    for (uint i= 0; i < nauth; i++, auth= auth->next)
    {
      work_copy[i].plugin= auth->plugin;
      work_copy[i].auth_string= safe_lexcstrdup_root(&acl_memroot,
                                                     auth->auth_str);
      if (fix_user_plugin_ptr(work_copy + i))
        work_copy[i].plugin= safe_lexcstrdup_root(&acl_memroot, auth->plugin);
      if (set_user_auth(thd, acl_user->user,
                        {acl_user->host.hostname, acl_user->hostname_length},
                        work_copy + i, auth->pwtext))
        return 1;
    }
  }

  acl_user->access= privileges;
  if (options.specified_limits & USER_RESOURCES::QUERIES_PER_HOUR)
    acl_user->user_resource.questions= options.questions;
  if (options.specified_limits & USER_RESOURCES::UPDATES_PER_HOUR)
    acl_user->user_resource.updates= options.updates;
  if (options.specified_limits & USER_RESOURCES::CONNECTIONS_PER_HOUR)
    acl_user->user_resource.conn_per_hour= options.conn_per_hour;
  if (options.specified_limits & USER_RESOURCES::USER_CONNECTIONS)
    acl_user->user_resource.user_conn= options.user_conn;
  if (options.specified_limits & USER_RESOURCES::MAX_STATEMENT_TIME)
    acl_user->user_resource.max_statement_time= options.max_statement_time;
  if (options.ssl_type != SSL_TYPE_NOT_SPECIFIED)
  {
    acl_user->ssl_type= options.ssl_type;
    acl_user->ssl_cipher= safe_strdup_root(&acl_memroot, options.ssl_cipher.str);
    acl_user->x509_issuer= safe_strdup_root(&acl_memroot,
                                            safe_str(options.x509_issuer.str));
    acl_user->x509_subject= safe_strdup_root(&acl_memroot,
                                             safe_str(options.x509_subject.str));
  }
  if (options.account_locked != ACCOUNTLOCK_UNSPECIFIED)
    acl_user->account_locked= options.account_locked == ACCOUNTLOCK_LOCKED;

  if (thd->is_error())
  {
    // If something went wrong (including OOM) we will not spoil acl cache
    return 1;
  }
  /* Unexpire the user password and copy AUTH (when no more errors possible)*/
  if (nauth)
  {
    acl_user->password_expired= false;
    acl_user->password_last_changed= thd->query_start();

    if (acl_user->nauth >= nauth)
    {
      acl_user->nauth= nauth;
    }
    else
    {
      if (acl_user->alloc_auth(&acl_memroot, nauth))
      {
        /*
          acl_user is a copy, so NULL assigned in case of an error do not
          change the acl cache
        */
        return 1;
      }
    }
    DBUG_ASSERT(work_copy); // allocated under the same condinition
    memcpy(acl_user->auth, work_copy,  nauth * sizeof(ACL_USER_PARAM::AUTH));
  }

  switch (options.password_expire) {
  case PASSWORD_EXPIRE_UNSPECIFIED:
    break;
  case PASSWORD_EXPIRE_NOW:
    acl_user->password_expired= true;
    break;
  case PASSWORD_EXPIRE_NEVER:
    acl_user->password_lifetime= 0;
    break;
  case PASSWORD_EXPIRE_DEFAULT:
    acl_user->password_lifetime= -1;
    break;
  case PASSWORD_EXPIRE_INTERVAL:
    acl_user->password_lifetime= options.num_expiration_days;
    break;
  }

  // Any alter user resets password_errors;
  acl_user->update_password_errors(ACL_USER::PASSWD_ERROR_CLEAR);

  return 0;
}


static void acl_insert_role(const LEX_CSTRING &rolename, privilege_t privileges)
{
  ACL_ROLE *entry;
  DBUG_ENTER("acl_insert_role");
  DBUG_PRINT("enter", ("Role: '%s'", rolename.str));

  mysql_mutex_assert_owner(&acl_cache->lock);
  entry= new (&acl_memroot) ACL_ROLE(rolename.str, privileges, &acl_memroot);
  my_init_dynamic_array(key_memory_acl_mem, &entry->parent_grantee,
                        sizeof(ACL_USER_BASE *), 0, 8, MYF(0));
  my_init_dynamic_array(key_memory_acl_mem, &entry->role_grants,
                        sizeof(ACL_ROLE *), 0, 8, MYF(0));

  my_hash_insert(&acl_roles, (uchar *)entry);
  DBUG_ASSERT(strcasecmp(rolename.str, public_name.str) ||
              is_public(&rolename));
  if (is_public(&rolename))
    acl_public= entry;

  DBUG_VOID_RETURN;
}


static bool acl_update_db(const char *user, const char *host, const char *db,
                          privilege_t privileges)
{
  mysql_mutex_assert_owner(&acl_cache->lock);

  bool updated= false;

  for (size_t i= acl_find_db_by_username(user); i < acl_dbs.elements(); i++)
  {
    ACL_DB *acl_db= &acl_dbs.at(i);
    if (!strcmp(user,acl_db->user))
    {
      if ((!acl_db->host.hostname && !host[0]) ||
          (acl_db->host.hostname && !strcmp(host, acl_db->host.hostname)))
      {
        if ((!acl_db->db && !db[0]) ||
            (acl_db->db && !strcmp(db,acl_db->db)))

        {
          if (privileges)
          {
            acl_db->access= privileges;
            acl_db->initial_access= acl_db->access;
          }
          else
            acl_dbs.del(i);
          updated= true;
        }
      }
    }
    else
     break;
  }

  return updated;
}


/*
  Insert a user/db/host combination into the global acl_cache

  SYNOPSIS
    acl_insert_db()
    user		User name
    host		Host name
    db			Database name
    privileges		Bitmap of privileges

  NOTES
    acl_cache->lock must be locked when calling this
*/

static void acl_insert_db(const char *user, const char *host, const char *db,
                          const privilege_t privileges)
{
  ACL_DB acl_db;
  mysql_mutex_assert_owner(&acl_cache->lock);
  acl_db.user=strdup_root(&acl_memroot,user);
  update_hostname(&acl_db.host, safe_strdup_root(&acl_memroot, host));
  acl_db.db=strdup_root(&acl_memroot,db);
  acl_db.initial_access= acl_db.access= privileges;
  acl_db.sort=get_magic_sort("hdu", acl_db.host.hostname, acl_db.db, acl_db.user);
  acl_dbs.push(acl_db);
  rebuild_acl_dbs();
}


/*
  Get privilege for a host, user and db combination

  as db_is_pattern changes the semantics of comparison,
  acl_cache is not used if db_is_pattern is set.
*/

privilege_t acl_get(const char *host, const char *ip,
                    const char *user, const char *db, my_bool db_is_pattern)
{
  privilege_t host_access(ALL_KNOWN_ACL), db_access(NO_ACL);
  uint i;
  const char *tmp_db;
  acl_entry *entry;
  DBUG_ENTER("acl_get");

  // Key length, without the trailing '\0' byte
  constexpr size_t key_data_size= IP_ADDR_STRLEN + 1/*'\0'*/ +
                                  USERNAME_LENGTH + 1/*'\0'*/ +
                                  NAME_LEN/*database*/;
  /*
    Let's reserve extra MY_CS_MBMAXLEN bytes in the buffer.
    This is to catch cases when a too long database name gets truncated:
      key.length() will return a length in the range:
      [key_data_size + 1, key_data_size + MY_CS_MBMAXLEN].
  */
  CharBuffer<key_data_size + MY_CS_MBMAXLEN> key;
  key.append(Lex_cstring_strlen(safe_str(ip))).append_char('\0')
     .append(Lex_cstring_strlen(user)).append_char('\0');
  tmp_db= key.end();
  key.append_opt_casedn(files_charset_info, Lex_cstring_strlen(db),
                        lower_case_table_names);
  db= tmp_db;

  if (key.length() > key_data_size) // db name was truncated
    DBUG_RETURN(NO_ACL);        // no privileges for an invalid db name

  mysql_mutex_lock(&acl_cache->lock);
  if (!db_is_pattern &&
      (entry= acl_cache->search((uchar*) key.ptr(), key.length())))
  {
    db_access=entry->access;
    mysql_mutex_unlock(&acl_cache->lock);
    DBUG_PRINT("exit", ("access: 0x%llx",  (longlong) db_access));
    DBUG_RETURN(db_access);
  }

  /*
    Check if there are some access rights for database and user
  */
  if (ACL_DB *acl_db= acl_db_find(db,user, host, ip, db_is_pattern))
  {
    db_access= acl_db->access;
    if (acl_db->host.hostname)
      goto exit; // Fully specified. Take it
    /* the host table is not used for roles */
    if ((!host || !host[0]) && !acl_db->host.hostname &&
        find_acl_role(Lex_cstring_strlen(user), false))
      goto exit;
  }

  if (!db_access)
    goto exit;					// Can't be better

  /*
    No host specified for user. Get hostdata from host table
  */
  host_access= NO_ACL;                          // Host must be found
  for (i=0 ; i < acl_hosts.elements ; i++)
  {
    ACL_HOST *acl_host=dynamic_element(&acl_hosts,i,ACL_HOST*);
    if (compare_hostname(&acl_host->host,host,ip))
    {
      if (!wild_compare(db, acl_host->db, db_is_pattern))
      {
	host_access=acl_host->access;		// Fully specified. Take it
	break;
      }
    }
  }
exit:
  /* Save entry in cache for quick retrieval */
  if (!db_is_pattern &&
      (entry= (acl_entry*) my_malloc(key_memory_acl_cache,
                                     sizeof(acl_entry) + key.length(),
                                     MYF(MY_WME))))
  {
    entry->access=(db_access & host_access);
    DBUG_ASSERT(key.length() < 0xffff);
    entry->length= (uint16) key.length();
    memcpy((uchar*) entry->key, key.ptr(), key.length());
    acl_cache->add(entry);
  }
  mysql_mutex_unlock(&acl_cache->lock);
  DBUG_PRINT("exit", ("access: 0x%llx", (longlong) (db_access & host_access)));
  DBUG_RETURN(db_access & host_access);
}

/*
  Check if there is access for the host/user, role, public on the database
*/

privilege_t acl_get_all3(Security_context *sctx, const char *db,
                         bool db_is_patern)
{
  privilege_t access= acl_get(sctx->host, sctx->ip,
                              sctx->priv_user, db, db_is_patern);
  if (sctx->priv_role[0])
    access|= acl_get("", "", sctx->priv_role, db, db_is_patern);
  if (acl_public)
    access|= acl_get("", "", public_name.str, db, db_is_patern);
  return access;
}


/*
  Check if there are any possible matching entries for this host

  NOTES
    All host names without wild cards are stored in a hash table,
    entries with wildcards are stored in a dynamic array
*/

static void init_check_host(void)
{
  DBUG_ENTER("init_check_host");
  (void) my_init_dynamic_array(key_memory_acl_mem, &acl_wild_hosts,
                               sizeof(struct acl_host_and_ip),
                               acl_users.elements, 1, MYF(0));
  (void) my_hash_init(key_memory_acl_mem, &acl_check_hosts,
<<<<<<< HEAD
                      Lex_ident_host::charset_info(),
                      acl_users.elements, 0, 0,
                      (my_hash_get_key) check_get_key, 0, 0);
=======
                      system_charset_info, acl_users.elements, 0, 0,
                      check_get_key, 0, 0);
>>>>>>> 2719cc49
  if (!allow_all_hosts)
  {
    for (size_t i=0 ; i < acl_users.elements ; i++)
    {
      ACL_USER *acl_user=dynamic_element(&acl_users,i,ACL_USER*);
      const Lex_ident_host acl_user_hostname(acl_user->hostname());
      if (strchr(acl_user->host.hostname,wild_many) ||
	  strchr(acl_user->host.hostname,wild_one) ||
	  acl_user->host.ip_mask)
      {						// Has wildcard
	size_t j;
	for (j=0 ; j < acl_wild_hosts.elements ; j++)
	{					// Check if host already exists
	  acl_host_and_ip *acl=dynamic_element(&acl_wild_hosts,j,
					       acl_host_and_ip *);
	  if (acl_user_hostname.streq(Lex_cstring_strlen(acl->hostname)))
	    break;				// already stored
	}
	if (j == acl_wild_hosts.elements)	// If new
	  (void) push_dynamic(&acl_wild_hosts,(uchar*) &acl_user->host);
      }
      else if (!my_hash_search(&acl_check_hosts,(uchar*)
                               acl_user->host.hostname,
                               strlen(acl_user->host.hostname)))
      {
	if (my_hash_insert(&acl_check_hosts,(uchar*) acl_user))
	{					// End of memory
	  allow_all_hosts=1;			// Should never happen
	  DBUG_VOID_RETURN;
	}
      }
    }
  }
  freeze_size(&acl_wild_hosts);
  freeze_size(&acl_check_hosts.array);
  DBUG_VOID_RETURN;
}


/*
  Rebuild lists used for checking of allowed hosts

  We need to rebuild 'acl_check_hosts' and 'acl_wild_hosts' after adding,
  dropping or renaming user, since they contain pointers to elements of
  'acl_user' array, which are invalidated by drop operation, and use
  ACL_USER::host::hostname as a key, which is changed by rename.
*/
static void rebuild_check_host(void)
{
  delete_dynamic(&acl_wild_hosts);
  my_hash_free(&acl_check_hosts);
  init_check_host();
}

/*
  Reset a role role_grants dynamic array.
  Also, the role's access bits are reset to the ones present in the table.
*/
static my_bool acl_role_reset_role_arrays(void *ptr,
                                    void * not_used __attribute__((unused)))
{
  ACL_ROLE *role= (ACL_ROLE *)ptr;
  reset_dynamic(&role->role_grants);
  reset_dynamic(&role->parent_grantee);
  role->counter= 0;
  return 0;
}

/*
   Add a the coresponding pointers present in the mapping to the entries in
   acl_users and acl_roles
*/
static bool add_role_user_mapping(ACL_USER_BASE *grantee, ACL_ROLE *role)
{
  return push_dynamic(&grantee->role_grants, (uchar*) &role)
      || push_dynamic(&role->parent_grantee, (uchar*) &grantee);

}

/*
  Revert the last add_role_user_mapping() action
*/
static void undo_add_role_user_mapping(ACL_USER_BASE *grantee, ACL_ROLE *role)
{
  void *pop __attribute__((unused));

  pop= pop_dynamic(&grantee->role_grants);
  DBUG_ASSERT(role == *(ACL_ROLE**)pop);

  pop= pop_dynamic(&role->parent_grantee);
  DBUG_ASSERT(grantee == *(ACL_USER_BASE**)pop);
}

/*
  this helper is used when building role_grants and parent_grantee arrays
  from scratch.

  this happens either on initial loading of data from tables, in acl_load().
  or in rebuild_role_grants after acl_role_reset_role_arrays().
*/
static bool add_role_user_mapping(const LEX_CSTRING &uname,
                                  const LEX_CSTRING &hname,
                                  const LEX_CSTRING &rname)
{
  ACL_USER_BASE *grantee= find_acl_user_base(uname, hname);
  ACL_ROLE *role= find_acl_role(rname, false);

  if (grantee == NULL || role == NULL)
    return 1;

  /*
    because all arrays are rebuilt completely, and counters were also reset,
    we can increment them here, and after the rebuild all counters will
    have correct values (equal to the number of roles granted).
  */
  if (grantee->flags & IS_ROLE)
    ((ACL_ROLE*)grantee)->counter++;
  return add_role_user_mapping(grantee, role);
}

/*
  This helper function is used to removes roles and grantees
  from the corresponding cross-reference arrays. see remove_role_user_mapping().
  as such, it asserts that an element to delete is present in the array,
  and is present only once.
*/
static void remove_ptr_from_dynarray(DYNAMIC_ARRAY *array, void *ptr)
{
  bool found __attribute__((unused))= false;
  for (size_t i= 0; i < array->elements; i++)
  {
    if (ptr == *dynamic_element(array, i, void**))
    {
      DBUG_ASSERT(!found);
      delete_dynamic_element(array, i);
      IF_DBUG_ASSERT(found= true, break);
    }
  }
  DBUG_ASSERT(found);
}

static void remove_role_user_mapping(ACL_USER_BASE *grantee, ACL_ROLE *role,
                                     int grantee_idx=-1, int role_idx=-1)
{
  remove_ptr_from_dynarray(&grantee->role_grants, role);
  remove_ptr_from_dynarray(&role->parent_grantee, grantee);
}


static my_bool add_role_user_mapping_action(void *ptr, void *unused __attribute__((unused)))
{
  ROLE_GRANT_PAIR *pair= (ROLE_GRANT_PAIR*)ptr;
  bool status __attribute__((unused));
  status= add_role_user_mapping(pair->u_uname, pair->u_hname, pair->r_uname);
  /*
     The invariant chosen is that acl_roles_mappings should _always_
     only contain valid entries, referencing correct user and role grants.
     If add_role_user_mapping detects an invalid entry, it will not add
     the mapping into the ACL_USER::role_grants array.
  */
  DBUG_ASSERT(status == 0);
  return 0;
}


/*
  Rebuild the role grants every time the acl_users is modified

  The role grants in the ACL_USER class need to be rebuilt, as they contain
  pointers to elements of the acl_users array.
*/

static void rebuild_role_grants(void)
{
  DBUG_ENTER("rebuild_role_grants");
  /*
    Reset every user's and role's role_grants array
  */
  for (size_t i=0; i < acl_users.elements; i++) {
    ACL_USER *user= dynamic_element(&acl_users, i, ACL_USER *);
    reset_dynamic(&user->role_grants);
  }
  my_hash_iterate(&acl_roles, acl_role_reset_role_arrays, NULL);

  /* Rebuild the direct links between users and roles in ACL_USER::role_grants */
  my_hash_iterate(&acl_roles_mappings, add_role_user_mapping_action, NULL);

  DBUG_VOID_RETURN;
}


/* Return true if there is no users that can match the given host */
bool acl_check_host(const char *host, const char *ip)
{
  if (allow_all_hosts)
    return 0;
  mysql_mutex_lock(&acl_cache->lock);

  if ((host && my_hash_search(&acl_check_hosts,(uchar*) host,strlen(host))) ||
      (ip && my_hash_search(&acl_check_hosts,(uchar*) ip, strlen(ip))))
  {
    mysql_mutex_unlock(&acl_cache->lock);
    return 0;					// Found host
  }
  for (size_t i=0 ; i < acl_wild_hosts.elements ; i++)
  {
    acl_host_and_ip *acl=dynamic_element(&acl_wild_hosts,i,acl_host_and_ip*);
    if (compare_hostname(acl, host, ip))
    {
      mysql_mutex_unlock(&acl_cache->lock);
      return 0;					// Host ok
    }
  }
  mysql_mutex_unlock(&acl_cache->lock);
  if (ip != NULL)
  {
    /* Increment HOST_CACHE.COUNT_HOST_ACL_ERRORS. */
    Host_errors errors;
    errors.m_host_acl= 1;
    inc_host_errors(ip, &errors);
  }
  return 1;					// Host is not allowed
}

/**
  Check if the user is allowed to alter the mysql.user table

 @param thd              THD
 @param host             Hostname for the user
 @param user             User name

 @return Error status
   @retval 0 OK
   @retval 1 Error
*/

static int check_alter_user(THD *thd,
                            const LEX_CSTRING &host,
                            const LEX_CSTRING &user)
{
  int error = 1;
  if (!initialized)
  {
    my_error(ER_OPTION_PREVENTS_STATEMENT, MYF(0), "--skip-grant-tables");
    goto end;
  }

  if (IF_WSREP((!WSREP(thd) || !thd->wsrep_applier), 1) &&
      !thd->slave_thread && !thd->security_ctx->priv_user[0] &&
      !thd->bootstrap)
  {
    my_message(ER_PASSWORD_ANONYMOUS_USER,
               ER_THD(thd, ER_PASSWORD_ANONYMOUS_USER),
               MYF(0));
    goto end;
  }
  if (!host.str) // Role
  {
    my_error(ER_PASSWORD_NO_MATCH, MYF(0));
    goto end;
  }

  if (!thd->slave_thread &&
      IF_WSREP((!WSREP(thd) || !thd->wsrep_applier),1) &&
      !thd->security_ctx->is_priv_user(user, host))
  {
    if (thd->security_ctx->password_expired)
    {
      my_error(ER_MUST_CHANGE_PASSWORD, MYF(0));
      goto end;
    }
    if (check_access(thd, UPDATE_ACL, "mysql", NULL, NULL, 1, 0))
      goto end;
  }

  error = 0;

end:
  return error;
}
/**
  Check if the user is allowed to change password

 @param thd              THD
 @param user             User, hostname, new password or password hash

 @return Error status
   @retval 0 OK
   @retval 1 ERROR; In this case the error is sent to the client.
*/

bool check_change_password(THD *thd, LEX_USER *user)
{
  LEX_USER *real_user= get_current_user(thd, user);
  user->user= real_user->user;
  user->host= real_user->host;
  return check_alter_user(thd, user->host, user->user);
}


/**
  Change a password for a user.

  @param thd            THD
  @param user           User, hostname, new password hash
 
  @return Error code
   @retval 0 ok
   @retval 1 ERROR; In this case the error is sent to the client.
*/
bool change_password(THD *thd, LEX_USER *user)
{
  Grant_tables tables;
  /* Buffer should be extended when password length is extended. */
  char buff[512];
  ulong query_length= 0;
  enum_binlog_format save_binlog_format;
  bool result= false, acl_cache_is_locked= false;
  ACL_USER *acl_user;
  ACL_USER::AUTH auth;
  const char *password_plugin= 0;
  const CSET_STRING query_save __attribute__((unused)) = thd->query_string;
  DBUG_ENTER("change_password");
  DBUG_PRINT("enter",("host: '%s'  user: '%s'  new_password: '%s'",
		      user->host.str, user->user.str, user->auth->auth_str.str));
  DBUG_ASSERT(user->host.str != 0);                     // Ensured by caller

  /*
    This statement will be replicated as a statement, even when using
    row-based replication.  The flag will be reset at the end of the
    statement.
    This has to be handled here as it's called by set_var.cc, which is
    not automaticly handled by sql_parse.cc
  */
  save_binlog_format= thd->set_current_stmt_binlog_format_stmt();

  if (WSREP(thd) && !IF_WSREP(thd->wsrep_applier, 0))
    WSREP_TO_ISOLATION_BEGIN(WSREP_MYSQL_DB, NULL, NULL);

  if ((result= tables.open_and_lock(thd, Table_user, TL_WRITE)))
    DBUG_RETURN(result != 1);

  acl_cache_is_locked= 1;
  mysql_mutex_lock(&acl_cache->lock);

  if (!(acl_user= find_user_exact(user->host, user->user)))
  {
    my_error(ER_PASSWORD_NO_MATCH, MYF(0));
    goto end;
  }

  if (acl_user->nauth == 1 &&
      (acl_user->auth[0].plugin.str == native_password_plugin_name.str ||
       acl_user->auth[0].plugin.str == old_password_plugin_name.str))
  {
    /* historical hack of auto-changing the plugin */
    acl_user->auth[0].plugin= guess_auth_plugin(thd, user->auth->auth_str.length);
  }

  for (uint i=0; i < acl_user->nauth; i++)
  {
    auth= acl_user->auth[i];
    auth.auth_string= safe_lexcstrdup_root(&acl_memroot, user->auth->auth_str);
    int r= set_user_auth(thd, user->user, user->host,
                         &auth, user->auth->pwtext);
    if (r == ER_SET_PASSWORD_AUTH_PLUGIN)
      password_plugin= auth.plugin.str;
    else if (r)
      goto end;
    else
    {
      acl_user->auth[i]= auth;
      password_plugin= 0;
      break;
    }
  }
  if (password_plugin)
  {
    my_error(ER_SET_PASSWORD_AUTH_PLUGIN, MYF(0), password_plugin);
    goto end;
  }

  /* Update the acl password expired state of user */
  acl_user->password_last_changed= thd->query_start();
  acl_user->password_expired= false;

  /* If user is the connected user, reset the password expired field on sctx
     and allow the user to exit sandbox mode */
  if (thd->security_ctx->is_priv_user(user->user, user->host))
    thd->security_ctx->password_expired= false;

  if (update_user_table_password(thd, tables.user_table(), *acl_user))
    goto end;

  hostname_cache_refresh();                    // Clear locked hostname cache
  mysql_mutex_unlock(&acl_cache->lock);
  result= acl_cache_is_locked= 0;
  if (mysql_bin_log.is_open())
  {
    query_length= sprintf(buff, "SET PASSWORD FOR '%-.120s'@'%-.120s'='%-.120s'",
           user->user.str, safe_str(user->host.str), auth.auth_string.str);
    DBUG_ASSERT(query_length);
    thd->clear_error();
    result= thd->binlog_query(THD::STMT_QUERY_TYPE, buff, query_length,
                              FALSE, FALSE, FALSE, 0) > 0;
  }
end:
  if (acl_cache_is_locked)
    mysql_mutex_unlock(&acl_cache->lock);
  close_mysql_tables(thd);

#ifdef WITH_WSREP
wsrep_error_label:
  if (WSREP(thd))
  {
    wsrep_to_isolation_end(thd);
    thd->set_query(query_save);
  }
#endif /* WITH_WSREP */
  thd->restore_stmt_binlog_format(save_binlog_format);

  DBUG_RETURN(result);
}

int acl_check_set_default_role(THD *thd,
                               const LEX_CSTRING &host,
                               const LEX_CSTRING &user,
                               const LEX_CSTRING &role)
{
  DBUG_ENTER("acl_check_set_default_role");
#ifdef HAVE_REPLICATION
  /*
    If the roles_mapping table is excluded by the replication filter, we return
    successful without validating the user/role data because the command will
    be ignored in a later call to `acl_set_default_role()` for a graceful exit.
  */
  Grant_tables tables;
  TABLE_LIST* first= NULL;
  if (tables.rpl_ignore_tables(thd, first, Table_roles_mapping, TL_WRITE))
    DBUG_RETURN(0);
#endif
  DBUG_RETURN(check_alter_user(thd, host, user) ||
              check_user_can_set_role(thd, user, host,
                                      null_clex_str, role, NULL));
}

int acl_set_default_role(THD *thd,
                         const LEX_CSTRING &host,
                         const LEX_CSTRING &user,
                         const LEX_CSTRING &rolename)
{
  Grant_tables tables;
  char user_key[MAX_KEY_LENGTH];
  int result= 1;
  int error;
  ulong query_length= 0;
  bool clear_role= FALSE;
  char buff[512];
  enum_binlog_format save_binlog_format= thd->get_current_stmt_binlog_format();
  const CSET_STRING query_save __attribute__((unused)) = thd->query_string;

  DBUG_ENTER("acl_set_default_role");
  DBUG_PRINT("enter",("host: '%s'  user: '%s'  rolename: '%s'",
                      user.str, safe_str(host.str), safe_str(rolename.str)));

  if (!strcasecmp(rolename.str, none.str))
    clear_role= TRUE;

  if (mysql_bin_log.is_open() ||
      (WSREP(thd) && !IF_WSREP(thd->wsrep_applier, 0)))
  {
    query_length=
      sprintf(buff,"SET DEFAULT ROLE '%-.120s' FOR '%-.120s'@'%-.120s'",
              safe_str(rolename.str), user.str, safe_str(host.str));
  }

  /*
    This statement will be replicated as a statement, even when using
    row-based replication.  The flag will be reset at the end of the
    statement.
    This has to be handled here as it's called by set_var.cc, which is
    not automaticly handled by sql_parse.cc
  */
  save_binlog_format= thd->set_current_stmt_binlog_format_stmt();

  if (WSREP(thd) && !IF_WSREP(thd->wsrep_applier, 0))
  {
    thd->set_query(buff, query_length, system_charset_info);
    // Attention!!! here is implicit goto error;
    WSREP_TO_ISOLATION_BEGIN(WSREP_MYSQL_DB, NULL, NULL);
  }

  /*
    Extra block due to WSREP_TO_ISOLATION_BEGIN using goto.
    TODO(cvicentiu) Should move  this block out in a new function.
  */
  {
    if ((result= tables.open_and_lock(thd, Table_user, TL_WRITE)))
      DBUG_RETURN(result != 1);

    const User_table& user_table= tables.user_table();
    TABLE *table= user_table.table();

    result= 1;

    mysql_mutex_lock(&acl_cache->lock);
    ACL_USER *acl_user;
    if (!(acl_user= find_user_exact(host, user)))
    {
      mysql_mutex_unlock(&acl_cache->lock);
      my_message(ER_PASSWORD_NO_MATCH, ER_THD(thd, ER_PASSWORD_NO_MATCH),
                 MYF(0));
      goto end;
    }

    if (!clear_role)
    {
      /* set new default_rolename */
      acl_user->default_rolename.str= safe_strdup_root(&acl_memroot,
                                                       rolename.str);
      acl_user->default_rolename.length= rolename.length;
    }
    else
    {
      /* clear the default_rolename */
      acl_user->default_rolename.str = NULL;
      acl_user->default_rolename.length = 0;
    }

    /* update the mysql.user table with the new default role */
    tables.user_table().table()->use_all_columns();
    user_table.set_host(host.str, host.length);
    user_table.set_user(user.str, user.length);
    key_copy((uchar *) user_key, table->record[0], table->key_info,
             table->key_info->key_length);

    if (table->file->ha_index_read_idx_map(table->record[0], 0,
                                           (uchar *) user_key, HA_WHOLE_KEY,
                                           HA_READ_KEY_EXACT))
    {
      mysql_mutex_unlock(&acl_cache->lock);
      my_message(ER_PASSWORD_NO_MATCH, ER_THD(thd, ER_PASSWORD_NO_MATCH),
                 MYF(0));
      goto end;
    }
    store_record(table, record[1]);
    user_table.set_default_role(acl_user->default_rolename.str,
                                acl_user->default_rolename.length);
    if (unlikely(error= table->file->ha_update_row(table->record[1],
                                                   table->record[0])) &&
        error != HA_ERR_RECORD_IS_THE_SAME)
    {
      mysql_mutex_unlock(&acl_cache->lock);
      table->file->print_error(error,MYF(0));	/* purecov: deadcode */
      goto end;
    }

    mysql_mutex_unlock(&acl_cache->lock);
    result= 0;
    if (mysql_bin_log.is_open())
    {
      DBUG_ASSERT(query_length);
      thd->clear_error();
      result= thd->binlog_query(THD::STMT_QUERY_TYPE, buff, query_length,
                                FALSE, FALSE, FALSE, 0) > 0;
    }
  end:
    close_mysql_tables(thd);
  }

#ifdef WITH_WSREP
wsrep_error_label:
  if (WSREP(thd))
  {
    wsrep_to_isolation_end(thd);
    thd->set_query(query_save);
  }
#endif /* WITH_WSREP */

  thd->restore_stmt_binlog_format(save_binlog_format);

  DBUG_RETURN(result);
}


/*
  Find user in ACL. Uses to check a definer

  SYNOPSIS
    is_acl_user()
    host                 host name
    user                 user name

  RETURN
   FALSE  definer not fond
   TRUE   there is such definer
*/

bool is_acl_user(const LEX_CSTRING &host, const LEX_CSTRING &user)
{
  bool res;

  /* --skip-grants */
  if (!initialized)
    return TRUE;

  mysql_mutex_lock(&acl_cache->lock);

  if (*host.str) // User
    res= find_user_exact(host, user) != NULL;
  else // Role
    res= find_acl_role(user, false) != NULL;

  mysql_mutex_unlock(&acl_cache->lock);
  return res;
}


/*
  Find first entry that matches the specified user@host pair
*/
static ACL_USER *find_user_exact(const LEX_CSTRING &host,
                                 const LEX_CSTRING &user)
{
  mysql_mutex_assert_owner(&acl_cache->lock);
  size_t start= acl_find_user_by_name(user.str);

  for (size_t i= start; i < acl_users.elements; i++)
  {
    ACL_USER *acl_user= dynamic_element(&acl_users, i, ACL_USER*);
    if (i > start && strcmp(acl_user->user.str, user.str))
      return 0;

    if (Lex_ident_host(host).streq(acl_user->hostname()))
      return acl_user;
  }
  return 0;
}

/*
  Find first entry that matches the specified user@host pair
*/
static ACL_USER * find_user_wild(const LEX_CSTRING &host,
                                 const LEX_CSTRING &user,
                                 const LEX_CSTRING &ip)
{
  mysql_mutex_assert_owner(&acl_cache->lock);

  size_t start = acl_find_user_by_name(user.str);

  for (size_t i= start; i < acl_users.elements; i++)
  {
    ACL_USER *acl_user=dynamic_element(&acl_users,i,ACL_USER*);
    if (i > start && strcmp(acl_user->user.str, user.str))
      break;
    if (compare_hostname(&acl_user->host, host.str, ip.str ? ip.str : host.str))
      return acl_user;
  }
  return 0;
}

/*
  Find a role with the specified name
*/
static ACL_ROLE *find_acl_role(const LEX_CSTRING &role, bool allow_public)
{
  DBUG_ENTER("find_acl_role");
  DBUG_PRINT("enter",("role: '%s'", role.str));
  DBUG_PRINT("info", ("Hash elements: %ld", acl_roles.records));

  mysql_mutex_assert_owner(&acl_cache->lock);

  if (!role.length ||
      (!allow_public &&
       my_charset_utf8mb3_general1400_as_ci.streq(role, public_name)))
    DBUG_RETURN(NULL);

  ACL_ROLE *r= (ACL_ROLE *)my_hash_search(&acl_roles, (uchar *)role.str,
                                          role.length);
  DBUG_RETURN(r);
}

/*
  Finds a grantee - something that privileges or roles can be granted to.
*/
static ACL_USER_BASE *find_acl_user_base(const LEX_CSTRING &user,
                                         const LEX_CSTRING &host)
{
  if (*host.str)
    return find_user_exact(host, user);

  return find_acl_role(user, true);
}


/*
  Comparing of hostnames

  NOTES
  A hostname may be of type:
  hostname   (May include wildcards);   monty.pp.sci.fi
  ip	   (May include wildcards);   192.168.0.0
  ip/netmask			      192.168.0.0/255.255.255.0

  A net mask of 0.0.0.0 is not allowed.
*/

static const char *calc_ip(const char *ip, long *val, char end)
{
  long ip_val,tmp;
  if (!(ip=str2int(ip,10,0,255,&ip_val)) || *ip != '.')
    return 0;
  ip_val<<=24;
  if (!(ip=str2int(ip+1,10,0,255,&tmp)) || *ip != '.')
    return 0;
  ip_val+=tmp<<16;
  if (!(ip=str2int(ip+1,10,0,255,&tmp)) || *ip != '.')
    return 0;
  ip_val+=tmp<<8;
  if (!(ip=str2int(ip+1,10,0,255,&tmp)) || *ip != end)
    return 0;
  *val=ip_val+tmp;
  return ip;
}


static void update_hostname(acl_host_and_ip *host, const char *hostname)
{
  // fix historical undocumented convention that empty host is the same as '%'
  hostname=const_cast<char*>(hostname ? hostname : host_not_specified.str);
  host->hostname=(char*) hostname;             // This will not be modified!
  if (!(hostname= calc_ip(hostname,&host->ip,'/')) ||
      !(hostname= calc_ip(hostname+1,&host->ip_mask,'\0')))
  {
    host->ip= host->ip_mask=0;			// Not a masked ip
  }
}


static bool compare_hostname(const acl_host_and_ip *host, const char *hostname,
			     const char *ip)
{
  long tmp;
  if (host->ip_mask && ip && calc_ip(ip,&tmp,'\0'))
  {
    return (tmp & host->ip_mask) == host->ip;
  }
  return (!host->hostname ||
	  (hostname && !wild_case_compare(system_charset_info,
                                          hostname, host->hostname)) ||
	  (ip && !wild_compare(ip, host->hostname, 0)));
}

/**
  Check if the given host name needs to be resolved or not.
  Host name has to be resolved if it actually contains *name*.

  For example:
    192.168.1.1               --> FALSE
    192.168.1.0/255.255.255.0 --> FALSE
    %                         --> FALSE
    192.168.1.%               --> FALSE
    AB%                       --> FALSE

    AAAAFFFF                  --> TRUE (Hostname)
    AAAA:FFFF:1234:5678       --> FALSE
    ::1                       --> FALSE

  This function does not check if the given string is a valid host name or
  not. It assumes that the argument is a valid host name.

  @param hostname   the string to check.

  @return a flag telling if the argument needs to be resolved or not.
  @retval TRUE the argument is a host name and needs to be resolved.
  @retval FALSE the argument is either an IP address, or a patter and
          should not be resolved.
*/

bool hostname_requires_resolving(const char *hostname)
{
  if (!hostname)
    return FALSE;

  /* Check if hostname is the localhost. */

  if (hostname == my_localhost ||
      Lex_ident_host(Lex_cstring_strlen(hostname)).
        streq(Lex_cstring_strlen(my_localhost)))
  {
    return FALSE;
  }

  /*
    If the string contains any of {':', '%', '_', '/'}, it is definitely
    not a host name:
      - ':' means that the string is an IPv6 address;
      - '%' or '_' means that the string is a pattern;
      - '/' means that the string is an IPv4 network address;
  */

  for (const char *p= hostname; *p; ++p)
  {
    switch (*p) {
      case ':':
      case '%':
      case '_':
      case '/':
        return FALSE;
    }
  }

  /*
    Now we have to tell a host name (ab.cd, 12.ab) from an IPv4 address
    (12.34.56.78). The assumption is that if the string contains only
    digits and dots, it is an IPv4 address. Otherwise -- a host name.
  */

  for (const char *p= hostname; *p; ++p)
  {
    if (*p != '.' && !my_isdigit(&my_charset_latin1, *p))
      return TRUE; /* a "letter" has been found. */
  }

  return FALSE; /* all characters are either dots or digits. */
}


/**
  Update record for user in mysql.user privilege table with new password.

  @see change_password
*/

static bool update_user_table_password(THD *thd, const User_table& user_table,
                                       const ACL_USER &user)
{
  char user_key[MAX_KEY_LENGTH];
  int error;
  DBUG_ENTER("update_user_table_password");

  TABLE *table= user_table.table();
  table->use_all_columns();
  user_table.set_host(user.host.hostname, user.hostname_length);
  user_table.set_user(user.user.str, user.user.length);
  key_copy((uchar *) user_key, table->record[0], table->key_info,
           table->key_info->key_length);

  if (table->file->ha_index_read_idx_map(table->record[0], 0,
                                         (uchar *) user_key, HA_WHOLE_KEY,
                                         HA_READ_KEY_EXACT))
  {
    my_message(ER_PASSWORD_NO_MATCH, ER_THD(thd, ER_PASSWORD_NO_MATCH),
               MYF(0));
    DBUG_RETURN(1);
  }
  store_record(table, record[1]);

  if (user_table.set_auth(user))
  {
    my_error(ER_COL_COUNT_DOESNT_MATCH_PLEASE_UPDATE, MYF(0),
             user_table.name().str, 3, user_table.num_fields(),
             static_cast<int>(table->s->mysql_version), MYSQL_VERSION_ID);
    DBUG_RETURN(1);
  }

  user_table.set_password_expired(user.password_expired);
  user_table.set_password_last_changed(user.password_last_changed);

  if (unlikely(error= table->file->ha_update_row(table->record[1],
                                                 table->record[0])) &&
      error != HA_ERR_RECORD_IS_THE_SAME)
  {
    table->file->print_error(error,MYF(0));
    DBUG_RETURN(1);
  }

  DBUG_RETURN(0);
}


/*
  Return 1 if we are allowed to create new users
  the logic here is: INSERT_ACL is sufficient.
  It's also a requirement in opt_safe_user_create,
  otherwise CREATE_USER_ACL is enough.
*/

static bool test_if_create_new_users(THD *thd)
{
  Security_context *sctx= thd->security_ctx;
  bool create_new_users= MY_TEST(sctx->master_access & INSERT_ACL) ||
                         (!opt_safe_user_create &&
                          MY_TEST(sctx->master_access & CREATE_USER_ACL));
  if (!create_new_users)
  {
    TABLE_LIST tl;
    privilege_t db_access(NO_ACL);
    tl.init_one_table(&MYSQL_SCHEMA_NAME, &MYSQL_TABLE_NAME[USER_TABLE],
                      NULL, TL_WRITE);
    create_new_users= 1;

    db_access= acl_get_all3(sctx, tl.db.str, FALSE);
    if (!(db_access & INSERT_ACL))
    {
      if (check_grant(thd, INSERT_ACL, &tl, FALSE, UINT_MAX, TRUE))
        create_new_users=0;
    }
  }
  return create_new_users;
}


/****************************************************************************
  Handle GRANT commands
****************************************************************************/
static USER_AUTH auth_no_password;

static int replace_user_table(THD *thd, const User_table &user_table,
                              LEX_USER * const combo, privilege_t rights,
                              const bool revoke_grant,
                              const bool can_create_user,
                              const bool no_auto_create)
{
  int error = -1;
  uint nauth= 0;
  bool old_row_exists=0;
  uchar user_key[MAX_KEY_LENGTH];
  bool handle_as_role= combo->is_role();
  LEX *lex= thd->lex;
  TABLE *table= user_table.table();
  ACL_USER new_acl_user, *old_acl_user= 0;
  DBUG_ENTER("replace_user_table");

  mysql_mutex_assert_owner(&acl_cache->lock);

  table->use_all_columns();
  user_table.set_host(combo->host.str,combo->host.length);
  user_table.set_user(combo->user.str,combo->user.length);
  key_copy(user_key, table->record[0], table->key_info,
           table->key_info->key_length);

  if (table->file->ha_index_read_idx_map(table->record[0], 0, user_key,
                                         HA_WHOLE_KEY, HA_READ_KEY_EXACT))
  {
    if (revoke_grant)
    {
      if (combo->host.length)
        my_error(ER_NONEXISTING_GRANT, MYF(0), combo->user.str,
                 combo->host.str);
      else
        my_error(ER_INVALID_ROLE, MYF(0), combo->user.str);
      goto end;
    }
    /*
      There are four options which affect the process of creation of
      a new user (mysqld option --safe-create-user, 'insert' privilege
      on 'mysql.user' table, using 'GRANT' with 'IDENTIFIED BY' and
      SQL_MODE flag NO_AUTO_CREATE_USER). Below is the simplified rule
      how it should work.
      if (safe-user-create && ! INSERT_priv) => reject
      else if (identified_by) => create
      else if (no_auto_create_user) => reject
      else create

      see also test_if_create_new_users()
    */
    else if (!combo->has_auth() && no_auto_create)
    {
      my_error(ER_PASSWORD_NO_MATCH, MYF(0));
      goto end;
    }
    else if (!can_create_user)
    {
      my_error(ER_CANT_CREATE_USER_WITH_GRANT, MYF(0));
      goto end;
    }

    if (!combo->auth)
      combo->auth= &auth_no_password;

    old_row_exists = 0;
    restore_record(table, s->default_values);
    user_table.set_host(combo->host.str, combo->host.length);
    user_table.set_user(combo->user.str, combo->user.length);
  }
  else
  {
    old_row_exists = 1;
    store_record(table,record[1]);			// Save copy for update
  }

  for (USER_AUTH *auth= combo->auth; auth; auth= auth->next)
  {
    nauth++;
    if (auth->plugin.length)
    {
      if (!plugin_is_ready(&auth->plugin, MYSQL_AUTHENTICATION_PLUGIN))
      {
        my_error(ER_PLUGIN_IS_NOT_LOADED, MYF(0), auth->plugin.str);
        goto end;
      }
    }
    else
      auth->plugin= guess_auth_plugin(thd, auth->auth_str.length);
  }

  /* Update table columns with new privileges */
  user_table.set_access(rights, revoke_grant);
  rights= user_table.get_access();

  if (handle_as_role)
  {
    if (old_row_exists && !user_table.get_is_role())
    {
      goto end;
    }
    if (user_table.set_is_role(true))
    {
      my_error(ER_COL_COUNT_DOESNT_MATCH_PLEASE_UPDATE, MYF(0),
               user_table.name().str,
               ROLE_ASSIGN_COLUMN_IDX + 1, user_table.num_fields(),
               static_cast<int>(table->s->mysql_version), MYSQL_VERSION_ID);
      goto end;
    }
  }
  else
  {
    old_acl_user= find_user_exact(combo->host, combo->user);
    if ((old_acl_user != NULL) != old_row_exists)
    {
      my_error(ER_PASSWORD_NO_MATCH, MYF(0));
      goto end;
    }
    new_acl_user= old_row_exists ? *old_acl_user :
                  ACL_USER(thd, *combo, lex->account_options, rights);
    if (acl_user_update(thd, &new_acl_user, nauth,
                        *combo, lex->account_options, rights))
      goto end;

    if (user_table.set_auth(new_acl_user))
    {
      my_error(ER_COL_COUNT_DOESNT_MATCH_PLEASE_UPDATE, MYF(0),
               user_table.name().str, 3, user_table.num_fields(),
               static_cast<int>(table->s->mysql_version), MYSQL_VERSION_ID);
      DBUG_RETURN(1);
    }

    switch (lex->account_options.ssl_type) {
    case SSL_TYPE_NOT_SPECIFIED:
      break;
    case SSL_TYPE_NONE:
    case SSL_TYPE_ANY:
    case SSL_TYPE_X509:
      user_table.set_ssl_type(lex->account_options.ssl_type);
      user_table.set_ssl_cipher("", 0);
      user_table.set_x509_issuer("", 0);
      user_table.set_x509_subject("", 0);
      break;
    case SSL_TYPE_SPECIFIED:
      user_table.set_ssl_type(lex->account_options.ssl_type);
      if (lex->account_options.ssl_cipher.str)
        user_table.set_ssl_cipher(lex->account_options.ssl_cipher.str,
                                  lex->account_options.ssl_cipher.length);
      else
        user_table.set_ssl_cipher("", 0);
      if (lex->account_options.x509_issuer.str)
        user_table.set_x509_issuer(lex->account_options.x509_issuer.str,
                                   lex->account_options.x509_issuer.length);
      else
        user_table.set_x509_issuer("", 0);
      if (lex->account_options.x509_subject.str)
        user_table.set_x509_subject(lex->account_options.x509_subject.str,
                                    lex->account_options.x509_subject.length);
      else
        user_table.set_x509_subject("", 0);
      break;
    }

    if (lex->account_options.specified_limits & USER_RESOURCES::QUERIES_PER_HOUR)
      user_table.set_max_questions(lex->account_options.questions);
    if (lex->account_options.specified_limits & USER_RESOURCES::UPDATES_PER_HOUR)
      user_table.set_max_updates(lex->account_options.updates);
    if (lex->account_options.specified_limits & USER_RESOURCES::CONNECTIONS_PER_HOUR)
      user_table.set_max_connections(lex->account_options.conn_per_hour);
    if (lex->account_options.specified_limits & USER_RESOURCES::USER_CONNECTIONS)
      user_table.set_max_user_connections(lex->account_options.user_conn);
    if (lex->account_options.specified_limits & USER_RESOURCES::MAX_STATEMENT_TIME)
      user_table.set_max_statement_time(lex->account_options.max_statement_time);

    mqh_used= (mqh_used || lex->account_options.questions || lex->account_options.updates ||
               lex->account_options.conn_per_hour || lex->account_options.user_conn ||
               lex->account_options.max_statement_time != 0.0);

    if (lex->account_options.account_locked != ACCOUNTLOCK_UNSPECIFIED)
      user_table.set_account_locked(new_acl_user.account_locked);

    if (nauth)
      user_table.set_password_last_changed(new_acl_user.password_last_changed);
    if (lex->account_options.password_expire != PASSWORD_EXPIRE_UNSPECIFIED)
    {
      user_table.set_password_lifetime(new_acl_user.password_lifetime);
      user_table.set_password_expired(new_acl_user.password_expired);
    }
  }

  if (old_row_exists)
  {
    /*
      We should NEVER delete from the user table, as a uses can still
      use mysqld even if he doesn't have any privileges in the user table!
    */
    if (cmp_record(table, record[1]))
    {
      if (unlikely(error= table->file->ha_update_row(table->record[1],
                                                     table->record[0])) &&
          error != HA_ERR_RECORD_IS_THE_SAME)
      {                                         // This should never happen
        table->file->print_error(error,MYF(0)); /* purecov: deadcode */
        error= -1;                              /* purecov: deadcode */
        goto end;                               /* purecov: deadcode */
      }
      else
        error= 0;
    }
  }
  else if (unlikely(error=table->file->ha_write_row(table->record[0])))
  {
    // This should never happen
    if (table->file->is_fatal_error(error, HA_CHECK_DUP))
    {
      table->file->print_error(error,MYF(0));	/* purecov: deadcode */
      error= -1;				/* purecov: deadcode */
      goto end;					/* purecov: deadcode */
    }
  }
  error=0;					// Privileges granted / revoked

end:
  if (likely(!error))
  {
    acl_cache->clear(1);			// Clear privilege cache
    if (handle_as_role)
    {
      if (old_row_exists)
        acl_update_role(combo->user, rights);
      else
        acl_insert_role(combo->user, rights);
    }
    else
    {
      if (old_acl_user)
        *old_acl_user= new_acl_user;
      else
      {
        push_new_user(new_acl_user);
        rebuild_acl_users();

        /* Rebuild 'acl_check_hosts' since 'acl_users' has been modified */
        rebuild_check_host();

        /*
          Rebuild every user's role_grants since 'acl_users' has been sorted
          and old pointers to ACL_USER elements are no longer valid
        */
        rebuild_role_grants();
      }
    }
  }
  DBUG_RETURN(error);
}


/*
  change grants in the mysql.db table
*/

static int replace_db_table(TABLE *table, const char *db,
			    const LEX_USER &combo,
			    privilege_t rights, const bool revoke_grant)
{
  uint i;
  ulonglong priv;
  privilege_t store_rights(NO_ACL);
  bool old_row_exists=0;
  int error;
  char what= revoke_grant ? 'N' : 'Y';
  uchar user_key[MAX_KEY_LENGTH];
  DBUG_ENTER("replace_db_table");

  /* Check if there is such a user in user table in memory? */
  if (!find_user_wild(combo.host, combo.user))
  {
    /* The user could be a role, check if the user is registered as a role */
    if (!combo.host.length && !find_acl_role(combo.user, true))
    {
      my_message(ER_PASSWORD_NO_MATCH, ER_THD(table->in_use,
                                              ER_PASSWORD_NO_MATCH), MYF(0));
      DBUG_RETURN(-1);
    }
  }

  table->use_all_columns();
  table->field[0]->store(combo.host.str,combo.host.length,
                         system_charset_info);
  table->field[1]->store(db,(uint) strlen(db), system_charset_info);
  table->field[2]->store(combo.user.str,combo.user.length,
                         system_charset_info);
  key_copy(user_key, table->record[0], table->key_info,
           table->key_info->key_length);

  if (table->file->ha_index_read_idx_map(table->record[0],0, user_key,
                                         HA_WHOLE_KEY,
                                         HA_READ_KEY_EXACT))
  {
    if (revoke_grant)
    { // no row, no revoke
      my_error(ER_NONEXISTING_GRANT, MYF(0), combo.user.str, combo.host.str);
      goto abort;
    }
    old_row_exists = 0;
    restore_record(table, s->default_values);
    table->field[0]->store(combo.host.str,combo.host.length,
                           system_charset_info);
    table->field[1]->store(db,(uint) strlen(db), system_charset_info);
    table->field[2]->store(combo.user.str,combo.user.length,
                           system_charset_info);
  }
  else
  {
    old_row_exists = 1;
    store_record(table,record[1]);
  }

  store_rights=get_rights_for_db(rights);
  for (i= 3, priv= 1; i < table->s->fields; i++, priv <<= 1)
  {
    if (priv & store_rights)			// do it if priv is chosen
      table->field [i]->store(&what,1, &my_charset_latin1);// set requested privileges
  }
  rights=get_access(table,3);
  rights=fix_rights_for_db(rights);
  if (table->s->fields <= 23)
    if ((rights | SHOW_CREATE_ROUTINE_ACL | GRANT_ACL) == DB_ACLS)
      rights|= SHOW_CREATE_ROUTINE_ACL;

  if (old_row_exists)
  {
    /* update old existing row */
    if (rights)
    {
      if (unlikely((error= table->file->ha_update_row(table->record[1],
                                                      table->record[0]))) &&
          error != HA_ERR_RECORD_IS_THE_SAME)
	goto table_error;			/* purecov: deadcode */
    }
    else	/* must have been a revoke of all privileges */
    {
      if (unlikely((error= table->file->ha_delete_row(table->record[1]))))
	goto table_error;			/* purecov: deadcode */
    }
  }
  else if (rights &&
           (unlikely(error= table->file->ha_write_row(table->record[0]))))
  {
    if (table->file->is_fatal_error(error, HA_CHECK_DUP_KEY))
      goto table_error; /* purecov: deadcode */
  }

  acl_cache->clear(1);				// Clear privilege cache
  if (old_row_exists)
    acl_update_db(combo.user.str,combo.host.str,db,rights);
  else if (rights)
  {
    /*
       If we did not have an already existing row, for users, we must always
       insert an ACL_DB entry. For roles however, it is possible that one was
       already created when DB privileges were propagated from other granted
       roles onto the current role. For this case, first try to update the
       existing entry, otherwise insert a new one.
    */
    if (!combo.is_role() ||
        !acl_update_db(combo.user.str, combo.host.str, db, rights))
    {
      acl_insert_db(combo.user.str,combo.host.str,db,rights);
    }
  }
  DBUG_RETURN(0);

  /* This could only happen if the grant tables got corrupted */
table_error:
  table->file->print_error(error,MYF(0));	/* purecov: deadcode */

abort:
  DBUG_RETURN(-1);
}

/**
  Updates the mysql.roles_mapping table

  @param table          TABLE to update
  @param user           user name of the grantee
  @param host           host name of the grantee
  @param role           role name to grant
  @param with_admin     WITH ADMIN OPTION flag
  @param existing       the entry in the acl_roles_mappings hash or NULL.
                        it is never NULL if revoke_grant is true.
                        it is NULL when a new pair is added, it's not NULL
                        when an existing pair is updated.
  @param revoke_grant   true for REVOKE, false for GRANT
*/
static int
replace_roles_mapping_table(TABLE *table, LEX_CSTRING *user, LEX_CSTRING *host,
                            LEX_CSTRING *role, bool with_admin,
                            ROLE_GRANT_PAIR *existing, bool revoke_grant)
{
  DBUG_ENTER("replace_roles_mapping_table");

  uchar row_key[MAX_KEY_LENGTH];
  int error;
  table->use_all_columns();
  restore_record(table, s->default_values);
  table->field[0]->store(host->str, host->length, system_charset_info);
  table->field[1]->store(user->str, user->length, system_charset_info);
  table->field[2]->store(role->str, role->length, system_charset_info);

  DBUG_ASSERT(!revoke_grant || existing);

  if (existing) // delete or update
  {
    key_copy(row_key, table->record[0], table->key_info,
             table->key_info->key_length);
    if (table->file->ha_index_read_idx_map(table->record[1], 0, row_key,
                                           HA_WHOLE_KEY, HA_READ_KEY_EXACT))
    {
      /* No match */
      DBUG_RETURN(1);
    }
    if (revoke_grant && !with_admin) 
    {
      if (unlikely((error= table->file->ha_delete_row(table->record[1]))))
      {
        DBUG_PRINT("info", ("error deleting row '%s' '%s' '%s'",
                            host->str, user->str, role->str));
        goto table_error;
      }
    }
    else if (with_admin)
    {
      table->field[3]->store(!revoke_grant + 1);

      if (unlikely((error= table->file->ha_update_row(table->record[1],
                                                      table->record[0]))))
      {
        DBUG_PRINT("info", ("error updating row '%s' '%s' '%s'",
                            host->str, user->str, role->str));
        goto table_error;
      }
    }
    DBUG_RETURN(0);
  }

  table->field[3]->store(with_admin + 1);

  if (unlikely((error= table->file->ha_write_row(table->record[0]))))
  {
    DBUG_PRINT("info", ("error inserting row '%s' '%s' '%s'",
                        host->str, user->str, role->str));
    goto table_error;
  }

  /* all ok */
  DBUG_RETURN(0);

table_error:
  DBUG_PRINT("info", ("table error"));
  table->file->print_error(error, MYF(0));
  DBUG_RETURN(1);
}


/**
  Updates the acl_roles_mappings hash

  @param user           user name of the grantee
  @param host           host name of the grantee
  @param role           role name to grant
  @param with_admin     WITH ADMIN OPTION flag
  @param existing       the entry in the acl_roles_mappings hash or NULL.
                        it is never NULL if revoke_grant is true.
                        it is NULL when a new pair is added, it's not NULL
                        when an existing pair is updated.
  @param revoke_grant   true for REVOKE, false for GRANT
*/
static int
update_role_mapping(LEX_CSTRING *user, LEX_CSTRING *host, LEX_CSTRING *role,
                    bool with_admin, ROLE_GRANT_PAIR *existing, bool revoke_grant)
{
  if (revoke_grant)
  {
    if (with_admin)
    {
      existing->with_admin= false;
      return 0;
    }
    return my_hash_delete(&acl_roles_mappings, (uchar*)existing);
  }

  if (existing)
  {
    existing->with_admin|= with_admin;
    return 0;
  }

  mysql_mutex_assert_owner(&acl_cache->lock);
  /* allocate a new entry that will go in the hash */
  ROLE_GRANT_PAIR *hash_entry= new (&acl_memroot) ROLE_GRANT_PAIR;
  if (hash_entry->init(&acl_memroot, *user, *host, *role, with_admin))
    return 1;
  return my_hash_insert(&acl_roles_mappings, (uchar*) hash_entry);
}

static void
acl_update_proxy_user(ACL_PROXY_USER *new_value, bool is_revoke)
{
  mysql_mutex_assert_owner(&acl_cache->lock);

  DBUG_ENTER("acl_update_proxy_user");
  for (size_t i= 0; i < acl_proxy_users.elements; i++)
  {
    ACL_PROXY_USER *acl_user=
      dynamic_element(&acl_proxy_users, i, ACL_PROXY_USER *);

    if (acl_user->pk_equals(new_value))
    {
      if (is_revoke)
      {
        DBUG_PRINT("info", ("deleting ACL_PROXY_USER"));
        delete_dynamic_element(&acl_proxy_users, i);
      }
      else
      {
        DBUG_PRINT("info", ("updating ACL_PROXY_USER"));
        acl_user->set_data(new_value);
      }
      break;
    }
  }
  DBUG_VOID_RETURN;
}


static void
acl_insert_proxy_user(ACL_PROXY_USER *new_value)
{
  DBUG_ENTER("acl_insert_proxy_user");
  mysql_mutex_assert_owner(&acl_cache->lock);
  (void) push_dynamic(&acl_proxy_users, (uchar *) new_value);
  my_qsort((uchar*) dynamic_element(&acl_proxy_users, 0, ACL_PROXY_USER *),
           acl_proxy_users.elements,
           sizeof(ACL_PROXY_USER), (qsort_cmp) acl_compare);
  DBUG_VOID_RETURN;
}


static int
replace_proxies_priv_table(THD *thd, TABLE *table, const LEX_USER *user,
                         const LEX_USER *proxied_user, bool with_grant_arg,
                         bool revoke_grant)
{
  bool old_row_exists= 0;
  int error;
  uchar user_key[MAX_KEY_LENGTH];
  ACL_PROXY_USER new_grant;
  char grantor[USER_HOST_BUFF_SIZE];

  DBUG_ENTER("replace_proxies_priv_table");

  mysql_mutex_assert_owner(&acl_cache->lock);
  if (!table)
  {
    my_error(ER_NO_SUCH_TABLE, MYF(0), MYSQL_SCHEMA_NAME.str,
             MYSQL_TABLE_NAME[PROXIES_PRIV_TABLE].str);
    DBUG_RETURN(-1);
  }

  /* Check if there is such a user in user table in memory? */
  if (!find_user_wild(user->host, user->user))
  {
    my_message(ER_PASSWORD_NO_MATCH,
               ER_THD(thd, ER_PASSWORD_NO_MATCH), MYF(0));
    DBUG_RETURN(-1);
  }

  table->use_all_columns();
  ACL_PROXY_USER::store_pk (table, &user->host, &user->user,
                            &proxied_user->host, &proxied_user->user);

  key_copy(user_key, table->record[0], table->key_info,
           table->key_info->key_length);

  get_grantor(thd, grantor);

  if (unlikely((error= table->file->ha_index_init(0, 1))))
  {
    table->file->print_error(error, MYF(0));
    DBUG_PRINT("info", ("ha_index_init error"));
    DBUG_RETURN(-1);
  }

  if (table->file->ha_index_read_map(table->record[0], user_key,
                                     HA_WHOLE_KEY,
                                     HA_READ_KEY_EXACT))
  {
    DBUG_PRINT ("info", ("Row not found"));
    if (revoke_grant)
    { // no row, no revoke
      my_error(ER_NONEXISTING_GRANT, MYF(0), user->user.str, user->host.str);
      goto abort;
    }
    old_row_exists= 0;
    restore_record(table, s->default_values);
    ACL_PROXY_USER::store_data_record(table, &user->host, &user->user,
                                      &proxied_user->host,
                                      &proxied_user->user,
                                      with_grant_arg,
                                      grantor);
  }
  else
  {
    DBUG_PRINT("info", ("Row found"));
    old_row_exists= 1;
    store_record(table, record[1]);
  }

  if (old_row_exists)
  {
    /* update old existing row */
    if (!revoke_grant)
    {
      if (unlikely(error= table->file->ha_update_row(table->record[1],
                                                     table->record[0])) &&
          error != HA_ERR_RECORD_IS_THE_SAME)
	goto table_error;			/* purecov: inspected */
    }
    else
    {
      if (unlikely((error= table->file->ha_delete_row(table->record[1]))))
	goto table_error;			/* purecov: inspected */
    }
  }
  else if (unlikely((error= table->file->ha_write_row(table->record[0]))))
  {
    DBUG_PRINT("info", ("error inserting the row"));
    if (table->file->is_fatal_error(error, HA_CHECK_DUP_KEY))
      goto table_error; /* purecov: inspected */
  }

  acl_cache->clear(1);				// Clear privilege cache
  if (old_row_exists)
  {
    new_grant.init(user->host.str, user->user.str,
                   proxied_user->host.str, proxied_user->user.str,
                   with_grant_arg);
    acl_update_proxy_user(&new_grant, revoke_grant);
  }
  else
  {
    new_grant.init(&acl_memroot, user->host.str, user->user.str,
                   proxied_user->host.str, proxied_user->user.str,
                   with_grant_arg);
    acl_insert_proxy_user(&new_grant);
  }

  table->file->ha_index_end();
  DBUG_RETURN(0);

  /* This could only happen if the grant tables got corrupted */
table_error:
  DBUG_PRINT("info", ("table error"));
  table->file->print_error(error, MYF(0));	/* purecov: inspected */

abort:
  DBUG_PRINT("info", ("aborting replace_proxies_priv_table"));
  table->file->ha_index_end();
  DBUG_RETURN(-1);
}


class GRANT_COLUMN :public Sql_alloc
{
public:
  char *column;
  privilege_t rights;
  privilege_t init_rights;
  uint key_length;
  GRANT_COLUMN(String &c, privilege_t y) :rights (y), init_rights(y)
  {
    column= (char*) memdup_root(&grant_memroot,c.ptr(), key_length=c.length());
  }

  /* this constructor assumes thas source->column is allocated in grant_memroot */
  GRANT_COLUMN(GRANT_COLUMN *source) : column(source->column),
    rights (source->rights), init_rights(NO_ACL), key_length(source->key_length) { }
};


static const uchar *get_key_column(const void *buff_, size_t *length, my_bool)
{
  auto buff=
      static_cast<const GRANT_COLUMN *>(buff_);
  *length=buff->key_length;
  return reinterpret_cast<const uchar *>(buff->column);
}

class GRANT_NAME :public Sql_alloc
{
public:
  acl_host_and_ip host;
  char *db, *user, *tname, *hash_key;
  privilege_t privs;
  privilege_t init_privs; /* privileges found in physical table */
  ulonglong sort;
  size_t key_length;
  GRANT_NAME(const char *h, const char *d,const char *u,
             const char *t, privilege_t p, bool is_routine);
  GRANT_NAME (TABLE *form, bool is_routine);
  virtual ~GRANT_NAME() = default;
  virtual bool ok() { return privs != NO_ACL; }
  void set_user_details(const char *h, const char *d,
                        const char *u, const char *t,
                        bool is_routine);
};


static privilege_t get_access_value_from_val_int(Field *field)
{
  return privilege_t(ALL_KNOWN_ACL & (ulonglong) field->val_int());
}


class GRANT_TABLE :public GRANT_NAME
{
public:
  privilege_t cols;
  privilege_t init_cols; /* privileges found in physical table */
  HASH hash_columns;

  GRANT_TABLE(const char *h, const char *d,const char *u,
              const char *t, privilege_t p, privilege_t c);
  GRANT_TABLE (TABLE *form, TABLE *col_privs);
  ~GRANT_TABLE() override;
  bool ok() override { return privs != NO_ACL || cols != NO_ACL; }
  void init_hash()
  {
<<<<<<< HEAD
    my_hash_init2(key_memory_acl_memex, &hash_columns, 4,
                  Lex_ident_column::charset_info(),
                  0, 0, 0, (my_hash_get_key) get_key_column, 0, 0, 0);
=======
    my_hash_init2(key_memory_acl_memex, &hash_columns, 4, system_charset_info,
                  0, 0, 0, get_key_column, 0, 0, 0);
>>>>>>> 2719cc49
  }
};


privilege_t GRANT_INFO::all_privilege()
{
  return (grant_table_user ? grant_table_user->cols : NO_ACL) |
         (grant_table_role ? grant_table_role->cols : NO_ACL) |
         (grant_public ?  grant_public->cols : NO_ACL) |
         privilege;
}


void GRANT_NAME::set_user_details(const char *h, const char *d,
                                  const char *u, const char *t,
                                  bool is_routine)
{
  /* Host given by user */
  update_hostname(&host, strdup_root(&grant_memroot, h));
  if (db != d)
  {
    DBUG_ASSERT(d);
    db= lower_case_table_names ?
        lex_string_casedn_root(&grant_memroot, files_charset_info,
                               d, strlen(d)).str :
        strdup_root(&grant_memroot, d);
  }
  user = strdup_root(&grant_memroot,u);
  sort=  get_magic_sort("hdu", host.hostname, db, user);
  if (tname != t)
  {
    DBUG_ASSERT(t);
    tname= lower_case_table_names || is_routine ?
           lex_string_casedn_root(&grant_memroot, files_charset_info,
                                  t, strlen(t)).str :
           strdup_root(&grant_memroot, t);
  }
  key_length= strlen(d) + strlen(u)+ strlen(t)+3;
  hash_key=   (char*) alloc_root(&grant_memroot,key_length);
  strmov(strmov(strmov(hash_key,user)+1,db)+1,tname);
}

GRANT_NAME::GRANT_NAME(const char *h, const char *d,const char *u,
                       const char *t, privilege_t p, bool is_routine)
  :db(0), tname(0), privs(p), init_privs(p)
{
  set_user_details(h, d, u, t, is_routine);
}

GRANT_TABLE::GRANT_TABLE(const char *h, const char *d,const char *u,
                         const char *t, privilege_t p, privilege_t c)
  :GRANT_NAME(h,d,u,t,p, FALSE), cols(c), init_cols(c)
{
  init_hash();
}

/*
  create a new GRANT_TABLE entry for role inheritance. init_* fields are set
  to 0
*/
GRANT_NAME::GRANT_NAME(TABLE *form, bool is_routine)
 :privs(NO_ACL), init_privs(NO_ACL)
{
  user= safe_str(get_field(&grant_memroot,form->field[2]));

  const char *hostname= get_field(&grant_memroot, form->field[0]);
  mysql_mutex_lock(&acl_cache->lock);
  if (!hostname && find_acl_role(Lex_cstring_strlen(user), true))
    hostname= "";
  mysql_mutex_unlock(&acl_cache->lock);
  update_hostname(&host, hostname);

  db=    get_field(&grant_memroot,form->field[1]);
  tname= get_field(&grant_memroot,form->field[3]);
  if (!db || !tname)
  {
    /* Wrong table row; Ignore it */
    return;					/* purecov: inspected */
  }
  sort=  get_magic_sort("hdu", host.hostname, db, user);
  if (lower_case_table_names)
  {
    DBUG_ASSERT(db);
    db= lex_string_casedn_root(&grant_memroot, files_charset_info,
                               db, strlen(db)).str;
  }
  if (lower_case_table_names || is_routine)
  {
    DBUG_ASSERT(tname);
    tname= lex_string_casedn_root(&grant_memroot, files_charset_info,
                                  tname, strlen(tname)).str;
  }
  key_length= (strlen(db) + strlen(user) + strlen(tname) + 3);
  hash_key=   (char*) alloc_root(&grant_memroot, key_length);
  strmov(strmov(strmov(hash_key,user)+1,db)+1,tname);
  privs = get_access_value_from_val_int(form->field[6]);
  privs = fix_rights_for_table(privs);
  init_privs= privs;
}


GRANT_TABLE::GRANT_TABLE(TABLE *form, TABLE *col_privs)
  :GRANT_NAME(form, FALSE), cols(NO_ACL), init_cols(NO_ACL)
{
  uchar key[MAX_KEY_LENGTH];

  if (!db || !tname)
  {
    /* Wrong table row; Ignore it */
    my_hash_clear(&hash_columns);               /* allow for destruction */
    cols= NO_ACL;
    return;
  }
  cols= get_access_value_from_val_int(form->field[7]);
  cols= fix_rights_for_column(cols);
  /*
    Initial columns privileges are the same as column privileges on creation.
    In case of roles, the cols privilege bits can get inherited and thus
    cause the cols field to change. The init_cols field is always the same
    as the physical table entry
  */
  init_cols= cols;

  init_hash();

  if (cols)
  {
    uint key_prefix_len;
    KEY_PART_INFO *key_part= col_privs->key_info->key_part;
    col_privs->field[0]->store(host.hostname,
                               (uint) safe_strlen(host.hostname),
                               system_charset_info);
    col_privs->field[1]->store(db,(uint) strlen(db), system_charset_info);
    col_privs->field[2]->store(user,(uint) strlen(user), system_charset_info);
    col_privs->field[3]->store(tname,(uint) strlen(tname), system_charset_info);

    key_prefix_len= (key_part[0].store_length +
                     key_part[1].store_length +
                     key_part[2].store_length +
                     key_part[3].store_length);
    key_copy(key, col_privs->record[0], col_privs->key_info, key_prefix_len);
    col_privs->field[4]->store("",0, &my_charset_latin1);

    if (col_privs->file->ha_index_init(0, 1))
    {
      cols= NO_ACL;
      init_cols= NO_ACL;
      return;
    }

    if (col_privs->file->ha_index_read_map(col_privs->record[0], (uchar*) key,
                                           (key_part_map)15,
                                           HA_READ_KEY_EXACT))
    {
      cols= NO_ACL; /* purecov: deadcode */
      init_cols= NO_ACL;
      col_privs->file->ha_index_end();
      return;
    }
    do
    {
      String *res,column_name;
      GRANT_COLUMN *mem_check;
      /* As column name is a string, we don't have to supply a buffer */
      res=col_privs->field[4]->val_str(&column_name);
      privilege_t priv= get_access_value_from_val_int(col_privs->field[6]);
      if (!(mem_check = new GRANT_COLUMN(*res,
                                         fix_rights_for_column(priv))))
      {
        /* Don't use this entry */
        privs= cols= init_privs= init_cols= NO_ACL;   /* purecov: deadcode */
        return;				/* purecov: deadcode */
      }
      if (my_hash_insert(&hash_columns, (uchar *) mem_check))
      {
        /* Invalidate this entry */
        privs= cols= init_privs= init_cols= NO_ACL;
        return;
      }
    } while (!col_privs->file->ha_index_next(col_privs->record[0]) &&
             !key_cmp_if_same(col_privs,key,0,key_prefix_len));
    col_privs->file->ha_index_end();
  }
}


GRANT_TABLE::~GRANT_TABLE()
{
  my_hash_free(&hash_columns);
}


static const uchar *get_grant_table(const void *buff_, size_t *length, my_bool)
{
  auto buff= static_cast<const GRANT_NAME *>(buff_);
  *length=buff->key_length;
  return reinterpret_cast<const uchar *>(buff->hash_key);
}


static void free_grant_table(void *grant_table_)
{
  GRANT_TABLE *grant_table= static_cast<GRANT_TABLE *>(grant_table_);
  grant_table->~GRANT_TABLE();
}


/* Search after a matching grant. Prefer exact grants before not exact ones */

static GRANT_NAME *name_hash_search(HASH *name_hash,
                                    const char *host,const char* ip,
                                    const char *db,
                                    const char *user, const char *tname,
                                    bool exact, bool name_tolower)
{
  constexpr size_t key_data_size= SAFE_NAME_LEN * 2 + USERNAME_LENGTH + 1;
  // See earlier comments on MY_CS_MBMAXLEN above
  CharBuffer<key_data_size + MY_CS_MBMAXLEN> key;
  GRANT_NAME *grant_name,*found=0;
  HASH_SEARCH_STATE state;

  key.append(Lex_cstring_strlen(user)).append_char('\0')
     .append(Lex_cstring_strlen(db)).append_char('\0')
     .append_opt_casedn(files_charset_info, Lex_cstring_strlen(tname),
                        name_tolower);
  key.append_char('\0');
  if (key.length() > key_data_size)
    return 0; // invalid name = not found

  for (grant_name= (GRANT_NAME*) my_hash_first(name_hash, (uchar*) key.ptr(),
                                               key.length(), &state);
       grant_name ;
       grant_name= (GRANT_NAME*) my_hash_next(name_hash, (uchar*) key.ptr(),
                                              key.length(), &state))
  {
    if (exact)
    {
      if (!grant_name->host.hostname ||
          (host &&
           Lex_ident_host(Lex_cstring_strlen(host)).
             streq(Lex_cstring_strlen(grant_name->host.hostname))) ||
	  (ip && !strcmp(ip, grant_name->host.hostname)))
	return grant_name;
    }
    else
    {
      if (compare_hostname(&grant_name->host, host, ip) &&
          (!found || found->sort < grant_name->sort))
	found=grant_name;					// Host ok
    }
  }
  return found;
}


static GRANT_NAME *
routine_hash_search(const char *host, const char *ip, const char *db,
                    const char *user, const char *tname, const Sp_handler *sph,
                    bool exact)
{
  return (GRANT_NAME*)
    name_hash_search(sph->get_priv_hash(),
		     host, ip, db, user, tname, exact, TRUE);
}


static GRANT_TABLE *
table_hash_search(const char *host, const char *ip, const char *db,
		  const char *user, const char *tname, bool exact)
{
  return (GRANT_TABLE*) name_hash_search(&column_priv_hash, host, ip, db,
					 user, tname, exact, (lower_case_table_names > 0));
}

static bool column_priv_insert(GRANT_TABLE *grant)
{
  return my_hash_insert(&column_priv_hash,(uchar*) grant);
}

static GRANT_COLUMN *
column_hash_search(GRANT_TABLE *t, const LEX_CSTRING &cname)
{
  if (!my_hash_inited(&t->hash_columns))
    return (GRANT_COLUMN*) 0;
  return (GRANT_COLUMN*)my_hash_search(&t->hash_columns,
                                       (uchar*)cname.str, cname.length);
}


static int replace_column_table(GRANT_TABLE *g_t,
				TABLE *table, const LEX_USER &combo,
				List <LEX_COLUMN> &columns,
				const char *db, const char *table_name,
				privilege_t rights, bool revoke_grant)
{
  int result=0;
  uchar key[MAX_KEY_LENGTH];
  uint key_prefix_length;
  KEY_PART_INFO *key_part= table->key_info->key_part;
  DBUG_ENTER("replace_column_table");

  table->use_all_columns();
  table->field[0]->store(combo.host.str,combo.host.length,
                         system_charset_info);
  table->field[1]->store(db,(uint) strlen(db),
                         system_charset_info);
  table->field[2]->store(combo.user.str,combo.user.length,
                         system_charset_info);
  table->field[3]->store(table_name,(uint) strlen(table_name),
                         system_charset_info);

  /* Get length of 4 first key parts */
  key_prefix_length= (key_part[0].store_length + key_part[1].store_length +
                      key_part[2].store_length + key_part[3].store_length);
  key_copy(key, table->record[0], table->key_info, key_prefix_length);

  rights&= COL_ACLS;				// Only ACL for columns

  /* first fix privileges for all columns in column list */

  List_iterator <LEX_COLUMN> iter(columns);
  class LEX_COLUMN *column;

  int error= table->file->ha_index_init(0, 1);
  if (unlikely(error))
  {
    table->file->print_error(error, MYF(0));
    DBUG_RETURN(-1);
  }

  while ((column= iter++))
  {
    privilege_t privileges= column->rights;
    bool old_row_exists=0;
    uchar user_key[MAX_KEY_LENGTH];

    key_restore(table->record[0],key,table->key_info,
                key_prefix_length);
    table->field[4]->store(column->column.ptr(), column->column.length(),
                           system_charset_info);
    /* Get key for the first 4 columns */
    key_copy(user_key, table->record[0], table->key_info,
             table->key_info->key_length);

    if (table->file->ha_index_read_map(table->record[0], user_key,
                                       HA_WHOLE_KEY, HA_READ_KEY_EXACT))
    {
      if (revoke_grant)
      {
	my_error(ER_NONEXISTING_TABLE_GRANT, MYF(0),
                 combo.user.str, combo.host.str,
                 table_name);                   /* purecov: inspected */
	result= -1;                             /* purecov: inspected */
	continue;                               /* purecov: inspected */
      }
      old_row_exists = 0;
      restore_record(table, s->default_values);		// Get empty record
      key_restore(table->record[0],key,table->key_info,
                  key_prefix_length);
      table->field[4]->store(column->column.ptr(),column->column.length(),
                             system_charset_info);
    }
    else
    {
      privilege_t tmp= get_access_value_from_val_int(table->field[6]);
      tmp=fix_rights_for_column(tmp);

      if (revoke_grant)
	privileges = tmp & ~(privileges | rights);
      else
	privileges |= tmp;
      old_row_exists = 1;
      store_record(table,record[1]);			// copy original row
    }

    table->field[6]->store((longlong) get_rights_for_column(privileges), TRUE);

    if (old_row_exists)
    {
      GRANT_COLUMN *grant_column;
      if (privileges)
	error=table->file->ha_update_row(table->record[1],table->record[0]);
      else
	error=table->file->ha_delete_row(table->record[1]);
      if (unlikely(error) && error != HA_ERR_RECORD_IS_THE_SAME)
      {
	table->file->print_error(error,MYF(0)); /* purecov: inspected */
	result= -1;				/* purecov: inspected */
	goto end;				/* purecov: inspected */
      }
      else
        error= 0;
      grant_column= column_hash_search(g_t, column->column.to_lex_cstring());
      if (grant_column)  // Should always be true
      {
        grant_column->rights= privileges;	// Update hash
        grant_column->init_rights= privileges;
      }
    }
    else					// new grant
    {
      GRANT_COLUMN *grant_column;
      if (unlikely((error=table->file->ha_write_row(table->record[0]))))
      {
	table->file->print_error(error,MYF(0)); /* purecov: inspected */
	result= -1;				/* purecov: inspected */
	goto end;				/* purecov: inspected */
      }
      grant_column= new GRANT_COLUMN(column->column,privileges);
      if (my_hash_insert(&g_t->hash_columns,(uchar*) grant_column))
      {
        result= -1;
        goto end;
      }
    }
  }

  /*
    If revoke of privileges on the table level, remove all such privileges
    for all columns
  */

  if (revoke_grant)
  {
    uchar user_key[MAX_KEY_LENGTH];
    key_copy(user_key, table->record[0], table->key_info,
             key_prefix_length);

    if (table->file->ha_index_read_map(table->record[0], user_key,
                                       (key_part_map)15,
                                       HA_READ_KEY_EXACT))
      goto end;

    /* Scan through all rows with the same host,db,user and table */
    do
    {
      privilege_t privileges = get_access_value_from_val_int(table->field[6]);
      privileges=fix_rights_for_column(privileges);
      store_record(table,record[1]);

      if (privileges & rights)	// is in this record the priv to be revoked ??
      {
	GRANT_COLUMN *grant_column = NULL;
	char  colum_name_buf[HOSTNAME_LENGTH+1];
	String column_name(colum_name_buf,sizeof(colum_name_buf),
                           system_charset_info);

	privileges&= ~rights;
	table->field[6]->store((longlong)
	                       get_rights_for_column(privileges), TRUE);
	table->field[4]->val_str(&column_name);
	grant_column = column_hash_search(g_t, column_name.to_lex_cstring());
	if (privileges)
	{
	  int tmp_error;
	  if (unlikely(tmp_error=
                       table->file->ha_update_row(table->record[1],
                                                  table->record[0])) &&
              tmp_error != HA_ERR_RECORD_IS_THE_SAME)
	  {					/* purecov: deadcode */
	    table->file->print_error(tmp_error,MYF(0)); /* purecov: deadcode */
	    result= -1;				/* purecov: deadcode */
	    goto end;				/* purecov: deadcode */
	  }
	  if (grant_column)
          {
            grant_column->rights  = privileges; // Update hash
            grant_column->init_rights = privileges;
          }
	}
	else
	{
	  int tmp_error;
	  if (unlikely((tmp_error=
                        table->file->ha_delete_row(table->record[1]))))
	  {					/* purecov: deadcode */
	    table->file->print_error(tmp_error,MYF(0)); /* purecov: deadcode */
	    result= -1;				/* purecov: deadcode */
	    goto end;				/* purecov: deadcode */
	  }
	  if (grant_column)
	    my_hash_delete(&g_t->hash_columns,(uchar*) grant_column);
	}
      }
    } while (!table->file->ha_index_next(table->record[0]) &&
	     !key_cmp_if_same(table, key, 0, key_prefix_length));
  }

end:
  table->file->ha_index_end();
  DBUG_RETURN(result);
}

static inline void get_grantor(THD *thd, char *grantor)
{
  const char *user= thd->security_ctx->user;
  const char *host= thd->security_ctx->host_or_ip;

#if defined(HAVE_REPLICATION)
  if (thd->slave_thread && thd->has_invoker())
  {
    user= thd->get_invoker_user().str;
    host= thd->get_invoker_host().str;
  }
#endif
  strxmov(grantor, user, "@", host, NullS);
}


/**
   Revoke rights from a grant table entry.

   @return 0  ok
   @return 1  fatal error (error given)
   @return -1 grant table was revoked
*/

static int replace_table_table(THD *thd, GRANT_TABLE *grant_table,
			       TABLE *table, const LEX_USER &combo,
			       const char *db, const char *table_name,
			       privilege_t rights, privilege_t col_rights,
			       bool revoke_grant)
{
  char grantor[USER_HOST_BUFF_SIZE];
  int old_row_exists = 1;
  int error=0;
  privilege_t store_table_rights(NO_ACL), store_col_rights(NO_ACL);
  uchar user_key[MAX_KEY_LENGTH];
  DBUG_ENTER("replace_table_table");
  DBUG_PRINT("enter", ("User: '%s'  Host: '%s'  Revoke:'%d'",
                        combo.user.str, combo.host.str, (int) revoke_grant));

  get_grantor(thd, grantor);
  /*
    The following should always succeed as new users are created before
    this function is called!
  */
  if (!find_user_wild(combo.host, combo.user))
  {
    if (!combo.host.length && !find_acl_role(combo.user, true))
    {
      my_message(ER_PASSWORD_NO_MATCH, ER_THD(thd, ER_PASSWORD_NO_MATCH),
                 MYF(0)); /* purecov: deadcode */
      DBUG_RETURN(1);                            /* purecov: deadcode */
    }
  }

  table->use_all_columns();
  restore_record(table, s->default_values);     // Get empty record
  table->field[0]->store(combo.host.str,combo.host.length,
                         system_charset_info);
  table->field[1]->store(db,(uint) strlen(db), system_charset_info);
  table->field[2]->store(combo.user.str,combo.user.length,
                         system_charset_info);
  table->field[3]->store(table_name,(uint) strlen(table_name),
                         system_charset_info);
  store_record(table,record[1]);			// store at pos 1
  key_copy(user_key, table->record[0], table->key_info,
           table->key_info->key_length);

  if (table->file->ha_index_read_idx_map(table->record[0], 0, user_key,
                                         HA_WHOLE_KEY,
                                         HA_READ_KEY_EXACT))
  {
    /*
      The following should never happen as we first check the in memory
      grant tables for the user.  There is however always a small change that
      the user has modified the grant tables directly.
    */
    if (revoke_grant)
    { // no row, no revoke
      my_error(ER_NONEXISTING_TABLE_GRANT, MYF(0),
               combo.user.str, combo.host.str,
               table_name);		        /* purecov: deadcode */
      DBUG_RETURN(1);				/* purecov: deadcode */
    }
    old_row_exists = 0;
    restore_record(table,record[1]);			// Get saved record
  }

  store_table_rights= get_rights_for_table(rights);
  store_col_rights=   get_rights_for_column(col_rights);
  if (old_row_exists)
  {
    store_record(table,record[1]);
    privilege_t j= get_access_value_from_val_int(table->field[6]);
    privilege_t k= get_access_value_from_val_int(table->field[7]);

    if (revoke_grant)
    {
      /* column rights are already fixed in mysql_table_grant */
      store_table_rights=j & ~store_table_rights;
    }
    else
    {
      store_table_rights|= j;
      store_col_rights|=   k;
    }
  }

  table->field[4]->store(grantor,(uint) strlen(grantor), system_charset_info);
  table->field[6]->store((longlong) store_table_rights, TRUE);
  table->field[7]->store((longlong) store_col_rights, TRUE);
  rights=fix_rights_for_table(store_table_rights);
  col_rights=fix_rights_for_column(store_col_rights);

  if (old_row_exists)
  {
    if (store_table_rights || store_col_rights)
    {
      if (unlikely(error=table->file->ha_update_row(table->record[1],
                                                    table->record[0])) &&
          error != HA_ERR_RECORD_IS_THE_SAME)
	goto table_error;			/* purecov: deadcode */
    }
    else if (unlikely((error = table->file->ha_delete_row(table->record[1]))))
      goto table_error;				/* purecov: deadcode */
  }
  else
  {
    error=table->file->ha_write_row(table->record[0]);
    if (unlikely(table->file->is_fatal_error(error, HA_CHECK_DUP_KEY)))
      goto table_error;				/* purecov: deadcode */
  }

  if (rights | col_rights)
  {
    grant_table->init_privs= rights;
    grant_table->init_cols=  col_rights;

    grant_table->privs= rights;
    grant_table->cols=	col_rights;
  }
  else
  {
    my_hash_delete(&column_priv_hash,(uchar*) grant_table);
    DBUG_RETURN(-1);                            // Entry revoked
  }
  DBUG_RETURN(0);

  /* This should never happen */
table_error:
  table->file->print_error(error,MYF(0)); /* purecov: deadcode */
  DBUG_RETURN(1); /* purecov: deadcode */
}


/**
  @retval       0  success
  @retval      -1  error
*/
static int replace_routine_table(THD *thd, GRANT_NAME *grant_name,
			      TABLE *table, const LEX_USER &combo,
			      const char *db, const char *routine_name,
			      const Sp_handler *sph,
			      privilege_t rights, bool revoke_grant)
{
  char grantor[USER_HOST_BUFF_SIZE];
  int old_row_exists= 1;
  int error=0;
  HASH *hash= sph->get_priv_hash();
  DBUG_ENTER("replace_routine_table");

  if (!table)
  {
    my_error(ER_NO_SUCH_TABLE, MYF(0), MYSQL_SCHEMA_NAME.str,
             MYSQL_TABLE_NAME[PROCS_PRIV_TABLE].str);
    DBUG_RETURN(-1);
  }

  if (revoke_grant && !grant_name->init_privs) // only inherited role privs
  {
    my_hash_delete(hash, (uchar*) grant_name);
    DBUG_RETURN(0);
  }

  get_grantor(thd, grantor);
  /*
    New users are created before this function is called.

    There may be some cases where a routine's definer is removed but the
    routine remains.
  */

  table->use_all_columns();
  restore_record(table, s->default_values);            // Get empty record
  table->field[0]->store(combo.host.str,combo.host.length, &my_charset_latin1);
  table->field[1]->store(db,(uint) strlen(db), &my_charset_latin1);
  table->field[2]->store(combo.user.str,combo.user.length, &my_charset_latin1);
  table->field[3]->store(routine_name,(uint) strlen(routine_name),
                         &my_charset_latin1);
  table->field[4]->store((longlong) sph->type(), true);
  store_record(table,record[1]);			// store at pos 1

  if (table->file->ha_index_read_idx_map(table->record[0], 0,
                                         (uchar*) table->field[0]->ptr,
                                         HA_WHOLE_KEY,
                                         HA_READ_KEY_EXACT))
  {
    /*
      The following should never happen as we first check the in memory
      grant tables for the user.  There is however always a small change that
      the user has modified the grant tables directly.

      Also, there is also a second posibility that this routine entry
      is created for a role by being inherited from a granted role.
    */
    if (revoke_grant)
    { // no row, no revoke
      my_error(ER_NONEXISTING_PROC_GRANT, MYF(0),
               combo.user.str, combo.host.str, routine_name);
      DBUG_RETURN(-1);
    }
    old_row_exists= 0;
    restore_record(table,record[1]);			// Get saved record
  }

  privilege_t store_proc_rights= get_rights_for_procedure(rights);
  if (old_row_exists)
  {
    store_record(table,record[1]);
    privilege_t j= get_access_value_from_val_int(table->field[6]);

    if (revoke_grant)
    {
      /* column rights are already fixed in mysql_table_grant */
      store_proc_rights=j & ~store_proc_rights;
    }
    else
    {
      store_proc_rights|= j;
    }
  }

  table->field[5]->store(grantor,(uint) strlen(grantor), &my_charset_latin1);
  table->field[6]->store((longlong) store_proc_rights, TRUE);
  rights=fix_rights_for_procedure(store_proc_rights);

  if (old_row_exists)
  {
    if (store_proc_rights)
    {
      if (unlikely(error=table->file->ha_update_row(table->record[1],
                                                    table->record[0])) &&
                   error != HA_ERR_RECORD_IS_THE_SAME)
	goto table_error;
    }
    else if (unlikely((error= table->file->ha_delete_row(table->record[1]))))
      goto table_error;
  }
  else
  {
    error=table->file->ha_write_row(table->record[0]);
    if (unlikely(table->file->is_fatal_error(error, HA_CHECK_DUP_KEY)))
      goto table_error;
  }

  if (rights)
  {
    grant_name->init_privs= rights;
    grant_name->privs= rights;
  }
  else
  {
    my_hash_delete(hash, (uchar*) grant_name);
  }
  DBUG_RETURN(0);

  /* This should never happen */
table_error:
  table->file->print_error(error,MYF(0));
  DBUG_RETURN(-1);
}


/*****************************************************************
  Role privilege propagation and graph traversal functionality

  According to the SQL standard, a role can be granted to a role,
  thus role grants can create an arbitrarily complex directed acyclic
  graph (a standard explicitly specifies that cycles are not allowed).

  When a privilege is granted to a role, it becomes available to all grantees.
  The code below recursively traverses a DAG of role grants, propagating
  privilege changes.

  The traversal function can work both ways, from roles to grantees or
  from grantees to roles. The first is used for privilege propagation,
  the second - for SHOW GRANTS and I_S.APPLICABLE_ROLES

  The role propagation code is smart enough to propagate only privilege
  changes to one specific database, table, or routine, if only they
  were changed (like in GRANT ... ON ... TO ...) or it can propagate
  everything (on startup or after FLUSH PRIVILEGES).

  It traverses only a subgraph that's accessible from the modified role,
  only visiting roles that can be possibly affected by the GRANT statement.

  Additionally, it stops traversal early, if this particular GRANT statement
  didn't result in any changes of privileges (e.g. both role1 and role2
  are granted to the role3, both role1 and role2 have SELECT privilege.
  if SELECT is revoked from role1 it won't change role3 privileges,
  so we won't traverse from role3 to its grantees).
******************************************************************/
struct PRIVS_TO_MERGE
{
  enum what
  {
    ALL, GLOBAL, DB, TABLE_COLUMN, PROC, FUNC, PACKAGE_SPEC, PACKAGE_BODY
  } what;
  const char *db, *name;
};


static enum PRIVS_TO_MERGE::what sp_privs_to_merge(enum_sp_type type)
{
  switch (type) {
  case SP_TYPE_FUNCTION:
    return PRIVS_TO_MERGE::FUNC;
  case SP_TYPE_PROCEDURE:
    return PRIVS_TO_MERGE::PROC;
  case SP_TYPE_PACKAGE:
    return PRIVS_TO_MERGE::PACKAGE_SPEC;
  case SP_TYPE_PACKAGE_BODY:
    return PRIVS_TO_MERGE::PACKAGE_BODY;
  case SP_TYPE_EVENT:
  case SP_TYPE_TRIGGER:
    break;
  }
  DBUG_ASSERT(0);
  return PRIVS_TO_MERGE::PROC;
}


static int init_role_for_merging(ACL_USER_BASE *role_, void *context)
{
  ACL_ROLE *role= static_cast<ACL_ROLE *>(role_);
  role->counter= 0;
  return 0;
}

static int count_subgraph_nodes(ACL_USER_BASE *, ACL_ROLE *grantee, void *context)
{
  grantee->counter++;
  return 0;
}

static int merge_role_privileges(ACL_USER_BASE *, ACL_ROLE *, void *);
static bool merge_one_role_privileges(ACL_ROLE *grantee, PRIVS_TO_MERGE what);

/**
  rebuild privileges of all affected roles

  entry point into role privilege propagation. after privileges of the
  'role' were changed, this function rebuilds privileges of all affected roles
  as necessary.
*/
static void propagate_role_grants(ACL_ROLE *role,
                                  enum PRIVS_TO_MERGE::what what,
                                  const char *db= 0, const char *name= 0)
{
  if (!role)
    return;

  mysql_mutex_assert_owner(&acl_cache->lock);
  PRIVS_TO_MERGE data= { what, db, name };

  /*
     Before updating grants to roles that inherit from this role, ensure that
     the effective grants on this role are up-to-date from *its* granted roles.
  */
  merge_one_role_privileges(role, data);
  /*
     Changing privileges of a role causes all other roles that had
     this role granted to them to have their rights invalidated.

     We need to rebuild all roles' related access bits.

     This cannot be a simple depth-first search, instead we have to merge
     privieges for all roles granted to a specific grantee, *before*
     merging privileges for this grantee. In other words, we must visit all
     parent nodes of a specific node, before descencing into this node.

     For example, if role1 is granted to role2 and role3, and role3 is
     granted to role2, after "GRANT ... role1", we cannot merge privileges
     for role2, until role3 is merged.  The counter will be 0 for role1, 2
     for role2, 1 for role3. Traversal will start from role1, go to role2,
     decrement the counter, backtrack, go to role3, merge it, go to role2
     again, merge it.

     And the counter is not just "all parent nodes", but only parent nodes
     that are part of the subgraph we're interested in. For example, if
     both roleA and roleB are granted to roleC, then roleC has two parent
     nodes. But when granting a privilege to roleA, we're only looking at a
     subgraph that includes roleA and roleC (roleB cannot be possibly
     affected by that grant statement). In this subgraph roleC has only one
     parent.

     (on the other hand, in acl_load we want to update all roles, and
     the counter is exactly equal to the number of all parent nodes)

     Thus, we do two graph traversals here. First we only count parents
     that are part of the subgraph. On the second traversal we decrement
     the counter and actually merge privileges for a node when a counter
     drops to zero.
  */
  traverse_role_graph_up(role, &data, init_role_for_merging, count_subgraph_nodes);
  traverse_role_graph_up(role, &data, NULL, merge_role_privileges);
}


// State of a node during a Depth First Search exploration
struct NODE_STATE
{
  ACL_USER_BASE *node_data; /* pointer to the node data */
  uint neigh_idx;           /* the neighbour that needs to be evaluated next */
};

/**
  Traverse the role grant graph and invoke callbacks at the specified points. 
  
  @param user           user or role to start traversal from
  @param context        opaque parameter to pass to callbacks
  @param offset         offset to ACL_ROLE::parent_grantee or to
                        ACL_USER_BASE::role_grants. Depending on this value,
                        traversal will go from roles to grantees or from
                        grantees to roles.
  @param on_node        called when a node is visited for the first time.
                        Returning a value <0 will abort the traversal.
  @param on_edge        called for every edge in the graph, when traversal
                        goes from a node to a neighbour node.
                        Returning <0 will abort the traversal. Returning >0
                        will make the traversal not to follow this edge.

  @note
  The traverse method is a DEPTH FIRST SEARCH, but callbacks can influence
  that (on_edge returning >0 value).

  @note
  This function should not be called directly, use
  traverse_role_graph_up() and traverse_role_graph_down() instead.

  @retval 0                 traversal finished successfully
  @retval ROLE_CYCLE_FOUND  traversal aborted, cycle detected
  @retval <0                traversal was aborted, because a callback returned
                            this error code
*/
static int traverse_role_graph_impl(ACL_USER_BASE *user, void *context,
       off_t offset,
       int (*on_node) (ACL_USER_BASE *role, void *context),
       int (*on_edge) (ACL_USER_BASE *current, ACL_ROLE *neighbour, void *context))
{
  DBUG_ENTER("traverse_role_graph_impl");
  DBUG_ASSERT(user);
  DBUG_PRINT("enter",("role: '%s'", user->user.str));
  /*
     The search operation should always leave the ROLE_ON_STACK and
     ROLE_EXPLORED flags clean for all nodes involved in the search
  */
  DBUG_ASSERT(!(user->flags & ROLE_ON_STACK));
  DBUG_ASSERT(!(user->flags & ROLE_EXPLORED));
  mysql_mutex_assert_owner(&acl_cache->lock);

  /*
     Stack used to simulate the recursive calls of DFS.
     It uses a Dynamic_array to reduce the number of
     malloc calls to a minimum
  */
  Dynamic_array<NODE_STATE> stack(PSI_INSTRUMENT_MEM, 20,50);
  Dynamic_array<ACL_USER_BASE *> to_clear(PSI_INSTRUMENT_MEM, 20, 50);
  NODE_STATE state;     /* variable used to insert elements in the stack */
  int result= 0;

  state.neigh_idx= 0;
  state.node_data= user;
  user->flags|= ROLE_ON_STACK;

  stack.push(state);
  to_clear.push(user);

  user->flags|= ROLE_OPENED;
  if (on_node && ((result= on_node(user, context)) < 0))
    goto end;

  while (stack.elements())
  {
    NODE_STATE *curr_state= stack.back();

    DBUG_ASSERT(curr_state->node_data->flags & ROLE_ON_STACK);

    ACL_USER_BASE *current= curr_state->node_data;
    ACL_USER_BASE *neighbour= NULL;
    DBUG_PRINT("info", ("Examining role %s", current->user.str));
    /*
      Iterate through the neighbours until a first valid jump-to
      neighbour is found
    */
    bool found= FALSE;
    uint i;
    DYNAMIC_ARRAY *array= (DYNAMIC_ARRAY *)(((char*)current) + offset);

    DBUG_ASSERT(array == &current->role_grants || current->flags & IS_ROLE);
    for (i= curr_state->neigh_idx; i < array->elements; i++)
    {
      neighbour= *(dynamic_element(array, i, ACL_ROLE**));
      if (!(neighbour->flags & IS_ROLE))
        continue;

      DBUG_PRINT("info", ("Examining neighbour role %s", neighbour->user.str));

      /* check if it forms a cycle */
      if (neighbour->flags & ROLE_ON_STACK)
      {
        DBUG_PRINT("info", ("Found cycle"));
        result= ROLE_CYCLE_FOUND;
        goto end;
      }

      if (!(neighbour->flags & ROLE_OPENED))
      {
        neighbour->flags|= ROLE_OPENED;
        to_clear.push(neighbour);
        if (on_node && ((result= on_node(neighbour, context)) < 0))
          goto end;
      }

      if (on_edge)
      {
        result= on_edge(current, (ACL_ROLE*)neighbour, context);
        if (result < 0)
          goto end;
        if (result > 0)
          continue;
      }

      /* Check if it was already explored, in that case, move on */
      if (neighbour->flags & ROLE_EXPLORED)
        continue;

      found= TRUE;
      break;
    }

    /* found states that we have found a node to jump next into */
    if (found)
    {
      curr_state->neigh_idx= i + 1;

      /* some sanity checks */
      DBUG_ASSERT(!(neighbour->flags & ROLE_ON_STACK));

      /* add the neighbour on the stack */
      neighbour->flags|= ROLE_ON_STACK;
      state.neigh_idx= 0;
      state.node_data= neighbour;
      stack.push(state);
    }
    else
    {
      /* Make sure we got a correct node */
      DBUG_ASSERT(curr_state->node_data->flags & ROLE_ON_STACK);
      /* Finished with exploring the current node, pop it off the stack */
      curr_state= &stack.pop();
      curr_state->node_data->flags&= ~ROLE_ON_STACK; /* clear the on-stack bit */
      curr_state->node_data->flags|= ROLE_EXPLORED;
    }
  }

end:
  /* Cleanup */
  for (size_t i= 0; i < to_clear.elements(); i++)
  {
    ACL_USER_BASE *current= to_clear.at(i);
    DBUG_ASSERT(current->flags & (ROLE_EXPLORED | ROLE_ON_STACK | ROLE_OPENED));
    current->flags&= ~(ROLE_EXPLORED | ROLE_ON_STACK | ROLE_OPENED);
  }
  DBUG_RETURN(result);
}

/**
  Traverse the role grant graph, going from a role to its grantees.

  This is used to propagate changes in privileges, for example,
  when GRANT or REVOKE is issued for a role.
*/

static int traverse_role_graph_up(ACL_ROLE *role, void *context,
       int (*on_node) (ACL_USER_BASE *role, void *context),
       int (*on_edge) (ACL_USER_BASE *current, ACL_ROLE *neighbour, void *context))
{
  return traverse_role_graph_impl(
      role, context, my_offsetof(ACL_ROLE, parent_grantee), on_node, on_edge);
}

/**
  Traverse the role grant graph, going from a user or a role to granted roles.

  This is used, for example, to print all grants available to a user or a role
  (as in SHOW GRANTS).
*/

static int traverse_role_graph_down(ACL_USER_BASE *user, void *context,
       int (*on_node) (ACL_USER_BASE *role, void *context),
       int (*on_edge) (ACL_USER_BASE *current, ACL_ROLE *neighbour, void *context))
{
  return traverse_role_graph_impl(user, context,
                             my_offsetof(ACL_USER_BASE, role_grants),
                             on_node, on_edge);
}

/*
  To find all db/table/routine privilege for a specific role
  we need to scan the array of privileges. It can be big.
  But the set of privileges granted to a role in question (or
  to roles directly granted to the role in question) is supposedly
  much smaller.

  We put a role and all roles directly granted to it in a hash, and iterate
  the (suposedly long) array of privileges, filtering out "interesting"
  entries using the role hash. We put all these "interesting"
  entries in a (suposedly small) dynamic array and them use it for merging.
*/
static const uchar *role_key(const void *role_, size_t *klen, my_bool)
{
  auto role= static_cast<const ACL_ROLE *>(role_);
  *klen= role->user.length;
  return reinterpret_cast<const uchar *>(role->user.str);
}
typedef Hash_set<ACL_ROLE> role_hash_t;

static bool merge_role_global_privileges(ACL_ROLE *grantee)
{
  privilege_t old= grantee->access;
  grantee->access= grantee->initial_role_access;

  DBUG_EXECUTE_IF("role_merge_stats", role_global_merges++;);

  for (size_t i= 0; i < grantee->role_grants.elements; i++)
  {
    ACL_ROLE *r= *dynamic_element(&grantee->role_grants, i, ACL_ROLE**);
    grantee->access|= r->access;
  }
  return old != grantee->access;
}

static int db_name_sort(const void *db1_, const void *db2_)
{
  auto db1= static_cast<const int *>(db1_);
  auto db2= static_cast<const int *>(db2_);
  return strcmp(acl_dbs.at(*db1).db, acl_dbs.at(*db2).db);
}

/**
  update ACL_DB for given database and a given role with merged privileges

  @param merged ACL_DB of the role in question (or -1 if it wasn't found)
  @param first  first ACL_DB in an array for the database in question
  @param access new privileges for the given role on the gived database
  @param role   the name of the given role

  @return a bitmap of
          1 - privileges were changed
          2 - ACL_DB was added
          4 - ACL_DB was deleted
*/
static int update_role_db(int merged, int first, privilege_t access,
                          const char *role)
{
  if (first < 0)
    return 0;

  DBUG_EXECUTE_IF("role_merge_stats", role_db_merges++;);

  if (merged < 0)
  {
    /*
      there's no ACL_DB for this role (all db grants come from granted roles)
      we need to create it

      Note that we cannot use acl_insert_db() now:
      1. it'll sort elements in the acl_dbs, so the pointers will become invalid
      2. we may need many of them, no need to sort every time
    */
    DBUG_ASSERT(access);
    ACL_DB acl_db;
    acl_db.user= role;
    acl_db.host.hostname= const_cast<char*>("");
    acl_db.host.ip= acl_db.host.ip_mask= 0;
    acl_db.db= acl_dbs.at(first).db;
    acl_db.access= access;
    acl_db.initial_access= NO_ACL;
    acl_db.sort= get_magic_sort("hdu", "", acl_db.db, role);
    acl_dbs.push(acl_db);
    return 2;
  }
  else if (access == NO_ACL)
  {
    /*
      there is ACL_DB but the role has no db privileges granted
      (all privileges were coming from granted roles, and now those roles
      were dropped or had their privileges revoked).
      we need to remove this ACL_DB entry

      Note, that we cannot delete now:
      1. it'll shift elements in the acl_dbs, so the pointers will become invalid
      2. it's O(N) operation, and we may need many of them
      so we only mark elements deleted and will delete later.
    */
    acl_dbs.at(merged).sort= 0; // lower than any valid ACL_DB sort value, will be sorted last
    return 4;
  }
  else if (acl_dbs.at(merged).access != access)
  {
    /* this is easy */
    acl_dbs.at(merged).access= access;
    return 1;
  }
  return 0;
}

/**
  merges db privileges from roles granted to the role 'grantee'.

  @return true if database privileges of the 'grantee' were changed

*/
static bool merge_role_db_privileges(ACL_ROLE *grantee, const char *dbname,
                                     role_hash_t *rhash)
{
  Dynamic_array<int> dbs(PSI_INSTRUMENT_MEM);

  /*
    Supposedly acl_dbs can be huge, but only a handful of db grants
    apply to grantee or roles directly granted to grantee.

    Collect these applicable db grants.
  */
  for (uint i=0 ; i < acl_dbs.elements() ; i++)
  {
    ACL_DB *db= &acl_dbs.at(i);
    if (db->host.hostname[0])
      continue;
    if (dbname && strcmp(db->db, dbname))
      continue;
    ACL_ROLE *r= rhash->find(db->user, strlen(db->user));
    if (!r)
      continue;
    dbs.append(i);
  }
  dbs.sort(db_name_sort);

  /*
    Because dbs array is sorted by the db name, all grants for the same db
    (that should be merged) are sorted together. The grantee's ACL_DB element
    is not necessarily the first and may be not present at all.
  */
  int first= -1, merged= -1;
  privilege_t access(NO_ACL);
  ulong update_flags= 0;
  for (int *p= dbs.front(); p <= dbs.back(); p++)
  {
    if (first<0 || (!dbname && strcmp(acl_dbs.at(p[0]).db, acl_dbs.at(p[-1]).db)))
    { // new db name series
      update_flags|= update_role_db(merged, first, access, grantee->user.str);
      merged= -1;
      access= NO_ACL;
      first= *p;
    }
    if (strcmp(acl_dbs.at(*p).user, grantee->user.str) == 0)
      access|= acl_dbs.at(merged= *p).initial_access;
    else
      access|= acl_dbs.at(*p).access;
  }
  update_flags|= update_role_db(merged, first, access, grantee->user.str);

  if (update_flags & 4)
  {
    // Remove elements marked for deletion.
    size_t count= 0;
    for(size_t i= 0; i < acl_dbs.elements(); i++)
    {
      ACL_DB *acl_db= &acl_dbs.at(i);
      if (acl_db->sort)
      {
        if (i > count)
          acl_dbs.set(count, *acl_db);
        count++;
      }
    }
    acl_dbs.elements(count);
  }


  if (update_flags & 2)
  { // inserted, need to sort
    rebuild_acl_dbs();
  }

  return update_flags;
}

static int table_name_sort(const void *tbl1_, const void *tbl2_)
{
  auto tbl1= static_cast<const GRANT_TABLE *const *>(tbl1_);
  auto tbl2= static_cast<const GRANT_TABLE *const *>(tbl2_);
  int res = strcmp((*tbl1)->db, (*tbl2)->db);
  if (res) return res;
  return strcmp((*tbl1)->tname, (*tbl2)->tname);
}

/**
  merges column privileges for the entry 'merged'

  @param merged GRANT_TABLE to merge the privileges into
  @param cur    first entry in the array of GRANT_TABLE's for a given table
  @param last   last entry in the array of GRANT_TABLE's for a given table,
                all entries between cur and last correspond to the *same* table

  @return 1 if the _set of columns_ in 'merged' was changed
          (not if the _set of privileges_ was changed).
*/
static int update_role_columns(GRANT_TABLE *merged,
                               GRANT_TABLE **cur, GRANT_TABLE **last)
{
  privilege_t rights __attribute__((unused)) (NO_ACL);
  int changed= 0;
  if (!merged->cols)
  {
    changed= merged->hash_columns.records > 0;
    my_hash_reset(&merged->hash_columns);
    return changed;
  }

  DBUG_EXECUTE_IF("role_merge_stats", role_column_merges++;);

  HASH *mh= &merged->hash_columns;
  for (uint i=0 ; i < mh->records ; i++)
  {
    GRANT_COLUMN *col = (GRANT_COLUMN *)my_hash_element(mh, i);
    col->rights= col->init_rights;
  }

  for (; cur < last; cur++)
  {
    if (*cur == merged)
      continue;
    HASH *ch= &cur[0]->hash_columns;
    for (uint i=0 ; i < ch->records ; i++)
    {
      GRANT_COLUMN *ccol = (GRANT_COLUMN *)my_hash_element(ch, i);
      GRANT_COLUMN *mcol = (GRANT_COLUMN *)my_hash_search(mh,
                                  (uchar *)ccol->column, ccol->key_length);
      if (mcol)
        mcol->rights|= ccol->rights;
      else
      {
        changed= 1;
        my_hash_insert(mh, (uchar*)new (&grant_memroot) GRANT_COLUMN(ccol));
      }
    }
  }

restart:
  for (uint i=0 ; i < mh->records ; i++)
  {
    GRANT_COLUMN *col = (GRANT_COLUMN *)my_hash_element(mh, i);
    rights|= col->rights;
    if (!col->rights)
    {
      changed= 1;
      my_hash_delete(mh, (uchar*)col);
      goto restart;
    }
  }
  DBUG_ASSERT(rights == merged->cols);
  return changed;
}

/**
  update GRANT_TABLE for a given table and a given role with merged privileges

  @param merged GRANT_TABLE of the role in question (or NULL if it wasn't found)
  @param first  first GRANT_TABLE in an array for the table in question
  @param last   last entry in the array of GRANT_TABLE's for a given table,
                all entries between first and last correspond to the *same* table
  @param privs  new table-level privileges for 'merged'
  @param cols   new OR-ed column-level privileges for 'merged'
  @param role   the name of the given role

  @return a bitmap of
          1 - privileges were changed
          2 - GRANT_TABLE was added
          4 - GRANT_TABLE was deleted
*/
static int update_role_table_columns(GRANT_TABLE *merged,
                                     GRANT_TABLE **first, GRANT_TABLE **last,
                                     privilege_t privs, privilege_t cols,
                                     const char *role)
{
  if (!first)
    return 0;

  DBUG_EXECUTE_IF("role_merge_stats", role_table_merges++;);

  if (merged == NULL)
  {
    /*
      there's no GRANT_TABLE for this role (all table grants come from granted
      roles) we need to create it
    */
    DBUG_ASSERT(privs | cols);
    merged= new (&grant_memroot) GRANT_TABLE("", first[0]->db, role, first[0]->tname,
                                     privs, cols);
    merged->init_privs= merged->init_cols= NO_ACL;
    update_role_columns(merged, first, last);
    column_priv_insert(merged);
    return 2;
  }
  else if ((privs | cols) == NO_ACL)
  {
    /*
      there is GRANT_TABLE object but the role has no table or column
      privileges granted (all privileges were coming from granted roles, and
      now those roles were dropped or had their privileges revoked).
      we need to remove this GRANT_TABLE
    */
    DBUG_EXECUTE_IF("role_merge_stats",
                    role_column_merges+= MY_TEST(merged->cols););
    my_hash_delete(&column_priv_hash,(uchar*) merged);
    return 4;
  }
  else
  {
    bool changed= merged->cols != cols || merged->privs != privs;
    merged->cols= cols;
    merged->privs= privs;
    if (update_role_columns(merged, first, last))
      changed= true;
    return changed;
  }
}

/**
  merges table privileges from roles granted to the role 'grantee'.

  @return true if table privileges of the 'grantee' were changed

*/
static bool merge_role_table_and_column_privileges(ACL_ROLE *grantee,
                        const char *db, const char *tname, role_hash_t *rhash)
{
  Dynamic_array<GRANT_TABLE *> grants(PSI_INSTRUMENT_MEM);
  DBUG_ASSERT(MY_TEST(db) == MY_TEST(tname)); // both must be set, or neither

  /*
    first, collect table/column privileges granted to
    roles in question.
  */
  for (uint i=0 ; i < column_priv_hash.records ; i++)
  {
    GRANT_TABLE *grant= (GRANT_TABLE *) my_hash_element(&column_priv_hash, i);
    if (grant->host.hostname[0])
      continue;
    if (tname && (strcmp(grant->db, db) || strcmp(grant->tname, tname)))
      continue;
    ACL_ROLE *r= rhash->find(grant->user, strlen(grant->user));
    if (!r)
      continue;
    grants.append(grant);
  }
  grants.sort(table_name_sort);

  GRANT_TABLE **first= NULL, *merged= NULL, **cur;
  privilege_t privs(NO_ACL), cols(NO_ACL);
  ulong update_flags= 0;
  for (cur= grants.front(); cur <= grants.back(); cur++)
  {
    if (!first ||
        (!tname && (strcmp(cur[0]->db, cur[-1]->db) ||
                   strcmp(cur[0]->tname, cur[-1]->tname))))
    { // new db.tname series
      update_flags|= update_role_table_columns(merged, first, cur,
                                               privs, cols, grantee->user.str);
      merged= NULL;
      privs= cols= NO_ACL;
      first= cur;
    }
    if (strcmp(cur[0]->user, grantee->user.str) == 0)
    {
      merged= cur[0];
      cols|= cur[0]->init_cols;
      privs|= cur[0]->init_privs;
    }
    else
    {
      cols|= cur[0]->cols;
      privs|= cur[0]->privs;
    }
  }
  update_flags|= update_role_table_columns(merged, first, cur,
                                           privs, cols, grantee->user.str);

  return update_flags;
}

static int routine_name_sort(const void *r1_,  const void *r2_)
{
  auto r1= static_cast<const GRANT_NAME *const *>(r1_);
  auto r2= static_cast<const GRANT_NAME *const *>(r2_);
  int res= strcmp((*r1)->db, (*r2)->db);
  if (res) return res;
  return strcmp((*r1)->tname, (*r2)->tname);
}

/**
  update GRANT_NAME for a given routine and a given role with merged privileges

  @param merged GRANT_NAME of the role in question (or NULL if it wasn't found)
  @param first  first GRANT_NAME in an array for the routine in question
  @param privs  new routine-level privileges for 'merged'
  @param role   the name of the given role
  @param hash   proc_priv_hash or func_priv_hash

  @return a bitmap of
          1 - privileges were changed
          2 - GRANT_NAME was added
          4 - GRANT_NAME was deleted
*/
static int update_role_routines(GRANT_NAME *merged, GRANT_NAME **first,
                                privilege_t privs, const char *role, HASH *hash)
{
  if (!first)
    return 0;

  DBUG_EXECUTE_IF("role_merge_stats", role_routine_merges++;);

  if (merged == NULL)
  {
    /*
      there's no GRANT_NAME for this role (all routine grants come from granted
      roles) we need to create it
    */
    DBUG_ASSERT(privs);
    merged= new (&grant_memroot) GRANT_NAME("", first[0]->db, role, first[0]->tname,
                                    privs, true);
    merged->init_privs= NO_ACL; // all privs are inherited
    my_hash_insert(hash, (uchar *)merged);
    return 2;
  }
  else if (privs == NO_ACL)
  {
    /*
      there is GRANT_NAME but the role has no privileges granted
      (all privileges were coming from granted roles, and now those roles
      were dropped or had their privileges revoked).
      we need to remove this entry
    */
    my_hash_delete(hash, (uchar*)merged);
    return 4;
  }
  else if (merged->privs != privs)
  {
    /* this is easy */
    merged->privs= privs;
    return 1;
  }
  return 0;
}

/**
  merges routine privileges from roles granted to the role 'grantee'.

  @return true if routine privileges of the 'grantee' were changed

*/
static bool merge_role_routine_grant_privileges(ACL_ROLE *grantee,
            const char *db, const char *tname, role_hash_t *rhash, HASH *hash)
{
  ulong update_flags= 0;

  DBUG_ASSERT(MY_TEST(db) == MY_TEST(tname)); // both must be set, or neither

  Dynamic_array<GRANT_NAME *> grants(PSI_INSTRUMENT_MEM);

  /* first, collect routine privileges granted to roles in question */
  for (uint i=0 ; i < hash->records ; i++)
  {
    GRANT_NAME *grant= (GRANT_NAME *) my_hash_element(hash, i);
    if (grant->host.hostname[0])
      continue;
    if (tname && (strcmp(grant->db, db) || strcmp(grant->tname, tname)))
      continue;
    ACL_ROLE *r= rhash->find(grant->user, strlen(grant->user));
    if (!r)
      continue;
    grants.append(grant);
  }
  grants.sort(routine_name_sort);

  GRANT_NAME **first= NULL, *merged= NULL;
  privilege_t privs(NO_ACL);
  for (GRANT_NAME **cur= grants.front(); cur <= grants.back(); cur++)
  {
    if (!first ||
        (!tname && (strcmp(cur[0]->db, cur[-1]->db) ||
                    strcmp(cur[0]->tname, cur[-1]->tname))))
    { // new db.tname series
      update_flags|= update_role_routines(merged, first, privs,
                                          grantee->user.str, hash);
      merged= NULL;
      privs= NO_ACL;
      first= cur;
    }
    if (strcmp(cur[0]->user, grantee->user.str) == 0)
    {
      merged= cur[0];
      privs|= cur[0]->init_privs;
    }
    else
    {
      privs|= cur[0]->privs;
    }
  }
  update_flags|= update_role_routines(merged, first, privs,
                                      grantee->user.str, hash);
  return update_flags;
}

/**
  update privileges of the 'grantee' from all roles, granted to it
*/
static int merge_role_privileges(ACL_USER_BASE *,
                                 ACL_ROLE *grantee, void *context)
{
  PRIVS_TO_MERGE *data= (PRIVS_TO_MERGE *)context;

  DBUG_ASSERT(grantee->counter > 0);
  if (--grantee->counter)
    return 1; // don't recurse into grantee just yet

  grantee->counter= 1; // Mark the grantee as merged.

  /* if we'll do db/table/routine privileges, create a hash of role names */
  role_hash_t role_hash(PSI_INSTRUMENT_MEM, role_key);
  if (data->what != PRIVS_TO_MERGE::GLOBAL)
  {
    role_hash.insert(grantee);
    for (size_t i= 0; i < grantee->role_grants.elements; i++)
      role_hash.insert(*dynamic_element(&grantee->role_grants, i, ACL_ROLE**));
  }

  bool all= data->what == PRIVS_TO_MERGE::ALL;
  bool changed= false;
  if (all || data->what == PRIVS_TO_MERGE::GLOBAL)
    changed|= merge_role_global_privileges(grantee);
  if (all || data->what == PRIVS_TO_MERGE::DB)
    changed|= merge_role_db_privileges(grantee, data->db, &role_hash);
  if (all || data->what == PRIVS_TO_MERGE::TABLE_COLUMN)
    changed|= merge_role_table_and_column_privileges(grantee,
                                             data->db, data->name, &role_hash);
  if (all || data->what == PRIVS_TO_MERGE::PROC)
    changed|= merge_role_routine_grant_privileges(grantee,
                            data->db, data->name, &role_hash, &proc_priv_hash);
  if (all || data->what == PRIVS_TO_MERGE::FUNC)
    changed|= merge_role_routine_grant_privileges(grantee,
                            data->db, data->name, &role_hash, &func_priv_hash);
  if (all || data->what == PRIVS_TO_MERGE::PACKAGE_SPEC)
    changed|= merge_role_routine_grant_privileges(grantee,
                            data->db, data->name, &role_hash,
                            &package_spec_priv_hash);
  if (all || data->what == PRIVS_TO_MERGE::PACKAGE_BODY)
    changed|= merge_role_routine_grant_privileges(grantee,
                            data->db, data->name, &role_hash,
                            &package_body_priv_hash);
  return !changed; // don't recurse into the subgraph if privs didn't change
}

static
bool merge_one_role_privileges(ACL_ROLE *grantee,
                               PRIVS_TO_MERGE what)
{
  grantee->counter= 1;
  return merge_role_privileges(0, grantee, &what);
}

/*****************************************************************
  End of the role privilege propagation and graph traversal code
******************************************************************/

static bool has_auth(LEX_USER *user, LEX *lex)
{
  return user->has_auth() ||
         lex->account_options.ssl_type != SSL_TYPE_NOT_SPECIFIED ||
         lex->account_options.ssl_cipher.str ||
         lex->account_options.x509_issuer.str ||
         lex->account_options.x509_subject.str ||
         lex->account_options.specified_limits;
}

static bool copy_and_check_auth(LEX_USER *to, LEX_USER *from, THD *thd)
{
  to->auth= from->auth;

  // if changing auth for an existing user
  if (has_auth(to, thd->lex) && find_user_exact(to->host, to->user))
  {
    mysql_mutex_unlock(&acl_cache->lock);
    bool res= check_alter_user(thd, to->host, to->user);
    mysql_mutex_lock(&acl_cache->lock);
    return res;
  }

  return false;
}


/*
  Store table level and column level grants in the privilege tables

  SYNOPSIS
    mysql_table_grant()
    thd			Thread handle
    table_list		List of tables to give grant
    user_list		List of users to give grant
    columns		List of columns to give grant
    rights		Table level grant
    revoke_grant	Set to 1 if this is a REVOKE command

  RETURN
    FALSE ok
    TRUE  error
*/

int mysql_table_grant(THD *thd, TABLE_LIST *table_list,
		      List <LEX_USER> &user_list,
		      List <LEX_COLUMN> &columns, privilege_t rights,
		      bool revoke_grant)
{
  privilege_t column_priv(NO_ACL);
  int result, res;
  List_iterator <LEX_USER> str_list (user_list);
  LEX_USER *Str, *tmp_Str;
  bool create_new_users=0;
  Lex_ident_db db_name;
  Lex_ident_table table_name;
  DBUG_ENTER("mysql_table_grant");

  if (rights & ~TABLE_ACLS)
  {
    my_message(ER_ILLEGAL_GRANT_FOR_TABLE,
               ER_THD(thd, ER_ILLEGAL_GRANT_FOR_TABLE),
               MYF(0));
    DBUG_RETURN(TRUE);
  }

  if (!revoke_grant)
  {
    if (columns.elements)
    {
      class LEX_COLUMN *column;
      List_iterator <LEX_COLUMN> column_iter(columns);

      if (open_normal_and_derived_tables(thd, table_list, 0, DT_PREPARE))
        DBUG_RETURN(TRUE);

      while ((column = column_iter++))
      {
        field_index_t unused_field_idx= NO_CACHED_FIELD_INDEX;
        TABLE_LIST *dummy;
        Field *f=find_field_in_table_ref(thd, table_list,
                            Lex_ident_column(column->column.to_lex_cstring()),
                                         column->column.ptr(), NULL, NULL,
                                         ignored_tables_list_t(NULL), NULL,
                                         TRUE, FALSE, &unused_field_idx, FALSE,
                                         &dummy);
        if (unlikely(f == (Field*)0))
        {
          my_error(ER_BAD_FIELD_ERROR, MYF(0),
                   column->column.c_ptr(), table_list->alias.str);
          DBUG_RETURN(TRUE);
        }
        if (unlikely(f == (Field *)-1))
          DBUG_RETURN(TRUE);
        column_priv|= column->rights;
      }
      close_mysql_tables(thd);
    }
    else
    {
      if (!(rights & CREATE_ACL))
      {
        if (!ha_table_exists(thd, &table_list->db, &table_list->table_name))
        {
          my_error(ER_NO_SUCH_TABLE, MYF(0), table_list->db.str,
                   table_list->alias.str);
          DBUG_RETURN(TRUE);
        }
      }
      if (table_list->grant.want_privilege)
      {
        char command[128];
        get_privilege_desc(command, sizeof(command),
                           table_list->grant.want_privilege);
        my_error(ER_TABLEACCESS_DENIED_ERROR, MYF(0),
                 command, thd->security_ctx->priv_user,
                 thd->security_ctx->host_or_ip, table_list->db.str,
                 table_list->alias.str);
        DBUG_RETURN(-1);
      }
    }
  }

  /*
    Open the mysql.user and mysql.tables_priv tables.
    Don't open column table if we don't need it !
  */
  int tables_to_open= Table_user | Table_tables_priv;
  if (column_priv ||
      (revoke_grant && ((rights & COL_ACLS) || columns.elements)))
    tables_to_open|= Table_columns_priv;

  /*
    The lock api is depending on the thd->lex variable which needs to be
    re-initialized.
  */
  Query_tables_list backup;
  thd->lex->reset_n_backup_query_tables_list(&backup);
  /*
    Restore Query_tables_list::sql_command value, which was reset
    above, as the code writing query to the binary log assumes that
    this value corresponds to the statement being executed.
  */
  thd->lex->sql_command= backup.sql_command;

  Grant_tables tables;
  if ((result= tables.open_and_lock(thd, tables_to_open, TL_WRITE)))
  {
    thd->lex->restore_backup_query_tables_list(&backup);
    DBUG_RETURN(result != 1);
  }

  if (!revoke_grant)
    create_new_users= test_if_create_new_users(thd);
  mysql_rwlock_wrlock(&LOCK_grant);
  mysql_mutex_lock(&acl_cache->lock);
  MEM_ROOT *old_root= thd->mem_root;
  thd->mem_root= &grant_memroot;
  grant_version++;

  while ((tmp_Str = str_list++))
  {
    int error;
    GRANT_TABLE *grant_table;
    if (!(Str= get_current_user(thd, tmp_Str, false)))
    {
      result= TRUE;
      continue;
    }
    /* Create user if needed */
    error= copy_and_check_auth(Str, Str, thd) ||
           replace_user_table(thd, tables.user_table(), Str,
                               NO_ACL, revoke_grant, create_new_users,
                               MY_TEST(!is_public(Str) &&
                                       (thd->variables.sql_mode &
                                        MODE_NO_AUTO_CREATE_USER)));
    if (unlikely(error))
    {
      result= TRUE;				// Remember error
      continue;					// Add next user
    }

    db_name= table_list->get_db_name();
    table_name= table_list->get_table_name();

    /* Find/create cached table grant */
    grant_table= table_hash_search(Str->host.str, NullS, db_name.str,
                                   Str->user.str, table_name.str, 1);
    if (!grant_table)
    {
      if (revoke_grant)
      {
        my_error(ER_NONEXISTING_TABLE_GRANT, MYF(0),
                 Str->user.str, Str->host.str, table_list->table_name.str);
        result= TRUE;
        continue;
      }
      grant_table= new (&grant_memroot) GRANT_TABLE(Str->host.str,
                                                    db_name.str,
                                                    Str->user.str,
                                                    table_name.str,
                                                    rights,
                                                    column_priv);
      if (!grant_table ||
          column_priv_insert(grant_table))
      {
        result= TRUE;				/* purecov: deadcode */
        continue;				/* purecov: deadcode */
      }
    }

    /* If revoke_grant, calculate the new column privilege for tables_priv */
    if (revoke_grant)
    {
      class LEX_COLUMN *column;
      List_iterator <LEX_COLUMN> column_iter(columns);
      GRANT_COLUMN *grant_column;

      /* Fix old grants */
      while ((column = column_iter++))
      {
        grant_column = column_hash_search(grant_table,
                                          column->column.to_lex_cstring());
        if (grant_column)
        {
          grant_column->init_rights&= ~(column->rights | rights);
          // If this is a role, rights will need to be reconstructed.
          grant_column->rights= grant_column->init_rights;
        }
      }
      /* scan trough all columns to get new column grant */
      column_priv= NO_ACL;
      for (uint idx=0 ; idx < grant_table->hash_columns.records ; idx++)
      {
        grant_column= (GRANT_COLUMN*)
          my_hash_element(&grant_table->hash_columns, idx);
        grant_column->init_rights&= ~rights;  // Fix other columns
        grant_column->rights= grant_column->init_rights;
        column_priv|= grant_column->init_rights;
      }
    }
    else
    {
      column_priv|= grant_table->init_cols;
    }


    /* update table and columns */

    /* TODO(cvicentiu) refactor replace_table_table to use Tables_priv_table
       instead of TABLE directly. */
    if (tables.columns_priv_table().table_exists())
    {
      /* TODO(cvicentiu) refactor replace_column_table to use Columns_priv_table
         instead of TABLE directly. */
      if (replace_column_table(grant_table, tables.columns_priv_table().table(),
                               *Str, columns,
                               db_name.str, table_name.str, rights,
                               revoke_grant))
	result= TRUE;
    }
    if ((res= replace_table_table(thd, grant_table,
                                  tables.tables_priv_table().table(),
                                  *Str, db_name.str, table_name.str,
                                  rights, column_priv, revoke_grant)))
    {
      if (res > 0)
      {
        /* Should only happen if table is crashed */
        result= TRUE;			       /* purecov: deadcode */
      }
    }
    if (Str->is_role())
      propagate_role_grants(find_acl_role(Str->user, true),
                            PRIVS_TO_MERGE::TABLE_COLUMN,
                            db_name.str, table_name.str);
  }

  thd->mem_root= old_root;
  mysql_mutex_unlock(&acl_cache->lock);

  if (!result) /* success */
    result= write_bin_log(thd, TRUE, thd->query(), thd->query_length());

  mysql_rwlock_unlock(&LOCK_grant);

  if (!result) /* success */
    my_ok(thd);

  thd->lex->restore_backup_query_tables_list(&backup);
  DBUG_RETURN(result);
}


/**
  Store routine level grants in the privilege tables

  @param thd Thread handle
  @param table_list List of routines to give grant
  @param sph SP handler
  @param user_list List of users to give grant
  @param rights Table level grant
  @param revoke_grant Is this is a REVOKE command?

  @return
    @retval FALSE Success.
    @retval TRUE An error occurred.
*/

bool mysql_routine_grant(THD *thd, TABLE_LIST *table_list,
                         const Sp_handler *sph,
			 List <LEX_USER> &user_list, privilege_t rights,
			 bool revoke_grant, bool write_to_binlog)
{
  List_iterator <LEX_USER> str_list (user_list);
  LEX_USER *Str, *tmp_Str;
  bool create_new_users= 0;
  int result;
  const char *db_name, *table_name;
  DBUG_ENTER("mysql_routine_grant");

  if (rights & ~PROC_ACLS)
  {
    my_message(ER_ILLEGAL_GRANT_FOR_TABLE,
               ER_THD(thd, ER_ILLEGAL_GRANT_FOR_TABLE),
               MYF(0));
    DBUG_RETURN(TRUE);
  }

  if (!revoke_grant)
  {
    if (sph->sp_exist_routines(thd, table_list))
      DBUG_RETURN(TRUE);
  }

  Grant_tables tables;
  if ((result= tables.open_and_lock(thd, Table_user | Table_procs_priv, TL_WRITE)))
    DBUG_RETURN(result != 1);

  DBUG_ASSERT(!thd->is_current_stmt_binlog_format_row());

  if (!revoke_grant)
    create_new_users= test_if_create_new_users(thd);
  mysql_rwlock_wrlock(&LOCK_grant);
  mysql_mutex_lock(&acl_cache->lock);
  MEM_ROOT *old_root= thd->mem_root;
  thd->mem_root= &grant_memroot;

  DBUG_PRINT("info",("now time to iterate and add users"));

  while ((tmp_Str= str_list++))
  {
    GRANT_NAME *grant_name;
    if (!(Str= get_current_user(thd, tmp_Str, false)))
    {
      result= TRUE;
      continue;
    }
    /* Create user if needed */
    if (copy_and_check_auth(Str, tmp_Str, thd) ||
        replace_user_table(thd, tables.user_table(), Str,
			   NO_ACL, revoke_grant, create_new_users,
                           !is_public(Str) && (thd->variables.sql_mode &
                                     MODE_NO_AUTO_CREATE_USER)))
    {
      result= TRUE;
      continue;
    }

    db_name= table_list->db.str;
    table_name= table_list->table_name.str;
    grant_name= routine_hash_search(Str->host.str, NullS, db_name,
                                    Str->user.str, table_name, sph, 1);
    if (revoke_grant && (!grant_name || !grant_name->init_privs))
    {
      my_error(ER_NONEXISTING_PROC_GRANT, MYF(0),
               Str->user.str, Str->host.str, table_name);
      result= TRUE;
      continue;
    }
    if (!grant_name)
    {
      DBUG_ASSERT(!revoke_grant);
      grant_name= new GRANT_NAME(Str->host.str, db_name,
                                 Str->user.str, table_name,
                                 rights, TRUE);
      if (!grant_name ||
          my_hash_insert(sph->get_priv_hash(), (uchar*) grant_name))
      {
        result= TRUE;
        continue;
      }
    }

    if (replace_routine_table(thd, grant_name, tables.procs_priv_table().table(),
          *Str, db_name, table_name, sph, rights, revoke_grant) != 0)
    {
      result= TRUE;
      continue;
    }
    if (Str->is_role())
      propagate_role_grants(find_acl_role(Str->user, true),
                            sp_privs_to_merge(sph->type()),
                            db_name, table_name);
  }
  thd->mem_root= old_root;
  mysql_mutex_unlock(&acl_cache->lock);

  if (write_to_binlog)
  {
    if (write_bin_log(thd, FALSE, thd->query(), thd->query_length()))
      result= TRUE;
  }

  mysql_rwlock_unlock(&LOCK_grant);

  /* Tables are automatically closed */
  DBUG_RETURN(result);
}

/**
  append a user or role name to a buffer that will be later used as an error message
*/
static void append_user(THD *thd, String *str,
                        const LEX_CSTRING *u, const LEX_CSTRING *h)
{
  if (str->length())
    str->append(',');
  append_query_string(system_charset_info, str, u->str, u->length,
                      thd->variables.sql_mode & MODE_NO_BACKSLASH_ESCAPES);
  /* hostname part is not relevant for roles, it is always empty */
  if (u->length == 0 || h->length != 0)
  {
    str->append('@');
    append_query_string(system_charset_info, str, h->str, h->length,
                        thd->variables.sql_mode & MODE_NO_BACKSLASH_ESCAPES);
  }
}

static void append_user(THD *thd, String *str, LEX_USER *user)
{
  append_user(thd, str, & user->user, & user->host);
}

/**
  append a string to a buffer that will be later used as an error message

  @note
  a string can be either CURRENT_USER or CURRENT_ROLE or NONE, it should be
  neither quoted nor escaped.
*/
static void append_str(String *str, const char *s, size_t l)
{
  if (str->length())
    str->append(',');
  str->append(s, l);
}

static int can_grant_role_callback(ACL_USER_BASE *grantee,
                                   ACL_ROLE *role, void *data)
{
  ROLE_GRANT_PAIR *pair;

  if (role != (ACL_ROLE*)data)
    return 0; // keep searching

  if (grantee->flags & IS_ROLE)
    pair= find_role_grant_pair(&grantee->user, &empty_clex_str, &role->user);
  else
  {
    ACL_USER *user= (ACL_USER *)grantee;
    LEX_CSTRING host= { user->host.hostname, user->hostname_length };
    pair= find_role_grant_pair(&user->user, &host, &role->user);
  }
  if (!pair->with_admin)
    return 0; // keep searching

  return -1; // abort the traversal
}


/*
  One can only grant a role if SELECT * FROM I_S.APPLICABLE_ROLES shows this
  role as grantable.
  
  What this really means - we need to traverse role graph for the current user
  looking for our role being granted with the admin option.
*/
static bool can_grant_role(THD *thd, ACL_ROLE *role)
{
  Security_context *sctx= thd->security_ctx;

  if (!sctx->is_user_defined()) // galera
    return true;

  ACL_USER *grantee= find_user_exact(Lex_cstring_strlen(sctx->priv_host),
                                     Lex_cstring_strlen(sctx->priv_user));
  if (!grantee)
    return false;

  return traverse_role_graph_down(grantee, role, NULL,
                                  can_grant_role_callback) == -1;
}


bool mysql_grant_role(THD *thd, List <LEX_USER> &list, bool revoke)
{
  DBUG_ENTER("mysql_grant_role");
  /*
     The first entry in the list is the granted role. Need at least two
     entries for the command to be valid
   */
  DBUG_ASSERT(list.elements >= 2);
  int result;
  bool create_new_user, no_auto_create_user;
  String wrong_users;
  LEX_USER *user, *granted_role;
  LEX_CSTRING rolename;
  LEX_CSTRING username;
  LEX_CSTRING hostname;
  ACL_ROLE *role, *role_as_user;

  List_iterator <LEX_USER> user_list(list);
  granted_role= user_list++;
  if (!(granted_role= get_current_user(thd, granted_role)))
    DBUG_RETURN(TRUE);

  DBUG_ASSERT(granted_role->is_role());
  rolename= granted_role->user;

  create_new_user= test_if_create_new_users(thd);
  no_auto_create_user= thd->variables.sql_mode & MODE_NO_AUTO_CREATE_USER;

  Grant_tables tables;
  if ((result= tables.open_and_lock(thd, Table_user | Table_roles_mapping, TL_WRITE)))
    DBUG_RETURN(result != 1);

  mysql_rwlock_wrlock(&LOCK_grant);
  mysql_mutex_lock(&acl_cache->lock);
  if (!(role= find_acl_role(rolename, false)))
  {
    mysql_mutex_unlock(&acl_cache->lock);
    mysql_rwlock_unlock(&LOCK_grant);
    my_error(ER_INVALID_ROLE, MYF(0), rolename.str);
    DBUG_RETURN(TRUE);
  }

  if (!can_grant_role(thd, role))
  {
    mysql_mutex_unlock(&acl_cache->lock);
    mysql_rwlock_unlock(&LOCK_grant);
    my_error(ER_ACCESS_DENIED_NO_PASSWORD_ERROR, MYF(0),
             thd->security_ctx->priv_user, thd->security_ctx->priv_host);
    DBUG_RETURN(TRUE);
  }

  while ((user= user_list++))
  {
    role_as_user= NULL;
    /* current_role is treated slightly different */
    if (user->user.str == current_role.str)
    {
      /* current_role is NONE */
      if (!thd->security_ctx->priv_role[0])
      {
        my_error(ER_INVALID_ROLE, MYF(0), none.str);
        append_str(&wrong_users, none.str, none.length);
        result= 1;
        continue;
      }
      const Lex_cstring_strlen ls(thd->security_ctx->priv_role);
      if (!(role_as_user= find_acl_role(ls, true)))
      {
        append_user(thd, &wrong_users, &ls, &empty_clex_str);
        result= 1;
        continue;
      }

      /* can not grant current_role to current_role */
      if (granted_role->user.str == current_role.str)
      {
        append_user(thd, &wrong_users, &role_as_user->user, &empty_clex_str);
        result= 1;
        continue;
      }
      username.str= thd->security_ctx->priv_role;
      username.length= strlen(username.str);
      hostname= empty_clex_str;
    }
    else if (user->user.str == current_user.str)
    {
      username.str= thd->security_ctx->priv_user;
      username.length= strlen(username.str);
      hostname.str= thd->security_ctx->priv_host;
      hostname.length= strlen(hostname.str);
    }
    else
    {
      if (user->host.str)
        hostname= user->host;
      else
      switch (check_role_name(&user->user, true)) {
      case ROLE_NAME_INVALID:
        append_user(thd, &wrong_users, &user->user, &empty_clex_str);
        result= 1;
        continue;
      case ROLE_NAME_PUBLIC:
        user->host= hostname= empty_clex_str;
        role_as_user= acl_public;
        break;
      case ROLE_NAME_OK:
        if ((role_as_user= find_acl_role(user->user, false)))
          hostname= empty_clex_str;
        else
          hostname= host_not_specified;
        break;
      }
      username= user->user;
    }

    ROLE_GRANT_PAIR *hash_entry= find_role_grant_pair(&username, &hostname,
                                                      &rolename);
    ACL_USER_BASE *grantee= role_as_user;

    if (has_auth(user, thd->lex))
      DBUG_ASSERT(!grantee);
    else if (!grantee && !is_public(user))
      grantee= find_user_exact(hostname, username);

    if (!grantee && !revoke)
    {
      LEX_USER user_combo = *user;
      user_combo.user = username;
      user_combo.host = hostname;

      if (copy_and_check_auth(&user_combo, &user_combo, thd) ||
          replace_user_table(thd, tables.user_table(), &user_combo, NO_ACL,
                             false, create_new_user,
                             (!is_public(&user_combo) && no_auto_create_user)))
      {
        append_user(thd, &wrong_users, &username, &hostname);
        result= 1;
        continue;
      }
      if (!is_public(&user_combo))
        grantee= find_user_exact(hostname, username);
      else
        grantee= role_as_user= acl_public;

      /* either replace_user_table failed, or we've added the user */
      DBUG_ASSERT(grantee);
    }

    if (!grantee)
    {
      append_user(thd, &wrong_users, &username, &hostname);
      result= 1;
      continue;
    }

    if (!revoke)
    {
      if (hash_entry)
      {
        // perhaps, updating an existing grant, adding WITH ADMIN OPTION
      }
      else
      {
        add_role_user_mapping(grantee, role);

        /*
          Check if this grant would cause a cycle. It only needs to be run
          if we're granting a role to a role
        */
        if (role_as_user &&
            traverse_role_graph_down(role, 0, 0, 0) == ROLE_CYCLE_FOUND)
        {
          append_user(thd, &wrong_users, &username, &empty_clex_str);
          result= 1;
          undo_add_role_user_mapping(grantee, role);
          continue;
        }
      }
    }
    else
    {
      /* grant was already removed or never existed */
      if (!hash_entry)
      {
        append_user(thd, &wrong_users, &username, &hostname);
        result= 1;
        continue;
      }
      if (thd->lex->with_admin_option)
      {
        // only revoking an admin option, not the complete grant
      }
      else
      {
        /* revoke a role grant */
        remove_role_user_mapping(grantee, role);
      }
    }

    /* write into the roles_mapping table */
    /* TODO(cvicentiu) refactor replace_roles_mapping_table to use
       Roles_mapping_table instead of TABLE directly. */
    if (replace_roles_mapping_table(tables.roles_mapping_table().table(),
                                    &username, &hostname, &rolename,
                                    thd->lex->with_admin_option,
                                    hash_entry, revoke))
    {
      append_user(thd, &wrong_users, &username, &empty_clex_str);
      result= 1;
      if (!revoke)
      {
        /* need to remove the mapping added previously */
        undo_add_role_user_mapping(grantee, role);
      }
      else
      {
        /* need to restore the mapping deleted previously */
        add_role_user_mapping(grantee, role);
      }
      continue;
    }
    update_role_mapping(&username, &hostname, &rolename,
                        thd->lex->with_admin_option, hash_entry, revoke);

    /*
       Only need to propagate grants when granting/revoking a role to/from
       a role
    */
    if (role_as_user)
    {
      propagate_role_grants(role_as_user, PRIVS_TO_MERGE::ALL);
      acl_cache->clear(1);
    }
  }

  mysql_mutex_unlock(&acl_cache->lock);

  if (result)
    my_error(revoke ? ER_CANNOT_REVOKE_ROLE : ER_CANNOT_GRANT_ROLE, MYF(0),
             rolename.str, wrong_users.c_ptr_safe());
  else
    result= write_bin_log(thd, TRUE, thd->query(), thd->query_length());

  mysql_rwlock_unlock(&LOCK_grant);

  DBUG_RETURN(result);
}


static
bool mysql_grant(THD *thd, LEX_CSTRING db, List <LEX_USER> &list,
                 privilege_t rights, bool revoke_grant, bool is_proxy)
{
  List_iterator <LEX_USER> str_list (list);
  LEX_USER *Str, *tmp_Str, *proxied_user= NULL;
  IdentBuffer<SAFE_NAME_LEN + MY_CS_MBMAXLEN> tmp_db;
  bool create_new_users=0;
  int result;
  DBUG_ENTER("mysql_grant");

  if (lower_case_table_names && db.str)
  {
    if (tmp_db.copy_casedn(db).length() > SAFE_NAME_LEN)
    {
      my_error(ER_WRONG_DB_NAME ,MYF(0), db.str);
      DBUG_RETURN(TRUE);
    }
    db= tmp_db.to_lex_cstring();
  }

  if (is_proxy)
  {
    DBUG_ASSERT(!db.str);
    proxied_user= str_list++;
  }

  const uint tables_to_open= Table_user | (is_proxy ? Table_proxies_priv : Table_db);
  Grant_tables tables;
  if ((result= tables.open_and_lock(thd, tables_to_open, TL_WRITE)))
    DBUG_RETURN(result != 1);

  DBUG_ASSERT(!thd->is_current_stmt_binlog_format_row());

  if (!revoke_grant)
    create_new_users= test_if_create_new_users(thd);

  /* go through users in user_list */
  mysql_rwlock_wrlock(&LOCK_grant);
  mysql_mutex_lock(&acl_cache->lock);
  grant_version++;

  if (proxied_user)
  {
    if (!(proxied_user= get_current_user(thd, proxied_user, false)))
      DBUG_RETURN(TRUE);
    DBUG_ASSERT(proxied_user->host.length); // not a Role
  }

  while ((tmp_Str = str_list++))
  {
    if (!(Str= get_current_user(thd, tmp_Str, false)))
    {
      result= true;
      continue;
    }

    if (copy_and_check_auth(Str, tmp_Str, thd) ||
        replace_user_table(thd, tables.user_table(), Str,
                           (!db.str ? rights : NO_ACL),
                           revoke_grant, create_new_users,
                           MY_TEST(!is_public(Str) &&
                                   (thd->variables.sql_mode &
                                    MODE_NO_AUTO_CREATE_USER))))
      result= true;
    else if (db.str)
    {
      privilege_t db_rights(rights & DB_ACLS);
      if (db_rights  == rights)
      {
        if (replace_db_table(tables.db_table().table(), db.str,
                             *Str, db_rights, revoke_grant))
          result= true;
      }
      else
      {
	my_error(ER_WRONG_USAGE, MYF(0), "DB GRANT", "GLOBAL PRIVILEGES");
	result= true;
      }
    }
    else if (is_proxy)
    {
      if (replace_proxies_priv_table(thd, tables.proxies_priv_table().table(),
            Str, proxied_user, rights & GRANT_ACL ? TRUE : FALSE, revoke_grant))
        result= true;
    }
    if (Str->is_role())
      propagate_role_grants(find_acl_role(Str->user, true),
                            db.str ? PRIVS_TO_MERGE::DB :
                                     PRIVS_TO_MERGE::GLOBAL,
                            db.str);
  }
  mysql_mutex_unlock(&acl_cache->lock);

  if (!result)
  {
    result= write_bin_log(thd, TRUE, thd->query(), thd->query_length());
  }

  mysql_rwlock_unlock(&LOCK_grant);

  if (!result)
    my_ok(thd);

  DBUG_RETURN(result);
}


/* Free grant array if possible */

void  grant_free(void)
{
  DBUG_ENTER("grant_free");
  my_hash_free(&column_priv_hash);
  my_hash_free(&proc_priv_hash);
  my_hash_free(&func_priv_hash);
  my_hash_free(&package_spec_priv_hash);
  my_hash_free(&package_body_priv_hash);
  free_root(&grant_memroot,MYF(0));
  DBUG_VOID_RETURN;
}


/**
  @brief Initialize structures responsible for table/column-level privilege
   checking and load information for them from tables in the 'mysql' database.

  @return Error status
    @retval 0 OK
    @retval 1 Could not initialize grant subsystem.
*/

bool grant_init()
{
  THD  *thd;
  bool return_val;
  DBUG_ENTER("grant_init");

  if (!(thd= new THD(0)))
    DBUG_RETURN(1);				/* purecov: deadcode */
  thd->store_globals();
  thd->set_query_inner((char*) STRING_WITH_LEN("intern:grant_init"),
                       default_charset_info);

  return_val=  grant_reload(thd);
  delete thd;
  DBUG_RETURN(return_val);
}


/**
  @brief Initialize structures responsible for table/column-level privilege
    checking and load information about grants from open privilege tables.

  @param thd Current thread
  @param tables List containing open "mysql.tables_priv" and
    "mysql.columns_priv" tables.

  @see grant_reload

  @return Error state
    @retval FALSE Success
    @retval TRUE Error
*/

static bool grant_load(THD *thd,
                       const Tables_priv_table& tables_priv,
                       const Columns_priv_table& columns_priv,
                       const Procs_priv_table& procs_priv)
{
  bool return_val= 1;
  TABLE *t_table, *c_table, *p_table;
  MEM_ROOT *save_mem_root= thd->mem_root;
  DBUG_ENTER("grant_load");

  Sql_mode_instant_remove sms(thd, MODE_PAD_CHAR_TO_FULL_LENGTH);

  (void) my_hash_init(key_memory_acl_memex, &column_priv_hash,
                      &my_charset_utf8mb3_bin, 0, 0, 0, get_grant_table,
                      free_grant_table, 0);
  (void) my_hash_init(key_memory_acl_memex, &proc_priv_hash,
                      &my_charset_utf8mb3_bin, 0, 0, 0, get_grant_table, 0, 0);
  (void) my_hash_init(key_memory_acl_memex, &func_priv_hash,
                      &my_charset_utf8mb3_bin, 0, 0, 0, get_grant_table, 0, 0);
  (void) my_hash_init(key_memory_acl_memex, &package_spec_priv_hash,
                      &my_charset_utf8mb3_bin, 0, 0, 0, get_grant_table, 0, 0);
  (void) my_hash_init(key_memory_acl_memex, &package_body_priv_hash,
                      &my_charset_utf8mb3_bin, 0, 0, 0, get_grant_table, 0, 0);
  init_sql_alloc(key_memory_acl_mem, &grant_memroot, ACL_ALLOC_BLOCK_SIZE, 0, MYF(0));

  t_table= tables_priv.table();
  c_table= columns_priv.table();
  p_table= procs_priv.table(); // this can be NULL

  if (t_table->file->ha_index_init(0, 1))
    goto end_index_init;

  t_table->use_all_columns();
  c_table->use_all_columns();

  thd->mem_root= &grant_memroot;

  if (!t_table->file->ha_index_first(t_table->record[0]))
  {
    do
    {
      GRANT_TABLE *mem_check;
      /* TODO(cvicentiu) convert this to use tables_priv and columns_priv. */
      if (!(mem_check= new (&grant_memroot) GRANT_TABLE(t_table, c_table)))
      {
	/* This could only happen if we are out memory */
	goto end_unlock;
      }

      if (opt_skip_name_resolve)
      {
	if (hostname_requires_resolving(mem_check->host.hostname))
	{
          sql_print_warning("'tables_priv' entry '%s %s@%s' "
                            "ignored in --skip-name-resolve mode.",
                            mem_check->tname, mem_check->user,
                            safe_str(mem_check->host.hostname));
	  continue;
	}
      }

      if (! mem_check->ok())
	delete mem_check;
      else if (column_priv_insert(mem_check))
      {
	delete mem_check;
	goto end_unlock;
      }
    }
    while (!t_table->file->ha_index_next(t_table->record[0]));
  }

  return_val= 0;

  if (p_table)
  {
    if (p_table->file->ha_index_init(0, 1))
      goto end_unlock;

    p_table->use_all_columns();

    if (!p_table->file->ha_index_first(p_table->record[0]))
    {
      do
      {
        GRANT_NAME *mem_check;
        HASH *hash;
        if (!(mem_check= new (&grant_memroot) GRANT_NAME(p_table, TRUE)))
        {
          /* This could only happen if we are out memory */
          goto end_unlock_p;
        }

        if (opt_skip_name_resolve)
        {
          if (hostname_requires_resolving(mem_check->host.hostname))
          {
            sql_print_warning("'procs_priv' entry '%s %s@%s' "
                              "ignored in --skip-name-resolve mode.",
                              mem_check->tname, mem_check->user,
                              safe_str(mem_check->host.hostname));
            continue;
          }
        }
        enum_sp_type type= (enum_sp_type)procs_priv.routine_type()->val_int();
        const Sp_handler *sph= Sp_handler::handler(type);
        if (!sph || !(hash= sph->get_priv_hash()))
        {
          sql_print_warning("'procs_priv' entry '%s' "
                            "ignored, bad routine type",
                            mem_check->tname);
          continue;
        }

        mem_check->privs= fix_rights_for_procedure(mem_check->privs);
        mem_check->init_privs= mem_check->privs;
        if (! mem_check->ok())
          delete mem_check;
        else if (my_hash_insert(hash, (uchar*) mem_check))
        {
          delete mem_check;
          goto end_unlock_p;
        }
      }
      while (!p_table->file->ha_index_next(p_table->record[0]));
    }
  }

end_unlock_p:
  if (p_table)
    p_table->file->ha_index_end();
end_unlock:
  t_table->file->ha_index_end();
  thd->mem_root= save_mem_root;
end_index_init:
  DBUG_RETURN(return_val);
}

static my_bool propagate_role_grants_action(void *role_ptr,
                                            void *ptr __attribute__((unused)))
{
  ACL_ROLE *role= static_cast<ACL_ROLE *>(role_ptr);
  if (role->counter)
    return 0;

  mysql_mutex_assert_owner(&acl_cache->lock);
  PRIVS_TO_MERGE data= { PRIVS_TO_MERGE::ALL, 0, 0 };
  traverse_role_graph_up(role, &data, NULL, merge_role_privileges);
  return 0;
}


/**
  @brief Reload information about table and column level privileges if possible

  @param thd Current thread

  Locked tables are checked by acl_reload() and doesn't have to be checked
  in this call.
  This function is also used for initialization of structures responsible
  for table/column-level privilege checking.

  @return Error state
    @retval FALSE Success
    @retval TRUE  Error
*/

bool grant_reload(THD *thd)
{
  HASH old_column_priv_hash, old_proc_priv_hash, old_func_priv_hash;
  HASH old_package_spec_priv_hash, old_package_body_priv_hash;
  MEM_ROOT old_mem;
  int result;
  DBUG_ENTER("grant_reload");

  /*
    To avoid deadlocks we should obtain table locks before
    obtaining LOCK_grant rwlock.
  */

  Grant_tables tables;
  const uint tables_to_open= Table_tables_priv | Table_columns_priv| Table_procs_priv;
  if ((result= tables.open_and_lock(thd, tables_to_open, TL_READ)))
    DBUG_RETURN(result != 1);

  mysql_rwlock_wrlock(&LOCK_grant);
  grant_version++;
  old_column_priv_hash= column_priv_hash;
  old_proc_priv_hash= proc_priv_hash;
  old_func_priv_hash= func_priv_hash;
  old_package_spec_priv_hash= package_spec_priv_hash;
  old_package_body_priv_hash= package_body_priv_hash;

  /*
    Create a new memory pool but save the current memory pool to make an undo
    opertion possible in case of failure.
  */
  old_mem= grant_memroot;

  if ((result= grant_load(thd,
                          tables.tables_priv_table(),
                          tables.columns_priv_table(),
                          tables.procs_priv_table())))
  {						// Error. Revert to old hash
    DBUG_PRINT("error",("Reverting to old privileges"));
    grant_free();				/* purecov: deadcode */
    column_priv_hash= old_column_priv_hash;	/* purecov: deadcode */
    proc_priv_hash= old_proc_priv_hash;
    func_priv_hash= old_func_priv_hash;
    package_spec_priv_hash= old_package_spec_priv_hash;
    package_body_priv_hash= old_package_body_priv_hash;
    grant_memroot= old_mem;                     /* purecov: deadcode */
  }
  else
  {
    my_hash_free(&old_column_priv_hash);
    my_hash_free(&old_proc_priv_hash);
    my_hash_free(&old_func_priv_hash);
    my_hash_free(&old_package_spec_priv_hash);
    my_hash_free(&old_package_body_priv_hash);
    free_root(&old_mem,MYF(0));
  }

  mysql_mutex_lock(&acl_cache->lock);
  my_hash_iterate(&acl_roles, propagate_role_grants_action, NULL);
  mysql_mutex_unlock(&acl_cache->lock);

  mysql_rwlock_unlock(&LOCK_grant);

  close_mysql_tables(thd);

  DBUG_RETURN(result);
}


/**
  @brief Check table level grants

  @param thd          Thread handler
  @param want_access  Bits of privileges user needs to have.
  @param tables       List of tables to check. The user should have
                      'want_access' to all tables in list.
  @param any_combination_will_do TRUE if it's enough to have any privilege for
    any combination of the table columns.
  @param number       Check at most this number of tables.
  @param no_errors    TRUE if no error should be sent directly to the client.

  If table->grant.want_privilege != 0 then the requested privileges where
  in the set of COL_ACLS but access was not granted on the table level. As
  a consequence an extra check of column privileges is required.

  Specifically if this function returns FALSE the user has some kind of
  privilege on a combination of columns in each table.

  This function is usually preceeded by check_access which establish the
  User-, Db- and Host access rights.

  @see check_access
  @see check_table_access

  @note
     This function assumes that either number of tables to be inspected
     by it is limited explicitly (i.e. is not UINT_MAX) or table list
     used and thd->lex->query_tables_own_last value correspond to each
     other (the latter should be either 0 or point to next_global member
     of one of elements of this table list).

     We delay locking of LOCK_grant until we really need it as we assume that
     most privileges be resolved with user or db level accesses.

   @return Access status
     @retval FALSE Access granted; But column privileges might need to be
      checked.
     @retval TRUE The user did not have the requested privileges on any of the
      tables.

*/

bool check_grant(THD *thd, privilege_t want_access, TABLE_LIST *tables,
                 bool any_combination_will_do, uint number, bool no_errors)
{
  TABLE_LIST *tl;
  TABLE_LIST *first_not_own_table= thd->lex->first_not_own_table();
  Security_context *sctx= thd->security_ctx;
  uint i;
  privilege_t original_want_access(want_access);
  bool locked= 0;
  DBUG_ENTER("check_grant");
  DBUG_ASSERT(number > 0);

  /*
    Walk through the list of tables that belong to the query and save the
    requested access (orig_want_privilege) to be able to use it when
    checking access rights to the underlying tables of a view. Our grant
    system gradually eliminates checked bits from want_privilege and thus
    after all checks are done we can no longer use it.
    The check that first_not_own_table is not reached is for the case when
    the given table list refers to the list for prelocking (contains tables
    of other queries). For simple queries first_not_own_table is 0.
  */
  for (i= 0, tl= tables;
       i < number  && tl != first_not_own_table;
       tl= tl->next_global, i++)
  {
    /*
      Save a copy of the privileges without the SHOW_VIEW_ACL attribute.
      It will be checked during making view.
    */
    tl->grant.orig_want_privilege= (want_access & ~SHOW_VIEW_ACL);
  }
  number= i;

  for (tl= tables; number-- ; tl= tl->next_global)
  {
    TABLE_LIST *const t_ref=
      tl->correspondent_table ? tl->correspondent_table : tl;
    sctx= t_ref->security_ctx ? t_ref->security_ctx : thd->security_ctx;
    privilege_t orig_want_access(original_want_access);

    /*
      If sequence is used as part of NEXT VALUE, PREVIOUS VALUE or SELECT,
      we need to modify the requested access rights depending on how the
      sequence is used.
    */
    if (t_ref->sequence &&
        !(want_access & ~(SELECT_ACL | INSERT_ACL | UPDATE_ACL | DELETE_ACL)))
    {
      /*
        We want to have either SELECT or INSERT rights to sequences depending
        on how they are accessed
      */
      orig_want_access= ((t_ref->lock_type >= TL_FIRST_WRITE) ?
                         INSERT_ACL : SELECT_ACL);
    }

    const ACL_internal_table_access *access=
      get_cached_table_access(&t_ref->grant.m_internal,
                              t_ref->get_db_name().str,
                              t_ref->get_table_name().str);

    if (access)
    {
      switch(access->check(orig_want_access, &t_ref->grant.privilege))
      {
      case ACL_INTERNAL_ACCESS_GRANTED:
        t_ref->grant.privilege|= orig_want_access;
        t_ref->grant.want_privilege= NO_ACL;
        continue;
      case ACL_INTERNAL_ACCESS_DENIED:
        goto err;
      case ACL_INTERNAL_ACCESS_CHECK_GRANT:
        break;
      }
    }

    want_access= orig_want_access;
    want_access&= ~sctx->master_access;
    if (!want_access)
      continue;                                 // ok

    if (!(~t_ref->grant.privilege & want_access) ||
        t_ref->is_anonymous_derived_table() || t_ref->schema_table ||
        t_ref->table_function)
    {
      /*
        It is subquery in the FROM clause. VIEW set t_ref->derived after
        table opening, but this function always called before table opening.

        NOTE: is_derived() can't be used here because subquery in this case
        the FROM clase (derived tables) can be not be marked yet.
      */
      if (t_ref->is_anonymous_derived_table() || t_ref->schema_table ||
          t_ref->table_function)
      {
        /*
          If it's a temporary table created for a subquery in the FROM
          clause, or an INFORMATION_SCHEMA table, drop the request for
          a privilege.
        */
        t_ref->grant.want_privilege= NO_ACL;
      }
      continue;
    }

    if (is_temporary_table(t_ref))
    {
      /*
        If this table list element corresponds to a pre-opened temporary
        table skip checking of all relevant table-level privileges for it.
        Note that during creation of temporary table we still need to check
        if user has CREATE_TMP_ACL.
      */
      t_ref->grant.privilege|= TMP_TABLE_ACLS;
      t_ref->grant.want_privilege= NO_ACL;
      continue;
    }

    if (!locked)
    {
      locked= 1;
      mysql_rwlock_rdlock(&LOCK_grant);
    }

    t_ref->grant.read(sctx, t_ref->get_db_name().str,
                      t_ref->get_table_name().str);

    if (!t_ref->grant.grant_table_user &&
        !t_ref->grant.grant_table_role &&
        !t_ref->grant.grant_public)
    {
      want_access&= ~t_ref->grant.privilege;
      goto err;					// No grants
    }

    /*
      For SHOW COLUMNS, SHOW INDEX it is enough to have some
      privileges on any column combination on the table.
    */
    if (any_combination_will_do)
      continue;

    t_ref->grant.privilege|= t_ref->grant.aggregate_privs();
    t_ref->grant.want_privilege= ((want_access & COL_ACLS) & ~t_ref->grant.privilege);

    if (!(~t_ref->grant.privilege & want_access))
      continue;

    if ((want_access&= ~t_ref->grant.all_privilege()))
    {
      goto err;                                 // impossible
    }
  }
  if (locked)
    mysql_rwlock_unlock(&LOCK_grant);
  DBUG_RETURN(FALSE);

err:
  if (locked)
    mysql_rwlock_unlock(&LOCK_grant);
  if (!no_errors)				// Not a silent skip of table
  {
    char command[128];
    get_privilege_desc(command, sizeof(command), want_access);
    status_var_increment(thd->status_var.access_denied_errors);

    my_error(ER_TABLEACCESS_DENIED_ERROR, MYF(0),
             command,
             sctx->priv_user,
             sctx->host_or_ip, tl ? tl->db.str : "unknown",
             tl ? tl->get_table_name().str : "unknown");
  }
  DBUG_RETURN(TRUE);
}


static void check_grant_column_int(GRANT_TABLE *grant_table,
                                   const Lex_ident_column &name,
                                   privilege_t *want_access)
{
  if (grant_table)
  {
    *want_access&= ~grant_table->privs;
    if (*want_access & grant_table->cols)
    {
      GRANT_COLUMN *grant_column= column_hash_search(grant_table, name);
      if (grant_column)
        *want_access&= ~grant_column->rights;
    }
  }
}

inline privilege_t GRANT_INFO::aggregate_privs()
{
  return (grant_table_user ? grant_table_user->privs : NO_ACL) |
         (grant_table_role ?  grant_table_role->privs : NO_ACL) |
         (grant_public ?  grant_public->privs : NO_ACL);
}

inline privilege_t GRANT_INFO::aggregate_cols()
{
  return (grant_table_user ? grant_table_user->cols : NO_ACL) |
         (grant_table_role ?  grant_table_role->cols : NO_ACL) |
         (grant_public ?  grant_public->cols : NO_ACL);
}


void GRANT_INFO::refresh(const Security_context *sctx,
                         const char *db, const char *table)
{
  if (version != grant_version)
    read(sctx, db, table);
}

void GRANT_INFO::read(const Security_context *sctx,
                         const char *db, const char *table)
{
#ifdef EMBEDDED_LIBRARY
  grant_table_user= grant_table_role= grant_public= NULL;
#else
  grant_table_user=
    table_hash_search(sctx->host, sctx->ip, db, sctx->priv_user,
                      table, FALSE);         /* purecov: inspected */
  grant_table_role=
    sctx->priv_role[0] ? table_hash_search("", NULL, db, sctx->priv_role,
                                           table, TRUE) : NULL;
  grant_public=
    acl_public ? table_hash_search("", NULL, db, public_name.str,
                                   table, TRUE) : NULL;
#endif
  version= grant_version;		/* purecov: inspected */
}

/*
  Check column rights in given security context

  SYNOPSIS
    check_grant_column()
    thd                  thread handler
    grant                grant information structure
    db_name              db name
    table_name           table  name
    name                 column name
    sctx                 security context

  RETURN
    FALSE OK
    TRUE  access denied
*/

bool check_grant_column(THD *thd, GRANT_INFO *grant,
                        const char *db_name, const char *table_name,
                        const Lex_ident_column &column_name,
                        Security_context *sctx)
{
  privilege_t want_access(grant->want_privilege & ~grant->privilege);
  DBUG_ENTER("check_grant_column");
  DBUG_PRINT("enter", ("table: %s  want_access: %llx",
                       table_name, (longlong) want_access));

  if (!want_access)
    DBUG_RETURN(0);				// Already checked

  mysql_rwlock_rdlock(&LOCK_grant);

  /* reload table if someone has modified any grants */
  grant->refresh(sctx, db_name, table_name);

  check_grant_column_int(grant->grant_table_user, column_name, &want_access);
  check_grant_column_int(grant->grant_table_role, column_name, &want_access);
  check_grant_column_int(grant->grant_public, column_name, &want_access);

  mysql_rwlock_unlock(&LOCK_grant);
  if (!want_access)
    DBUG_RETURN(0);

  char command[128];
  get_privilege_desc(command, sizeof(command), want_access);
  /* TODO perhaps error should print current rolename aswell */
  my_error(ER_COLUMNACCESS_DENIED_ERROR, MYF(0), command, sctx->priv_user,
           sctx->host_or_ip, column_name.str, table_name);
  DBUG_RETURN(1);
}


/*
  Check the access right to a column depending on the type of table.

  SYNOPSIS
    check_column_grant_in_table_ref()
    thd              thread handler
    table_ref        table reference where to check the field
    name             name of field to check
    length           length of name
    fld              use fld object to check invisibility when it is
                     not 0, not_found_field, view_ref_found

  DESCRIPTION
    Check the access rights to a column depending on the type of table
    reference where the column is checked. The function provides a
    generic interface to check column access rights that hides the
    heterogeneity of the column representation - whether it is a view
    or a stored table colum.

  RETURN
    FALSE OK
    TRUE  access denied
*/

bool check_column_grant_in_table_ref(THD *thd, TABLE_LIST * table_ref,
                                     const Lex_ident_column &name,
                                     Field *fld)
{
  GRANT_INFO *grant;
  const char *db_name;
  const char *table_name;
  Security_context *sctx= table_ref->security_ctx ?
                          table_ref->security_ctx : thd->security_ctx;
  if (fld && fld != not_found_field && fld != view_ref_found
          && fld->invisible >= INVISIBLE_SYSTEM)
      return false;

  if (table_ref->view || table_ref->field_translation)
  {
    /* View or derived information schema table. */
    privilege_t view_privs(NO_ACL);
    grant= &(table_ref->grant);
    db_name= table_ref->view_db.str;
    table_name= table_ref->view_name.str;
    if (table_ref->belong_to_view &&
        thd->lex->sql_command == SQLCOM_SHOW_FIELDS)
    {
      view_privs= get_column_grant(thd, grant, db_name, table_name, name);
      if (view_privs & VIEW_ANY_ACL)
      {
        table_ref->belong_to_view->allowed_show= TRUE;
        return FALSE;
      }
      table_ref->belong_to_view->allowed_show= FALSE;
      my_message(ER_VIEW_NO_EXPLAIN, ER_THD(thd, ER_VIEW_NO_EXPLAIN), MYF(0));
      return TRUE;
    }
  }
  else
  {
    /* Normal or temporary table. */
    TABLE *table= table_ref->table;
    grant= &(table->grant);
    db_name= table->s->db.str;
    table_name= table->s->table_name.str;
  }

  if (grant->want_privilege)
    return check_grant_column(thd, grant, db_name, table_name, name, sctx);
  else
    return FALSE;

}


/**
  @brief check if a query can access a set of columns

  @param  thd  the current thread
  @param  want_access_arg  the privileges requested
  @param  fields an iterator over the fields of a table reference.
  @return Operation status
    @retval 0 Success
    @retval 1 Falure
  @details This function walks over the columns of a table reference
   The columns may originate from different tables, depending on the kind of
   table reference, e.g. join, view.
   For each table it will retrieve the grant information and will use it
   to check the required access privileges for the fields requested from it.
*/
bool check_grant_all_columns(THD *thd, privilege_t want_access_arg,
                             Field_iterator_table_ref *fields)
{
  Security_context *sctx= thd->security_ctx;
  privilege_t want_access(NO_ACL);
  const char *table_name= NULL;
  const char* db_name= NULL;
  GRANT_INFO *grant;
  GRANT_TABLE *UNINIT_VAR(grant_table);
  GRANT_TABLE *UNINIT_VAR(grant_table_role);
  GRANT_TABLE *UNINIT_VAR(grant_public);
  /*
     Flag that gets set if privilege checking has to be performed on column
     level.
  */
  bool using_column_privileges= FALSE;

  mysql_rwlock_rdlock(&LOCK_grant);

  for (; !fields->end_of_fields(); fields->next())
  {
    if (fields->field() &&
        fields->field()->invisible >= INVISIBLE_SYSTEM)
      continue;

    if (table_name != fields->get_table_name().str)
    {
      table_name= fields->get_table_name().str;
      db_name= fields->get_db_name().str;
      grant= fields->grant();
      /* get a fresh one for each table */
      want_access= want_access_arg & ~grant->privilege;
      if (want_access)
      {
        /* reload table if someone has modified any grants */
        grant->refresh(sctx, db_name, table_name);

        grant_table= grant->grant_table_user;
        grant_table_role= grant->grant_table_role;
        grant_public= grant->grant_public;
        if (!grant_table && !grant_table_role && !grant_public)
          goto err;
      }
    }

    if (want_access)
    {
      privilege_t have_access(NO_ACL);
      if (grant_table)
      {
        GRANT_COLUMN *grant_column=
          column_hash_search(grant_table, fields->name());
        if (grant_column)
          have_access= grant_column->rights;
      }
      if (grant_table_role)
      {
        GRANT_COLUMN *grant_column=
          column_hash_search(grant_table_role, fields->name());
        if (grant_column)
          have_access|= grant_column->rights;
      }
      if (grant_public)
      {
        GRANT_COLUMN *grant_column=
          column_hash_search(grant_public, fields->name());
        if (grant_column)
          have_access|= grant_column->rights;

      }

      if (have_access)
        using_column_privileges= TRUE;
      if (want_access & ~have_access)
        goto err;
    }
  }
  mysql_rwlock_unlock(&LOCK_grant);
  return 0;

err:
  mysql_rwlock_unlock(&LOCK_grant);

  char command[128];
  get_privilege_desc(command, sizeof(command), want_access);
  /*
    Do not give an error message listing a column name unless the user has
    privilege to see all columns.
  */
  if (using_column_privileges)
    my_error(ER_TABLEACCESS_DENIED_ERROR, MYF(0),
             command, sctx->priv_user,
             sctx->host_or_ip, db_name, table_name);
  else
    my_error(ER_COLUMNACCESS_DENIED_ERROR, MYF(0),
             command,
             sctx->priv_user,
             sctx->host_or_ip,
             fields->name().str,
             table_name);
  return 1;
}


static bool check_grant_db_routine(THD *thd, const char *db, HASH *hash)
{
  Security_context *sctx= thd->security_ctx;

  for (uint idx= 0; idx < hash->records; ++idx)
  {
    GRANT_NAME *item= (GRANT_NAME*) my_hash_element(hash, idx);

    if (strcmp(item->user, sctx->priv_user) == 0 &&
        strcmp(item->db, db) == 0 &&
        compare_hostname(&item->host, sctx->host, sctx->ip))
    {
      return FALSE;
    }
    if (sctx->priv_role[0] && strcmp(item->user, sctx->priv_role) == 0 &&
        strcmp(item->db, db) == 0 &&
        (!item->host.hostname || !item->host.hostname[0]))
    {
      return FALSE; /* Found current role match */
    }
  }

  return TRUE;
}


/*
  Check if a user has the right to access a database
  Access is accepted if he has a grant for any table/routine in the database
  Return 1 if access is denied
*/

bool check_grant_db(THD *thd, const char *db)
{
  Security_context *sctx= thd->security_ctx;
  constexpr size_t key_data_size= SAFE_NAME_LEN + USERNAME_LENGTH + 1;
  // See earlier comments on MY_CS_MBMAXLEN above
  CharBuffer<key_data_size + MY_CS_MBMAXLEN> key, key2;
  bool error= TRUE;

  key.append(Lex_cstring_strlen(sctx->priv_user)).append_char('\0')
     .append_opt_casedn(files_charset_info, Lex_cstring_strlen(db),
                        lower_case_table_names)
     .append_char('\0');

  if (key.length() > key_data_size) // db name was truncated
    return 1;                        // no privileges for an invalid db name

  /*
     If a role is set, we need to check for privileges here as well.
  */
  if (sctx->priv_role[0])
  {
    key2.append(Lex_cstring_strlen(sctx->priv_role)).append_char('\0')
        .append_opt_casedn(files_charset_info, Lex_cstring_strlen(db),
                           lower_case_table_names)
        .append_char('\0');
  }


  mysql_rwlock_rdlock(&LOCK_grant);

  for (uint idx=0 ; idx < column_priv_hash.records ; idx++)
  {
    GRANT_TABLE *grant_table= (GRANT_TABLE*) my_hash_element(&column_priv_hash,
                                                             idx);
    if (key.length() < grant_table->key_length &&
        !memcmp(grant_table->hash_key, key.ptr(), key.length()) &&
        compare_hostname(&grant_table->host, sctx->host, sctx->ip))
    {
      error= FALSE; /* Found match. */
      break;
    }
    if (sctx->priv_role[0] &&
        key2.length() < grant_table->key_length &&
        !memcmp(grant_table->hash_key, key2.ptr(), key2.length()) &&
        (!grant_table->host.hostname || !grant_table->host.hostname[0]))
    {
      error= FALSE; /* Found role match */
      break;
    }
  }

  if (error)
    error= check_grant_db_routine(thd, db, &proc_priv_hash) &&
           check_grant_db_routine(thd, db, &func_priv_hash) &&
           check_grant_db_routine(thd, db, &package_spec_priv_hash) &&
           check_grant_db_routine(thd, db, &package_body_priv_hash);

  mysql_rwlock_unlock(&LOCK_grant);

  return error;
}


/****************************************************************************
  Check routine level grants

  SYNPOSIS
   bool check_grant_routine()
   thd		Thread handler
   want_access  Bits of privileges user needs to have
   procs	List of routines to check. The user should have 'want_access'
   sph          SP handler
   no_errors	If 0 then we write an error. The error is sent directly to
		the client

   RETURN
     0  ok
     1  Error: User did not have the requested privielges
****************************************************************************/

bool check_grant_routine(THD *thd, privilege_t want_access,
			 TABLE_LIST *procs, const Sp_handler *sph,
			 bool no_errors)
{
  TABLE_LIST *table;
  Security_context *sctx= thd->security_ctx;
  char *user= sctx->priv_user;
  char *host= sctx->priv_host;
  char *role= sctx->priv_role;
  DBUG_ENTER("check_grant_routine");

  want_access&= ~sctx->master_access;
  if (!want_access)
    DBUG_RETURN(0);                             // ok

  mysql_rwlock_rdlock(&LOCK_grant);
  for (table= procs; table; table= table->next_global)
  {
    GRANT_NAME *grant_proc;
    if ((grant_proc= routine_hash_search(host, sctx->ip, table->db.str, user,
                                         table->table_name.str, sph, 0)))
      table->grant.privilege|= grant_proc->privs;
    if (role[0]) /* current role set check */
    {
      if ((grant_proc= routine_hash_search("", NULL, table->db.str, role,
                                           table->table_name.str, sph, 0)))
      table->grant.privilege|= grant_proc->privs;
    }
    if (acl_public)
    {
      if ((grant_proc= routine_hash_search("", NULL, table->db.str,
                                           public_name.str,
                                           table->table_name.str, sph, 0)))
      table->grant.privilege|= grant_proc->privs;
    }

    if (want_access & ~table->grant.privilege)
    {
      want_access &= ~table->grant.privilege;
      goto err;
    }
  }
  mysql_rwlock_unlock(&LOCK_grant);
  DBUG_RETURN(0);
err:
  mysql_rwlock_unlock(&LOCK_grant);
  if (!no_errors)
  {
    char buff[1024];
    const char *command="";
    if (table)
      strxmov(buff, table->db.str, ".", table->table_name.str, NullS);
    if (want_access & EXECUTE_ACL)
      command= "execute";
    else if (want_access & ALTER_PROC_ACL)
      command= "alter routine";
    else if (want_access & GRANT_ACL)
      command= "grant";
    my_error(ER_PROCACCESS_DENIED_ERROR, MYF(0),
             command, user, host, table ? buff : "unknown");
  }
  DBUG_RETURN(1);
}


/*
  Check if routine has any of the
  routine level grants

  SYNPOSIS
   bool    check_routine_level_acl()
   thd	        Thread handler
   db           Database name
   name         Routine name

  RETURN
   0            Ok
   1            error
*/

bool check_routine_level_acl(THD *thd, privilege_t acl,
                             const char *db, const char *name,
                             const Sp_handler *sph)
{
  bool no_routine_acl= 1;
  GRANT_NAME *grant_proc;
  Security_context *sctx= thd->security_ctx;
  mysql_rwlock_rdlock(&LOCK_grant);
  if ((grant_proc= routine_hash_search(sctx->priv_host,
                                       sctx->ip, db,
                                       sctx->priv_user,
                                       name, sph, 0)))
    no_routine_acl= !(grant_proc->privs & acl);

  if (no_routine_acl && sctx->priv_role[0]) /* current set role check */
  {
    if ((grant_proc= routine_hash_search("",
                                         NULL, db,
                                         sctx->priv_role,
                                         name, sph, 0)))
      no_routine_acl= !(grant_proc->privs & SHOW_PROC_WITHOUT_DEFINITION_ACLS);
  }
  mysql_rwlock_unlock(&LOCK_grant);
  return no_routine_acl;
}


/*****************************************************************************
  Functions to retrieve the grant for a table/column  (for SHOW functions)
*****************************************************************************/

privilege_t get_table_grant(THD *thd, TABLE_LIST *table)
{
  Security_context *sctx= thd->security_ctx;
  const char *db = table->db.str ? table->db.str : thd->db.str;

  mysql_rwlock_rdlock(&LOCK_grant);
  table->grant.read(sctx, db, table->table_name.str);
  table->grant.privilege|= table->grant.aggregate_privs();
  privilege_t privilege(table->grant.privilege);
  mysql_rwlock_unlock(&LOCK_grant);
  return privilege;
}


/*
  Determine the access priviliges for a field.

  SYNOPSIS
    get_column_grant()
    thd         thread handler
    grant       grants table descriptor
    db_name     name of database that the field belongs to
    table_name  name of table that the field belongs to
    field_name  name of field

  DESCRIPTION
    The procedure may also modify: grant->grant_table and grant->version.

  RETURN
    The access priviliges for the field db_name.table_name.field_name
*/

privilege_t get_column_grant(THD *thd, GRANT_INFO *grant,
                        const char *db_name, const char *table_name,
                        const Lex_ident_column &field_name)
{
  GRANT_TABLE *grant_table;
  GRANT_TABLE *grant_table_role;
  GRANT_TABLE *grant_public;
  GRANT_COLUMN *grant_column;
  privilege_t priv(NO_ACL);

  mysql_rwlock_rdlock(&LOCK_grant);
  /* reload table if someone has modified any grants */
  grant->refresh(thd->security_ctx, db_name, table_name);

  grant_table= grant->grant_table_user;
  grant_table_role= grant->grant_table_role;
  grant_public= grant->grant_public;

  if (!grant_table && !grant_table_role && !grant_public)
    priv= grant->privilege;
  else
  {
    if (grant_table)
    {
      grant_column= column_hash_search(grant_table, field_name);
      if (!grant_column)
        priv= (grant->privilege | grant_table->privs);
      else
        priv= (grant->privilege | grant_table->privs | grant_column->rights);
    }

    if (grant_table_role)
    {
      grant_column= column_hash_search(grant_table_role, field_name);
      if (!grant_column)
        priv|= (grant->privilege | grant_table_role->privs);
      else
        priv|= (grant->privilege | grant_table_role->privs |
                grant_column->rights);
    }
    if (grant_public)
    {
      grant_column= column_hash_search(grant_public, field_name);
      if (!grant_column)
        priv|= (grant->privilege | grant_public->privs);
      else
        priv|= (grant->privilege | grant_public->privs |
                grant_column->rights);
    }
  }
  mysql_rwlock_unlock(&LOCK_grant);
  return priv;
}


/* Help function for mysql_show_grants */

static void add_user_option(String *grant, long value, const char *name,
                            bool is_signed)
{
  if (value)
  {
    char buff[22], *p; // just as in int2str
    grant->append(' ');
    grant->append(name, strlen(name));
    grant->append(' ');
    p=int10_to_str(value, buff, is_signed ? -10 : 10);
    grant->append(buff,p-buff);
  }
}


static void add_user_option(String *grant, double value, const char *name)
{
  if (value != 0.0 )
  {
    char buff[FLOATING_POINT_BUFFER];
    size_t len;
    grant->append(' ');
    grant->append(name, strlen(name));
    grant->append(' ');
    len= my_fcvt(value, 6, buff, NULL);
    grant->append(buff, len);
  }
}

static void add_user_parameters(THD *thd, String *result, ACL_USER* acl_user,
                                bool with_grant)
{
  result->append('@');
  append_identifier(thd, result, acl_user->host.hostname,
                    acl_user->hostname_length);

  if (acl_user->nauth == 1 &&
      (acl_user->auth->plugin.str == native_password_plugin_name.str ||
       acl_user->auth->plugin.str == old_password_plugin_name.str))
  {
    if (acl_user->auth->auth_string.length)
    {
      result->append(STRING_WITH_LEN(" IDENTIFIED BY PASSWORD '"));
      result->append(&acl_user->auth->auth_string);
      result->append('\'');
    }
  }
  else
  {
    result->append(STRING_WITH_LEN(" IDENTIFIED VIA "));
    for (uint i=0; i < acl_user->nauth; i++)
    {
      if (i)
        result->append(STRING_WITH_LEN(" OR "));
      result->append(&acl_user->auth[i].plugin);
      if (acl_user->auth[i].auth_string.length)
      {
        result->append(STRING_WITH_LEN(" USING '"));
        result->append(&acl_user->auth[i].auth_string);
        result->append('\'');
      }
    }
  }
  /* "show grants" SSL related stuff */
  if (acl_user->ssl_type == SSL_TYPE_ANY)
    result->append(STRING_WITH_LEN(" REQUIRE SSL"));
  else if (acl_user->ssl_type == SSL_TYPE_X509)
    result->append(STRING_WITH_LEN(" REQUIRE X509"));
  else if (acl_user->ssl_type == SSL_TYPE_SPECIFIED)
  {
    int ssl_options = 0;
    result->append(STRING_WITH_LEN(" REQUIRE "));
    if (acl_user->x509_issuer[0])
    {
      ssl_options++;
      result->append(STRING_WITH_LEN("ISSUER \'"));
      result->append(acl_user->x509_issuer,strlen(acl_user->x509_issuer));
      result->append('\'');
    }
    if (acl_user->x509_subject[0])
    {
      if (ssl_options++)
        result->append(' ');
      result->append(STRING_WITH_LEN("SUBJECT \'"));
      result->append(acl_user->x509_subject,strlen(acl_user->x509_subject),
                    system_charset_info);
      result->append('\'');
    }
    if (acl_user->ssl_cipher)
    {
      if (ssl_options++)
        result->append(' ');
      result->append(STRING_WITH_LEN("CIPHER '"));
      result->append(acl_user->ssl_cipher,strlen(acl_user->ssl_cipher),
                    system_charset_info);
      result->append('\'');
    }
  }
  if (with_grant ||
      (acl_user->user_resource.questions ||
       acl_user->user_resource.updates ||
       acl_user->user_resource.conn_per_hour ||
       acl_user->user_resource.user_conn ||
       acl_user->user_resource.max_statement_time != 0.0))
  {
    result->append(STRING_WITH_LEN(" WITH"));
    if (with_grant)
      result->append(STRING_WITH_LEN(" GRANT OPTION"));
    add_user_option(result, acl_user->user_resource.questions,
                    "MAX_QUERIES_PER_HOUR", false);
    add_user_option(result, acl_user->user_resource.updates,
                    "MAX_UPDATES_PER_HOUR", false);
    add_user_option(result, acl_user->user_resource.conn_per_hour,
                    "MAX_CONNECTIONS_PER_HOUR", false);
    add_user_option(result, acl_user->user_resource.user_conn,
                    "MAX_USER_CONNECTIONS", true);
    add_user_option(result, acl_user->user_resource.max_statement_time,
                    "MAX_STATEMENT_TIME");
  }
}

static const char *command_array[]=
{
  "SELECT", "INSERT", "UPDATE", "DELETE", "CREATE", "DROP", "RELOAD",
  "SHUTDOWN", "PROCESS","FILE", "GRANT", "REFERENCES", "INDEX",
  "ALTER", "SHOW DATABASES", "SUPER", "CREATE TEMPORARY TABLES",
  "LOCK TABLES", "EXECUTE", "REPLICATION SLAVE", "BINLOG MONITOR",
  "CREATE VIEW", "SHOW VIEW", "CREATE ROUTINE", "ALTER ROUTINE",
  "CREATE USER", "EVENT", "TRIGGER", "CREATE TABLESPACE", "DELETE HISTORY",
  "SET USER", "FEDERATED ADMIN", "CONNECTION ADMIN", "READ_ONLY ADMIN",
  "REPLICATION SLAVE ADMIN", "REPLICATION MASTER ADMIN", "BINLOG ADMIN",
  "BINLOG REPLAY", "SLAVE MONITOR", "SHOW CREATE ROUTINE"
};

static uint command_lengths[]=
{
  6, 6, 6, 6, 6, 4, 6,
  8, 7, 4, 5, 10, 5,
  5, 14, 5, 23,
  11, 7, 17, 14,
  11, 9, 14, 13,
  11, 5, 7, 17, 14,
  8, 15, 16, 15,
  23, 24, 12,
  13, 13, 19
};


static_assert(array_elements(command_array) == PRIVILEGE_T_MAX_BIT + 1,
              "The definition of command_array does not match privilege_t");
static_assert(array_elements(command_lengths) == PRIVILEGE_T_MAX_BIT + 1,
              "The definition of command_lengths does not match privilege_t");


static bool print_grants_for_role(THD *thd, ACL_ROLE * role)
{
  char buff[1024];

  if (show_role_grants(thd, "", role, buff, sizeof(buff)))
    return TRUE;

  if (show_global_privileges(thd, role, TRUE, buff, sizeof(buff)))
    return TRUE;

  if (show_database_privileges(thd, role->user.str, "", buff, sizeof(buff)))
    return TRUE;

  if (show_table_and_column_privileges(thd, role->user.str, "", buff, sizeof(buff)))
    return TRUE;

  if (show_routine_grants(thd, role->user.str, "", &sp_handler_procedure,
                          buff, sizeof(buff)))
    return TRUE;

  if (show_routine_grants(thd, role->user.str, "", &sp_handler_function,
                          buff, sizeof(buff)))
    return TRUE;

  if (show_routine_grants(thd, role->user.str, "", &sp_handler_package_spec,
                          buff, sizeof(buff)))
    return TRUE;

  if (show_routine_grants(thd, role->user.str, "", &sp_handler_package_body,
                          buff, sizeof(buff)))
    return TRUE;

  return FALSE;

}

static void append_auto_expiration_policy(ACL_USER *acl_user, String *r) {
    if (!acl_user->password_lifetime)
      r->append(STRING_WITH_LEN(" PASSWORD EXPIRE NEVER"));
    else if (acl_user->password_lifetime > 0)
    {
      r->append(STRING_WITH_LEN(" PASSWORD EXPIRE INTERVAL "));
      r->append_longlong(acl_user->password_lifetime);
      r->append(STRING_WITH_LEN(" DAY"));
    }
}

bool mysql_show_create_user(THD *thd, LEX_USER *lex_user)
{
  const char *username= NULL, *hostname= NULL;
  char buff[1024]; //Show create user should not take more than 1024 bytes.
  Protocol *protocol= thd->protocol;
  bool error= false;
  ACL_USER *acl_user;
  uint head_length;
  DBUG_ENTER("mysql_show_create_user");

  if (!initialized)
  {
    my_error(ER_OPTION_PREVENTS_STATEMENT, MYF(0), "--skip-grant-tables");
    DBUG_RETURN(TRUE);
  }
  if (get_show_user(thd, lex_user, &username, &hostname, NULL))
    DBUG_RETURN(TRUE);

  List<Item> field_list;
  head_length= (uint) (strxmov(buff, "CREATE USER for ", username, "@",
                               hostname, NullS) - buff);
  Item_string *field = new (thd->mem_root) Item_string_ascii(thd, "", 0);
  if (!field)
    DBUG_RETURN(true);                          // Error given my my_alloc()

  field->name.str= buff;
  field->name.length= head_length;
  field->max_length= sizeof(buff);
  field_list.push_back(field, thd->mem_root);
  if (protocol->send_result_set_metadata(&field_list,
                                         Protocol::SEND_NUM_ROWS |
                                         Protocol::SEND_EOF))
    DBUG_RETURN(true);

  String result(buff, sizeof(buff), system_charset_info);
  result.length(0);
  mysql_rwlock_rdlock(&LOCK_grant);
  mysql_mutex_lock(&acl_cache->lock);

  acl_user= find_user_exact(Lex_cstring_strlen(hostname),
                            Lex_cstring_strlen(username));

  // User not found in the internal data structures.
  if (!acl_user)
  {
    my_error(ER_PASSWORD_NO_MATCH, MYF(0));
    error= true;
    goto end;
  }

  result.append(STRING_WITH_LEN("CREATE USER "));
  append_identifier(thd, &result, username, strlen(username));
  add_user_parameters(thd, &result, acl_user, false);

  if (acl_user->account_locked)
    result.append(STRING_WITH_LEN(" ACCOUNT LOCK"));

  if (acl_user->password_expired)
    result.append(STRING_WITH_LEN(" PASSWORD EXPIRE"));
  else
    append_auto_expiration_policy(acl_user, &result);

  protocol->prepare_for_resend();
  protocol->store(result.ptr(), result.length(), result.charset());
  if (protocol->write())
  {
    error= true;
  }

  /* MDEV-24114 - PASSWORD EXPIRE and PASSWORD EXPIRE [NEVER | INTERVAL X DAY]
   are two different mechanisms. To make sure a tool can restore the state
   of a user account, including both the manual expiration state of the
   account and the automatic expiration policy attached to it, we should
   print two statements here, a CREATE USER (printed above) and an ALTER USER */
  if (acl_user->password_expired && acl_user->password_lifetime > -1)
  {
    result.length(0);
    result.append(STRING_WITH_LEN("ALTER USER "));
    append_identifier(thd, &result, username, strlen(username));
    result.append('@');
    append_identifier(thd, &result, acl_user->host.hostname,
                      acl_user->hostname_length);
    append_auto_expiration_policy(acl_user, &result);
    protocol->prepare_for_resend();
    protocol->store(result.ptr(), result.length(), result.charset());
    if (protocol->write())
    {
      error= true;
    }
  }

  my_eof(thd);

end:
  mysql_rwlock_unlock(&LOCK_grant);
  mysql_mutex_unlock(&acl_cache->lock);

  DBUG_RETURN(error);
}


static int show_grants_callback(ACL_USER_BASE *role, void *data)
{
  THD *thd= (THD *)data;
  DBUG_ASSERT(role->flags & IS_ROLE);
  if (print_grants_for_role(thd, (ACL_ROLE *)role))
    return -1;
  return 0;
}

void mysql_show_grants_get_fields(THD *thd, List<Item> *fields,
                                  const char *name, size_t length)
{
  Item_string *field=new (thd->mem_root) Item_string_ascii(thd, "", 0);
  /* Set name explicit to avoid character set conversions */
  field->name.str= name;
  field->name.length= length;
  field->max_length=1024;
  fields->push_back(field, thd->mem_root);
}

/** checks privileges for SHOW GRANTS and SHOW CREATE USER

  @note that in case of SHOW CREATE USER the parser guarantees
  that a role can never happen here, so *rolename will never
  be assigned to
*/
bool get_show_user(THD *thd, LEX_USER *lex_user, const char **username,
                   const char **hostname, const char **rolename)
{
  if (lex_user->user.str == current_user.str)
  {
    *username= thd->security_ctx->priv_user;
    *hostname= thd->security_ctx->priv_host;
    return 0;
  }
  if (lex_user->user.str == current_role.str)
  {
    *rolename= thd->security_ctx->priv_role;
    return 0;
  }
  if (lex_user->user.str == current_user_and_current_role.str)
  {
    *username= thd->security_ctx->priv_user;
    *hostname= thd->security_ctx->priv_host;
    *rolename= thd->security_ctx->priv_role;
    return 0;
  }

  Security_context *sctx= thd->security_ctx;
  bool do_check_access;

  if (!(lex_user= get_current_user(thd, lex_user)))
    return 1;

  if (lex_user->is_role())
  {
    *rolename= lex_user->user.str;
    do_check_access= !is_public(lex_user) && strcmp(*rolename, sctx->priv_role);
  }
  else
  {
    *username= lex_user->user.str;
    *hostname= lex_user->host.str;
    do_check_access= strcmp(*username, sctx->priv_user) ||
                     strcmp(*hostname, sctx->priv_host);
  }

  if (do_check_access && check_access(thd, SELECT_ACL, "mysql", 0, 0, 1, 0))
    return 1;
  return 0;
}

/*
  SHOW GRANTS;  Send grants for a user to the client

  IMPLEMENTATION
   Send to client grant-like strings depicting user@host privileges
*/

bool mysql_show_grants(THD *thd, LEX_USER *lex_user)
{
  int  error = -1;
  ACL_USER *UNINIT_VAR(acl_user);
  ACL_ROLE *acl_role= NULL;
  char buff[1024];
  Protocol *protocol= thd->protocol;
  const char *username= NULL, *hostname= NULL, *rolename= NULL, *end;
  DBUG_ENTER("mysql_show_grants");

  if (!initialized)
  {
    my_error(ER_OPTION_PREVENTS_STATEMENT, MYF(0), "--skip-grant-tables");
    DBUG_RETURN(TRUE);
  }

  if (get_show_user(thd, lex_user, &username, &hostname, &rolename))
    DBUG_RETURN(TRUE);

  DBUG_ASSERT(rolename || username);

  List<Item> field_list;
  if (username)
    end= strxmov(buff,"Grants for ",username,"@",hostname, NullS);
  else
    end= strxmov(buff,"Grants for ",rolename, NullS);

  mysql_show_grants_get_fields(thd, &field_list, buff, (uint) (end-buff));

  if (protocol->send_result_set_metadata(&field_list,
                               Protocol::SEND_NUM_ROWS | Protocol::SEND_EOF))
    DBUG_RETURN(TRUE);

  mysql_rwlock_rdlock(&LOCK_grant);
  mysql_mutex_lock(&acl_cache->lock);

  if (username)
  {
    acl_user= find_user_exact(Lex_cstring_strlen(hostname),
                              Lex_cstring_strlen(username));
    if (!acl_user)
    {
      mysql_mutex_unlock(&acl_cache->lock);
      mysql_rwlock_unlock(&LOCK_grant);

      my_error(ER_NONEXISTING_GRANT, MYF(0),
               username, hostname);
      DBUG_RETURN(TRUE);
    }

    /* Show granted roles to acl_user */
    if (show_role_grants(thd, hostname, acl_user, buff, sizeof(buff)))
      goto end;

    /* Add first global access grants */
    if (show_global_privileges(thd, acl_user, FALSE, buff, sizeof(buff)))
      goto end;

    /* Add database access */
    if (show_database_privileges(thd, username, hostname, buff, sizeof(buff)))
      goto end;

    /* Add table & column access */
    if (show_table_and_column_privileges(thd, username, hostname, buff, sizeof(buff)))
      goto end;

    if (show_routine_grants(thd, username, hostname, &sp_handler_procedure,
                            buff, sizeof(buff)))
      goto end;

    if (show_routine_grants(thd, username, hostname, &sp_handler_function,
                            buff, sizeof(buff)))
      goto end;

    if (show_routine_grants(thd, username, hostname, &sp_handler_package_spec,
                            buff, sizeof(buff)))
      goto end;

    if (show_routine_grants(thd, username, hostname, &sp_handler_package_body,
                            buff, sizeof(buff)))
      goto end;

    if (show_proxy_grants(thd, username, hostname, buff, sizeof(buff)))
      goto end;
  }

  if (rolename)
  {
    acl_role= find_acl_role(Lex_cstring_strlen(rolename), true);
    if (acl_role)
    {
      /* get a list of all inherited roles */
      traverse_role_graph_down(acl_role, thd, show_grants_callback, NULL);
    }
    else
    {
      if (lex_user->user.str == current_role.str)
      {
        mysql_mutex_unlock(&acl_cache->lock);
        mysql_rwlock_unlock(&LOCK_grant);
        my_error(ER_NONEXISTING_GRANT, MYF(0),
                 thd->security_ctx->priv_user,
                 thd->security_ctx->priv_host);
        DBUG_RETURN(TRUE);
      }
    }
  }

  if (username && rolename) // show everything, incl. PUBLIC
  {
    if (acl_public)
      traverse_role_graph_down(acl_public, thd, show_grants_callback, NULL);
  }

  if (username)
  {
    /* Show default role to acl_user */
    if (show_default_role(thd, acl_user, buff, sizeof(buff)))
      goto end;
  }


  error= 0;
end:
  mysql_mutex_unlock(&acl_cache->lock);
  mysql_rwlock_unlock(&LOCK_grant);

  my_eof(thd);
  DBUG_RETURN(error);
}

static ROLE_GRANT_PAIR *find_role_grant_pair(const LEX_CSTRING *u,
                                             const LEX_CSTRING *h,
                                             const LEX_CSTRING *r)
{
  char buf[1024];
  String pair_key(buf, sizeof(buf), &my_charset_bin);

  size_t key_length= u->length + h->length + r->length + 3;
  pair_key.alloc(key_length);

  strmov(strmov(strmov(const_cast<char*>(pair_key.ptr()),
                       safe_str(u->str)) + 1, h->str) + 1, r->str);

  return (ROLE_GRANT_PAIR *)
    my_hash_search(&acl_roles_mappings, (uchar*)pair_key.ptr(), key_length);
}

static bool show_default_role(THD *thd, ACL_USER *acl_entry,
                              char *buff, size_t buffsize)
{
  Protocol *protocol= thd->protocol;
  LEX_CSTRING def_rolename= acl_entry->default_rolename;

  if (def_rolename.length)
  {
    String def_str(buff, buffsize, system_charset_info);
    def_str.length(0);
    def_str.append(STRING_WITH_LEN("SET DEFAULT ROLE "));
    append_identifier(thd, &def_str, def_rolename.str, def_rolename.length);
    def_str.append(STRING_WITH_LEN(" FOR "));
    append_identifier(thd, &def_str, acl_entry->user.str, acl_entry->user.length);
    DBUG_ASSERT(!(acl_entry->flags & IS_ROLE));
    def_str.append('@');
    append_identifier(thd, &def_str, acl_entry->host.hostname,
                      acl_entry->hostname_length);
    protocol->prepare_for_resend();
    protocol->store(def_str.ptr(),def_str.length(),def_str.charset());
    if (protocol->write())
    {
      return TRUE;
    }
  }
  return FALSE;
}

static bool show_role_grants(THD *thd, const char *hostname,
                             ACL_USER_BASE *acl_entry,
                             char *buff, size_t buffsize)
{
  size_t counter;
  Protocol *protocol= thd->protocol;
  LEX_CSTRING host= {const_cast<char*>(hostname), strlen(hostname)};

  String grant(buff, buffsize, system_charset_info);
  for (counter= 0; counter < acl_entry->role_grants.elements; counter++)
  {
    grant.length(0);
    grant.append(STRING_WITH_LEN("GRANT "));
    ACL_ROLE *acl_role= *(dynamic_element(&acl_entry->role_grants, counter,
                                          ACL_ROLE**));
    append_identifier(thd, &grant, acl_role->user.str, acl_role->user.length);
    grant.append(STRING_WITH_LEN(" TO "));
    if (acl_entry == acl_public)
      grant.append(public_name);
    else
      append_identifier(thd, &grant, acl_entry->user.str, acl_entry->user.length);
    if (!(acl_entry->flags & IS_ROLE))
    {
      grant.append('@');
      append_identifier(thd, &grant, host.str, host.length);
    }

    ROLE_GRANT_PAIR *pair=
      find_role_grant_pair(&acl_entry->user, &host, &acl_role->user);
    DBUG_ASSERT(pair);

    if (pair->with_admin)
      grant.append(STRING_WITH_LEN(" WITH ADMIN OPTION"));

    protocol->prepare_for_resend();
    protocol->store(grant.ptr(),grant.length(),grant.charset());
    if (protocol->write())
    {
      return TRUE;
    }
  }
  return FALSE;
}

static bool show_global_privileges(THD *thd, ACL_USER_BASE *acl_entry,
                                   bool handle_as_role,
                                   char *buff, size_t buffsize)
{
  uint counter;
  privilege_t want_access(NO_ACL);
  Protocol *protocol= thd->protocol;

  String global(buff, buffsize, system_charset_info);
  global.length(0);
  global.append(STRING_WITH_LEN("GRANT "));

  if (handle_as_role)
    want_access= ((ACL_ROLE *)acl_entry)->initial_role_access;
  else
    want_access= acl_entry->access;

  // suppress "GRANT USAGE ON *.* TO `PUBLIC`"
  if (!(want_access & ~GRANT_ACL) && acl_entry == acl_public)
    return FALSE;

  if (test_all_bits(want_access, (GLOBAL_ACLS & ~ GRANT_ACL)))
    global.append(STRING_WITH_LEN("ALL PRIVILEGES"));
  else if (!(want_access & ~GRANT_ACL))
    global.append(STRING_WITH_LEN("USAGE"));
  else
  {
    bool found=0;
    ulonglong j;
    privilege_t test_access(want_access & ~GRANT_ACL);
    for (counter=0, j = SELECT_ACL;j <= GLOBAL_ACLS;counter++,j <<= 1)
    {
      if (test_access & j)
      {
        if (found)
          global.append(STRING_WITH_LEN(", "));
        found=1;
        global.append(command_array[counter],command_lengths[counter]);
      }
    }
  }
  global.append (STRING_WITH_LEN(" ON *.* TO "));
  if (acl_entry == acl_public)
    global.append(public_name);
  else
    append_identifier(thd, &global, acl_entry->user.str, acl_entry->user.length);

  if (!handle_as_role)
    add_user_parameters(thd, &global, (ACL_USER *)acl_entry,
                        (want_access & GRANT_ACL));

  else if (want_access & GRANT_ACL)
    global.append(STRING_WITH_LEN(" WITH GRANT OPTION"));
  protocol->prepare_for_resend();
  protocol->store(global.ptr(),global.length(),global.charset());
  if (protocol->write())
    return TRUE;

  return FALSE;

}


static void add_to_user(THD *thd, String *result, const char *user,
                        bool is_user, const char *host)
{
  result->append(STRING_WITH_LEN(" TO "));
  if (is_public(user))
    result->append(public_name);
  else
    append_identifier(thd, result, user, strlen(user));
  if (is_user)
  {
    result->append('@');
    // host and lex_user->host are equal except for case
    append_identifier(thd, result, host, strlen(host));
  }
}


static bool show_database_privileges(THD *thd, const char *username,
                                     const char *hostname,
                                     char *buff, size_t buffsize)
{
  privilege_t want_access(NO_ACL);
  Protocol *protocol= thd->protocol;

  for (size_t i=0 ; i < acl_dbs.elements() ; i++)
  {
    const char *user, *host;

    ACL_DB *acl_db= &acl_dbs.at(i);
    user= acl_db->user;
    host=acl_db->host.hostname;

    /*
      We do not make SHOW GRANTS case-sensitive here (like REVOKE),
      but make it case-insensitive because that's the way they are
      actually applied, and showing fewer privileges than are applied
      would be wrong from a security point of view.
    */

    if (!strcmp(username, user) &&
        Lex_ident_host(Lex_cstring_strlen(hostname)).
          streq(Lex_cstring_strlen(host)))
    {
      /*
        do not print inherited access bits for roles,
        the role bits present in the table are what matters
      */
      if (*hostname) // User
        want_access=acl_db->access;
      else // Role
        want_access=acl_db->initial_access;
      if (want_access)
      {
        String db(buff, buffsize, system_charset_info);
        db.length(0);
        db.append(STRING_WITH_LEN("GRANT "));

        if (test_all_bits(want_access,(DB_ACLS & ~GRANT_ACL)))
          db.append(STRING_WITH_LEN("ALL PRIVILEGES"));
        else if (!(want_access & ~GRANT_ACL))
          db.append(STRING_WITH_LEN("USAGE"));
        else
        {
          int found=0, cnt;
          ulonglong j;
          privilege_t test_access(want_access & ~GRANT_ACL);
          for (cnt=0, j = SELECT_ACL; j <= DB_ACLS; cnt++,j <<= 1)
          {
            if (test_access & j)
            {
              if (found)
                db.append(STRING_WITH_LEN(", "));
              found = 1;
              db.append(command_array[cnt],command_lengths[cnt]);
            }
          }
        }
        db.append (STRING_WITH_LEN(" ON "));
        append_identifier(thd, &db, acl_db->db, strlen(acl_db->db));
        db.append (STRING_WITH_LEN(".*"));
        add_to_user(thd, &db, username, (*hostname), host);
        if (want_access & GRANT_ACL)
          db.append(STRING_WITH_LEN(" WITH GRANT OPTION"));
        protocol->prepare_for_resend();
        protocol->store(db.ptr(),db.length(),db.charset());
        if (protocol->write())
        {
          return TRUE;
        }
      }
    }
  }
  return FALSE;

}

static bool show_table_and_column_privileges(THD *thd, const char *username,
                                             const char *hostname,
                                             char *buff, size_t buffsize)
{
  uint counter, index;
  Protocol *protocol= thd->protocol;

  for (index=0 ; index < column_priv_hash.records ; index++)
  {
    const char *user, *host;
    GRANT_TABLE *grant_table= (GRANT_TABLE*)
      my_hash_element(&column_priv_hash, index);

    user= grant_table->user;
    host= grant_table->host.hostname;

    /*
      We do not make SHOW GRANTS case-sensitive here (like REVOKE),
      but make it case-insensitive because that's the way they are
      actually applied, and showing fewer privileges than are applied
      would be wrong from a security point of view.
    */

    if (!strcmp(username,user) &&
        Lex_ident_host(Lex_cstring_strlen(hostname)).
          streq(Lex_cstring_strlen(host)))
    {
      privilege_t table_access(NO_ACL);
      privilege_t cols_access(NO_ACL);
      if (*hostname) // User
      {
        table_access= grant_table->privs;
        cols_access= grant_table->cols;
      }
      else // Role
      {
        table_access= grant_table->init_privs;
        cols_access= grant_table->init_cols;
      }

      if ((table_access | cols_access) != NO_ACL)
      {
        String global(buff, sizeof(buff), system_charset_info);
        privilege_t test_access= (table_access | cols_access) & ~GRANT_ACL;

        global.length(0);
        global.append(STRING_WITH_LEN("GRANT "));

        if (test_all_bits(table_access, (TABLE_ACLS & ~GRANT_ACL)))
          global.append(STRING_WITH_LEN("ALL PRIVILEGES"));
        else if (!test_access)
          global.append(STRING_WITH_LEN("USAGE"));
        else
        {
          /* Add specific column access */
          int found= 0;
          ulonglong j;

          for (counter= 0, j= SELECT_ACL; j <= TABLE_ACLS; counter++, j<<= 1)
          {
            if (test_access & j)
            {
              if (found)
                global.append(STRING_WITH_LEN(", "));
              found= 1;
              global.append(command_array[counter],command_lengths[counter]);

              if (grant_table->cols)
              {
                uint found_col= 0;
                HASH *hash_columns;
                hash_columns= &grant_table->hash_columns;

                for (uint col_index=0 ;
                     col_index < hash_columns->records ;
                     col_index++)
                {
                  GRANT_COLUMN *grant_column = (GRANT_COLUMN*)
                    my_hash_element(hash_columns,col_index);
                  if (j & (*hostname ? grant_column->rights         // User
                                     : grant_column->init_rights))  // Role
                  {
                    if (!found_col)
                    {
                      found_col= 1;
                      /*
                        If we have a duplicated table level privilege, we
                        must write the access privilege name again.
                      */
                      if (table_access & j)
                      {
                        global.append(STRING_WITH_LEN(", "));
                        global.append(command_array[counter],
                                      command_lengths[counter]);
                      }
                      global.append(STRING_WITH_LEN(" ("));
                    }
                    else
                      global.append(STRING_WITH_LEN(", "));
                    append_identifier(thd, &global, grant_column->column,
                                      grant_column->key_length);
                  }
                }
                if (found_col)
                  global.append(')');
              }
            }
          }
        }
        global.append(STRING_WITH_LEN(" ON "));
        append_identifier(thd, &global, grant_table->db,
                          strlen(grant_table->db));
        global.append('.');
        append_identifier(thd, &global, grant_table->tname,
                          strlen(grant_table->tname));
        add_to_user(thd, &global, username, (*hostname), host);
        if (table_access & GRANT_ACL)
          global.append(STRING_WITH_LEN(" WITH GRANT OPTION"));
        protocol->prepare_for_resend();
        protocol->store(global.ptr(),global.length(),global.charset());
        if (protocol->write())
        {
          return TRUE;
        }
      }
    }
  }
  return FALSE;

}

static int show_routine_grants(THD* thd, const char *username,
                               const char *hostname, const Sp_handler *sph,
                               char *buff, int buffsize)
{
  uint counter, index;
  int error= 0;
  Protocol *protocol= thd->protocol;
  HASH *hash= sph->get_priv_hash();
  /* Add routine access */
  for (index=0 ; index < hash->records ; index++)
  {
    const char *user, *host;
    GRANT_NAME *grant_proc= (GRANT_NAME*) my_hash_element(hash, index);

    user= grant_proc->user;
    host= grant_proc->host.hostname;

    /*
      We do not make SHOW GRANTS case-sensitive here (like REVOKE),
      but make it case-insensitive because that's the way they are
      actually applied, and showing fewer privileges than are applied
      would be wrong from a security point of view.
    */

    if (!strcmp(username, user) &&
        Lex_ident_host(Lex_cstring_strlen(hostname)).
          streq(Lex_cstring_strlen(host)))
    {
      privilege_t proc_access(NO_ACL);
      if (*hostname) // User
        proc_access= grant_proc->privs;
      else // Role
        proc_access= grant_proc->init_privs;

      if (proc_access != NO_ACL)
      {
	String global(buff, buffsize, system_charset_info);
	privilege_t test_access(proc_access & ~GRANT_ACL);

	global.length(0);
	global.append(STRING_WITH_LEN("GRANT "));

	if (!test_access)
 	  global.append(STRING_WITH_LEN("USAGE"));
	else
	{
          /* Add specific procedure access */
	  int found= 0;
	  ulonglong j;

	  for (counter= 0, j= SELECT_ACL; j <= PROC_ACLS; counter++, j<<= 1)
	  {
	    if (test_access & j)
	    {
	      if (found)
		global.append(STRING_WITH_LEN(", "));
	      found= 1;
	      global.append(command_array[counter],command_lengths[counter]);
	    }
	  }
	}
	global.append(STRING_WITH_LEN(" ON "));
        LEX_CSTRING tmp= sph->type_lex_cstring();
        global.append(&tmp);
        global.append(' ');
	append_identifier(thd, &global, grant_proc->db,
			  strlen(grant_proc->db));
	global.append('.');
	append_identifier(thd, &global, grant_proc->tname,
			  strlen(grant_proc->tname));
        add_to_user(thd, &global, username, (*hostname), host);
	if (proc_access & GRANT_ACL)
	  global.append(STRING_WITH_LEN(" WITH GRANT OPTION"));
	protocol->prepare_for_resend();
	protocol->store(global.ptr(),global.length(),global.charset());
	if (protocol->write())
	{
	  error= -1;
	  break;
	}
      }
    }
  }
  return error;
}


/*
  Make a clear-text version of the requested privilege.
*/

void get_privilege_desc(char *to, uint max_length, privilege_t access_arg)
{
  uint pos;
  char *start=to;
  DBUG_ASSERT(max_length >= 30);                // For end ', ' removal

  if (ulonglong access= access_arg)
  {
    max_length--;				// Reserve place for end-zero
    for (pos=0 ; access ; pos++, access>>=1)
    {
      if ((access & 1) &&
	  command_lengths[pos] + (uint) (to-start) < max_length)
      {
	to= strmov(to, command_array[pos]);
        *to++= ',';
        *to++= ' ';
      }
    }
    to--;                                       // Remove end ' '
    to--;					// Remove end ','
  }
  *to=0;
}


void get_mqh(const char *user, const char *host, USER_CONN *uc)
{
  ACL_USER *acl_user;

  mysql_mutex_lock(&acl_cache->lock);

  if (initialized && (acl_user= find_user_wild(Lex_cstring_strlen(host),
                                               Lex_cstring_strlen(user))))
    uc->user_resources= acl_user->user_resource;
  else
    bzero((char*) &uc->user_resources, sizeof(uc->user_resources));

  mysql_mutex_unlock(&acl_cache->lock);
}

/*
  Modify a privilege table.

  SYNOPSIS
    modify_grant_table()
    table                       The table to modify.
    host_field                  The host name field.
    user_field                  The user name field.
    user_to                     The new name for the user if to be renamed,
                                NULL otherwise.

  DESCRIPTION
  Update user/host in the current record if user_to is not NULL.
  Delete the current record if user_to is NULL.

  RETURN
    0           OK.
    != 0        Error.
*/

static int modify_grant_table(TABLE *table, Field *host_field,
                              Field *user_field, LEX_USER *user_to)
{
  int error;
  DBUG_ENTER("modify_grant_table");

  if (user_to)
  {
    /* rename */
    store_record(table, record[1]);
    host_field->store(user_to->host.str, user_to->host.length,
                      system_charset_info);
    user_field->store(user_to->user.str, user_to->user.length,
                      system_charset_info);
    if (unlikely(error= table->file->ha_update_row(table->record[1],
                                                   table->record[0])) &&
        error != HA_ERR_RECORD_IS_THE_SAME)
      table->file->print_error(error, MYF(0));
    else
      error= 0;
  }
  else
  {
    /* delete */
    if (unlikely((error=table->file->ha_delete_row(table->record[0]))))
      table->file->print_error(error, MYF(0));
  }

  DBUG_RETURN(error);
}

/*
  Handle the roles_mapping privilege table
*/
static int handle_roles_mappings_table(TABLE *table, bool drop,
                                       LEX_USER *user_from, LEX_USER *user_to)
{
  /*
    All entries (Host, User) that match user_from will be renamed,
    as well as all Role entries that match if user_from.host.str == ""

    Otherwise, only matching (Host, User) will be renamed.
  */
  DBUG_ENTER("handle_roles_mappings_table");

  int error;
  int result= 0;
  Field *host_field= table->field[0];
  Field *user_field= table->field[1];
  Field *role_field= table->field[2];

  DBUG_PRINT("info", ("Rewriting entry in roles_mapping table: %s@%s",
                      user_from->user.str, user_from->host.str));
  table->use_all_columns();

  if (unlikely(table->file->ha_rnd_init_with_error(1)))
    result= -1;
  else
  {
    while((error= table->file->ha_rnd_next(table->record[0])) !=
          HA_ERR_END_OF_FILE)
    {
      if (error)
      {
        DBUG_PRINT("info", ("scan error: %d", error));
        continue;
      }

      StringBuffer<MAX_FIELD_WIDTH> host_buff;
      StringBuffer<MAX_FIELD_WIDTH> user_buff;

      if (user_field->val_lex_cstring(&user_buff).bin_eq(user_from->user) &&
          Lex_ident_host::streq(host_field->val_lex_cstring(&host_buff),
                                user_from->host))
        result= ((drop || user_to) &&
                 modify_grant_table(table, host_field, user_field, user_to)) ?
          -1 : result ? result : 1; /* Error or keep result or found. */
      else
      {
        StringBuffer<MAX_FIELD_WIDTH> role_buff;
        if (!user_from->is_role() ||
            !role_field->val_lex_cstring(&role_buff).bin_eq(user_from->user))
          continue;

        error= 0;

        if (drop) /* drop if requested */
        {
          if (unlikely((error= table->file->ha_delete_row(table->record[0]))))
            table->file->print_error(error, MYF(0));
        }
        else if (user_to)
        {
          store_record(table, record[1]);
          role_field->store(user_to->user.str, user_to->user.length,
                            system_charset_info);
          if (unlikely(error= table->file->ha_update_row(table->record[1],
                                                         table->record[0])) &&
              error != HA_ERR_RECORD_IS_THE_SAME)
            table->file->print_error(error, MYF(0));
        }

        /* Error or keep result or found. */
        result= error ? -1 : result ? result : 1;
      }
    }
    table->file->ha_rnd_end();
  }
  DBUG_RETURN(result);
}

/*
  Handle a privilege table.

  SYNOPSIS
    handle_grant_table()
    grant_table                 An open grant table handle.
    which_table                 Which grant table to handle.
    drop                        If user_from is to be dropped.
    user_from                   The the user to be searched/dropped/renamed.
    user_to                     The new name for the user if to be renamed,
                                NULL otherwise.

  DESCRIPTION
    Scan through all records in a grant table and apply the requested
    operation. For the "user" table, a single index access is sufficient,
    since there is an unique index on (host, user).
    Delete from grant table if drop is true.
    Update in grant table if drop is false and user_to is not NULL.
    Search in grant table if drop is false and user_to is NULL.

  RETURN
    > 0         At least one record matched.
    0           OK, but no record matched.
    < 0         Error.

   TODO(cvicentiu) refactor handle_grant_table to use
   Grant_table_base instead of TABLE directly.
*/

static int handle_grant_table(THD *thd, const Grant_table_base& grant_table,
                              enum enum_acl_tables which_table, bool drop,
                              LEX_USER *user_from, LEX_USER *user_to)
{
  int result= 0;
  int error;
  TABLE *table= grant_table.table();
  DBUG_ENTER("handle_grant_table");
  if (!table)
    DBUG_RETURN(0);

  Field *host_field= table->field[0];
  Field *user_field= table->field[which_table == USER_TABLE ||
                                  which_table == PROXIES_PRIV_TABLE ? 1 : 2];
  uchar user_key[MAX_KEY_LENGTH];
  uint key_prefix_length;

  if (which_table == ROLES_MAPPING_TABLE)
  {
    result= handle_roles_mappings_table(table, drop, user_from, user_to);
    DBUG_RETURN(result);
  }

  table->use_all_columns();
  if (which_table == USER_TABLE) // mysql.user table
  {
    /*
      The 'user' table has an unique index on (host, user).
      Thus, we can handle everything with a single index access.
      The host- and user fields are consecutive in the user table records.
      So we set host- and user fields of table->record[0] and use the
      pointer to the host field as key.
      index_read_idx() will replace table->record[0] (its first argument)
      by the searched record, if it exists.
    */
    DBUG_PRINT("info",("read table: '%s'  search: '%s'@'%s'",
                       table->s->table_name.str,
                       user_from->user.str, user_from->host.str));
    host_field->store(user_from->host, system_charset_info);
    user_field->store(user_from->user, system_charset_info);

    key_prefix_length= (table->key_info->key_part[0].store_length +
                        table->key_info->key_part[1].store_length);
    key_copy(user_key, table->record[0], table->key_info, key_prefix_length);

    error= table->file->ha_index_read_idx_map(table->record[0], 0,
                                              user_key, (key_part_map)3,
                                              HA_READ_KEY_EXACT);
    if (!unlikely(error) && !*user_from->host.str)
    {
      // verify that we got a role or a user, as needed
      if (static_cast<const User_table&>(grant_table).get_is_role() !=
          user_from->is_role())
        error= HA_ERR_KEY_NOT_FOUND;
    }
    if (unlikely(error))
    {
      if (error != HA_ERR_KEY_NOT_FOUND && error != HA_ERR_END_OF_FILE)
      {
        table->file->print_error(error, MYF(0));
        result= -1;
      }
    }
    else
    {
      /* If requested, delete or update the record. */
      result= ((drop || user_to) &&
               modify_grant_table(table, host_field, user_field, user_to)) ?
        -1 : 1; /* Error or found. */
    }
    DBUG_PRINT("info",("read result: %d", result));
  }
  else
  {
    /*
      The non-'user' table do not have indexes on (host, user).
      And their host- and user fields are not consecutive.
      Thus, we need to do a table scan to find all matching records.
    */
    if (unlikely(table->file->ha_rnd_init_with_error(1)))
      result= -1;
    else
    {
#ifdef EXTRA_DEBUG
      DBUG_PRINT("info",("scan table: '%s'  search: '%s'@'%s'",
                         table->s->table_name.str,
                         user_from->user.str,
                         user_from->host.str));
#endif
      while ((error= table->file->ha_rnd_next(table->record[0])) !=
             HA_ERR_END_OF_FILE)
      {
        if (error)
        {
          /* Most probable 'deleted record'. */
          DBUG_PRINT("info",("scan error: %d", error));
          continue;
        }

#ifdef EXTRA_DEBUG
        if (which_table != PROXIES_PRIV_TABLE)
        {
          DBUG_PRINT("loop",("scan fields: '%s'@'%s' '%s' '%s' '%s'",
                             user_from->user, user_from->host,
                             get_field(thd->mem_root, table->field[1]) /*db*/,
                             get_field(thd->mem_root, table->field[3]) /*table*/,
                             get_field(thd->mem_root,
                                       table->field[4]) /*column*/));
        }
#endif
        StringBuffer<MAX_FIELD_WIDTH> user_buff, host_buff;
        if (!user_field->val_lex_cstring(&user_buff).bin_eq(user_from->user) ||
            !Lex_ident_host::streq(host_field->val_lex_cstring(&host_buff),
                                   user_from->host))
          continue;

        /* If requested, delete or update the record. */
        result= ((drop || user_to) &&
                 modify_grant_table(table, host_field, user_field, user_to)) ?
          -1 : result ? result : 1; /* Error or keep result or found. */
        /* If search is requested, we do not need to search further. */
        if (! drop && ! user_to)
          break ;
      }
      (void) table->file->ha_rnd_end();
      DBUG_PRINT("info",("scan result: %d", result));
    }
  }

  DBUG_RETURN(result);
}


/**
  Handle an in-memory privilege structure.

  @param struct_no  The number of the structure to handle (0..6).
  @param drop       If user_from is to be dropped.
  @param user_from  The the user to be searched/dropped/renamed.
  @param user_to    The new name for the user if to be renamed, NULL otherwise.

  @note
    Scan through all elements in an in-memory grant structure and apply
    the requested operation.
    Delete from grant structure if drop is true.
    Update in grant structure if drop is false and user_to is not NULL.
    Search in grant structure if drop is false and user_to is NULL.

  @retval > 0  At least one element matched.
  @retval 0    OK, but no element matched.
*/

static int handle_grant_struct(enum enum_acl_lists struct_no, bool drop,
                               LEX_USER *user_from, LEX_USER *user_to)
{
  int result= 0;
  int elements;
  bool restart;
  const char *UNINIT_VAR(user);
  const char *UNINIT_VAR(host);
  ACL_USER *acl_user= NULL;
  ACL_ROLE *acl_role= NULL;
  ACL_DB *acl_db= NULL;
  ACL_PROXY_USER *acl_proxy_user= NULL;
  GRANT_NAME *grant_name= NULL;
  ROLE_GRANT_PAIR *UNINIT_VAR(role_grant_pair);
  HASH *grant_name_hash= NULL;
  HASH *roles_mappings_hash= NULL;
  DBUG_ENTER("handle_grant_struct");
  DBUG_PRINT("info",("scan struct: %u  search: '%s'@'%s'",
                     struct_no, user_from->user.str, user_from->host.str));

  mysql_mutex_assert_owner(&acl_cache->lock);

  /* No point in querying ROLE ACL if user_from is not a role */
  if (struct_no == ROLE_ACL && user_from->host.length)
    DBUG_RETURN(0);

  /* same. no roles in PROXY_USERS_ACL */
  if (struct_no == PROXY_USERS_ACL && user_from->is_role())
    DBUG_RETURN(0);

  if (struct_no == ROLE_ACL) //no need to scan the structures in this case
  {
    acl_role= find_acl_role(user_from->user, true);
    if (!acl_role)
      DBUG_RETURN(0);

    if (!drop && !user_to) //role was found
      DBUG_RETURN(1);

    /* this calls for a role update */
    const char *old_key= acl_role->user.str;
    size_t old_key_length= acl_role->user.length;
    if (drop)
    {
      // delete the role from cross-reference arrays
      for (size_t i=0; i < acl_role->role_grants.elements; i++)
      {
        ACL_ROLE *grant= *dynamic_element(&acl_role->role_grants,
                                          i, ACL_ROLE**);
        remove_ptr_from_dynarray(&grant->parent_grantee, acl_role);
      }

      for (size_t i=0; i < acl_role->parent_grantee.elements; i++)
      {
        ACL_USER_BASE *grantee= *dynamic_element(&acl_role->parent_grantee,
                                                 i, ACL_USER_BASE**);
        remove_ptr_from_dynarray(&grantee->role_grants, acl_role);
      }

      /* Remove all of the role_grants from this role. */
      delete_dynamic(&acl_role->role_grants);

      /* all grants must be revoked from this role by now. propagate this */
      propagate_role_grants(acl_role, PRIVS_TO_MERGE::ALL);

      my_hash_delete(&acl_roles, (uchar*) acl_role);
      DBUG_RETURN(1);
    }
    acl_role->user= safe_lexcstrdup_root(&acl_memroot, user_to->user);

    my_hash_update(&acl_roles, (uchar*) acl_role, (uchar*) old_key,
                   old_key_length);
    DBUG_RETURN(1);

  }

  /* Get the number of elements in the in-memory structure. */
  switch (struct_no) {
  case USER_ACL:
    elements= int(acl_users.elements);
    break;
  case DB_ACL:
    elements= int(acl_dbs.elements());
    break;
  case COLUMN_PRIVILEGES_HASH:
    grant_name_hash= &column_priv_hash;
    elements= grant_name_hash->records;
    break;
  case PROC_PRIVILEGES_HASH:
    grant_name_hash= &proc_priv_hash;
    elements= grant_name_hash->records;
    break;
  case FUNC_PRIVILEGES_HASH:
    grant_name_hash= &func_priv_hash;
    elements= grant_name_hash->records;
    break;
  case PACKAGE_SPEC_PRIVILEGES_HASH:
    grant_name_hash= &package_spec_priv_hash;
    elements= grant_name_hash->records;
    break;
  case PACKAGE_BODY_PRIVILEGES_HASH:
    grant_name_hash= &package_body_priv_hash;
    elements= grant_name_hash->records;
    break;
  case PROXY_USERS_ACL:
    elements= int(acl_proxy_users.elements);
    break;
  case ROLES_MAPPINGS_HASH:
    roles_mappings_hash= &acl_roles_mappings;
    elements= roles_mappings_hash->records;
    break;
  default:
    DBUG_ASSERT(0);
    DBUG_RETURN(-1);
  }


#ifdef EXTRA_DEBUG
    DBUG_PRINT("loop",("scan struct: %u  search    user: '%s'  host: '%s'",
                       struct_no, user_from->user.str, user_from->host.str));
#endif
  /* Loop over elements backwards as it may reduce the number of mem-moves
     for dynamic arrays.

     We restart the loop, if we deleted or updated anything in a hash table
     because calling my_hash_delete or my_hash_update shuffles elements indices
     and we can miss some if we do only one scan.
  */
  do {
    restart= false;
    for (int idx= elements - 1; idx >= 0; idx--)
    {
      /*
        Get a pointer to the element.
      */
      switch (struct_no) {
      case USER_ACL:
        acl_user= dynamic_element(&acl_users, idx, ACL_USER*);
        user= acl_user->user.str;
        host= acl_user->host.hostname;
      break;

      case DB_ACL:
        acl_db= &acl_dbs.at(idx);
        user= acl_db->user;
        host= acl_db->host.hostname;
        break;

      case COLUMN_PRIVILEGES_HASH:
      case PROC_PRIVILEGES_HASH:
      case FUNC_PRIVILEGES_HASH:
      case PACKAGE_SPEC_PRIVILEGES_HASH:
      case PACKAGE_BODY_PRIVILEGES_HASH:
        grant_name= (GRANT_NAME*) my_hash_element(grant_name_hash, idx);
        user= grant_name->user;
        host= grant_name->host.hostname;
        break;

      case PROXY_USERS_ACL:
        acl_proxy_user= dynamic_element(&acl_proxy_users, idx, ACL_PROXY_USER*);
        user= acl_proxy_user->get_user();
        host= acl_proxy_user->get_host();
        break;

      case ROLES_MAPPINGS_HASH:
        role_grant_pair= (ROLE_GRANT_PAIR *) my_hash_element(roles_mappings_hash, idx);
        user= role_grant_pair->u_uname.str;
        host= role_grant_pair->u_hname.str;
        break;

      default:
        DBUG_ASSERT(0);
      }
      if (! host)
        host= "";

#ifdef EXTRA_DEBUG
      DBUG_PRINT("loop",("scan struct: %u  index: %u  user: '%s'  host: '%s'",
                         struct_no, idx, user, host));
#endif

      if (struct_no == ROLES_MAPPINGS_HASH)
      {
        const char* role= safe_str(role_grant_pair->r_uname.str);
        if (user_from->is_role())
        {
          /* When searching for roles within the ROLES_MAPPINGS_HASH, we have
             to check both the user field as well as the role field for a match.

             It is possible to have a role granted to a role. If we are going
             to modify the mapping entry, it needs to be done on either on the
             "user" end (here represented by a role) or the "role" end. At least
             one part must match.

             If the "user" end has a not-empty host string, it can never match
             as we are searching for a role here. A role always has an empty host
             string.
          */
          if ((*host || strcmp(user_from->user.str, user)) &&
              strcmp(user_from->user.str, role))
            continue;
        }
        else
        {
          if (strcmp(user_from->user.str, user) ||
              !Lex_ident_host(user_from->host).streq(Lex_cstring_strlen(host)))
            continue;
        }
      }
      else
      {
        if (strcmp(user_from->user.str, user) ||
            !Lex_ident_host(user_from->host).streq(Lex_cstring_strlen(host)))
          continue;
      }

      result= 1; /* At least one element found. */
      if ( drop )
      {
        elements--;
        switch ( struct_no ) {
        case USER_ACL:
          free_acl_user(dynamic_element(&acl_users, idx, ACL_USER*));
          delete_dynamic_element(&acl_users, idx);
          break;

        case DB_ACL:
          acl_dbs.del(idx);
          break;

        case COLUMN_PRIVILEGES_HASH:
        case PROC_PRIVILEGES_HASH:
        case FUNC_PRIVILEGES_HASH:
        case PACKAGE_SPEC_PRIVILEGES_HASH:
        case PACKAGE_BODY_PRIVILEGES_HASH:
          my_hash_delete(grant_name_hash, (uchar*) grant_name);
          restart= true;
          break;

        case PROXY_USERS_ACL:
          delete_dynamic_element(&acl_proxy_users, idx);
          break;

        case ROLES_MAPPINGS_HASH:
          my_hash_delete(roles_mappings_hash, (uchar*) role_grant_pair);
          restart= true;
          break;

        default:
          DBUG_ASSERT(0);
          break;
        }
      }
      else if ( user_to )
      {
        switch ( struct_no ) {
        case USER_ACL:
          acl_user->user= safe_lexcstrdup_root(&acl_memroot, user_to->user);
          update_hostname(&acl_user->host, strdup_root(&acl_memroot, user_to->host.str));
          acl_user->hostname_length= strlen(acl_user->host.hostname);
          break;

        case DB_ACL:
          acl_db->user= strdup_root(&acl_memroot, user_to->user.str);
          update_hostname(&acl_db->host, strdup_root(&acl_memroot, user_to->host.str));
          break;

        case COLUMN_PRIVILEGES_HASH:
        case PROC_PRIVILEGES_HASH:
        case FUNC_PRIVILEGES_HASH:
        case PACKAGE_SPEC_PRIVILEGES_HASH:
        case PACKAGE_BODY_PRIVILEGES_HASH:
          {
            /*
              Save old hash key and its length to be able to properly update
              element position in hash.
            */
            char *old_key= grant_name->hash_key;
            size_t old_key_length= grant_name->key_length;

            /*
              Update the grant structure with the new user name and host name.
            */
            grant_name->set_user_details(user_to->host.str, grant_name->db,
                                         user_to->user.str, grant_name->tname,
                                         TRUE);

            /*
              Since username is part of the hash key, when the user name
              is renamed, the hash key is changed. Update the hash to
              ensure that the position matches the new hash key value
            */
            my_hash_update(grant_name_hash, (uchar*) grant_name, (uchar*) old_key,
                           old_key_length);
            restart= true;
            break;
          }

        case PROXY_USERS_ACL:
          acl_proxy_user->set_user (&acl_memroot, user_to->user.str);
          acl_proxy_user->set_host (&acl_memroot, user_to->host.str);
          break;

        case ROLES_MAPPINGS_HASH:
          {
            /*
              Save old hash key and its length to be able to properly update
              element position in hash.
            */
            char *old_key= role_grant_pair->hashkey.str;
            size_t old_key_length= role_grant_pair->hashkey.length;
            bool oom;

            if (user_to->is_role())
              oom= role_grant_pair->init(&acl_memroot,
                                         role_grant_pair->u_uname,
                                         role_grant_pair->u_hname,
                                         user_to->user, false);
            else
              oom= role_grant_pair->init(&acl_memroot, user_to->user,
                                         user_to->host,
                                         role_grant_pair->r_uname, false);
            if (oom)
              DBUG_RETURN(-1);

            my_hash_update(roles_mappings_hash, (uchar*) role_grant_pair,
                           (uchar*) old_key, old_key_length);
            restart= true;
            break;
          }

        default:
          DBUG_ASSERT(0);
          break;
        }

      }
      else
      {
        /* If search is requested, we do not need to search further. */
        break;
      }
    }
  } while (restart);
#ifdef EXTRA_DEBUG
  DBUG_PRINT("loop",("scan struct: %u  result %d", struct_no, result));
#endif

  DBUG_RETURN(result);
}


/*
  Handle all privilege tables and in-memory privilege structures.

  SYNOPSIS
    handle_grant_data()
    tables                      The array with the four open tables.
    drop                        If user_from is to be dropped.
    user_from                   The the user to be searched/dropped/renamed.
    user_to                     The new name for the user if to be renamed,
                                NULL otherwise.

  DESCRIPTION
    Go through all grant tables and in-memory grant structures and apply
    the requested operation.
    Delete from grant data if drop is true.
    Update in grant data if drop is false and user_to is not NULL.
    Search in grant data if drop is false and user_to is NULL.

  RETURN
    > 0         At least one element matched.
    0           OK, but no element matched.
    < 0         Error.
*/

static int handle_grant_data(THD *thd, Grant_tables& tables, bool drop,
                             LEX_USER *user_from, LEX_USER *user_to)
{
  int result= 0;
  int found;
  bool handle_as_role= user_from->is_role();
  bool search_only= !drop && !user_to;
  DBUG_ENTER("handle_grant_data");

  if (user_to)
    DBUG_ASSERT(handle_as_role == user_to->is_role());

  if (search_only)
  {
    /* quickly search in-memory structures first */
    if (handle_as_role && find_acl_role(user_from->user, true))
      DBUG_RETURN(1); // found

    if (!handle_as_role && find_user_exact(user_from->host, user_from->user))
      DBUG_RETURN(1); // found
  }

  /* Handle db table. */
  if ((found= handle_grant_table(thd, tables.db_table(),
                                 DB_TABLE, drop, user_from,
                                 user_to)) < 0)
  {
    /* Handle of table failed, don't touch the in-memory array. */
    result= -1;
  }
  else
  {
    /* Handle db array. */
    if ((handle_grant_struct(DB_ACL, drop, user_from, user_to) || found)
        && ! result)
    {
      result= 1; /* At least one record/element found. */
      /* If search is requested, we do not need to search further. */
      if (search_only)
        goto end;
      acl_cache->clear(1);
    }
  }

  /* Handle stored routines table. */
  if ((found= handle_grant_table(thd, tables.procs_priv_table(),
                                 PROCS_PRIV_TABLE, drop,
                                 user_from, user_to)) < 0)
  {
    /* Handle of table failed, don't touch in-memory array. */
    result= -1;
  }
  else
  {
    /* Handle procs array. */
    if ((handle_grant_struct(PROC_PRIVILEGES_HASH, drop, user_from, user_to) || found)
        && ! result)
    {
      result= 1; /* At least one record/element found. */
      /* If search is requested, we do not need to search further. */
      if (search_only)
        goto end;
    }
    /* Handle funcs array. */
    if ((handle_grant_struct(FUNC_PRIVILEGES_HASH, drop, user_from, user_to) || found)
        && ! result)
    {
      result= 1; /* At least one record/element found. */
      /* If search is requested, we do not need to search further. */
      if (search_only)
        goto end;
    }
    /* Handle package spec array. */
    if ((handle_grant_struct(PACKAGE_SPEC_PRIVILEGES_HASH,
                             drop, user_from, user_to) || found)
        && ! result)
    {
      result= 1; /* At least one record/element found. */
      /* If search is requested, we do not need to search further. */
      if (search_only)
        goto end;
    }
    /* Handle package body array. */
    if ((handle_grant_struct(PACKAGE_BODY_PRIVILEGES_HASH,
                             drop, user_from, user_to) || found)
        && ! result)
    {
      result= 1; /* At least one record/element found. */
      /* If search is requested, we do not need to search further. */
      if (search_only)
        goto end;
    }
  }

  /* Handle tables table. */
  if ((found= handle_grant_table(thd, tables.tables_priv_table(),
                                 TABLES_PRIV_TABLE, drop,
                                 user_from, user_to)) < 0)
  {
    /* Handle of table failed, don't touch columns and in-memory array. */
    result= -1;
  }
  else
  {
    if (found && ! result)
    {
      result= 1; /* At least one record found. */
      /* If search is requested, we do not need to search further. */
      if (search_only)
        goto end;
    }

    /* Handle columns table. */
    if ((found= handle_grant_table(thd, tables.columns_priv_table(),
                                   COLUMNS_PRIV_TABLE, drop,
                                   user_from, user_to)) < 0)
    {
      /* Handle of table failed, don't touch the in-memory array. */
      result= -1;
    }
    else
    {
      /* Handle columns hash. */
      if ((handle_grant_struct(COLUMN_PRIVILEGES_HASH, drop, user_from, user_to) || found)
          && ! result)
        result= 1; /* At least one record/element found. */
      if (search_only)
        goto end;
    }
  }

  /* Handle proxies_priv table. */
  if (tables.proxies_priv_table().table_exists())
  {
    if ((found= handle_grant_table(thd, tables.proxies_priv_table(),
                                   PROXIES_PRIV_TABLE, drop,
                                   user_from, user_to)) < 0)
    {
      /* Handle of table failed, don't touch the in-memory array. */
      result= -1;
    }
    else
    {
      /* Handle proxies_priv array. */
      if ((handle_grant_struct(PROXY_USERS_ACL, drop, user_from, user_to) || found)
          && ! result)
        result= 1; /* At least one record/element found. */
      if (search_only)
        goto end;
    }
  }

  /* Handle roles_mapping table. */
  if (tables.roles_mapping_table().table_exists() &&
      (found= handle_grant_table(thd, tables.roles_mapping_table(),
                         ROLES_MAPPING_TABLE, drop, user_from, user_to)) < 0)
  {
    /* Handle of table failed, don't touch the in-memory array. */
    result= -1;
  }
  else
  {
    /* Handle acl_roles_mappings array */
    if ((handle_grant_struct(ROLES_MAPPINGS_HASH, drop, user_from, user_to) || found)
        && ! result)
      result= 1; /* At least one record/element found */
    if (search_only)
      goto end;
  }

  /* Handle user table. */
  if ((found= handle_grant_table(thd, tables.user_table(), USER_TABLE,
                                 drop, user_from, user_to)) < 0)
  {
    /* Handle of table failed, don't touch the in-memory array. */
    result= -1;
  }
  else
  {
    enum enum_acl_lists what= handle_as_role ? ROLE_ACL : USER_ACL;
    if (((handle_grant_struct(what, drop, user_from, user_to)) || found) && !result)
    {
      result= 1; /* At least one record/element found. */
      DBUG_ASSERT(! search_only);
    }
  }

end:
  DBUG_RETURN(result);
}

/*
  Create a list of users.

  SYNOPSIS
    mysql_create_user()
    thd                         The current thread.
    list                        The users to create.
    handle_as_role              Handle the user list as roles if true

  RETURN
    FALSE       OK.
    TRUE        Error.
*/

bool mysql_create_user(THD *thd, List <LEX_USER> &list, bool handle_as_role)
{
  int result;
  String wrong_users;
  LEX_USER *user_name;
  List_iterator <LEX_USER> user_list(list);
  bool binlog= false;
  bool some_users_dropped= false;
  DBUG_ENTER("mysql_create_user");
  DBUG_PRINT("entry", ("Handle as %s", handle_as_role ? "role" : "user"));

  if (handle_as_role && sp_process_definer(thd))
    DBUG_RETURN(TRUE);

  /* CREATE USER may be skipped on replication client. */
  Grant_tables tables;
  const uint tables_to_open= Table_user | Table_db | Table_tables_priv |
                             Table_columns_priv | Table_procs_priv |
                             Table_proxies_priv | Table_roles_mapping;
  if ((result= tables.open_and_lock(thd, tables_to_open, TL_WRITE)))
    DBUG_RETURN(result != 1);

  mysql_rwlock_wrlock(&LOCK_grant);
  mysql_mutex_lock(&acl_cache->lock);

  while ((user_name= user_list++))
  {
    if (user_name->user.str == current_user.str)
    {
      append_str(&wrong_users, STRING_WITH_LEN("CURRENT_USER"));
      result= TRUE;
      continue;
    }

    if (user_name->user.str == current_role.str)
    {
      append_str(&wrong_users, STRING_WITH_LEN("CURRENT_ROLE"));
      result= TRUE;
      continue;
    }

    if (handle_as_role &&
        (check_role_name(&user_name->user, false) == ROLE_NAME_INVALID))
    {
      append_user(thd, &wrong_users, user_name);
      result= TRUE;
      continue;
    }

    if (!user_name->host.str)
      user_name->host= host_not_specified;

    /*
      Search all in-memory structures and grant tables
      for a mention of the new user/role name.
    */
    if (handle_grant_data(thd, tables, 0, user_name, NULL))
    {
      if (thd->lex->create_info.or_replace())
      {
        // Drop the existing user
        if (handle_grant_data(thd, tables, 1, user_name, NULL) <= 0)
        {
          // DROP failed
          append_user(thd, &wrong_users, user_name);
          result= true;
          continue;
        }
        else
          some_users_dropped= true;
        // Proceed with the creation
      }
      else if (thd->lex->create_info.if_not_exists())
      {
        binlog= true;
        if (handle_as_role)
          push_warning_printf(thd, Sql_condition::WARN_LEVEL_NOTE,
                              ER_ROLE_CREATE_EXISTS,
                              ER_THD(thd, ER_ROLE_CREATE_EXISTS),
                              user_name->user.str);
        else
          push_warning_printf(thd, Sql_condition::WARN_LEVEL_NOTE,
                              ER_USER_CREATE_EXISTS,
                              ER_THD(thd, ER_USER_CREATE_EXISTS),
                              user_name->user.str, user_name->host.str);
        continue;
      }
      else
      {
        // "CREATE USER user1" for an existing user
        append_user(thd, &wrong_users, user_name);
        result= true;
        continue;
      }
    }

    if (replace_user_table(thd, tables.user_table(), user_name,
                           NO_ACL, 0, 1, 0))
    {
      append_user(thd, &wrong_users, user_name);
      result= TRUE;
      continue;
    }
    binlog= true;

    // every created role is automatically granted to its creator-admin
    if (handle_as_role)
    {
      ACL_USER_BASE *grantee= find_acl_user_base(thd->lex->definer->user,
                                                 thd->lex->definer->host);
      ACL_ROLE *role= find_acl_role(user_name->user, false);

      /*
        just like with routines, views, triggers, and events we allow
        non-existant definers here with a warning (see sp_process_definer())
      */
      if (grantee)
        add_role_user_mapping(grantee, role);

      /* TODO(cvicentiu) refactor replace_roles_mapping_table to use
         Roles_mapping_table instead of TABLE directly. */
      if (replace_roles_mapping_table(tables.roles_mapping_table().table(),
                                      &thd->lex->definer->user,
                                      &thd->lex->definer->host,
                                      &user_name->user, true,
                                      NULL, false))
      {
        append_user(thd, &wrong_users, user_name);
        if (grantee)
          undo_add_role_user_mapping(grantee, role);
        result= TRUE;
      }
      else if (grantee)
             update_role_mapping(&thd->lex->definer->user,
                                 &thd->lex->definer->host,
                                 &user_name->user, true, NULL, false);
    }
  }

  if (result && some_users_dropped && !handle_as_role)
  {
    /* Rebuild in-memory structs, since 'acl_users' has been modified */
    rebuild_check_host();
    rebuild_role_grants();
  }

  mysql_mutex_unlock(&acl_cache->lock);

  if (result)
  {
    my_error(ER_CANNOT_USER, MYF(0),
             (handle_as_role) ? "CREATE ROLE" : "CREATE USER",
             wrong_users.c_ptr_safe());
  }

  if (binlog)
    result |= write_bin_log(thd, FALSE, thd->query(), thd->query_length());

  mysql_rwlock_unlock(&LOCK_grant);
  DBUG_RETURN(result);
}

/*
  Drop a list of users and all their privileges.

  SYNOPSIS
    mysql_drop_user()
    thd                         The current thread.
    list                        The users to drop.

  RETURN
    FALSE       OK.
    TRUE        Error.
*/

bool mysql_drop_user(THD *thd, List <LEX_USER> &list, bool handle_as_role)
{
  int result;
  String wrong_users;
  LEX_USER *user_name, *tmp_user_name;
  List_iterator <LEX_USER> user_list(list);
  bool binlog= false;
  DBUG_ENTER("mysql_drop_user");
  DBUG_PRINT("entry", ("Handle as %s", handle_as_role ? "role" : "user"));

  /* DROP USER may be skipped on replication client. */
  Grant_tables tables;
  const uint tables_to_open= Table_user | Table_db | Table_tables_priv |
                             Table_columns_priv | Table_procs_priv |
                             Table_proxies_priv | Table_roles_mapping;
  if ((result= tables.open_and_lock(thd, tables_to_open, TL_WRITE)))
    DBUG_RETURN(result != 1);

  Sql_mode_instant_remove sms(thd, MODE_PAD_CHAR_TO_FULL_LENGTH);

  mysql_rwlock_wrlock(&LOCK_grant);
  mysql_mutex_lock(&acl_cache->lock);

  while ((tmp_user_name= user_list++))
  {
    int rc;
    user_name= get_current_user(thd, tmp_user_name, false);
    if (!user_name || (handle_as_role && is_public(user_name)))
    {
      thd->clear_error();
      if (!user_name)
        append_str(&wrong_users, STRING_WITH_LEN("CURRENT_ROLE"));
      else
        append_str(&wrong_users, public_name.str, public_name.length);
      result= TRUE;
      continue;
    }

    if (handle_as_role != user_name->is_role())
    {
      append_user(thd, &wrong_users, user_name);
      result= TRUE;
      continue;
    }

    if ((rc= handle_grant_data(thd, tables, 1, user_name, NULL)) > 0)
    {
      // The user or role was successfully deleted
      binlog= true;
      continue;
    }

    if (rc == 0 && thd->lex->if_exists())
    {
      // "DROP USER IF EXISTS user1" for a non-existing user or role
      if (handle_as_role)
        push_warning_printf(thd, Sql_condition::WARN_LEVEL_NOTE,
                            ER_ROLE_DROP_EXISTS,
                            ER_THD(thd, ER_ROLE_DROP_EXISTS),
                            user_name->user.str);
      else
        push_warning_printf(thd, Sql_condition::WARN_LEVEL_NOTE,
                            ER_USER_DROP_EXISTS,
                            ER_THD(thd, ER_USER_DROP_EXISTS),
                            user_name->user.str, user_name->host.str);
      binlog= true;
      continue;
    }
    // Internal error, or "DROP USER user1" for a non-existing user
    append_user(thd, &wrong_users, user_name);
    result= TRUE;
  }

  if (!handle_as_role)
  {
    /* Rebuild 'acl_check_hosts' since 'acl_users' has been modified */
    rebuild_check_host();

    /*
      Rebuild every user's role_grants since 'acl_users' has been sorted
      and old pointers to ACL_USER elements are no longer valid
    */
    rebuild_role_grants();
  }

  mysql_mutex_unlock(&acl_cache->lock);

  if (result)
    my_error(ER_CANNOT_USER, MYF(0),
             (handle_as_role) ? "DROP ROLE" : "DROP USER",
             wrong_users.c_ptr_safe());

  if (binlog)
    result |= write_bin_log(thd, FALSE, thd->query(), thd->query_length());

  mysql_rwlock_unlock(&LOCK_grant);
  DBUG_RETURN(result);
}

/*
  Rename a user.

  SYNOPSIS
    mysql_rename_user()
    thd                         The current thread.
    list                        The user name pairs: (from, to).

  RETURN
    FALSE       OK.
    TRUE        Error.
*/

bool mysql_rename_user(THD *thd, List <LEX_USER> &list)
{
  int result;
  String wrong_users;
  LEX_USER *user_from, *tmp_user_from;
  LEX_USER *user_to, *tmp_user_to;
  List_iterator <LEX_USER> user_list(list);
  bool some_users_renamed= FALSE;
  DBUG_ENTER("mysql_rename_user");

  /* RENAME USER may be skipped on replication client. */
  Grant_tables tables;
  const uint tables_to_open= Table_user | Table_db | Table_tables_priv |
                             Table_columns_priv | Table_procs_priv |
                             Table_proxies_priv | Table_roles_mapping;
  if ((result= tables.open_and_lock(thd, tables_to_open, TL_WRITE)))
    DBUG_RETURN(result != 1);

  DBUG_ASSERT(!thd->is_current_stmt_binlog_format_row());

  mysql_rwlock_wrlock(&LOCK_grant);
  mysql_mutex_lock(&acl_cache->lock);

  while ((tmp_user_from= user_list++))
  {
    tmp_user_to= user_list++;
    if (!(user_from= get_current_user(thd, tmp_user_from, false)))
    {
      append_user(thd, &wrong_users, user_from);
      result= TRUE;
      continue;
    }
    if (!(user_to= get_current_user(thd, tmp_user_to, false)))
    {
      append_user(thd, &wrong_users, user_to);
      result= TRUE;
      continue;
    }
    DBUG_ASSERT(!user_from->is_role());
    DBUG_ASSERT(!user_to->is_role());

    /*
      Search all in-memory structures and grant tables
      for a mention of the new user name.
    */
    if (handle_grant_data(thd, tables, 0, user_to, NULL) ||
        handle_grant_data(thd, tables, 0, user_from, user_to) <= 0)
    {
      /* NOTE TODO renaming roles is not yet implemented */
      append_user(thd, &wrong_users, user_from);
      result= TRUE;
      continue;
    }
    some_users_renamed= TRUE;
    rebuild_acl_users();
  }

  /* Rebuild 'acl_dbs' since 'acl_users' has been modified */
  rebuild_acl_dbs();

  /* Rebuild 'acl_check_hosts' since 'acl_users' has been modified */
  rebuild_check_host();

  /*
    Rebuild every user's role_grants since 'acl_users' has been sorted
    and old pointers to ACL_USER elements are no longer valid
  */
  rebuild_role_grants();

  mysql_mutex_unlock(&acl_cache->lock);

  if (result)
    my_error(ER_CANNOT_USER, MYF(0), "RENAME USER", wrong_users.c_ptr_safe());

  if (some_users_renamed && mysql_bin_log.is_open())
    result |= write_bin_log(thd, FALSE, thd->query(), thd->query_length());

  mysql_rwlock_unlock(&LOCK_grant);
  DBUG_RETURN(result);
}

/*
  Alter a user's connection and resource settings.

  SYNOPSIS
    mysql_alter_user()
    thd                         The current thread.
    list                        The users to alter.

  RETURN
    > 0         Error. Error message already sent.
    0           OK.
*/
int mysql_alter_user(THD* thd, List<LEX_USER> &users_list)
{
  DBUG_ENTER("mysql_alter_user");
  int result= 0;
  String wrong_users;
  bool some_users_altered= false;

  /* The only table we're altering is the user table. */
  Grant_tables tables;
  if ((result= tables.open_and_lock(thd, Table_user, TL_WRITE)))
    DBUG_RETURN(result != 1);

  /* Lock ACL data structures until we finish altering all users. */
  mysql_rwlock_wrlock(&LOCK_grant);
  mysql_mutex_lock(&acl_cache->lock);

  LEX_USER *tmp_lex_user;
  List_iterator<LEX_USER> users_list_iterator(users_list);

  while ((tmp_lex_user= users_list_iterator++))
  {
    LEX_USER* lex_user= get_current_user(thd, tmp_lex_user, false);
    if (!lex_user ||
        replace_user_table(thd, tables.user_table(), lex_user, NO_ACL,
                           false, false, true))
    {
      thd->clear_error();
      append_user(thd, &wrong_users, tmp_lex_user);
      result= TRUE;
      continue;
    }
    some_users_altered= true;
  }

  /* Unlock ACL data structures. */
  mysql_mutex_unlock(&acl_cache->lock);
  mysql_rwlock_unlock(&LOCK_grant);

  if (result)
  {
    /* 'if exists' flag leads to warnings instead of errors. */
    if (thd->lex->create_info.if_exists())
    {
      push_warning_printf(thd, Sql_condition::WARN_LEVEL_NOTE,
                          ER_CANNOT_USER,
                          ER_THD(thd, ER_CANNOT_USER),
                          "ALTER USER", wrong_users.c_ptr_safe());
      result= FALSE;
    }
    else
    {
      my_error(ER_CANNOT_USER, MYF(0),
               "ALTER USER",
               wrong_users.c_ptr_safe());
    }
  }

  if (some_users_altered)
    result|= write_bin_log(thd, FALSE, thd->query(),
                                     thd->query_length());
  DBUG_RETURN(result);
}


static bool
mysql_revoke_sp_privs(THD *thd, Grant_tables *tables, const Sp_handler *sph,
                      const LEX_USER *lex_user)
{
  bool rc= false;
  uint counter, revoked;
  do {
    HASH *hash= sph->get_priv_hash();
    for (counter= 0, revoked= 0 ; counter < hash->records ; )
    {
      const char *user,*host;
      GRANT_NAME *grant_proc= (GRANT_NAME*) my_hash_element(hash, counter);
      user= grant_proc->user;
      host= safe_str(grant_proc->host.hostname);

      if (!strcmp(lex_user->user.str, user) &&
          !strcmp(lex_user->host.str, host))
      {
        if (replace_routine_table(thd, grant_proc,
                                  tables->procs_priv_table().table(),
                                  *lex_user,
                                  grant_proc->db, grant_proc->tname,
                                  sph, ALL_KNOWN_ACL, 1) == 0)
        {
          revoked= 1;
          continue;
        }
        rc= true;  // Something went wrong
      }
      counter++;
    }
  } while (revoked);
  return rc;
}


/*
  Revoke all privileges from a list of users.

  SYNOPSIS
    mysql_revoke_all()
    thd                         The current thread.
    list                        The users to revoke all privileges from.

  RETURN
    > 0         Error. Error message already sent.
    0           OK.
    < 0         Error. Error message not yet sent.
*/

bool mysql_revoke_all(THD *thd,  List <LEX_USER> &list)
{
  uint counter, revoked;
  int result, res;
  ACL_DB *acl_db;
  DBUG_ENTER("mysql_revoke_all");

  Grant_tables tables;
  const uint tables_to_open= Table_user | Table_db | Table_tables_priv |
                             Table_columns_priv | Table_procs_priv |
                             Table_proxies_priv | Table_roles_mapping;
  if ((result= tables.open_and_lock(thd, tables_to_open, TL_WRITE)))
    DBUG_RETURN(result != 1);

  DBUG_ASSERT(!thd->is_current_stmt_binlog_format_row());

  mysql_rwlock_wrlock(&LOCK_grant);
  mysql_mutex_lock(&acl_cache->lock);

  LEX_USER *lex_user, *tmp_lex_user;
  List_iterator <LEX_USER> user_list(list);
  while ((tmp_lex_user= user_list++))
  {
    if (!(lex_user= get_current_user(thd, tmp_lex_user, false)))
    {
      result= -1;
      continue;
    }

    /* This is not a role and the user could not be found */
    if (!lex_user->is_role() &&
        !find_user_exact(lex_user->host, lex_user->user))
    {
      result= -1;
      continue;
    }

    if (replace_user_table(thd, tables.user_table(), lex_user,
                           ALL_KNOWN_ACL, 1, 0, 0))
    {
      result= -1;
      continue;
    }

    /* Remove db access privileges */
    /*
      Because acl_dbs and column_priv_hash shrink and may re-order
      as privileges are removed, removal occurs in a repeated loop
      until no more privileges are revoked.
     */
    do
    {
      for (counter= 0, revoked= 0 ; counter < acl_dbs.elements() ; )
      {
        const char *user, *host;

        acl_db= &acl_dbs.at(counter);

        user= acl_db->user;
        host= safe_str(acl_db->host.hostname);

	if (!strcmp(lex_user->user.str, user) &&
            !strcmp(lex_user->host.str, host))
	{
      /* TODO(cvicentiu) refactor replace_db_table to use
         Db_table instead of TABLE directly. */
	  if (!replace_db_table(tables.db_table().table(), acl_db->db, *lex_user,
                                ALL_KNOWN_ACL, 1))
	  {
	    /*
	      Don't increment counter as replace_db_table deleted the
	      current element in acl_dbs.
	     */
	    revoked= 1;
	    continue;
	  }
	  result= -1; // Something went wrong
	}
	counter++;
      }
    } while (revoked);

    /* Remove column access */
    do
    {
      for (counter= 0, revoked= 0 ; counter < column_priv_hash.records ; )
      {
	const char *user,*host;
        GRANT_TABLE *grant_table= ((GRANT_TABLE*)
                                   my_hash_element(&column_priv_hash, counter));

        user= grant_table->user;
        host= safe_str(grant_table->host.hostname);

        if (!strcmp(lex_user->user.str,user) &&
            !strcmp(lex_user->host.str, host))
	{
	    List<LEX_COLUMN> columns;
            /* TODO(cvicentiu) refactor replace_db_table to use
               Db_table instead of TABLE directly. */
	    if (replace_column_table(grant_table,
                                     tables.columns_priv_table().table(),
                                     *lex_user, columns, grant_table->db,
                                     grant_table->tname, ALL_KNOWN_ACL, 1))
              result= -1;

          /* TODO(cvicentiu) refactor replace_db_table to use
             Db_table instead of TABLE directly. */
	  if ((res= replace_table_table(thd, grant_table,
                                        tables.tables_priv_table().table(),
                                        *lex_user, grant_table->db,
                                        grant_table->tname, ALL_KNOWN_ACL,
                                        NO_ACL, 1)))
	  {
            if (res > 0)
              result= -1;
            else
            {
              /*
                Entry was deleted. We have to retry the loop as the
                hash table has probably been reorganized.
              */
              revoked= 1;
              continue;
            }
          }
	}
	counter++;
      }
    } while (revoked);

    /* Remove procedure access */
    if (mysql_revoke_sp_privs(thd, &tables, &sp_handler_function, lex_user) ||
        mysql_revoke_sp_privs(thd, &tables, &sp_handler_procedure, lex_user) ||
        mysql_revoke_sp_privs(thd, &tables, &sp_handler_package_spec, lex_user) ||
        mysql_revoke_sp_privs(thd, &tables, &sp_handler_package_body, lex_user))
      result= -1;

    ACL_USER_BASE *user_or_role;
    /* remove role grants */
    if (lex_user->is_role())
    {
      /* this can not fail due to get_current_user already having searched for it */
      user_or_role= find_acl_role(lex_user->user, true);
    }
    else
    {
      user_or_role= find_user_exact(lex_user->host, lex_user->user);
    }
    /*
      Find every role grant pair matching the role_grants array and remove it,
      both from the acl_roles_mappings and the roles_mapping table
    */
    for (counter= 0; counter < user_or_role->role_grants.elements; counter++)
    {
      ACL_ROLE *role_grant= *dynamic_element(&user_or_role->role_grants,
                                             counter, ACL_ROLE**);
      ROLE_GRANT_PAIR *pair = find_role_grant_pair(&lex_user->user,
                                                   &lex_user->host,
                                                   &role_grant->user);
      /* TODO(cvicentiu) refactor replace_roles_mapping_table to use
         Roles_mapping_table instead of TABLE directly. */
      if (replace_roles_mapping_table(tables.roles_mapping_table().table(),
                                      &lex_user->user, &lex_user->host,
                                      &role_grant->user, false, pair, true))
      {
        result= -1; //Something went wrong
      }
      update_role_mapping(&lex_user->user, &lex_user->host,
                          &role_grant->user, false, pair, true);
      /*
        Delete from the parent_grantee array of the roles granted,
        the entry pointing to this user_or_role
      */
      remove_ptr_from_dynarray(&role_grant->parent_grantee, user_or_role);
    }
    /* TODO
       How to handle an error in the replace_roles_mapping_table, in
       regards to the privileges held in memory
    */

    /* Finally, clear the role_grants array */
    if (counter == user_or_role->role_grants.elements)
    {
      reset_dynamic(&user_or_role->role_grants);
    }
    /*
      If we are revoking from a role, we need to update all the parent grantees
    */
    if (lex_user->is_role())
    {
      propagate_role_grants((ACL_ROLE *)user_or_role, PRIVS_TO_MERGE::ALL);
    }
  }

  mysql_mutex_unlock(&acl_cache->lock);

  if (result)
    my_message(ER_REVOKE_GRANTS, ER_THD(thd, ER_REVOKE_GRANTS), MYF(0));
  
  result= result |
    write_bin_log(thd, FALSE, thd->query(), thd->query_length());

  mysql_rwlock_unlock(&LOCK_grant);

  DBUG_RETURN(result);
}




/**
  If the defining user for a routine does not exist, then the ACL lookup
  code should raise two errors which we should intercept.  We convert the more
  descriptive error into a warning, and consume the other.

  If any other errors are raised, then we set a flag that should indicate
  that there was some failure we should complain at a higher level.
*/
class Silence_routine_definer_errors : public Internal_error_handler
{
public:
  Silence_routine_definer_errors()
    : is_grave(FALSE)
  {}

  ~Silence_routine_definer_errors() override = default;

  bool handle_condition(THD *thd,
                                uint sql_errno,
                                const char* sqlstate,
                                Sql_condition::enum_warning_level *level,
                                const char* msg,
                                Sql_condition ** cond_hdl) override;

  bool has_errors() { return is_grave; }

private:
  bool is_grave;
};

bool
Silence_routine_definer_errors::handle_condition(
  THD *thd,
  uint sql_errno,
  const char*,
  Sql_condition::enum_warning_level *level,
  const char* msg,
  Sql_condition ** cond_hdl)
{
  *cond_hdl= NULL;
  if (*level == Sql_condition::WARN_LEVEL_ERROR)
  {
    switch (sql_errno)
    {
      case ER_NONEXISTING_PROC_GRANT:
        /* Convert the error into a warning. */
        push_warning(thd, Sql_condition::WARN_LEVEL_WARN,
                     sql_errno, msg);
        return TRUE;
      default:
        is_grave= TRUE;
    }
  }

  return FALSE;
}


/**
  Revoke privileges for all users on a stored procedure.  Use an error handler
  that converts errors about missing grants into warnings.

  @param
    thd                         The current thread.
  @param
    db				DB of the stored procedure
  @param
    name			Name of the stored procedure

  @retval
    0           OK.
  @retval
    < 0         Error. Error message not yet sent.
*/

bool sp_revoke_privileges(THD *thd,
                          const Lex_ident_db &sp_db,
                          const Lex_ident_routine &sp_name,
                          const Sp_handler *sph)
{
  uint counter, revoked;
  int result;
  HASH *hash= sph->get_priv_hash();
  Silence_routine_definer_errors error_handler;
  DBUG_ENTER("sp_revoke_privileges");

  Grant_tables tables;
  const uint tables_to_open= Table_user | Table_db | Table_tables_priv |
                             Table_columns_priv | Table_procs_priv |
                             Table_proxies_priv | Table_roles_mapping;
  if ((result= tables.open_and_lock(thd, tables_to_open, TL_WRITE)))
    DBUG_RETURN(result != 1);

  DBUG_ASSERT(!thd->is_current_stmt_binlog_format_row());

  /* Be sure to pop this before exiting this scope! */
  thd->push_internal_handler(&error_handler);

  mysql_rwlock_wrlock(&LOCK_grant);
  mysql_mutex_lock(&acl_cache->lock);

  /* Remove procedure access */
  do
  {
    for (counter= 0, revoked= 0 ; counter < hash->records ; )
    {
      GRANT_NAME *grant_proc= (GRANT_NAME*) my_hash_element(hash, counter);
      if (sp_db.streq(Lex_cstring_strlen(grant_proc->db)) &&
          sp_name.streq(Lex_cstring_strlen(grant_proc->tname)))
      {
        LEX_USER lex_user;
	lex_user.user.str= grant_proc->user;
	lex_user.user.length= strlen(grant_proc->user);
        lex_user.host.str= safe_str(grant_proc->host.hostname);
        lex_user.host.length= strlen(lex_user.host.str);
        if (replace_routine_table(thd, grant_proc,
                                  tables.procs_priv_table().table(), lex_user,
                                  grant_proc->db, grant_proc->tname,
                                  sph, ALL_KNOWN_ACL, 1) == 0)
	{
	  revoked= 1;
	  continue;
	}
      }
      counter++;
    }
  } while (revoked);

  mysql_mutex_unlock(&acl_cache->lock);
  mysql_rwlock_unlock(&LOCK_grant);

  thd->pop_internal_handler();

  DBUG_RETURN(error_handler.has_errors());
}


/**
  Grant EXECUTE,ALTER privilege for a stored procedure

  @param thd The current thread.
  @param sp_db
  @param sp_name
  @param sph

  @return
    @retval FALSE Success
    @retval TRUE An error occurred. Error message not yet sent.
*/

bool sp_grant_privileges(THD *thd,
                         const Lex_ident_db &sp_db,
                         const Lex_ident_routine &sp_name,
                         const Sp_handler *sph)
{
  Security_context *sctx= thd->security_ctx;
  LEX_USER *combo;
  TABLE_LIST tables[1];
  List<LEX_USER> user_list;
  bool result;
  ACL_USER *au;
  Dummy_error_handler error_handler;
  DBUG_ENTER("sp_grant_privileges");

  Lex_cstring_strlen sctx_user(sctx->priv_user);
  Lex_cstring_strlen sctx_host(sctx->priv_host);

  if (!(combo= thd->alloc<LEX_USER>(1)))
    DBUG_RETURN(TRUE);

  mysql_mutex_lock(&acl_cache->lock);

  if ((au= find_user_exact(sctx_host, sctx_user)))
    goto found_acl;

  mysql_mutex_unlock(&acl_cache->lock);
  DBUG_RETURN(TRUE);

 found_acl:
  mysql_mutex_unlock(&acl_cache->lock);

  bzero((char*)tables, sizeof(TABLE_LIST));
  user_list.empty();

  tables->db= sp_db;
  tables->table_name= tables->alias= Lex_ident_table(sp_name);

  thd->make_lex_string(&combo->user, sctx_user.str, sctx_user.length);
  thd->make_lex_string(&combo->host, sctx_host.str, sctx_host.length);

  combo->auth= NULL;

  if (user_list.push_back(combo, thd->mem_root))
    DBUG_RETURN(TRUE);

  thd->lex->account_options.reset();

  /*
    Only care about whether the operation failed or succeeded
    as all errors will be handled later.
  */
  thd->push_internal_handler(&error_handler);
  result= mysql_routine_grant(thd, tables, sph, user_list,
                              DEFAULT_CREATE_PROC_ACLS, FALSE, FALSE);
  thd->pop_internal_handler();
  DBUG_RETURN(result);
}


/**
  Validate if a user can proxy as another user

  @thd                     current thread
  @param user              the logged in user (proxy user)
  @param authenticated_as  the effective user a plugin is trying to
                           impersonate as (proxied user)
  @return                  proxy user definition
    @retval NULL           proxy user definition not found or not applicable
    @retval non-null       the proxy user data
*/

static ACL_PROXY_USER *
acl_find_proxy_user(const char *user, const char *host, const char *ip,
                    const char *authenticated_as, bool *proxy_used)
{
  uint i;
  /* if the proxied and proxy user are the same return OK */
  DBUG_ENTER("acl_find_proxy_user");
  DBUG_PRINT("info", ("user=%s host=%s ip=%s authenticated_as=%s",
                      user, host, ip, authenticated_as));

  if (!strcmp(authenticated_as, user))
  {
    DBUG_PRINT ("info", ("user is the same as authenticated_as"));
    DBUG_RETURN (NULL);
  }

  *proxy_used= TRUE;
  for (i=0; i < acl_proxy_users.elements; i++)
  {
    ACL_PROXY_USER *proxy= dynamic_element(&acl_proxy_users, i,
                                           ACL_PROXY_USER *);
    if (proxy->matches(host, user, ip, authenticated_as))
      DBUG_RETURN(proxy);
  }

  DBUG_RETURN(NULL);
}


bool
acl_check_proxy_grant_access(THD *thd,
                             const LEX_CSTRING &host,
                             const LEX_CSTRING &user,
                             bool with_grant)
{
  DBUG_ENTER("acl_check_proxy_grant_access");
  DBUG_PRINT("info", ("user=%s host=%s with_grant=%d", user.str, host.str,
                      (int) with_grant));
  if (!initialized)
  {
    my_error(ER_OPTION_PREVENTS_STATEMENT, MYF(0), "--skip-grant-tables");
    DBUG_RETURN(1);
  }

  /* replication slave thread can do anything */
  if (thd->slave_thread)
  {
    DBUG_PRINT("info", ("replication slave"));
    DBUG_RETURN(FALSE);
  }

  /*
    one can grant proxy for self to others.
    Security context in THD contains two pairs of (user,host):
    1. (user,host) pair referring to inbound connection.
    2. (priv_user,priv_host) pair obtained from mysql.user table after doing
        authentication of incoming connection.
    Privileges should be checked wrt (priv_user, priv_host) tuple, because
    (user,host) pair obtained from inbound connection may have different
    values than what is actually stored in mysql.user table and while granting
    or revoking proxy privilege, user is expected to provide entries mentioned
    in mysql.user table.
  */
  if (thd->security_ctx->is_priv_user(user, host))
  {
    DBUG_PRINT("info", ("strcmp (%s, %s) my_casestrcmp (%s, %s) equal",
                        thd->security_ctx->priv_user, user.str,
                        host.str, thd->security_ctx->priv_host));
    DBUG_RETURN(FALSE);
  }

  mysql_mutex_lock(&acl_cache->lock);

  /* check for matching WITH PROXY rights */
  for (uint i=0; i < acl_proxy_users.elements; i++)
  {
    ACL_PROXY_USER *proxy= dynamic_element(&acl_proxy_users, i,
                                           ACL_PROXY_USER *);
    if (proxy->matches(thd->security_ctx->host,
                       thd->security_ctx->user,
                       thd->security_ctx->ip,
                       user.str) &&
        proxy->get_with_grant())
    {
      DBUG_PRINT("info", ("found"));
      mysql_mutex_unlock(&acl_cache->lock);
      DBUG_RETURN(FALSE);
    }
  }

  mysql_mutex_unlock(&acl_cache->lock);
  my_error(ER_ACCESS_DENIED_NO_PASSWORD_ERROR, MYF(0),
           thd->security_ctx->user,
           thd->security_ctx->host_or_ip);
  DBUG_RETURN(TRUE);
}


static bool
show_proxy_grants(THD *thd, const char *username, const char *hostname,
                  char *buff, size_t buffsize)
{
  Protocol *protocol= thd->protocol;
  int error= 0;

  for (uint i=0; i < acl_proxy_users.elements; i++)
  {
    ACL_PROXY_USER *proxy= dynamic_element(&acl_proxy_users, i,
                                           ACL_PROXY_USER *);
    if (proxy->granted_on(hostname, username))
    {
      String global(buff, buffsize, system_charset_info);
      global.length(0);
      proxy->print_grant(&global);
      protocol->prepare_for_resend();
      protocol->store(global.ptr(), global.length(), global.charset());
      if (protocol->write())
      {
        error= -1;
        break;
      }
    }
  }
  return error;
}

static int enabled_roles_insert(ACL_USER_BASE *role, void *context_data)
{
  TABLE *table= (TABLE*) context_data;
  DBUG_ASSERT(role->flags & IS_ROLE);

  restore_record(table, s->default_values);
  table->field[0]->set_notnull();
  table->field[0]->store(role->user.str, role->user.length,
                         system_charset_info);
  if (schema_table_store_record(table->in_use, table))
    return -1;
  return 0;
}

struct APPLICABLE_ROLES_DATA
{
  TABLE *table;
  const LEX_CSTRING host;
  const LEX_CSTRING user_and_host;
  ACL_USER *user;
};

static int
applicable_roles_insert(ACL_USER_BASE *grantee, ACL_ROLE *role, void *ptr)
{
  APPLICABLE_ROLES_DATA *data= (APPLICABLE_ROLES_DATA *)ptr;
  CHARSET_INFO *cs= system_charset_info;
  TABLE *table= data->table;
  bool is_role= grantee != data->user;
  const LEX_CSTRING *user_and_host= is_role ? &grantee->user
                                           : &data->user_and_host;
  const LEX_CSTRING *host= is_role ? &empty_clex_str : &data->host;

  restore_record(table, s->default_values);
  table->field[0]->store(user_and_host->str, user_and_host->length, cs);
  table->field[1]->store(role->user.str, role->user.length, cs);

  ROLE_GRANT_PAIR *pair=
    find_role_grant_pair(&grantee->user, host, &role->user);
  DBUG_ASSERT(pair);

  if (pair->with_admin)
    table->field[2]->store(STRING_WITH_LEN("YES"), cs);
  else
    table->field[2]->store(STRING_WITH_LEN("NO"), cs);

  /* Default role is only valid when looking at a role granted to a user. */
  if (!is_role)
  {
    if (data->user->default_rolename.length &&
        lex_string_eq(&data->user->default_rolename, &role->user))
      table->field[3]->store(STRING_WITH_LEN("YES"), cs);
    else
      table->field[3]->store(STRING_WITH_LEN("NO"), cs);
    table->field[3]->set_notnull();
  }

  if (schema_table_store_record(table->in_use, table))
    return -1;
  return 0;
}

/**
  Hash iterate function to count the number of total column privileges granted.
*/
static my_bool count_column_grants(void *grant_table,
                                       void *current_count)
{
  HASH hash_columns = ((GRANT_TABLE *)grant_table)->hash_columns;
  *(ulong *)current_count+= hash_columns.records;
  return 0;
}

/**
  SHOW function that computes the number of column grants.

  This must be performed under the mutex in order to make sure the
  iteration does not fail.
*/
static int show_column_grants(THD *thd, SHOW_VAR *var, void *buff,
                              system_status_var *, enum enum_var_type scope)
{
  var->type= SHOW_ULONG;
  var->value= buff;
  *(ulong *)buff= 0;
  if (initialized)
  {
    mysql_rwlock_rdlock(&LOCK_grant);
    mysql_mutex_lock(&acl_cache->lock);
    my_hash_iterate(&column_priv_hash, count_column_grants, buff);
    mysql_mutex_unlock(&acl_cache->lock);
    mysql_rwlock_unlock(&LOCK_grant);
  }
  return 0;
}

static int show_database_grants(THD *thd, SHOW_VAR *var, void *buff,
                                system_status_var *, enum enum_var_type scope)
{
  var->type= SHOW_UINT;
  var->value= buff;
  *(uint *)buff= uint(acl_dbs.elements());
  return 0;
}

#else
static bool set_user_salt_if_needed(ACL_USER *, int, plugin_ref)
{ return 0; }
bool check_grant(THD *, privilege_t, TABLE_LIST *, bool, uint, bool)
{ return 0; }
inline privilege_t public_access()
{ return NO_ACL; }
privilege_t get_column_grant(THD *, GRANT_INFO *, const char *, const char *,
                             const Lex_ident_column &)
{ return ALL_KNOWN_ACL; }
#endif /*NO_EMBEDDED_ACCESS_CHECKS */


#ifdef NO_EMBEDDED_ACCESS_CHECKS

bool Sql_cmd_grant_proxy::execute(THD *thd)
{
  my_ok(thd);
  return false;
}

bool Sql_cmd_grant_table::execute(THD *thd)
{
  my_ok(thd);
  return false;
}


bool Sql_cmd_grant_sp::execute(THD *thd)
{
  my_ok(thd);
  return false;
}

#else // not NO_EMBEDDED_ACCESS_CHECKS


void Sql_cmd_grant::warn_hostname_requires_resolving(THD *thd,
                                                     List<LEX_USER> &users)
{
  LEX_USER *user;
  List_iterator <LEX_USER> it(users);
  while ((user= it++))
  {
    if (opt_skip_name_resolve && hostname_requires_resolving(user->host.str))
      push_warning(thd, Sql_condition::WARN_LEVEL_WARN,
                   ER_WARN_HOSTNAME_WONT_WORK,
                   ER_THD(thd, ER_WARN_HOSTNAME_WONT_WORK));
  }
}


void Sql_cmd_grant::grant_stage0(THD *thd)
{
  thd->binlog_invoker(false);   // Replicate current user as grantor
  if (thd->security_ctx->user)  // If not replication
    warn_hostname_requires_resolving(thd, thd->lex->users_list);
}


bool Sql_cmd_grant::user_list_reset_mqh(THD *thd, List<LEX_USER> &users)
{
  List_iterator <LEX_USER> it(users);
  LEX_USER *user, *tmp_user;
  while ((tmp_user= it++))
  {
    if (!(user= get_current_user(thd, tmp_user)))
      return true;
    reset_mqh(user, 0);
  }
  return false;
}


bool Sql_cmd_grant_proxy::check_access_proxy(THD *thd, List<LEX_USER> &users)
{
  LEX_USER *user;
  List_iterator <LEX_USER> it(users);
  if ((user= it++))
  {
    // GRANT/REVOKE PROXY has the target user as a first entry in the list
    if (!(user= get_current_user(thd, user)) || !user->host.str)
      return true;
    if (acl_check_proxy_grant_access(thd, user->host, user->user,
                                     m_grant_option & GRANT_ACL))
      return true;
  }
  return false;
}


bool Sql_cmd_grant_proxy::execute(THD *thd)
{
  LEX  *lex= thd->lex;

  DBUG_ASSERT(lex->first_select_lex()->table_list.first == NULL);
  DBUG_ASSERT((m_grant_option & ~GRANT_ACL) == NO_ACL); // only WITH GRANT OPTION

  grant_stage0(thd);

  if (thd->security_ctx->user /* If not replication */ &&
      check_access_proxy(thd, lex->users_list))
    return true;

  WSREP_TO_ISOLATION_BEGIN(WSREP_MYSQL_DB, NULL, NULL);
  /* Conditionally writes to binlog */
  if (mysql_grant(thd, null_clex_str/*db*/, lex->users_list, m_grant_option,
                  is_revoke(), true/*proxy*/))
    return true;

  return !is_revoke() && user_list_reset_mqh(thd, lex->users_list);

#ifdef WITH_WSREP
wsrep_error_label:
  return true;
#endif // WITH_WSREP
}


bool Sql_cmd_grant_object::grant_stage0_exact_object(THD *thd,
                                                     TABLE_LIST *table)
{
  privilege_t priv= m_object_privilege | m_column_privilege_total | GRANT_ACL;
  if (check_access(thd, priv, table->db.str,
                   &table->grant.privilege, &table->grant.m_internal,
                   0, 0))
    return true;
  grant_stage0(thd);
  return false;
}


bool Sql_cmd_grant_table::execute_exact_table(THD *thd, TABLE_LIST *table)
{
  LEX  *lex= thd->lex;
  if (grant_stage0_exact_object(thd, table) ||
      check_grant(thd, m_object_privilege | m_column_privilege_total | GRANT_ACL,
                  lex->query_tables, FALSE, UINT_MAX, FALSE))
    return true;
  /* Conditionally writes to binlog */
  WSREP_TO_ISOLATION_BEGIN(WSREP_MYSQL_DB, NULL, NULL);
  return mysql_table_grant(thd, lex->query_tables, lex->users_list,
                           m_columns, m_object_privilege,
                           is_revoke());
#ifdef WITH_WSREP
wsrep_error_label:
  return true;
#endif // WITH_WSREP
}


bool Sql_cmd_grant_sp::execute(THD *thd)
{
  DBUG_ASSERT(!m_columns.elements);
  DBUG_ASSERT(!m_column_privilege_total);
  LEX  *lex= thd->lex;
  TABLE_LIST *table= lex->first_select_lex()->table_list.first;
  privilege_t grants= m_all_privileges
               ? (PROC_ACLS & ~GRANT_ACL) | (m_object_privilege & GRANT_ACL)
               : m_object_privilege;

  if (!table) // e.g: GRANT EXECUTE ON PROCEDURE *.*
  {
    my_message(ER_ILLEGAL_GRANT_FOR_TABLE, ER_THD(thd, ER_ILLEGAL_GRANT_FOR_TABLE),
               MYF(0));
    return true;
  }

  if (grant_stage0_exact_object(thd, table) ||
      check_grant_routine(thd, grants|GRANT_ACL, lex->query_tables, &m_sph, 0))
    return true;

  /* Conditionally writes to binlog */
  WSREP_TO_ISOLATION_BEGIN(WSREP_MYSQL_DB, NULL, NULL);
  if (mysql_routine_grant(thd, lex->query_tables, &m_sph,
                          lex->users_list, grants,
                          is_revoke(), true))
    return true;
  my_ok(thd);
  return false;
#ifdef WITH_WSREP
wsrep_error_label:
  return true;
#endif // WITH_WSREP
}


bool Sql_cmd_grant_table::execute_table_mask(THD *thd)
{
  LEX  *lex= thd->lex;
  DBUG_ASSERT(lex->first_select_lex()->table_list.first == NULL);

  if (check_access(thd, m_object_privilege | m_column_privilege_total | GRANT_ACL,
                   m_db.str, NULL, NULL, 1, 0))
    return true;

  grant_stage0(thd);

  if (m_columns.elements) // e.g. GRANT SELECT (a) ON *.*
  {
    my_message(ER_ILLEGAL_GRANT_FOR_TABLE, ER_THD(thd, ER_ILLEGAL_GRANT_FOR_TABLE),
               MYF(0));
    return true;
  }

  WSREP_TO_ISOLATION_BEGIN(WSREP_MYSQL_DB, NULL, NULL);
  /* Conditionally writes to binlog */
  if (mysql_grant(thd, m_db, lex->users_list, m_object_privilege,
                  is_revoke(), false/*not proxy*/))
    return true;

  return !is_revoke() && user_list_reset_mqh(thd, lex->users_list);

#ifdef WITH_WSREP
wsrep_error_label:
  return true;
#endif // WITH_WSREP
}


bool Sql_cmd_grant_table::execute(THD *thd)
{
  TABLE_LIST *table= thd->lex->first_select_lex()->table_list.first;
  return table ? execute_exact_table(thd, table) :
                 execute_table_mask(thd);
}


#endif // NO_EMBEDDED_ACCESS_CHECKS



SHOW_VAR acl_statistics[] = {
#ifndef NO_EMBEDDED_ACCESS_CHECKS
  {"column_grants",    (char*)show_column_grants,          SHOW_SIMPLE_FUNC},
  {"database_grants",  (char*)show_database_grants,        SHOW_SIMPLE_FUNC},
  {"function_grants",  (char*)&func_priv_hash.records,     SHOW_ULONG},
  {"procedure_grants", (char*)&proc_priv_hash.records,     SHOW_ULONG},
  {"package_spec_grants", (char*)&package_spec_priv_hash.records, SHOW_ULONG},
  {"package_body_grants", (char*)&package_body_priv_hash.records, SHOW_ULONG},
  {"proxy_users",      (char*)&acl_proxy_users.elements,   SHOW_SIZE_T},
  {"role_grants",      (char*)&acl_roles_mappings.records, SHOW_ULONG},
  {"roles",            (char*)&acl_roles.records,          SHOW_ULONG},
  {"table_grants",     (char*)&column_priv_hash.records,   SHOW_ULONG},
  {"users",            (char*)&acl_users.elements,         SHOW_SIZE_T},
#endif
  {NullS, NullS, SHOW_LONG},
};

/* Check if a role is granted to a user/role. We traverse the role graph
   and return true if we find a match.

   hostname == NULL means we are looking for a role as a starting point,
   otherwise a user.
*/
bool check_role_is_granted(const char *username, const char *hostname,
                           const char *rolename)
{
  DBUG_ENTER("check_role_is_granted");
  bool result= false;
#ifndef NO_EMBEDDED_ACCESS_CHECKS
  ACL_USER_BASE *root;
  mysql_mutex_lock(&acl_cache->lock);
  if (hostname)
    root= find_user_exact(Lex_cstring_strlen(hostname),
                          Lex_cstring_strlen(username));
  else
    root= find_acl_role(Lex_cstring_strlen(username), false);

  LEX_CSTRING role_lex;
  role_lex.str= rolename;
  role_lex.length= strlen(rolename);

  if (root && /* No grantee, nothing to search. */
      traverse_role_graph_down(root, &role_lex, check_role_is_granted_callback,
                               NULL) == -1)
  {
    /* We have found the role during our search. */
    result= true;
  }

  /* We haven't found the role or we had no initial grantee to start from. */
  mysql_mutex_unlock(&acl_cache->lock);
#endif
  DBUG_RETURN(result);
}

int fill_schema_enabled_roles(THD *thd, TABLE_LIST *tables, COND *cond)
{
  TABLE *table= tables->table;
#ifndef NO_EMBEDDED_ACCESS_CHECKS
  if (thd->security_ctx->priv_role[0])
  {
    mysql_rwlock_rdlock(&LOCK_grant);
    mysql_mutex_lock(&acl_cache->lock);
    ACL_ROLE *acl_role= find_acl_role(Lex_cstring_strlen(
                                        thd->security_ctx->priv_role),
                                      false);
    if (acl_role)
      traverse_role_graph_down(acl_role, table, enabled_roles_insert, NULL);
    mysql_mutex_unlock(&acl_cache->lock);
    mysql_rwlock_unlock(&LOCK_grant);
    if (acl_role)
      return 0;
  }
#endif

  restore_record(table, s->default_values);
  table->field[0]->set_null();
  return schema_table_store_record(table->in_use, table);
}


/*
  This shows all roles granted to current user
  and recursively all roles granted to those roles
*/
int fill_schema_applicable_roles(THD *thd, TABLE_LIST *tables, COND *cond)
{
  int res= 0;
#ifndef NO_EMBEDDED_ACCESS_CHECKS
  if (initialized)
  {
    TABLE *table= tables->table;
    Security_context *sctx= thd->security_ctx;
    mysql_rwlock_rdlock(&LOCK_grant);
    mysql_mutex_lock(&acl_cache->lock);
    ACL_USER *user= find_user_exact(Lex_cstring_strlen(sctx->priv_host),
                                    Lex_cstring_strlen(sctx->priv_user));
    if (user)
    {
      char buff[USER_HOST_BUFF_SIZE+10];
      DBUG_ASSERT(user->user.length + user->hostname_length +2 < sizeof(buff));
      char *end= strxmov(buff, user->user.str, "@", user->host.hostname, NULL);
      APPLICABLE_ROLES_DATA data= { table,
        { user->host.hostname, user->hostname_length },
        { buff, (size_t)(end - buff) }, user
      };

      res= traverse_role_graph_down(user, &data, 0, applicable_roles_insert);
    }

    mysql_mutex_unlock(&acl_cache->lock);
    mysql_rwlock_unlock(&LOCK_grant);
  }
#endif

  return res;
}


int wild_case_compare(CHARSET_INFO *cs, const char *str,const char *wildstr)
{
  int flag;
  DBUG_ENTER("wild_case_compare");
  DBUG_PRINT("enter",("str: '%s'  wildstr: '%s'",str,wildstr));
  while (*wildstr)
  {
    while (*wildstr && *wildstr != wild_many && *wildstr != wild_one)
    {
      if (*wildstr == wild_prefix && wildstr[1])
	wildstr++;
      if (my_toupper(cs, *wildstr++) !=
          my_toupper(cs, *str++)) DBUG_RETURN(1);
    }
    if (! *wildstr ) DBUG_RETURN (*str != 0);
    if (*wildstr++ == wild_one)
    {
      if (! *str++) DBUG_RETURN (1);	/* One char; skip */
    }
    else
    {						/* Found '*' */
      if (!*wildstr) DBUG_RETURN(0);		/* '*' as last char: OK */
      flag=(*wildstr != wild_many && *wildstr != wild_one);
      do
      {
	if (flag)
	{
	  char cmp;
	  if ((cmp= *wildstr) == wild_prefix && wildstr[1])
	    cmp=wildstr[1];
	  cmp=my_toupper(cs, cmp);
	  while (*str && my_toupper(cs, *str) != cmp)
	    str++;
	  if (!*str) DBUG_RETURN (1);
	}
	if (wild_case_compare(cs, str,wildstr) == 0) DBUG_RETURN (0);
      } while (*str++);
      DBUG_RETURN(1);
    }
  }
  DBUG_RETURN (*str != '\0');
}


#ifndef NO_EMBEDDED_ACCESS_CHECKS
static bool update_schema_privilege(THD *thd, TABLE *table, const char *buff,
                                    const char* db, const char* t_name,
                                    const char* column, uint col_length,
                                    const char *priv, uint priv_length,
                                    const char* is_grantable)
{
  int i= 2;
  CHARSET_INFO *cs= system_charset_info;
  restore_record(table, s->default_values);
  table->field[0]->store(buff, (uint) strlen(buff), cs);
  table->field[1]->store(STRING_WITH_LEN("def"), cs);
  if (db)
    table->field[i++]->store(db, (uint) strlen(db), cs);
  if (t_name)
    table->field[i++]->store(t_name, (uint) strlen(t_name), cs);
  if (column)
    table->field[i++]->store(column, col_length, cs);
  table->field[i++]->store(priv, priv_length, cs);
  table->field[i]->store(is_grantable, strlen(is_grantable), cs);
  return schema_table_store_record(thd, table);
}
#endif


#ifndef NO_EMBEDDED_ACCESS_CHECKS
class Grantee_str
{
  char m_buff[USER_HOST_BUFF_SIZE + 6 /* 4 quotes, @, '\0' */];
public:
  Grantee_str(const LEX_CSTRING &user, const LEX_CSTRING &host)
  {
    DBUG_ASSERT(user.length + host.length + 6 < sizeof(m_buff));
    my_snprintf(m_buff, sizeof(m_buff), "'%.*s'@'%.*s'",
                (int) user.length, user.str,
                (int) host.length, host.str);
  }
  operator const char *() const { return m_buff; }
};
#endif


int fill_schema_user_privileges(THD *thd, TABLE_LIST *tables, COND *cond)
{
#ifndef NO_EMBEDDED_ACCESS_CHECKS
  int error= 0;
  uint counter;
  TABLE *table= tables->table;
  bool no_global_access= check_access(thd, SELECT_ACL, "mysql",
                                      NULL, NULL, 1, 1);
  DBUG_ENTER("fill_schema_user_privileges");

  if (!initialized)
    DBUG_RETURN(0);
  mysql_mutex_lock(&acl_cache->lock);

  for (counter=0 ; counter < acl_users.elements ; counter++)
  {
    const char *is_grantable="YES";
    const ACL_USER *acl_user= dynamic_element(&acl_users,counter,ACL_USER*);
    const LEX_CSTRING user= acl_user->user;
    const LEX_CSTRING host= acl_user->hostname();

    if (no_global_access &&
        !thd->security_ctx->is_priv_user(user, host))
      continue;

    privilege_t want_access(acl_user->access);
    if (!(want_access & GRANT_ACL))
      is_grantable= "NO";

    Grantee_str grantee(user, host);
    if (!(want_access & ~GRANT_ACL))
    {
      if (update_schema_privilege(thd, table, grantee, 0, 0, 0, 0,
                                  STRING_WITH_LEN("USAGE"), is_grantable))
      {
        error= 1;
        goto err;
      }
    }
    else
    {
      uint priv_id;
      ulonglong j;
      privilege_t test_access(want_access & ~GRANT_ACL);
      for (priv_id=0, j = SELECT_ACL;j <= GLOBAL_ACLS; priv_id++,j <<= 1)
      {
        if (test_access & j)
        {
          if (update_schema_privilege(thd, table, grantee, 0, 0, 0, 0,
                                      command_array[priv_id],
                                      command_lengths[priv_id], is_grantable))
          {
            error= 1;
            goto err;
          }
        }
      }
    }
  }
err:
  mysql_mutex_unlock(&acl_cache->lock);

  DBUG_RETURN(error);
#else
  return(0);
#endif
}


int fill_schema_schema_privileges(THD *thd, TABLE_LIST *tables, COND *cond)
{
#ifndef NO_EMBEDDED_ACCESS_CHECKS
  int error= 0;
  uint counter;
  ACL_DB *acl_db;
  TABLE *table= tables->table;
  bool no_global_access= check_access(thd, SELECT_ACL, "mysql",
                                      NULL, NULL, 1, 1);
  DBUG_ENTER("fill_schema_schema_privileges");

  if (!initialized)
    DBUG_RETURN(0);
  mysql_mutex_lock(&acl_cache->lock);

  for (counter=0 ; counter < acl_dbs.elements() ; counter++)
  {
    const char *is_grantable="YES";

    acl_db=&acl_dbs.at(counter);
    const LEX_CSTRING user= Lex_cstring_strlen(acl_db->user);
    const LEX_CSTRING host= Lex_cstring_strlen(
                              safe_str(acl_db->host.hostname));

    if (no_global_access &&
        !thd->security_ctx->is_priv_user(user, host))
      continue;

    privilege_t want_access(acl_db->access);
    if (want_access)
    {
      if (!(want_access & GRANT_ACL))
      {
        is_grantable= "NO";
      }
      Grantee_str grantee(user, host);
      if (!(want_access & ~GRANT_ACL))
      {
        if (update_schema_privilege(thd, table, grantee, acl_db->db, 0, 0,
                                    0, STRING_WITH_LEN("USAGE"), is_grantable))
        {
          error= 1;
          goto err;
        }
      }
      else
      {
        int cnt;
        ulonglong j;
        privilege_t test_access(want_access & ~GRANT_ACL);
        for (cnt=0, j = SELECT_ACL; j <= DB_ACLS; cnt++,j <<= 1)
          if (test_access & j)
          {
            if (update_schema_privilege(thd, table,
                                        grantee, acl_db->db, 0, 0, 0,
                                        command_array[cnt], command_lengths[cnt],
                                        is_grantable))
            {
              error= 1;
              goto err;
            }
          }
      }
    }
  }
err:
  mysql_mutex_unlock(&acl_cache->lock);

  DBUG_RETURN(error);
#else
  return (0);
#endif
}


int fill_schema_table_privileges(THD *thd, TABLE_LIST *tables, COND *cond)
{
#ifndef NO_EMBEDDED_ACCESS_CHECKS
  int error= 0;
  uint index;
  TABLE *table= tables->table;
  bool no_global_access= check_access(thd, SELECT_ACL, "mysql",
                                      NULL, NULL, 1, 1);
  DBUG_ENTER("fill_schema_table_privileges");

  mysql_rwlock_rdlock(&LOCK_grant);

  for (index=0 ; index < column_priv_hash.records ; index++)
  {
    const char *is_grantable= "YES";
    GRANT_TABLE *grant_table= (GRANT_TABLE*) my_hash_element(&column_priv_hash,
                                                             index);
    const LEX_CSTRING user= Lex_cstring_strlen(grant_table->user);
    const LEX_CSTRING host= Lex_cstring_strlen(
                              safe_str(grant_table->host.hostname));

    if (no_global_access &&
        !thd->security_ctx->is_priv_user(user, host))
      continue;

    privilege_t table_access(grant_table->privs);
    if (table_access)
    {
      privilege_t test_access(table_access & ~GRANT_ACL);
      /*
        We should skip 'usage' privilege on table if
        we have any privileges on column(s) of this table
      */
      if (!test_access && grant_table->cols)
        continue;
      if (!(table_access & GRANT_ACL))
        is_grantable= "NO";

      Grantee_str grantee(user, host);
      if (!test_access)
      {
        if (update_schema_privilege(thd, table,
                                    grantee, grant_table->db,
                                    grant_table->tname, 0, 0,
                                    STRING_WITH_LEN("USAGE"), is_grantable))
        {
          error= 1;
          goto err;
        }
      }
      else
      {
        ulonglong j;
        int cnt;
        for (cnt= 0, j= SELECT_ACL; j <= TABLE_ACLS; cnt++, j<<= 1)
        {
          if (test_access & j)
          {
            if (update_schema_privilege(thd, table,
                                        grantee, grant_table->db,
                                        grant_table->tname, 0, 0,
                                        command_array[cnt],
                                        command_lengths[cnt], is_grantable))
            {
              error= 1;
              goto err;
            }
          }
        }
      }
    }
  }
err:
  mysql_rwlock_unlock(&LOCK_grant);

  DBUG_RETURN(error);
#else
  return (0);
#endif
}


int fill_schema_column_privileges(THD *thd, TABLE_LIST *tables, COND *cond)
{
#ifndef NO_EMBEDDED_ACCESS_CHECKS
  int error= 0;
  uint index;
  TABLE *table= tables->table;
  bool no_global_access= check_access(thd, SELECT_ACL, "mysql",
                                      NULL, NULL, 1, 1);
  DBUG_ENTER("fill_schema_table_privileges");

  mysql_rwlock_rdlock(&LOCK_grant);

  for (index=0 ; index < column_priv_hash.records ; index++)
  {
    const char *is_grantable= "YES";
    GRANT_TABLE *grant_table= (GRANT_TABLE*) my_hash_element(&column_priv_hash,
                                                          index);
    const LEX_CSTRING user= Lex_cstring_strlen(grant_table->user);
    const LEX_CSTRING host= Lex_cstring_strlen(
                              safe_str(grant_table->host.hostname));

    if (no_global_access &&
        !thd->security_ctx->is_priv_user(user, host))
      continue;

    privilege_t table_access(grant_table->cols);
    if (table_access != NO_ACL)
    {
      if (!(grant_table->privs & GRANT_ACL))
        is_grantable= "NO";

      privilege_t test_access(table_access & ~GRANT_ACL);
      Grantee_str grantee(user, host);
      if (!test_access)
        continue;
      else
      {
        ulonglong j;
        int cnt;
        for (cnt= 0, j= SELECT_ACL; j <= TABLE_ACLS; cnt++, j<<= 1)
        {
          if (test_access & j)
          {
            for (uint col_index=0 ;
                 col_index < grant_table->hash_columns.records ;
                 col_index++)
            {
              GRANT_COLUMN *grant_column = (GRANT_COLUMN*)
                my_hash_element(&grant_table->hash_columns,col_index);
              if ((grant_column->rights & j) && (table_access & j))
              {
                if (update_schema_privilege(thd, table,
                                            grantee,
                                            grant_table->db,
                                            grant_table->tname,
                                            grant_column->column,
                                            grant_column->key_length,
                                            command_array[cnt],
                                            command_lengths[cnt], is_grantable))
                {
                  error= 1;
                  goto err;
                }
              }
            }
          }
        }
      }
    }
  }
err:
  mysql_rwlock_unlock(&LOCK_grant);

  DBUG_RETURN(error);
#else
  return (0);
#endif
}

namespace Show
{
  ST_FIELD_INFO users_fields_info[] =
  {
    Column("USER", Userhost(), NOT_NULL),
    Column("PASSWORD_ERRORS", SLonglong(), NULLABLE),
    Column("PASSWORD_EXPIRATION_TIME", Datetime(0), NULLABLE),
    CEnd()
  };
};

#ifndef NO_EMBEDDED_ACCESS_CHECKS
static int fill_users_schema_record(THD *thd, TABLE * table, ACL_USER *user)
{
  ulonglong lifetime= user->password_lifetime < 0
                      ? default_password_lifetime
                      : user->password_lifetime;

  bool ignore_password_errors= ignore_max_password_errors(user);
  bool ignore_expiration_date= lifetime == 0 && !user->password_expired;

  Grantee_str grantee(user->user,
                      Lex_cstring_strlen(safe_str(user->host.hostname)));
  table->field[0]->store(grantee, strlen(grantee), system_charset_info);
  if (ignore_password_errors)
  {
    table->field[1]->set_null();
  }
  else
  {
    table->field[1]->set_notnull();
    table->field[1]->store(user->password_errors);
  }
  if (ignore_expiration_date)
  {
    table->field[2]->set_null();
  }
  else
  {
    table->field[2]->set_notnull();
    if (user->password_expired)
      table->field[2]->store(0, true);
    else
      table->field[2]->store_timestamp(user->password_last_changed +
                                       lifetime * 3600 * 24, 0);
  }

  return schema_table_store_record(thd, table);
}
#endif

int fill_users_schema_table(THD *thd, TABLE_LIST *tables, COND *cond)
{
  int res= 0;
#ifndef NO_EMBEDDED_ACCESS_CHECKS
  bool see_whole_table= check_access(thd, SELECT_ACL, "mysql", NULL, NULL,
                                     true, true) == 0;
  TABLE *table= tables->table;

  if (!see_whole_table)
  {
    Security_context *sctx= thd->security_ctx;
    mysql_mutex_lock(&acl_cache->lock);
    ACL_USER *cur_user= find_user_exact(Lex_cstring_strlen(sctx->priv_host),
                                        Lex_cstring_strlen(sctx->priv_user));
    if (!cur_user)
    {
      mysql_mutex_unlock(&acl_cache->lock);
      my_error(ER_INVALID_CURRENT_USER, MYF(0));
      return 1;
    }

    res= fill_users_schema_record(thd, table, cur_user);
    mysql_mutex_unlock(&acl_cache->lock);
    return res;
  }

  mysql_mutex_lock(&acl_cache->lock);
  for (size_t i= 0; res == 0 && i < acl_users.elements; i++)
  {
    ACL_USER *user= dynamic_element(&acl_users, i, ACL_USER*);
    res= fill_users_schema_record(thd, table, user);
  }
  mysql_mutex_unlock(&acl_cache->lock);
#endif
  return res;
}


#ifndef NO_EMBEDDED_ACCESS_CHECKS
/*
  fill effective privileges for table

  SYNOPSIS
    fill_effective_table_privileges()
    thd     thread handler
    grant   grants table descriptor
    db      db name
    table   table name
*/

void fill_effective_table_privileges(THD *thd, GRANT_INFO *grant,
                                     const char *db, const char *table)
{
  Security_context *sctx= thd->security_ctx;
  DBUG_ENTER("fill_effective_table_privileges");
  DBUG_PRINT("enter", ("Host: '%s', Ip: '%s', User: '%s', table: `%s`.`%s`",
                       sctx->priv_host, sctx->ip, sctx->priv_user, db, table));
  /* --skip-grants */
  if (!initialized)
  {
    DBUG_PRINT("info", ("skip grants"));
    grant->privilege= ALL_KNOWN_ACL;             // everything is allowed
    DBUG_PRINT("info", ("privilege 0x%llx", (longlong) grant->privilege));
    DBUG_VOID_RETURN;
  }

  /* global privileges */
  grant->privilege= sctx->master_access;

  if (!thd->db.str || strcmp(db, thd->db.str))
  {
    grant->privilege|= acl_get_all3(sctx, db, FALSE);
  }
  else
  {
    grant->privilege|= sctx->db_access;
  }

  /* table privileges */
  mysql_rwlock_rdlock(&LOCK_grant);
  grant->refresh(sctx, db, table);

  if (grant->grant_table_user != 0)
  {
    grant->privilege|= grant->grant_table_user->privs;
  }
  if (grant->grant_table_role != 0)
  {
    grant->privilege|= grant->grant_table_role->privs;
  }
  if (grant->grant_public != 0)
  {
    grant->privilege|= grant->grant_public->privs;
  }
  mysql_rwlock_unlock(&LOCK_grant);

  DBUG_PRINT("info", ("privilege 0x%llx", (longlong) grant->privilege));
  DBUG_VOID_RETURN;
}

#else /* NO_EMBEDDED_ACCESS_CHECKS */

/****************************************************************************
 Dummy wrappers when we don't have any access checks
****************************************************************************/

bool check_routine_level_acl(THD *thd, privilege_t acl,
                             const char *db, const char *name,
                             const Sp_handler *sph)
{
  return FALSE;
}

#endif

/**
  Return information about user or current user.

  @param[in] thd          thread handler
  @param[in] user         user
  @param[in] lock         whether &acl_cache->lock mutex needs to be locked

  @return
    - On success, return a valid pointer to initialized
    LEX_USER, which contains user information.
    - On error, return 0.
*/

LEX_USER *get_current_user(THD *thd, LEX_USER *user, bool lock)
{
  if (user->user.str == current_user.str)  // current_user
    return create_default_definer(thd, false);

  if (user->user.str == current_role.str)  // current_role
    return create_default_definer(thd, true);

  if (user->host.str == NULL) // Possibly a role
  {
    // to be reexecution friendly we have to make a copy
    LEX_USER *dup= (LEX_USER*) thd->memdup(user, sizeof(*user));
    if (!dup)
      return 0;

#ifndef NO_EMBEDDED_ACCESS_CHECKS
    if (has_auth(user, thd->lex))
    {
      dup->host= host_not_specified;
      return dup;
    }

    role_name_check_result result= check_role_name(&dup->user, true);
    if (result == ROLE_NAME_INVALID)
      return 0;
    if (result == ROLE_NAME_PUBLIC)
    {
      dup->host= empty_clex_str;
      return dup;
    }

    if (lock)
      mysql_mutex_lock(&acl_cache->lock);
    if (find_acl_role(dup->user, false))
      dup->host= empty_clex_str;
    else
      dup->host= host_not_specified;
    if (lock)
      mysql_mutex_unlock(&acl_cache->lock);
#endif

    return dup;
  }

  return user;
}

struct ACL_internal_schema_registry_entry
{
  Lex_ident_i_s_table m_name;
  const ACL_internal_schema_access *m_access;
};

/**
  Internal schema registered.
  Currently, this is only:
  - performance_schema
  - information_schema,
  This can be reused later for:
  - mysql
*/
static ACL_internal_schema_registry_entry registry_array[2];
static uint m_registry_array_size= 0;

/**
  Add an internal schema to the registry.
  @param name the schema name
  @param access the schema ACL specific rules
*/
void ACL_internal_schema_registry::register_schema
  (const LEX_CSTRING *name, const ACL_internal_schema_access *access)
{
  DBUG_ASSERT(m_registry_array_size < array_elements(registry_array));

  /* Not thread safe, and does not need to be. */
  registry_array[m_registry_array_size].m_name= Lex_ident_i_s_table(*name);
  registry_array[m_registry_array_size].m_access= access;
  m_registry_array_size++;
}

/**
  Search per internal schema ACL by name.
  @param name a schema name
  @return per schema rules, or NULL
*/
const ACL_internal_schema_access *
ACL_internal_schema_registry::lookup(const char *name)
{
  DBUG_ASSERT(name != NULL);

  uint i;

  const Lex_cstring_strlen name_ls(name);
  for (i= 0; i<m_registry_array_size; i++)
  {
    if (registry_array[i].m_name.streq(name_ls))
      return registry_array[i].m_access;
  }
  return NULL;
}

/**
  Get a cached internal schema access.
  @param grant_internal_info the cache
  @param schema_name the name of the internal schema
*/
const ACL_internal_schema_access *
get_cached_schema_access(GRANT_INTERNAL_INFO *grant_internal_info,
                         const char *schema_name)
{
  if (grant_internal_info)
  {
    if (! grant_internal_info->m_schema_lookup_done)
    {
      grant_internal_info->m_schema_access=
        ACL_internal_schema_registry::lookup(schema_name);
      grant_internal_info->m_schema_lookup_done= TRUE;
    }
    return grant_internal_info->m_schema_access;
  }
  return ACL_internal_schema_registry::lookup(schema_name);
}

/**
  Get a cached internal table access.
  @param grant_internal_info the cache
  @param schema_name the name of the internal schema
  @param table_name the name of the internal table
*/
const ACL_internal_table_access *
get_cached_table_access(GRANT_INTERNAL_INFO *grant_internal_info,
                        const char *schema_name,
                        const char *table_name)
{
  DBUG_ASSERT(grant_internal_info);
  if (! grant_internal_info->m_table_lookup_done)
  {
    const ACL_internal_schema_access *schema_access;
    schema_access= get_cached_schema_access(grant_internal_info, schema_name);
    if (schema_access)
      grant_internal_info->m_table_access= schema_access->lookup(table_name);
    grant_internal_info->m_table_lookup_done= TRUE;
  }
  return grant_internal_info->m_table_access;
}


/****************************************************************************
   AUTHENTICATION CODE
   including initial connect handshake, invoking appropriate plugins,
   client-server plugin negotiation, COM_CHANGE_USER, and native
   MySQL authentication plugins.
****************************************************************************/

/* few defines to have less ifdef's in the code below */
#ifdef EMBEDDED_LIBRARY
#undef HAVE_OPENSSL
#ifdef NO_EMBEDDED_ACCESS_CHECKS
#define initialized 0
#define check_for_max_user_connections(X,Y)   0
#define get_or_create_user_conn(A,B,C,D) 0
#endif
#endif
#ifndef HAVE_OPENSSL
#define ssl_acceptor_fd 0
#define sslaccept(A,B,C,D) 1
#endif

/**
  The internal version of what plugins know as MYSQL_PLUGIN_VIO,
  basically the context of the authentication session
*/
struct MPVIO_EXT :public MYSQL_PLUGIN_VIO
{
  MYSQL_SERVER_AUTH_INFO auth_info;
  ACL_USER *acl_user;       ///< a copy, independent from acl_users array
  plugin_ref plugin;        ///< what plugin we're under
  LEX_CSTRING db;           ///< db name from the handshake packet
  /** when restarting a plugin this caches the last client reply */
  struct {
    LEX_CSTRING plugin;
    char *pkt;              ///< pointer into NET::buff
    uint pkt_len;
  } cached_client_reply;
  /** this caches the first plugin packet for restart request on the client */
  struct {
    char *pkt;
    uint pkt_len;
  } cached_server_packet;
  uint curr_auth;                    ///< an index in acl_user->auth[]
  int packets_read, packets_written; ///< counters for send/received packets
  bool make_it_fail;
  /** when plugin returns a failure this tells us what really happened */
  enum { SUCCESS, FAILURE, RESTART } status;
};

/**
  a helper function to report an access denied error in most proper places
*/
static void login_failed_error(THD *thd)
{
  my_error(access_denied_error_code(thd->password), MYF(0),
           thd->main_security_ctx.user,
           thd->main_security_ctx.host_or_ip,
           thd->password ? ER_THD(thd, ER_YES) : ER_THD(thd, ER_NO));
  general_log_print(thd, COM_CONNECT,
                    ER_THD(thd, access_denied_error_code(thd->password)),
                    thd->main_security_ctx.user,
                    thd->main_security_ctx.host_or_ip,
                    thd->password ? ER_THD(thd, ER_YES) : ER_THD(thd, ER_NO));
  status_var_increment(thd->status_var.access_denied_errors);
  /*
    Log access denied messages to the error log when log-warnings = 2
    so that the overhead of the general query log is not required to track
    failed connections.
  */
  if (global_system_variables.log_warnings > 1)
  {
    sql_print_warning(ER_DEFAULT(access_denied_error_code(thd->password)),
                      thd->main_security_ctx.user,
                      thd->main_security_ctx.host_or_ip,
                      thd->password ? ER_THD(thd, ER_YES) : ER_THD(thd, ER_NO));
  }
}

/**
  sends a server handshake initialization packet, the very first packet
  after the connection was established

  Packet format:

    Bytes       Content
    -----       ----
    1           protocol version (always 10)
    n           server version string, \0-terminated
    4           thread id
    8           first 8 bytes of the plugin provided data (scramble)
    1           \0 byte, terminating the first part of a scramble
    2           server capabilities (two lower bytes)
    1           server character set
    2           server status
    2           server capabilities (two upper bytes)
    1           length of the scramble
    10          reserved, always 0
    n           rest of the plugin provided data (at least 12 bytes)
    1           \0 byte, terminating the second part of a scramble

  @retval 0 ok
  @retval 1 error
*/
static bool send_server_handshake_packet(MPVIO_EXT *mpvio,
                                         const char *data, uint data_len)
{
  DBUG_ASSERT(mpvio->status == MPVIO_EXT::RESTART);
  DBUG_ASSERT(data_len <= 255);

  THD *thd= mpvio->auth_info.thd;
  char *buff= (char *) my_alloca(1 + SERVER_VERSION_LENGTH + 1 + data_len + 64);
  char scramble_buf[SCRAMBLE_LENGTH];
  char *end= buff;
  DBUG_ENTER("send_server_handshake_packet");

  *end++= protocol_version;

  thd->client_capabilities= CLIENT_BASIC_FLAGS;

  if (opt_using_transactions)
    thd->client_capabilities|= CLIENT_TRANSACTIONS;

  thd->client_capabilities|= CAN_CLIENT_COMPRESS;

  if (ssl_acceptor_fd)
  {
    thd->client_capabilities |= CLIENT_SSL;
  }

  if (data_len)
  {
    mpvio->cached_server_packet.pkt= (char*)thd->memdup(data, data_len);
    mpvio->cached_server_packet.pkt_len= data_len;
  }

  if (data_len < SCRAMBLE_LENGTH)
  {
    if (data_len)
    {
      /*
        the first packet *must* have at least 20 bytes of a scramble.
        if a plugin provided less, we pad it to 20 with zeros
      */
      memcpy(scramble_buf, data, data_len);
      bzero(scramble_buf + data_len, SCRAMBLE_LENGTH - data_len);
      data= scramble_buf;
    }
    else
    {
      /*
        if the default plugin does not provide the data for the scramble at
        all, we generate a scramble internally anyway, just in case the
        user account (that will be known only later) uses a
        native_password_plugin (which needs a scramble). If we don't send a
        scramble now - wasting 20 bytes in the packet -
        native_password_plugin will have to send it in a separate packet,
        adding one more round trip.
      */
      thd_create_random_password(thd, thd->scramble, SCRAMBLE_LENGTH);
      data= thd->scramble;
    }
    data_len= SCRAMBLE_LENGTH;
  }

  end= strnmov(end, server_version, SERVER_VERSION_LENGTH) + 1;

  int4store((uchar*) end, mpvio->auth_info.thd->thread_id);
  end+= 4;

  /*
    Old clients does not understand long scrambles, but can ignore packet
    tail: that's why first part of the scramble is placed here, and second
    part at the end of packet.
  */
  end= (char*) memcpy(end, data, SCRAMBLE_LENGTH_323);
  end+= SCRAMBLE_LENGTH_323;
  *end++= 0;

  int2store(end, thd->client_capabilities);

  CHARSET_INFO *handshake_cs= default_charset_info;
  if (handshake_cs->number > 0xFF)
  {
    /*
      A workaround for a 2-byte collation ID: translate it into
      the ID of the primary collation of this character set.
    */
    CHARSET_INFO *cs= get_charset_by_csname(handshake_cs->cs_name.str,
                                            MY_CS_PRIMARY, MYF(MY_WME));
    /*
      cs should not normally be NULL, however it may be possible
      with a dynamic character set incorrectly defined in Index.xml.
      For safety let's fallback to latin1 in case cs is NULL.
    */
    handshake_cs= cs ? cs : &my_charset_latin1;
  }

  /* write server characteristics: up to 16 bytes allowed */
  end[2]= (char) handshake_cs->number;

  int2store(end+3, mpvio->auth_info.thd->server_status);
  int2store(end+5, thd->client_capabilities >> 16);
  end[7]= data_len;
  DBUG_EXECUTE_IF("poison_srv_handshake_scramble_len", end[7]= -100;);
  DBUG_EXECUTE_IF("increase_srv_handshake_scramble_len", end[7]= 50;);
  bzero(end + 8, 6);
  int4store(end + 14, thd->client_capabilities >> 32);
  end+= 18;
  /* write scramble tail */
  end= (char*) memcpy(end, data + SCRAMBLE_LENGTH_323,
                      data_len - SCRAMBLE_LENGTH_323);
  end+= data_len - SCRAMBLE_LENGTH_323;
  st_mysql_auth *info= (st_mysql_auth*)plugin_decl(mpvio->plugin)->info;
  end= strmake(end, info->client_auth_plugin, strlen(info->client_auth_plugin));

  int res= my_net_write(&mpvio->auth_info.thd->net, (uchar*) buff,
                        (size_t) (end - buff + 1)) ||
           net_flush(&mpvio->auth_info.thd->net);
  my_afree(buff);
  DBUG_RETURN (res);
}

static bool secure_auth(THD *thd)
{
  if (!opt_secure_auth)
    return 0;

  /*
    If the server is running in secure auth mode, short scrambles are
    forbidden. Extra juggling to report the same error as the old code.
  */
  if (thd->client_capabilities & CLIENT_PROTOCOL_41)
  {
    my_error(ER_SERVER_IS_IN_SECURE_AUTH_MODE, MYF(0),
             thd->security_ctx->user,
             thd->security_ctx->host_or_ip);
    general_log_print(thd, COM_CONNECT,
                      ER_THD(thd, ER_SERVER_IS_IN_SECURE_AUTH_MODE),
                      thd->security_ctx->user,
                      thd->security_ctx->host_or_ip);
  }
  else
  {
    my_error(ER_NOT_SUPPORTED_AUTH_MODE, MYF(0));
    general_log_print(thd, COM_CONNECT, "%s",
                      ER_THD(thd, ER_NOT_SUPPORTED_AUTH_MODE));
  }
  return 1;
}

/**
  sends a "change plugin" packet, requesting a client to restart authentication
  using a different authentication plugin

  Packet format:

    Bytes       Content
    -----       ----
    1           byte with the value 254
    n           client plugin to use, \0-terminated
    n           plugin provided data

  In a special case of switching from native_password_plugin to
  old_password_plugin, the packet contains only one - the first - byte,
  plugin name is omitted, plugin data aren't needed as the scramble was
  already sent. This one-byte packet is identical to the "use the short
  scramble" packet in the protocol before plugins were introduced.

  @retval 0 ok
  @retval 1 error
*/
static bool send_plugin_request_packet(MPVIO_EXT *mpvio,
                                       const uchar *data, uint data_len)
{
  NET *net= &mpvio->auth_info.thd->net;
  static uchar switch_plugin_request_buf[]= { 254 };
  DBUG_ENTER("send_plugin_request_packet");

  const char *client_auth_plugin=
    ((st_mysql_auth *) (plugin_decl(mpvio->plugin)->info))->client_auth_plugin;

  DBUG_EXECUTE_IF("auth_disconnect", { DBUG_RETURN(1); });
  DBUG_EXECUTE_IF("auth_invalid_plugin", client_auth_plugin="foo/bar"; );
  DBUG_ASSERT(client_auth_plugin);

  /*
    we send an old "short 4.0 scramble request", if we need to request a
    client to use 4.0 auth plugin (short scramble) and the scramble was
    already sent to the client

    below, cached_client_reply.plugin is the plugin name that client has used,
    client_auth_plugin is derived from mysql.user table, for the given
    user account, it's the plugin that the client need to use to login.
  */
  bool switch_from_long_to_short_scramble=
    client_auth_plugin == old_password_plugin_name.str &&
    Lex_ident_plugin(mpvio->cached_client_reply.plugin).
      streq(native_password_plugin_name);

  if (switch_from_long_to_short_scramble)
    DBUG_RETURN (secure_auth(mpvio->auth_info.thd) ||
                 my_net_write(net, switch_plugin_request_buf, 1) ||
                 net_flush(net));

  /*
    We never request a client to switch from a short to long scramble.
    Plugin-aware clients can do that, but traditionally it meant to
    ask an old 4.0 client to use the new 4.1 authentication protocol.
  */
  bool switch_from_short_to_long_scramble=
    client_auth_plugin == native_password_plugin_name.str &&
    Lex_ident_plugin(mpvio->cached_client_reply.plugin).
      streq(old_password_plugin_name);

  if (switch_from_short_to_long_scramble)
  {
    my_error(ER_NOT_SUPPORTED_AUTH_MODE, MYF(0));
    general_log_print(mpvio->auth_info.thd, COM_CONNECT, "%s",
                      ER_THD(mpvio->auth_info.thd, ER_NOT_SUPPORTED_AUTH_MODE));
    DBUG_RETURN (1);
  }

  DBUG_PRINT("info", ("requesting client to use the %s plugin",
                      client_auth_plugin));
  DBUG_RETURN(net_write_command(net, switch_plugin_request_buf[0],
                                (uchar*) client_auth_plugin,
                                strlen(client_auth_plugin) + 1,
                                (uchar*) data, data_len));
}

#ifndef NO_EMBEDDED_ACCESS_CHECKS

/**
  Safeguard to avoid blocking the root, when max_password_errors
  limit is reached.

  Currently, we allow password errors for superuser on localhost.

  @return true, if password errors should be ignored, and user should not be locked.
*/
static bool ignore_max_password_errors(const ACL_USER *acl_user)
{
 const char *host= acl_user->host.hostname;
 return (acl_user->access & PRIV_IGNORE_MAX_PASSWORD_ERRORS)
   && (!strcasecmp(host, "localhost") ||
       !strcmp(host, "127.0.0.1") ||
       !strcmp(host, "::1"));
}
/**
   Finds acl entry in user database for authentication purposes.

   Finds a user and copies it into mpvio. Creates a fake user
   if no matching user account is found.

   @retval 0    found
   @retval 1    error
*/
static bool find_mpvio_user(MPVIO_EXT *mpvio)
{
  Security_context *sctx= mpvio->auth_info.thd->security_ctx;
  DBUG_ENTER("find_mpvio_user");
  DBUG_ASSERT(mpvio->acl_user == 0);

  mysql_mutex_lock(&acl_cache->lock);

  ACL_USER *user= find_user_or_anon(sctx->host, sctx->user, sctx->ip);

  if (user)
    mpvio->acl_user= user->copy(mpvio->auth_info.thd->mem_root);

  mysql_mutex_unlock(&acl_cache->lock);

  if (!mpvio->acl_user)
  {
    /*
      A matching user was not found. Fake it. Take any user, make the
      authentication fail later.
      This way we get a realistically looking failure, with occasional
      "change auth plugin" requests even for nonexistent users. The ratio
      of "change auth plugin" request will be the same for real and
      nonexistent users.
      Note, that we cannot pick any user at random, it must always be
      the same user account for the incoming sctx->user name.
    */
    ulong nr1=1, nr2=4;
    CHARSET_INFO *cs= &my_charset_latin1;
    cs->hash_sort((uchar*) sctx->user, strlen(sctx->user), &nr1, &nr2);

    mysql_mutex_lock(&acl_cache->lock);
    if (!acl_users.elements)
    {
      mysql_mutex_unlock(&acl_cache->lock);
      login_failed_error(mpvio->auth_info.thd);
      DBUG_RETURN(1);
    }
    uint i= nr1 % acl_users.elements;
    ACL_USER *acl_user_tmp= dynamic_element(&acl_users, i, ACL_USER*);
    mpvio->acl_user= acl_user_tmp->copy(mpvio->auth_info.thd->mem_root);
    mysql_mutex_unlock(&acl_cache->lock);

    mpvio->make_it_fail= true;
  }

  if (mpvio->acl_user->password_errors >= max_password_errors &&
      !ignore_max_password_errors(mpvio->acl_user))
  {
    my_error(ER_USER_IS_BLOCKED, MYF(0));
    general_log_print(mpvio->auth_info.thd, COM_CONNECT, "%s",
      ER_THD(mpvio->auth_info.thd, ER_USER_IS_BLOCKED));
    DBUG_RETURN(1);
  }

  /* user account requires non-default plugin and the client is too old */
  if (mpvio->acl_user->auth->plugin.str != native_password_plugin_name.str &&
      mpvio->acl_user->auth->plugin.str != old_password_plugin_name.str &&
      !(mpvio->auth_info.thd->client_capabilities & CLIENT_PLUGIN_AUTH))
  {
    DBUG_ASSERT(!Lex_ident_plugin(mpvio->acl_user->auth->plugin).
                  streq(native_password_plugin_name));
    DBUG_ASSERT(!Lex_ident_plugin(mpvio->acl_user->auth->plugin).
                  streq(old_password_plugin_name));
    my_error(ER_NOT_SUPPORTED_AUTH_MODE, MYF(0));
    general_log_print(mpvio->auth_info.thd, COM_CONNECT, "%s",
                      ER_THD(mpvio->auth_info.thd, ER_NOT_SUPPORTED_AUTH_MODE));
    DBUG_RETURN (1);
  }
  DBUG_RETURN(0);
}


/**
  Determine if the client is MySQL Connector/NET.

  Checks whether the given connection attributes blob corresponds to
  MySQL Connector/NET by examining the "_client_name" attribute, which is
  expected to be the first attribute in the blob.

  @param connection_attrs - The connection attributes blob.
  @param length - The length of the blob.

  @return true if the client is MySQL Connector/NET, false otherwise.
*/
static inline bool is_connector_net_client(const char *connection_attrs,
                                           size_t length)
{
  constexpr LEX_CSTRING prefix=
    {STRING_WITH_LEN("\x0c_client_name\x13mysql-connector-net")};

  if (length < prefix.length)
    return false;

  /* Optimization to avoid following memcmp in common cases.*/
  if (connection_attrs[prefix.length - 1] != prefix.str[prefix.length - 1])
    return false;

  return !memcmp(connection_attrs, prefix.str, prefix.length);
}

static bool
read_client_connect_attrs(char **ptr, char *end, THD* thd)
{
  ulonglong length;
  char *ptr_save= *ptr;

  /* not enough bytes to hold the length */
  if (ptr_save >= end)
    return true;

  length= safe_net_field_length_ll((uchar **) ptr, end - ptr_save);

  /* cannot even read the length */
  if (*ptr == NULL)
    return true;

  /* length says there're more data than can fit into the packet */
  if (*ptr + length > end)
    return true;

  /* impose an artificial length limit of 64k */
  if (length > 65535)
    return true;

  if (PSI_CALL_set_thread_connect_attrs(*ptr, (uint)length, thd->charset()) &&
      current_thd->variables.log_warnings)
    sql_print_warning("Connection attributes of length %llu were truncated",
                      length);

  /* Connector/Net crashes, when "show collations" returns NULL IDs*/
  if (is_connector_net_client(*ptr, length))
    thd->variables.old_behavior |= OLD_MODE_NO_NULL_COLLATION_IDS;
  return false;
}

#endif

/* the packet format is described in send_change_user_packet() */
static bool parse_com_change_user_packet(MPVIO_EXT *mpvio, uint packet_length)
{
  THD *thd= mpvio->auth_info.thd;
  NET *net= &thd->net;
  Security_context *sctx= thd->security_ctx;

  char *user= (char*) net->read_pos;
  char *end= user + packet_length;
  /* Safe because there is always a trailing \0 at the end of the packet */
  char *passwd= strend(user) + 1;
  uint user_len= (uint)(passwd - user - 1);
  char *db= passwd;
  char db_buff[SAFE_NAME_LEN + 1];            // buffer to store db in utf8
  char user_buff[USERNAME_LENGTH + 1];	      // buffer to store user in utf8
  uint dummy_errors;
  DBUG_ENTER ("parse_com_change_user_packet");

  if (passwd >= end)
  {
    my_message(ER_UNKNOWN_COM_ERROR, ER_THD(thd, ER_UNKNOWN_COM_ERROR),
               MYF(0));
    DBUG_RETURN (1);
  }

  /*
    Old clients send null-terminated string as password; new clients send
    the size (1 byte) + string (not null-terminated). Hence in case of empty
    password both send '\0'.

    This strlen() can't be easily deleted without changing protocol.

    Cast *passwd to an unsigned char, so that it doesn't extend the sign for
    *passwd > 127 and become 2**32-127+ after casting to uint.
  */
  uint passwd_len= (thd->client_capabilities & CLIENT_SECURE_CONNECTION ?
                    (uchar) (*passwd++) : (uint)strlen(passwd));

  db+= passwd_len + 1;
  /*
    Database name is always NUL-terminated, so in case of empty database
    the packet must contain at least the trailing '\0'.
  */
  if (db >= end)
  {
    my_message(ER_UNKNOWN_COM_ERROR, ER_THD(thd, ER_UNKNOWN_COM_ERROR),
               MYF(0));
    DBUG_RETURN (1);
  }

  size_t db_len= strlen(db);

  char *next_field= db + db_len + 1;

  if (next_field + 1 < end)
  {
    if (thd_init_client_charset(thd, uint2korr(next_field)))
      DBUG_RETURN(1);
    next_field+= 2;
  }

  /* Convert database and user names to utf8 */
  db_len= copy_and_convert(db_buff, sizeof(db_buff) - 1, system_charset_info,
                           db, db_len, thd->charset(), &dummy_errors);

  user_len= copy_and_convert(user_buff, sizeof(user_buff) - 1,
                             system_charset_info, user, user_len,
                             thd->charset(), &dummy_errors);

  if (!(sctx->user= my_strndup(key_memory_MPVIO_EXT_auth_info, user_buff,
                               user_len, MYF(MY_WME))))
    DBUG_RETURN(1);

  /* Clear variables that are allocated */
  thd->user_connect= 0;
  strmake_buf(sctx->priv_user, sctx->user);

  if (thd->make_lex_string(&mpvio->db, db_buff, db_len) == 0)
    DBUG_RETURN(1); /* The error is set by make_lex_string(). */

  /*
    Clear thd->db as it points to something, that will be freed when
    connection is closed. We don't want to accidentally free a wrong
    pointer if connect failed.
  */
  thd->reset_db(&null_clex_str);

  if (!initialized)
  {
    // if mysqld's been started with --skip-grant-tables option
    mpvio->status= MPVIO_EXT::SUCCESS;
    DBUG_RETURN(0);
  }

#ifndef NO_EMBEDDED_ACCESS_CHECKS
  thd->password= passwd_len > 0;
  if (find_mpvio_user(mpvio))
    DBUG_RETURN(1);

  LEX_CSTRING client_plugin;
  if (thd->client_capabilities & CLIENT_PLUGIN_AUTH)
  {
    if (next_field >= end)
    {
      my_message(ER_UNKNOWN_COM_ERROR, ER_THD(thd, ER_UNKNOWN_COM_ERROR),
                 MYF(0));
      DBUG_RETURN(1);
    }
    client_plugin= Lex_cstring_strlen(next_field);
    next_field+= client_plugin.length + 1;
  }
  else
  {
    if (thd->client_capabilities & CLIENT_SECURE_CONNECTION)
      client_plugin= native_password_plugin_name;
    else
    {
      /*
        Normally old clients use old_password_plugin, but for
        a passwordless accounts we use native_password_plugin.
        See guess_auth_plugin().
      */
      client_plugin= passwd_len ? old_password_plugin_name
                                : native_password_plugin_name;
    }
  }

  if ((thd->client_capabilities & CLIENT_CONNECT_ATTRS) &&
      read_client_connect_attrs(&next_field, end, thd))
  {
    my_message(ER_UNKNOWN_COM_ERROR, ER_THD(thd, ER_UNKNOWN_COM_ERROR),
               MYF(0));
    DBUG_RETURN(1);
  }

  DBUG_PRINT("info", ("client_plugin=%s, restart", client_plugin.str));
  /*
    Remember the data part of the packet, to present it to plugin in
    read_packet()
  */
  mpvio->cached_client_reply.pkt= passwd;
  mpvio->cached_client_reply.pkt_len= passwd_len;
  mpvio->cached_client_reply.plugin= client_plugin;
  mpvio->status= MPVIO_EXT::RESTART;
#endif

  DBUG_RETURN (0);
}


#ifndef EMBEDDED_LIBRARY
/**
  Check that a client uses secure connection type in case the option
  require_secure_transport is on.

  @param thd                     thread handle

  @return true in case the option require_secure_transport is on and the client
          uses euther named pipe or unix socket or ssl, else return false
*/

static bool check_require_secured_transport(THD *thd)
{
  Vio *vio= thd->net.vio;
  if (opt_require_secure_transport)
  {
    enum enum_vio_type type= vio_type(vio);

    return
      (type != VIO_TYPE_SSL) &&
      (type != VIO_TYPE_NAMEDPIPE) &&
      (type != VIO_TYPE_SOCKET);
  }
  return 0;
}
#endif


/* the packet format is described in send_client_reply_packet() */
static ulong parse_client_handshake_packet(MPVIO_EXT *mpvio,
                                           uchar **buff, ulong pkt_len)
{
#ifndef EMBEDDED_LIBRARY
  THD *thd= mpvio->auth_info.thd;
  NET *net= &thd->net;
  char *end;
  DBUG_ASSERT(mpvio->status == MPVIO_EXT::FAILURE);

  if (pkt_len < MIN_HANDSHAKE_SIZE)
    return packet_error;

  /*
    Protocol buffer is guaranteed to always end with \0. (see my_net_read())
    As the code below depends on this, lets check that.
  */
  DBUG_ASSERT(net->read_pos[pkt_len] == 0);

  ulonglong client_capabilities= uint2korr(net->read_pos);
  compile_time_assert(sizeof(client_capabilities) >= 8);
  if (client_capabilities & CLIENT_PROTOCOL_41)
  {
    if (pkt_len < 32)
      return packet_error;
    client_capabilities|= ((ulong) uint2korr(net->read_pos+2)) << 16;
    if (!(client_capabilities & CLIENT_MYSQL))
    {
      // it is client with mariadb extensions
      ulonglong ext_client_capabilities=
        (((ulonglong)uint4korr(net->read_pos + 28)) << 32);
      client_capabilities|= ext_client_capabilities;
    }
  }

  /* Disable those bits which are not supported by the client. */
  compile_time_assert(sizeof(thd->client_capabilities) >= 8);
  thd->client_capabilities&= client_capabilities;

  DBUG_PRINT("info", ("client capabilities: %llu", thd->client_capabilities));
  if (thd->client_capabilities & CLIENT_SSL)
  {
    unsigned long errptr __attribute__((unused));

    /* Do the SSL layering. */
    if (!ssl_acceptor_fd)
      return packet_error;

    DBUG_PRINT("info", ("IO layer change in progress..."));
    mysql_rwlock_rdlock(&LOCK_ssl_refresh);
    int ssl_ret = sslaccept(ssl_acceptor_fd, net->vio, net->read_timeout, &errptr);
    mysql_rwlock_unlock(&LOCK_ssl_refresh);
    ssl_acceptor_stats_update(ssl_ret);

    if(ssl_ret)
    {
      DBUG_PRINT("error", ("Failed to accept new SSL connection"));
      return packet_error;
    }

    DBUG_PRINT("info", ("Reading user information over SSL layer"));
    pkt_len= my_net_read(net);
    if (unlikely(pkt_len == packet_error || pkt_len < NORMAL_HANDSHAKE_SIZE))
    {
      DBUG_PRINT("error", ("Failed to read user information (pkt_len= %lu)",
			   pkt_len));
      return packet_error;
    }
  }
  /*
    Check whether the option require_secure_transport is on and in case
    it is true that the secured connection type is used, that is either
    unix socket or named pipe or ssl is in use.
  */
  else if (check_require_secured_transport(thd))
  {
    Host_errors errors;

    errors.m_ssl= 1;
    inc_host_errors(mpvio->auth_info.thd->security_ctx->ip, &errors);
    status_var_increment(thd->status_var.access_denied_errors);
    my_error(ER_SECURE_TRANSPORT_REQUIRED, MYF(0));

    return packet_error;
  }

  if (client_capabilities & CLIENT_PROTOCOL_41)
  {
    thd->max_client_packet_length= uint4korr(net->read_pos+4);
    DBUG_PRINT("info", ("client_character_set: %d", (uint) net->read_pos[8]));
    if (thd_init_client_charset(thd, (uint) net->read_pos[8]))
      return packet_error;
    end= (char*) net->read_pos+32;
  }
  else
  {
    if (pkt_len < 5)
      return packet_error;
    thd->max_client_packet_length= uint3korr(net->read_pos+2);
    end= (char*) net->read_pos+5;
  }

  if (end >= (char*) net->read_pos+ pkt_len +2)
    return packet_error;

  if (thd->client_capabilities & CLIENT_IGNORE_SPACE)
    thd->variables.sql_mode|= MODE_IGNORE_SPACE;
  if (thd->client_capabilities & CLIENT_INTERACTIVE)
    thd->variables.net_wait_timeout= thd->variables.net_interactive_timeout;

  if (end >= (char*) net->read_pos+ pkt_len +2)
    return packet_error;

  if ((thd->client_capabilities & CLIENT_TRANSACTIONS) &&
      opt_using_transactions)
    net->return_status= &thd->server_status;

  char *user= end;
  char *passwd= strend(user)+1;
  size_t user_len= (size_t)(passwd - user - 1), db_len;
  char *db= passwd;
  char user_buff[USERNAME_LENGTH + 1];	// buffer to store user in utf8
  uint dummy_errors;

  /*
    Old clients send null-terminated string as password; new clients send
    the size (1 byte) + string (not null-terminated). Hence in case of empty
    password both send '\0'.

    This strlen() can't be easily deleted without changing protocol.

    Cast *passwd to an unsigned char, so that it doesn't extend the sign for
    *passwd > 127 and become 2**32-127+ after casting to uint.
  */
  ulonglong len;
  size_t passwd_len;

  if (!(thd->client_capabilities & CLIENT_SECURE_CONNECTION))
    len= strlen(passwd);
  else if (!(thd->client_capabilities & CLIENT_PLUGIN_AUTH_LENENC_CLIENT_DATA))
    len= (uchar)(*passwd++);
  else
  {
    len= safe_net_field_length_ll((uchar**)&passwd,
                                      net->read_pos + pkt_len - (uchar*)passwd);
    if (len > pkt_len)
      return packet_error;
  }

  passwd_len= (size_t)len;
  db= thd->client_capabilities & CLIENT_CONNECT_WITH_DB ?
    db + passwd_len + 1 : 0;

  if (passwd == NULL ||
      passwd + passwd_len + MY_TEST(db) > (char*) net->read_pos + pkt_len)
    return packet_error;

  /* strlen() can't be easily deleted without changing protocol */
  db_len= safe_strlen(db);

  char *next_field= passwd + passwd_len + (db ? db_len + 1 : 0);
  Lex_ident_plugin client_plugin= Lex_cstring_strlen(next_field);

  /*
    Since 4.1 all database names are stored in utf8
    The cast is ok as copy_with_error will create a new area for db
  */
  DBUG_ASSERT(db || !db_len);
  // Don't pass db==nullptr to avoid UB nullptr+0 inside copy_with_error()
  if (unlikely(thd->copy_with_error(system_charset_info,
                                    (LEX_STRING*) &mpvio->db,
                                    thd->charset(), db ? db : "", db_len)))
    return packet_error;

  user_len= copy_and_convert(user_buff, sizeof(user_buff) - 1,
                             system_charset_info, user, user_len,
                             thd->charset(), &dummy_errors);
  user= user_buff;

  /* If username starts and ends in "'", chop them off */
  if (user_len > 1 && user[0] == '\'' && user[user_len - 1] == '\'')
  {
    user++;
    user_len-= 2;
  }

  /*
    Clip username to allowed length in characters (not bytes).  This is
    mostly for backward compatibility (to truncate long usernames, as
    old 5.1 did)
  */
  user_len= Well_formed_prefix(system_charset_info, user, user_len,
                               username_char_length).length();
  user[user_len]= '\0';

  Security_context *sctx= thd->security_ctx;

  my_free(const_cast<char*>(sctx->user));
  if (!(sctx->user= my_strndup(key_memory_MPVIO_EXT_auth_info, user, user_len, MYF(MY_WME))))
    return packet_error; /* The error is set by my_strdup(). */


  /*
    Clear thd->db as it points to something, that will be freed when
    connection is closed. We don't want to accidentally free a wrong
    pointer if connect failed.
  */
  thd->reset_db(&null_clex_str);

  if (!initialized)
  {
    // if mysqld's been started with --skip-grant-tables option
    mpvio->status= MPVIO_EXT::SUCCESS;
    return packet_error;
  }

  thd->password= passwd_len > 0;
  if (find_mpvio_user(mpvio))
    return packet_error;

  if ((thd->client_capabilities & CLIENT_PLUGIN_AUTH) &&
      (client_plugin.str < (char *)net->read_pos + pkt_len))
  {
    next_field+= strlen(next_field) + 1;
  }
  else
  {
    /* Some clients lie. Sad, but true */
    thd->client_capabilities &= ~CLIENT_PLUGIN_AUTH;

    if (thd->client_capabilities & CLIENT_SECURE_CONNECTION)
      client_plugin= native_password_plugin_name;
    else
    {
      /*
        Normally old clients use old_password_plugin, but for
        a passwordless accounts we use native_password_plugin.
        See guess_auth_plugin().
      */
      client_plugin= passwd_len ? old_password_plugin_name
                                : native_password_plugin_name;
    }
  }

  if ((thd->client_capabilities & CLIENT_CONNECT_ATTRS) &&
      read_client_connect_attrs(&next_field, ((char *)net->read_pos) + pkt_len,
                                mpvio->auth_info.thd))
    return packet_error;

  /*
    if the acl_user needs a different plugin to authenticate
    (specified in GRANT ... AUTHENTICATED VIA plugin_name ..)
    we need to restart the authentication in the server.
    But perhaps the client has already used the correct plugin -
    in that case the authentication on the client may not need to be
    restarted and a server auth plugin will read the data that the client
    has just send. Cache them to return in the next server_mpvio_read_packet().
  */
  if (!lex_string_eq(&mpvio->acl_user->auth->plugin, plugin_name(mpvio->plugin)))
  {
    mpvio->cached_client_reply.pkt= passwd;
    mpvio->cached_client_reply.pkt_len= (uint)passwd_len;
    mpvio->cached_client_reply.plugin= client_plugin;
    mpvio->status= MPVIO_EXT::RESTART;
    return packet_error;
  }

  /*
    ok, we don't need to restart the authentication on the server.
    but if the client used the wrong plugin, we need to restart
    the authentication on the client. Do it here, the server plugin
    doesn't need to know.
  */
  const char *client_auth_plugin=
    ((st_mysql_auth *) (plugin_decl(mpvio->plugin)->info))->client_auth_plugin;

  if (client_auth_plugin &&
      !client_plugin.streq(Lex_cstring_strlen(client_auth_plugin)))
  {
    mpvio->cached_client_reply.plugin= client_plugin;
    if (send_plugin_request_packet(mpvio,
                                   (uchar*) mpvio->cached_server_packet.pkt,
                                   mpvio->cached_server_packet.pkt_len))
      return packet_error;

    passwd_len= my_net_read(&thd->net);
    passwd= (char*)thd->net.read_pos;
  }

  *buff= (uchar*) passwd;
  return (ulong)passwd_len;
#else
  return 0;
#endif
}


/**
  vio->write_packet() callback method for server authentication plugins

  This function is called by a server authentication plugin, when it wants
  to send data to the client.

  It transparently wraps the data into a handshake packet,
  and handles plugin negotiation with the client. If necessary,
  it escapes the plugin data, if it starts with a mysql protocol packet byte.
*/
static int server_mpvio_write_packet(MYSQL_PLUGIN_VIO *param,
                                   const uchar *packet, int packet_len)
{
  MPVIO_EXT *mpvio= (MPVIO_EXT *) param;
  int res;
  DBUG_ENTER("server_mpvio_write_packet");

  /* reset cached_client_reply */
  mpvio->cached_client_reply.pkt= 0;

  /* for the 1st packet we wrap plugin data into the handshake packet */
  if (mpvio->packets_written == 0)
    res= send_server_handshake_packet(mpvio, (char*) packet, packet_len);
  else if (mpvio->status == MPVIO_EXT::RESTART)
    res= send_plugin_request_packet(mpvio, packet, packet_len);
  else if (packet_len > 0 && (*packet == 1 || *packet == 255 || *packet == 254))
  {
    /*
      we cannot allow plugin data packet to start from 255 or 254 -
      as the client will treat it as an error or "change plugin" packet.
      We'll escape these bytes with \1. Consequently, we
      have to escape \1 byte too.
    */
    res= net_write_command(&mpvio->auth_info.thd->net, 1, (uchar*)"", 0,
                           packet, packet_len);
  }
  else
  {
    res= my_net_write(&mpvio->auth_info.thd->net, packet, packet_len) ||
         net_flush(&mpvio->auth_info.thd->net);
  }
  mpvio->cached_client_reply.plugin= ""_LEX_CSTRING;
  mpvio->status= MPVIO_EXT::FAILURE; // the status is no longer RESTART
  mpvio->packets_written++;
  DBUG_RETURN(res);
}

/**
  vio->read_packet() callback method for server authentication plugins

  This function is called by a server authentication plugin, when it wants
  to read data from the client.

  It transparently extracts the client plugin data, if embedded into
  a client authentication handshake packet, and handles plugin negotiation
  with the client, if necessary.
*/
static int server_mpvio_read_packet(MYSQL_PLUGIN_VIO *param, uchar **buf)
{
  MPVIO_EXT * const mpvio= (MPVIO_EXT *) param;
  MYSQL_SERVER_AUTH_INFO * const ai= &mpvio->auth_info;
  ulong pkt_len;
  DBUG_ENTER("server_mpvio_read_packet");
  if (mpvio->status == MPVIO_EXT::RESTART)
  {
    const char *client_auth_plugin=
      ((st_mysql_auth *) (plugin_decl(mpvio->plugin)->info))->client_auth_plugin;
    if (client_auth_plugin == 0)
    {
      mpvio->status= MPVIO_EXT::FAILURE;
      pkt_len= 0;
      *buf= 0;
      goto done;
    }

    if (mpvio->cached_client_reply.pkt)
    {
      DBUG_ASSERT(mpvio->packets_read > 0);
      /*
        if the have the data cached from the last server_mpvio_read_packet
        (which can be the case if it's a restarted authentication)
        and a client has used the correct plugin, then we can return the
        cached data straight away and avoid one round trip.
      */
      if (Lex_ident_plugin(Lex_cstring_strlen(client_auth_plugin)).
            streq(mpvio->cached_client_reply.plugin))
      {
        mpvio->status= MPVIO_EXT::FAILURE;
        pkt_len= mpvio->cached_client_reply.pkt_len;
        *buf= (uchar*) mpvio->cached_client_reply.pkt;
        mpvio->packets_read++;
        goto done;
      }
    }

    /*
      plugin wants to read the data without sending anything first.
      send an empty packet to force a server handshake packet to be sent
    */
    if (server_mpvio_write_packet(mpvio, 0, 0))
      pkt_len= packet_error;
    else
      pkt_len= my_net_read(&ai->thd->net);
  }
  else
    pkt_len= my_net_read(&ai->thd->net);

  if (unlikely(pkt_len == packet_error))
    goto err;

  mpvio->packets_read++;

  /*
    the 1st packet has the plugin data wrapped into the client authentication
    handshake packet
  */
  if (mpvio->packets_read == 1)
  {
    pkt_len= parse_client_handshake_packet(mpvio, buf, pkt_len);
    if (unlikely(pkt_len == packet_error))
      goto err;
  }
  else
    *buf= ai->thd->net.read_pos;

done:
  if (set_user_salt_if_needed(mpvio->acl_user, mpvio->curr_auth, mpvio->plugin))
  {
    ai->thd->clear_error(); // authenticating user should not see these errors
    my_error(ER_ACCESS_DENIED_ERROR, MYF(0), ai->thd->security_ctx->user,
             ai->thd->security_ctx->host_or_ip, ER_THD(ai->thd, ER_YES));
    goto err;
  }

  ai->user_name= ai->thd->security_ctx->user;
  ai->user_name_length= (uint) strlen(ai->user_name);
  ai->auth_string= mpvio->acl_user->auth[mpvio->curr_auth].salt.str;
  ai->auth_string_length= (ulong) mpvio->acl_user->auth[mpvio->curr_auth].salt.length;
  strmake_buf(ai->authenticated_as, mpvio->acl_user->user.str);

  DBUG_RETURN((int)pkt_len);

err:
  if (mpvio->status == MPVIO_EXT::FAILURE)
  {
    if (!ai->thd->is_error())
      my_error(ER_HANDSHAKE_ERROR, MYF(0));
  }
  DBUG_RETURN(-1);
}

/**
  fills MYSQL_PLUGIN_VIO_INFO structure with the information about the
  connection
*/
static void server_mpvio_info(MYSQL_PLUGIN_VIO *vio,
                              MYSQL_PLUGIN_VIO_INFO *info)
{
  MPVIO_EXT *mpvio= (MPVIO_EXT *) vio;
  mpvio_info(mpvio->auth_info.thd->net.vio, info);
}

static bool acl_check_ssl(THD *thd, const ACL_USER *acl_user)
{
#ifdef HAVE_OPENSSL
  Vio *vio= thd->net.vio;
  SSL *ssl= (SSL *) vio->ssl_arg;
  X509 *cert;
#endif

  /*
    At this point we know that user is allowed to connect
    from given host by given username/password pair. Now
    we check if SSL is required, if user is using SSL and
    if X509 certificate attributes are OK
  */
  switch (acl_user->ssl_type) {
  case SSL_TYPE_NOT_SPECIFIED:  // Impossible
  case SSL_TYPE_NONE:           // SSL is not required FOR THIS SPECIFIC USER
    return 0;
#ifdef HAVE_OPENSSL
  case SSL_TYPE_ANY:                            // Any kind of SSL is ok
    return vio_type(vio) != VIO_TYPE_SSL;
  case SSL_TYPE_X509: /* Client should have any valid certificate. */
    /*
      Connections with non-valid certificates are dropped already
      in sslaccept() anyway, so we do not check validity here.

      We need to check for absence of SSL because without SSL
      we should reject connection.
    */
    if (vio_type(vio) == VIO_TYPE_SSL &&
        SSL_get_verify_result(ssl) == X509_V_OK &&
        (cert= SSL_get_peer_certificate(ssl)))
    {
      X509_free(cert);
      return 0;
    }
    return 1;
  case SSL_TYPE_SPECIFIED: /* Client should have specified attrib */
    /* If a cipher name is specified, we compare it to actual cipher in use. */
    if (vio_type(vio) != VIO_TYPE_SSL ||
        SSL_get_verify_result(ssl) != X509_V_OK)
      return 1;
    if (acl_user->ssl_cipher)
    {
      const char *ssl_cipher= SSL_get_cipher(ssl);
      DBUG_PRINT("info", ("comparing ciphers: '%s' and '%s'",
                         acl_user->ssl_cipher, ssl_cipher));
      if (strcmp(acl_user->ssl_cipher, ssl_cipher))
      {
        if (global_system_variables.log_warnings)
          sql_print_information("X509 ciphers mismatch: should be '%s' but is '%s'",
                            acl_user->ssl_cipher, ssl_cipher);
        return 1;
      }
    }
    if (!acl_user->x509_issuer[0] && !acl_user->x509_subject[0])
      return 0; // all done

    /* Prepare certificate (if exists) */
    if (!(cert= SSL_get_peer_certificate(ssl)))
      return 1;
    /* If X509 issuer is specified, we check it... */
    if (acl_user->x509_issuer[0])
    {
      char *ptr= X509_NAME_oneline(X509_get_issuer_name(cert), 0, 0);
      DBUG_PRINT("info", ("comparing issuers: '%s' and '%s'",
                         acl_user->x509_issuer, ptr));
      if (strcmp(acl_user->x509_issuer, ptr))
      {
        if (global_system_variables.log_warnings)
          sql_print_information("X509 issuer mismatch: should be '%s' "
                            "but is '%s'", acl_user->x509_issuer, ptr);
        OPENSSL_free(ptr);
        X509_free(cert);
        return 1;
      }
      OPENSSL_free(ptr);
    }
    /* X509 subject is specified, we check it .. */
    if (acl_user->x509_subject[0])
    {
      char *ptr= X509_NAME_oneline(X509_get_subject_name(cert), 0, 0);
      DBUG_PRINT("info", ("comparing subjects: '%s' and '%s'",
                         acl_user->x509_subject, ptr));
      if (strcmp(acl_user->x509_subject, ptr))
      {
        if (global_system_variables.log_warnings)
          sql_print_information("X509 subject mismatch: should be '%s' but is '%s'",
                          acl_user->x509_subject, ptr);
        OPENSSL_free(ptr);
        X509_free(cert);
        return 1;
      }
      OPENSSL_free(ptr);
    }
    X509_free(cert);
    return 0;
#else  /* HAVE_OPENSSL */
  default:
    /*
      If we don't have SSL but SSL is required for this user the
      authentication should fail.
    */
    return 1;
#endif /* HAVE_OPENSSL */
  }
  return 1;
}

static void make_ssl_info(THD *thd, LEX_CSTRING salt, char *info)
{
#ifdef HAVE_OPENSSL
  uchar digest[256/8];
  if (!salt.length)
    return;

  /*
    mark that it's after-auth mysql->info version 1.
    meaning, it contains sha2(salt, scramble, sha2_cert_fingerprint)
    encoded in 64 lowercase letters 'a'..'p', one letter per 4 bits (0..15)
  */
  *info++= 1; // Version 1

  DBUG_ASSERT(thd->scramble[SCRAMBLE_LENGTH] == 0);

  LEX_CUSTRING fp= ssl_acceptor_fingerprint();
  my_sha256_multi(digest, salt.str, salt.length, thd->scramble,
                  (size_t)SCRAMBLE_LENGTH, fp.str, fp.length, NULL);
  octet2hex(info, digest, sizeof(digest));

#endif
}

static int do_auth_once(THD *thd, const LEX_CSTRING *auth_plugin_name,
                        MPVIO_EXT *mpvio)
{
  int res= CR_OK;
  bool unlock_plugin= false;
  plugin_ref plugin= get_auth_plugin(thd, *auth_plugin_name, &unlock_plugin);

  mpvio->plugin= plugin;
  mpvio->auth_info.user_name= NULL;

  if (plugin)
  {
    st_mysql_auth *info= (st_mysql_auth *) plugin_decl(plugin)->info;
    switch (info->interface_version >> 8) {
    case 0x02:
      res= info->authenticate_user(mpvio, &mpvio->auth_info);
      break;
    case 0x01:
      {
        MYSQL_SERVER_AUTH_INFO_0x0100 compat;
        compat.downgrade(&mpvio->auth_info);
        res= info->authenticate_user(mpvio, (MYSQL_SERVER_AUTH_INFO *)&compat);
        compat.upgrade(&mpvio->auth_info);
      }
      break;
    default: DBUG_ASSERT(0);
    }

    if (unlock_plugin)
      plugin_unlock(thd, plugin);
  }
  else
  {
    /* Server cannot load the required plugin. */
    Host_errors errors;
    errors.m_no_auth_plugin= 1;
    inc_host_errors(mpvio->auth_info.thd->security_ctx->ip, &errors);
    my_error(ER_PLUGIN_IS_NOT_LOADED, MYF(0), auth_plugin_name->str);
    res= CR_ERROR;
  }

  return res;
}


/* Increment, or clear password errors for a user. */
static void handle_password_errors(const LEX_CSTRING &user,
                                   const LEX_CSTRING &hostname,
                                   ACL_USER::PASSWD_ERROR_ACTION action)
{
#ifndef NO_EMBEDDED_ACCESS_CHECKS
  mysql_mutex_assert_not_owner(&acl_cache->lock);
  mysql_mutex_lock(&acl_cache->lock);
  ACL_USER *u = find_user_exact(hostname, user);
  if (u)
    u->update_password_errors(action);
  mysql_mutex_unlock(&acl_cache->lock);
#endif
}

static bool check_password_lifetime(THD *thd, const ACL_USER &acl_user)
{
  /* the password should never expire */
  if (!acl_user.password_lifetime)
    return false;

  longlong interval= acl_user.password_lifetime;
  if (interval < 0)
  {
    interval= default_password_lifetime;

    /* default global policy applies, and that is password never expires */
    if (!interval)
      return false;
  }

  thd->set_time();

  if ((((longlong) thd->query_start() - (longlong) acl_user.password_last_changed))/3600/24 >=
      interval)
    return true;

  return false;
}

/**
  Perform the handshake, authorize the client and update thd sctx variables.

  @param thd                     thread handle
  @param com_change_user_pkt_len size of the COM_CHANGE_USER packet
                                 (without the first, command, byte) or 0
                                 if it's not a COM_CHANGE_USER (that is, if
                                 it's a new connection)

  @retval 0  success, thd is updated.
  @retval 1  error
*/
bool acl_authenticate(THD *thd, uint com_change_user_pkt_len)
{
  int res= CR_OK;
  MPVIO_EXT mpvio;
  char ssl_info[256/4 + 2]= {0}; // '\1', SHA256 (1 char per 4 bits), '\0'
  enum  enum_server_command command= com_change_user_pkt_len ? COM_CHANGE_USER
                                                             : COM_CONNECT;
  DBUG_ENTER("acl_authenticate");

  bzero(&mpvio, sizeof(mpvio));
  mpvio.read_packet= server_mpvio_read_packet;
  mpvio.write_packet= server_mpvio_write_packet;
  mpvio.cached_client_reply.plugin= ""_LEX_CSTRING;
  mpvio.info= server_mpvio_info;
  mpvio.status= MPVIO_EXT::RESTART;
  mpvio.auth_info.thd= thd;
  mpvio.auth_info.host_or_ip= thd->security_ctx->host_or_ip;
  mpvio.auth_info.host_or_ip_length=
    (unsigned int) strlen(thd->security_ctx->host_or_ip);

  DBUG_PRINT("info", ("com_change_user_pkt_len=%u", com_change_user_pkt_len));

  if (command == COM_CHANGE_USER)
  {
    mpvio.packets_written++; // pretend that a server handshake packet was sent
    mpvio.packets_read++;    // take COM_CHANGE_USER packet into account

    if (parse_com_change_user_packet(&mpvio, com_change_user_pkt_len))
      DBUG_RETURN(1);

    res= mpvio.status ==  MPVIO_EXT::SUCCESS ? CR_OK : CR_ERROR;

    DBUG_ASSERT(mpvio.status == MPVIO_EXT::RESTART ||
                mpvio.status == MPVIO_EXT::SUCCESS);
  }
  else
  {
    /* mark the thd as having no scramble yet */
    thd->scramble[SCRAMBLE_LENGTH]= 1;

    /*
      perform the first authentication attempt, with the default plugin.
      This sends the server handshake packet, reads the client reply
      with a user name, and performs the authentication if everyone has used
      the correct plugin.
    */

    res= do_auth_once(thd, default_auth_plugin_name, &mpvio);
  }

  PSI_CALL_set_connection_type(vio_type(thd->net.vio));

  Security_context * const sctx= thd->security_ctx;
  const ACL_USER * acl_user= mpvio.acl_user;
  if (!acl_user)
    statistic_increment(aborted_connects_preauth, &LOCK_status);

  if (acl_user)
  {
    /*
      retry the authentication with curr_auth==0 if after receiving the user
      name we found that we need to switch to a non-default plugin
    */
    for (mpvio.curr_auth= mpvio.status != MPVIO_EXT::RESTART;
         res != CR_OK && mpvio.curr_auth < acl_user->nauth;
         mpvio.curr_auth++)
    {
      thd->clear_error();
      mpvio.status= MPVIO_EXT::RESTART;
      res= do_auth_once(thd, &acl_user->auth[mpvio.curr_auth].plugin, &mpvio);
    }
  }

  if (mpvio.make_it_fail && res == CR_OK)
  {
    mpvio.status= MPVIO_EXT::FAILURE;
    res= CR_ERROR;
  }

  thd->password= mpvio.auth_info.password_used;  // remember for error messages

  /*
    Log the command here so that the user can check the log
    for the tried logins and also to detect break-in attempts.

    if sctx->user is unset it's protocol failure, bad packet.
  */
  if (sctx->user)
  {
    general_log_print(thd, command, (char*) "%s@%s on %s using %s",
                      sctx->user, sctx->host_or_ip,
                      safe_str(mpvio.db.str), safe_vio_type_name(thd->net.vio));
  }

  if (res > CR_OK && mpvio.status != MPVIO_EXT::SUCCESS)
  {
    Host_errors errors;
    switch (res)
    {
    case CR_AUTH_PLUGIN_ERROR:
      errors.m_auth_plugin= 1;
      break;
    case CR_AUTH_HANDSHAKE:
      errors.m_handshake= 1;
      break;
    case CR_AUTH_USER_CREDENTIALS:
      errors.m_authentication= 1;
      if (thd->password && !mpvio.make_it_fail)
        handle_password_errors(acl_user->user, acl_user->hostname(),
                               ACL_USER::PASSWD_ERROR_INCREMENT);
      break;
    case CR_ERROR:
    default:
      /* Unknown of unspecified auth plugin error. */
      errors.m_auth_plugin= 1;
      break;
    }
    inc_host_errors(mpvio.auth_info.thd->security_ctx->ip, &errors);
    if (!thd->is_error())
      login_failed_error(thd);
    DBUG_RETURN(1);
  }

  sctx->proxy_user[0]= 0;
  if (thd->password && acl_user->password_errors)
  {
    /* Login succeeded, clear password errors.*/
    handle_password_errors(acl_user->user, acl_user->hostname(),
                           ACL_USER::PASSWD_ERROR_CLEAR);
  }

  if (initialized) // if not --skip-grant-tables
  {
    /*
      OK. Let's check the SSL. Historically it was checked after the password,
      as an additional layer, not instead of the password
      (in which case it would've been a plugin too).
    */
    if (acl_check_ssl(thd, acl_user))
    {
      Host_errors errors;
      errors.m_ssl= 1;
      inc_host_errors(mpvio.auth_info.thd->security_ctx->ip, &errors);
      login_failed_error(thd);
      DBUG_RETURN(1);
    }

    if (acl_user->account_locked)
    {
      status_var_increment(denied_connections);
      my_error(ER_ACCOUNT_HAS_BEEN_LOCKED, MYF(0));
      DBUG_RETURN(1);
    }

    bool client_can_handle_exp_pass= thd->client_capabilities &
                                     CLIENT_CAN_HANDLE_EXPIRED_PASSWORDS;
    bool password_expired= thd->password != PASSWORD_USED_NO_MENTION
                           && (acl_user->password_expired ||
                               check_password_lifetime(thd, *acl_user));

    if (!client_can_handle_exp_pass && disconnect_on_expired_password &&
        password_expired)
    {
      status_var_increment(denied_connections);
      my_error(ER_MUST_CHANGE_PASSWORD_LOGIN, MYF(0));
      DBUG_RETURN(1);
    }

    sctx->password_expired= password_expired;

#ifndef NO_EMBEDDED_ACCESS_CHECKS
    if (!password_expired)
    {
      bool is_proxy_user= FALSE;
      const char *auth_user = acl_user->user.str;
      ACL_PROXY_USER *proxy_user;
      /* check if the user is allowed to proxy as another user */
      proxy_user= acl_find_proxy_user(auth_user, sctx->host, sctx->ip,
                                      mpvio.auth_info.authenticated_as,
                                            &is_proxy_user);
      if (is_proxy_user)
      {
        ACL_USER *acl_proxy_user;

        /* we need to find the proxy user, but there was none */
        if (!proxy_user)
        {
          Host_errors errors;
          errors.m_proxy_user= 1;
          inc_host_errors(mpvio.auth_info.thd->security_ctx->ip, &errors);
          if (!thd->is_error())
            login_failed_error(thd);
          DBUG_RETURN(1);
        }

        my_snprintf(sctx->proxy_user, sizeof(sctx->proxy_user) - 1,
                    "'%s'@'%s'", auth_user,
                    safe_str(acl_user->host.hostname));

        /* we're proxying : find the proxy user definition */
        mysql_mutex_lock(&acl_cache->lock);
        acl_proxy_user=
          find_user_exact(
            Lex_cstring_strlen(safe_str(proxy_user->get_proxied_host())),
            Lex_cstring_strlen(mpvio.auth_info.authenticated_as));

        if (!acl_proxy_user)
        {
          mysql_mutex_unlock(&acl_cache->lock);

          Host_errors errors;
          errors.m_proxy_user_acl= 1;
          inc_host_errors(mpvio.auth_info.thd->security_ctx->ip, &errors);
          if (!thd->is_error())
            login_failed_error(thd);
          DBUG_RETURN(1);
        }
        acl_user= acl_proxy_user->copy(thd->mem_root);
        mysql_mutex_unlock(&acl_cache->lock);
      }
    }
#endif

    sctx->master_access= (acl_user->access | public_access());
    strmake_buf(sctx->priv_user, acl_user->user.str);

    if (acl_user->host.hostname)
      strmake_buf(sctx->priv_host, acl_user->host.hostname);
    else
      *sctx->priv_host= 0;


    /*
      Don't allow the user to connect if he has done too many queries.
      As we are testing max_user_connections == 0 here, it means that we
      can't let the user change max_user_connections from 0 in the server
      without a restart as it would lead to wrong connect counting.
    */
    if ((acl_user->user_resource.questions ||
         acl_user->user_resource.updates ||
         acl_user->user_resource.conn_per_hour ||
         acl_user->user_resource.user_conn ||
         acl_user->user_resource.max_statement_time != 0.0 ||
         max_user_connections_checking) &&
         get_or_create_user_conn(thd,
           (opt_old_style_user_limits ? sctx->user : sctx->priv_user),
           (opt_old_style_user_limits ? sctx->host_or_ip : sctx->priv_host),
           &acl_user->user_resource))
      DBUG_RETURN(1); // The error is set by get_or_create_user_conn()

    if (acl_user->user_resource.max_statement_time != 0.0)
    {
      thd->variables.max_statement_time_double=
        acl_user->user_resource.max_statement_time;
      thd->variables.max_statement_time=
        (ulonglong) (thd->variables.max_statement_time_double * 1e6 + 0.1);
    }
  }
  else
    sctx->skip_grants();

  if (thd->user_connect &&
      (thd->user_connect->user_resources.conn_per_hour ||
       thd->user_connect->user_resources.user_conn ||
       max_user_connections_checking) &&
       check_for_max_user_connections(thd, thd->user_connect))
  {
    /* Ensure we don't decrement thd->user_connections->connections twice */
    thd->user_connect= 0;
    status_var_increment(denied_connections);
    DBUG_RETURN(1); // The error is set in check_for_max_user_connections()
  }

  DBUG_PRINT("info",
             ("Capabilities: %llu  packet_length: %ld  Host: '%s'  "
              "Login user: '%s' Priv_user: '%s'  Using password: %s "
              "Access: %llx  db: '%s'",
              thd->client_capabilities, thd->max_client_packet_length,
              sctx->host_or_ip, sctx->user, sctx->priv_user,
              thd->password ? "yes": "no",
              (longlong) sctx->master_access, mpvio.db.str));

  if (command == COM_CONNECT &&
      !(thd->main_security_ctx.master_access & PRIV_IGNORE_MAX_CONNECTIONS))
  {
    if (*thd->scheduler->connection_count > *thd->scheduler->max_connections)
    {                                         // too many connections
      my_error(ER_CON_COUNT_ERROR, MYF(0));
      DBUG_RETURN(1);
    }
  }

  /*
    This is the default access rights for the current database.  It's
    set to 0 here because we don't have an active database yet (and we
    may not have an active database to set.
  */
  sctx->db_access= NO_ACL;

#ifndef NO_EMBEDDED_ACCESS_CHECKS
  /*
    In case the user has a default role set, attempt to set that role
  */
  if (initialized && acl_user->default_rolename.length) {
    privilege_t access(NO_ACL);
    int result;
    result= acl_check_setrole(thd, acl_user->default_rolename, &access);
    if (!result)
      result= acl_setrole(thd, acl_user->default_rolename, access);
    if (result)
      thd->clear_error(); // even if the default role was not granted, do not
                          // close the connection
  }
#endif

  /* Change a database if necessary */
  if (mpvio.db.length)
  {
    uint err = mysql_change_db(thd, &mpvio.db, FALSE);
    if(err)
    {
      if (err == ER_DBACCESS_DENIED_ERROR)
      {
        /*
          Got an "access denied" error, which must be handled
          other access denied errors (see login_failed_error()).
          mysql_change_db() already sent error to client, and
          wrote to general log, we only need to increment the counter
          and maybe write a warning to error log.
        */
        status_var_increment(thd->status_var.access_denied_errors);
        if (global_system_variables.log_warnings > 1)
        {
          Security_context* sctx = thd->security_ctx;
          sql_print_warning(ER_DEFAULT(err),
            sctx->priv_user, sctx->priv_host, mpvio.db.str);
        }
      }
      DBUG_RETURN(1);
    }
  }

  thd->net.net_skip_rest_factor= 2;  // skip at most 2*max_packet_size

  if (mpvio.auth_info.external_user[0])
    sctx->external_user= my_strdup(key_memory_MPVIO_EXT_auth_info,
                                   mpvio.auth_info.external_user, MYF(0));

  if (initialized && !com_change_user_pkt_len)
    make_ssl_info(thd, acl_user->auth[mpvio.curr_auth-1].salt, ssl_info);

  my_ok(thd, 0, 0, ssl_info[0] == '\1' ? ssl_info : NULL);

  PSI_CALL_set_thread_account
    (thd->main_security_ctx.user, static_cast<uint>(strlen(thd->main_security_ctx.user)),
    thd->main_security_ctx.host_or_ip, static_cast<uint>(strlen(thd->main_security_ctx.host_or_ip)));

  /* Ready to handle queries */
  DBUG_RETURN(0);
}

/**
  MySQL Server Password Authentication Plugin

  In the MySQL authentication protocol:
  1. the server sends the random scramble to the client
  2. client sends the encrypted password back to the server
  3. the server checks the password.
*/
static int native_password_authenticate(MYSQL_PLUGIN_VIO *vio,
                                        MYSQL_SERVER_AUTH_INFO *info)
{
  uchar *pkt;
  int pkt_len;
  MPVIO_EXT *mpvio= (MPVIO_EXT *) vio;
  THD *thd=info->thd;
  DBUG_ENTER("native_password_authenticate");

  /* generate the scramble, or reuse the old one */
  if (thd->scramble[SCRAMBLE_LENGTH])
    thd_create_random_password(thd, thd->scramble, SCRAMBLE_LENGTH);

  /* and send it to the client */
  if (mpvio->write_packet(mpvio, (uchar*)thd->scramble, SCRAMBLE_LENGTH + 1))
    DBUG_RETURN(CR_AUTH_HANDSHAKE);

  /* reply and authenticate */

  /*
    <digression>
      This is more complex than it looks.

      The plugin (we) may be called right after the client was connected -
      and will need to send a scramble, read reply, authenticate.

      Or the plugin may be called after another plugin has sent a scramble,
      and read the reply. If the client has used the correct client-plugin,
      we won't need to read anything here from the client, the client
      has already sent a reply with everything we need for authentication.

      Or the plugin may be called after another plugin has sent a scramble,
      and read the reply, but the client has used the wrong client-plugin.
      We'll need to sent a "switch to another plugin" packet to the
      client and read the reply. "Use the short scramble" packet is a special
      case of "switch to another plugin" packet.

      Or, perhaps, the plugin may be called after another plugin has
      done the handshake but did not send a useful scramble. We'll need
      to send a scramble (and perhaps a "switch to another plugin" packet)
      and read the reply.

      Besides, a client may be an old one, that doesn't understand plugins.
      Or doesn't even understand 4.0 scramble.

      And we want to keep the same protocol on the wire  unless non-native
      plugins are involved.

      Anyway, it still looks simple from a plugin point of view:
      "send the scramble, read the reply and authenticate".
      All the magic is transparently handled by the server.
    </digression>
  */

  /* read the reply with the encrypted password */
  if ((pkt_len= mpvio->read_packet(mpvio, &pkt)) < 0)
    DBUG_RETURN(CR_AUTH_HANDSHAKE);
  DBUG_PRINT("info", ("reply read : pkt_len=%d", pkt_len));

#ifdef NO_EMBEDDED_ACCESS_CHECKS
  DBUG_RETURN(CR_OK);
#endif

  DBUG_EXECUTE_IF("native_password_bad_reply", { pkt_len= 12; });

  if (pkt_len == 0) /* no password */
    DBUG_RETURN(info->auth_string_length != 0
                ? CR_AUTH_USER_CREDENTIALS : CR_OK);

  info->password_used= PASSWORD_USED_YES;
  if (pkt_len == SCRAMBLE_LENGTH)
  {
    if (info->auth_string_length != SCRAMBLE_LENGTH)
      DBUG_RETURN(CR_AUTH_USER_CREDENTIALS);

    if (check_scramble(pkt, thd->scramble, (uchar*)info->auth_string))
      DBUG_RETURN(CR_AUTH_USER_CREDENTIALS);
    else
      DBUG_RETURN(CR_OK);
  }

  my_error(ER_HANDSHAKE_ERROR, MYF(0));
  DBUG_RETURN(CR_AUTH_HANDSHAKE);
}

static int native_password_make_scramble(const char *password,
                      size_t password_length, char *hash, size_t *hash_length)
{
  DBUG_ASSERT(*hash_length >= SCRAMBLED_PASSWORD_CHAR_LENGTH);
  if (password_length == 0)
    *hash_length= 0;
  else
  {
    *hash_length= SCRAMBLED_PASSWORD_CHAR_LENGTH;
    my_make_scrambled_password(hash, password, password_length);
  }
  return 0;
}

/* As this contains is a string of not a valid SCRAMBLE_LENGTH */
static const char invalid_password[] = "*THISISNOTAVALIDPASSWORDTHATCANBEUSEDHERE";

static int native_password_get_salt(const char *hash, size_t hash_length,
                                    unsigned char *out, size_t *out_length)
{
  DBUG_ASSERT(sizeof(invalid_password) > SCRAMBLE_LENGTH);
  DBUG_ASSERT(*out_length >= SCRAMBLE_LENGTH);
  DBUG_ASSERT(*out_length >= sizeof(invalid_password));
  if (hash_length == 0)
  {
    *out_length= 0;
    return 0;
  }

  if (hash_length != SCRAMBLED_PASSWORD_CHAR_LENGTH)
  {
    if (hash_length == 7 && strcmp(hash, "invalid") == 0)
    {
      memcpy(out, invalid_password, sizeof(invalid_password));
      *out_length= sizeof(invalid_password);
      return 0;
    }
    my_error(ER_PASSWD_LENGTH, MYF(0), SCRAMBLED_PASSWORD_CHAR_LENGTH);
    return 1;
  }

  for (const char *c= hash + 1; c < (hash + hash_length); c++)
  {
    /* If any non-hex characters are found, mark the password as invalid. */
    if (!(*c >= '0' && *c <= '9') &&
        !(*c >= 'A' && *c <= 'F') &&
        !(*c >= 'a' && *c <= 'f'))
    {
      memcpy(out, invalid_password, sizeof(invalid_password));
      *out_length= sizeof(invalid_password);
      return 0;
    }
  }

  *out_length= SCRAMBLE_LENGTH;
  get_salt_from_password(out, hash);
  return 0;
}

static int old_password_authenticate(MYSQL_PLUGIN_VIO *vio,
                                     MYSQL_SERVER_AUTH_INFO *info)
{
  uchar *pkt;
  int pkt_len;
  MPVIO_EXT *mpvio= (MPVIO_EXT *) vio;
  THD *thd=info->thd;

  /* generate the scramble, or reuse the old one */
  if (thd->scramble[SCRAMBLE_LENGTH])
    thd_create_random_password(thd, thd->scramble, SCRAMBLE_LENGTH);
  /* and send it to the client */
  if (mpvio->write_packet(mpvio, (uchar*)thd->scramble, SCRAMBLE_LENGTH + 1))
    return CR_AUTH_HANDSHAKE;

  /* read the reply and authenticate */
  if ((pkt_len= mpvio->read_packet(mpvio, &pkt)) < 0)
    return CR_AUTH_HANDSHAKE;

#ifdef NO_EMBEDDED_ACCESS_CHECKS
  return CR_OK;
#endif

  /*
    legacy: if switch_from_long_to_short_scramble,
    the password is sent \0-terminated, the pkt_len is always 9 bytes.
    We need to figure out the correct scramble length here.
  */
  if (pkt_len == SCRAMBLE_LENGTH_323 + 1)
    pkt_len= (int)strnlen((char*)pkt, pkt_len);

  if (pkt_len == 0) /* no password */
    return info->auth_string_length ? CR_AUTH_USER_CREDENTIALS : CR_OK;

  if (secure_auth(thd))
    return CR_AUTH_HANDSHAKE;

  info->password_used= PASSWORD_USED_YES;

  if (pkt_len == SCRAMBLE_LENGTH_323)
  {
    if (!info->auth_string_length)
      return CR_AUTH_USER_CREDENTIALS;

    return check_scramble_323(pkt, thd->scramble, (ulong *) info->auth_string)
             ? CR_AUTH_USER_CREDENTIALS : CR_OK;
  }

  my_error(ER_HANDSHAKE_ERROR, MYF(0));
  return CR_AUTH_HANDSHAKE;
}

static int old_password_make_scramble(const char *password,
                      size_t password_length, char *hash, size_t *hash_length)
{
  DBUG_ASSERT(*hash_length >= SCRAMBLED_PASSWORD_CHAR_LENGTH_323);
  if (password_length == 0)
    *hash_length= 0;
  else
  {
    *hash_length= SCRAMBLED_PASSWORD_CHAR_LENGTH_323;
    my_make_scrambled_password_323(hash, password, password_length);
  }
  return 0;
}

#define SALT_LENGTH_323 (sizeof(ulong)*2)
static int old_password_get_salt(const char *hash, size_t hash_length,
                                 unsigned char *out, size_t *out_length)
{
  DBUG_ASSERT(*out_length >= SALT_LENGTH_323);

  if (hash_length != SCRAMBLED_PASSWORD_CHAR_LENGTH_323)
  {
    my_error(ER_PASSWD_LENGTH, MYF(0), SCRAMBLED_PASSWORD_CHAR_LENGTH_323);
    return 1;
  }

  *out_length= SALT_LENGTH_323;
  get_salt_from_password_323((ulong*)out, hash);
  return 0;
}

static struct st_mysql_auth native_password_handler=
{
  MYSQL_AUTHENTICATION_INTERFACE_VERSION,
  native_password_plugin_name.str,
  native_password_authenticate,
  native_password_make_scramble,
  native_password_get_salt
};

static struct st_mysql_auth old_password_handler=
{
  MYSQL_AUTHENTICATION_INTERFACE_VERSION,
  old_password_plugin_name.str,
  old_password_authenticate,
  old_password_make_scramble,
  old_password_get_salt
};

maria_declare_plugin(mysql_password)
{
  MYSQL_AUTHENTICATION_PLUGIN,                  /* type constant    */
  &native_password_handler,                     /* type descriptor  */
  native_password_plugin_name.str,              /* Name             */
  "R.J.Silk, Sergei Golubchik",                 /* Author           */
  "Native MySQL authentication",                /* Description      */
  PLUGIN_LICENSE_GPL,                           /* License          */
  NULL,                                         /* Init function    */
  NULL,                                         /* Deinit function  */
  0x0100,                                       /* Version (1.0)    */
  NULL,                                         /* status variables */
  NULL,                                         /* system variables */
  "1.0",                                        /* String version   */
  MariaDB_PLUGIN_MATURITY_STABLE                /* Maturity         */
},
{
  MYSQL_AUTHENTICATION_PLUGIN,                  /* type constant    */
  &old_password_handler,                        /* type descriptor  */
  old_password_plugin_name.str,                 /* Name             */
  "R.J.Silk, Sergei Golubchik",                 /* Author           */
  "Old MySQL-4.0 authentication",               /* Description      */
  PLUGIN_LICENSE_GPL,                           /* License          */
  NULL,                                         /* Init function    */
  NULL,                                         /* Deinit function  */
  0x0100,                                       /* Version (1.0)    */
  NULL,                                         /* status variables */
  NULL,                                         /* system variables */
  "1.0",                                        /* String version   */
  MariaDB_PLUGIN_MATURITY_STABLE                /* Maturity         */
}
maria_declare_plugin_end;


/*
  Exporting functions that allow plugins to do server-style
  host/user matching. Used in server_audit2 plugin.
*/
extern "C" int maria_compare_hostname(
                  const char *wild_host, long wild_ip, long ip_mask,
                  const char *host, const char *ip)
{
#ifndef NO_EMBEDDED_ACCESS_CHECKS
  acl_host_and_ip h;
  h.hostname= (char *) wild_host;
  h.ip= wild_ip;
  h.ip_mask= ip_mask;

  return compare_hostname(&h, host, ip);
#else
  return 0;
#endif
}


extern "C" void maria_update_hostname(
                  const char **wild_host, long *wild_ip, long *ip_mask,
                  const char *host)
{
#ifndef NO_EMBEDDED_ACCESS_CHECKS
  acl_host_and_ip h;
  update_hostname(&h, host);
  *wild_host= h.hostname;
  *wild_ip= h.ip;
  *ip_mask= h.ip_mask;
#endif
}<|MERGE_RESOLUTION|>--- conflicted
+++ resolved
@@ -3918,14 +3918,8 @@
                                sizeof(struct acl_host_and_ip),
                                acl_users.elements, 1, MYF(0));
   (void) my_hash_init(key_memory_acl_mem, &acl_check_hosts,
-<<<<<<< HEAD
                       Lex_ident_host::charset_info(),
-                      acl_users.elements, 0, 0,
-                      (my_hash_get_key) check_get_key, 0, 0);
-=======
-                      system_charset_info, acl_users.elements, 0, 0,
-                      check_get_key, 0, 0);
->>>>>>> 2719cc49
+                      acl_users.elements, 0, 0, check_get_key, 0, 0);
   if (!allow_all_hosts)
   {
     for (size_t i=0 ; i < acl_users.elements ; i++)
@@ -5581,14 +5575,9 @@
   bool ok() override { return privs != NO_ACL || cols != NO_ACL; }
   void init_hash()
   {
-<<<<<<< HEAD
     my_hash_init2(key_memory_acl_memex, &hash_columns, 4,
                   Lex_ident_column::charset_info(),
-                  0, 0, 0, (my_hash_get_key) get_key_column, 0, 0, 0);
-=======
-    my_hash_init2(key_memory_acl_memex, &hash_columns, 4, system_charset_info,
                   0, 0, 0, get_key_column, 0, 0, 0);
->>>>>>> 2719cc49
   }
 };
 
