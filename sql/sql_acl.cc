--- conflicted
+++ resolved
@@ -1104,11 +1104,7 @@
 ulong acl_get(const char *host, const char *ip,
               const char *user, const char *db, my_bool db_is_pattern)
 {
-<<<<<<< HEAD
-  ulong host_access= ~0, db_access= 0;
-=======
-  ulong host_access= ~(ulong)0,db_access= 0;
->>>>>>> efb5ed5b
+  ulong host_access= ~(ulong)0, db_access= 0;
   uint i,key_length;
   char key[ACL_KEY_LENGTH],*tmp_db,*end;
   acl_entry *entry;
@@ -5068,11 +5064,7 @@
     }
 
     if (replace_user_table(thd, tables[0].table,
-<<<<<<< HEAD
-                           *lex_user, ~0, 1, 0, 0))
-=======
-			   *lex_user, ~(ulong)0, 1, 0))
->>>>>>> efb5ed5b
+			   *lex_user, ~(ulong)0, 1, 0, 0))
     {
       result= -1;
       continue;
