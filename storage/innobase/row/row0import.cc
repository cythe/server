--- conflicted
+++ resolved
@@ -3470,25 +3470,19 @@
     goto func_exit;
   }
 
-<<<<<<< HEAD
   block->page.id_.set_page_no(3);
-  switch (fil_page_get_type(readptr)) {
-  case FIL_PAGE_PAGE_COMPRESSED:
-  case FIL_PAGE_PAGE_COMPRESSED_ENCRYPTED:
-    if (block->page.zip.data)
-      goto page_corrupted;
-    page_compressed= true;
+  if (full_crc32 && fil_space_t::is_compressed(m_space_flags))
+    page_compressed= buf_page_is_compressed(readptr, m_space_flags);
+  else
+  {
+    switch (fil_page_get_type(readptr)) {
+    case FIL_PAGE_PAGE_COMPRESSED:
+    case FIL_PAGE_PAGE_COMPRESSED_ENCRYPTED:
+      if (block->page.zip.data)
+        goto page_corrupted;
+      page_compressed= true;
+    }
   }
-=======
-  page_compressed=
-    (full_crc32 && fil_space_t::is_compressed(m_space_flags) &&
-     buf_page_is_compressed(readptr, m_space_flags)) ||
-    (fil_page_is_compressed_encrypted(readptr) ||
-     fil_page_is_compressed(readptr));
-
-  if (page_compressed && block->page.zip.data)
-    goto page_corrupted;
->>>>>>> 89723ce1
 
   if (encrypted)
   {
