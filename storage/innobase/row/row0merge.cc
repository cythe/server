/*****************************************************************************

Copyright (c) 2005, 2017, Oracle and/or its affiliates. All Rights Reserved.
Copyright (c) 2014, 2019, MariaDB Corporation.

This program is free software; you can redistribute it and/or modify it under
the terms of the GNU General Public License as published by the Free Software
Foundation; version 2 of the License.

This program is distributed in the hope that it will be useful, but WITHOUT
ANY WARRANTY; without even the implied warranty of MERCHANTABILITY or FITNESS
FOR A PARTICULAR PURPOSE. See the GNU General Public License for more details.

You should have received a copy of the GNU General Public License along with
this program; if not, write to the Free Software Foundation, Inc.,
51 Franklin Street, Suite 500, Boston, MA 02110-1335 USA

*****************************************************************************/

/**************************************************//**
@file row/row0merge.cc
New index creation routines using a merge sort

Created 12/4/2005 Jan Lindstrom
Completed by Sunny Bains and Marko Makela
*******************************************************/
#include <my_config.h>
#include <log.h>
#include <sql_class.h>

#include <math.h>

#include "row0merge.h"
#include "row0ext.h"
#include "row0log.h"
#include "row0ins.h"
#include "row0row.h"
#include "row0sel.h"
#include "log0crypt.h"
#include "dict0crea.h"
#include "trx0purge.h"
#include "lock0lock.h"
#include "pars0pars.h"
#include "ut0sort.h"
#include "row0ftsort.h"
#include "row0import.h"
#include "row0vers.h"
#include "handler0alter.h"
#include "btr0bulk.h"
#include "ut0stage.h"
#include "fil0crypt.h"

float my_log2f(float n)
{
	/* log(n) / log(2) is log2. */
	return (float)(log((double)n) / log((double)2));
}

/* Ignore posix_fadvise() on those platforms where it does not exist */
#if defined _WIN32
# define posix_fadvise(fd, offset, len, advice) /* nothing */
#endif /* _WIN32 */

/* Whether to disable file system cache */
char	srv_disable_sort_file_cache;

/** Class that caches index row tuples made from a single cluster
index page scan, and then insert into corresponding index tree */
class index_tuple_info_t {
public:
	/** constructor
	@param[in]	heap	memory heap
	@param[in]	index	index to be created */
	index_tuple_info_t(
		mem_heap_t*	heap,
		dict_index_t*	index) UNIV_NOTHROW
	{
		m_heap = heap;
		m_index = index;
		m_dtuple_vec = UT_NEW_NOKEY(idx_tuple_vec());
	}

	/** destructor */
	~index_tuple_info_t()
	{
		UT_DELETE(m_dtuple_vec);
	}

	/** Get the index object
	@return the index object */
	dict_index_t*   get_index() UNIV_NOTHROW
	{
		return(m_index);
	}

	/** Caches an index row into index tuple vector
	@param[in]	row	table row
	@param[in]	ext	externally stored column
	prefixes, or NULL */
	void add(
		const dtuple_t*		row,
		const row_ext_t*	ext) UNIV_NOTHROW
	{
		dtuple_t*	dtuple;

		dtuple = row_build_index_entry(row, ext, m_index, m_heap);

		ut_ad(dtuple);

		m_dtuple_vec->push_back(dtuple);
	}

	/** Insert spatial index rows cached in vector into spatial index
	@param[in]	trx_id		transaction id
	@param[in,out]	row_heap	memory heap
	@param[in]	pcur		cluster index scanning cursor
	@param[in,out]	scan_mtr	mini-transaction for pcur
	@return DB_SUCCESS if successful, else error number */
	inline dberr_t insert(
		trx_id_t		trx_id,
		mem_heap_t*		row_heap,
		btr_pcur_t*		pcur,
		mtr_t*			scan_mtr)
	{
		big_rec_t*      big_rec;
		rec_t*          rec;
		btr_cur_t       ins_cur;
		mtr_t           mtr;
		rtr_info_t      rtr_info;
		ulint*		ins_offsets = NULL;
		dberr_t		error = DB_SUCCESS;
		dtuple_t*	dtuple;
		ulint		count = 0;
		const ulint	flag = BTR_NO_UNDO_LOG_FLAG
				       | BTR_NO_LOCKING_FLAG
				       | BTR_KEEP_SYS_FLAG | BTR_CREATE_FLAG;

		ut_ad(dict_index_is_spatial(m_index));

		DBUG_EXECUTE_IF("row_merge_instrument_log_check_flush",
			log_sys->check_flush_or_checkpoint = true;
		);

		for (idx_tuple_vec::iterator it = m_dtuple_vec->begin();
		     it != m_dtuple_vec->end();
		     ++it) {
			dtuple = *it;
			ut_ad(dtuple);

			if (log_sys->check_flush_or_checkpoint) {
				if (scan_mtr->is_active()) {
					btr_pcur_move_to_prev_on_page(pcur);
					btr_pcur_store_position(pcur, scan_mtr);
					scan_mtr->commit();
				}

				log_free_check();
			}

			mtr.start();
			mtr.set_named_space(m_index->space);

			ins_cur.index = m_index;
			rtr_init_rtr_info(&rtr_info, false, &ins_cur, m_index,
					  false);
			rtr_info_update_btr(&ins_cur, &rtr_info);

			btr_cur_search_to_nth_level(m_index, 0, dtuple,
						    PAGE_CUR_RTREE_INSERT,
						    BTR_MODIFY_LEAF, &ins_cur,
						    0, __FILE__, __LINE__,
						    &mtr);

			/* It need to update MBR in parent entry,
			so change search mode to BTR_MODIFY_TREE */
			if (rtr_info.mbr_adj) {
				mtr_commit(&mtr);
				rtr_clean_rtr_info(&rtr_info, true);
				rtr_init_rtr_info(&rtr_info, false, &ins_cur,
						  m_index, false);
				rtr_info_update_btr(&ins_cur, &rtr_info);
				mtr_start(&mtr);
				mtr.set_named_space(m_index->space);
				btr_cur_search_to_nth_level(
					m_index, 0, dtuple,
					PAGE_CUR_RTREE_INSERT,
					BTR_MODIFY_TREE, &ins_cur, 0,
					__FILE__, __LINE__, &mtr);
			}

			error = btr_cur_optimistic_insert(
				flag, &ins_cur, &ins_offsets, &row_heap,
				dtuple, &rec, &big_rec, 0, NULL, &mtr);

			if (error == DB_FAIL) {
				ut_ad(!big_rec);
				mtr.commit();
				mtr.start();
				mtr.set_named_space(m_index->space);

				rtr_clean_rtr_info(&rtr_info, true);
				rtr_init_rtr_info(&rtr_info, false,
						  &ins_cur, m_index, false);

				rtr_info_update_btr(&ins_cur, &rtr_info);
				btr_cur_search_to_nth_level(
					m_index, 0, dtuple,
					PAGE_CUR_RTREE_INSERT,
					BTR_MODIFY_TREE,
					&ins_cur, 0,
					__FILE__, __LINE__, &mtr);


				error = btr_cur_pessimistic_insert(
						flag, &ins_cur, &ins_offsets,
						&row_heap, dtuple, &rec,
						&big_rec, 0, NULL, &mtr);
			}

			DBUG_EXECUTE_IF(
				"row_merge_ins_spatial_fail",
				error = DB_FAIL;
			);

			if (error == DB_SUCCESS) {
				if (rtr_info.mbr_adj) {
					error = rtr_ins_enlarge_mbr(
							&ins_cur, NULL, &mtr);
				}

				if (error == DB_SUCCESS) {
					page_update_max_trx_id(
						btr_cur_get_block(&ins_cur),
						btr_cur_get_page_zip(&ins_cur),
						trx_id, &mtr);
				}
			}

			mtr_commit(&mtr);

			rtr_clean_rtr_info(&rtr_info, true);
			count++;
		}

		m_dtuple_vec->clear();

		return(error);
	}

private:
	/** Cache index rows made from a cluster index scan. Usually
	for rows on single cluster index page */
	typedef std::vector<dtuple_t*, ut_allocator<dtuple_t*> >
		idx_tuple_vec;

	/** vector used to cache index rows made from cluster index scan */
	idx_tuple_vec*		m_dtuple_vec;

	/** the index being built */
	dict_index_t*		m_index;

	/** memory heap for creating index tuples */
	mem_heap_t*		m_heap;
};

/* Maximum pending doc memory limit in bytes for a fts tokenization thread */
#define FTS_PENDING_DOC_MEMORY_LIMIT	1000000

/** Insert sorted data tuples to the index.
@param[in]	index		index to be inserted
@param[in]	old_table	old table
@param[in]	fd		file descriptor
@param[in,out]	block		file buffer
@param[in]	row_buf		row_buf the sorted data tuples,
or NULL if fd, block will be used instead
@param[in,out]	btr_bulk	btr bulk instance
@param[in,out]	stage		performance schema accounting object, used by
ALTER TABLE. If not NULL stage->begin_phase_insert() will be called initially
and then stage->inc() will be called for each record that is processed.
@return DB_SUCCESS or error number */
static	MY_ATTRIBUTE((warn_unused_result))
dberr_t
row_merge_insert_index_tuples(
	dict_index_t*		index,
	const dict_table_t*	old_table,
	int			fd,
	row_merge_block_t*	block,
	const row_merge_buf_t*	row_buf,
	BtrBulk*		btr_bulk,
	const ib_uint64_t	table_total_rows, /*!< in: total rows of old table */
	const double		pct_progress,	/*!< in: total progress
						percent until now */
	const double		pct_cost, /*!< in: current progress percent
					  */
	row_merge_block_t*	crypt_block, /*!< in: crypt buf or NULL */
	ulint			space,	   /*!< in: space id */
	ut_stage_alter_t*	stage = NULL);

/******************************************************//**
Encode an index record. */
static MY_ATTRIBUTE((nonnull))
void
row_merge_buf_encode(
/*=================*/
	byte**			b,		/*!< in/out: pointer to
						current end of output buffer */
	const dict_index_t*	index,		/*!< in: index */
	const mtuple_t*		entry,		/*!< in: index fields
						of the record to encode */
	ulint			n_fields)	/*!< in: number of fields
						in the entry */
{
	ulint	size;
	ulint	extra_size;

	size = rec_get_converted_size_temp(
		index, entry->fields, n_fields, &extra_size);
	ut_ad(size >= extra_size);

	/* Encode extra_size + 1 */
	if (extra_size + 1 < 0x80) {
		*(*b)++ = (byte) (extra_size + 1);
	} else {
		ut_ad((extra_size + 1) < 0x8000);
		*(*b)++ = (byte) (0x80 | ((extra_size + 1) >> 8));
		*(*b)++ = (byte) (extra_size + 1);
	}

	rec_convert_dtuple_to_temp(*b + extra_size, index,
				   entry->fields, n_fields);

	*b += size;
}

/******************************************************//**
Allocate a sort buffer.
@return own: sort buffer */
static MY_ATTRIBUTE((malloc, nonnull))
row_merge_buf_t*
row_merge_buf_create_low(
/*=====================*/
	mem_heap_t*	heap,		/*!< in: heap where allocated */
	dict_index_t*	index,		/*!< in: secondary index */
	ulint		max_tuples,	/*!< in: maximum number of
					data tuples */
	ulint		buf_size)	/*!< in: size of the buffer,
					in bytes */
{
	row_merge_buf_t*	buf;

	ut_ad(max_tuples > 0);

	ut_ad(max_tuples <= srv_sort_buf_size);

	buf = static_cast<row_merge_buf_t*>(mem_heap_zalloc(heap, buf_size));
	buf->heap = heap;
	buf->index = index;
	buf->max_tuples = max_tuples;
	buf->tuples = static_cast<mtuple_t*>(
		ut_malloc_nokey(2 * max_tuples * sizeof *buf->tuples));
	buf->tmp_tuples = buf->tuples + max_tuples;

	return(buf);
}

/******************************************************//**
Allocate a sort buffer.
@return own: sort buffer */
row_merge_buf_t*
row_merge_buf_create(
/*=================*/
	dict_index_t*	index)	/*!< in: secondary index */
{
	row_merge_buf_t*	buf;
	ulint			max_tuples;
	ulint			buf_size;
	mem_heap_t*		heap;

	max_tuples = srv_sort_buf_size
		/ ut_max(static_cast<ulint>(1),
			 dict_index_get_min_size(index));

	buf_size = (sizeof *buf);

	heap = mem_heap_create(buf_size);

	buf = row_merge_buf_create_low(heap, index, max_tuples, buf_size);

	return(buf);
}

/******************************************************//**
Empty a sort buffer.
@return sort buffer */
row_merge_buf_t*
row_merge_buf_empty(
/*================*/
	row_merge_buf_t*	buf)	/*!< in,own: sort buffer */
{
	ulint		buf_size	= sizeof *buf;
	ulint		max_tuples	= buf->max_tuples;
	mem_heap_t*	heap		= buf->heap;
	dict_index_t*	index		= buf->index;
	mtuple_t*	tuples		= buf->tuples;

	mem_heap_empty(heap);

	buf = static_cast<row_merge_buf_t*>(mem_heap_zalloc(heap, buf_size));
	buf->heap = heap;
	buf->index = index;
	buf->max_tuples = max_tuples;
	buf->tuples = tuples;
	buf->tmp_tuples = buf->tuples + max_tuples;

	return(buf);
}

/******************************************************//**
Deallocate a sort buffer. */
void
row_merge_buf_free(
/*===============*/
	row_merge_buf_t*	buf)	/*!< in,own: sort buffer to be freed */
{
	ut_free(buf->tuples);
	mem_heap_free(buf->heap);
}

/** Convert the field data from compact to redundant format.
@param[in]	row_field	field to copy from
@param[out]	field		field to copy to
@param[in]	len		length of the field data
@param[in]	zip_size	compressed BLOB page size,
				zero for uncompressed BLOBs
@param[in,out]	heap		memory heap where to allocate data when
				converting to ROW_FORMAT=REDUNDANT, or NULL
				when not to invoke
				row_merge_buf_redundant_convert(). */
static
void
row_merge_buf_redundant_convert(
	const dfield_t*		row_field,
	dfield_t*		field,
	ulint			len,
	const page_size_t&	page_size,
	mem_heap_t*		heap)
{
	ut_ad(field->type.mbminlen == 1);
	ut_ad(field->type.mbmaxlen > 1);

	byte*		buf = (byte*) mem_heap_alloc(heap, len);
	ulint		field_len = row_field->len;
	ut_ad(field_len <= len);

	if (row_field->ext) {
		const byte*	field_data = static_cast<byte*>(
			dfield_get_data(row_field));
		ulint		ext_len;

		ut_a(field_len >= BTR_EXTERN_FIELD_REF_SIZE);
		ut_a(memcmp(field_data + field_len - BTR_EXTERN_FIELD_REF_SIZE,
			    field_ref_zero, BTR_EXTERN_FIELD_REF_SIZE));

		byte*	data = btr_copy_externally_stored_field(
			&ext_len, field_data, page_size, field_len, heap);

		ut_ad(ext_len < len);

		memcpy(buf, data, ext_len);
		field_len = ext_len;
	} else {
		memcpy(buf, row_field->data, field_len);
	}

	memset(buf + field_len, 0x20, len - field_len);

	dfield_set_data(field, buf, len);
}

/** Insert a data tuple into a sort buffer.
@param[in,out]	buf		sort buffer
@param[in]	fts_index	fts index to be created
@param[in]	old_table	original table
@param[in]	new_table	new table
@param[in,out]	psort_info	parallel sort info
@param[in]	row		table row
@param[in]	ext		cache of externally stored
				column prefixes, or NULL
@param[in,out]	doc_id		Doc ID if we are creating
				FTS index
@param[in,out]	conv_heap	memory heap where to allocate data when
				converting to ROW_FORMAT=REDUNDANT, or NULL
				when not to invoke
				row_merge_buf_redundant_convert()
@param[in,out]	err		set if error occurs
@param[in,out]	v_heap		heap memory to process data for virtual column
@param[in,out]	my_table	mysql table object
@param[in]	trx		transaction object
@return number of rows added, 0 if out of space */
static
ulint
row_merge_buf_add(
	row_merge_buf_t*	buf,
	dict_index_t*		fts_index,
	const dict_table_t*	old_table,
	const dict_table_t*	new_table,
	fts_psort_t*		psort_info,
	const dtuple_t*		row,
	const row_ext_t*	ext,
	doc_id_t*		doc_id,
	mem_heap_t*		conv_heap,
	dberr_t*		err,
	mem_heap_t**		v_heap,
	TABLE*			my_table,
	trx_t*			trx)
{
	ulint			i;
	const dict_index_t*	index;
	mtuple_t*		entry;
	dfield_t*		field;
	const dict_field_t*	ifield;
	ulint			n_fields;
	ulint			data_size;
	ulint			extra_size;
	ulint			bucket = 0;
	doc_id_t		write_doc_id;
	ulint			n_row_added = 0;
	VCOL_STORAGE*		vcol_storage= 0;
	byte*			record;
	DBUG_ENTER("row_merge_buf_add");

	if (buf->n_tuples >= buf->max_tuples) {
		DBUG_RETURN(0);
	}

	DBUG_EXECUTE_IF(
		"ib_row_merge_buf_add_two",
		if (buf->n_tuples >= 2) DBUG_RETURN(0););

	UNIV_PREFETCH_R(row->fields);

	/* If we are building FTS index, buf->index points to
	the 'fts_sort_idx', and real FTS index is stored in
	fts_index */
	index = (buf->index->type & DICT_FTS) ? fts_index : buf->index;

	/* create spatial index should not come here */
	ut_ad(!dict_index_is_spatial(index));

	n_fields = dict_index_get_n_fields(index);

	entry = &buf->tuples[buf->n_tuples];
	field = entry->fields = static_cast<dfield_t*>(
		mem_heap_alloc(buf->heap, n_fields * sizeof *entry->fields));

	data_size = 0;
	extra_size = UT_BITS_IN_BYTES(index->n_nullable);

	ifield = dict_index_get_nth_field(index, 0);

	for (i = 0; i < n_fields; i++, field++, ifield++) {
		ulint			len;
		const dict_col_t*	col;
		ulint			col_no;
		ulint			fixed_len;
		const dfield_t*		row_field;

		col = ifield->col;
		const dict_v_col_t*	v_col = NULL;
		if (dict_col_is_virtual(col)) {
			v_col = reinterpret_cast<const dict_v_col_t*>(col);
		}

		col_no = dict_col_get_no(col);

		/* Process the Doc ID column */
		if (*doc_id > 0
		    && col_no == index->table->fts->doc_col
		    && !dict_col_is_virtual(col)) {
			fts_write_doc_id((byte*) &write_doc_id, *doc_id);

			/* Note: field->data now points to a value on the
			stack: &write_doc_id after dfield_set_data(). Because
			there is only one doc_id per row, it shouldn't matter.
			We allocate a new buffer before we leave the function
			later below. */

			dfield_set_data(
				field, &write_doc_id, sizeof(write_doc_id));

			field->type.mtype = ifield->col->mtype;
			field->type.prtype = ifield->col->prtype;
			field->type.mbminlen = 0;
			field->type.mbmaxlen = 0;
			field->type.len = ifield->col->len;
		} else {
			/* Use callback to get the virtual column value */
			if (dict_col_is_virtual(col)) {
				dict_index_t*	clust_index
					= dict_table_get_first_index(new_table);

                                if (!vcol_storage &&
                                    innobase_allocate_row_for_vcol(trx->mysql_thd, clust_index, v_heap, &my_table, &record, &vcol_storage)) {
					*err = DB_OUT_OF_MEMORY;
					goto error;
				}

				row_field = innobase_get_computed_value(
					row, v_col, clust_index,
					v_heap, NULL, ifield, trx->mysql_thd,
					my_table, record, old_table, NULL,
					NULL);

				if (row_field == NULL) {
					*err = DB_COMPUTE_VALUE_FAILED;
					goto error;
				}
				dfield_copy(field, row_field);
			} else {
				row_field = dtuple_get_nth_field(row, col_no);
				dfield_copy(field, row_field);
			}


			/* Tokenize and process data for FTS */
			if (index->type & DICT_FTS) {
				fts_doc_item_t*	doc_item;
				byte*		value;
				void*		ptr;
				const ulint	max_trial_count = 10000;
				ulint		trial_count = 0;

				/* fetch Doc ID if it already exists
				in the row, and not supplied by the
				caller. Even if the value column is
				NULL, we still need to get the Doc
				ID so to maintain the correct max
				Doc ID */
				if (*doc_id == 0) {
					const dfield_t*	doc_field;
					doc_field = dtuple_get_nth_field(
						row,
						index->table->fts->doc_col);
					*doc_id = (doc_id_t) mach_read_from_8(
						static_cast<byte*>(
						dfield_get_data(doc_field)));

					if (*doc_id == 0) {
						ib::warn() << "FTS Doc ID is"
							" zero. Record"
							" skipped";
						goto error;
					}
				}

				if (dfield_is_null(field)) {
					n_row_added = 1;
					continue;
				}

				ptr = ut_malloc_nokey(sizeof(*doc_item)
						      + field->len);

				doc_item = static_cast<fts_doc_item_t*>(ptr);
				value = static_cast<byte*>(ptr)
					+ sizeof(*doc_item);
				memcpy(value, field->data, field->len);
				field->data = value;

				doc_item->field = field;
				doc_item->doc_id = *doc_id;

				bucket = *doc_id % fts_sort_pll_degree;

				/* Add doc item to fts_doc_list */
				mutex_enter(&psort_info[bucket].mutex);

				if (psort_info[bucket].error == DB_SUCCESS) {
					UT_LIST_ADD_LAST(
						psort_info[bucket].fts_doc_list,
						doc_item);
					psort_info[bucket].memory_used +=
						sizeof(*doc_item) + field->len;
				} else {
					ut_free(doc_item);
				}

				mutex_exit(&psort_info[bucket].mutex);

				/* Sleep when memory used exceeds limit*/
				while (psort_info[bucket].memory_used
				       > FTS_PENDING_DOC_MEMORY_LIMIT
				       && trial_count++ < max_trial_count) {
					os_thread_sleep(1000);
				}

				n_row_added = 1;
				continue;
			}

			if (field->len != UNIV_SQL_NULL
			    && col->mtype == DATA_MYSQL
			    && col->len != field->len) {
				if (conv_heap != NULL) {
					row_merge_buf_redundant_convert(
						row_field, field, col->len,
						dict_table_page_size(old_table),
						conv_heap);
				} else {
					/* Field length mismatch should not
					happen when rebuilding redundant row
					format table. */
					ut_ad(dict_table_is_comp(index->table));
				}
			}
		}

		len = dfield_get_len(field);

		if (dfield_is_null(field)) {
			ut_ad(!(col->prtype & DATA_NOT_NULL));
			continue;
		} else if (!ext) {
		} else if (dict_index_is_clust(index)) {
			/* Flag externally stored fields. */
			const byte*	buf = row_ext_lookup(ext, col_no,
							     &len);
			if (UNIV_LIKELY_NULL(buf)) {
				ut_a(buf != field_ref_zero);
				if (i < dict_index_get_n_unique(index)) {
					dfield_set_data(field, buf, len);
				} else {
					dfield_set_ext(field);
					len = dfield_get_len(field);
				}
			}
		} else if (!dict_col_is_virtual(col)) {
			/* Only non-virtual column are stored externally */
			const byte*	buf = row_ext_lookup(ext, col_no,
							     &len);
			if (UNIV_LIKELY_NULL(buf)) {
				ut_a(buf != field_ref_zero);
				dfield_set_data(field, buf, len);
			}
		}

		/* If a column prefix index, take only the prefix */

		if (ifield->prefix_len) {
			len = dtype_get_at_most_n_mbchars(
				col->prtype,
				col->mbminlen, col->mbmaxlen,
				ifield->prefix_len,
				len,
				static_cast<char*>(dfield_get_data(field)));
			dfield_set_len(field, len);
		}

		ut_ad(len <= col->len
		      || DATA_LARGE_MTYPE(col->mtype));

		fixed_len = ifield->fixed_len;
		if (fixed_len && !dict_table_is_comp(index->table)
		    && col->mbminlen != col->mbmaxlen) {
			/* CHAR in ROW_FORMAT=REDUNDANT is always
			fixed-length, but in the temporary file it is
			variable-length for variable-length character
			sets. */
			fixed_len = 0;
		}

		if (fixed_len) {
#ifdef UNIV_DEBUG
			/* len should be between size calcualted base on
			mbmaxlen and mbminlen */
			ut_ad(len <= fixed_len);
			ut_ad(!col->mbmaxlen || len >= col->mbminlen
			      * (fixed_len / col->mbmaxlen));

			ut_ad(!dfield_is_ext(field));
#endif /* UNIV_DEBUG */
		} else if (dfield_is_ext(field)) {
			extra_size += 2;
		} else if (len < 128
			   || (!DATA_BIG_COL(col))) {
			extra_size++;
		} else {
			/* For variable-length columns, we look up the
			maximum length from the column itself.  If this
			is a prefix index column shorter than 256 bytes,
			this will waste one byte. */
			extra_size += 2;
		}
		data_size += len;
	}

	/* If this is FTS index, we already populated the sort buffer, return
	here */
	if (index->type & DICT_FTS) {
		goto end;
	}

#ifdef UNIV_DEBUG
	{
		ulint	size;
		ulint	extra;

		size = rec_get_converted_size_temp(
			index, entry->fields, n_fields, &extra);

		ut_ad(data_size + extra_size == size);
		ut_ad(extra_size == extra);
	}
#endif /* UNIV_DEBUG */

	/* Add to the total size of the record in row_merge_block_t
	the encoded length of extra_size and the extra bytes (extra_size).
	See row_merge_buf_write() for the variable-length encoding
	of extra_size. */
	data_size += (extra_size + 1) + ((extra_size + 1) >= 0x80);

	/* Record size can exceed page size while converting to
	redundant row format. But there is assert
	ut_ad(size < UNIV_PAGE_SIZE) in rec_offs_data_size().
	It may hit the assert before attempting to insert the row. */
	if (conv_heap != NULL && data_size > UNIV_PAGE_SIZE) {
		*err = DB_TOO_BIG_RECORD;
	}

	ut_ad(data_size < srv_sort_buf_size);

	/* Reserve bytes for the end marker of row_merge_block_t. */
	if (buf->total_size + data_size >= srv_sort_buf_size) {
		goto error;
	}

	buf->total_size += data_size;
	buf->n_tuples++;
	n_row_added++;

	field = entry->fields;

	/* Copy the data fields. */

	do {
		dfield_dup(field++, buf->heap);
	} while (--n_fields);

	if (conv_heap != NULL) {
		mem_heap_empty(conv_heap);
	}

end:
        if (vcol_storage)
		innobase_free_row_for_vcol(vcol_storage);
	DBUG_RETURN(n_row_added);

error:
        if (vcol_storage)
		innobase_free_row_for_vcol(vcol_storage);
        DBUG_RETURN(0);
}

/*************************************************************//**
Report a duplicate key. */
void
row_merge_dup_report(
/*=================*/
	row_merge_dup_t*	dup,	/*!< in/out: for reporting duplicates */
	const dfield_t*		entry)	/*!< in: duplicate index entry */
{
	if (!dup->n_dup++) {
		/* Only report the first duplicate record,
		but count all duplicate records. */
		innobase_fields_to_mysql(dup->table, dup->index, entry);
	}
}

/*************************************************************//**
Compare two tuples.
@return positive, 0, negative if a is greater, equal, less, than b,
respectively */
static MY_ATTRIBUTE((warn_unused_result))
int
row_merge_tuple_cmp(
/*================*/
	ulint			n_uniq,	/*!< in: number of unique fields */
	ulint			n_field,/*!< in: number of fields */
	const mtuple_t&		a,	/*!< in: first tuple to be compared */
	const mtuple_t&		b,	/*!< in: second tuple to be compared */
	row_merge_dup_t*	dup)	/*!< in/out: for reporting duplicates,
					NULL if non-unique index */
{
	int		cmp;
	const dfield_t*	af	= a.fields;
	const dfield_t*	bf	= b.fields;
	ulint		n	= n_uniq;

	ut_ad(n_uniq > 0);
	ut_ad(n_uniq <= n_field);

	/* Compare the fields of the tuples until a difference is
	found or we run out of fields to compare.  If !cmp at the
	end, the tuples are equal. */
	do {
		cmp = cmp_dfield_dfield(af++, bf++);
	} while (!cmp && --n);

	if (cmp) {
		return(cmp);
	}

	if (dup) {
		/* Report a duplicate value error if the tuples are
		logically equal.  NULL columns are logically inequal,
		although they are equal in the sorting order.  Find
		out if any of the fields are NULL. */
		for (const dfield_t* df = a.fields; df != af; df++) {
			if (dfield_is_null(df)) {
				goto no_report;
			}
		}

		row_merge_dup_report(dup, a.fields);
	}

no_report:
	/* The n_uniq fields were equal, but we compare all fields so
	that we will get the same (internal) order as in the B-tree. */
	for (n = n_field - n_uniq + 1; --n; ) {
		cmp = cmp_dfield_dfield(af++, bf++);
		if (cmp) {
			return(cmp);
		}
	}

	/* This should never be reached, except in a secondary index
	when creating a secondary index and a PRIMARY KEY, and there
	is a duplicate in the PRIMARY KEY that has not been detected
	yet. Internally, an index must never contain duplicates. */
	return(cmp);
}

/** Wrapper for row_merge_tuple_sort() to inject some more context to
UT_SORT_FUNCTION_BODY().
@param tuples array of tuples that being sorted
@param aux work area, same size as tuples[]
@param low lower bound of the sorting area, inclusive
@param high upper bound of the sorting area, inclusive */
#define row_merge_tuple_sort_ctx(tuples, aux, low, high)		\
	row_merge_tuple_sort(n_uniq, n_field, dup, tuples, aux, low, high)
/** Wrapper for row_merge_tuple_cmp() to inject some more context to
UT_SORT_FUNCTION_BODY().
@param a first tuple to be compared
@param b second tuple to be compared
@return positive, 0, negative, if a is greater, equal, less, than b,
respectively */
#define row_merge_tuple_cmp_ctx(a,b)			\
	row_merge_tuple_cmp(n_uniq, n_field, a, b, dup)

/**********************************************************************//**
Merge sort the tuple buffer in main memory. */
static
void
row_merge_tuple_sort(
/*=================*/
	ulint			n_uniq,	/*!< in: number of unique fields */
	ulint			n_field,/*!< in: number of fields */
	row_merge_dup_t*	dup,	/*!< in/out: reporter of duplicates
					(NULL if non-unique index) */
	mtuple_t*		tuples,	/*!< in/out: tuples */
	mtuple_t*		aux,	/*!< in/out: work area */
	ulint			low,	/*!< in: lower bound of the
					sorting area, inclusive */
	ulint			high)	/*!< in: upper bound of the
					sorting area, exclusive */
{
	ut_ad(n_field > 0);
	ut_ad(n_uniq <= n_field);

	UT_SORT_FUNCTION_BODY(row_merge_tuple_sort_ctx,
			      tuples, aux, low, high, row_merge_tuple_cmp_ctx);
}

/******************************************************//**
Sort a buffer. */
void
row_merge_buf_sort(
/*===============*/
	row_merge_buf_t*	buf,	/*!< in/out: sort buffer */
	row_merge_dup_t*	dup)	/*!< in/out: reporter of duplicates
					(NULL if non-unique index) */
{
	ut_ad(!dict_index_is_spatial(buf->index));

	row_merge_tuple_sort(dict_index_get_n_unique(buf->index),
			     dict_index_get_n_fields(buf->index),
			     dup,
			     buf->tuples, buf->tmp_tuples, 0, buf->n_tuples);
}

/******************************************************//**
Write a buffer to a block. */
void
row_merge_buf_write(
/*================*/
	const row_merge_buf_t*	buf,	/*!< in: sorted buffer */
	const merge_file_t*	of UNIV_UNUSED,
					/*!< in: output file */
	row_merge_block_t*	block)	/*!< out: buffer for writing to file */
{
	const dict_index_t*	index	= buf->index;
	ulint			n_fields= dict_index_get_n_fields(index);
	byte*			b	= &block[0];

	DBUG_ENTER("row_merge_buf_write");

	for (ulint i = 0; i < buf->n_tuples; i++) {
		const mtuple_t*	entry	= &buf->tuples[i];

		row_merge_buf_encode(&b, index, entry, n_fields);
		ut_ad(b < &block[srv_sort_buf_size]);

		DBUG_LOG("ib_merge_sort",
			 reinterpret_cast<const void*>(b) << ','
			 << of->fd << ',' << of->offset << ' ' <<
			 i << ": " <<
			 rec_printer(entry->fields, n_fields).str());
	}

	/* Write an "end-of-chunk" marker. */
	ut_a(b < &block[srv_sort_buf_size]);
	ut_a(b == &block[0] + buf->total_size);
	*b++ = 0;
#ifdef UNIV_DEBUG_VALGRIND
	/* The rest of the block is uninitialized.  Initialize it
	to avoid bogus warnings. */
	memset(b, 0xff, &block[srv_sort_buf_size] - b);
#endif /* UNIV_DEBUG_VALGRIND */
	DBUG_LOG("ib_merge_sort",
		 "write " << reinterpret_cast<const void*>(b) << ','
		 << of->fd << ',' << of->offset << " EOF");
	DBUG_VOID_RETURN;
}

/******************************************************//**
Create a memory heap and allocate space for row_merge_rec_offsets()
and mrec_buf_t[3].
@return memory heap */
static
mem_heap_t*
row_merge_heap_create(
/*==================*/
	const dict_index_t*	index,		/*!< in: record descriptor */
	mrec_buf_t**		buf,		/*!< out: 3 buffers */
	ulint**			offsets1,	/*!< out: offsets */
	ulint**			offsets2)	/*!< out: offsets */
{
	ulint		i	= 1 + REC_OFFS_HEADER_SIZE
		+ dict_index_get_n_fields(index);
	mem_heap_t*	heap	= mem_heap_create(2 * i * sizeof **offsets1
						  + 3 * sizeof **buf);

	*buf = static_cast<mrec_buf_t*>(
		mem_heap_alloc(heap, 3 * sizeof **buf));
	*offsets1 = static_cast<ulint*>(
		mem_heap_alloc(heap, i * sizeof **offsets1));
	*offsets2 = static_cast<ulint*>(
		mem_heap_alloc(heap, i * sizeof **offsets2));

	(*offsets1)[0] = (*offsets2)[0] = i;
	(*offsets1)[1] = (*offsets2)[1] = dict_index_get_n_fields(index);

	return(heap);
}

/** Read a merge block from the file system.
@return whether the request was completed successfully */
bool
row_merge_read(
/*===========*/
	int			fd,	/*!< in: file descriptor */
	ulint			offset,	/*!< in: offset where to read
					in number of row_merge_block_t
					elements */
	row_merge_block_t*	buf,	/*!< out: data */
	row_merge_block_t*	crypt_buf, /*!< in: crypt buf or NULL */
	ulint			space)		/*!< in: space id */
{
	os_offset_t	ofs = ((os_offset_t) offset) * srv_sort_buf_size;

	DBUG_ENTER("row_merge_read");
	DBUG_LOG("ib_merge_sort", "fd=" << fd << " ofs=" << ofs);
	DBUG_EXECUTE_IF("row_merge_read_failure", DBUG_RETURN(FALSE););

	IORequest	request(IORequest::READ);
	const bool	success = os_file_read_no_error_handling_int_fd(
		request, fd, buf, ofs, srv_sort_buf_size);

	/* If encryption is enabled decrypt buffer */
	if (success && log_tmp_is_encrypted()) {
		if (!log_tmp_block_decrypt(buf, srv_sort_buf_size,
					   crypt_buf, ofs, space)) {
			return (FALSE);
		}

		srv_stats.n_merge_blocks_decrypted.inc();
		memcpy(buf, crypt_buf, srv_sort_buf_size);
	}

#ifdef POSIX_FADV_DONTNEED
	/* Each block is read exactly once.  Free up the file cache. */
	posix_fadvise(fd, ofs, srv_sort_buf_size, POSIX_FADV_DONTNEED);
#endif /* POSIX_FADV_DONTNEED */

	if (!success) {
		ib::error() << "Failed to read merge block at " << ofs;
	}

	DBUG_RETURN(success);
}

/********************************************************************//**
Write a merge block to the file system.
@return whether the request was completed successfully */
UNIV_INTERN
bool
row_merge_write(
/*============*/
	int		fd,			/*!< in: file descriptor */
	ulint		offset,			/*!< in: offset where to write,
						in number of row_merge_block_t elements */
	const void*	buf,			/*!< in: data */
	void*		crypt_buf,		/*!< in: crypt buf or NULL */
	ulint		space)			/*!< in: space id */
{
	size_t		buf_len = srv_sort_buf_size;
	os_offset_t	ofs = buf_len * (os_offset_t) offset;
	void*		out_buf = (void *)buf;

	DBUG_ENTER("row_merge_write");
	DBUG_LOG("ib_merge_sort", "fd=" << fd << " ofs=" << ofs);
	DBUG_EXECUTE_IF("row_merge_write_failure", DBUG_RETURN(FALSE););

	/* For encrypted tables, encrypt data before writing */
	if (log_tmp_is_encrypted()) {
		if (!log_tmp_block_encrypt(static_cast<const byte*>(buf),
					   buf_len,
					   static_cast<byte*>(crypt_buf),
					   ofs, space)) {
			return false;
		}

		srv_stats.n_merge_blocks_encrypted.inc();
		out_buf = crypt_buf;
	}

	IORequest	request(IORequest::WRITE);
	const bool	success = os_file_write_int_fd(
		request, "(merge)", fd, out_buf, ofs, buf_len);

#ifdef POSIX_FADV_DONTNEED
	/* The block will be needed on the next merge pass,
	but it can be evicted from the file cache meanwhile. */
	posix_fadvise(fd, ofs, buf_len, POSIX_FADV_DONTNEED);
#endif /* POSIX_FADV_DONTNEED */

	DBUG_RETURN(success);
}

/********************************************************************//**
Read a merge record.
@return pointer to next record, or NULL on I/O error or end of list */
const byte*
row_merge_read_rec(
/*===============*/
	row_merge_block_t*	block,	/*!< in/out: file buffer */
	mrec_buf_t*		buf,	/*!< in/out: secondary buffer */
	const byte*		b,	/*!< in: pointer to record */
	const dict_index_t*	index,	/*!< in: index of the record */
	int			fd,	/*!< in: file descriptor */
	ulint*			foffs,	/*!< in/out: file offset */
	const mrec_t**		mrec,	/*!< out: pointer to merge record,
					or NULL on end of list
					(non-NULL on I/O error) */
	ulint*			offsets,/*!< out: offsets of mrec */
	row_merge_block_t*	crypt_block, /*!< in: crypt buf or NULL */
	ulint			space) /*!< in: space id */
{
	ulint	extra_size;
	ulint	data_size;
	ulint	avail_size;

	ut_ad(b >= &block[0]);
	ut_ad(b < &block[srv_sort_buf_size]);

	ut_ad(*offsets == 1 + REC_OFFS_HEADER_SIZE
	      + dict_index_get_n_fields(index));

	DBUG_ENTER("row_merge_read_rec");

	extra_size = *b++;

	if (UNIV_UNLIKELY(!extra_size)) {
		/* End of list */
		*mrec = NULL;
		DBUG_LOG("ib_merge_sort",
			 "read " << reinterpret_cast<const void*>(b) << ',' <<
			 reinterpret_cast<const void*>(block) << ',' <<
			 fd << ',' << *foffs << " EOF");
		DBUG_RETURN(NULL);
	}

	if (extra_size >= 0x80) {
		/* Read another byte of extra_size. */

		if (UNIV_UNLIKELY(b >= &block[srv_sort_buf_size])) {
			if (!row_merge_read(fd, ++(*foffs), block,
					    crypt_block,
					    space)) {
err_exit:
				/* Signal I/O error. */
				*mrec = b;
				DBUG_RETURN(NULL);
			}

			/* Wrap around to the beginning of the buffer. */
			b = &block[0];
		}

		extra_size = (extra_size & 0x7f) << 8;
		extra_size |= *b++;
	}

	/* Normalize extra_size.  Above, value 0 signals "end of list". */
	extra_size--;

	/* Read the extra bytes. */

	if (UNIV_UNLIKELY(b + extra_size >= &block[srv_sort_buf_size])) {
		/* The record spans two blocks.  Copy the entire record
		to the auxiliary buffer and handle this as a special
		case. */

		avail_size = &block[srv_sort_buf_size] - b;
		ut_ad(avail_size < sizeof *buf);
		memcpy(*buf, b, avail_size);

		if (!row_merge_read(fd, ++(*foffs), block,
				    crypt_block,
				    space)) {

			goto err_exit;
		}

		/* Wrap around to the beginning of the buffer. */
		b = &block[0];

		/* Copy the record. */
		memcpy(*buf + avail_size, b, extra_size - avail_size);
		b += extra_size - avail_size;

		*mrec = *buf + extra_size;

		rec_init_offsets_temp(*mrec, index, offsets);

		data_size = rec_offs_data_size(offsets);

		/* These overflows should be impossible given that
		records are much smaller than either buffer, and
		the record starts near the beginning of each buffer. */
		ut_a(extra_size + data_size < sizeof *buf);
		ut_a(b + data_size < &block[srv_sort_buf_size]);

		/* Copy the data bytes. */
		memcpy(*buf + extra_size, b, data_size);
		b += data_size;

		goto func_exit;
	}

	*mrec = b + extra_size;

	rec_init_offsets_temp(*mrec, index, offsets);

	data_size = rec_offs_data_size(offsets);
	ut_ad(extra_size + data_size < sizeof *buf);

	b += extra_size + data_size;

	if (UNIV_LIKELY(b < &block[srv_sort_buf_size])) {
		/* The record fits entirely in the block.
		This is the normal case. */
		goto func_exit;
	}

	/* The record spans two blocks.  Copy it to buf. */

	b -= extra_size + data_size;
	avail_size = &block[srv_sort_buf_size] - b;
	memcpy(*buf, b, avail_size);
	*mrec = *buf + extra_size;

	/* We cannot invoke rec_offs_make_valid() here, because there
	are no REC_N_NEW_EXTRA_BYTES between extra_size and data_size.
	Similarly, rec_offs_validate() would fail, because it invokes
	rec_get_status(). */
	ut_d(offsets[2] = (ulint) *mrec);
	ut_d(offsets[3] = (ulint) index);

	if (!row_merge_read(fd, ++(*foffs), block,
			    crypt_block,
			    space)) {

		goto err_exit;
	}

	/* Wrap around to the beginning of the buffer. */
	b = &block[0];

	/* Copy the rest of the record. */
	memcpy(*buf + avail_size, b, extra_size + data_size - avail_size);
	b += extra_size + data_size - avail_size;

func_exit:
	DBUG_LOG("ib_merge_sort",
		 reinterpret_cast<const void*>(b) << ',' <<
		 reinterpret_cast<const void*>(block)
		 << ",fd=" << fd << ',' << *foffs << ": "
		 << rec_printer(*mrec, 0, offsets).str());
	DBUG_RETURN(b);
}

/********************************************************************//**
Write a merge record. */
static
void
row_merge_write_rec_low(
/*====================*/
	byte*		b,	/*!< out: buffer */
	ulint		e,	/*!< in: encoded extra_size */
#ifndef DBUG_OFF
	ulint		size,	/*!< in: total size to write */
	int		fd,	/*!< in: file descriptor */
	ulint		foffs,	/*!< in: file offset */
#endif /* !DBUG_OFF */
	const mrec_t*	mrec,	/*!< in: record to write */
	const ulint*	offsets)/*!< in: offsets of mrec */
#ifdef DBUG_OFF
# define row_merge_write_rec_low(b, e, size, fd, foffs, mrec, offsets)	\
	row_merge_write_rec_low(b, e, mrec, offsets)
#endif /* DBUG_OFF */
{
	DBUG_ENTER("row_merge_write_rec_low");

#ifndef DBUG_OFF
	const byte* const end = b + size;
#endif /* DBUG_OFF */
	DBUG_ASSERT(e == rec_offs_extra_size(offsets) + 1);

	DBUG_LOG("ib_merge_sort",
		 reinterpret_cast<const void*>(b) << ",fd=" << fd << ','
		 << foffs << ": " << rec_printer(mrec, 0, offsets).str());

	if (e < 0x80) {
		*b++ = (byte) e;
	} else {
		*b++ = (byte) (0x80 | (e >> 8));
		*b++ = (byte) e;
	}

	memcpy(b, mrec - rec_offs_extra_size(offsets), rec_offs_size(offsets));
	DBUG_ASSERT(b + rec_offs_size(offsets) == end);
	DBUG_VOID_RETURN;
}

/********************************************************************//**
Write a merge record.
@return pointer to end of block, or NULL on error */
static
byte*
row_merge_write_rec(
/*================*/
	row_merge_block_t*	block,	/*!< in/out: file buffer */
	mrec_buf_t*		buf,	/*!< in/out: secondary buffer */
	byte*			b,	/*!< in: pointer to end of block */
	int			fd,	/*!< in: file descriptor */
	ulint*			foffs,	/*!< in/out: file offset */
	const mrec_t*		mrec,	/*!< in: record to write */
	const ulint*            offsets,/*!< in: offsets of mrec */
	row_merge_block_t*	crypt_block, /*!< in: crypt buf or NULL */
	ulint			space)	   /*!< in: space id */
{
	ulint	extra_size;
	ulint	size;
	ulint	avail_size;

	ut_ad(block);
	ut_ad(buf);
	ut_ad(b >= &block[0]);
	ut_ad(b < &block[srv_sort_buf_size]);
	ut_ad(mrec);
	ut_ad(foffs);
	ut_ad(mrec < &block[0] || mrec > &block[srv_sort_buf_size]);
	ut_ad(mrec < buf[0] || mrec > buf[1]);

	/* Normalize extra_size.  Value 0 signals "end of list". */
	extra_size = rec_offs_extra_size(offsets) + 1;

	size = extra_size + (extra_size >= 0x80)
		+ rec_offs_data_size(offsets);

	if (UNIV_UNLIKELY(b + size >= &block[srv_sort_buf_size])) {
		/* The record spans two blocks.
		Copy it to the temporary buffer first. */
		avail_size = &block[srv_sort_buf_size] - b;

		row_merge_write_rec_low(buf[0],
					extra_size, size, fd, *foffs,
					mrec, offsets);

		/* Copy the head of the temporary buffer, write
		the completed block, and copy the tail of the
		record to the head of the new block. */
		memcpy(b, buf[0], avail_size);

		if (!row_merge_write(fd, (*foffs)++, block,
				     crypt_block,
				     space)) {
			return(NULL);
		}

		UNIV_MEM_INVALID(&block[0], srv_sort_buf_size);

		/* Copy the rest. */
		b = &block[0];
		memcpy(b, buf[0] + avail_size, size - avail_size);
		b += size - avail_size;
	} else {
		row_merge_write_rec_low(b, extra_size, size, fd, *foffs,
					mrec, offsets);
		b += size;
	}

	return(b);
}

/********************************************************************//**
Write an end-of-list marker.
@return pointer to end of block, or NULL on error */
static
byte*
row_merge_write_eof(
/*================*/
	row_merge_block_t*	block,		/*!< in/out: file buffer */
	byte*			b,		/*!< in: pointer to end of block */
	int			fd,		/*!< in: file descriptor */
	ulint*			foffs,		/*!< in/out: file offset */
	row_merge_block_t*	crypt_block, 	/*!< in: crypt buf or NULL */
	ulint			space)	   	/*!< in: space id */
{
	ut_ad(block);
	ut_ad(b >= &block[0]);
	ut_ad(b < &block[srv_sort_buf_size]);
	ut_ad(foffs);

	DBUG_ENTER("row_merge_write_eof");
	DBUG_LOG("ib_merge_sort",
		 reinterpret_cast<const void*>(b) << ',' <<
		 reinterpret_cast<const void*>(block) <<
		 ",fd=" << fd << ',' << *foffs);

	*b++ = 0;
	UNIV_MEM_ASSERT_RW(&block[0], b - &block[0]);
	UNIV_MEM_ASSERT_W(&block[0], srv_sort_buf_size);

#ifdef UNIV_DEBUG_VALGRIND
	/* The rest of the block is uninitialized.  Initialize it
	to avoid bogus warnings. */
	memset(b, 0xff, &block[srv_sort_buf_size] - b);
#endif /* UNIV_DEBUG_VALGRIND */

	if (!row_merge_write(fd, (*foffs)++, block, crypt_block, space)) {
		DBUG_RETURN(NULL);
	}

	UNIV_MEM_INVALID(&block[0], srv_sort_buf_size);
	DBUG_RETURN(&block[0]);
}

/** Create a temporary file if it has not been created already.
@param[in,out]	tmpfd	temporary file handle
@param[in]	path	location for creating temporary file
@return file descriptor, or -1 on failure */
static MY_ATTRIBUTE((warn_unused_result))
int
row_merge_tmpfile_if_needed(
	int*		tmpfd,
	const char*	path)
{
	if (*tmpfd < 0) {
		*tmpfd = row_merge_file_create_low(path);
		if (*tmpfd >= 0) {
			MONITOR_ATOMIC_INC(MONITOR_ALTER_TABLE_SORT_FILES);
		}
	}

	return(*tmpfd);
}

/** Create a temporary file for merge sort if it was not created already.
@param[in,out]	file	merge file structure
@param[in]	nrec	number of records in the file
@param[in]	path	location for creating temporary file
@return file descriptor, or -1 on failure */
static MY_ATTRIBUTE((warn_unused_result))
int
row_merge_file_create_if_needed(
	merge_file_t*	file,
	int*		tmpfd,
	ulint		nrec,
	const char*	path)
{
	ut_ad(file->fd < 0 || *tmpfd >=0);
	if (file->fd < 0 && row_merge_file_create(file, path) >= 0) {
		MONITOR_ATOMIC_INC(MONITOR_ALTER_TABLE_SORT_FILES);
		if (row_merge_tmpfile_if_needed(tmpfd, path) < 0) {
			return(-1);
		}

		file->n_rec = nrec;
	}

	ut_ad(file->fd < 0 || *tmpfd >=0);
	return(file->fd);
}

/** Copy the merge data tuple from another merge data tuple.
@param[in]	mtuple		source merge data tuple
@param[in,out]	prev_mtuple	destination merge data tuple
@param[in]	n_unique	number of unique fields exist in the mtuple
@param[in,out]	heap		memory heap where last_mtuple allocated */
static
void
row_mtuple_create(
	const mtuple_t*	mtuple,
	mtuple_t*	prev_mtuple,
	ulint		n_unique,
	mem_heap_t*	heap)
{
	memcpy(prev_mtuple->fields, mtuple->fields,
	       n_unique * sizeof *mtuple->fields);

	dfield_t*	field = prev_mtuple->fields;

	for (ulint i = 0; i < n_unique; i++) {
		dfield_dup(field++, heap);
	}
}

/** Compare two merge data tuples.
@param[in]	prev_mtuple	merge data tuple
@param[in]	current_mtuple	merge data tuple
@param[in,out]	dup		reporter of duplicates
@retval positive, 0, negative if current_mtuple is greater, equal, less, than
last_mtuple. */
static
int
row_mtuple_cmp(
	const mtuple_t*		prev_mtuple,
	const mtuple_t*		current_mtuple,
	row_merge_dup_t*	dup)
{
	ut_ad(dict_index_is_clust(dup->index));
	const ulint	n_unique = dict_index_get_n_unique(dup->index);

	return(row_merge_tuple_cmp(
		       n_unique, n_unique, *current_mtuple, *prev_mtuple, dup));
}

/** Insert cached spatial index rows.
@param[in]	trx_id		transaction id
@param[in]	sp_tuples	cached spatial rows
@param[in]	num_spatial	number of spatial indexes
@param[in,out]	row_heap	heap for insert
@param[in,out]	sp_heap		heap for tuples
@param[in,out]	pcur		cluster index cursor
@param[in,out]	mtr		mini transaction
@return DB_SUCCESS or error number */
static
dberr_t
row_merge_spatial_rows(
	trx_id_t		trx_id,
	index_tuple_info_t**	sp_tuples,
	ulint			num_spatial,
	mem_heap_t*		row_heap,
	mem_heap_t*		sp_heap,
	btr_pcur_t*		pcur,
	mtr_t*			mtr)
{
	dberr_t			err = DB_SUCCESS;

	if (sp_tuples == NULL) {
		return(DB_SUCCESS);
	}

	ut_ad(sp_heap != NULL);

	for (ulint j = 0; j < num_spatial; j++) {
		err = sp_tuples[j]->insert(trx_id, row_heap, pcur, mtr);

		if (err != DB_SUCCESS) {
			return(err);
		}
	}

	mem_heap_empty(sp_heap);

	return(err);
}

/** Check if the geometry field is valid.
@param[in]	row		the row
@param[in]	index		spatial index
@return true if it's valid, false if it's invalid. */
static
bool
row_geo_field_is_valid(
	const dtuple_t*		row,
	dict_index_t*		index)
{
	const dict_field_t*	ind_field
		= dict_index_get_nth_field(index, 0);
	const dict_col_t*	col
		= ind_field->col;
	ulint			col_no
		= dict_col_get_no(col);
	const dfield_t*		dfield
		= dtuple_get_nth_field(row, col_no);

	if (dfield_is_null(dfield)
	    || dfield_get_len(dfield) < GEO_DATA_HEADER_SIZE) {
		return(false);
	}

	return(true);
}

/** Reads clustered index of the table and create temporary files
containing the index entries for the indexes to be built.
@param[in]	trx		transaction
@param[in,out]	table		MySQL table object, for reporting erroneous
				records
@param[in]	old_table	table where rows are read from
@param[in]	new_table	table where indexes are created; identical to
				old_table unless creating a PRIMARY KEY
@param[in]	online		true if creating indexes online
@param[in]	index		indexes to be created
@param[in]	fts_sort_idx	full-text index to be created, or NULL
@param[in]	psort_info	parallel sort info for fts_sort_idx creation,
				or NULL
@param[in]	files		temporary files
@param[in]	key_numbers	MySQL key numbers to create
@param[in]	n_index		number of indexes to create
@param[in]	add_cols	default values of added columns, or NULL
@param[in]	add_v		newly added virtual columns along with indexes
@param[in]	col_map		mapping of old column numbers to new ones, or
NULL if old_table == new_table
@param[in]	add_autoinc	number of added AUTO_INCREMENT columns, or
ULINT_UNDEFINED if none is added
@param[in,out]	sequence	autoinc sequence
@param[in,out]	block		file buffer
@param[in]	skip_pk_sort	whether the new PRIMARY KEY will follow
existing order
@param[in,out]	tmpfd		temporary file handle
@param[in,out]	stage		performance schema accounting object, used by
ALTER TABLE. stage->n_pk_recs_inc() will be called for each record read and
stage->inc() will be called for each page read.
@param[in]	pct_cost	percent of task weight out of total alter job
@param[in,out]	crypt_block	crypted file buffer
@param[in]	eval_table	mysql table used to evaluate virtual column
				value, see innobase_get_computed_value().
@return DB_SUCCESS or error */
static MY_ATTRIBUTE((warn_unused_result))
dberr_t
row_merge_read_clustered_index(
	trx_t*			trx,
	struct TABLE*		table,
	const dict_table_t*	old_table,
	const dict_table_t*	new_table,
	bool			online,
	dict_index_t**		index,
	dict_index_t*		fts_sort_idx,
	fts_psort_t*		psort_info,
	merge_file_t*		files,
	const ulint*		key_numbers,
	ulint			n_index,
	const dtuple_t*		add_cols,
	const dict_add_v_col_t*	add_v,
	const ulint*		col_map,
	ulint			add_autoinc,
	ib_sequence_t&		sequence,
	row_merge_block_t*	block,
	bool			skip_pk_sort,
	int*			tmpfd,
	ut_stage_alter_t*	stage,
	double 			pct_cost,
	row_merge_block_t*	crypt_block,
	struct TABLE*		eval_table)
{
	dict_index_t*		clust_index;	/* Clustered index */
	mem_heap_t*		row_heap = NULL;/* Heap memory to create
						clustered index tuples */
	row_merge_buf_t**	merge_buf;	/* Temporary list for records*/
	mem_heap_t*		v_heap = NULL;	/* Heap memory to process large
						data for virtual column */
	btr_pcur_t		pcur;		/* Cursor on the clustered
						index */
	mtr_t			mtr;		/* Mini transaction */
	dberr_t			err = DB_SUCCESS;/* Return code */
	ulint			n_nonnull = 0;	/* number of columns
						changed to NOT NULL */
	ulint*			nonnull = NULL;	/* NOT NULL columns */
	dict_index_t*		fts_index = NULL;/* FTS index */
	doc_id_t		doc_id = 0;
	doc_id_t		max_doc_id = 0;
	ibool			add_doc_id = FALSE;
	os_event_t		fts_parallel_sort_event = NULL;
	ibool			fts_pll_sort = FALSE;
	int64_t			sig_count = 0;
	index_tuple_info_t**	sp_tuples = NULL;
	mem_heap_t*		sp_heap = NULL;
	ulint			num_spatial = 0;
	BtrBulk*		clust_btr_bulk = NULL;
	bool			clust_temp_file = false;
	mem_heap_t*		mtuple_heap = NULL;
	mtuple_t		prev_mtuple;
	mem_heap_t*		conv_heap = NULL;
	FlushObserver*		observer = trx->flush_observer;
	double 			curr_progress = 0.0;
	ib_uint64_t		read_rows = 0;
	ib_uint64_t		table_total_rows = 0;

	DBUG_ENTER("row_merge_read_clustered_index");

	ut_ad((old_table == new_table) == !col_map);
	ut_ad(!add_cols || col_map);

	table_total_rows = dict_table_get_n_rows(old_table);
	if(table_total_rows == 0) {
		/* We don't know total row count */
		table_total_rows = 1;
	}

	trx->op_info = "reading clustered index";

#ifdef FTS_INTERNAL_DIAG_PRINT
	DEBUG_FTS_SORT_PRINT("FTS_SORT: Start Create Index\n");
#endif

	/* Create and initialize memory for record buffers */

	merge_buf = static_cast<row_merge_buf_t**>(
		ut_malloc_nokey(n_index * sizeof *merge_buf));

	row_merge_dup_t	clust_dup = {index[0], table, col_map, 0};
	dfield_t*	prev_fields;
	const ulint	n_uniq = dict_index_get_n_unique(index[0]);

	ut_ad(trx->mysql_thd != NULL);

	const char*	path = thd_innodb_tmpdir(trx->mysql_thd);

	ut_ad(!skip_pk_sort || dict_index_is_clust(index[0]));
	/* There is no previous tuple yet. */
	prev_mtuple.fields = NULL;

	for (ulint i = 0; i < n_index; i++) {
		if (index[i]->type & DICT_FTS) {

			/* We are building a FT index, make sure
			we have the temporary 'fts_sort_idx' */
			ut_a(fts_sort_idx);

			fts_index = index[i];

			merge_buf[i] = row_merge_buf_create(fts_sort_idx);

			add_doc_id = DICT_TF2_FLAG_IS_SET(
				new_table, DICT_TF2_FTS_ADD_DOC_ID);

			/* If Doc ID does not exist in the table itself,
			fetch the first FTS Doc ID */
			if (add_doc_id) {
				fts_get_next_doc_id(
					(dict_table_t*) new_table,
					&doc_id);
				ut_ad(doc_id > 0);
			}

			fts_pll_sort = TRUE;
			row_fts_start_psort(psort_info);
			fts_parallel_sort_event =
				 psort_info[0].psort_common->sort_event;
		} else {
			if (dict_index_is_spatial(index[i])) {
				num_spatial++;
			}

			merge_buf[i] = row_merge_buf_create(index[i]);
		}
	}

	if (num_spatial > 0) {
		ulint	count = 0;

		sp_heap = mem_heap_create(512);

		sp_tuples = static_cast<index_tuple_info_t**>(
			ut_malloc_nokey(num_spatial
					* sizeof(*sp_tuples)));

		for (ulint i = 0; i < n_index; i++) {
			if (dict_index_is_spatial(index[i])) {
				sp_tuples[count]
					= UT_NEW_NOKEY(
						index_tuple_info_t(
							sp_heap,
							index[i]));
				count++;
			}
		}

		ut_ad(count == num_spatial);
	}

	mtr_start(&mtr);

	/* Find the clustered index and create a persistent cursor
	based on that. */

	clust_index = dict_table_get_first_index(old_table);

	btr_pcur_open_at_index_side(
		true, clust_index, BTR_SEARCH_LEAF, &pcur, true, 0, &mtr);

	if (old_table != new_table) {
		/* The table is being rebuilt.  Identify the columns
		that were flagged NOT NULL in the new table, so that
		we can quickly check that the records in the old table
		do not violate the added NOT NULL constraints. */

		nonnull = static_cast<ulint*>(
			ut_malloc_nokey(dict_table_get_n_cols(new_table)
				  * sizeof *nonnull));

		for (ulint i = 0; i < dict_table_get_n_cols(old_table); i++) {
			if (dict_table_get_nth_col(old_table, i)->prtype
			    & DATA_NOT_NULL) {
				continue;
			}

			const ulint j = col_map[i];

			if (j == ULINT_UNDEFINED) {
				/* The column was dropped. */
				continue;
			}

			if (dict_table_get_nth_col(new_table, j)->prtype
			    & DATA_NOT_NULL) {
				nonnull[n_nonnull++] = j;
			}
		}

		if (!n_nonnull) {
			ut_free(nonnull);
			nonnull = NULL;
		}
	}

	row_heap = mem_heap_create(sizeof(mrec_buf_t));

	if (dict_table_is_comp(old_table)
	    && !dict_table_is_comp(new_table)) {
		conv_heap = mem_heap_create(sizeof(mrec_buf_t));
	}

	if (skip_pk_sort) {
		prev_fields = static_cast<dfield_t*>(
			ut_malloc_nokey(n_uniq * sizeof *prev_fields));
		mtuple_heap = mem_heap_create(sizeof(mrec_buf_t));
	} else {
		prev_fields = NULL;
	}

	/* Scan the clustered index. */
	for (;;) {
		/* Do not continue if table pages are still encrypted */
		if (!old_table->is_readable() || !new_table->is_readable()) {
			err = DB_DECRYPTION_FAILED;
			trx->error_key_num = 0;
			goto func_exit;
		}

		const rec_t*	rec;
		ulint*		offsets;
		const dtuple_t*	row;
		row_ext_t*	ext;
		page_cur_t*	cur	= btr_pcur_get_page_cur(&pcur);

		mem_heap_empty(row_heap);

		page_cur_move_to_next(cur);

		stage->n_pk_recs_inc();

		if (page_cur_is_after_last(cur)) {

			stage->inc();

			if (UNIV_UNLIKELY(trx_is_interrupted(trx))) {
				err = DB_INTERRUPTED;
				trx->error_key_num = 0;
				goto func_exit;
			}

			if (online && old_table != new_table) {
				err = row_log_table_get_error(clust_index);
				if (err != DB_SUCCESS) {
					trx->error_key_num = 0;
					goto func_exit;
				}
			}

#ifdef DBUG_OFF
# define dbug_run_purge	false
#else /* DBUG_OFF */
			bool	dbug_run_purge = false;
#endif /* DBUG_OFF */
			DBUG_EXECUTE_IF(
				"ib_purge_on_create_index_page_switch",
				dbug_run_purge = true;);

			/* Insert the cached spatial index rows. */
			err = row_merge_spatial_rows(
				trx->id, sp_tuples, num_spatial,
				row_heap, sp_heap, &pcur, &mtr);

			if (err != DB_SUCCESS) {
				goto func_exit;
			}

			if (!mtr.is_active()) {
				goto scan_next;
			}

			if (dbug_run_purge
			    || dict_index_get_lock(clust_index)->waiters) {
				/* There are waiters on the clustered
				index tree lock, likely the purge
				thread. Store and restore the cursor
				position, and yield so that scanning a
				large table will not starve other
				threads. */

				/* Store the cursor position on the last user
				record on the page. */
				btr_pcur_move_to_prev_on_page(&pcur);
				/* Leaf pages must never be empty, unless
				this is the only page in the index tree. */
				ut_ad(btr_pcur_is_on_user_rec(&pcur)
				      || btr_pcur_get_block(
					      &pcur)->page.id.page_no()
				      == clust_index->page);

				btr_pcur_store_position(&pcur, &mtr);
				mtr_commit(&mtr);

				if (dbug_run_purge) {
					/* This is for testing
					purposes only (see
					DBUG_EXECUTE_IF above).  We
					signal the purge thread and
					hope that the purge batch will
					complete before we execute
					btr_pcur_restore_position(). */
					trx_purge_run();
					os_thread_sleep(1000000);
				}

				/* Give the waiters a chance to proceed. */
				os_thread_yield();
scan_next:
				mtr_start(&mtr);
				/* Restore position on the record, or its
				predecessor if the record was purged
				meanwhile. */
				btr_pcur_restore_position(
					BTR_SEARCH_LEAF, &pcur, &mtr);
				/* Move to the successor of the
				original record. */
				if (!btr_pcur_move_to_next_user_rec(
					    &pcur, &mtr)) {
end_of_index:
					row = NULL;
					mtr_commit(&mtr);
					mem_heap_free(row_heap);
					row_heap = NULL;
					ut_free(nonnull);
					nonnull = NULL;
					goto write_buffers;
				}
			} else {
				ulint		next_page_no;
				buf_block_t*	block;

				next_page_no = btr_page_get_next(
					page_cur_get_page(cur), &mtr);

				if (next_page_no == FIL_NULL) {
					goto end_of_index;
				}

				block = page_cur_get_block(cur);
				block = btr_block_get(
					page_id_t(block->page.id.space(),
						  next_page_no),
					block->page.size,
					BTR_SEARCH_LEAF,
					clust_index, &mtr);

				btr_leaf_page_release(page_cur_get_block(cur),
						      BTR_SEARCH_LEAF, &mtr);
				page_cur_set_before_first(block, cur);
				page_cur_move_to_next(cur);

				ut_ad(!page_cur_is_after_last(cur));
			}
		}

		rec = page_cur_get_rec(cur);

		if (online) {
			offsets = rec_get_offsets(rec, clust_index, NULL, true,
						  ULINT_UNDEFINED, &row_heap);

			/* Perform a REPEATABLE READ.

			When rebuilding the table online,
			row_log_table_apply() must not see a newer
			state of the table when applying the log.
			This is mainly to prevent false duplicate key
			errors, because the log will identify records
			by the PRIMARY KEY, and also to prevent unsafe
			BLOB access.

			When creating a secondary index online, this
			table scan must not see records that have only
			been inserted to the clustered index, but have
			not been written to the online_log of
			index[]. If we performed READ UNCOMMITTED, it
			could happen that the ADD INDEX reaches
			ONLINE_INDEX_COMPLETE state between the time
			the DML thread has updated the clustered index
			but has not yet accessed secondary index. */
			ut_ad(MVCC::is_view_active(trx->read_view));

			if (!trx->read_view->changes_visible(
				    row_get_rec_trx_id(
					    rec, clust_index, offsets),
				    old_table->name)) {
				rec_t*	old_vers;

				row_vers_build_for_consistent_read(
					rec, &mtr, clust_index, &offsets,
					trx->read_view, &row_heap,
					row_heap, &old_vers, NULL);

				rec = old_vers;

				if (!rec) {
					continue;
				}
			}

			if (rec_get_deleted_flag(
				    rec,
				    dict_table_is_comp(old_table))) {
				/* In delete-marked records, DB_TRX_ID must
				always refer to an existing undo log record. */
				ut_ad(row_get_rec_trx_id(rec, clust_index,
							 offsets));
				/* This record was deleted in the latest
				committed version, or it was deleted and
				then reinserted-by-update before purge
				kicked in. Skip it. */
				continue;
			}

			ut_ad(!rec_offs_any_null_extern(rec, offsets));
		} else if (rec_get_deleted_flag(
				   rec, dict_table_is_comp(old_table))) {
			/* In delete-marked records, DB_TRX_ID must
			always refer to an existing undo log record. */
			ut_ad(rec_get_trx_id(rec, clust_index));
			/* Skip delete-marked records.

			Skipping delete-marked records will make the
			created indexes unuseable for transactions
			whose read views were created before the index
			creation completed, but preserving the history
			would make it tricky to detect duplicate
			keys. */
			continue;
		} else {
			offsets = rec_get_offsets(rec, clust_index, NULL, true,
						  ULINT_UNDEFINED, &row_heap);
		}

		/* When !online, we are holding a lock on old_table, preventing
		any inserts that could have written a record 'stub' before
		writing out off-page columns. */
		ut_ad(!rec_offs_any_null_extern(rec, offsets));

		/* Build a row based on the clustered index. */

		row = row_build_w_add_vcol(ROW_COPY_POINTERS, clust_index,
					   rec, offsets, new_table,
					   add_cols, add_v, col_map, &ext,
					   row_heap);
		ut_ad(row);

		for (ulint i = 0; i < n_nonnull; i++) {
			const dfield_t*	field	= &row->fields[nonnull[i]];

			ut_ad(dfield_get_type(field)->prtype & DATA_NOT_NULL);

			if (dfield_is_null(field)) {
				err = DB_INVALID_NULL;
				trx->error_key_num = 0;
				goto func_exit;
			}
		}

		/* Get the next Doc ID */
		if (add_doc_id) {
			doc_id++;
		} else {
			doc_id = 0;
		}

		if (add_autoinc != ULINT_UNDEFINED) {

			ut_ad(add_autoinc
			      < dict_table_get_n_user_cols(new_table));

			const dfield_t*	dfield;

			dfield = dtuple_get_nth_field(row, add_autoinc);
			if (dfield_is_null(dfield)) {
				goto write_buffers;
			}

			const dtype_t*  dtype = dfield_get_type(dfield);
			byte*	b = static_cast<byte*>(dfield_get_data(dfield));

			if (sequence.eof()) {
				err = DB_ERROR;
				trx->error_key_num = 0;

				ib_errf(trx->mysql_thd, IB_LOG_LEVEL_ERROR,
					ER_AUTOINC_READ_FAILED, "[NULL]");

				goto func_exit;
			}

			ulonglong	value = sequence++;

			switch (dtype_get_mtype(dtype)) {
			case DATA_INT: {
				ibool	usign;
				ulint	len = dfield_get_len(dfield);

				usign = dtype_get_prtype(dtype) & DATA_UNSIGNED;
				mach_write_ulonglong(b, value, len, usign);

				break;
				}

			case DATA_FLOAT:
				mach_float_write(
					b, static_cast<float>(value));
				break;

			case DATA_DOUBLE:
				mach_double_write(
					b, static_cast<double>(value));
				break;

			default:
				ut_ad(0);
			}
		}

write_buffers:
		/* Build all entries for all the indexes to be created
		in a single scan of the clustered index. */

		ulint	s_idx_cnt = 0;
		bool	skip_sort = skip_pk_sort
			&& dict_index_is_clust(merge_buf[0]->index);

		for (ulint i = 0; i < n_index; i++, skip_sort = false) {
			row_merge_buf_t*	buf	= merge_buf[i];
			merge_file_t*		file	= &files[i];
			ulint			rows_added = 0;

			if (dict_index_is_spatial(buf->index)) {
				if (!row) {
					continue;
				}

				ut_ad(sp_tuples[s_idx_cnt]->get_index()
				      == buf->index);

				/* If the geometry field is invalid, report
				error. */
				if (!row_geo_field_is_valid(row, buf->index)) {
					err = DB_CANT_CREATE_GEOMETRY_OBJECT;
					break;
				}

				sp_tuples[s_idx_cnt]->add(row, ext);
				s_idx_cnt++;

				continue;
			}

			if (UNIV_LIKELY
			    (row && (rows_added = row_merge_buf_add(
					buf, fts_index, old_table, new_table,
					psort_info, row, ext, &doc_id,
					conv_heap, &err,
					&v_heap, eval_table, trx)))) {

				/* If we are creating FTS index,
				a single row can generate more
				records for tokenized word */
				file->n_rec += rows_added;

				if (err != DB_SUCCESS) {
					ut_ad(err == DB_TOO_BIG_RECORD);
					break;
				}

				if (doc_id > max_doc_id) {
					max_doc_id = doc_id;
				}

				if (buf->index->type & DICT_FTS) {
					/* Check if error occurs in child thread */
					for (ulint j = 0;
					     j < fts_sort_pll_degree; j++) {
						if (psort_info[j].error
							!= DB_SUCCESS) {
							err = psort_info[j].error;
							trx->error_key_num = i;
							break;
						}
					}

					if (err != DB_SUCCESS) {
						break;
					}
				}

				if (skip_sort) {
					ut_ad(buf->n_tuples > 0);
					const mtuple_t*	curr =
						&buf->tuples[buf->n_tuples - 1];

					ut_ad(i == 0);
					ut_ad(dict_index_is_clust(merge_buf[0]->index));
					/* Detect duplicates by comparing the
					current record with previous record.
					When temp file is not used, records
					should be in sorted order. */
					if (prev_mtuple.fields != NULL
					    && (row_mtuple_cmp(
						&prev_mtuple, curr,
						&clust_dup) == 0)) {

						err = DB_DUPLICATE_KEY;
						trx->error_key_num
							= key_numbers[0];
						goto func_exit;
					}

					prev_mtuple.fields = curr->fields;
				}

				continue;
			}

			if (err == DB_COMPUTE_VALUE_FAILED) {
				trx->error_key_num = i;
				goto func_exit;
			}

			if (buf->index->type & DICT_FTS) {
				if (!row || !doc_id) {
					continue;
				}
			}

			/* The buffer must be sufficiently large
			to hold at least one record. It may only
			be empty when we reach the end of the
			clustered index. row_merge_buf_add()
			must not have been called in this loop. */
			ut_ad(buf->n_tuples || row == NULL);

			/* We have enough data tuples to form a block.
			Sort them and write to disk if temp file is used
			or insert into index if temp file is not used. */
			ut_ad(old_table == new_table
			      ? !dict_index_is_clust(buf->index)
			      : (i == 0) == dict_index_is_clust(buf->index));

			/* We have enough data tuples to form a block.
			Sort them (if !skip_sort) and write to disk. */

			if (buf->n_tuples) {
				if (skip_sort) {
					/* Temporary File is not used.
					so insert sorted block to the index */
					if (row != NULL) {
						/* We have to do insert the
						cached spatial index rows, since
						after the mtr_commit, the cluster
						index page could be updated, then
						the data in cached rows become
						invalid. */
						err = row_merge_spatial_rows(
							trx->id, sp_tuples,
							num_spatial,
							row_heap, sp_heap,
							&pcur, &mtr);

						if (err != DB_SUCCESS) {
							goto func_exit;
						}

						/* We are not at the end of
						the scan yet. We must
						mtr_commit() in order to be
						able to call log_free_check()
						in row_merge_insert_index_tuples().
						Due to mtr_commit(), the
						current row will be invalid, and
						we must reread it on the next
						loop iteration. */
						if (mtr.is_active()) {
							btr_pcur_move_to_prev_on_page(
								&pcur);
							btr_pcur_store_position(
								&pcur, &mtr);

							mtr.commit();
						}
					}

					mem_heap_empty(mtuple_heap);
					prev_mtuple.fields = prev_fields;

					row_mtuple_create(
						&buf->tuples[buf->n_tuples - 1],
						&prev_mtuple, n_uniq,
						mtuple_heap);

					if (clust_btr_bulk == NULL) {
						clust_btr_bulk = UT_NEW_NOKEY(
							BtrBulk(index[i],
								trx,
								observer/**/));
					} else {
						clust_btr_bulk->latch();
					}

					err = row_merge_insert_index_tuples(
						index[i], old_table,
						-1, NULL, buf, clust_btr_bulk,
						table_total_rows,
						curr_progress,
						pct_cost,
						crypt_block,
						new_table->space);

					if (row == NULL) {
						err = clust_btr_bulk->finish(
							err);
						UT_DELETE(clust_btr_bulk);
						clust_btr_bulk = NULL;
					} else {
						/* Release latches for possible
						log_free_chck in spatial index
						build. */
						clust_btr_bulk->release();
					}

					if (err != DB_SUCCESS) {
						break;
					}

					if (row != NULL) {
						/* Restore the cursor on the
						previous clustered index record,
						and empty the buffer. The next
						iteration of the outer loop will
						advance the cursor and read the
						next record (the one which we
						had to ignore due to the buffer
						overflow). */
						mtr_start(&mtr);
						btr_pcur_restore_position(
							BTR_SEARCH_LEAF, &pcur,
							&mtr);
						buf = row_merge_buf_empty(buf);
						/* Restart the outer loop on the
						record. We did not insert it
						into any index yet. */
						ut_ad(i == 0);
						break;
					}
				} else if (dict_index_is_unique(buf->index)) {
					row_merge_dup_t	dup = {
						buf->index, table, col_map, 0};

					row_merge_buf_sort(buf, &dup);

					if (dup.n_dup) {
						err = DB_DUPLICATE_KEY;
						trx->error_key_num
							= key_numbers[i];
						break;
					}
				} else {
					row_merge_buf_sort(buf, NULL);
				}
			} else if (online && new_table == old_table) {
				/* Note the newest transaction that
				modified this index when the scan was
				completed. We prevent older readers
				from accessing this index, to ensure
				read consistency. */

				trx_id_t	max_trx_id;

				ut_a(row == NULL);
				rw_lock_x_lock(
					dict_index_get_lock(buf->index));
				ut_a(dict_index_get_online_status(buf->index)
				     == ONLINE_INDEX_CREATION);

				max_trx_id = row_log_get_max_trx(buf->index);

				if (max_trx_id > buf->index->trx_id) {
					buf->index->trx_id = max_trx_id;
				}

				rw_lock_x_unlock(
					dict_index_get_lock(buf->index));
			}

			/* Secondary index and clustered index which is
			not in sorted order can use the temporary file.
			Fulltext index should not use the temporary file. */
			if (!skip_sort && !(buf->index->type & DICT_FTS)) {
				/* In case we can have all rows in sort buffer,
				we can insert directly into the index without
				temporary file if clustered index does not uses
				temporary file. */
				if (row == NULL && file->fd == -1
				    && !clust_temp_file) {
					DBUG_EXECUTE_IF(
						"row_merge_write_failure",
						err = DB_TEMP_FILE_WRITE_FAIL;
						trx->error_key_num = i;
						goto all_done;);

					DBUG_EXECUTE_IF(
						"row_merge_tmpfile_fail",
						err = DB_OUT_OF_MEMORY;
						trx->error_key_num = i;
						goto all_done;);

					BtrBulk	btr_bulk(index[i], trx,
							 observer);

					err = row_merge_insert_index_tuples(
						index[i], old_table,
						-1, NULL, buf, &btr_bulk,
						table_total_rows,
						curr_progress,
						pct_cost,
						crypt_block,
						new_table->space);

					err = btr_bulk.finish(err);

					DBUG_EXECUTE_IF(
						"row_merge_insert_big_row",
						err = DB_TOO_BIG_RECORD;);

					if (err != DB_SUCCESS) {
						break;
					}
				} else {
					if (row_merge_file_create_if_needed(
						file, tmpfd,
						buf->n_tuples, path) < 0) {
						err = DB_OUT_OF_MEMORY;
						trx->error_key_num = i;
						break;
					}

					/* Ensure that duplicates in the
					clustered index will be detected before
					inserting secondary index records. */
					if (dict_index_is_clust(buf->index)) {
						clust_temp_file = true;
					}

					ut_ad(file->n_rec > 0);

					row_merge_buf_write(buf, file, block);

					if (!row_merge_write(
						    file->fd, file->offset++,
						    block, crypt_block,
						    new_table->space)) {
						err = DB_TEMP_FILE_WRITE_FAIL;
						trx->error_key_num = i;
						break;
					}

					UNIV_MEM_INVALID(
						&block[0], srv_sort_buf_size);
				}
			}
			merge_buf[i] = row_merge_buf_empty(buf);

			if (UNIV_LIKELY(row != NULL)) {
				/* Try writing the record again, now
				that the buffer has been written out
				and emptied. */

				if (UNIV_UNLIKELY
				    (!(rows_added = row_merge_buf_add(
						buf, fts_index, old_table,
						new_table, psort_info, row, ext,
						&doc_id, conv_heap,
						&err, &v_heap, table, trx)))) {
					/* An empty buffer should have enough
					room for at least one record. */
					ut_error;
				}

				if (err != DB_SUCCESS) {
					break;
				}

				file->n_rec += rows_added;
			}
		}

		if (row == NULL) {
			goto all_done;
		}

		if (err != DB_SUCCESS) {
			goto func_exit;
		}

		if (v_heap) {
			mem_heap_empty(v_heap);
		}

		/* Increment innodb_onlineddl_pct_progress status variable */
		read_rows++;
		if(read_rows % 1000 == 0) {
			/* Update progress for each 1000 rows */
			curr_progress = (read_rows >= table_total_rows) ?
					pct_cost :
				((pct_cost * read_rows) / table_total_rows);
			/* presenting 10.12% as 1012 integer */
			onlineddl_pct_progress = (ulint) (curr_progress * 100);
		}
	}

func_exit:
	if (mtr.is_active()) {
		mtr_commit(&mtr);
	}
	if (row_heap) {
		mem_heap_free(row_heap);
	}
	ut_free(nonnull);

all_done:
	if (clust_btr_bulk != NULL) {
		ut_ad(err != DB_SUCCESS);
		clust_btr_bulk->latch();
		err = clust_btr_bulk->finish(
			err);
		UT_DELETE(clust_btr_bulk);
	}

	if (prev_fields != NULL) {
		ut_free(prev_fields);
		mem_heap_free(mtuple_heap);
	}

	if (v_heap) {
		mem_heap_free(v_heap);
	}

	if (conv_heap != NULL) {
		mem_heap_free(conv_heap);
	}

#ifdef FTS_INTERNAL_DIAG_PRINT
	DEBUG_FTS_SORT_PRINT("FTS_SORT: Complete Scan Table\n");
#endif
	if (fts_pll_sort) {
		bool	all_exit = false;
		ulint	trial_count = 0;
		const ulint max_trial_count = 10000;

wait_again:
                /* Check if error occurs in child thread */
		for (ulint j = 0; j < fts_sort_pll_degree; j++) {
			if (psort_info[j].error != DB_SUCCESS) {
				err = psort_info[j].error;
				trx->error_key_num = j;
				break;
			}
		}

		/* Tell all children that parent has done scanning */
		for (ulint i = 0; i < fts_sort_pll_degree; i++) {
			if (err == DB_SUCCESS) {
				psort_info[i].state = FTS_PARENT_COMPLETE;
			} else {
				psort_info[i].state = FTS_PARENT_EXITING;
			}
		}

		/* Now wait all children to report back to be completed */
		os_event_wait_time_low(fts_parallel_sort_event,
				       1000000, sig_count);

		for (ulint i = 0; i < fts_sort_pll_degree; i++) {
			if (psort_info[i].child_status != FTS_CHILD_COMPLETE
			    && psort_info[i].child_status != FTS_CHILD_EXITING) {
				sig_count = os_event_reset(
					fts_parallel_sort_event);
				goto wait_again;
			}
		}

		/* Now all children should complete, wait a bit until
		they all finish setting the event, before we free everything.
		This has a 10 second timeout */
		do {
			all_exit = true;

			for (ulint j = 0; j < fts_sort_pll_degree; j++) {
				if (psort_info[j].child_status
				    != FTS_CHILD_EXITING) {
					all_exit = false;
					os_thread_sleep(1000);
					break;
				}
			}
			trial_count++;
		} while (!all_exit && trial_count < max_trial_count);

		if (!all_exit) {
			ib::fatal() << "Not all child sort threads exited"
				" when creating FTS index '"
				<< fts_sort_idx->name << "'";
		}
	}

#ifdef FTS_INTERNAL_DIAG_PRINT
	DEBUG_FTS_SORT_PRINT("FTS_SORT: Complete Tokenization\n");
#endif
	for (ulint i = 0; i < n_index; i++) {
		row_merge_buf_free(merge_buf[i]);
	}

	row_fts_free_pll_merge_buf(psort_info);

	ut_free(merge_buf);

	btr_pcur_close(&pcur);

	if (sp_tuples != NULL) {
		for (ulint i = 0; i < num_spatial; i++) {
			UT_DELETE(sp_tuples[i]);
		}
		ut_free(sp_tuples);

		if (sp_heap) {
			mem_heap_free(sp_heap);
		}
	}

	/* Update the next Doc ID we used. Table should be locked, so
	no concurrent DML */
	if (max_doc_id && err == DB_SUCCESS) {
		/* Sync fts cache for other fts indexes to keep all
		fts indexes consistent in sync_doc_id. */
		err = fts_sync_table(const_cast<dict_table_t*>(new_table),
				     false, true, false);

		if (err == DB_SUCCESS) {
			fts_update_next_doc_id(
				0, new_table,
				old_table->name.m_name, max_doc_id);
		}
	}

	trx->op_info = "";

	DBUG_RETURN(err);
}

/** Write a record via buffer 2 and read the next record to buffer N.
@param N number of the buffer (0 or 1)
@param INDEX record descriptor
@param AT_END statement to execute at end of input */
#define ROW_MERGE_WRITE_GET_NEXT_LOW(N, INDEX, AT_END)			\
	do {								\
		b2 = row_merge_write_rec(&block[2 * srv_sort_buf_size], \
					 &buf[2], b2,			\
					 of->fd, &of->offset,		\
					 mrec##N, offsets##N,		\
			crypt_block ? &crypt_block[2 * srv_sort_buf_size] : NULL , \
					space);				\
		if (UNIV_UNLIKELY(!b2 || ++of->n_rec > file->n_rec)) {	\
			goto corrupt;					\
		}							\
		b##N = row_merge_read_rec(&block[N * srv_sort_buf_size],\
					  &buf[N], b##N, INDEX,		\
					  file->fd, foffs##N,		\
					  &mrec##N, offsets##N,		\
			crypt_block ? &crypt_block[N * srv_sort_buf_size] : NULL, \
					  space);			\
									\
		if (UNIV_UNLIKELY(!b##N)) {				\
			if (mrec##N) {					\
				goto corrupt;				\
			}						\
			AT_END;						\
		}							\
	} while (0)

#ifdef HAVE_PSI_STAGE_INTERFACE
#define ROW_MERGE_WRITE_GET_NEXT(N, INDEX, AT_END)			\
	do {								\
		if (stage != NULL) {					\
			stage->inc();					\
		}							\
		ROW_MERGE_WRITE_GET_NEXT_LOW(N, INDEX, AT_END);		\
	} while (0)
#else /* HAVE_PSI_STAGE_INTERFACE */
#define ROW_MERGE_WRITE_GET_NEXT(N, INDEX, AT_END)			\
	ROW_MERGE_WRITE_GET_NEXT_LOW(N, INDEX, AT_END)
#endif /* HAVE_PSI_STAGE_INTERFACE */

/** Merge two blocks of records on disk and write a bigger block.
@param[in]	dup	descriptor of index being created
@param[in]	file	file containing index entries
@param[in,out]	block	3 buffers
@param[in,out]	foffs0	offset of first source list in the file
@param[in,out]	foffs1	offset of second source list in the file
@param[in,out]	of	output file
@param[in,out]	stage	performance schema accounting object, used by
@param[in,out]	crypt_block	encryption buffer
@param[in]	space	tablespace ID for encryption
ALTER TABLE. If not NULL stage->inc() will be called for each record
processed.
@return DB_SUCCESS or error code */
static MY_ATTRIBUTE((warn_unused_result))
dberr_t
row_merge_blocks(
	const row_merge_dup_t*	dup,
	const merge_file_t*	file,
	row_merge_block_t*	block,
	ulint*			foffs0,
	ulint*			foffs1,
	merge_file_t*		of,
	ut_stage_alter_t*	stage,
	row_merge_block_t*	crypt_block,
	ulint			space)
{
	mem_heap_t*	heap;	/*!< memory heap for offsets0, offsets1 */

	mrec_buf_t*	buf;	/*!< buffer for handling
				split mrec in block[] */
	const byte*	b0;	/*!< pointer to block[0] */
	const byte*	b1;	/*!< pointer to block[srv_sort_buf_size] */
	byte*		b2;	/*!< pointer to block[2 * srv_sort_buf_size] */
	const mrec_t*	mrec0;	/*!< merge rec, points to block[0] or buf[0] */
	const mrec_t*	mrec1;	/*!< merge rec, points to
				block[srv_sort_buf_size] or buf[1] */
	ulint*		offsets0;/* offsets of mrec0 */
	ulint*		offsets1;/* offsets of mrec1 */

	DBUG_ENTER("row_merge_blocks");
	DBUG_LOG("ib_merge_sort",
		 "fd=" << file->fd << ',' << *foffs0 << '+' << *foffs1
		 << " to fd=" << of->fd << ',' << of->offset);

	heap = row_merge_heap_create(dup->index, &buf, &offsets0, &offsets1);

	/* Write a record and read the next record.  Split the output
	file in two halves, which can be merged on the following pass. */

	if (!row_merge_read(file->fd, *foffs0, &block[0],
			    crypt_block ? &crypt_block[0] : NULL,
			    space) ||
	    !row_merge_read(file->fd, *foffs1, &block[srv_sort_buf_size],
			    crypt_block ? &crypt_block[srv_sort_buf_size] : NULL,
			    space)) {
corrupt:
		mem_heap_free(heap);
		DBUG_RETURN(DB_CORRUPTION);
	}

	b0 = &block[0];
	b1 = &block[srv_sort_buf_size];
	b2 = &block[2 * srv_sort_buf_size];

	b0 = row_merge_read_rec(
		&block[0], &buf[0], b0, dup->index,
		file->fd, foffs0, &mrec0, offsets0,
		crypt_block ? &crypt_block[0] : NULL,
		space);

	b1 = row_merge_read_rec(
		&block[srv_sort_buf_size],
		&buf[srv_sort_buf_size], b1, dup->index,
		file->fd, foffs1, &mrec1, offsets1,
		crypt_block ? &crypt_block[srv_sort_buf_size] : NULL,
		space);

	if (UNIV_UNLIKELY(!b0 && mrec0)
	    || UNIV_UNLIKELY(!b1 && mrec1)) {

		goto corrupt;
	}

	while (mrec0 && mrec1) {
		int cmp = cmp_rec_rec_simple(
			mrec0, mrec1, offsets0, offsets1,
			dup->index, dup->table);
		if (cmp < 0) {
			ROW_MERGE_WRITE_GET_NEXT(0, dup->index, goto merged);
		} else if (cmp) {
			ROW_MERGE_WRITE_GET_NEXT(1, dup->index, goto merged);
		} else {
			mem_heap_free(heap);
			DBUG_RETURN(DB_DUPLICATE_KEY);
		}
	}

merged:
	if (mrec0) {
		/* append all mrec0 to output */
		for (;;) {
			ROW_MERGE_WRITE_GET_NEXT(0, dup->index, goto done0);
		}
	}
done0:
	if (mrec1) {
		/* append all mrec1 to output */
		for (;;) {
			ROW_MERGE_WRITE_GET_NEXT(1, dup->index, goto done1);
		}
	}
done1:

	mem_heap_free(heap);

	b2 = row_merge_write_eof(
		&block[2 * srv_sort_buf_size],
		b2, of->fd, &of->offset,
		crypt_block ? &crypt_block[2 * srv_sort_buf_size] : NULL,
		space);
	DBUG_RETURN(b2 ? DB_SUCCESS : DB_CORRUPTION);
}

/** Copy a block of index entries.
@param[in]	index	index being created
@param[in]	file	input file
@param[in,out]	block	3 buffers
@param[in,out]	foffs0	input file offset
@param[in,out]	of	output file
@param[in,out]	stage	performance schema accounting object, used by
@param[in,out]	crypt_block	encryption buffer
@param[in]	space	tablespace ID for encryption
ALTER TABLE. If not NULL stage->inc() will be called for each record
processed.
@return TRUE on success, FALSE on failure */
static MY_ATTRIBUTE((warn_unused_result))
ibool
row_merge_blocks_copy(
	const dict_index_t*	index,
	const merge_file_t*	file,
	row_merge_block_t*	block,
	ulint*			foffs0,
	merge_file_t*		of,
	ut_stage_alter_t*	stage,
	row_merge_block_t*	crypt_block,
	ulint			space)
{
	mem_heap_t*	heap;	/*!< memory heap for offsets0, offsets1 */

	mrec_buf_t*	buf;	/*!< buffer for handling
				split mrec in block[] */
	const byte*	b0;	/*!< pointer to block[0] */
	byte*		b2;	/*!< pointer to block[2 * srv_sort_buf_size] */
	const mrec_t*	mrec0;	/*!< merge rec, points to block[0] */
	ulint*		offsets0;/* offsets of mrec0 */
	ulint*		offsets1;/* dummy offsets */

	DBUG_ENTER("row_merge_blocks_copy");
	DBUG_LOG("ib_merge_sort",
		 "fd=" << file->fd << ',' << foffs0
		 << " to fd=" << of->fd << ',' << of->offset);

	heap = row_merge_heap_create(index, &buf, &offsets0, &offsets1);

	/* Write a record and read the next record.  Split the output
	file in two halves, which can be merged on the following pass. */

	if (!row_merge_read(file->fd, *foffs0, &block[0],
			crypt_block ? &crypt_block[0] : NULL,
			space)) {
corrupt:
		mem_heap_free(heap);
		DBUG_RETURN(FALSE);
	}

	b0 = &block[0];

	b2 = &block[2 * srv_sort_buf_size];

	b0 = row_merge_read_rec(&block[0], &buf[0], b0, index,
				file->fd, foffs0, &mrec0, offsets0,
				crypt_block ? &crypt_block[0] : NULL,
				space);

	if (UNIV_UNLIKELY(!b0 && mrec0)) {

		goto corrupt;
	}

	if (mrec0) {
		/* append all mrec0 to output */
		for (;;) {
			ROW_MERGE_WRITE_GET_NEXT(0, index, goto done0);
		}
	}
done0:

	/* The file offset points to the beginning of the last page
	that has been read.  Update it to point to the next block. */
	(*foffs0)++;

	mem_heap_free(heap);

	DBUG_RETURN(row_merge_write_eof(
			    &block[2 * srv_sort_buf_size],
			    b2, of->fd, &of->offset,
			    crypt_block
			    ? &crypt_block[2 * srv_sort_buf_size]
			    : NULL, space)
		    != NULL);
}

/** Merge disk files.
@param[in]	trx		transaction
@param[in]	dup		descriptor of index being created
@param[in,out]	file		file containing index entries
@param[in,out]	block		3 buffers
@param[in,out]	tmpfd		temporary file handle
@param[in,out]	num_run		Number of runs that remain to be merged
@param[in,out]	run_offset	Array that contains the first offset number
for each merge run
@param[in,out]	stage		performance schema accounting object, used by
@param[in,out]	crypt_block	encryption buffer
@param[in]	space		tablespace ID for encryption
ALTER TABLE. If not NULL stage->inc() will be called for each record
processed.
@return DB_SUCCESS or error code */
static
dberr_t
row_merge(
	trx_t*			trx,
	const row_merge_dup_t*	dup,
	merge_file_t*		file,
	row_merge_block_t*	block,
	int*			tmpfd,
	ulint*			num_run,
	ulint*			run_offset,
	ut_stage_alter_t*	stage,
	row_merge_block_t*	crypt_block,
	ulint			space)
{
	ulint		foffs0;	/*!< first input offset */
	ulint		foffs1;	/*!< second input offset */
	dberr_t		error;	/*!< error code */
	merge_file_t	of;	/*!< output file */
	const ulint	ihalf	= run_offset[*num_run / 2];
				/*!< half the input file */
	ulint		n_run	= 0;
				/*!< num of runs generated from this merge */

	UNIV_MEM_ASSERT_W(&block[0], 3 * srv_sort_buf_size);

	if (crypt_block) {
		UNIV_MEM_ASSERT_W(&crypt_block[0], 3 * srv_sort_buf_size);
	}

	ut_ad(ihalf < file->offset);

	of.fd = *tmpfd;
	of.offset = 0;
	of.n_rec = 0;

#ifdef POSIX_FADV_SEQUENTIAL
	/* The input file will be read sequentially, starting from the
	beginning and the middle.  In Linux, the POSIX_FADV_SEQUENTIAL
	affects the entire file.  Each block will be read exactly once. */
	posix_fadvise(file->fd, 0, 0,
		      POSIX_FADV_SEQUENTIAL | POSIX_FADV_NOREUSE);
#endif /* POSIX_FADV_SEQUENTIAL */

	/* Merge blocks to the output file. */
	foffs0 = 0;
	foffs1 = ihalf;

	UNIV_MEM_INVALID(run_offset, *num_run * sizeof *run_offset);

	for (; foffs0 < ihalf && foffs1 < file->offset; foffs0++, foffs1++) {

		if (trx_is_interrupted(trx)) {
			return(DB_INTERRUPTED);
		}

		/* Remember the offset number for this run */
		run_offset[n_run++] = of.offset;

		error = row_merge_blocks(dup, file, block,
					 &foffs0, &foffs1, &of, stage,
					 crypt_block, space);

		if (error != DB_SUCCESS) {
			return(error);
		}

	}

	/* Copy the last blocks, if there are any. */

	while (foffs0 < ihalf) {

		if (UNIV_UNLIKELY(trx_is_interrupted(trx))) {
			return(DB_INTERRUPTED);
		}

		/* Remember the offset number for this run */
		run_offset[n_run++] = of.offset;

		if (!row_merge_blocks_copy(dup->index, file, block,
					   &foffs0, &of, stage,
					   crypt_block, space)) {
			return(DB_CORRUPTION);
		}
	}

	ut_ad(foffs0 == ihalf);

	while (foffs1 < file->offset) {

		if (trx_is_interrupted(trx)) {
			return(DB_INTERRUPTED);
		}

		/* Remember the offset number for this run */
		run_offset[n_run++] = of.offset;

		if (!row_merge_blocks_copy(dup->index, file, block,
					   &foffs1, &of, stage,
					   crypt_block, space)) {
			return(DB_CORRUPTION);
		}
	}

	ut_ad(foffs1 == file->offset);

	if (UNIV_UNLIKELY(of.n_rec != file->n_rec)) {
		return(DB_CORRUPTION);
	}

	ut_ad(n_run <= *num_run);

	*num_run = n_run;

	/* Each run can contain one or more offsets. As merge goes on,
	the number of runs (to merge) will reduce until we have one
	single run. So the number of runs will always be smaller than
	the number of offsets in file */
	ut_ad((*num_run) <= file->offset);

	/* The number of offsets in output file is always equal or
	smaller than input file */
	ut_ad(of.offset <= file->offset);

	/* Swap file descriptors for the next pass. */
	*tmpfd = file->fd;
	*file = of;

	UNIV_MEM_INVALID(&block[0], 3 * srv_sort_buf_size);

	return(DB_SUCCESS);
}

/** Merge disk files.
@param[in]	trx	transaction
@param[in]	dup	descriptor of index being created
@param[in,out]	file	file containing index entries
@param[in,out]	block	3 buffers
@param[in,out]	tmpfd	temporary file handle
@param[in,out]	stage	performance schema accounting object, used by
ALTER TABLE. If not NULL, stage->begin_phase_sort() will be called initially
and then stage->inc() will be called for each record processed.
@return DB_SUCCESS or error code */
dberr_t
row_merge_sort(
	trx_t*			trx,
	const row_merge_dup_t*	dup,
	merge_file_t*		file,
	row_merge_block_t*	block,
	int*			tmpfd,
	const bool		update_progress,
					/*!< in: update progress
					status variable or not */
	const double 		pct_progress,
					/*!< in: total progress percent
					until now */
	const double		pct_cost, /*!< in: current progress percent */
	row_merge_block_t*	crypt_block, /*!< in: crypt buf or NULL */
	ulint			space,	   /*!< in: space id */
	ut_stage_alter_t* 	stage)
{
	const ulint	half	= file->offset / 2;
	ulint		num_runs;
	ulint*		run_offset;
	dberr_t		error	= DB_SUCCESS;
	ulint		merge_count = 0;
	ulint		total_merge_sort_count;
	double		curr_progress = 0;

	DBUG_ENTER("row_merge_sort");

	/* Record the number of merge runs we need to perform */
	num_runs = file->offset;

	if (stage != NULL) {
		stage->begin_phase_sort(log2(num_runs));
	}

	/* Find the number N which 2^N is greater or equal than num_runs */
	/* N is merge sort running count */
	total_merge_sort_count = (ulint) ceil(my_log2f((float)num_runs));
	if(total_merge_sort_count <= 0) {
		total_merge_sort_count=1;
	}

	/* If num_runs are less than 1, nothing to merge */
	if (num_runs <= 1) {
		DBUG_RETURN(error);
	}

	/* "run_offset" records each run's first offset number */
	run_offset = (ulint*) ut_malloc_nokey(file->offset * sizeof(ulint));

	/* This tells row_merge() where to start for the first round
	of merge. */
	run_offset[half] = half;

	/* The file should always contain at least one byte (the end
	of file marker).  Thus, it must be at least one block. */
	ut_ad(file->offset > 0);

	/* These thd_progress* calls will crash on sol10-64 when innodb_plugin
	is used. MDEV-9356: innodb.innodb_bug53290 fails (crashes) on
	sol10-64 in buildbot.
	*/
#ifndef UNIV_SOLARIS
	/* Progress report only for "normal" indexes. */
	if (!(dup->index->type & DICT_FTS)) {
		thd_progress_init(trx->mysql_thd, 1);
	}
#endif /* UNIV_SOLARIS */

	if (global_system_variables.log_warnings > 2) {
		sql_print_information("InnoDB: Online DDL : merge-sorting"
				      " has estimated " ULINTPF " runs",
				      num_runs);
	}

	/* Merge the runs until we have one big run */
	do {
		/* Report progress of merge sort to MySQL for
		show processlist progress field */
		/* Progress report only for "normal" indexes. */
#ifndef UNIV_SOLARIS
		if (!(dup->index->type & DICT_FTS)) {
			thd_progress_report(trx->mysql_thd, file->offset - num_runs, file->offset);
		}
#endif /* UNIV_SOLARIS */

		error = row_merge(trx, dup, file, block, tmpfd,
				  &num_runs, run_offset, stage,
				  crypt_block, space);

		if(update_progress) {
			merge_count++;
			curr_progress = (merge_count >= total_merge_sort_count) ?
				pct_cost :
				((pct_cost * merge_count) / total_merge_sort_count);
			/* presenting 10.12% as 1012 integer */;
			onlineddl_pct_progress = (ulint) ((pct_progress + curr_progress) * 100);
		}

		if (error != DB_SUCCESS) {
			break;
		}

		UNIV_MEM_ASSERT_RW(run_offset, num_runs * sizeof *run_offset);
	} while (num_runs > 1);

	ut_free(run_offset);

	/* Progress report only for "normal" indexes. */
#ifndef UNIV_SOLARIS
	if (!(dup->index->type & DICT_FTS)) {
		thd_progress_end(trx->mysql_thd);
	}
#endif /* UNIV_SOLARIS */

	DBUG_RETURN(error);
}

/** Copy externally stored columns to the data tuple.
@param[in]	mrec		record containing BLOB pointers,
or NULL to use tuple instead
@param[in]	offsets		offsets of mrec
@param[in]	zip_size	compressed page size in bytes, or 0
@param[in,out]	tuple		data tuple
@param[in,out]	heap		memory heap */
static
void
row_merge_copy_blobs(
	const mrec_t*		mrec,
	const ulint*		offsets,
	const page_size_t&	page_size,
	dtuple_t*		tuple,
	mem_heap_t*		heap)
{
	ut_ad(mrec == NULL || rec_offs_any_extern(offsets));

	for (ulint i = 0; i < dtuple_get_n_fields(tuple); i++) {
		ulint		len;
		const void*	data;
		dfield_t*	field = dtuple_get_nth_field(tuple, i);
		ulint		field_len;
		const byte*	field_data;

		if (!dfield_is_ext(field)) {
			continue;
		}

		ut_ad(!dfield_is_null(field));

		/* During the creation of a PRIMARY KEY, the table is
		X-locked, and we skip copying records that have been
		marked for deletion. Therefore, externally stored
		columns cannot possibly be freed between the time the
		BLOB pointers are read (row_merge_read_clustered_index())
		and dereferenced (below). */
		if (mrec == NULL) {
			field_data
				= static_cast<byte*>(dfield_get_data(field));
			field_len = dfield_get_len(field);

			ut_a(field_len >= BTR_EXTERN_FIELD_REF_SIZE);

			ut_a(memcmp(field_data + field_len
				     - BTR_EXTERN_FIELD_REF_SIZE,
				     field_ref_zero,
				     BTR_EXTERN_FIELD_REF_SIZE));

			data = btr_copy_externally_stored_field(
				&len, field_data, page_size, field_len, heap);
		} else {
			data = btr_rec_copy_externally_stored_field(
				mrec, offsets, page_size, i, &len, heap);
		}

		/* Because we have locked the table, any records
		written by incomplete transactions must have been
		rolled back already. There must not be any incomplete
		BLOB columns. */
		ut_a(data);

		dfield_set_data(field, data, len);
	}
}

/** Convert a merge record to a typed data tuple. Note that externally
stored fields are not copied to heap.
@param[in,out]	index	index on the table
@param[in]	mtuple	merge record
@param[in]	heap	memory heap from which memory needed is allocated
@return	index entry built. */
static
void
row_merge_mtuple_to_dtuple(
	dict_index_t*	index,
	dtuple_t*	dtuple,
	const mtuple_t* mtuple)
{
	ut_ad(!dict_index_is_ibuf(index));

	memcpy(dtuple->fields, mtuple->fields,
	       dtuple->n_fields * sizeof *mtuple->fields);
}

/** Insert sorted data tuples to the index.
@param[in]	index		index to be inserted
@param[in]	old_table	old table
@param[in]	fd		file descriptor
@param[in,out]	block		file buffer
@param[in]	row_buf		row_buf the sorted data tuples,
or NULL if fd, block will be used instead
@param[in,out]	btr_bulk	btr bulk instance
@param[in,out]	stage		performance schema accounting object, used by
ALTER TABLE. If not NULL stage->begin_phase_insert() will be called initially
and then stage->inc() will be called for each record that is processed.
@return DB_SUCCESS or error number */
static	MY_ATTRIBUTE((warn_unused_result))
dberr_t
row_merge_insert_index_tuples(
	dict_index_t*		index,
	const dict_table_t*	old_table,
	int			fd,
	row_merge_block_t*	block,
	const row_merge_buf_t*	row_buf,
	BtrBulk*		btr_bulk,
	const ib_uint64_t	table_total_rows, /*!< in: total rows of old table */
	const double		pct_progress,	/*!< in: total progress
						percent until now */
	const double		pct_cost, /*!< in: current progress percent
					  */
	row_merge_block_t*	crypt_block, /*!< in: crypt buf or NULL */
	ulint			space,	   /*!< in: space id */
	ut_stage_alter_t*	stage)
{
	const byte*		b;
	mem_heap_t*		heap;
	mem_heap_t*		tuple_heap;
	dberr_t			error = DB_SUCCESS;
	ulint			foffs = 0;
	ulint*			offsets;
	mrec_buf_t*		buf;
	ulint			n_rows = 0;
	dtuple_t*		dtuple;
	ib_uint64_t		inserted_rows = 0;
	double			curr_progress = 0;
	dict_index_t*		old_index = NULL;
	const mrec_t*		mrec  = NULL;
	ulint			n_ext = 0;
	mtr_t			mtr;


	DBUG_ENTER("row_merge_insert_index_tuples");

	ut_ad(!srv_read_only_mode);
	ut_ad(!(index->type & DICT_FTS));
	ut_ad(!dict_index_is_spatial(index));

	if (stage != NULL) {
		stage->begin_phase_insert();
	}

	tuple_heap = mem_heap_create(1000);

	{
		ulint i	= 1 + REC_OFFS_HEADER_SIZE
			+ dict_index_get_n_fields(index);
		heap = mem_heap_create(sizeof *buf + i * sizeof *offsets);
		offsets = static_cast<ulint*>(
			mem_heap_alloc(heap, i * sizeof *offsets));
		offsets[0] = i;
		offsets[1] = dict_index_get_n_fields(index);
	}

	if (row_buf != NULL) {
		ut_ad(fd == -1);
		ut_ad(block == NULL);
		DBUG_EXECUTE_IF("row_merge_read_failure",
				error = DB_CORRUPTION;
				goto err_exit;);
		buf = NULL;
		b = NULL;
		dtuple = dtuple_create(
			heap, dict_index_get_n_fields(index));
		dtuple_set_n_fields_cmp(
			dtuple, dict_index_get_n_unique_in_tree(index));
	} else {
		b = block;
		dtuple = NULL;

		if (!row_merge_read(fd, foffs, block, crypt_block, space)) {
			error = DB_CORRUPTION;
			goto err_exit;
		} else {
			buf = static_cast<mrec_buf_t*>(
				mem_heap_alloc(heap, sizeof *buf));
		}
	}

	for (;;) {

		if (stage != NULL) {
			stage->inc();
		}

		if (row_buf != NULL) {
			if (n_rows >= row_buf->n_tuples) {
				break;
			}

			/* Convert merge tuple record from
			row buffer to data tuple record */
			row_merge_mtuple_to_dtuple(
				index, dtuple, &row_buf->tuples[n_rows]);

			n_ext = dtuple_get_n_ext(dtuple);
			n_rows++;
			/* BLOB pointers must be copied from dtuple */
			mrec = NULL;
		} else {
			b = row_merge_read_rec(block, buf, b, index,
					       fd, &foffs, &mrec, offsets,
					       crypt_block,
					       space);

			if (UNIV_UNLIKELY(!b)) {
				/* End of list, or I/O error */
				if (mrec) {
					error = DB_CORRUPTION;
				}
				break;
			}

			dtuple = row_rec_to_index_entry_low(
				mrec, index, offsets, &n_ext, tuple_heap);
		}

		old_index	= dict_table_get_first_index(old_table);

		if (dict_index_is_clust(index)
		    && dict_index_is_online_ddl(old_index)) {
			error = row_log_table_get_error(old_index);
			if (error != DB_SUCCESS) {
				break;
			}
		}

		if (!n_ext) {
			/* There are no externally stored columns. */
		} else {
			ut_ad(dict_index_is_clust(index));
			/* Off-page columns can be fetched safely
			when concurrent modifications to the table
			are disabled. (Purge can process delete-marked
			records, but row_merge_read_clustered_index()
			would have skipped them.)

			When concurrent modifications are enabled,
			row_merge_read_clustered_index() will
			only see rows from transactions that were
			committed before the ALTER TABLE started
			(REPEATABLE READ).

			Any modifications after the
			row_merge_read_clustered_index() scan
			will go through row_log_table_apply().
			Any modifications to off-page columns
			will be tracked by
			row_log_table_blob_alloc() and
			row_log_table_blob_free(). */
			row_merge_copy_blobs(
				mrec, offsets,
				dict_table_page_size(old_table),
				dtuple, tuple_heap);
		}

#ifdef UNIV_DEBUG
		static const latch_level_t latches[] = {
			SYNC_INDEX_TREE,	/* index->lock */
			SYNC_LEVEL_VARYING	/* btr_bulk->m_page_bulks */
		};
#endif /* UNIV_DEBUG */

		ut_ad(dtuple_validate(dtuple));
		ut_ad(!sync_check_iterate(sync_allowed_latches(latches,
							       latches + 2)));
		error = btr_bulk->insert(dtuple);

		if (error != DB_SUCCESS) {
			goto err_exit;
		}

		mem_heap_empty(tuple_heap);

		/* Increment innodb_onlineddl_pct_progress status variable */
		inserted_rows++;
		if(inserted_rows % 1000 == 0) {
			/* Update progress for each 1000 rows */
			curr_progress = (inserted_rows >= table_total_rows ||
				table_total_rows <= 0) ?
				pct_cost :
				((pct_cost * inserted_rows) / table_total_rows);

			/* presenting 10.12% as 1012 integer */;
			onlineddl_pct_progress = (ulint) ((pct_progress + curr_progress) * 100);
		}
	}

err_exit:
	mem_heap_free(tuple_heap);
	mem_heap_free(heap);

	DBUG_RETURN(error);
}

/*********************************************************************//**
Sets an exclusive lock on a table, for the duration of creating indexes.
@return error code or DB_SUCCESS */
dberr_t
row_merge_lock_table(
/*=================*/
	trx_t*		trx,		/*!< in/out: transaction */
	dict_table_t*	table,		/*!< in: table to lock */
	enum lock_mode	mode)		/*!< in: LOCK_X or LOCK_S */
{
	ut_ad(!srv_read_only_mode);
	ut_ad(mode == LOCK_X || mode == LOCK_S);

	trx->op_info = "setting table lock for creating or dropping index";
	trx->ddl = true;

	return(lock_table_for_trx(table, trx, mode));
}

/*********************************************************************//**
Drop an index that was created before an error occurred.
The data dictionary must have been locked exclusively by the caller,
because the transaction will not be committed. */
static
void
row_merge_drop_index_dict(
/*======================*/
	trx_t*		trx,	/*!< in/out: dictionary transaction */
	index_id_t	index_id)/*!< in: index identifier */
{
	static const char sql[] =
		"PROCEDURE DROP_INDEX_PROC () IS\n"
		"BEGIN\n"
		"DELETE FROM SYS_FIELDS WHERE INDEX_ID=:indexid;\n"
		"DELETE FROM SYS_INDEXES WHERE ID=:indexid;\n"
		"END;\n";
	dberr_t		error;
	pars_info_t*	info;

	ut_ad(!srv_read_only_mode);
	ut_ad(mutex_own(&dict_sys->mutex));
	ut_ad(trx->dict_operation_lock_mode == RW_X_LATCH);
	ut_ad(trx_get_dict_operation(trx) == TRX_DICT_OP_INDEX);
	ut_ad(rw_lock_own(dict_operation_lock, RW_LOCK_X));

	info = pars_info_create();
	pars_info_add_ull_literal(info, "indexid", index_id);
	trx->op_info = "dropping index from dictionary";
	error = que_eval_sql(info, sql, FALSE, trx);

	if (error != DB_SUCCESS) {
		/* Even though we ensure that DDL transactions are WAIT
		and DEADLOCK free, we could encounter other errors e.g.,
		DB_TOO_MANY_CONCURRENT_TRXS. */
		trx->error_state = DB_SUCCESS;

		ib::error() << "row_merge_drop_index_dict failed with error "
			<< error;
	}

	trx->op_info = "";
}

/*********************************************************************//**
Drop indexes that were created before an error occurred.
The data dictionary must have been locked exclusively by the caller,
because the transaction will not be committed. */
void
row_merge_drop_indexes_dict(
/*========================*/
	trx_t*		trx,	/*!< in/out: dictionary transaction */
	table_id_t	table_id)/*!< in: table identifier */
{
	static const char sql[] =
		"PROCEDURE DROP_INDEXES_PROC () IS\n"
		"ixid CHAR;\n"
		"found INT;\n"

		"DECLARE CURSOR index_cur IS\n"
		" SELECT ID FROM SYS_INDEXES\n"
		" WHERE TABLE_ID=:tableid AND\n"
		" SUBSTR(NAME,0,1)='" TEMP_INDEX_PREFIX_STR "'\n"
		"FOR UPDATE;\n"

		"BEGIN\n"
		"found := 1;\n"
		"OPEN index_cur;\n"
		"WHILE found = 1 LOOP\n"
		"  FETCH index_cur INTO ixid;\n"
		"  IF (SQL % NOTFOUND) THEN\n"
		"    found := 0;\n"
		"  ELSE\n"
		"    DELETE FROM SYS_FIELDS WHERE INDEX_ID=ixid;\n"
		"    DELETE FROM SYS_INDEXES WHERE CURRENT OF index_cur;\n"
		"  END IF;\n"
		"END LOOP;\n"
		"CLOSE index_cur;\n"

		"END;\n";
	dberr_t		error;
	pars_info_t*	info;

	ut_ad(!srv_read_only_mode);
	ut_ad(mutex_own(&dict_sys->mutex));
	ut_ad(trx->dict_operation_lock_mode == RW_X_LATCH);
	ut_ad(trx_get_dict_operation(trx) == TRX_DICT_OP_INDEX);
	ut_ad(rw_lock_own(dict_operation_lock, RW_LOCK_X));

	/* It is possible that table->n_ref_count > 1 when
	locked=TRUE. In this case, all code that should have an open
	handle to the table be waiting for the next statement to execute,
	or waiting for a meta-data lock.

	A concurrent purge will be prevented by dict_operation_lock. */

	info = pars_info_create();
	pars_info_add_ull_literal(info, "tableid", table_id);
	trx->op_info = "dropping indexes";
	error = que_eval_sql(info, sql, FALSE, trx);

	switch (error) {
	case DB_SUCCESS:
		break;
	default:
		/* Even though we ensure that DDL transactions are WAIT
		and DEADLOCK free, we could encounter other errors e.g.,
		DB_TOO_MANY_CONCURRENT_TRXS. */
		ib::error() << "row_merge_drop_indexes_dict failed with error "
			<< error;
		/* fall through */
	case DB_TOO_MANY_CONCURRENT_TRXS:
		trx->error_state = DB_SUCCESS;
	}

	trx->op_info = "";
}

/*********************************************************************//**
Drop indexes that were created before an error occurred.
The data dictionary must have been locked exclusively by the caller,
because the transaction will not be committed. */
void
row_merge_drop_indexes(
/*===================*/
	trx_t*		trx,	/*!< in/out: dictionary transaction */
	dict_table_t*	table,	/*!< in/out: table containing the indexes */
	ibool		locked)	/*!< in: TRUE=table locked,
				FALSE=may need to do a lazy drop */
{
	dict_index_t*	index;
	dict_index_t*	next_index;

	ut_ad(!srv_read_only_mode);
	ut_ad(mutex_own(&dict_sys->mutex));
	ut_ad(trx->dict_operation_lock_mode == RW_X_LATCH);
	ut_ad(trx_get_dict_operation(trx) == TRX_DICT_OP_INDEX);
	ut_ad(rw_lock_own(dict_operation_lock, RW_LOCK_X));

	index = dict_table_get_first_index(table);
	ut_ad(dict_index_is_clust(index));
	ut_ad(dict_index_get_online_status(index) == ONLINE_INDEX_COMPLETE);

	/* the caller should have an open handle to the table */
	ut_ad(table->get_ref_count() >= 1);

	/* It is possible that table->n_ref_count > 1 when
	locked=TRUE. In this case, all code that should have an open
	handle to the table be waiting for the next statement to execute,
	or waiting for a meta-data lock.

	A concurrent purge will be prevented by dict_operation_lock. */

	if (!locked && (table->get_ref_count() > 1
			|| UT_LIST_GET_FIRST(table->locks))) {
		/* We will have to drop the indexes later, when the
		table is guaranteed to be no longer in use.  Mark the
		indexes as incomplete and corrupted, so that other
		threads will stop using them.  Let dict_table_close()
		or crash recovery or the next invocation of
		prepare_inplace_alter_table() take care of dropping
		the indexes. */

		while ((index = dict_table_get_next_index(index)) != NULL) {
			ut_ad(!dict_index_is_clust(index));

			switch (dict_index_get_online_status(index)) {
			case ONLINE_INDEX_ABORTED_DROPPED:
				continue;
			case ONLINE_INDEX_COMPLETE:
				if (index->is_committed()) {
					/* Do nothing to already
					published indexes. */
				} else if (index->type & DICT_FTS) {
					/* Drop a completed FULLTEXT
					index, due to a timeout during
					MDL upgrade for
					commit_inplace_alter_table().
					Because only concurrent reads
					are allowed (and they are not
					seeing this index yet) we
					are safe to drop the index. */
					dict_index_t* prev = UT_LIST_GET_PREV(
						indexes, index);
					/* At least there should be
					the clustered index before
					this one. */
					ut_ad(prev);
					ut_a(table->fts);
					fts_drop_index(table, index, trx);
					/* We can remove a DICT_FTS
					index from the cache, because
					we do not allow ADD FULLTEXT INDEX
					with LOCK=NONE. If we allowed that,
					we should exclude FTS entries from
					prebuilt->ins_node->entry_list
					in ins_node_create_entry_list(). */
					dict_index_remove_from_cache(
						table, index);
					index = prev;
				} else {
					rw_lock_x_lock(
						dict_index_get_lock(index));
					dict_index_set_online_status(
						index, ONLINE_INDEX_ABORTED);
					index->type |= DICT_CORRUPT;
					table->drop_aborted = TRUE;
					goto drop_aborted;
				}
				continue;
			case ONLINE_INDEX_CREATION:
				rw_lock_x_lock(dict_index_get_lock(index));
				ut_ad(!index->is_committed());
				row_log_abort_sec(index);
			drop_aborted:
				rw_lock_x_unlock(dict_index_get_lock(index));

				DEBUG_SYNC_C("merge_drop_index_after_abort");
				/* covered by dict_sys->mutex */
				MONITOR_INC(MONITOR_BACKGROUND_DROP_INDEX);
				/* fall through */
			case ONLINE_INDEX_ABORTED:
				/* Drop the index tree from the
				data dictionary and free it from
				the tablespace, but keep the object
				in the data dictionary cache. */
				row_merge_drop_index_dict(trx, index->id);
				rw_lock_x_lock(dict_index_get_lock(index));
				dict_index_set_online_status(
					index, ONLINE_INDEX_ABORTED_DROPPED);
				rw_lock_x_unlock(dict_index_get_lock(index));
				table->drop_aborted = TRUE;
				continue;
			}
			ut_error;
		}

		return;
	}

	row_merge_drop_indexes_dict(trx, table->id);

	/* Invalidate all row_prebuilt_t::ins_graph that are referring
	to this table. That is, force row_get_prebuilt_insert_row() to
	rebuild prebuilt->ins_node->entry_list). */
	ut_ad(table->def_trx_id <= trx->id);
	table->def_trx_id = trx->id;

	next_index = dict_table_get_next_index(index);

	while ((index = next_index) != NULL) {
		/* read the next pointer before freeing the index */
		next_index = dict_table_get_next_index(index);

		ut_ad(!dict_index_is_clust(index));

		if (!index->is_committed()) {
			/* If it is FTS index, drop from table->fts
			and also drop its auxiliary tables */
			if (index->type & DICT_FTS) {
				ut_a(table->fts);
				fts_drop_index(table, index, trx);
			}

			switch (dict_index_get_online_status(index)) {
			case ONLINE_INDEX_CREATION:
				/* This state should only be possible
				when prepare_inplace_alter_table() fails
				after invoking row_merge_create_index().
				In inplace_alter_table(),
				row_merge_build_indexes()
				should never leave the index in this state.
				It would invoke row_log_abort_sec() on
				failure. */
			case ONLINE_INDEX_COMPLETE:
				/* In these cases, we are able to drop
				the index straight. The DROP INDEX was
				never deferred. */
				break;
			case ONLINE_INDEX_ABORTED:
			case ONLINE_INDEX_ABORTED_DROPPED:
				/* covered by dict_sys->mutex */
				MONITOR_DEC(MONITOR_BACKGROUND_DROP_INDEX);
			}

			dict_index_remove_from_cache(table, index);
		}
	}

	table->drop_aborted = FALSE;
	ut_d(dict_table_check_for_dup_indexes(table, CHECK_ALL_COMPLETE));
}

/*********************************************************************//**
Drop all partially created indexes during crash recovery. */
void
row_merge_drop_temp_indexes(void)
/*=============================*/
{
	static const char sql[] =
		"PROCEDURE DROP_TEMP_INDEXES_PROC () IS\n"
		"ixid CHAR;\n"
		"found INT;\n"

		"DECLARE CURSOR index_cur IS\n"
		" SELECT ID FROM SYS_INDEXES\n"
		" WHERE SUBSTR(NAME,0,1)='" TEMP_INDEX_PREFIX_STR "'\n"
		"FOR UPDATE;\n"

		"BEGIN\n"
		"found := 1;\n"
		"OPEN index_cur;\n"
		"WHILE found = 1 LOOP\n"
		"  FETCH index_cur INTO ixid;\n"
		"  IF (SQL % NOTFOUND) THEN\n"
		"    found := 0;\n"
		"  ELSE\n"
		"    DELETE FROM SYS_FIELDS WHERE INDEX_ID=ixid;\n"
		"    DELETE FROM SYS_INDEXES WHERE CURRENT OF index_cur;\n"
		"  END IF;\n"
		"END LOOP;\n"
		"CLOSE index_cur;\n"
		"END;\n";
	trx_t*	trx;
	dberr_t	error;

	/* Load the table definitions that contain partially defined
	indexes, so that the data dictionary information can be checked
	when accessing the tablename.ibd files. */
	trx = trx_allocate_for_background();
	trx->op_info = "dropping partially created indexes";
	row_mysql_lock_data_dictionary(trx);
	/* Ensure that this transaction will be rolled back and locks
	will be released, if the server gets killed before the commit
	gets written to the redo log. */
	trx_set_dict_operation(trx, TRX_DICT_OP_INDEX);

	trx->op_info = "dropping indexes";
	error = que_eval_sql(NULL, sql, FALSE, trx);

	if (error != DB_SUCCESS) {
		/* Even though we ensure that DDL transactions are WAIT
		and DEADLOCK free, we could encounter other errors e.g.,
		DB_TOO_MANY_CONCURRENT_TRXS. */
		trx->error_state = DB_SUCCESS;

		ib::error() << "row_merge_drop_temp_indexes failed with error"
			<< error;
	}

	trx_commit_for_mysql(trx);
	row_mysql_unlock_data_dictionary(trx);
	trx_free_for_background(trx);
}


/** Create temporary merge files in the given paramater path, and if
UNIV_PFS_IO defined, register the file descriptor with Performance Schema.
@param[in]	path	location for creating temporary merge files, or NULL
@return File descriptor */
int
row_merge_file_create_low(
	const char*	path)
{
	int	fd;
#ifdef UNIV_PFS_IO
	/* This temp file open does not go through normal
	file APIs, add instrumentation to register with
	performance schema */
	PSI_file_locker_state	state;
	if (!path) {
		path = mysql_tmpdir;
	}
	static const char label[] = "/Innodb Merge Temp File";
	char* name = static_cast<char*>(
		ut_malloc_nokey(strlen(path) + sizeof label));
	strcpy(name, path);
	strcat(name, label);
	PSI_file_locker* locker = PSI_FILE_CALL(get_thread_file_name_locker)(
		&state, innodb_temp_file_key, PSI_FILE_OPEN,
		path ? name : label, &locker);
	if (locker != NULL) {
		PSI_FILE_CALL(start_file_open_wait)(locker,
						    __FILE__,
						    __LINE__);
	}
#endif
	fd = innobase_mysql_tmpfile(path);
#ifdef UNIV_PFS_IO
	if (locker != NULL) {
		PSI_FILE_CALL(end_file_open_wait_and_bind_to_descriptor)(
			      locker, fd);
	}
	ut_free(name);
#endif

	if (fd < 0) {
		ib::error() << "Cannot create temporary merge file";
		return(-1);
	}
	return(fd);
}


/** Create a merge file in the given location.
@param[out]	merge_file	merge file structure
@param[in]	path		location for creating temporary file, or NULL
@return file descriptor, or -1 on failure */
int
row_merge_file_create(
	merge_file_t*	merge_file,
	const char*	path)
{
	merge_file->fd = row_merge_file_create_low(path);
	merge_file->offset = 0;
	merge_file->n_rec = 0;

	if (merge_file->fd >= 0) {
		if (srv_disable_sort_file_cache) {
			os_file_set_nocache(merge_file->fd,
				"row0merge.cc", "sort");
		}
	}
	return(merge_file->fd);
}

/*********************************************************************//**
Destroy a merge file. And de-register the file from Performance Schema
if UNIV_PFS_IO is defined. */
void
row_merge_file_destroy_low(
/*=======================*/
	int		fd)	/*!< in: merge file descriptor */
{
#ifdef UNIV_PFS_IO
	struct PSI_file_locker*	locker = NULL;
	PSI_file_locker_state	state;
	locker = PSI_FILE_CALL(get_thread_file_descriptor_locker)(
			       &state, fd, PSI_FILE_CLOSE);
	if (locker != NULL) {
		PSI_FILE_CALL(start_file_wait)(
			      locker, 0, __FILE__, __LINE__);
	}
#endif
	if (fd >= 0) {
		close(fd);
	}
#ifdef UNIV_PFS_IO
	if (locker != NULL) {
		PSI_FILE_CALL(end_file_wait)(locker, 0);
	}
#endif
}
/*********************************************************************//**
Destroy a merge file. */
void
row_merge_file_destroy(
/*===================*/
	merge_file_t*	merge_file)	/*!< in/out: merge file structure */
{
	ut_ad(!srv_read_only_mode);

	if (merge_file->fd != -1) {
		row_merge_file_destroy_low(merge_file->fd);
		merge_file->fd = -1;
	}
}

/*********************************************************************//**
Rename an index in the dictionary that was created. The data
dictionary must have been locked exclusively by the caller, because
the transaction will not be committed.
@return DB_SUCCESS if all OK */
dberr_t
row_merge_rename_index_to_add(
/*==========================*/
	trx_t*		trx,		/*!< in/out: transaction */
	table_id_t	table_id,	/*!< in: table identifier */
	index_id_t	index_id)	/*!< in: index identifier */
{
	dberr_t		err = DB_SUCCESS;
	pars_info_t*	info = pars_info_create();

	/* We use the private SQL parser of Innobase to generate the
	query graphs needed in renaming indexes. */

	static const char rename_index[] =
		"PROCEDURE RENAME_INDEX_PROC () IS\n"
		"BEGIN\n"
		"UPDATE SYS_INDEXES SET NAME=SUBSTR(NAME,1,LENGTH(NAME)-1)\n"
		"WHERE TABLE_ID = :tableid AND ID = :indexid;\n"
		"END;\n";

	ut_ad(trx);
	ut_a(trx->dict_operation_lock_mode == RW_X_LATCH);
	ut_ad(trx_get_dict_operation(trx) == TRX_DICT_OP_INDEX);

	trx->op_info = "renaming index to add";

	pars_info_add_ull_literal(info, "tableid", table_id);
	pars_info_add_ull_literal(info, "indexid", index_id);

	err = que_eval_sql(info, rename_index, FALSE, trx);

	if (err != DB_SUCCESS) {
		/* Even though we ensure that DDL transactions are WAIT
		and DEADLOCK free, we could encounter other errors e.g.,
		DB_TOO_MANY_CONCURRENT_TRXS. */
		trx->error_state = DB_SUCCESS;

		ib::error() << "row_merge_rename_index_to_add failed with"
			" error " << err;
	}

	trx->op_info = "";

	return(err);
}

/*********************************************************************//**
Rename an index in the dictionary that is to be dropped. The data
dictionary must have been locked exclusively by the caller, because
the transaction will not be committed.
@return DB_SUCCESS if all OK */
dberr_t
row_merge_rename_index_to_drop(
/*===========================*/
	trx_t*		trx,		/*!< in/out: transaction */
	table_id_t	table_id,	/*!< in: table identifier */
	index_id_t	index_id)	/*!< in: index identifier */
{
	dberr_t		err;
	pars_info_t*	info = pars_info_create();

	ut_ad(!srv_read_only_mode);

	/* We use the private SQL parser of Innobase to generate the
	query graphs needed in renaming indexes. */

	static const char rename_index[] =
		"PROCEDURE RENAME_INDEX_PROC () IS\n"
		"BEGIN\n"
		"UPDATE SYS_INDEXES SET NAME=CONCAT('"
		TEMP_INDEX_PREFIX_STR "',NAME)\n"
		"WHERE TABLE_ID = :tableid AND ID = :indexid;\n"
		"END;\n";

	ut_ad(trx);
	ut_a(trx->dict_operation_lock_mode == RW_X_LATCH);
	ut_ad(trx_get_dict_operation(trx) == TRX_DICT_OP_INDEX);

	trx->op_info = "renaming index to drop";

	pars_info_add_ull_literal(info, "tableid", table_id);
	pars_info_add_ull_literal(info, "indexid", index_id);

	err = que_eval_sql(info, rename_index, FALSE, trx);

	if (err != DB_SUCCESS) {
		/* Even though we ensure that DDL transactions are WAIT
		and DEADLOCK free, we could encounter other errors e.g.,
		DB_TOO_MANY_CONCURRENT_TRXS. */
		trx->error_state = DB_SUCCESS;

		ib::error() << "row_merge_rename_index_to_drop failed with"
			" error " << err;
	}

	trx->op_info = "";

	return(err);
}

/*********************************************************************//**
Provide a new pathname for a table that is being renamed if it belongs to
a file-per-table tablespace.  The caller is responsible for freeing the
memory allocated for the return value.
@return new pathname of tablespace file, or NULL if space = 0 */
char*
row_make_new_pathname(
/*==================*/
	dict_table_t*	table,		/*!< in: table to be renamed */
	const char*	new_name)	/*!< in: new name */
{
	char*	new_path;
	char*	old_path;

	ut_ad(!is_system_tablespace(table->space));

	old_path = fil_space_get_first_path(table->space);
	ut_a(old_path);

	new_path = os_file_make_new_pathname(old_path, new_name);

	ut_free(old_path);

	return(new_path);
}

/*********************************************************************//**
Rename the tables in the data dictionary.  The data dictionary must
have been locked exclusively by the caller, because the transaction
will not be committed.
@return error code or DB_SUCCESS */
dberr_t
row_merge_rename_tables_dict(
/*=========================*/
	dict_table_t*	old_table,	/*!< in/out: old table, renamed to
					tmp_name */
	dict_table_t*	new_table,	/*!< in/out: new table, renamed to
					old_table->name */
	const char*	tmp_name,	/*!< in: new name for old_table */
	trx_t*		trx)		/*!< in/out: dictionary transaction */
{
	dberr_t		err	= DB_ERROR;
	pars_info_t*	info;

	ut_ad(!srv_read_only_mode);
	ut_ad(old_table != new_table);
	ut_ad(mutex_own(&dict_sys->mutex));
	ut_a(trx->dict_operation_lock_mode == RW_X_LATCH);
	ut_ad(trx_get_dict_operation(trx) == TRX_DICT_OP_TABLE
	      || trx_get_dict_operation(trx) == TRX_DICT_OP_INDEX);

	trx->op_info = "renaming tables";

	/* We use the private SQL parser of Innobase to generate the query
	graphs needed in updating the dictionary data in system tables. */

	info = pars_info_create();

	pars_info_add_str_literal(info, "new_name", new_table->name.m_name);
	pars_info_add_str_literal(info, "old_name", old_table->name.m_name);
	pars_info_add_str_literal(info, "tmp_name", tmp_name);

	err = que_eval_sql(info,
			   "PROCEDURE RENAME_TABLES () IS\n"
			   "BEGIN\n"
			   "UPDATE SYS_TABLES SET NAME = :tmp_name\n"
			   " WHERE NAME = :old_name;\n"
			   "UPDATE SYS_TABLES SET NAME = :old_name\n"
			   " WHERE NAME = :new_name;\n"
			   "END;\n", FALSE, trx);

	/* Update SYS_TABLESPACES and SYS_DATAFILES if the old table being
	renamed is a single-table tablespace, which must be implicitly
	renamed along with the table. */
	if (err == DB_SUCCESS
	    && dict_table_is_file_per_table(old_table)
	    && fil_space_get(old_table->space) != NULL) {
		/* Make pathname to update SYS_DATAFILES. */
		char* tmp_path = row_make_new_pathname(old_table, tmp_name);

		info = pars_info_create();

		pars_info_add_str_literal(info, "tmp_name", tmp_name);
		pars_info_add_str_literal(info, "tmp_path", tmp_path);
		pars_info_add_int4_literal(info, "old_space",
					   (lint) old_table->space);

		err = que_eval_sql(info,
				   "PROCEDURE RENAME_OLD_SPACE () IS\n"
				   "BEGIN\n"
				   "UPDATE SYS_TABLESPACES"
				   " SET NAME = :tmp_name\n"
				   " WHERE SPACE = :old_space;\n"
				   "UPDATE SYS_DATAFILES"
				   " SET PATH = :tmp_path\n"
				   " WHERE SPACE = :old_space;\n"
				   "END;\n", FALSE, trx);

		ut_free(tmp_path);
	}

	/* Update SYS_TABLESPACES and SYS_DATAFILES if the new table being
	renamed is a single-table tablespace, which must be implicitly
	renamed along with the table. */
	if (err == DB_SUCCESS
	    && dict_table_is_file_per_table(new_table)) {
		/* Make pathname to update SYS_DATAFILES. */
		char* old_path = row_make_new_pathname(
			new_table, old_table->name.m_name);

		info = pars_info_create();

		pars_info_add_str_literal(info, "old_name",
					  old_table->name.m_name);
		pars_info_add_str_literal(info, "old_path", old_path);
		pars_info_add_int4_literal(info, "new_space",
					   (lint) new_table->space);

		err = que_eval_sql(info,
				   "PROCEDURE RENAME_NEW_SPACE () IS\n"
				   "BEGIN\n"
				   "UPDATE SYS_TABLESPACES"
				   " SET NAME = :old_name\n"
				   " WHERE SPACE = :new_space;\n"
				   "UPDATE SYS_DATAFILES"
				   " SET PATH = :old_path\n"
				   " WHERE SPACE = :new_space;\n"
				   "END;\n", FALSE, trx);

		ut_free(old_path);
	}

	if (err == DB_SUCCESS && dict_table_is_discarded(new_table)) {
		err = row_import_update_discarded_flag(
			trx, new_table->id, true, true);
	}

	trx->op_info = "";

	return(err);
}

/** Create and execute a query graph for creating an index.
@param[in,out]	trx	trx
@param[in,out]	table	table
@param[in,out]	index	index
@param[in]	add_v	new virtual columns added along with add index call
@return DB_SUCCESS or error code */
MY_ATTRIBUTE((nonnull(1,2,3), warn_unused_result))
static
dberr_t
row_merge_create_index_graph(
<<<<<<< HEAD
	trx_t*			trx,
	dict_table_t*		table,
	dict_index_t*		index,
	const dict_add_v_col_t* add_v)
=======
/*=========================*/
	trx_t*		trx,		/*!< in: trx */
	dict_table_t*	table,		/*!< in: table */
	dict_index_t*&	index)		/*!< in,out: index */
>>>>>>> e3adf96a
{
	ind_node_t*	node;		/*!< Index creation node */
	mem_heap_t*	heap;		/*!< Memory heap */
	que_thr_t*	thr;		/*!< Query thread */
	dberr_t		err;

	DBUG_ENTER("row_merge_create_index_graph");

	ut_ad(trx);
	ut_ad(table);
	ut_ad(index);

	heap = mem_heap_create(512);

	index->table = table;
	node = ind_create_graph_create(index, heap, add_v);
	thr = pars_complete_graph_for_exec(node, trx, heap, NULL);

	ut_a(thr == que_fork_start_command(
			static_cast<que_fork_t*>(que_node_get_parent(thr))));

	que_run_threads(thr);

	err = trx->error_state;

	index = node->index;

	que_graph_free((que_t*) que_node_get_parent(thr));

	DBUG_RETURN(err);
}

/** Create the index and load in to the dictionary.
@param[in,out]	trx		trx (sets error_state)
@param[in,out]	table		the index is on this table
@param[in]	index_def	the index definition
@param[in]	add_v		new virtual columns added along with add
				index call
@return index, or NULL on error */
dict_index_t*
row_merge_create_index(
	trx_t*			trx,
	dict_table_t*		table,
	const index_def_t*	index_def,
	const dict_add_v_col_t*	add_v)
{
	dict_index_t*	index;
	dberr_t		err;
	ulint		n_fields = index_def->n_fields;
	ulint		i;
	bool		has_new_v_col = false;

	DBUG_ENTER("row_merge_create_index");

	ut_ad(!srv_read_only_mode);

	/* Create the index prototype, using the passed in def, this is not
	a persistent operation. We pass 0 as the space id, and determine at
	a lower level the space id where to store the table. */

	index = dict_mem_index_create(table->name.m_name, index_def->name,
				      0, index_def->ind_type, n_fields);

	ut_a(index);

	index->set_committed(index_def->rebuild);

	for (i = 0; i < n_fields; i++) {
		const char*	name;
		index_field_t*	ifield = &index_def->fields[i];

		if (ifield->is_v_col) {
			if (ifield->col_no >= table->n_v_def) {
				ut_ad(ifield->col_no < table->n_v_def
				      + add_v->n_v_col);
				ut_ad(ifield->col_no >= table->n_v_def);
				name = add_v->v_col_name[
					ifield->col_no - table->n_v_def];
				has_new_v_col = true;
			} else {
				name = dict_table_get_v_col_name(
					table, ifield->col_no);
			}
		} else {
			name = dict_table_get_col_name(table, ifield->col_no);
		}

		dict_mem_index_add_field(index, name, ifield->prefix_len);
	}

	ut_d(const dict_index_t* const index_template = index);
	/* Add the index to SYS_INDEXES, using the index prototype. */
	err = row_merge_create_index_graph(trx, table, index, add_v);

	if (err == DB_SUCCESS) {
<<<<<<< HEAD

		index = dict_table_get_index_on_name(table, index_def->name,
						     index_def->rebuild);

		ut_a(index);

		index->parser = index_def->parser;
		index->has_new_v_col = has_new_v_col;

=======
		ut_ad(index != index_template);
>>>>>>> e3adf96a
		/* Note the id of the transaction that created this
		index, we use it to restrict readers from accessing
		this index, to ensure read consistency. */
		ut_ad(index->trx_id == trx->id);
	} else {
<<<<<<< HEAD
		dict_mem_index_free(index);
=======
		ut_ad(!index || index == index_template);
		if (index) {
			dict_mem_index_free(index);
		}
>>>>>>> e3adf96a
		index = NULL;
	}

	DBUG_RETURN(index);
}

/*********************************************************************//**
Check if a transaction can use an index. */
bool
row_merge_is_index_usable(
/*======================*/
	const trx_t*		trx,	/*!< in: transaction */
	const dict_index_t*	index)	/*!< in: index to check */
{
	if (!index->is_primary()
	    && dict_index_is_online_ddl(index)) {
		/* Indexes that are being created are not useable. */
		return(false);
	}

	return(!index->is_corrupted()
	       && (dict_table_is_temporary(index->table)
		   || index->trx_id == 0
		   || !MVCC::is_view_active(trx->read_view)
		   || trx->read_view->changes_visible(
			   index->trx_id,
			   index->table->name)));
}

/*********************************************************************//**
Drop a table. The caller must have ensured that the background stats
thread is not processing the table. This can be done by calling
dict_stats_wait_bg_to_stop_using_table() after locking the dictionary and
before calling this function.
@return DB_SUCCESS or error code */
dberr_t
row_merge_drop_table(
/*=================*/
	trx_t*		trx,		/*!< in: transaction */
	dict_table_t*	table)		/*!< in: table to drop */
{
	ut_ad(!srv_read_only_mode);

	/* There must be no open transactions on the table. */
	ut_a(table->get_ref_count() == 0);

	return(row_drop_table_for_mysql(table->name.m_name,
			trx, SQLCOM_DROP_TABLE, false, false));
}

/** Write an MLOG_INDEX_LOAD record to indicate in the redo-log
that redo-logging of individual index pages was disabled, and
the flushing of such pages to the data files was completed.
@param[in]	index	an index tree on which redo logging was disabled */
static
void
row_merge_write_redo(
	const dict_index_t*	index)
{
	mtr_t	mtr;
	byte*	log_ptr;

	ut_ad(!dict_table_is_temporary(index->table));
	mtr.start();
	log_ptr = mlog_open(&mtr, 11 + 8);
	log_ptr = mlog_write_initial_log_record_low(
		MLOG_INDEX_LOAD,
		index->space, index->page, log_ptr, &mtr);
	mach_write_to_8(log_ptr, index->id);
	mlog_close(&mtr, log_ptr + 8);
	mtr.commit();
}

/** Build indexes on a table by reading a clustered index, creating a temporary
file containing index entries, merge sorting these index entries and inserting
sorted index entries to indexes.
@param[in]	trx		transaction
@param[in]	old_table	table where rows are read from
@param[in]	new_table	table where indexes are created; identical to
old_table unless creating a PRIMARY KEY
@param[in]	online		true if creating indexes online
@param[in]	indexes		indexes to be created
@param[in]	key_numbers	MySQL key numbers
@param[in]	n_indexes	size of indexes[]
@param[in,out]	table		MySQL table, for reporting erroneous key value
if applicable
@param[in]	add_cols	default values of added columns, or NULL
@param[in]	col_map		mapping of old column numbers to new ones, or
NULL if old_table == new_table
@param[in]	add_autoinc	number of added AUTO_INCREMENT columns, or
ULINT_UNDEFINED if none is added
@param[in,out]	sequence	autoinc sequence
@param[in]	skip_pk_sort	whether the new PRIMARY KEY will follow
existing order
@param[in,out]	stage		performance schema accounting object, used by
ALTER TABLE. stage->begin_phase_read_pk() will be called at the beginning of
this function and it will be passed to other functions for further accounting.
@param[in]	add_v		new virtual columns added along with indexes
@param[in]	eval_table	mysql table used to evaluate virtual column
				value, see innobase_get_computed_value().
@return DB_SUCCESS or error code */
dberr_t
row_merge_build_indexes(
	trx_t*			trx,
	dict_table_t*		old_table,
	dict_table_t*		new_table,
	bool			online,
	dict_index_t**		indexes,
	const ulint*		key_numbers,
	ulint			n_indexes,
	struct TABLE*		table,
	const dtuple_t*		add_cols,
	const ulint*		col_map,
	ulint			add_autoinc,
	ib_sequence_t&		sequence,
	bool			skip_pk_sort,
	ut_stage_alter_t*	stage,
	const dict_add_v_col_t*	add_v,
	struct TABLE*		eval_table)
{
	merge_file_t*		merge_files;
	row_merge_block_t*	block;
	ut_new_pfx_t		block_pfx;
	ut_new_pfx_t		crypt_pfx;
	row_merge_block_t*	crypt_block = NULL;
	ulint			i;
	ulint			j;
	dberr_t			error;
	int			tmpfd = -1;
	dict_index_t*		fts_sort_idx = NULL;
	fts_psort_t*		psort_info = NULL;
	fts_psort_t*		merge_info = NULL;
	int64_t			sig_count = 0;
	bool			fts_psort_initiated = false;

	double total_static_cost = 0;
	double total_dynamic_cost = 0;
	ulint total_index_blocks = 0;
	double pct_cost=0;
	double pct_progress=0;

	DBUG_ENTER("row_merge_build_indexes");

	ut_ad(!srv_read_only_mode);
	ut_ad((old_table == new_table) == !col_map);
	ut_ad(!add_cols || col_map);

	stage->begin_phase_read_pk(skip_pk_sort && new_table != old_table
				   ? n_indexes - 1
				   : n_indexes);

	/* Allocate memory for merge file data structure and initialize
	fields */

	ut_allocator<row_merge_block_t>	alloc(mem_key_row_merge_sort);

	/* This will allocate "3 * srv_sort_buf_size" elements of type
	row_merge_block_t. The latter is defined as byte. */
	block = alloc.allocate_large(3 * srv_sort_buf_size, &block_pfx);

	if (block == NULL) {
		DBUG_RETURN(DB_OUT_OF_MEMORY);
	}

	TRASH_ALLOC(&crypt_pfx, sizeof crypt_pfx);

	if (log_tmp_is_encrypted()) {
		crypt_block = static_cast<row_merge_block_t*>(
			alloc.allocate_large(3 * srv_sort_buf_size,
					     &crypt_pfx));

		if (crypt_block == NULL) {
			DBUG_RETURN(DB_OUT_OF_MEMORY);
		}
	}

	trx_start_if_not_started_xa(trx, true);

	/* Check if we need a flush observer to flush dirty pages.
	Since we disable redo logging in bulk load, so we should flush
	dirty pages before online log apply, because online log apply enables
	redo logging(we can do further optimization here).
	1. online add index: flush dirty pages right before row_log_apply().
	2. table rebuild: flush dirty pages before row_log_table_apply().

	we use bulk load to create all types of indexes except spatial index,
	for which redo logging is enabled. If we create only spatial indexes,
	we don't need to flush dirty pages at all. */
	bool	need_flush_observer = bool(innodb_log_optimize_ddl);

	if (need_flush_observer) {
		need_flush_observer = old_table != new_table;

		for (i = 0; i < n_indexes; i++) {
			if (!dict_index_is_spatial(indexes[i])) {
				need_flush_observer = true;
			}
		}
	}

	FlushObserver*	flush_observer = NULL;
	if (need_flush_observer) {
		flush_observer = UT_NEW_NOKEY(
			FlushObserver(new_table->space, trx, stage));

		trx_set_flush_observer(trx, flush_observer);
	}

	merge_files = static_cast<merge_file_t*>(
		ut_malloc_nokey(n_indexes * sizeof *merge_files));

	/* Initialize all the merge file descriptors, so that we
	don't call row_merge_file_destroy() on uninitialized
	merge file descriptor */

	for (i = 0; i < n_indexes; i++) {
		merge_files[i].fd = -1;
		merge_files[i].offset = 0;
	}

	total_static_cost = COST_BUILD_INDEX_STATIC * n_indexes + COST_READ_CLUSTERED_INDEX;
	total_dynamic_cost = COST_BUILD_INDEX_DYNAMIC * n_indexes;
	for (i = 0; i < n_indexes; i++) {
		if (indexes[i]->type & DICT_FTS) {
			ibool	opt_doc_id_size = FALSE;

			/* To build FTS index, we would need to extract
			doc's word, Doc ID, and word's position, so
			we need to build a "fts sort index" indexing
			on above three 'fields' */
			fts_sort_idx = row_merge_create_fts_sort_index(
				indexes[i], old_table, &opt_doc_id_size);

			row_merge_dup_t*	dup
				= static_cast<row_merge_dup_t*>(
					ut_malloc_nokey(sizeof *dup));
			dup->index = fts_sort_idx;
			dup->table = table;
			dup->col_map = col_map;
			dup->n_dup = 0;

			/* This can fail e.g. if temporal files can't be
			created */
			if (!row_fts_psort_info_init(
					trx, dup, new_table, opt_doc_id_size,
					&psort_info, &merge_info)) {
				error = DB_CORRUPTION;
				goto func_exit;
			}

			/* We need to ensure that we free the resources
			allocated */
			fts_psort_initiated = true;
		}
	}

	/* Reset the MySQL row buffer that is used when reporting
	duplicate keys. */
	innobase_rec_reset(table);

	if (global_system_variables.log_warnings > 2) {
		sql_print_information("InnoDB: Online DDL : Start reading"
				      " clustered index of the table"
				      " and create temporary files");
	}

	pct_cost = COST_READ_CLUSTERED_INDEX * 100 / (total_static_cost + total_dynamic_cost);

	/* Do not continue if we can't encrypt table pages */
	if (!old_table->is_readable() ||
	    !new_table->is_readable()) {
		error = DB_DECRYPTION_FAILED;
		ib_push_warning(trx->mysql_thd, DB_DECRYPTION_FAILED,
			"Table %s is encrypted but encryption service or"
			" used key_id is not available. "
			" Can't continue reading table.",
			!old_table->is_readable() ? old_table->name.m_name :
				new_table->name.m_name);
		goto func_exit;
	}

	/* Read clustered index of the table and create files for
	secondary index entries for merge sort */
	error = row_merge_read_clustered_index(
		trx, table, old_table, new_table, online, indexes,
		fts_sort_idx, psort_info, merge_files, key_numbers,
		n_indexes, add_cols, add_v, col_map, add_autoinc,
		sequence, block, skip_pk_sort, &tmpfd, stage,
		pct_cost, crypt_block, eval_table);

	stage->end_phase_read_pk();

	pct_progress += pct_cost;

	if (global_system_variables.log_warnings > 2) {
		sql_print_information("InnoDB: Online DDL : End of reading "
				      "clustered index of the table"
				      " and create temporary files");
	}

	for (i = 0; i < n_indexes; i++) {
		total_index_blocks += merge_files[i].offset;
	}

	if (error != DB_SUCCESS) {
		goto func_exit;
	}

	DEBUG_SYNC_C("row_merge_after_scan");

	/* Now we have files containing index entries ready for
	sorting and inserting. */

	for (i = 0; i < n_indexes; i++) {
		dict_index_t*	sort_idx = indexes[i];

		if (dict_index_is_spatial(sort_idx)) {
			continue;
		}

		if (indexes[i]->type & DICT_FTS) {
			os_event_t	fts_parallel_merge_event;

			sort_idx = fts_sort_idx;

			fts_parallel_merge_event
				= merge_info[0].psort_common->merge_event;

			if (FTS_PLL_MERGE) {
				ulint	trial_count = 0;
				bool	all_exit = false;

				os_event_reset(fts_parallel_merge_event);
				row_fts_start_parallel_merge(merge_info);
wait_again:
				os_event_wait_time_low(
					fts_parallel_merge_event, 1000000,
					sig_count);

				for (j = 0; j < FTS_NUM_AUX_INDEX; j++) {
					if (merge_info[j].child_status
					    != FTS_CHILD_COMPLETE
					    && merge_info[j].child_status
					    != FTS_CHILD_EXITING) {
						sig_count = os_event_reset(
						fts_parallel_merge_event);

						goto wait_again;
					}
				}

				/* Now all children should complete, wait
				a bit until they all finish using event */
				while (!all_exit && trial_count < 10000) {
					all_exit = true;

					for (j = 0; j < FTS_NUM_AUX_INDEX;
					     j++) {
						if (merge_info[j].child_status
						    != FTS_CHILD_EXITING) {
							all_exit = false;
							os_thread_sleep(1000);
							break;
						}
					}
					trial_count++;
				}

				if (!all_exit) {
					ib::error() << "Not all child merge"
						" threads exited when creating"
						" FTS index '"
						<< indexes[i]->name << "'";
				} else {
					for (j = 0; j < FTS_NUM_AUX_INDEX;
					     j++) {

						os_thread_join(merge_info[j]
							       .thread_hdl);
					}
				}
			} else {
				/* This cannot report duplicates; an
				assertion would fail in that case. */
				error = row_fts_merge_insert(
					sort_idx, new_table,
					psort_info, 0);
			}

#ifdef FTS_INTERNAL_DIAG_PRINT
			DEBUG_FTS_SORT_PRINT("FTS_SORT: Complete Insert\n");
#endif
		} else if (merge_files[i].fd >= 0) {
			char	buf[NAME_LEN + 1];
			row_merge_dup_t	dup = {
				sort_idx, table, col_map, 0};

			pct_cost = (COST_BUILD_INDEX_STATIC +
				(total_dynamic_cost * merge_files[i].offset /
					total_index_blocks)) /
				(total_static_cost + total_dynamic_cost)
				* PCT_COST_MERGESORT_INDEX * 100;
			char*	bufend = innobase_convert_name(
				buf, sizeof buf,
				indexes[i]->name,
				strlen(indexes[i]->name),
				trx->mysql_thd);
			buf[bufend - buf]='\0';

			if (global_system_variables.log_warnings > 2) {
				sql_print_information("InnoDB: Online DDL :"
						      " Start merge-sorting"
						      " index %s"
						      " (" ULINTPF
						      " / " ULINTPF "),"
						      " estimated cost :"
						      " %2.4f",
						      buf, i + 1, n_indexes,
						      pct_cost);
			}

			error = row_merge_sort(
					trx, &dup, &merge_files[i],
					block, &tmpfd, true,
					pct_progress, pct_cost,
					crypt_block, new_table->space, stage);

			pct_progress += pct_cost;

			if (global_system_variables.log_warnings > 2) {
				sql_print_information("InnoDB: Online DDL :"
						      " End of "
						      " merge-sorting index %s"
						      " (" ULINTPF
						      " / " ULINTPF ")",
						      buf, i + 1, n_indexes);
			}

			DBUG_EXECUTE_IF(
				"ib_merge_wait_after_sort",
				os_thread_sleep(20000000););  /* 20 sec */

			if (error == DB_SUCCESS) {
				BtrBulk	btr_bulk(sort_idx, trx,
						 flush_observer);

				pct_cost = (COST_BUILD_INDEX_STATIC +
					(total_dynamic_cost * merge_files[i].offset /
						total_index_blocks)) /
					(total_static_cost + total_dynamic_cost) *
					PCT_COST_INSERT_INDEX * 100;

				if (global_system_variables.log_warnings > 2) {
					sql_print_information(
						"InnoDB: Online DDL : Start "
						"building index %s"
						" (" ULINTPF
						" / " ULINTPF "), estimated "
						"cost : %2.4f", buf, i + 1,
						n_indexes, pct_cost);
				}

				error = row_merge_insert_index_tuples(
					sort_idx, old_table,
					merge_files[i].fd, block, NULL,
					&btr_bulk,
					merge_files[i].n_rec, pct_progress, pct_cost,
					crypt_block, new_table->space, stage);

				error = btr_bulk.finish(error);

				pct_progress += pct_cost;

				if (global_system_variables.log_warnings > 2) {
					sql_print_information(
						"InnoDB: Online DDL : "
						"End of building index %s"
						" (" ULINTPF " / " ULINTPF ")",
						buf, i + 1, n_indexes);
				}
			}
		}

		/* Close the temporary file to free up space. */
		row_merge_file_destroy(&merge_files[i]);

		if (indexes[i]->type & DICT_FTS) {
			row_fts_psort_info_destroy(psort_info, merge_info);
			fts_psort_initiated = false;
		} else if (error != DB_SUCCESS || !online) {
			/* Do not apply any online log. */
		} else if (old_table != new_table) {
			ut_ad(!sort_idx->online_log);
			ut_ad(sort_idx->online_status
			      == ONLINE_INDEX_COMPLETE);
		} else {
			if (flush_observer) {
				flush_observer->flush();
				row_merge_write_redo(indexes[i]);
			}

			if (global_system_variables.log_warnings > 2) {
				sql_print_information(
					"InnoDB: Online DDL : Applying"
					" log to index");
			}

			DEBUG_SYNC_C("row_log_apply_before");
			error = row_log_apply(trx, sort_idx, table, stage);
			DEBUG_SYNC_C("row_log_apply_after");
		}

		if (error != DB_SUCCESS) {
			trx->error_key_num = key_numbers[i];
			goto func_exit;
		}

		if (indexes[i]->type & DICT_FTS && fts_enable_diag_print) {
			ib::info() << "Finished building full-text index "
				<< indexes[i]->name;
		}
	}

func_exit:

	DBUG_EXECUTE_IF(
		"ib_build_indexes_too_many_concurrent_trxs",
		error = DB_TOO_MANY_CONCURRENT_TRXS;
		trx->error_state = error;);

	if (fts_psort_initiated) {
		/* Clean up FTS psort related resource */
		row_fts_psort_info_destroy(psort_info, merge_info);
		fts_psort_initiated = false;
	}

	row_merge_file_destroy_low(tmpfd);

	for (i = 0; i < n_indexes; i++) {
		row_merge_file_destroy(&merge_files[i]);
	}

	if (fts_sort_idx) {
		dict_mem_index_free(fts_sort_idx);
	}

	ut_free(merge_files);

	alloc.deallocate_large(block, &block_pfx);

	if (crypt_block) {
		alloc.deallocate_large(crypt_block, &crypt_pfx);
	}

	DICT_TF2_FLAG_UNSET(new_table, DICT_TF2_FTS_ADD_DOC_ID);

	if (online && old_table == new_table && error != DB_SUCCESS) {
		/* On error, flag all online secondary index creation
		as aborted. */
		for (i = 0; i < n_indexes; i++) {
			ut_ad(!(indexes[i]->type & DICT_FTS));
			ut_ad(!indexes[i]->is_committed());
			ut_ad(!dict_index_is_clust(indexes[i]));

			/* Completed indexes should be dropped as
			well, and indexes whose creation was aborted
			should be dropped from the persistent
			storage. However, at this point we can only
			set some flags in the not-yet-published
			indexes. These indexes will be dropped later
			in row_merge_drop_indexes(), called by
			rollback_inplace_alter_table(). */

			switch (dict_index_get_online_status(indexes[i])) {
			case ONLINE_INDEX_COMPLETE:
				break;
			case ONLINE_INDEX_CREATION:
				rw_lock_x_lock(
					dict_index_get_lock(indexes[i]));
				row_log_abort_sec(indexes[i]);
				indexes[i]->type |= DICT_CORRUPT;
				rw_lock_x_unlock(
					dict_index_get_lock(indexes[i]));
				new_table->drop_aborted = TRUE;
				/* fall through */
			case ONLINE_INDEX_ABORTED_DROPPED:
			case ONLINE_INDEX_ABORTED:
				MONITOR_ATOMIC_INC(
					MONITOR_BACKGROUND_DROP_INDEX);
			}
		}
	}

	DBUG_EXECUTE_IF("ib_index_crash_after_bulk_load", DBUG_SUICIDE(););

	if (flush_observer != NULL) {
		ut_ad(need_flush_observer);

		DBUG_EXECUTE_IF("ib_index_build_fail_before_flush",
			error = DB_INTERRUPTED;
		);

		if (error != DB_SUCCESS) {
			flush_observer->interrupted();
		}

		flush_observer->flush();

		UT_DELETE(flush_observer);

		if (trx_is_interrupted(trx)) {
			error = DB_INTERRUPTED;
		}

		if (error == DB_SUCCESS && old_table != new_table) {
			for (const dict_index_t* index
				     = dict_table_get_first_index(new_table);
			     index != NULL;
			     index = dict_table_get_next_index(index)) {
				row_merge_write_redo(index);
			}
		}
	}

	DBUG_RETURN(error);
}<|MERGE_RESOLUTION|>--- conflicted
+++ resolved
@@ -4308,17 +4308,10 @@
 static
 dberr_t
 row_merge_create_index_graph(
-<<<<<<< HEAD
 	trx_t*			trx,
 	dict_table_t*		table,
-	dict_index_t*		index,
+	dict_index_t*&		index,
 	const dict_add_v_col_t* add_v)
-=======
-/*=========================*/
-	trx_t*		trx,		/*!< in: trx */
-	dict_table_t*	table,		/*!< in: table */
-	dict_index_t*&	index)		/*!< in,out: index */
->>>>>>> e3adf96a
 {
 	ind_node_t*	node;		/*!< Index creation node */
 	mem_heap_t*	heap;		/*!< Memory heap */
@@ -4414,32 +4407,18 @@
 	err = row_merge_create_index_graph(trx, table, index, add_v);
 
 	if (err == DB_SUCCESS) {
-<<<<<<< HEAD
-
-		index = dict_table_get_index_on_name(table, index_def->name,
-						     index_def->rebuild);
-
-		ut_a(index);
-
+		ut_ad(index != index_template);
 		index->parser = index_def->parser;
 		index->has_new_v_col = has_new_v_col;
-
-=======
-		ut_ad(index != index_template);
->>>>>>> e3adf96a
 		/* Note the id of the transaction that created this
 		index, we use it to restrict readers from accessing
 		this index, to ensure read consistency. */
 		ut_ad(index->trx_id == trx->id);
 	} else {
-<<<<<<< HEAD
-		dict_mem_index_free(index);
-=======
 		ut_ad(!index || index == index_template);
 		if (index) {
 			dict_mem_index_free(index);
 		}
->>>>>>> e3adf96a
 		index = NULL;
 	}
 
