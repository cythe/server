/***********************************************************************

Copyright (c) 1995, 2019, Oracle and/or its affiliates. All Rights Reserved.
Copyright (c) 2009, Percona Inc.
Copyright (c) 2013, 2022, MariaDB Corporation.

Portions of this file contain modifications contributed and copyrighted
by Percona Inc.. Those modifications are
gratefully acknowledged and are described briefly in the InnoDB
documentation. The contributions by Percona Inc. are incorporated with
their permission, and subject to the conditions contained in the file
COPYING.Percona.

This program is free software; you can redistribute it and/or modify it
under the terms of the GNU General Public License as published by the
Free Software Foundation; version 2 of the License.

This program is distributed in the hope that it will be useful, but
WITHOUT ANY WARRANTY; without even the implied warranty of
MERCHANTABILITY or FITNESS FOR A PARTICULAR PURPOSE. See the GNU General
Public License for more details.

You should have received a copy of the GNU General Public License along with
this program; if not, write to the Free Software Foundation, Inc.,
51 Franklin Street, Fifth Floor, Boston, MA 02110-1335 USA

***********************************************************************/

/**************************************************//**
@file os/os0file.cc
The interface to the operating system file i/o primitives

Created 10/21/1995 Heikki Tuuri
*******************************************************/

#include "os0file.h"
#include "sql_const.h"
#include "log.h"

#ifdef __linux__
# include <sys/types.h>
# include <sys/stat.h>
# include <sys/sysmacros.h>
#endif

#include "srv0mon.h"
#include "srv0srv.h"
#include "srv0start.h"
#include "fil0fil.h"
#include "fsp0fsp.h"
#ifdef HAVE_LINUX_UNISTD_H
#include "unistd.h"
#endif
#include "buf0dblwr.h"

#include <tpool_structs.h>

#ifdef LINUX_NATIVE_AIO
#include <libaio.h>
#endif /* LINUX_NATIVE_AIO */

#ifdef HAVE_FALLOC_PUNCH_HOLE_AND_KEEP_SIZE
# include <fcntl.h>
# include <linux/falloc.h>
#endif /* HAVE_FALLOC_PUNCH_HOLE_AND_KEEP_SIZE */

#ifdef _WIN32
#include <winioctl.h>
#endif

// my_test_if_atomic_write() , my_win_secattr()
#include <my_sys.h>

#include <thread>
#include <chrono>

/* Per-IO operation environment*/
class io_slots
{
private:
	tpool::cache<tpool::aiocb> m_cache;
	tpool::task_group m_group;
	int m_max_aio;
public:
	io_slots(int max_submitted_io, int max_callback_concurrency) :
		m_cache(max_submitted_io), m_group(max_callback_concurrency, false),
		m_max_aio(max_submitted_io)
	{
	}
	/* Get cached AIO control block */
	tpool::aiocb* acquire()
	{
		return m_cache.get();
	}
	/* Release AIO control block back to cache */
	void release(tpool::aiocb* aiocb)
	{
		m_cache.put(aiocb);
	}

	bool contains(tpool::aiocb* aiocb)
	{
		return m_cache.contains(aiocb);
	}

	/* Wait for completions of all AIO operations */
	void wait(mysql_mutex_t &m)
	{
		m_cache.wait(m);
	}

	void wait()
	{
		m_cache.wait();
	}

	size_t pending_io_count()
	{
		return m_cache.pos();
	}

	tpool::task_group* get_task_group()
	{
		return &m_group;
	}

	~io_slots()
	{
		wait();
	}

	mysql_mutex_t& mutex()
	{
		return m_cache.mutex();
	}

	void resize(int max_submitted_io, int max_callback_concurrency)
	{
		m_cache.resize(max_submitted_io);
		m_group.set_max_tasks(max_callback_concurrency);
		m_max_aio = max_submitted_io;
	}

	tpool::task_group& task_group()
	{
		return m_group;
	}
};

static io_slots *read_slots;
static io_slots *write_slots;

/** Number of retries for partial I/O's */
constexpr ulint NUM_RETRIES_ON_PARTIAL_IO = 10;

/* This specifies the file permissions InnoDB uses when it creates files in
Unix; the value of os_innodb_umask is initialized in ha_innodb.cc to
my_umask */

#ifndef _WIN32
/** Umask for creating files */
static ulint	os_innodb_umask = S_IRUSR | S_IWUSR | S_IRGRP | S_IWGRP;
#else
/** Umask for creating files */
static ulint	os_innodb_umask	= 0;
#endif /* _WIN32 */

Atomic_counter<ulint> os_n_file_reads;
static ulint	os_bytes_read_since_printout;
Atomic_counter<size_t> os_n_file_writes;
Atomic_counter<size_t> os_n_fsyncs;
static ulint	os_n_file_reads_old;
static ulint	os_n_file_writes_old;
static ulint	os_n_fsyncs_old;

static time_t	os_last_printout;
bool	os_has_said_disk_full;

/** Default Zip compression level */
extern uint page_zip_level;

#ifdef UNIV_PFS_IO
/* Keys to register InnoDB I/O with performance schema */
mysql_pfs_key_t  innodb_data_file_key;
mysql_pfs_key_t  innodb_temp_file_key;
#endif

/** Handle errors for file operations.
@param[in]	name		name of a file or NULL
@param[in]	operation	operation
@param[in]	should_abort	whether to abort on an unknown error
@param[in]	on_error_silent	whether to suppress reports of non-fatal errors
@return true if we should retry the operation */
static
bool
os_file_handle_error_cond_exit(
	const char*	name,
	const char*	operation,
	bool		should_abort,
	bool		on_error_silent);

/** Does error handling when a file operation fails.
@param[in]	name		name of a file or NULL
@param[in]	operation	operation name that failed
@return true if we should retry the operation */
static
bool
os_file_handle_error(
	const char*	name,
	const char*	operation)
{
	/* Exit in case of unknown error */
	return(os_file_handle_error_cond_exit(name, operation, true, false));
}

/** Does error handling when a file operation fails.
@param[in]	name		name of a file or NULL
@param[in]	operation	operation name that failed
@param[in]	on_error_silent	if true then don't print any message to the log.
@return true if we should retry the operation */
static
bool
os_file_handle_error_no_exit(
	const char*	name,
	const char*	operation,
	bool		on_error_silent)
{
	/* Don't exit in case of unknown error */
	return(os_file_handle_error_cond_exit(
			name, operation, false, on_error_silent));
}

/** Handle RENAME error.
@param name	old name of the file
@param new_name	new name of the file */
static void os_file_handle_rename_error(const char* name, const char* new_name)
{
	if (os_file_get_last_error(true) != OS_FILE_DISK_FULL) {
		ib::error() << "Cannot rename file '" << name << "' to '"
			<< new_name << "'";
	} else if (!os_has_said_disk_full) {
		os_has_said_disk_full = true;
		/* Disk full error is reported irrespective of the
		on_error_silent setting. */
		ib::error() << "Full disk prevents renaming file '"
			<< name << "' to '" << new_name << "'";
	}
}


#ifdef _WIN32

/**
 Wrapper around Windows DeviceIoControl() function.

 Works synchronously, also in case for handle opened
 for async access (i.e with FILE_FLAG_OVERLAPPED).

 Accepts the same parameters as DeviceIoControl(),except
 last parameter (OVERLAPPED).
*/
static
BOOL
os_win32_device_io_control(
	HANDLE handle,
	DWORD code,
	LPVOID inbuf,
	DWORD inbuf_size,
	LPVOID outbuf,
	DWORD outbuf_size,
	LPDWORD bytes_returned
)
{
	OVERLAPPED overlapped = { 0 };
	overlapped.hEvent = tpool::win_get_syncio_event();
	BOOL result = DeviceIoControl(handle, code, inbuf, inbuf_size, outbuf,
		outbuf_size,  NULL, &overlapped);

	if (result || (GetLastError() == ERROR_IO_PENDING)) {
		/* Wait for async io to complete */
		result = GetOverlappedResult(handle, &overlapped, bytes_returned, TRUE);
	}

	return result;
}

#endif



/** Helper class for doing synchronous file IO. Currently, the objective
is to hide the OS specific code, so that the higher level functions aren't
peppered with #ifdef. Makes the code flow difficult to follow.  */
class SyncFileIO
{
public:
  /** Constructor
  @param[in]     fh     File handle
  @param[in,out] buf    Buffer to read/write
  @param[in]     n      Number of bytes to read/write
  @param[in]     offset Offset where to read or write */
  SyncFileIO(os_file_t fh, void *buf, ulint n, os_offset_t offset) :
    m_fh(fh), m_buf(buf), m_n(static_cast<ssize_t>(n)), m_offset(offset)
  { ut_ad(m_n > 0); }

  /** Do the read/write
  @param[in]	request	The IO context and type
  @return the number of bytes read/written or negative value on error */
  ssize_t execute(const IORequest &request);

  /** Move the read/write offset up to where the partial IO succeeded.
  @param[in]	n_bytes	The number of bytes to advance */
  void advance(ssize_t n_bytes)
  {
    m_offset+= n_bytes;
    ut_ad(m_n >= n_bytes);
    m_n-= n_bytes;
    m_buf= reinterpret_cast<uchar*>(m_buf) + n_bytes;
  }

private:
  /** Open file handle */
  const os_file_t m_fh;
  /** Buffer to read/write */
  void *m_buf;
  /** Number of bytes to read/write */
  ssize_t m_n;
  /** Offset from where to read/write */
  os_offset_t m_offset;
};

#ifndef _WIN32 /* On Microsoft Windows, mandatory locking is used */
/** Obtain an exclusive lock on a file.
@param fd      file descriptor
@param name    file name
@return 0 on success */
int os_file_lock(int fd, const char *name)
{
	struct flock lk;

	lk.l_type = F_WRLCK;
	lk.l_whence = SEEK_SET;
	lk.l_start = lk.l_len = 0;

	if (fcntl(fd, F_SETLK, &lk) == -1) {

		ib::error()
			<< "Unable to lock " << name
			<< " error: " << errno;

		if (errno == EAGAIN || errno == EACCES) {

			ib::info()
				<< "Check that you do not already have"
				" another mariadbd process using the"
				" same InnoDB data or log files.";
		}

		return(-1);
	}

	return(0);
}
#endif /* !_WIN32 */


/** Create a temporary file. This function is like tmpfile(3), but
the temporary file is created in the in the mysql server configuration
parameter (--tmpdir).
@return temporary file handle, or NULL on error */
FILE*
os_file_create_tmpfile()
{
	FILE*	file	= NULL;
	File	fd	= mysql_tmpfile("ib");

	if (fd >= 0) {
		file = my_fdopen(fd, 0, O_RDWR|O_TRUNC|O_CREAT|FILE_BINARY,
				 MYF(MY_WME));
		if (!file) {
			my_close(fd, MYF(MY_WME));
		}
	}

	if (file == NULL) {

		ib::error()
			<< "Unable to create temporary file; errno: "
			<< errno;
	}

	return(file);
}

/** Rewind file to its start, read at most size - 1 bytes from it to str, and
NUL-terminate str. All errors are silently ignored. This function is
mostly meant to be used with temporary files.
@param[in,out]	file		File to read from
@param[in,out]	str		Buffer where to read
@param[in]	size		Size of buffer */
void
os_file_read_string(
	FILE*		file,
	char*		str,
	ulint		size)
{
	if (size != 0) {
		rewind(file);

		size_t	flen = fread(str, 1, size - 1, file);

		str[flen] = '\0';
	}
}

/** This function reduces a null-terminated full remote path name into
the path that is sent by MySQL for DATA DIRECTORY clause.  It replaces
the 'databasename/tablename.ibd' found at the end of the path with just
'tablename'.

Since the result is always smaller than the path sent in, no new memory
is allocated. The caller should allocate memory for the path sent in.
This function manipulates that path in place.

If the path format is not as expected, just return.  The result is used
to inform a SHOW CREATE TABLE command.
@param[in,out]	data_dir_path		Full path/data_dir_path */
void
os_file_make_data_dir_path(
	char*	data_dir_path)
{
	/* Replace the period before the extension with a null byte. */
	char*	ptr = strrchr(data_dir_path, '.');

	if (ptr == NULL) {
		return;
	}

	ptr[0] = '\0';

	/* The tablename starts after the last slash. */
	ptr = strrchr(data_dir_path, '/');


	if (ptr == NULL) {
		return;
	}

	ptr[0] = '\0';

	char*	tablename = ptr + 1;

	/* The databasename starts after the next to last slash. */
	ptr = strrchr(data_dir_path, '/');
#ifdef _WIN32
	if (char *aptr = strrchr(data_dir_path, '\\')) {
		if (aptr > ptr) {
			ptr = aptr;
		}
	}
#endif

	if (ptr == NULL) {
		return;
	}

	ulint	tablename_len = strlen(tablename);

	memmove(++ptr, tablename, tablename_len);

	ptr[tablename_len] = '\0';
}

/** Check if the path refers to the root of a drive using a pointer
to the last directory separator that the caller has fixed.
@param[in]	path	path name
@param[in]	path	last directory separator in the path
@return true if this path is a drive root, false if not */
UNIV_INLINE
bool
os_file_is_root(
	const char*	path,
	const char*	last_slash)
{
	return(
#ifdef _WIN32
	       (last_slash == path + 2 && path[1] == ':') ||
#endif /* _WIN32 */
	       last_slash == path);
}

/** Return the parent directory component of a null-terminated path.
Return a new buffer containing the string up to, but not including,
the final component of the path.
The path returned will not contain a trailing separator.
Do not return a root path, return NULL instead.
The final component trimmed off may be a filename or a directory name.
If the final component is the only component of the path, return NULL.
It is the caller's responsibility to free the returned string after it
is no longer needed.
@param[in]	path		Path name
@return own: parent directory of the path */
static
char*
os_file_get_parent_dir(
	const char*	path)
{
	/* Find the offset of the last slash */
	const char* last_slash = strrchr(path, '/');

#ifdef _WIN32
	if (const char *last = strrchr(path, '\\')) {
		if (last > last_slash) {
			last_slash = last;
		}
	}
#endif

	if (!last_slash) {
		/* No slash in the path, return NULL */
		return(NULL);
	}

	/* Ok, there is a slash. Is there anything after it? */
	const bool has_trailing_slash = last_slash[1] == '\0';

	/* Reduce repetitive slashes. */
	while (last_slash > path
	       && (IF_WIN(last_slash[-1] == '\\' ||,) last_slash[-1] == '/')) {
		last_slash--;
	}

	/* Check for the root of a drive. */
	if (os_file_is_root(path, last_slash)) {
		return(NULL);
	}

	/* If a trailing slash prevented the first strrchr() from trimming
	the last component of the path, trim that component now. */
	if (has_trailing_slash) {
		/* Back up to the previous slash. */
		last_slash--;
		while (last_slash > path
		       && (IF_WIN(last_slash[0] != '\\' &&,)
			   last_slash[0] != '/')) {
			last_slash--;
		}

		/* Reduce repetitive slashes. */
		while (last_slash > path
		       && (IF_WIN(last_slash[-1] == '\\' ||,)
			   last_slash[-1] == '/')) {
			last_slash--;
		}
	}

	/* Check for the root of a drive. */
	if (os_file_is_root(path, last_slash)) {
		return(NULL);
	}

	if (last_slash - path < 0) {
		/* Sanity check, it prevents gcc from trying to handle this case which
		 * results in warnings for some optimized builds */
		return (NULL);
	}

	/* Non-trivial directory component */

	return(mem_strdupl(path, ulint(last_slash - path)));
}
#ifdef UNIV_ENABLE_UNIT_TEST_GET_PARENT_DIR

/* Test the function os_file_get_parent_dir. */
void
test_os_file_get_parent_dir(
	const char*	child_dir,
	const char*	expected_dir)
{
	char* child = mem_strdup(child_dir);
	char* expected = expected_dir == NULL ? NULL
			 : mem_strdup(expected_dir);

	char* parent = os_file_get_parent_dir(child);

	bool unexpected = (expected == NULL
			  ? (parent != NULL)
			  : (0 != strcmp(parent, expected)));
	if (unexpected) {
		ib::fatal() << "os_file_get_parent_dir('" << child
			<< "') returned '" << parent
			<< "', instead of '" << expected << "'.";
	}
	ut_free(parent);
	ut_free(child);
	ut_free(expected);
}

/* Test the function os_file_get_parent_dir. */
void
unit_test_os_file_get_parent_dir()
{
	test_os_file_get_parent_dir("/usr/lib/a", "/usr/lib");
	test_os_file_get_parent_dir("/usr/", NULL);
	test_os_file_get_parent_dir("//usr//", NULL);
	test_os_file_get_parent_dir("usr", NULL);
	test_os_file_get_parent_dir("usr//", NULL);
	test_os_file_get_parent_dir("/", NULL);
	test_os_file_get_parent_dir("//", NULL);
	test_os_file_get_parent_dir(".", NULL);
	test_os_file_get_parent_dir("..", NULL);
# ifdef _WIN32
	test_os_file_get_parent_dir("D:", NULL);
	test_os_file_get_parent_dir("D:/", NULL);
	test_os_file_get_parent_dir("D:\\", NULL);
	test_os_file_get_parent_dir("D:/data", NULL);
	test_os_file_get_parent_dir("D:/data/", NULL);
	test_os_file_get_parent_dir("D:\\data\\", NULL);
	test_os_file_get_parent_dir("D:///data/////", NULL);
	test_os_file_get_parent_dir("D:\\\\\\data\\\\\\\\", NULL);
	test_os_file_get_parent_dir("D:/data//a", "D:/data");
	test_os_file_get_parent_dir("D:\\data\\\\a", "D:\\data");
	test_os_file_get_parent_dir("D:///data//a///b/", "D:///data//a");
	test_os_file_get_parent_dir("D:\\\\\\data\\\\a\\\\\\b\\", "D:\\\\\\data\\\\a");
#endif  /* _WIN32 */
}
#endif /* UNIV_ENABLE_UNIT_TEST_GET_PARENT_DIR */


/** Creates all missing subdirectories along the given path.
@param[in]	path		Path name
@return DB_SUCCESS if OK, otherwise error code. */
dberr_t
os_file_create_subdirs_if_needed(
	const char*	path)
{
	if (srv_read_only_mode) {

		ib::error()
			<< "read only mode set. Can't create "
			<< "subdirectories '" << path << "'";

		return(DB_READ_ONLY);

	}

	char*	subdir = os_file_get_parent_dir(path);

	if (subdir == NULL) {
		/* subdir is root or cwd, nothing to do */
		return(DB_SUCCESS);
	}

	/* Test if subdir exists */
	os_file_type_t	type;
	bool	subdir_exists;
	bool	success = os_file_status(subdir, &subdir_exists, &type);

	if (success && !subdir_exists) {

		/* Subdir does not exist, create it */
		dberr_t	err = os_file_create_subdirs_if_needed(subdir);

		if (err != DB_SUCCESS) {

			ut_free(subdir);

			return(err);
		}

		success = os_file_create_directory(subdir, false);
	}

	ut_free(subdir);

	return(success ? DB_SUCCESS : DB_ERROR);
}



/** Do the read/write
@param[in]	request	The IO context and type
@return the number of bytes read/written or negative value on error */
ssize_t
SyncFileIO::execute(const IORequest& request)
{
	ssize_t	n_bytes;

	if (request.is_read()) {
#ifdef _WIN32
		n_bytes = tpool::pread(m_fh, m_buf, m_n, m_offset);
#else
		n_bytes = pread(m_fh, m_buf, m_n, m_offset);
#endif
	} else {
		ut_ad(request.is_write());
#ifdef _WIN32
		n_bytes = tpool::pwrite(m_fh, m_buf, m_n, m_offset);
#else
		n_bytes = pwrite(m_fh, m_buf, m_n, m_offset);
#endif
	}

	return(n_bytes);
}

#ifndef _WIN32
/** Free storage space associated with a section of the file.
@param[in]	fh		Open file handle
@param[in]	off		Starting offset (SEEK_SET)
@param[in]	len		Size of the hole
@return DB_SUCCESS or error code */
static
dberr_t
os_file_punch_hole_posix(
	os_file_t	fh,
	os_offset_t	off,
	os_offset_t	len)
{

#ifdef HAVE_FALLOC_PUNCH_HOLE_AND_KEEP_SIZE
	const int	mode = FALLOC_FL_PUNCH_HOLE | FALLOC_FL_KEEP_SIZE;

	int		ret = fallocate(fh, mode, off, len);

	if (ret == 0) {
		return(DB_SUCCESS);
	}

	if (errno == ENOTSUP) {
		return(DB_IO_NO_PUNCH_HOLE);
	}

	ib::warn()
		<< "fallocate("
		<<", FALLOC_FL_PUNCH_HOLE | FALLOC_FL_KEEP_SIZE, "
		<< off << ", " << len << ") returned errno: "
		<<  errno;

	return(DB_IO_ERROR);

#elif defined __sun__

	// Use F_FREESP

#endif /* HAVE_FALLOC_PUNCH_HOLE_AND_KEEP_SIZE */

	return(DB_IO_NO_PUNCH_HOLE);
}

/** Retrieves the last error number if an error occurs in a file io function.
The number should be retrieved before any other OS calls (because they may
overwrite the error number). If the number is not known to this program,
the OS error number + 100 is returned.
@param[in]	report_all_errors	true if we want an error message
                                        printed of all errors
@param[in]	on_error_silent		true then don't print any diagnostic
					to the log
@return error number, or OS error number + 100 */
ulint os_file_get_last_error(bool report_all_errors, bool on_error_silent)
{
	int	err = errno;

	if (err == 0) {
		return(0);
	}

	if (report_all_errors
	    || (err != ENOSPC && err != EEXIST && err != ENOENT
		&& !on_error_silent)) {

		ib::error()
			<< "Operating system error number "
			<< err
			<< " in a file operation.";

		if (err == EACCES) {

			ib::error()
				<< "The error means mariadbd does not have"
				" the access rights to the directory.";

		} else {
			if (strerror(err) != NULL) {

				ib::error()
					<< "Error number " << err << " means '"
					<< strerror(err) << "'";
			}

			ib::info() << OPERATING_SYSTEM_ERROR_MSG;
		}
	}

	switch (err) {
	case ENOSPC:
		return(OS_FILE_DISK_FULL);
	case ENOENT:
		return(OS_FILE_NOT_FOUND);
	case EEXIST:
		return(OS_FILE_ALREADY_EXISTS);
	case EXDEV:
	case ENOTDIR:
	case EISDIR:
	case EPERM:
		return(OS_FILE_PATH_ERROR);
	case EAGAIN:
		if (srv_use_native_aio) {
			return(OS_FILE_AIO_RESOURCES_RESERVED);
		}
		break;
	case EINTR:
		if (srv_use_native_aio) {
			return(OS_FILE_AIO_INTERRUPTED);
		}
		break;
	case EACCES:
		return(OS_FILE_ACCESS_VIOLATION);
	}
	return(OS_FILE_ERROR_MAX + err);
}

/** Wrapper to fsync() or fdatasync() that retries the call on some errors.
Returns the value 0 if successful; otherwise the value -1 is returned and
the global variable errno is set to indicate the error.
@param[in]	file		open file handle
@return 0 if success, -1 otherwise */
static int os_file_sync_posix(os_file_t file)
{
#if !defined(HAVE_FDATASYNC) || HAVE_DECL_FDATASYNC == 0
  auto func= fsync;
  auto func_name= "fsync()";
#else
  auto func= fdatasync;
  auto func_name= "fdatasync()";
#endif

  ulint failures= 0;

  for (;;)
  {
    ++os_n_fsyncs;

    int ret= func(file);

    if (ret == 0)
      return ret;

    switch (errno)
    {
    case ENOLCK:
      ++failures;
      ut_a(failures < 1000);

      if (!(failures % 100))
        ib::warn() << func_name << ": No locks available; retrying";

      std::this_thread::sleep_for(std::chrono::milliseconds(200));
      break;

    case EINTR:
      ++failures;
      ut_a(failures < 2000);
      break;

    default:
      ib::fatal() << func_name << " returned " << errno;
    }
  }
}

/** Check the existence and type of the given file.
@param[in]	path		path name of file
@param[out]	exists		true if the file exists
@param[out]	type		Type of the file, if it exists
@return true if call succeeded */
static
bool
os_file_status_posix(
	const char*	path,
	bool*		exists,
	os_file_type_t* type)
{
	struct stat	statinfo;

	int	ret = stat(path, &statinfo);

	*exists = !ret;

	if (!ret) {
		/* file exists, everything OK */
		MSAN_STAT_WORKAROUND(&statinfo);
	} else if (errno == ENOENT || errno == ENOTDIR || errno == ENAMETOOLONG) {
		/* file does not exist */
		return(true);

	} else {
		/* file exists, but stat call failed */
		os_file_handle_error_no_exit(path, "stat", false);
		return(false);
	}

	if (S_ISDIR(statinfo.st_mode)) {
		*type = OS_FILE_TYPE_DIR;

	} else if (S_ISLNK(statinfo.st_mode)) {
		*type = OS_FILE_TYPE_LINK;

	} else if (S_ISREG(statinfo.st_mode)) {
		*type = OS_FILE_TYPE_FILE;
	} else {
		*type = OS_FILE_TYPE_UNKNOWN;
	}

	return(true);
}

/** NOTE! Use the corresponding macro os_file_flush(), not directly this
function!
Flushes the write buffers of a given file to the disk.
@param[in]	file		handle to a file
@return true if success */
bool
os_file_flush_func(
	os_file_t	file)
{
	int	ret;

	ret = os_file_sync_posix(file);

	if (ret == 0) {
		return(true);
	}

	/* Since Linux returns EINVAL if the 'file' is actually a raw device,
	we choose to ignore that error if we are using raw disks */

	if (srv_start_raw_disk_in_use && errno == EINVAL) {

		return(true);
	}

	ib::error() << "The OS said file flush did not succeed";

	os_file_handle_error(NULL, "flush");

	/* It is a fatal error if a file flush does not succeed, because then
	the database can get corrupt on disk */
	ut_error;

	return(false);
}

/** NOTE! Use the corresponding macro os_file_create_simple(), not directly
this function!
A simple function to open or create a file.
@param[in]	name		name of the file or path as a null-terminated
				string
@param[in]	create_mode	create mode
@param[in]	access_type	OS_FILE_READ_ONLY or OS_FILE_READ_WRITE
@param[in]	read_only	if true, read only checks are enforced
@param[out]	success		true if succeed, false if error
@return handle to the file, not defined if error, error number
	can be retrieved with os_file_get_last_error */
pfs_os_file_t
os_file_create_simple_func(
	const char*	name,
	ulint		create_mode,
	ulint		access_type,
	bool		read_only,
	bool*		success)
{
	pfs_os_file_t	file;

	*success = false;

	int		create_flag;
	const char*	mode_str __attribute__((unused));

	ut_a(!(create_mode & OS_FILE_ON_ERROR_SILENT));
	ut_a(!(create_mode & OS_FILE_ON_ERROR_NO_EXIT));

	if (create_mode == OS_FILE_OPEN) {
		mode_str = "OPEN";

		if (access_type == OS_FILE_READ_ONLY) {

			create_flag = O_RDONLY;

		} else if (read_only) {

			create_flag = O_RDONLY;

		} else {
			create_flag = O_RDWR;
		}

	} else if (read_only) {

		mode_str = "OPEN";
		create_flag = O_RDONLY;

	} else if (create_mode == OS_FILE_CREATE) {

		mode_str = "CREATE";
		create_flag = O_RDWR | O_CREAT | O_EXCL;

	} else if (create_mode == OS_FILE_CREATE_PATH) {

		mode_str = "CREATE PATH";
		/* Create subdirs along the path if needed. */

		*success = os_file_create_subdirs_if_needed(name);

		if (!*success) {

			ib::error()
				<< "Unable to create subdirectories '"
				<< name << "'";

			return(OS_FILE_CLOSED);
		}

		create_flag = O_RDWR | O_CREAT | O_EXCL;
		create_mode = OS_FILE_CREATE;
	} else {

		ib::error()
			<< "Unknown file create mode ("
			<< create_mode
			<< " for file '" << name << "'";

		return(OS_FILE_CLOSED);
	}

	bool	retry;

	do {
		file = open(name, create_flag | O_CLOEXEC, os_innodb_umask);

		if (file == -1) {
			*success = false;
			retry = os_file_handle_error(
				name,
				create_mode == OS_FILE_OPEN
				? "open" : "create");
		} else {
			*success = true;
			retry = false;
		}

	} while (retry);

#ifdef HAVE_FCNTL_DIRECT
	/* This function is always called for data files, we should disable
	OS caching (O_DIRECT) here as we do in os_file_create_func(), so
	we open the same file in the same mode, see man page of open(2). */
	if (!srv_read_only_mode && *success) {
		switch (srv_file_flush_method) {
		case SRV_O_DSYNC:
		case SRV_O_DIRECT:
		case SRV_O_DIRECT_NO_FSYNC:
			os_file_set_nocache(file, name, mode_str);
			break;
		default:
			break;
		}
	}
#endif

#ifndef _WIN32
	if (!read_only
	    && *success
	    && access_type == OS_FILE_READ_WRITE
	    && !my_disable_locking
	    && os_file_lock(file, name)) {

		*success = false;
		close(file);
		file = -1;
	}
#endif /* !_WIN32 */

	return(file);
}

/** This function attempts to create a directory named pathname. The new
directory gets default permissions. On Unix the permissions are
(0770 & ~umask). If the directory exists already, nothing is done and
the call succeeds, unless the fail_if_exists arguments is true.
If another error occurs, such as a permission error, this does not crash,
but reports the error and returns false.
@param[in]	pathname	directory name as null-terminated string
@param[in]	fail_if_exists	if true, pre-existing directory is treated as
				an error.
@return true if call succeeds, false on error */
bool
os_file_create_directory(
	const char*	pathname,
	bool		fail_if_exists)
{
	int	rcode;

	rcode = mkdir(pathname, 0770);

	if (!(rcode == 0 || (errno == EEXIST && !fail_if_exists))) {
		/* failure */
		os_file_handle_error_no_exit(pathname, "mkdir", false);

		return(false);
	}

	return(true);
}

/** NOTE! Use the corresponding macro os_file_create(), not directly
this function!
Opens an existing file or creates a new.
@param[in]	name		name of the file or path as a null-terminated
				string
@param[in]	create_mode	create mode
@param[in]	purpose		OS_FILE_AIO, if asynchronous, non-buffered I/O
				is desired, OS_FILE_NORMAL, if any normal file;
				NOTE that it also depends on type, os_aio_..
				and srv_.. variables whether we really use async
				I/O or unbuffered I/O: look in the function
				source code for the exact rules
@param[in]	type		OS_DATA_FILE or OS_LOG_FILE
@param[in]	read_only	true, if read only checks should be enforcedm
@param[in]	success		true if succeeded
@return handle to the file, not defined if error, error number
	can be retrieved with os_file_get_last_error */
pfs_os_file_t
os_file_create_func(
	const char*	name,
	ulint		create_mode,
	ulint		purpose,
	ulint		type,
	bool		read_only,
	bool*		success)
{
	bool		on_error_no_exit;
	bool		on_error_silent;

	*success = false;

	DBUG_EXECUTE_IF(
		"ib_create_table_fail_disk_full",
		*success = false;
		errno = ENOSPC;
		return(OS_FILE_CLOSED);
	);

	int		create_flag;
	const char*	mode_str __attribute__((unused));

	on_error_no_exit = create_mode & OS_FILE_ON_ERROR_NO_EXIT
		? true : false;
	on_error_silent = create_mode & OS_FILE_ON_ERROR_SILENT
		? true : false;

	create_mode &= ulint(~(OS_FILE_ON_ERROR_NO_EXIT
			       | OS_FILE_ON_ERROR_SILENT));

	if (create_mode == OS_FILE_OPEN
	    || create_mode == OS_FILE_OPEN_RAW
	    || create_mode == OS_FILE_OPEN_RETRY) {

		mode_str = "OPEN";

		create_flag = read_only ? O_RDONLY : O_RDWR;

	} else if (read_only) {

		mode_str = "OPEN";

		create_flag = O_RDONLY;

	} else if (create_mode == OS_FILE_CREATE) {

		mode_str = "CREATE";
		create_flag = O_RDWR | O_CREAT | O_EXCL;

	} else if (create_mode == OS_FILE_OVERWRITE) {

		mode_str = "OVERWRITE";
		create_flag = O_RDWR | O_CREAT | O_TRUNC;

	} else {
		ib::error()
			<< "Unknown file create mode (" << create_mode << ")"
			<< " for file '" << name << "'";

		return(OS_FILE_CLOSED);
	}

#if defined _WIN32 || defined HAVE_FCNTL_DIRECT
	ut_a(type == OS_LOG_FILE
	     || type == OS_DATA_FILE
	     || type == OS_DATA_FILE_NO_O_DIRECT);
#else
	ut_a(type == OS_LOG_FILE || type == OS_DATA_FILE);
#endif

	ut_a(purpose == OS_FILE_AIO || purpose == OS_FILE_NORMAL);

	/* We let O_DSYNC only affect log files */

	if (!read_only
	    && type == OS_LOG_FILE
	    && srv_file_flush_method == SRV_O_DSYNC) {
#ifdef O_DSYNC
		create_flag |= O_DSYNC;
#else
		create_flag |= O_SYNC;
#endif
	}

	os_file_t	file;
	bool		retry;

	do {
		file = open(name, create_flag | O_CLOEXEC, os_innodb_umask);

		if (file == -1) {
			const char*	operation;

			operation = (create_mode == OS_FILE_CREATE
				     && !read_only) ? "create" : "open";

			*success = false;

			if (on_error_no_exit) {
				retry = os_file_handle_error_no_exit(
					name, operation, on_error_silent);
			} else {
				retry = os_file_handle_error(name, operation);
			}
		} else {
			*success = true;
			retry = false;
		}

	} while (retry);

<<<<<<< HEAD
	if (!*success) {
		return file;
	}

#if (defined __sun__ && defined DIRECTIO_ON) || defined O_DIRECT
	if (type == OS_DATA_FILE) {
		switch (srv_file_flush_method) {
		case SRV_O_DSYNC:
		case SRV_O_DIRECT:
		case SRV_O_DIRECT_NO_FSYNC:
# ifdef __linux__
use_o_direct:
# endif
			os_file_set_nocache(file, name, mode_str);
			break;
		default:
			break;
		}
	}
# ifdef __linux__
	else if (type == OS_LOG_FILE && !log_sys.is_opened()) {
		struct stat st;
		char b[20 + sizeof "/sys/dev/block/" ":"
		       "/../queue/physical_block_size"];
		int f;
		if (fstat(file, &st)) {
			goto skip_o_direct;
		}
		MSAN_STAT_WORKAROUND(&st);
		if (snprintf(b, sizeof b,
			     "/sys/dev/block/%u:%u/queue/physical_block_size",
			     major(st.st_dev), minor(st.st_dev))
		    >= static_cast<int>(sizeof b)) {
			goto skip_o_direct;
		}
		if ((f = open(b, O_RDONLY)) == -1) {
			if (snprintf(b, sizeof b,
				     "/sys/dev/block/%u:%u/../queue/"
				     "physical_block_size",
				     major(st.st_dev), minor(st.st_dev))
			    >= static_cast<int>(sizeof b)) {
				goto skip_o_direct;
			}
			f = open(b, O_RDONLY);
		}
		if (f != -1) {
			ssize_t l = read(f, b, sizeof b);
			unsigned long s = 0;

			if (l > 0 && static_cast<size_t>(l) < sizeof b
			    && b[l - 1] == '\n') {
				char* end = b;
				s = strtoul(b, &end, 10);
				if (b == end || *end != '\n') {
					s = 0;
				}
			}
			close(f);
			if (s > 4096 || s < 64 || !ut_is_2pow(s)) {
				goto skip_o_direct;
			}
			log_sys.log_maybe_unbuffered= true;
			log_sys.set_block_size(uint32_t(s));
			if (!log_sys.log_buffered && !(st.st_size & (s - 1))) {
				goto use_o_direct;
			}
		} else {
skip_o_direct:
			log_sys.log_maybe_unbuffered= false;
			log_sys.log_buffered= true;
			log_sys.set_block_size(512);
		}
	}
# endif
=======
#ifdef HAVE_FCNTL_DIRECT
	/* We disable OS caching (O_DIRECT) only on data files */
	if (!read_only
	    && *success
	    && type != OS_LOG_FILE
	    && type != OS_DATA_FILE_NO_O_DIRECT) {
		os_file_set_nocache(file, name, mode_str);
	}
>>>>>>> 495e7f1b
#endif

#ifndef _WIN32
	if (!read_only
	    && create_mode != OS_FILE_OPEN_RAW
	    && !my_disable_locking
	    && os_file_lock(file, name)) {

		if (create_mode == OS_FILE_OPEN_RETRY) {
			ib::info()
				<< "Retrying to lock the first data file";

			for (int i = 0; i < 100; i++) {
				std::this_thread::sleep_for(
					std::chrono::seconds(1));

				if (!os_file_lock(file, name)) {
					*success = true;
					return(file);
				}
			}

			ib::info()
				<< "Unable to open the first data file";
		}

		*success = false;
		close(file);
		file = -1;
	}
#endif /* !_WIN32 */

	return(file);
}

/** NOTE! Use the corresponding macro
os_file_create_simple_no_error_handling(), not directly this function!
A simple function to open or create a file.
@param[in]	name		name of the file or path as a null-terminated
				string
@param[in]	create_mode	create mode
@param[in]	access_type	OS_FILE_READ_ONLY, OS_FILE_READ_WRITE, or
				OS_FILE_READ_ALLOW_DELETE; the last option
				is used by a backup program reading the file
@param[in]	read_only	if true read only mode checks are enforced
@param[out]	success		true if succeeded
@return own: handle to the file, not defined if error, error number
	can be retrieved with os_file_get_last_error */
pfs_os_file_t
os_file_create_simple_no_error_handling_func(
	const char*	name,
	ulint		create_mode,
	ulint		access_type,
	bool		read_only,
	bool*		success)
{
	os_file_t	file;
	int		create_flag;

	ut_a(!(create_mode & OS_FILE_ON_ERROR_SILENT));
	ut_a(!(create_mode & OS_FILE_ON_ERROR_NO_EXIT));

	*success = false;

	if (create_mode == OS_FILE_OPEN) {

		if (access_type == OS_FILE_READ_ONLY) {

			create_flag = O_RDONLY;

		} else if (read_only) {

			create_flag = O_RDONLY;

		} else {

			ut_a(access_type == OS_FILE_READ_WRITE
			     || access_type == OS_FILE_READ_ALLOW_DELETE);

			create_flag = O_RDWR;
		}

	} else if (read_only) {

		create_flag = O_RDONLY;

	} else if (create_mode == OS_FILE_CREATE) {

		create_flag = O_RDWR | O_CREAT | O_EXCL;

	} else {

		ib::error()
			<< "Unknown file create mode "
			<< create_mode << " for file '" << name << "'";

		return(OS_FILE_CLOSED);
	}

	file = open(name, create_flag | O_CLOEXEC, os_innodb_umask);

	*success = (file != -1);

#ifndef _WIN32
	if (!read_only
	    && *success
	    && access_type == OS_FILE_READ_WRITE
	    && !my_disable_locking
	    && os_file_lock(file, name)) {

		*success = false;
		close(file);
		file = -1;

	}
#endif /* !_WIN32 */

	return(file);
}

/** Deletes a file if it exists. The file has to be closed before calling this.
@param[in]	name		file path as a null-terminated string
@param[out]	exist		indicate if file pre-exist
@return true if success */
bool
os_file_delete_if_exists_func(
	const char*	name,
	bool*		exist)
{
	if (exist != NULL) {
		*exist = true;
	}

	int	ret;

	ret = unlink(name);

	if (ret != 0 && errno == ENOENT) {
		if (exist != NULL) {
			*exist = false;
		}
	} else if (ret != 0 && errno != ENOENT) {
		os_file_handle_error_no_exit(name, "delete", false);

		return(false);
	}

	return(true);
}

/** Deletes a file. The file has to be closed before calling this.
@param[in]	name		file path as a null-terminated string
@return true if success */
bool
os_file_delete_func(
	const char*	name)
{
	int	ret;

	ret = unlink(name);

	if (ret != 0) {
		os_file_handle_error_no_exit(name, "delete", FALSE);

		return(false);
	}

	return(true);
}

/** NOTE! Use the corresponding macro os_file_rename(), not directly this
function!
Renames a file (can also move it to another directory). It is safest that the
file is closed before calling this function.
@param[in]	oldpath		old file path as a null-terminated string
@param[in]	newpath		new file path
@return true if success */
bool
os_file_rename_func(
	const char*	oldpath,
	const char*	newpath)
{
#ifdef UNIV_DEBUG
	os_file_type_t	type;
	bool		exists;

	/* New path must not exist. */
	ut_ad(os_file_status(newpath, &exists, &type));
	ut_ad(!exists);

	/* Old path must exist. */
	ut_ad(os_file_status(oldpath, &exists, &type));
	ut_ad(exists);
#endif /* UNIV_DEBUG */

	int	ret;

	ret = rename(oldpath, newpath);

	if (ret != 0) {
		os_file_handle_rename_error(oldpath, newpath);

		return(false);
	}

	return(true);
}

/** NOTE! Use the corresponding macro os_file_close(), not directly this
function!
Closes a file handle. In case of error, error number can be retrieved with
os_file_get_last_error.
@param[in]	file		Handle to close
@return true if success */
bool os_file_close_func(os_file_t file)
{
  int ret= close(file);

  if (!ret)
    return true;

  os_file_handle_error(NULL, "close");
  return false;
}

/** Gets a file size.
@param[in]	file		handle to an open file
@return file size, or (os_offset_t) -1 on failure */
os_offset_t
os_file_get_size(os_file_t file)
{
  struct stat statbuf;
  if (fstat(file, &statbuf)) return os_offset_t(-1);
  MSAN_STAT_WORKAROUND(&statbuf);
  return statbuf.st_size;
}

/** Gets a file size.
@param[in]	filename	Full path to the filename to check
@return file size if OK, else set m_total_size to ~0 and m_alloc_size to
	errno */
os_file_size_t
os_file_get_size(
	const char*	filename)
{
	struct stat	s;
	os_file_size_t	file_size;

	int	ret = stat(filename, &s);

	if (ret == 0) {
		MSAN_STAT_WORKAROUND(&s);
		file_size.m_total_size = s.st_size;
		/* st_blocks is in 512 byte sized blocks */
		file_size.m_alloc_size = s.st_blocks * 512;
	} else {
		file_size.m_total_size = ~0U;
		file_size.m_alloc_size = (os_offset_t) errno;
	}

	return(file_size);
}

/** This function returns information about the specified file
@param[in]	path		pathname of the file
@param[out]	stat_info	information of a file in a directory
@param[in,out]	statinfo	information of a file in a directory
@param[in]	check_rw_perm	for testing whether the file can be opened
				in RW mode
@param[in]	read_only	if true read only mode checks are enforced
@return DB_SUCCESS if all OK */
static
dberr_t
os_file_get_status_posix(
	const char*	path,
	os_file_stat_t* stat_info,
	struct stat*	statinfo,
	bool		check_rw_perm,
	bool		read_only)
{
	int	ret = stat(path, statinfo);

	if (ret && (errno == ENOENT || errno == ENOTDIR
		    || errno == ENAMETOOLONG)) {
		/* file does not exist */

		return(DB_NOT_FOUND);

	} else if (ret) {
		/* file exists, but stat call failed */

		os_file_handle_error_no_exit(path, "stat", false);

		return(DB_FAIL);
	}

	MSAN_STAT_WORKAROUND(statinfo);

	switch (statinfo->st_mode & S_IFMT) {
	case S_IFDIR:
		stat_info->type = OS_FILE_TYPE_DIR;
		break;
	case S_IFLNK:
		stat_info->type = OS_FILE_TYPE_LINK;
		break;
	case S_IFBLK:
		/* Handle block device as regular file. */
	case S_IFCHR:
		/* Handle character device as regular file. */
	case S_IFREG:
		stat_info->type = OS_FILE_TYPE_FILE;
		break;
	default:
		stat_info->type = OS_FILE_TYPE_UNKNOWN;
	}

	stat_info->size = statinfo->st_size;
	stat_info->block_size = statinfo->st_blksize;
	stat_info->alloc_size = statinfo->st_blocks * 512;

	if (check_rw_perm
	    && (stat_info->type == OS_FILE_TYPE_FILE
		|| stat_info->type == OS_FILE_TYPE_BLOCK)) {

		stat_info->rw_perm = !access(path, read_only
					     ? R_OK : R_OK | W_OK);
	}

	return(DB_SUCCESS);
}

/** Truncates a file to a specified size in bytes.
Do nothing if the size to preserve is greater or equal to the current
size of the file.
@param[in]	pathname	file path
@param[in]	file		file to be truncated
@param[in]	size		size to preserve in bytes
@return true if success */
static
bool
os_file_truncate_posix(
	const char*	pathname,
	os_file_t	file,
	os_offset_t	size)
{
	int	res = ftruncate(file, size);

	if (res == -1) {

		bool	retry;

		retry = os_file_handle_error_no_exit(
			pathname, "truncate", false);

		if (retry) {
			ib::warn()
				<< "Truncate failed for '"
				<< pathname << "'";
		}
	}

	return(res == 0);
}

/** Truncates a file at its current position.
@return true if success */
bool
os_file_set_eof(
	FILE*		file)	/*!< in: file to be truncated */
{
	return(!ftruncate(fileno(file), ftell(file)));
}

#else /* !_WIN32 */

#include <WinIoCtl.h>



/** Free storage space associated with a section of the file.
@param[in]	fh		Open file handle
@param[in]	off		Starting offset (SEEK_SET)
@param[in]	len		Size of the hole
@return 0 on success or errno */
static
dberr_t
os_file_punch_hole_win32(
	os_file_t	fh,
	os_offset_t	off,
	os_offset_t	len)
{
	FILE_ZERO_DATA_INFORMATION	punch;

	punch.FileOffset.QuadPart = off;
	punch.BeyondFinalZero.QuadPart = off + len;

	/* If lpOverlapped is NULL, lpBytesReturned cannot be NULL,
	therefore we pass a dummy parameter. */
	DWORD	temp;
	BOOL	success = os_win32_device_io_control(
		fh, FSCTL_SET_ZERO_DATA, &punch, sizeof(punch),
		NULL, 0, &temp);

	return(success ? DB_SUCCESS: DB_IO_NO_PUNCH_HOLE);
}

/** Check the existence and type of the given file.
@param[in]	path		path name of file
@param[out]	exists		true if the file exists
@param[out]	type		Type of the file, if it exists
@return true if call succeeded */
static
bool
os_file_status_win32(
	const char*	path,
	bool*		exists,
	os_file_type_t* type)
{
	int		ret;
	struct _stat64	statinfo;

	ret = _stat64(path, &statinfo);

	*exists = !ret;

	if (!ret) {
		/* file exists, everything OK */

	} else if (errno == ENOENT || errno == ENOTDIR || errno == ENAMETOOLONG) {
		/* file does not exist */
		return(true);

	} else {
		/* file exists, but stat call failed */
		os_file_handle_error_no_exit(path, "stat", false);
		return(false);
	}

	if (_S_IFDIR & statinfo.st_mode) {
		*type = OS_FILE_TYPE_DIR;

	} else if (_S_IFREG & statinfo.st_mode) {
		*type = OS_FILE_TYPE_FILE;

	} else {
		*type = OS_FILE_TYPE_UNKNOWN;
	}

	return(true);
}

/* Dynamically load NtFlushBuffersFileEx, used in os_file_flush_func */
#include <winternl.h>
typedef NTSTATUS(WINAPI* pNtFlushBuffersFileEx)(
  HANDLE FileHandle, ULONG Flags, PVOID Parameters, ULONG ParametersSize,
  PIO_STATUS_BLOCK IoStatusBlock);

static pNtFlushBuffersFileEx my_NtFlushBuffersFileEx
  = (pNtFlushBuffersFileEx)GetProcAddress(GetModuleHandle("ntdll"),
    "NtFlushBuffersFileEx");

/** NOTE! Use the corresponding macro os_file_flush(), not directly this
function!
Flushes the write buffers of a given file to the disk.
@param[in]	file		handle to a file
@return true if success */
bool os_file_flush_func(os_file_t file)
{
  ++os_n_fsyncs;
  static bool disable_datasync;

  if (my_NtFlushBuffersFileEx && !disable_datasync)
  {
    IO_STATUS_BLOCK iosb{};
    NTSTATUS status= my_NtFlushBuffersFileEx(
        file, FLUSH_FLAGS_FILE_DATA_SYNC_ONLY, nullptr, 0, &iosb);
    if (!status)
      return true;
    /*
      NtFlushBuffersFileEx(FLUSH_FLAGS_FILE_DATA_SYNC_ONLY) might fail
      unless on Win10+, and maybe non-NTFS. Switch to using FlushFileBuffers().
    */
    disable_datasync= true;
  }

  if (FlushFileBuffers(file))
    return true;

  /* Since Windows returns ERROR_INVALID_FUNCTION if the 'file' is
  actually a raw device, we choose to ignore that error if we are using
  raw disks */
  if (srv_start_raw_disk_in_use && GetLastError() == ERROR_INVALID_FUNCTION)
    return true;

  os_file_handle_error(nullptr, "flush");

  /* It is a fatal error if a file flush does not succeed, because then
  the database can get corrupt on disk */
  ut_error;

  return false;
}

/** Retrieves the last error number if an error occurs in a file io function.
The number should be retrieved before any other OS calls (because they may
overwrite the error number). If the number is not known to this program,
then OS error number + OS_FILE_ERROR_MAX is returned.
@param[in]	report_all_errors	true if we want an error message
printed of all errors
@param[in]	on_error_silent		true then don't print any diagnostic
					to the log
@return error number, or OS error number + OS_FILE_ERROR_MAX */
ulint os_file_get_last_error(bool report_all_errors, bool on_error_silent)

{
	ulint	err = (ulint) GetLastError();

	if (err == ERROR_SUCCESS) {
		return(0);
	}

	if (report_all_errors
	    || (!on_error_silent
		&& err != ERROR_DISK_FULL
		&& err != ERROR_FILE_NOT_FOUND
		&& err != ERROR_FILE_EXISTS)) {

		ib::error()
			<< "Operating system error number " << err
			<< " in a file operation.";

		switch (err) {
		case ERROR_PATH_NOT_FOUND:
			break;
		case ERROR_ACCESS_DENIED:
			ib::error()
				<< "The error means mariadbd does not have"
				" the access rights to"
				" the directory. It may also be"
				" you have created a subdirectory"
				" of the same name as a data file.";
			break;
		case ERROR_SHARING_VIOLATION:
		case ERROR_LOCK_VIOLATION:
			ib::error()
				<< "The error means that another program"
				" is using InnoDB's files."
				" This might be a backup or antivirus"
				" software or another instance"
				" of MariaDB."
				" Please close it to get rid of this error.";
			break;
		case ERROR_WORKING_SET_QUOTA:
		case ERROR_NO_SYSTEM_RESOURCES:
			ib::error()
				<< "The error means that there are no"
				" sufficient system resources or quota to"
				" complete the operation.";
			break;
		case ERROR_OPERATION_ABORTED:
			ib::error()
				<< "The error means that the I/O"
				" operation has been aborted"
				" because of either a thread exit"
				" or an application request."
				" Retry attempt is made.";
			break;
		default:
			ib::info() << OPERATING_SYSTEM_ERROR_MSG;
		}
	}

	if (err == ERROR_FILE_NOT_FOUND) {
		return(OS_FILE_NOT_FOUND);
	} else if (err == ERROR_DISK_FULL) {
		return(OS_FILE_DISK_FULL);
	} else if (err == ERROR_FILE_EXISTS) {
		return(OS_FILE_ALREADY_EXISTS);
	} else if (err == ERROR_SHARING_VIOLATION
		   || err == ERROR_LOCK_VIOLATION) {
		return(OS_FILE_SHARING_VIOLATION);
	} else if (err == ERROR_WORKING_SET_QUOTA
		   || err == ERROR_NO_SYSTEM_RESOURCES) {
		return(OS_FILE_INSUFFICIENT_RESOURCE);
	} else if (err == ERROR_OPERATION_ABORTED) {
		return(OS_FILE_OPERATION_ABORTED);
	} else if (err == ERROR_ACCESS_DENIED) {
		return(OS_FILE_ACCESS_VIOLATION);
	}

	return(OS_FILE_ERROR_MAX + err);
}


/** NOTE! Use the corresponding macro os_file_create_simple(), not directly
this function!
A simple function to open or create a file.
@param[in]	name		name of the file or path as a null-terminated
				string
@param[in]	create_mode	create mode
@param[in]	access_type	OS_FILE_READ_ONLY or OS_FILE_READ_WRITE
@param[in]	read_only	if true read only mode checks are enforced
@param[out]	success		true if succeed, false if error
@return handle to the file, not defined if error, error number
	can be retrieved with os_file_get_last_error */
pfs_os_file_t
os_file_create_simple_func(
	const char*	name,
	ulint		create_mode,
	ulint		access_type,
	bool		read_only,
	bool*		success)
{
	os_file_t	file;

	*success = false;

	DWORD		access;
	DWORD		create_flag;
	DWORD		attributes = 0;

	ut_a(!(create_mode & OS_FILE_ON_ERROR_SILENT));
	ut_a(!(create_mode & OS_FILE_ON_ERROR_NO_EXIT));
	ut_ad(srv_operation == SRV_OPERATION_NORMAL);

	if (create_mode == OS_FILE_OPEN) {

		create_flag = OPEN_EXISTING;

	} else if (read_only) {

		create_flag = OPEN_EXISTING;

	} else if (create_mode == OS_FILE_CREATE) {

		create_flag = CREATE_NEW;

	} else if (create_mode == OS_FILE_CREATE_PATH) {

		/* Create subdirs along the path if needed. */
		*success = os_file_create_subdirs_if_needed(name);

		if (!*success) {

			ib::error()
				<< "Unable to create subdirectories '"
				<< name << "'";

			return(OS_FILE_CLOSED);
		}

		create_flag = CREATE_NEW;
		create_mode = OS_FILE_CREATE;

	} else {

		ib::error()
			<< "Unknown file create mode ("
			<< create_mode << ") for file '"
			<< name << "'";

		return(OS_FILE_CLOSED);
	}

	if (access_type == OS_FILE_READ_ONLY) {

		access = GENERIC_READ;

	} else if (read_only) {

		ib::info()
			<< "Read only mode set. Unable to"
			" open file '" << name << "' in RW mode, "
			<< "trying RO mode";

		access = GENERIC_READ;

	} else if (access_type == OS_FILE_READ_WRITE) {

		access = GENERIC_READ | GENERIC_WRITE;

	} else {

		ib::error()
			<< "Unknown file access type (" << access_type << ") "
			"for file '" << name << "'";

		return(OS_FILE_CLOSED);
	}

	bool	retry;

	do {
		/* Use default security attributes and no template file. */

		file = CreateFile(
			(LPCTSTR) name, access,
			FILE_SHARE_READ | FILE_SHARE_DELETE,
			my_win_file_secattr(), create_flag, attributes, NULL);

		if (file == INVALID_HANDLE_VALUE) {

			*success = false;

			retry = os_file_handle_error(
				name, create_mode == OS_FILE_OPEN ?
				"open" : "create");

		} else {

			retry = false;

			*success = true;
		}

	} while (retry);

	return(file);
}

/** This function attempts to create a directory named pathname. The new
directory gets default permissions. On Unix the permissions are
(0770 & ~umask). If the directory exists already, nothing is done and
the call succeeds, unless the fail_if_exists arguments is true.
If another error occurs, such as a permission error, this does not crash,
but reports the error and returns false.
@param[in]	pathname	directory name as null-terminated string
@param[in]	fail_if_exists	if true, pre-existing directory is treated
				as an error.
@return true if call succeeds, false on error */
bool
os_file_create_directory(
	const char*	pathname,
	bool		fail_if_exists)
{
	BOOL	rcode;

	rcode = CreateDirectory((LPCTSTR) pathname, NULL);
	if (!(rcode != 0
	      || (GetLastError() == ERROR_ALREADY_EXISTS
		  && !fail_if_exists))) {

		os_file_handle_error_no_exit(
			pathname, "CreateDirectory", false);

		return(false);
	}

	return(true);
}

/** Get disk sector size for a file. */
static size_t get_sector_size(HANDLE file)
{
  FILE_STORAGE_INFO fsi;
  ULONG s= 4096;
  if (GetFileInformationByHandleEx(file, FileStorageInfo, &fsi, sizeof fsi))
  {
    s= fsi.PhysicalBytesPerSectorForPerformance;
    if (s > 4096 || s < 64 || !ut_is_2pow(s))
      return 4096;
  }
  return s;
}

/** NOTE! Use the corresponding macro os_file_create(), not directly
this function!
Opens an existing file or creates a new.
@param[in]	name		name of the file or path as a null-terminated
				string
@param[in]	create_mode	create mode
@param[in]	purpose		OS_FILE_AIO, if asynchronous, non-buffered I/O
				is desired, OS_FILE_NORMAL, if any normal file;
				NOTE that it also depends on type, os_aio_..
				and srv_.. variables whether we really use async
				I/O or unbuffered I/O: look in the function
				source code for the exact rules
@param[in]	type		OS_DATA_FILE or OS_LOG_FILE
@param[in]	success		true if succeeded
@return handle to the file, not defined if error, error number
	can be retrieved with os_file_get_last_error */
pfs_os_file_t
os_file_create_func(
	const char*	name,
	ulint		create_mode,
	ulint		purpose,
	ulint		type,
	bool		read_only,
	bool*		success)
{
	os_file_t	file;
	bool		retry;
	bool		on_error_no_exit;
	bool		on_error_silent;

	*success = false;

	DBUG_EXECUTE_IF(
		"ib_create_table_fail_disk_full",
		*success = false;
		SetLastError(ERROR_DISK_FULL);
		return(OS_FILE_CLOSED);
	);

	DWORD		create_flag;
	DWORD		share_mode = read_only
		? FILE_SHARE_READ | FILE_SHARE_WRITE | FILE_SHARE_DELETE
		: FILE_SHARE_READ | FILE_SHARE_DELETE;

	on_error_no_exit = create_mode & OS_FILE_ON_ERROR_NO_EXIT
		? true : false;

	on_error_silent = create_mode & OS_FILE_ON_ERROR_SILENT
		? true : false;

	create_mode &= ~(OS_FILE_ON_ERROR_NO_EXIT | OS_FILE_ON_ERROR_SILENT);

	if (create_mode == OS_FILE_OPEN_RAW) {

		ut_a(!read_only);

		/* On Windows Physical devices require admin privileges and
		have to have the write-share mode set. See the remarks
		section for the CreateFile() function documentation in MSDN. */

		share_mode |= FILE_SHARE_WRITE;

		create_flag = OPEN_EXISTING;

	} else if (create_mode == OS_FILE_OPEN
		   || create_mode == OS_FILE_OPEN_RETRY) {

		create_flag = OPEN_EXISTING;

	} else if (read_only) {

		create_flag = OPEN_EXISTING;

	} else if (create_mode == OS_FILE_CREATE) {

		create_flag = CREATE_NEW;

	} else if (create_mode == OS_FILE_OVERWRITE) {

		create_flag = CREATE_ALWAYS;

	} else {
		ib::error()
			<< "Unknown file create mode (" << create_mode << ") "
			<< " for file '" << name << "'";

		return(OS_FILE_CLOSED);
	}

	DWORD attributes = (purpose == OS_FILE_AIO && srv_use_native_aio)
		? FILE_FLAG_OVERLAPPED : 0;

	if (type == OS_LOG_FILE) {
		if (!log_sys.is_opened() && !log_sys.log_buffered) {
			attributes|= FILE_FLAG_NO_BUFFERING;
		}
		if (srv_file_flush_method == SRV_O_DSYNC)
			attributes|= FILE_FLAG_WRITE_THROUGH;
	}
	else if (type == OS_DATA_FILE)
	{
<<<<<<< HEAD
		switch (srv_file_flush_method)
		{
		case SRV_FSYNC:
		case SRV_LITTLESYNC:
		case SRV_NOSYNC:
=======
	case SRV_O_DSYNC:
		if (type == OS_LOG_FILE) {
			/* Map O_DSYNC to FILE_WRITE_THROUGH */
			attributes |= FILE_FLAG_WRITE_THROUGH;
		}
		break;

#if defined _WIN32 || defined HAVE_FCNTL_DIRECT
	case SRV_O_DIRECT_NO_FSYNC:
	case SRV_O_DIRECT:
		if (type != OS_DATA_FILE) {
>>>>>>> 495e7f1b
			break;
		default:
			attributes|= FILE_FLAG_NO_BUFFERING;
		}
<<<<<<< HEAD
=======
		/* fall through */
#endif
	case SRV_ALL_O_DIRECT_FSYNC:
		/*Traditional Windows behavior, no buffering for any files.*/
		if (type != OS_DATA_FILE_NO_O_DIRECT) {
			attributes |= FILE_FLAG_NO_BUFFERING;
		}
		break;

	case SRV_FSYNC:
	case SRV_LITTLESYNC:
		break;

	case SRV_NOSYNC:
		/* Let Windows cache manager handle all writes.*/
		attributes &= ~(FILE_FLAG_WRITE_THROUGH | FILE_FLAG_NO_BUFFERING);
		break;

	default:
		ut_a(false); /* unknown flush mode.*/
	}


	// TODO: Create a bug, this looks wrong. The flush log
	// parameter is dynamic.
	if (type == OS_LOG_FILE && srv_flush_log_at_trx_commit == 2) {
		/* Do not use unbuffered i/o for the log files because
		value 2 denotes that we do not flush the log at every
		commit, but only once per second */
		attributes &= ~(FILE_FLAG_WRITE_THROUGH | FILE_FLAG_NO_BUFFERING);
>>>>>>> 495e7f1b
	}

	DWORD	access = GENERIC_READ;

	if (!read_only) {
		access |= GENERIC_WRITE;
	}

	for (;;) {
		const  char *operation;

		/* Use default security attributes and no template file. */
		file = CreateFile(
			name, access, share_mode, my_win_file_secattr(),
			create_flag, attributes, NULL);

		*success = file != INVALID_HANDLE_VALUE;

		if (*success && type == OS_LOG_FILE) {
			uint32_t s = uint32_t(get_sector_size(file));
			log_sys.set_block_size(s);
			if (attributes & FILE_FLAG_NO_BUFFERING) {
				if (os_file_get_size(file) % s) {
					attributes &= ~FILE_FLAG_NO_BUFFERING;
					create_flag = OPEN_ALWAYS;
					CloseHandle(file);
					continue;
				}
				log_sys.log_buffered = false;
			}
		}

		if (*success) {
			break;
		}

		operation = (create_mode == OS_FILE_CREATE && !read_only) ?
			"create" : "open";

		if (on_error_no_exit) {
			retry = os_file_handle_error_no_exit(
				name, operation, on_error_silent);
		}
		else {
			retry = os_file_handle_error(name, operation);
		}

		if (!retry) {
			break;
		}
	}

	if (*success &&  (attributes & FILE_FLAG_OVERLAPPED) && srv_thread_pool) {
		srv_thread_pool->bind(file);
	}
	return(file);
}

/** NOTE! Use the corresponding macro os_file_create_simple_no_error_handling(),
not directly this function!
A simple function to open or create a file.
@param[in]	name		name of the file or path as a null-terminated
				string
@param[in]	create_mode	create mode
@param[in]	access_type	OS_FILE_READ_ONLY, OS_FILE_READ_WRITE, or
				OS_FILE_READ_ALLOW_DELETE; the last option is
				used by a backup program reading the file
@param[out]	success		true if succeeded
@return own: handle to the file, not defined if error, error number
	can be retrieved with os_file_get_last_error */

pfs_os_file_t
os_file_create_simple_no_error_handling_func(
	const char*	name,
	ulint		create_mode,
	ulint		access_type,
	bool		read_only,
	bool*		success)
{
	os_file_t	file;

	*success = false;

	DWORD		access;
	DWORD		create_flag;
	DWORD		attributes	= 0;
	DWORD		share_mode = read_only
		? FILE_SHARE_READ | FILE_SHARE_WRITE | FILE_SHARE_DELETE
		: FILE_SHARE_READ | FILE_SHARE_DELETE;

	ut_a(name);

	ut_a(!(create_mode & OS_FILE_ON_ERROR_SILENT));
	ut_a(!(create_mode & OS_FILE_ON_ERROR_NO_EXIT));

	if (create_mode == OS_FILE_OPEN) {

		create_flag = OPEN_EXISTING;

	} else if (read_only) {

		create_flag = OPEN_EXISTING;

	} else if (create_mode == OS_FILE_CREATE) {

		create_flag = CREATE_NEW;

	} else {

		ib::error()
			<< "Unknown file create mode (" << create_mode << ") "
			<< " for file '" << name << "'";

		return(OS_FILE_CLOSED);
	}

	if (access_type == OS_FILE_READ_ONLY) {

		access = GENERIC_READ;

	} else if (read_only) {

		access = GENERIC_READ;

	} else if (access_type == OS_FILE_READ_WRITE) {

		access = GENERIC_READ | GENERIC_WRITE;

	} else if (access_type == OS_FILE_READ_ALLOW_DELETE) {

		ut_a(!read_only);

		access = GENERIC_READ;

		/*!< A backup program has to give mysqld the maximum
		freedom to do what it likes with the file */

		share_mode |= FILE_SHARE_DELETE | FILE_SHARE_WRITE
			| FILE_SHARE_READ;

	} else {

		ib::error()
			<< "Unknown file access type (" << access_type << ") "
			<< "for file '" << name << "'";

		return(OS_FILE_CLOSED);
	}

	file = CreateFile((LPCTSTR) name,
			  access,
			  share_mode,
			  my_win_file_secattr(),
			  create_flag,
			  attributes,
			  NULL);		// No template file

	*success = (file != INVALID_HANDLE_VALUE);

	return(file);
}

/** Deletes a file if it exists. The file has to be closed before calling this.
@param[in]	name		file path as a null-terminated string
@param[out]	exist		indicate if file pre-exist
@return true if success */
bool
os_file_delete_if_exists_func(
	const char*	name,
	bool*		exist)
{
	ulint	count	= 0;

	if (exist != NULL) {
		*exist = true;
	}

	for (;;) {
		/* In Windows, deleting an .ibd file may fail if
		the file is being accessed by an external program,
		such as a backup tool. */

		bool	ret = DeleteFile((LPCTSTR) name);

		if (ret) {
			return(true);
		}

		switch (GetLastError()) {
		case ERROR_FILE_NOT_FOUND:
		case ERROR_PATH_NOT_FOUND:
			/* the file does not exist, this not an error */
			if (exist != NULL) {
				*exist = false;
			}
			/* fall through */
		case ERROR_ACCESS_DENIED:
			return(true);
		}

		++count;

		if (count > 100 && 0 == (count % 10)) {

			/* Print error information */
			os_file_get_last_error(true);

			ib::warn() << "Delete of file '" << name << "' failed.";
		}

		std::this_thread::sleep_for(std::chrono::seconds(1));

		if (count > 2000) {

			return(false);
		}
	}
}

/** Deletes a file. The file has to be closed before calling this.
@param[in]	name		File path as NUL terminated string
@return true if success */
bool
os_file_delete_func(
	const char*	name)
{
	ulint	count	= 0;

	for (;;) {
		/* In Windows, deleting an .ibd file may fail if
		the file is being accessed by an external program,
		such as a backup tool. */

		BOOL	ret = DeleteFile((LPCTSTR) name);

		if (ret) {
			return(true);
		}

		if (GetLastError() == ERROR_FILE_NOT_FOUND) {
			/* If the file does not exist, we classify this as
			a 'mild' error and return */

			return(false);
		}

		++count;

		if (count > 100 && 0 == (count % 10)) {

			/* print error information */
			os_file_get_last_error(true);

			ib::warn()
				<< "Cannot delete file '" << name << "'. Is "
				<< "another program accessing it?";
		}

		std::this_thread::sleep_for(std::chrono::seconds(1));

		if (count > 2000) {

			return(false);
		}
	}

	ut_error;
	return(false);
}

/** NOTE! Use the corresponding macro os_file_rename(), not directly this
function!
Renames a file (can also move it to another directory). It is safest that the
file is closed before calling this function.
@param[in]	oldpath		old file path as a null-terminated string
@param[in]	newpath		new file path
@return true if success */
bool
os_file_rename_func(
	const char*	oldpath,
	const char*	newpath)
{
#ifdef UNIV_DEBUG
	os_file_type_t	type;
	bool		exists;

	/* New path must not exist. */
	ut_ad(os_file_status(newpath, &exists, &type));
	ut_ad(!exists);

	/* Old path must exist. */
	ut_ad(os_file_status(oldpath, &exists, &type));
	ut_ad(exists);
#endif /* UNIV_DEBUG */

	if (MoveFileEx(oldpath, newpath, MOVEFILE_REPLACE_EXISTING)) {
		return(true);
	}

	os_file_handle_rename_error(oldpath, newpath);
	return(false);
}

/** NOTE! Use the corresponding macro os_file_close(), not directly
this function!
Closes a file handle. In case of error, error number can be retrieved with
os_file_get_last_error.
@param[in,own]	file		Handle to a file
@return true if success */
bool os_file_close_func(os_file_t file)
{
  ut_ad(file);
  if (!CloseHandle(file))
  {
    os_file_handle_error(NULL, "close");
    return false;
  }

  if(srv_thread_pool)
    srv_thread_pool->unbind(file);
  return true;
}

/** Gets a file size.
@param[in]	file		Handle to a file
@return file size, or (os_offset_t) -1 on failure */
os_offset_t os_file_get_size(os_file_t file)
{
  LARGE_INTEGER li;
  if (GetFileSizeEx(file, &li))
    return li.QuadPart;
  return ((os_offset_t) -1);
}

/** Gets a file size.
@param[in]	filename	Full path to the filename to check
@return file size if OK, else set m_total_size to ~0 and m_alloc_size to
	errno */
os_file_size_t
os_file_get_size(
	const char*	filename)
{
	struct __stat64	s;
	os_file_size_t	file_size;

	int		ret = _stat64(filename, &s);

	if (ret == 0) {

		file_size.m_total_size = s.st_size;

		DWORD	low_size;
		DWORD	high_size;

		low_size = GetCompressedFileSize(filename, &high_size);

		if (low_size != INVALID_FILE_SIZE) {

			file_size.m_alloc_size = high_size;
			file_size.m_alloc_size <<= 32;
			file_size.m_alloc_size |= low_size;

		} else {
			ib::error()
				<< "GetCompressedFileSize("
				<< filename << ", ..) failed.";

			file_size.m_alloc_size = (os_offset_t) -1;
		}
	} else {
		file_size.m_total_size = ~0;
		file_size.m_alloc_size = (os_offset_t) ret;
	}

	return(file_size);
}

/** This function returns information about the specified file
@param[in]	path		pathname of the file
@param[out]	stat_info	information of a file in a directory
@param[in,out]	statinfo	information of a file in a directory
@param[in]	check_rw_perm	for testing whether the file can be opened
				in RW mode
@param[in]	read_only	true if the file is opened in read-only mode
@return DB_SUCCESS if all OK */
static
dberr_t
os_file_get_status_win32(
	const char*	path,
	os_file_stat_t* stat_info,
	struct _stat64*	statinfo,
	bool		check_rw_perm,
	bool		read_only)
{
	int	ret = _stat64(path, statinfo);

	if (ret && (errno == ENOENT || errno == ENOTDIR
		    || errno == ENAMETOOLONG)) {
		/* file does not exist */

		return(DB_NOT_FOUND);

	} else if (ret) {
		/* file exists, but stat call failed */

		os_file_handle_error_no_exit(path, "STAT", false);

		return(DB_FAIL);

	} else if (_S_IFDIR & statinfo->st_mode) {

		stat_info->type = OS_FILE_TYPE_DIR;

	} else if (_S_IFREG & statinfo->st_mode) {

		DWORD	access = GENERIC_READ;

		if (!read_only) {
			access |= GENERIC_WRITE;
		}

		stat_info->type = OS_FILE_TYPE_FILE;

		/* Check if we can open it in read-only mode. */

		if (check_rw_perm) {
			HANDLE	fh;

			fh = CreateFile(
				(LPCTSTR) path,		// File to open
				access,
				FILE_SHARE_READ | FILE_SHARE_WRITE
				| FILE_SHARE_DELETE,	// Full sharing
				my_win_file_secattr(),
				OPEN_EXISTING,		// Existing file only
				FILE_ATTRIBUTE_NORMAL,	// Normal file
				NULL);			// No attr. template

			if (fh == INVALID_HANDLE_VALUE) {
				stat_info->rw_perm = false;
			} else {
				stat_info->rw_perm = true;
				CloseHandle(fh);
			}
		}
	} else {
		stat_info->type = OS_FILE_TYPE_UNKNOWN;
	}

	return(DB_SUCCESS);
}

/**
Sets a sparse flag on Windows file.
@param[in]	file  file handle
@return true on success, false on error
*/
#include <versionhelpers.h>
bool os_file_set_sparse_win32(os_file_t file, bool is_sparse)
{
	if (!is_sparse && !IsWindows8OrGreater()) {
		/* Cannot  unset sparse flag on older Windows.
		Until Windows8 it is documented to produce unpredictable results,
		if there are unallocated ranges in file.*/
		return false;
	}
	DWORD temp;
	FILE_SET_SPARSE_BUFFER sparse_buffer;
	sparse_buffer.SetSparse = is_sparse;
	return os_win32_device_io_control(file,
		FSCTL_SET_SPARSE, &sparse_buffer, sizeof(sparse_buffer), 0, 0,&temp);
}


/**
Change file size on Windows.

If file is extended, the bytes between old and new EOF
are zeros.

If file is sparse, "virtual" block is added at the end of
allocated area.

If file is normal, file system allocates storage.

@param[in]	pathname	file path
@param[in]	file		file handle
@param[in]	size		size to preserve in bytes
@return true if success */
bool
os_file_change_size_win32(
	const char*	pathname,
	os_file_t	file,
	os_offset_t	size)
{
	LARGE_INTEGER	length;

	length.QuadPart = size;

	BOOL	success = SetFilePointerEx(file, length, NULL, FILE_BEGIN);

	if (!success) {
		os_file_handle_error_no_exit(
			pathname, "SetFilePointerEx", false);
	} else {
		success = SetEndOfFile(file);
		if (!success) {
			os_file_handle_error_no_exit(
				pathname, "SetEndOfFile", false);
		}
	}
	return(success);
}

/** Truncates a file at its current position.
@param[in]	file		Handle to be truncated
@return true if success */
bool
os_file_set_eof(
	FILE*		file)
{
	HANDLE	h = (HANDLE) _get_osfhandle(fileno(file));

	return(SetEndOfFile(h));
}

#endif /* !_WIN32*/

/** Does a synchronous read or write depending upon the type specified
In case of partial reads/writes the function tries
NUM_RETRIES_ON_PARTIAL_IO times to read/write the complete data.
@param[in]	type,		IO flags
@param[in]	file		handle to an open file
@param[out]	buf		buffer where to read
@param[in]	offset		file offset from the start where to read
@param[in]	n		number of bytes to read, starting from offset
@param[out]	err		DB_SUCCESS or error code
@return number of bytes read/written, -1 if error */
static MY_ATTRIBUTE((warn_unused_result))
ssize_t
os_file_io(
	const IORequest&in_type,
	os_file_t	file,
	void*		buf,
	ulint		n,
	os_offset_t	offset,
	dberr_t*	err)
{
	ssize_t		original_n = ssize_t(n);
	IORequest	type = in_type;
	ssize_t		bytes_returned = 0;

	SyncFileIO	sync_file_io(file, buf, n, offset);

	for (ulint i = 0; i < NUM_RETRIES_ON_PARTIAL_IO; ++i) {

		ssize_t	n_bytes = sync_file_io.execute(type);

		/* Check for a hard error. Not much we can do now. */
		if (n_bytes < 0) {

			break;

		} else if (n_bytes + bytes_returned == ssize_t(n)) {

			bytes_returned += n_bytes;

			*err = type.maybe_punch_hole(offset, n);

			return(original_n);
		}

		/* Handle partial read/write. */

		ut_ad(ulint(n_bytes + bytes_returned) < n);

		bytes_returned += n_bytes;

		if (type.type != IORequest::READ_MAYBE_PARTIAL) {
			sql_print_warning("InnoDB: %zu bytes should have been"
					  " %s at %llu from %s,"
					  " but got only %zd."
					  " Retrying.",
					  n, type.is_read()
					  ? "read" : "written", offset,
					  type.node
					  ? type.node->name
					  : "(unknown file)", bytes_returned);
		}

		/* Advance the offset and buffer by n_bytes */
		sync_file_io.advance(n_bytes);
	}

	*err = DB_IO_ERROR;

	if (type.type != IORequest::READ_MAYBE_PARTIAL) {
		ib::warn()
			<< "Retry attempts for "
			<< (type.is_read() ? "reading" : "writing")
			<< " partial data failed.";
	}

	return(bytes_returned);
}

/** Does a synchronous write operation in Posix.
@param[in]	type		IO context
@param[in]	file		handle to an open file
@param[out]	buf		buffer from which to write
@param[in]	n		number of bytes to write, starting from offset
@param[in]	offset		file offset from the start where to write
@param[out]	err		DB_SUCCESS or error code
@return number of bytes written
@retval -1 on error */
static MY_ATTRIBUTE((warn_unused_result))
ssize_t
os_file_pwrite(
	const IORequest&	type,
	os_file_t		file,
	const byte*		buf,
	ulint			n,
	os_offset_t		offset,
	dberr_t*		err)
{
	ut_ad(type.is_write());

	++os_n_file_writes;

	const bool monitor = MONITOR_IS_ON(MONITOR_OS_PENDING_WRITES);
	MONITOR_ATOMIC_INC_LOW(MONITOR_OS_PENDING_WRITES, monitor);
	ssize_t	n_bytes = os_file_io(type, file, const_cast<byte*>(buf),
				     n, offset, err);
	MONITOR_ATOMIC_DEC_LOW(MONITOR_OS_PENDING_WRITES, monitor);

	return(n_bytes);
}

/** NOTE! Use the corresponding macro os_file_write(), not directly
Requests a synchronous write operation.
@param[in]	type		IO flags
@param[in]	file		handle to an open file
@param[out]	buf		buffer from which to write
@param[in]	offset		file offset from the start where to read
@param[in]	n		number of bytes to read, starting from offset
@return error code
@retval	DB_SUCCESS	if the operation succeeded */
dberr_t
os_file_write_func(
	const IORequest&	type,
	const char*		name,
	os_file_t		file,
	const void*		buf,
	os_offset_t		offset,
	ulint			n)
{
	dberr_t		err;

	ut_ad(n > 0);

	ssize_t	n_bytes = os_file_pwrite(type, file, (byte*)buf, n, offset, &err);

	if ((ulint) n_bytes != n && !os_has_said_disk_full) {

		ib::error()
			<< "Write to file " << name << " failed at offset "
			<< offset << ", " << n
			<< " bytes should have been written,"
			" only " << n_bytes << " were written."
			" Operating system error number " << IF_WIN(GetLastError(),errno) << "."
			" Check that your OS and file system"
			" support files of this size."
			" Check also that the disk is not full"
			" or a disk quota exceeded.";
#ifndef _WIN32
		if (strerror(errno) != NULL) {

			ib::error()
				<< "Error number " << errno
				<< " means '" << strerror(errno) << "'";
		}

		ib::info() << OPERATING_SYSTEM_ERROR_MSG;
#endif
		os_has_said_disk_full = true;
	}

	return(err);
}

/** Does a synchronous read operation in Posix.
@param[in]	type		IO flags
@param[in]	file		handle to an open file
@param[out]	buf		buffer where to read
@param[in]	offset		file offset from the start where to read
@param[in]	n		number of bytes to read, starting from offset
@param[out]	err		DB_SUCCESS or error code
@return number of bytes read, -1 if error */
static MY_ATTRIBUTE((warn_unused_result))
ssize_t
os_file_pread(
	const IORequest&	type,
	os_file_t		file,
	void*			buf,
	ulint			n,
	os_offset_t		offset,
	dberr_t*		err)
{
	ut_ad(type.is_read());

	++os_n_file_reads;

	const bool monitor = MONITOR_IS_ON(MONITOR_OS_PENDING_READS);
	MONITOR_ATOMIC_INC_LOW(MONITOR_OS_PENDING_READS, monitor);
	ssize_t	n_bytes = os_file_io(type, file, buf, n, offset, err);
	MONITOR_ATOMIC_DEC_LOW(MONITOR_OS_PENDING_READS, monitor);

	return(n_bytes);
}

/** Requests a synchronous positioned read operation.
@return DB_SUCCESS if request was successful, false if fail
@param[in]	type		IO flags
@param[in]	file		handle to an open file
@param[out]	buf		buffer where to read
@param[in]	offset		file offset from the start where to read
@param[in]	n		number of bytes to read, starting from offset
@param[out]	o		number of bytes actually read
@return DB_SUCCESS or error code */
dberr_t
os_file_read_func(
	const IORequest&	type,
	os_file_t	file,
	void*			buf,
	os_offset_t		offset,
	ulint			n,
	ulint*			o)
{
  ut_ad(!type.node || type.node->handle == file);
  ut_ad(n);

  os_bytes_read_since_printout+= n;

  dberr_t err;
  ssize_t n_bytes= os_file_pread(type, file, buf, n, offset, &err);

  if (o)
    *o= ulint(n_bytes);

  if (ulint(n_bytes) == n || err != DB_SUCCESS)
    return err;

  os_file_handle_error_cond_exit(type.node ? type.node->name : nullptr, "read",
                                 false, false);
  sql_print_error("InnoDB: Tried to read %zu bytes at offset %llu"
                  " of file %s, but was only able to read %zd",
                  n, offset, type.node ? type.node->name : "(unknown)",
                  n_bytes);

  return err ? err : DB_IO_ERROR;
}

/** Handle errors for file operations.
@param[in]	name		name of a file or NULL
@param[in]	operation	operation
@param[in]	should_abort	whether to abort on an unknown error
@param[in]	on_error_silent	whether to suppress reports of non-fatal errors
@return true if we should retry the operation */
static MY_ATTRIBUTE((warn_unused_result))
bool
os_file_handle_error_cond_exit(
	const char*	name,
	const char*	operation,
	bool		should_abort,
	bool		on_error_silent)
{
	ulint	err;

	err = os_file_get_last_error(false, on_error_silent);

	switch (err) {
	case OS_FILE_DISK_FULL:
		/* We only print a warning about disk full once */

		if (os_has_said_disk_full) {

			return(false);
		}

		/* Disk full error is reported irrespective of the
		on_error_silent setting. */

		if (name) {

			ib::error()
				<< "Encountered a problem with file '"
				<< name << "'";
		}

		ib::error()
			<< "Disk is full. Try to clean the disk to free space.";

		os_has_said_disk_full = true;

		return(false);

	case OS_FILE_AIO_RESOURCES_RESERVED:
	case OS_FILE_AIO_INTERRUPTED:

		return(true);

	case OS_FILE_PATH_ERROR:
	case OS_FILE_ALREADY_EXISTS:
	case OS_FILE_ACCESS_VIOLATION:
		return(false);

        case OS_FILE_NOT_FOUND:
		if (!on_error_silent) {
			sql_print_error("InnoDB: File %s was not found", name);
		}
		return false;

	case OS_FILE_SHARING_VIOLATION:

		std::this_thread::sleep_for(std::chrono::seconds(10));
		return(true);

	case OS_FILE_OPERATION_ABORTED:
	case OS_FILE_INSUFFICIENT_RESOURCE:

		std::this_thread::sleep_for(std::chrono::milliseconds(100));
		return(true);

	default:

		/* If it is an operation that can crash on error then it
		is better to ignore on_error_silent and print an error message
		to the log. */

		if (should_abort || !on_error_silent) {
			ib::error() << "File "
				<< (name != NULL ? name : "(unknown)")
				<< ": '" << operation << "'"
				" returned OS error " << err << "."
				<< (should_abort
				    ? " Cannot continue operation" : "");
		}

		if (should_abort) {
			abort();
		}
	}

	return(false);
}

#ifdef HAVE_FCNTL_DIRECT
/** Tries to disable OS caching on an opened file descriptor.
@param[in]	fd		file descriptor to alter
@param[in]	file_name	file name, used in the diagnostic message
@param[in]	name		"open" or "create"; used in the diagnostic
				message */
void
os_file_set_nocache(int fd, const char *file_name, const char *operation_name)
{
<<<<<<< HEAD
	/* some versions of Solaris may not have DIRECTIO_ON */
#if defined(__sun__) && defined(DIRECTIO_ON)
	if (directio(fd, DIRECTIO_ON) == -1) {
		int	errno_save = errno;

		ib::error()
			<< "Failed to set DIRECTIO_ON on file "
			<< file_name << "; " << operation_name << ": "
			<< strerror(errno_save) << ","
			" continuing anyway.";
	}
#elif defined(O_DIRECT)
=======
	const auto innodb_flush_method = srv_file_flush_method;
	switch (innodb_flush_method) {
	case SRV_O_DIRECT:
	case SRV_O_DIRECT_NO_FSYNC:
		break;
	default:
		return;
	}

>>>>>>> 495e7f1b
	if (fcntl(fd, F_SETFL, O_DIRECT) == -1) {
		int		errno_save = errno;
		static bool	warning_message_printed = false;
		if (errno_save == EINVAL) {
			if (!warning_message_printed) {
				warning_message_printed = true;
				ib::info()
					<< "Setting O_DIRECT on file "
					<< file_name << " failed";
			}
		} else {
			ib::warn()
				<< "Failed to set O_DIRECT on file "
				<< file_name << "; " << operation_name
				<< " : " << strerror(errno_save)
				<< ", continuing anyway.";
		}
	}
}
#endif /* HAVE_FCNTL_DIRECT */

/** Check if the file system supports sparse files.
@param fh	file handle
@return true if the file system supports sparse files */
static bool os_is_sparse_file_supported(os_file_t fh)
{
#ifdef _WIN32
	FILE_ATTRIBUTE_TAG_INFO info;
	if (GetFileInformationByHandleEx(fh, FileAttributeTagInfo,
		&info, (DWORD)sizeof(info))) {
		if (info.FileAttributes != INVALID_FILE_ATTRIBUTES) {
			return (info.FileAttributes & FILE_ATTRIBUTE_SPARSE_FILE) != 0;
		}
	}
	return false;
#else
	/* We don't know the FS block size, use the sector size. The FS
	will do the magic. */
	return DB_SUCCESS == os_file_punch_hole_posix(fh, 0, srv_page_size);
#endif /* _WIN32 */
}

/** Extend a file.

On Windows, extending a file allocates blocks for the file,
unless the file is sparse.

On Unix, we will extend the file with ftruncate(), if
file needs to be sparse. Otherwise posix_fallocate() is used
when available, and if not, binary zeroes are added to the end
of file.

@param[in]	name	file name
@param[in]	file	file handle
@param[in]	size	desired file size
@param[in]	sparse	whether to create a sparse file (no preallocating)
@return	whether the operation succeeded */
bool
os_file_set_size(
	const char*	name,
	os_file_t	file,
	os_offset_t	size,
	bool	is_sparse)
{
	ut_ad(!(size & 4095));

#ifdef _WIN32
	/* On Windows, changing file size works well and as expected for both
	sparse and normal files.

	However, 10.2 up until 10.2.9 made every file sparse in innodb,
	causing NTFS fragmentation issues(MDEV-13941). We try to undo
	the damage, and unsparse the file.*/

	if (!is_sparse && os_is_sparse_file_supported(file)) {
		if (!os_file_set_sparse_win32(file, false))
			/* Unsparsing file failed. Fallback to writing binary
			zeros, to avoid even higher fragmentation.*/
			goto fallback;
	}

	return os_file_change_size_win32(name, file, size);

fallback:
#else
	struct stat statbuf;

	if (is_sparse) {
		bool success = !ftruncate(file, size);
		if (!success) {
			ib::error() << "ftruncate of file " << name << " to "
				    << size << " bytes failed with error "
				    << errno;
		}
		return(success);
	}

# ifdef HAVE_POSIX_FALLOCATE
	int err;
	do {
		if (fstat(file, &statbuf)) {
			err = errno;
		} else {
			MSAN_STAT_WORKAROUND(&statbuf);
			os_offset_t current_size = statbuf.st_size;
			if (current_size >= size) {
				return true;
			}
			current_size &= ~4095ULL;
			err = posix_fallocate(file, current_size,
					      size - current_size);
		}
	} while (err == EINTR
		 && srv_shutdown_state <= SRV_SHUTDOWN_INITIATED);

	switch (err) {
	case 0:
		return true;
	default:
		ib::error() << "preallocating "
			    << size << " bytes for file " << name
			    << " failed with error " << err;
		/* fall through */
	case EINTR:
		errno = err;
		return false;
	case EINVAL:
	case EOPNOTSUPP:
		/* fall back to the code below */
		break;
	}
# endif /* HAVE_POSIX_ALLOCATE */
#endif /* _WIN32*/

#ifdef _WIN32
	os_offset_t	current_size = os_file_get_size(file);
	FILE_STORAGE_INFO info;
	if (GetFileInformationByHandleEx(file, FileStorageInfo, &info,
					 sizeof info)) {
		if (info.LogicalBytesPerSector) {
			current_size &= ~os_offset_t(info.LogicalBytesPerSector
						     - 1);
		}
	}
#else
	if (fstat(file, &statbuf)) {
		return false;
	}
	os_offset_t current_size = statbuf.st_size & ~4095ULL;
#endif
	if (current_size >= size) {
		return true;
	}

	/* Write up to 1 megabyte at a time. */
	ulint	buf_size = ut_min(ulint(64),
				  ulint(size >> srv_page_size_shift))
		<< srv_page_size_shift;

	/* Align the buffer for possible raw i/o */
	byte*	buf = static_cast<byte*>(aligned_malloc(buf_size,
							srv_page_size));
	/* Write buffer full of zeros */
	memset(buf, 0, buf_size);

	while (current_size < size
	       && srv_shutdown_state <= SRV_SHUTDOWN_INITIATED) {
		ulint	n_bytes;

		if (size - current_size < (os_offset_t) buf_size) {
			n_bytes = (ulint) (size - current_size);
		} else {
			n_bytes = buf_size;
		}

		if (os_file_write(IORequestWrite, name,
				  file, buf, current_size, n_bytes) !=
		    DB_SUCCESS) {
			break;
		}

		current_size += n_bytes;
	}

	aligned_free(buf);

	return(current_size >= size && os_file_flush(file));
}

/** Truncate a file to a specified size in bytes.
@param[in]	pathname	file path
@param[in]	file		file to be truncated
@param[in]	size		size preserved in bytes
@param[in]	allow_shrink	whether to allow the file to become smaller
@return true if success */
bool
os_file_truncate(
	const char*	pathname,
	os_file_t	file,
	os_offset_t	size,
	bool		allow_shrink)
{
	if (!allow_shrink) {
		/* Do nothing if the size preserved is larger than or
		equal to the current size of file */
		os_offset_t	size_bytes = os_file_get_size(file);

		if (size >= size_bytes) {
			return(true);
		}
	}

#ifdef _WIN32
	return(os_file_change_size_win32(pathname, file, size));
#else /* _WIN32 */
	return(os_file_truncate_posix(pathname, file, size));
#endif /* _WIN32 */
}

/** Check the existence and type of the given file.
@param[in]	path		path name of file
@param[out]	exists		true if the file exists
@param[out]	type		Type of the file, if it exists
@return true if call succeeded */
bool
os_file_status(
	const char*	path,
	bool*		exists,
	os_file_type_t* type)
{
#ifdef _WIN32
	return(os_file_status_win32(path, exists, type));
#else
	return(os_file_status_posix(path, exists, type));
#endif /* _WIN32 */
}

/** Free storage space associated with a section of the file.
@param[in]	fh		Open file handle
@param[in]	off		Starting offset (SEEK_SET)
@param[in]	len		Size of the hole
@return DB_SUCCESS or error code */
dberr_t
os_file_punch_hole(
	os_file_t	fh,
	os_offset_t	off,
	os_offset_t	len)
{
#ifdef _WIN32
	return os_file_punch_hole_win32(fh, off, len);
#else
	return os_file_punch_hole_posix(fh, off, len);
#endif /* _WIN32 */
}

/** Free storage space associated with a section of the file.
@param off   byte offset from the start (SEEK_SET)
@param len   size of the hole in bytes
@return DB_SUCCESS or error code */
dberr_t IORequest::punch_hole(os_offset_t off, ulint len) const
{
	ulint trim_len = bpage ? bpage->physical_size() - len : 0;

	if (trim_len == 0) {
		return(DB_SUCCESS);
	}

	off += len;

	/* Check does file system support punching holes for this
	tablespace. */
	if (!node->punch_hole) {
		return DB_IO_NO_PUNCH_HOLE;
	}

	dberr_t err = os_file_punch_hole(node->handle, off, trim_len);

	switch (err) {
	case DB_SUCCESS:
		srv_stats.page_compressed_trim_op.inc();
		return err;
	case DB_IO_NO_PUNCH_HOLE:
		node->punch_hole = false;
		err = DB_SUCCESS;
		/* fall through */
	default:
		return err;
	}
}

/*
  Get file system block size, by path.

  This is expensive on Windows, and not very useful in general,
  (only shown in some I_S table), so we keep that out of usual
  stat.
*/
size_t os_file_get_fs_block_size(const char *path)
{
#ifdef _WIN32
  char volname[MAX_PATH];
  if (!GetVolumePathName(path, volname, MAX_PATH))
    return 0;
  DWORD sectorsPerCluster;
  DWORD bytesPerSector;
  DWORD numberOfFreeClusters;
  DWORD totalNumberOfClusters;

  if (GetDiskFreeSpace(volname, &sectorsPerCluster, &bytesPerSector,
                       &numberOfFreeClusters, &totalNumberOfClusters))
    return ((size_t) bytesPerSector) * sectorsPerCluster;
#else
  os_file_stat_t info;
  if (os_file_get_status(path, &info, false, false) == DB_SUCCESS)
    return info.block_size;
#endif
  return 0;
}

/** This function returns information about the specified file
@param[in]	path		pathname of the file
@param[out]	stat_info	information of a file in a directory
@param[in]	check_rw_perm	for testing whether the file can be opened
				in RW mode
@param[in]	read_only	true if file is opened in read-only mode
@return DB_SUCCESS if all OK */
dberr_t
os_file_get_status(
	const char*	path,
	os_file_stat_t* stat_info,
	bool		check_rw_perm,
	bool		read_only)
{
	dberr_t	ret;

#ifdef _WIN32
	struct _stat64	info;

	ret = os_file_get_status_win32(
		path, stat_info, &info, check_rw_perm, read_only);

#else
	struct stat	info;

	ret = os_file_get_status_posix(
		path, stat_info, &info, check_rw_perm, read_only);

#endif /* _WIN32 */

	if (ret == DB_SUCCESS) {
		stat_info->ctime = info.st_ctime;
		stat_info->atime = info.st_atime;
		stat_info->mtime = info.st_mtime;
		stat_info->size  = info.st_size;
	}

	return(ret);
}

static void fake_io_callback(void *c)
{
  tpool::aiocb *cb= static_cast<tpool::aiocb*>(c);
  ut_ad(read_slots->contains(cb));
  static_cast<const IORequest*>(static_cast<const void*>(cb->m_userdata))->
    fake_read_complete(cb->m_offset);
  read_slots->release(cb);
}

static void read_io_callback(void *c)
{
  tpool::aiocb *cb= static_cast<tpool::aiocb*>(c);
  ut_ad(cb->m_opcode == tpool::aio_opcode::AIO_PREAD);
  ut_ad(read_slots->contains(cb));
  const IORequest &request= *static_cast<const IORequest*>
    (static_cast<const void*>(cb->m_userdata));
  request.read_complete(cb->m_err);
  read_slots->release(cb);
}

static void write_io_callback(void *c)
{
  tpool::aiocb *cb= static_cast<tpool::aiocb*>(c);
  ut_ad(cb->m_opcode == tpool::aio_opcode::AIO_PWRITE);
  ut_ad(write_slots->contains(cb));
  const IORequest &request= *static_cast<const IORequest*>
    (static_cast<const void*>(cb->m_userdata));

  if (UNIV_UNLIKELY(cb->m_err != 0))
    ib::info () << "IO Error: " << cb->m_err
                << " during write of "
                << cb->m_len << " bytes, for file "
                << request.node->name << "(" << cb->m_fh << "), returned "
                << cb->m_ret_len;

  request.write_complete(cb->m_err);
  write_slots->release(cb);
}

#ifdef LINUX_NATIVE_AIO
/** Checks if the system supports native linux aio. On some kernel
versions where native aio is supported it won't work on tmpfs. In such
cases we can't use native aio.

@return: true if supported, false otherwise. */
static bool is_linux_native_aio_supported()
{
	File		fd;
	io_context_t	io_ctx;
	std::string log_file_path = get_log_file_path();

	memset(&io_ctx, 0, sizeof(io_ctx));
	if (io_setup(1, &io_ctx)) {

		/* The platform does not support native aio. */

		return(false);

	}
	else if (!srv_read_only_mode) {

		/* Now check if tmpdir supports native aio ops. */
		fd = mysql_tmpfile("ib");

		if (fd < 0) {
			ib::warn()
				<< "Unable to create temp file to check"
				" native AIO support.";

			int ret = io_destroy(io_ctx);
			ut_a(ret != -EINVAL);
			ut_ad(ret != -EFAULT);

			return(false);
		}
	}
	else {
		fd = my_open(log_file_path.c_str(), O_RDONLY | O_CLOEXEC,
			     MYF(0));

		if (fd == -1) {

			ib::warn() << "Unable to open \"" << log_file_path
				   << "\" to check native"
				   << " AIO read support.";

			int ret = io_destroy(io_ctx);
			ut_a(ret != EINVAL);
			ut_ad(ret != EFAULT);

			return(false);
		}
	}

	struct io_event	io_event;

	memset(&io_event, 0x0, sizeof(io_event));

	byte* ptr = static_cast<byte*>(aligned_malloc(srv_page_size,
						      srv_page_size));

	struct iocb	iocb;

	/* Suppress valgrind warning. */
	memset(ptr, 0, srv_page_size);
	memset(&iocb, 0x0, sizeof(iocb));

	struct iocb* p_iocb = &iocb;

	if (!srv_read_only_mode) {

		io_prep_pwrite(p_iocb, fd, ptr, srv_page_size, 0);

	}
	else {
		ut_a(srv_page_size >= 512);
		io_prep_pread(p_iocb, fd, ptr, 512, 0);
	}

	int	err = io_submit(io_ctx, 1, &p_iocb);

	if (err >= 1) {
		/* Now collect the submitted IO request. */
		err = io_getevents(io_ctx, 1, 1, &io_event, NULL);
	}

	aligned_free(ptr);
	my_close(fd, MYF(MY_WME));

	switch (err) {
	case 1:
		{
			int ret = io_destroy(io_ctx);
			ut_a(ret != -EINVAL);
			ut_ad(ret != -EFAULT);

			return(true);
		}

	case -EINVAL:
	case -ENOSYS:
		ib::warn()
			<< "Linux Native AIO not supported. You can either"
			" move "
			<< (srv_read_only_mode ? log_file_path : "tmpdir")
			<< " to a file system that supports native"
			" AIO or you can set innodb_use_native_aio to"
			" FALSE to avoid this message.";

		/* fall through. */
	default:
		ib::warn()
			<< "Linux Native AIO check on "
			<< (srv_read_only_mode ? log_file_path : "tmpdir")
			<< "returned error[" << -err << "]";
	}

	int ret = io_destroy(io_ctx);
	ut_a(ret != -EINVAL);
	ut_ad(ret != -EFAULT);

	return(false);
}
#endif

int os_aio_init()
{
  int max_write_events= int(srv_n_write_io_threads *
                            OS_AIO_N_PENDING_IOS_PER_THREAD);
  int max_read_events= int(srv_n_read_io_threads *
                           OS_AIO_N_PENDING_IOS_PER_THREAD);
  int max_events= max_read_events + max_write_events;
  int ret;
#if LINUX_NATIVE_AIO
  if (srv_use_native_aio && !is_linux_native_aio_supported())
    goto disable;
#endif

  ret= srv_thread_pool->configure_aio(srv_use_native_aio, max_events);

#ifdef LINUX_NATIVE_AIO
  if (ret)
  {
    ut_ad(srv_use_native_aio);
disable:
    ib::warn() << "Linux Native AIO disabled.";
    srv_use_native_aio= false;
    ret= srv_thread_pool->configure_aio(false, max_events);
  }
#endif

#ifdef HAVE_URING
  if (ret)
  {
    ut_ad(srv_use_native_aio);
    ib::warn()
	    << "liburing disabled: falling back to innodb_use_native_aio=OFF";
    srv_use_native_aio= false;
    ret= srv_thread_pool->configure_aio(false, max_events);
  }
#endif

  if (!ret)
  {
    read_slots= new io_slots(max_read_events, srv_n_read_io_threads);
    write_slots= new io_slots(max_write_events, srv_n_write_io_threads);
  }
  return ret;
}


/**
Change reader or writer thread parameter on a running server.
This includes resizing  the io slots, as we calculate
number of outstanding IOs based on the these variables.

It is trickier with when Linux AIO is involved (io_context
needs to be recreated to account for different number of
max_events). With Linux AIO, depending on fs-max-aio number
and user and system wide max-aio limitation, this can fail.

Otherwise, we just resize the slots, and allow for
more concurrent threads via thread_group setting.

@param[in] n_reader_threads - max number of concurrently
  executing read callbacks
@param[in] n_writer_thread - max number of cuncurrently
  executing write callbacks
@return 0 for success, !=0 for error.
*/
int os_aio_resize(ulint n_reader_threads, ulint n_writer_threads)
{
  /* Lock the slots, and wait until all current IOs finish.*/
  auto &lk_read= read_slots->mutex(), &lk_write= write_slots->mutex();
  mysql_mutex_lock(&lk_read);
  mysql_mutex_lock(&lk_write);

  read_slots->wait(lk_read);
  write_slots->wait(lk_write);

  /* Now, all IOs have finished and no new ones can start, due to locks. */
  int max_read_events= int(n_reader_threads * OS_AIO_N_PENDING_IOS_PER_THREAD);
  int max_write_events= int(n_writer_threads * OS_AIO_N_PENDING_IOS_PER_THREAD);
  int events= max_read_events + max_write_events;

  /** Do the Linux AIO dance (this will try to create a new
  io context with changed max_events ,etc*/

  int ret= srv_thread_pool->reconfigure_aio(srv_use_native_aio, events);

  if (ret)
  {
    /** Do the best effort. We can't change the parallel io number,
    but we still can adjust the number of concurrent completion handlers.*/
    read_slots->task_group().set_max_tasks(static_cast<int>(n_reader_threads));
    write_slots->task_group().set_max_tasks(static_cast<int>(n_writer_threads));
  }
  else
  {
    /* Allocation succeeded, resize the slots*/
    read_slots->resize(max_read_events, static_cast<int>(n_reader_threads));
    write_slots->resize(max_write_events, static_cast<int>(n_writer_threads));
  }

  mysql_mutex_unlock(&lk_read);
  mysql_mutex_unlock(&lk_write);
  return ret;
}

void os_aio_free()
{
  srv_thread_pool->disable_aio();
  delete read_slots;
  delete write_slots;
  read_slots= nullptr;
  write_slots= nullptr;
}

/** Wait until there are no pending asynchronous writes. */
static void os_aio_wait_until_no_pending_writes_low(bool declare)
{
  const bool notify_wait= declare && write_slots->pending_io_count();

  if (notify_wait)
    tpool::tpool_wait_begin();

   write_slots->wait();

   if (notify_wait)
     tpool::tpool_wait_end();
}

/** Wait until there are no pending asynchronous writes.
@param declare  whether the wait will be declared in tpool */
void os_aio_wait_until_no_pending_writes(bool declare)
{
  os_aio_wait_until_no_pending_writes_low(declare);
  buf_dblwr.wait_flush_buffered_writes();
}

/** @return number of pending reads */
size_t os_aio_pending_reads()
{
  mysql_mutex_lock(&read_slots->mutex());
  size_t pending= read_slots->pending_io_count();
  mysql_mutex_unlock(&read_slots->mutex());
  return pending;
}

/** @return approximate number of pending reads */
size_t os_aio_pending_reads_approx()
{
  return read_slots->pending_io_count();
}

/** @return number of pending writes */
size_t os_aio_pending_writes()
{
  mysql_mutex_lock(&write_slots->mutex());
  size_t pending= write_slots->pending_io_count();
  mysql_mutex_unlock(&write_slots->mutex());
  return pending;
}

/** Wait until all pending asynchronous reads have completed.
@param declare  whether the wait will be declared in tpool */
void os_aio_wait_until_no_pending_reads(bool declare)
{
  const bool notify_wait= declare && read_slots->pending_io_count();

  if (notify_wait)
    tpool::tpool_wait_begin();

  read_slots->wait();

  if (notify_wait)
    tpool::tpool_wait_end();
}

/** Submit a fake read request during crash recovery.
@param type  fake read request
@param offset additional context */
void os_fake_read(const IORequest &type, os_offset_t offset)
{
  tpool::aiocb *cb= read_slots->acquire();

  cb->m_group= read_slots->get_task_group();
  cb->m_fh= type.node->handle.m_file;
  cb->m_buffer= nullptr;
  cb->m_len= 0;
  cb->m_offset= offset;
  cb->m_opcode= tpool::aio_opcode::AIO_PREAD;
  new (cb->m_userdata) IORequest{type};
  cb->m_internal_task.m_func= fake_io_callback;
  cb->m_internal_task.m_arg= cb;
  cb->m_internal_task.m_group= cb->m_group;

  srv_thread_pool->submit_task(&cb->m_internal_task);
}


/** Request a read or write.
@param type		I/O request
@param buf		buffer
@param offset		file offset
@param n		number of bytes
@retval DB_SUCCESS if request was queued successfully
@retval DB_IO_ERROR on I/O error */
dberr_t os_aio(const IORequest &type, void *buf, os_offset_t offset, size_t n)
{
	ut_ad(n > 0);
	ut_ad(!(n & 511)); /* payload of page_compressed tables */
	ut_ad((offset % UNIV_ZIP_SIZE_MIN) == 0);
	ut_ad((reinterpret_cast<size_t>(buf) % UNIV_ZIP_SIZE_MIN) == 0);
	ut_ad(type.is_read() || type.is_write());
	ut_ad(type.node);
	ut_ad(type.node->is_open());

#ifdef WIN_ASYNC_IO
	ut_ad((n & 0xFFFFFFFFUL) == n);
#endif /* WIN_ASYNC_IO */

#ifdef UNIV_PFS_IO
	PSI_file_locker_state state;
	PSI_file_locker* locker= nullptr;
	register_pfs_file_io_begin(&state, locker, type.node->handle, n,
				   type.is_write()
				   ? PSI_FILE_WRITE : PSI_FILE_READ,
				   __FILE__, __LINE__);
#endif /* UNIV_PFS_IO */
	dberr_t err = DB_SUCCESS;

	if (!type.is_async()) {
		err = type.is_read()
			? os_file_read_func(type, type.node->handle,
					    buf, offset, n, nullptr)
			: os_file_write_func(type, type.node->name,
					     type.node->handle,
					     buf, offset, n);
func_exit:
#ifdef UNIV_PFS_IO
		register_pfs_file_io_end(locker, n);
#endif /* UNIV_PFS_IO */
		return err;
	}

	io_slots* slots;
	tpool::callback_func callback;
	tpool::aio_opcode opcode;

	if (type.is_read()) {
		++os_n_file_reads;
		slots = read_slots;
		callback = read_io_callback;
		opcode = tpool::aio_opcode::AIO_PREAD;
	} else {
		++os_n_file_writes;
		slots = write_slots;
		callback = write_io_callback;
		opcode = tpool::aio_opcode::AIO_PWRITE;
	}

	compile_time_assert(sizeof(IORequest) <= tpool::MAX_AIO_USERDATA_LEN);
	tpool::aiocb* cb = slots->acquire();

	cb->m_buffer = buf;
	cb->m_callback = callback;
	cb->m_group = slots->get_task_group();
	cb->m_fh = type.node->handle.m_file;
	cb->m_len = (int)n;
	cb->m_offset = offset;
	cb->m_opcode = opcode;
	new (cb->m_userdata) IORequest{type};

	if (srv_thread_pool->submit_io(cb)) {
		slots->release(cb);
		os_file_handle_error(type.node->name, type.is_read()
				     ? "aio read" : "aio write");
		err = DB_IO_ERROR;
		type.node->space->release();
	}

	goto func_exit;
}

/** Prints info of the aio arrays.
@param[in,out]	file		file where to print */
void
os_aio_print(FILE*	file)
{
	time_t		current_time;
	double		time_elapsed;

	current_time = time(NULL);
	time_elapsed = 0.001 + difftime(current_time, os_last_printout);

	fprintf(file,
		"Pending flushes (fsync): " ULINTPF "\n"
		ULINTPF " OS file reads, %zu OS file writes, %zu OS fsyncs\n",
		ulint{fil_n_pending_tablespace_flushes},
		ulint{os_n_file_reads},
		static_cast<size_t>(os_n_file_writes),
		static_cast<size_t>(os_n_fsyncs));

	const ulint n_reads = ulint(MONITOR_VALUE(MONITOR_OS_PENDING_READS));
	const ulint n_writes = ulint(MONITOR_VALUE(MONITOR_OS_PENDING_WRITES));

	if (n_reads != 0 || n_writes != 0) {
		fprintf(file,
			ULINTPF " pending reads, " ULINTPF " pending writes\n",
			n_reads, n_writes);
	}

	ulint avg_bytes_read = (os_n_file_reads == os_n_file_reads_old)
		? 0
		: os_bytes_read_since_printout
		/ (os_n_file_reads - os_n_file_reads_old);

	fprintf(file,
		"%.2f reads/s, " ULINTPF " avg bytes/read,"
		" %.2f writes/s, %.2f fsyncs/s\n",
		static_cast<double>(os_n_file_reads - os_n_file_reads_old)
		/ time_elapsed,
		avg_bytes_read,
		static_cast<double>(os_n_file_writes - os_n_file_writes_old)
		/ time_elapsed,
		static_cast<double>(os_n_fsyncs - os_n_fsyncs_old)
		/ time_elapsed);

	os_n_file_reads_old = os_n_file_reads;
	os_n_file_writes_old = os_n_file_writes;
	os_n_fsyncs_old = os_n_fsyncs;
	os_bytes_read_since_printout = 0;

	os_last_printout = current_time;
}

/** Refreshes the statistics used to print per-second averages. */
void
os_aio_refresh_stats()
{
	os_n_fsyncs_old = os_n_fsyncs;

	os_bytes_read_since_printout = 0;

	os_n_file_reads_old = os_n_file_reads;

	os_n_file_writes_old = os_n_file_writes;

	os_n_fsyncs_old = os_n_fsyncs;

	os_bytes_read_since_printout = 0;

	os_last_printout = time(NULL);
}


/**
Set the file create umask
@param[in]	umask		The umask to use for file creation. */
void
os_file_set_umask(ulint umask)
{
	os_innodb_umask = umask;
}

#ifdef _WIN32

/* Checks whether physical drive is on SSD.*/
static bool is_drive_on_ssd(DWORD nr)
{
  char physical_drive_path[32];
  snprintf(physical_drive_path, sizeof(physical_drive_path),
           "\\\\.\\PhysicalDrive%lu", nr);

  HANDLE h= CreateFile(physical_drive_path, 0,
                 FILE_SHARE_READ | FILE_SHARE_WRITE | FILE_SHARE_DELETE,
                 nullptr, OPEN_EXISTING, FILE_FLAG_BACKUP_SEMANTICS, nullptr);
  if (h == INVALID_HANDLE_VALUE)
    return false;

  DEVICE_SEEK_PENALTY_DESCRIPTOR seek_penalty;
  STORAGE_PROPERTY_QUERY storage_query{};
  storage_query.PropertyId= StorageDeviceSeekPenaltyProperty;
  storage_query.QueryType= PropertyStandardQuery;

  bool on_ssd= false;
  DWORD bytes_written;
  if (DeviceIoControl(h, IOCTL_STORAGE_QUERY_PROPERTY, &storage_query,
                      sizeof storage_query, &seek_penalty, sizeof seek_penalty,
                      &bytes_written, nullptr))
  {
    on_ssd= !seek_penalty.IncursSeekPenalty;
  }
  else
  {
    on_ssd= false;
  }
  CloseHandle(h);
  return on_ssd;
}

/*
  Checks whether volume is on SSD, by checking all physical drives
  in that volume.
*/
static bool is_volume_on_ssd(const char *volume_mount_point)
{
  char volume_name[MAX_PATH];

  if (!GetVolumeNameForVolumeMountPoint(volume_mount_point, volume_name,
                                        array_elements(volume_name)))
  {
    /* This can fail, e.g if file is on network share */
    return false;
  }

  /* Chomp last backslash, this is needed to open volume.*/
  size_t length= strlen(volume_name);
  if (length && volume_name[length - 1] == '\\')
    volume_name[length - 1]= 0;

  /* Open volume handle */
  HANDLE volume_handle= CreateFile(
      volume_name, 0, FILE_SHARE_READ | FILE_SHARE_WRITE | FILE_SHARE_DELETE,
      nullptr, OPEN_EXISTING, FILE_FLAG_BACKUP_SEMANTICS, nullptr);

  if (volume_handle == INVALID_HANDLE_VALUE)
    return false;

  /*
   Enumerate all volume extends, check whether all of them are on SSD
  */

  /* Anticipate common case where there is only one extent.*/
  VOLUME_DISK_EXTENTS single_extent;

  /* But also have a place to manage allocated data.*/
  std::unique_ptr<BYTE[]> lifetime;

  DWORD bytes_written;
  VOLUME_DISK_EXTENTS *extents= nullptr;
  if (DeviceIoControl(volume_handle, IOCTL_VOLUME_GET_VOLUME_DISK_EXTENTS,
                      nullptr, 0, &single_extent, sizeof(single_extent),
                      &bytes_written, nullptr))
  {
    /* Worked on the first try. Use the preallocated buffer.*/
    extents= &single_extent;
  }
  else
  {
    VOLUME_DISK_EXTENTS *last_query= &single_extent;
    while (GetLastError() == ERROR_MORE_DATA)
    {
      DWORD extentCount= last_query->NumberOfDiskExtents;
      DWORD allocatedSize=
          FIELD_OFFSET(VOLUME_DISK_EXTENTS, Extents[extentCount]);
      lifetime.reset(new BYTE[allocatedSize]);
      last_query= (VOLUME_DISK_EXTENTS *) lifetime.get();
      if (DeviceIoControl(volume_handle, IOCTL_VOLUME_GET_VOLUME_DISK_EXTENTS,
                          nullptr, 0, last_query, allocatedSize,
                          &bytes_written, nullptr))
      {
        extents= last_query;
        break;
      }
    }
  }
  CloseHandle(volume_handle);
  if (!extents)
    return false;

  for (DWORD i= 0; i < extents->NumberOfDiskExtents; i++)
    if (!is_drive_on_ssd(extents->Extents[i].DiskNumber))
      return false;

  return true;
}

#include <unordered_map>
static bool is_path_on_ssd(char *file_path)
{
  /* Preset result, in case something fails, e.g we're on network drive.*/
  char volume_path[MAX_PATH];
  if (!GetVolumePathName(file_path, volume_path, array_elements(volume_path)))
    return false;
  return is_volume_on_ssd(volume_path);
}

static bool is_file_on_ssd(HANDLE handle, char *file_path)
{
  ULONGLONG volume_serial_number;
  FILE_ID_INFO info;
  if(!GetFileInformationByHandleEx(handle, FileIdInfo, &info, sizeof(info)))
    return false;
  volume_serial_number= info.VolumeSerialNumber;

  static std::unordered_map<ULONGLONG, bool> cache;
  static SRWLOCK lock= SRWLOCK_INIT;
  bool found;
  bool result;
  AcquireSRWLockShared(&lock);
  auto e= cache.find(volume_serial_number);
  if ((found= e != cache.end()))
    result= e->second;
  ReleaseSRWLockShared(&lock);
  if (!found)
  {
    result= is_path_on_ssd(file_path);
    /* Update cache */
    AcquireSRWLockExclusive(&lock);
    cache[volume_serial_number]= result;
    ReleaseSRWLockExclusive(&lock);
  }
  return result;
}

#endif

void fil_node_t::find_metadata(os_file_t file
#ifndef _WIN32
                               , bool create, struct stat *statbuf
#endif
                               )
{
  if (!is_open())
  {
    handle= file;
    ut_ad(is_open());
  }

  if (!space->is_compressed())
    punch_hole= 0;
  else if (my_test_if_thinly_provisioned(file))
    punch_hole= 2;
  else
    punch_hole= IF_WIN(, !create ||) os_is_sparse_file_supported(file);

#ifdef _WIN32
  on_ssd= is_file_on_ssd(file, name);
  FILE_STORAGE_INFO info;
  if (GetFileInformationByHandleEx(file, FileStorageInfo, &info, sizeof info))
    block_size= info.PhysicalBytesPerSectorForAtomicity;
  else
    block_size= 512;
#else
  struct stat sbuf;
  if (!statbuf && !fstat(file, &sbuf))
  {
    MSAN_STAT_WORKAROUND(&sbuf);
    statbuf= &sbuf;
  }
  if (statbuf)
    block_size= statbuf->st_blksize;
# ifdef __linux__
  on_ssd= statbuf && fil_system.is_ssd(statbuf->st_dev);
# endif
#endif

  if (space->purpose != FIL_TYPE_TABLESPACE)
  {
    /* For temporary tablespace or during IMPORT TABLESPACE, we
    disable neighbour flushing and do not care about atomicity. */
    on_ssd= true;
    atomic_write= true;
  }
  else
    /* On Windows, all single sector writes are atomic, as per
    WriteFile() documentation on MSDN. */
    atomic_write= srv_use_atomic_writes &&
      IF_WIN(srv_page_size == block_size,
	     my_test_if_atomic_write(file, space->physical_size()));
}

/** Read the first page of a data file.
@return	whether the page was found valid */
bool fil_node_t::read_page0()
{
  mysql_mutex_assert_owner(&fil_system.mutex);
  const unsigned psize= space->physical_size();
#ifndef _WIN32
  struct stat statbuf;
  if (fstat(handle, &statbuf))
    return false;
  MSAN_STAT_WORKAROUND(&statbuf);
  os_offset_t size_bytes= statbuf.st_size;
#else
  os_offset_t size_bytes= os_file_get_size(handle);
  ut_a(size_bytes != (os_offset_t) -1);
#endif
  const uint32_t min_size= FIL_IBD_FILE_INITIAL_SIZE * psize;

  if (size_bytes < min_size)
  {
    ib::error() << "The size of the file " << name
      << " is only " << size_bytes
      << " bytes, should be at least " << min_size;
    return false;
  }

  if (!deferred)
  {
    page_t *page= static_cast<byte*>(aligned_malloc(psize, psize));
    if (os_file_read(IORequestRead, handle, page, 0, psize, nullptr)
        != DB_SUCCESS)
    {
      sql_print_error("InnoDB: Unable to read first page of file %s", name);
      aligned_free(page);
      return false;
    }

    const ulint space_id= memcmp_aligned<2>
      (FIL_PAGE_SPACE_ID + page,
       FSP_HEADER_OFFSET + FSP_SPACE_ID + page, 4)
      ? ULINT_UNDEFINED
      : mach_read_from_4(FIL_PAGE_SPACE_ID + page);
    uint32_t flags= fsp_header_get_flags(page);
    const uint32_t size= fsp_header_get_field(page, FSP_SIZE);
    const uint32_t free_limit= fsp_header_get_field(page, FSP_FREE_LIMIT);
    const uint32_t free_len= flst_get_len(FSP_HEADER_OFFSET + FSP_FREE + page);
    if (!fil_space_t::is_valid_flags(flags, space->id))
    {
      uint32_t cflags= fsp_flags_convert_from_101(flags);
      if (cflags != UINT32_MAX)
      {
        uint32_t cf= cflags & ~FSP_FLAGS_MEM_MASK;
        uint32_t sf= space->flags & ~FSP_FLAGS_MEM_MASK;

        if (fil_space_t::is_flags_equal(cf, sf) ||
            fil_space_t::is_flags_equal(sf, cf))
        {
          flags= cflags;
          goto flags_ok;
        }
      }

      aligned_free(page);
      goto invalid;
    }

    if (!fil_space_t::is_flags_equal((flags & ~FSP_FLAGS_MEM_MASK),
                                     (space->flags & ~FSP_FLAGS_MEM_MASK)) &&
        !fil_space_t::is_flags_equal((space->flags & ~FSP_FLAGS_MEM_MASK),
                                     (flags & ~FSP_FLAGS_MEM_MASK)))
    {
invalid:
      sql_print_error("InnoDB: Expected tablespace flags 0x%zx but found 0x%zx"
                      " in the file %s", space->flags, flags, name);
      return false;
    }

  flags_ok:
    ut_ad(!(flags & FSP_FLAGS_MEM_MASK));

    /* Try to read crypt_data from page 0 if it is not yet read. */
    if (!space->crypt_data)
      space->crypt_data= fil_space_read_crypt_data(
        fil_space_t::zip_size(flags), page);
    aligned_free(page);

    if (UNIV_UNLIKELY(space_id != space->id))
    {
      ib::error() << "Expected tablespace id " << space->id
        << " but found " << space_id
        << " in the file " << name;
      return false;
    }

    space->flags= (space->flags & FSP_FLAGS_MEM_MASK) | flags;
    ut_ad(space->free_limit == 0 || space->free_limit == free_limit);
    ut_ad(space->free_len == 0 || space->free_len == free_len);
    space->size_in_header= size;
    space->free_limit= free_limit;
    space->free_len= free_len;
  }

  IF_WIN(find_metadata(), find_metadata(handle, false, &statbuf));
  /* Truncate the size to a multiple of extent size. */
  ulint	mask= psize * FSP_EXTENT_SIZE - 1;

  if (size_bytes <= mask);
    /* .ibd files start smaller than an
    extent size. Do not truncate valid data. */
  else
    size_bytes&= ~os_offset_t(mask);

  this->size= uint32_t(size_bytes / psize);
  space->set_sizes(this->size);
  return true;
}<|MERGE_RESOLUTION|>--- conflicted
+++ resolved
@@ -1194,14 +1194,13 @@
 		return(OS_FILE_CLOSED);
 	}
 
-#if defined _WIN32 || defined HAVE_FCNTL_DIRECT
+#ifdef HAVE_FCNTL_DIRECT
 	ut_a(type == OS_LOG_FILE
 	     || type == OS_DATA_FILE
 	     || type == OS_DATA_FILE_NO_O_DIRECT);
 #else
 	ut_a(type == OS_LOG_FILE || type == OS_DATA_FILE);
 #endif
-
 	ut_a(purpose == OS_FILE_AIO || purpose == OS_FILE_NORMAL);
 
 	/* We let O_DSYNC only affect log files */
@@ -1243,12 +1242,11 @@
 
 	} while (retry);
 
-<<<<<<< HEAD
 	if (!*success) {
 		return file;
 	}
 
-#if (defined __sun__ && defined DIRECTIO_ON) || defined O_DIRECT
+#ifdef HAVE_FCNTL_DIRECT
 	if (type == OS_DATA_FILE) {
 		switch (srv_file_flush_method) {
 		case SRV_O_DSYNC:
@@ -1318,16 +1316,6 @@
 		}
 	}
 # endif
-=======
-#ifdef HAVE_FCNTL_DIRECT
-	/* We disable OS caching (O_DIRECT) only on data files */
-	if (!read_only
-	    && *success
-	    && type != OS_LOG_FILE
-	    && type != OS_DATA_FILE_NO_O_DIRECT) {
-		os_file_set_nocache(file, name, mode_str);
-	}
->>>>>>> 495e7f1b
 #endif
 
 #ifndef _WIN32
@@ -2192,64 +2180,15 @@
 		if (srv_file_flush_method == SRV_O_DSYNC)
 			attributes|= FILE_FLAG_WRITE_THROUGH;
 	}
-	else if (type == OS_DATA_FILE)
-	{
-<<<<<<< HEAD
-		switch (srv_file_flush_method)
-		{
+	else if (type == OS_DATA_FILE) {
+		switch (srv_file_flush_method) {
 		case SRV_FSYNC:
 		case SRV_LITTLESYNC:
 		case SRV_NOSYNC:
-=======
-	case SRV_O_DSYNC:
-		if (type == OS_LOG_FILE) {
-			/* Map O_DSYNC to FILE_WRITE_THROUGH */
-			attributes |= FILE_FLAG_WRITE_THROUGH;
-		}
-		break;
-
-#if defined _WIN32 || defined HAVE_FCNTL_DIRECT
-	case SRV_O_DIRECT_NO_FSYNC:
-	case SRV_O_DIRECT:
-		if (type != OS_DATA_FILE) {
->>>>>>> 495e7f1b
 			break;
 		default:
 			attributes|= FILE_FLAG_NO_BUFFERING;
 		}
-<<<<<<< HEAD
-=======
-		/* fall through */
-#endif
-	case SRV_ALL_O_DIRECT_FSYNC:
-		/*Traditional Windows behavior, no buffering for any files.*/
-		if (type != OS_DATA_FILE_NO_O_DIRECT) {
-			attributes |= FILE_FLAG_NO_BUFFERING;
-		}
-		break;
-
-	case SRV_FSYNC:
-	case SRV_LITTLESYNC:
-		break;
-
-	case SRV_NOSYNC:
-		/* Let Windows cache manager handle all writes.*/
-		attributes &= ~(FILE_FLAG_WRITE_THROUGH | FILE_FLAG_NO_BUFFERING);
-		break;
-
-	default:
-		ut_a(false); /* unknown flush mode.*/
-	}
-
-
-	// TODO: Create a bug, this looks wrong. The flush log
-	// parameter is dynamic.
-	if (type == OS_LOG_FILE && srv_flush_log_at_trx_commit == 2) {
-		/* Do not use unbuffered i/o for the log files because
-		value 2 denotes that we do not flush the log at every
-		commit, but only once per second */
-		attributes &= ~(FILE_FLAG_WRITE_THROUGH | FILE_FLAG_NO_BUFFERING);
->>>>>>> 495e7f1b
 	}
 
 	DWORD	access = GENERIC_READ;
@@ -3115,30 +3054,6 @@
 void
 os_file_set_nocache(int fd, const char *file_name, const char *operation_name)
 {
-<<<<<<< HEAD
-	/* some versions of Solaris may not have DIRECTIO_ON */
-#if defined(__sun__) && defined(DIRECTIO_ON)
-	if (directio(fd, DIRECTIO_ON) == -1) {
-		int	errno_save = errno;
-
-		ib::error()
-			<< "Failed to set DIRECTIO_ON on file "
-			<< file_name << "; " << operation_name << ": "
-			<< strerror(errno_save) << ","
-			" continuing anyway.";
-	}
-#elif defined(O_DIRECT)
-=======
-	const auto innodb_flush_method = srv_file_flush_method;
-	switch (innodb_flush_method) {
-	case SRV_O_DIRECT:
-	case SRV_O_DIRECT_NO_FSYNC:
-		break;
-	default:
-		return;
-	}
-
->>>>>>> 495e7f1b
 	if (fcntl(fd, F_SETFL, O_DIRECT) == -1) {
 		int		errno_save = errno;
 		static bool	warning_message_printed = false;
