/*****************************************************************************

Copyright (c) 1995, 2017, Oracle and/or its affiliates. All Rights Reserved.
Copyright (c) 2009, Google Inc.
Copyright (c) 2014, 2022, MariaDB Corporation.

Portions of this file contain modifications contributed and copyrighted by
Google, Inc. Those modifications are gratefully acknowledged and are described
briefly in the InnoDB documentation. The contributions by Google are
incorporated with their permission, and subject to the conditions contained in
the file COPYING.Google.

This program is free software; you can redistribute it and/or modify it under
the terms of the GNU General Public License as published by the Free Software
Foundation; version 2 of the License.

This program is distributed in the hope that it will be useful, but WITHOUT
ANY WARRANTY; without even the implied warranty of MERCHANTABILITY or FITNESS
FOR A PARTICULAR PURPOSE. See the GNU General Public License for more details.

You should have received a copy of the GNU General Public License along with
this program; if not, write to the Free Software Foundation, Inc.,
51 Franklin Street, Fifth Floor, Boston, MA 02110-1335 USA

*****************************************************************************/

/**************************************************//**
@file log/log0log.cc
Database log

Created 12/9/1995 Heikki Tuuri
*******************************************************/

#include "univ.i"
#include <debug_sync.h>
#include <my_service_manager.h>

#include "log0log.h"
#include "log0crypt.h"
#include "buf0buf.h"
#include "buf0flu.h"
#include "lock0lock.h"
#include "log0recv.h"
#include "fil0fil.h"
#include "dict0stats_bg.h"
#include "btr0defragment.h"
#include "srv0srv.h"
#include "srv0start.h"
#include "trx0sys.h"
#include "trx0trx.h"
#include "trx0roll.h"
#include "srv0mon.h"
#include "buf0dump.h"
#include "log0sync.h"
#include "log.h"

/*
General philosophy of InnoDB redo-logs:

Every change to a contents of a data page must be done
through mtr_t, and mtr_t::commit() will write log records
to the InnoDB redo log. */

MY_ALIGNED(CPU_LEVEL1_DCACHE_LINESIZE)
static group_commit_lock flush_lock;
MY_ALIGNED(CPU_LEVEL1_DCACHE_LINESIZE)
static group_commit_lock write_lock;

/** Redo log system */
log_t	log_sys;

/* Margins for free space in the log buffer after a log entry is catenated */
#define LOG_BUF_FLUSH_RATIO	2
#define LOG_BUF_FLUSH_MARGIN	((4 * 4096) /* cf. log_t::append_prepare() */ \
				 + (4U << srv_page_size_shift))

/** Calculate the recommended highest values for lsn - last_checkpoint_lsn
and lsn - buf_pool.get_oldest_modification().
@param[in]	file_size	requested innodb_log_file_size
@retval true on success
@retval false if the smallest log group is too small to
accommodate the number of OS threads in the database server */
bool
log_set_capacity(ulonglong file_size)
{
	mysql_mutex_assert_owner(&log_sys.mutex);

	/* Margin for the free space in the smallest log, before a new query
	step which modifies the database, is started */
	const size_t LOG_CHECKPOINT_FREE_PER_THREAD = 4U
						      << srv_page_size_shift;
	const size_t LOG_CHECKPOINT_EXTRA_FREE = 8U << srv_page_size_shift;

	lsn_t		margin;
	ulint		free;

	lsn_t smallest_capacity = file_size - log_t::START_OFFSET;
	/* Add extra safety */
	smallest_capacity -= smallest_capacity / 10;

	/* For each OS thread we must reserve so much free space in the
	smallest log group that it can accommodate the log entries produced
	by single query steps: running out of free log space is a serious
	system error which requires rebooting the database. */

	free = LOG_CHECKPOINT_FREE_PER_THREAD * 10
		+ LOG_CHECKPOINT_EXTRA_FREE;
	if (free >= smallest_capacity / 2) {
		sql_print_error("InnoDB: innodb_log_file_size is too small."
				" %s", INNODB_PARAMETERS_MSG);
		return false;
	}

	margin = smallest_capacity - free;
	margin = margin - margin / 10;	/* Add still some extra safety */

	log_sys.log_capacity = smallest_capacity;

	log_sys.max_modified_age_async = margin - margin / 8;
	log_sys.max_checkpoint_age = margin;

	return(true);
}

/** Initialize the redo log subsystem. */
void log_t::create()
{
  ut_ad(this == &log_sys);
  ut_ad(!is_initialised());

#if defined(__aarch64__)
  mysql_mutex_init(log_sys_mutex_key, &mutex, MY_MUTEX_INIT_FAST);
  mysql_mutex_init(
    log_flush_order_mutex_key, &flush_order_mutex, MY_MUTEX_INIT_FAST);
#else
  mysql_mutex_init(log_sys_mutex_key, &mutex, nullptr);
  mysql_mutex_init(log_flush_order_mutex_key, &flush_order_mutex, nullptr);
#endif

  /* LSN 0 and 1 are reserved; @see buf_page_t::oldest_modification_ */
  lsn.store(FIRST_LSN, std::memory_order_relaxed);
  flushed_to_disk_lsn.store(FIRST_LSN, std::memory_order_relaxed);
  write_lsn= FIRST_LSN;

#ifndef HAVE_PMEM
  buf= static_cast<byte*>(ut_malloc_dontdump(buf_size, PSI_INSTRUMENT_ME));
  TRASH_ALLOC(buf, buf_size);
  flush_buf= static_cast<byte*>(ut_malloc_dontdump(buf_size,
                                                   PSI_INSTRUMENT_ME));
  TRASH_ALLOC(flush_buf, buf_size);
  checkpoint_buf= static_cast<byte*>(aligned_malloc(4096, 4096));
  memset_aligned<4096>(checkpoint_buf, 0, 4096);
#else
  ut_ad(!checkpoint_buf);
  ut_ad(!buf);
  ut_ad(!flush_buf);
#endif

  max_buf_free= buf_size / LOG_BUF_FLUSH_RATIO - LOG_BUF_FLUSH_MARGIN;
  set_check_flush_or_checkpoint();

  n_log_ios_old= n_log_ios;
  last_printout_time= time(NULL);

  last_checkpoint_lsn= FIRST_LSN;
  n_log_ios= 0;
  n_log_ios_old= 0;
  log_capacity= 0;
  max_modified_age_async= 0;
  max_checkpoint_age= 0;
  next_checkpoint_lsn= 0;
  n_pending_checkpoint_writes= 0;

  buf_free= 0;

  ut_ad(is_initialised());
}

dberr_t log_file_t::close() noexcept
{
  ut_a(is_opened());

  if (!os_file_close(m_file))
    return DB_ERROR;

  m_file= OS_FILE_CLOSED;
  return DB_SUCCESS;
}

dberr_t log_file_t::read(os_offset_t offset, span<byte> buf) noexcept
{
  ut_ad(is_opened());
  return os_file_read(IORequestRead, m_file, buf.data(), offset, buf.size());
}

dberr_t log_file_t::write(os_offset_t offset, span<const byte> buf) noexcept
{
  ut_ad(is_opened());
  return os_file_write(IORequestWrite, "ib_logfile0", m_file,
                       buf.data(), offset, buf.size());
}

#ifdef HAVE_PMEM
# include <libpmem.h>
#endif

void log_t::attach(log_file_t file, os_offset_t size)
{
  log= file;
  ut_ad(!size || size >= START_OFFSET + SIZE_OF_FILE_CHECKPOINT);
  file_size= size;

#ifdef HAVE_PMEM
  ut_ad(!buf);
  ut_ad(!flush_buf);
  if (size && !(size_t(size) & 4095))
  {
    void *ptr=
      my_mmap(0, size_t(size),
              srv_read_only_mode ? PROT_READ : PROT_READ | PROT_WRITE,
              MAP_SHARED_VALIDATE | MAP_SYNC, log.m_file, 0);
#ifdef __linux__
    if (ptr == MAP_FAILED)
    {
      struct stat st;
      if (!fstat(log.m_file, &st))
      {
        const auto st_dev= st.st_dev;
        if (!stat("/dev/shm", &st) && st.st_dev == st_dev)
          ptr= my_mmap(0, size_t(size),
                       srv_read_only_mode ? PROT_READ : PROT_READ | PROT_WRITE,
                       MAP_SHARED, log.m_file, 0);
      }
    }
#endif /* __linux__ */
    if (ptr != MAP_FAILED)
    {
      log.close();
      mprotect(ptr, size_t(size), PROT_READ);
      buf= static_cast<byte*>(ptr);
#if defined __linux__ || defined _WIN32
      set_block_size(CPU_LEVEL1_DCACHE_LINESIZE);
#endif
      return;
    }
  }
  buf= static_cast<byte*>(ut_malloc_dontdump(buf_size, PSI_INSTRUMENT_ME));
  TRASH_ALLOC(buf, buf_size);
  flush_buf= static_cast<byte*>(ut_malloc_dontdump(buf_size,
                                                   PSI_INSTRUMENT_ME));
  TRASH_ALLOC(flush_buf, buf_size);
#endif

#if defined __linux__ || defined _WIN32
  if (!block_size)
    set_block_size(512);
# ifdef __linux__
  else if (srv_file_flush_method != SRV_O_DSYNC)
    sql_print_information("InnoDB: Buffered log writes (block size=%u bytes)",
                          block_size);
#endif
  else
    sql_print_information("InnoDB: File system buffers for log"
                          " disabled (block size=%u bytes)", block_size);
#endif

#ifdef HAVE_PMEM
  checkpoint_buf= static_cast<byte*>(aligned_malloc(block_size, block_size));
  memset_aligned<64>(checkpoint_buf, 0, block_size);
#endif
}

void log_t::create(lsn_t lsn) noexcept
{
  mysql_mutex_assert_owner(&mutex);
  ut_ad(!recv_no_log_write);
  ut_ad(is_latest());
  ut_ad(this == &log_sys);

  this->lsn.store(lsn, std::memory_order_relaxed);
  this->flushed_to_disk_lsn.store(lsn, std::memory_order_relaxed);
  first_lsn= lsn;
  write_lsn= lsn;

  last_checkpoint_lsn= 0;

#ifdef HAVE_PMEM
  if (is_pmem())
  {
    mprotect(buf, size_t(file_size), PROT_READ | PROT_WRITE);
    memset_aligned<4096>(buf, 0, 4096);
    buf_free= START_OFFSET;
  }
  else
#endif
  {
    buf_free= 0;
    memset_aligned<4096>(flush_buf, 0, buf_size);
    memset_aligned<4096>(buf, 0, buf_size);
  }

  mach_write_to_4(buf + LOG_HEADER_FORMAT, FORMAT_10_8);
  mach_write_to_8(buf + LOG_HEADER_START_LSN, lsn);
  static constexpr const char LOG_HEADER_CREATOR_CURRENT[]=
    "MariaDB "
    IB_TO_STR(MYSQL_VERSION_MAJOR) "."
    IB_TO_STR(MYSQL_VERSION_MINOR) "."
    IB_TO_STR(MYSQL_VERSION_PATCH);

  strcpy(reinterpret_cast<char*>(buf) + LOG_HEADER_CREATOR,
         LOG_HEADER_CREATOR_CURRENT);
  static_assert(LOG_HEADER_CREATOR_END - LOG_HEADER_CREATOR >=
                sizeof LOG_HEADER_CREATOR_CURRENT, "compatibility");
  if (is_encrypted())
    log_crypt_write_header(buf + LOG_HEADER_CREATOR_END);
  mach_write_to_4(my_assume_aligned<4>(508 + buf), my_crc32c(0, buf, 508));

  DBUG_PRINT("ib_log", ("write header " LSN_PF, lsn));

#ifdef HAVE_PMEM
  if (is_pmem())
    pmem_persist(buf, 512);
  else
#endif
  {
    log.write(0, {buf, 4096});
    memset_aligned<512>(buf, 0, 512);
  }
}

void log_t::close_file()
{
#ifdef HAVE_PMEM
  if (is_pmem())
  {
    ut_ad(!is_opened());
    ut_ad(!checkpoint_buf);
    if (buf)
    {
      my_munmap(buf, file_size);
      buf= nullptr;
    }
    return;
  }

  ut_free_dodump(buf, buf_size);
  buf= nullptr;
  ut_free_dodump(flush_buf, buf_size);
  flush_buf= nullptr;
  aligned_free(checkpoint_buf);
  checkpoint_buf= nullptr;
#endif
  if (is_opened())
    if (const dberr_t err= log.close())
      ib::fatal() << "closing ib_logfile0 failed: " << err;
}

/** Write an aligned buffer to ib_logfile0.
@param buf    buffer to be written
@param len    length of data to be written
@param offset log file offset */
static void log_write_buf(const byte *buf, size_t len, lsn_t offset)
{
  ut_ad(write_lock.is_owner());
  ut_ad(!recv_no_log_write);
  ut_d(const size_t block_size_1= log_sys.get_block_size() - 1);
  ut_ad(!(offset & block_size_1));
  ut_ad(!(len & block_size_1));
  ut_ad(!(size_t(buf) & block_size_1));
  ut_ad(len);

  if (UNIV_LIKELY(offset + len <= log_sys.file_size))
  {
write:
    log_sys.log.write(offset, {buf, len});
    return;
  }

  const size_t write_len= size_t(log_sys.file_size - offset);
  log_sys.log.write(offset, {buf, write_len});
  len-= write_len;
  buf+= write_len;
  ut_ad(log_sys.START_OFFSET + len < offset);
  offset= log_sys.START_OFFSET;
  goto write;
}

/** Invoke commit_checkpoint_notify_ha() to notify that outstanding
log writes have been completed. */
void log_flush_notify(lsn_t flush_lsn);

#if 0 // Currently we overwrite the last log block until it is complete.
/** CRC-32C of pad messages using between 1 and 15 bytes of NUL bytes
in the payload */
static const unsigned char pad_crc[15][4]= {
  {0xA6,0x59,0xC1,0xDB}, {0xF2,0xAF,0x80,0x73}, {0xED,0x02,0xF1,0x90},
  {0x68,0x4E,0xA3,0xF3}, {0x5D,0x1B,0xEA,0x6A}, {0xE0,0x01,0x86,0xB9},
  {0xD1,0x06,0x86,0xF5}, {0xEB,0x20,0x12,0x33}, {0xBA,0x73,0xB2,0xA3},
  {0x5F,0xA2,0x08,0x03}, {0x70,0x03,0xD6,0x9D}, {0xED,0xB3,0x49,0x78},
  {0xFD,0xD6,0xB9,0x9C}, {0x25,0xF8,0xB1,0x2C}, {0xCD,0xAA,0xE7,0x10}
};

/** Pad the log with some dummy bytes
@param lsn    desired log sequence number
@param pad    number of bytes to append to the log
@param begin  buffer to write 'pad' bytes to
@param extra  buffer for additional pad bytes (up to 15 bytes)
@return additional bytes used in extra[] */
ATTRIBUTE_NOINLINE
static size_t log_pad(lsn_t lsn, size_t pad, byte *begin, byte *extra)
{
  ut_ad(!(size_t(begin + pad) & (log_sys.get_block_size() - 1)));
  byte *b= begin;
  const byte seq{log_sys.get_sequence_bit(lsn)};
  /* The caller should never request padding such that the
  file would wrap around to the beginning. That is, the sequence
  bit must be the same for all records. */
  ut_ad(seq == log_sys.get_sequence_bit(lsn + pad));

  if (log_sys.is_encrypted())
  {
    /* The lengths of our pad messages vary between 15 and 29 bytes
    (FILE_CHECKPOINT byte, 1 to 15 NUL bytes, sequence byte,
    4 bytes checksum, 8 NUL bytes nonce). */
    if (pad < 15)
    {
      extra[0]= FILE_CHECKPOINT | 1;
      extra[1]= 0;
      extra[2]= seq;
      memcpy(extra + 3, pad_crc[0], 4);
      memset(extra + 7, 0, 8);
      memcpy(b, extra, pad);
      memmove(extra, extra + pad, 15 - pad);
      return 15 - pad;
    }

    /* Pad first with 29-byte messages until the remaining size is
    less than 29+15 bytes, and then write 1 or 2 shorter messages. */
    const byte *const end= begin + pad;
    for (; b + (29 + 15) < end; b+= 29)
    {
      b[0]= FILE_CHECKPOINT | 15;
      memset(b + 1, 0, 15);
      b[16]= seq;
      memcpy(b + 17, pad_crc[14], 4);
      memset(b + 21, 0, 8);
    }
    if (b + 29 < end)
    {
      b[0]= FILE_CHECKPOINT | 1;
      b[1]= 0;
      b[2]= seq;
      memcpy(b + 3, pad_crc[0], 4);
      memset(b + 7, 0, 8);
      b+= 15;
    }
    const size_t last_pad(end - b);
    ut_ad(last_pad >= 15);
    ut_ad(last_pad <= 29);
    b[0]= FILE_CHECKPOINT | byte(last_pad - 14);
    memset(b + 1, 0, last_pad - 14);
    b[last_pad - 13]= seq;
    memcpy(b + last_pad - 12, pad_crc[last_pad - 15], 4);
    memset(b + last_pad - 8, 0, 8);
  }
  else
  {
    /* The lengths of our pad messages vary between 7 and 21 bytes
    (FILE_CHECKPOINT byte, 1 to 15 NUL bytes, sequence byte,
    4 bytes checksum). */
    if (pad < 7)
    {
      extra[0]= FILE_CHECKPOINT | 1;
      extra[1]= 0;
      extra[2]= seq;
      memcpy(extra + 3, pad_crc[0], 4);
      memcpy(b, extra, pad);
      memmove(extra, extra + pad, 7 - pad);
      return 7 - pad;
    }

    /* Pad first with 21-byte messages until the remaining size is
    less than 21+7 bytes, and then write 1 or 2 shorter messages. */
    const byte *const end= begin + pad;
    for (; b + (21 + 7) < end; b+= 21)
    {
      b[0]= FILE_CHECKPOINT | 15;
      memset(b + 1, 0, 15);
      b[16]= seq;
      memcpy(b + 17, pad_crc[14], 4);
    }
    if (b + 21 < end)
    {
      b[0]= FILE_CHECKPOINT | 1;
      b[1]= 0;
      b[2]= seq;
      memcpy(b + 3, pad_crc[0], 4);
      b+= 7;
    }
    const size_t last_pad(end - b);
    ut_ad(last_pad >= 7);
    ut_ad(last_pad <= 21);
    b[0]= FILE_CHECKPOINT | byte(last_pad - 6);
    memset(b + 1, 0, last_pad - 6);
    b[last_pad - 5]= seq;
    memcpy(b + last_pad - 4, pad_crc[last_pad - 7], 4);
  }

  return 0;
}
#endif

#ifdef HAVE_PMEM
/** Persist the log.
@param lsn    desired new value of flushed_to_disk_lsn */
inline void log_t::persist(lsn_t lsn) noexcept
{
  ut_ad(is_pmem());
  mysql_mutex_assert_not_owner(&mutex);
  ut_ad(!write_lock.is_owner());
  ut_ad(!flush_lock.is_owner());

  lsn_t old= flushed_to_disk_lsn.load(std::memory_order_relaxed);

  if (old >= lsn)
    return;

  const size_t start(calc_lsn_offset(old));
  const size_t end(calc_lsn_offset(lsn));
  if (UNIV_UNLIKELY(end < start))
  {
    pmem_persist(log_sys.buf + start, log_sys.file_size - start);
    pmem_persist(log_sys.buf + log_sys.START_OFFSET,
                 end - log_sys.START_OFFSET);
  }
  else
    pmem_persist(log_sys.buf + start, end - start);

  old= flushed_to_disk_lsn.load(std::memory_order_relaxed);

  if (old >= lsn)
    return;

  while (!flushed_to_disk_lsn.compare_exchange_weak
         (old, lsn, std::memory_order_release, std::memory_order_relaxed))
    if (old >= lsn)
      break;

  log_flush_notify(lsn);
  DBUG_EXECUTE_IF("crash_after_log_write_upto", DBUG_SUICIDE(););
}
#endif

/** Write buf to ib_logfile0 and release mutex.
@return new write target
@retval 0 if everything was written */
inline lsn_t log_t::write_buf() noexcept
{
  mysql_mutex_assert_owner(&mutex);

  ut_ad(!srv_read_only_mode);
  ut_ad(!is_pmem());

  const lsn_t lsn{get_lsn(std::memory_order_relaxed)};

  if (write_lsn >= lsn)
  {
    mysql_mutex_unlock(&mutex);
    ut_ad(write_lsn == lsn);
  }
  else
  {
    ut_ad(!recv_no_log_write);
    write_lock.set_pending(lsn);
    ut_ad(write_lsn >= get_flushed_lsn());
    const size_t block_size_1{get_block_size() - 1};
    const lsn_t offset{calc_lsn_offset(write_lsn) & ~block_size_1};

    DBUG_PRINT("ib_log", ("write " LSN_PF " to " LSN_PF " at " LSN_PF,
                          write_lsn, lsn, offset));
    const byte *write_buf{buf};
    size_t length{buf_free};
    ut_ad(length >= (calc_lsn_offset(write_lsn) & block_size_1));
    buf_free&= block_size_1;
    ut_ad(buf_free == ((lsn - first_lsn) & block_size_1));

    if (buf_free)
    {
#if 0 /* TODO: Pad the last log block with dummy records. */
      buf_free= log_pad(lsn, get_block_size() - buf_free,
                        buf + buf_free, flush_buf);
      ... /* TODO: Update the LSN and adjust other code. */
#else
      /* The rest of the block will be written as garbage.
      (We want to avoid memset() while holding mutex.)
      This block will be overwritten later, once records beyond
      the current LSN are generated. */
      MEM_MAKE_DEFINED(buf + length, get_block_size() - buf_free);
      buf[length]= 0; /* allow recovery to catch EOF faster */
      length&= ~block_size_1;
      memcpy_aligned<16>(flush_buf, buf + length, (buf_free + 15) & ~15);
      length+= get_block_size();
#endif
    }

    std::swap(buf, flush_buf);
    write_to_log++;
    mysql_mutex_unlock(&mutex);

    if (UNIV_UNLIKELY(srv_shutdown_state > SRV_SHUTDOWN_INITIATED))
    {
      service_manager_extend_timeout(INNODB_EXTEND_TIMEOUT_INTERVAL,
                                     "InnoDB log write: " LSN_PF, write_lsn);
    }

<<<<<<< HEAD
    /* Do the write to the log file */
    log_write_buf(write_buf, length, offset);
    write_lsn= lsn;
    if (srv_file_flush_method == SRV_O_DSYNC)
    {
      flushed_to_disk_lsn.store(lsn, std::memory_order_release);
      log_flush_notify(lsn);
    }
  }

  return write_lock.release(lsn);
=======
/** Flush the recently written changes to the log file.*/
static void log_write_flush_to_disk_low(lsn_t lsn)
{
  if (!log_sys.log.writes_are_durable())
    log_sys.log.flush();
  ut_a(lsn >= log_sys.get_flushed_lsn());
  log_sys.set_flushed_lsn(lsn);
>>>>>>> 70a88755
}

inline bool log_t::flush(lsn_t lsn) noexcept
{
  ut_ad(lsn >= get_flushed_lsn());
  flush_lock.set_pending(lsn);
  const bool success{log.flush()};
  if (UNIV_LIKELY(success))
  {
    flushed_to_disk_lsn.store(lsn, std::memory_order_release);
    log_flush_notify(lsn);
  }
  return success;
}

/** Ensure that previous log writes are durable.
@param lsn  previously written LSN
@return new durable lsn target
@retval 0   if everything was adequately written */
static lsn_t log_flush(lsn_t lsn)
{
  ut_ad(!log_sys.is_pmem());

<<<<<<< HEAD
  if (srv_file_flush_method != SRV_O_DSYNC)
    ut_a(log_sys.flush(lsn));
=======
	/* Do the write to the log file */
	log_write_buf(
		write_buf + area_start, area_end - area_start + pad_size,
#ifdef UNIV_DEBUG
		pad_size,
#endif /* UNIV_DEBUG */
		ut_uint64_align_down(log_sys.write_lsn,
				     OS_FILE_LOG_BLOCK_SIZE),
		start_offset - area_start);
	srv_stats.log_padded.add(pad_size);
	log_sys.write_lsn = write_lsn;
	return;
}

static group_commit_lock write_lock;
static group_commit_lock flush_lock;
>>>>>>> 70a88755

  DBUG_EXECUTE_IF("crash_after_log_write_upto", DBUG_SUICIDE(););
  return flush_lock.release(lsn);
}

static const completion_callback dummy_callback{[](void *) {},nullptr};

/** Ensure that the log has been written to the log file up to a given
log entry (such as that of a transaction commit). Start a new write, or
wait and check if an already running write is covering the request.
@param lsn      log sequence number that should be included in the file write
@param durable  whether the write needs to be durable
@param callback log write completion callback */
void log_write_up_to(lsn_t lsn, bool durable,
                     const completion_callback *callback)
{
  ut_ad(!srv_read_only_mode);
  ut_ad(lsn != LSN_MAX);

  if (UNIV_UNLIKELY(recv_no_ibuf_operations))
  {
    /* A non-final batch of recovery is active no writes to the log
    are allowed yet. */
    ut_a(!callback);
    return;
  }

  ut_ad(lsn <= log_sys.get_lsn());

#ifdef HAVE_PMEM
  if (log_sys.is_pmem())
  {
    ut_ad(!callback);
    if (durable)
      log_sys.persist(lsn);
    return;
  }
#endif

repeat:
  if (durable &&
      flush_lock.acquire(lsn, callback) != group_commit_lock::ACQUIRED)
    return;

  lsn_t write_lsn;

  if (write_lock.acquire(lsn, durable ? nullptr : callback) ==
      group_commit_lock::ACQUIRED)
  {
    mysql_mutex_lock(&log_sys.mutex);
    write_lsn= log_sys.write_buf();
  }
  else
    write_lsn= 0;

  if (durable)
  {
    lsn= log_flush(write_lock.value());
    if (lsn || write_lsn)
    {
      /* There is no new group commit lead; some async waiters could stall. */
      callback= &dummy_callback;
      if (write_lsn > lsn)
        lsn= write_lsn;
      goto repeat;
    }
  }
}

/** Write to the log file up to the last log entry.
@param durable  whether to wait for a durable write to complete */
void log_buffer_flush_to_disk(bool durable)
{
  ut_ad(!srv_read_only_mode);
  log_write_up_to(log_sys.get_lsn(std::memory_order_acquire), durable);
}

/** Prepare to invoke log_write_and_flush(), before acquiring log_sys.mutex. */
ATTRIBUTE_COLD void log_write_and_flush_prepare()
{
  mysql_mutex_assert_not_owner(&log_sys.mutex);

  if (log_sys.is_pmem())
    return;

  while (flush_lock.acquire(log_sys.get_lsn() + 1, nullptr) !=
         group_commit_lock::ACQUIRED);
  while (write_lock.acquire(log_sys.get_lsn() + 1, nullptr) !=
         group_commit_lock::ACQUIRED);
}

/** Durably write the log and release log_sys.mutex */
ATTRIBUTE_COLD void log_write_and_flush()
{
  ut_ad(!srv_read_only_mode);
  if (!log_sys.is_pmem())
  {
    const lsn_t write_lsn{log_sys.write_buf()};
    const lsn_t flush_lsn{log_flush(write_lock.value())};
    if (write_lsn || flush_lsn)
      log_write_up_to(std::max(write_lsn, flush_lsn), true, &dummy_callback);
  }
#ifdef HAVE_PMEM
  else
  {
    mysql_mutex_unlock(&log_sys.mutex);
    log_sys.persist(log_sys.get_lsn());
  }
#endif
}

/********************************************************************

Tries to establish a big enough margin of free space in the log buffer, such
that a new log entry can be catenated without an immediate need for a flush. */
ATTRIBUTE_COLD static void log_flush_margin()
{
  mysql_mutex_lock(&log_sys.mutex);
  const bool flush{log_sys.buf_free > log_sys.max_buf_free};
  mysql_mutex_unlock(&log_sys.mutex);

  if (flush)
    log_buffer_flush_to_disk(false);
}

/****************************************************************//**
Tries to establish a big enough margin of free space in the log, such
that a new log entry can be catenated without an immediate need for a
checkpoint. NOTE: this function may only be called if the calling thread
owns no synchronization objects! */
ATTRIBUTE_COLD static void log_checkpoint_margin()
{
  while (log_sys.check_flush_or_checkpoint())
  {
    mysql_mutex_lock(&log_sys.mutex);
    ut_ad(!recv_no_log_write);

    if (!log_sys.check_flush_or_checkpoint())
    {
func_exit:
      mysql_mutex_unlock(&log_sys.mutex);
      return;
    }

    const lsn_t lsn= log_sys.get_lsn();
    const lsn_t checkpoint= log_sys.last_checkpoint_lsn;
    const lsn_t sync_lsn= checkpoint + log_sys.max_checkpoint_age;
    if (lsn <= sync_lsn)
    {
      log_sys.set_check_flush_or_checkpoint(false);
      goto func_exit;
    }

    mysql_mutex_unlock(&log_sys.mutex);

    /* We must wait to prevent the tail of the log overwriting the head. */
    buf_flush_wait_flushed(std::min(sync_lsn, checkpoint + (1U << 20)));
    /* Sleep to avoid a thundering herd */
    std::this_thread::sleep_for(std::chrono::milliseconds(10));
  }
}

/**
Checks that there is enough free space in the log to start a new query step.
Flushes the log buffer or makes a new checkpoint if necessary. NOTE: this
function may only be called if the calling thread owns no synchronization
objects! */
ATTRIBUTE_COLD void log_check_margins()
{
  do
  {
    log_flush_margin();
    log_checkpoint_margin();
    ut_ad(!recv_no_log_write);
  }
  while (log_sys.check_flush_or_checkpoint());
}

extern void buf_resize_shutdown();

/** Make a checkpoint at the latest lsn on shutdown. */
ATTRIBUTE_COLD void logs_empty_and_mark_files_at_shutdown()
{
	lsn_t			lsn;
	ulint			count = 0;

	ib::info() << "Starting shutdown...";

	/* Wait until the master thread and all other operations are idle: our
	algorithm only works if the server is idle at shutdown */
	bool do_srv_shutdown = false;
	if (srv_master_timer) {
		do_srv_shutdown = srv_fast_shutdown < 2;
		srv_master_timer.reset();
	}

	/* Wait for the end of the buffer resize task.*/
	buf_resize_shutdown();
	dict_stats_shutdown();
	btr_defragment_shutdown();

	srv_shutdown_state = SRV_SHUTDOWN_CLEANUP;

	if (srv_buffer_pool_dump_at_shutdown &&
		!srv_read_only_mode && srv_fast_shutdown < 2) {
		buf_dump_start();
	}
	srv_monitor_timer.reset();

	if (do_srv_shutdown) {
		srv_shutdown(srv_fast_shutdown == 0);
	}


loop:
	ut_ad(lock_sys.is_initialised() || !srv_was_started);
	ut_ad(log_sys.is_initialised() || !srv_was_started);
	ut_ad(fil_system.is_initialised() || !srv_was_started);

#define COUNT_INTERVAL 600U
#define CHECK_INTERVAL 100000U
	std::this_thread::sleep_for(std::chrono::microseconds(CHECK_INTERVAL));

	count++;

	/* Check that there are no longer transactions, except for
	PREPARED ones. We need this wait even for the 'very fast'
	shutdown, because the InnoDB layer may have committed or
	prepared transactions and we don't want to lose them. */

	if (ulint total_trx = srv_was_started && !srv_read_only_mode
	    && srv_force_recovery < SRV_FORCE_NO_TRX_UNDO
	    ? trx_sys.any_active_transactions() : 0) {

		if (srv_print_verbose_log && count > COUNT_INTERVAL) {
			service_manager_extend_timeout(
				COUNT_INTERVAL * CHECK_INTERVAL/1000000 * 2,
				"Waiting for %lu active transactions to finish",
				(ulong) total_trx);
			ib::info() << "Waiting for " << total_trx << " active"
				<< " transactions to finish";

			count = 0;
		}

		goto loop;
	}

	/* We need these threads to stop early in shutdown. */
	const char* thread_name;

   if (srv_fast_shutdown != 2 && trx_rollback_is_active) {
		thread_name = "rollback of recovered transactions";
	} else {
		thread_name = NULL;
	}

	if (thread_name) {
		ut_ad(!srv_read_only_mode);
wait_suspend_loop:
		service_manager_extend_timeout(
			COUNT_INTERVAL * CHECK_INTERVAL/1000000 * 2,
			"Waiting for %s to exit", thread_name);
		if (srv_print_verbose_log && count > COUNT_INTERVAL) {
			ib::info() << "Waiting for " << thread_name
				   << " to exit";
			count = 0;
		}
		goto loop;
	}

	/* Check that the background threads are suspended */

	ut_ad(!srv_any_background_activity());
	if (srv_n_fil_crypt_threads_started) {
		fil_crypt_threads_signal(true);
		thread_name = "fil_crypt_thread";
		goto wait_suspend_loop;
	}

	if (buf_page_cleaner_is_active) {
		thread_name = "page cleaner thread";
		pthread_cond_signal(&buf_pool.do_flush_list);
		goto wait_suspend_loop;
	}

	buf_load_dump_end();

	if (!buf_pool.is_initialised()) {
		ut_ad(!srv_was_started);
	} else if (ulint pending_io = buf_pool.io_pending()) {
		if (srv_print_verbose_log && count > 600) {
			ib::info() << "Waiting for " << pending_io << " buffer"
				" page I/Os to complete";
			count = 0;
		}

		goto loop;
	} else {
		buf_flush_buffer_pool();
	}

	if (log_sys.is_initialised()) {
		mysql_mutex_lock(&log_sys.mutex);
		const ulint	n_write	= log_sys.n_pending_checkpoint_writes;
		mysql_mutex_unlock(&log_sys.mutex);

		if (n_write) {
			if (srv_print_verbose_log && count > 600) {
				sql_print_information(
					"InnoDB: Pending checkpoint writes: "
					ULINTPF, n_write);
				count = 0;
			}
			goto loop;
		}
	}

	if (srv_fast_shutdown == 2 || !srv_was_started) {
		if (!srv_read_only_mode && srv_was_started) {
			ib::info() << "Executing innodb_fast_shutdown=2."
				" Next startup will execute crash recovery!";

			/* In this fastest shutdown we do not flush the
			buffer pool:

			it is essentially a 'crash' of the InnoDB server.
			Make sure that the log is all flushed to disk, so
			that we can recover all committed transactions in
			a crash recovery. */
			log_buffer_flush_to_disk();
		}

		srv_shutdown_state = SRV_SHUTDOWN_LAST_PHASE;
		return;
	}

	if (!srv_read_only_mode) {
		service_manager_extend_timeout(INNODB_EXTEND_TIMEOUT_INTERVAL,
			"ensuring dirty buffer pool are written to log");
		log_make_checkpoint();

                const auto sizeof_cp = log_sys.is_encrypted()
			? SIZE_OF_FILE_CHECKPOINT + 8
			: SIZE_OF_FILE_CHECKPOINT;

		mysql_mutex_lock(&log_sys.mutex);

		lsn = log_sys.get_lsn();

		const bool lsn_changed = lsn != log_sys.last_checkpoint_lsn
			&& lsn != log_sys.last_checkpoint_lsn + sizeof_cp;
		ut_ad(lsn >= log_sys.last_checkpoint_lsn);

		mysql_mutex_unlock(&log_sys.mutex);

		if (lsn_changed) {
			goto loop;
		}
	} else {
		lsn = recv_sys.lsn;
	}

	srv_shutdown_state = SRV_SHUTDOWN_LAST_PHASE;

	/* Make some checks that the server really is quiet */
	ut_ad(!srv_any_background_activity());

	service_manager_extend_timeout(INNODB_EXTEND_TIMEOUT_INTERVAL,
				       "Free innodb buffer pool");
	ut_d(buf_pool.assert_all_freed());

	ut_a(lsn == log_sys.get_lsn()
	     || srv_force_recovery == SRV_FORCE_NO_LOG_REDO);

	if (UNIV_UNLIKELY(lsn < recv_sys.lsn)) {
		sql_print_error("InnoDB: Shutdown LSN=" LSN_PF
				" is less than start LSN=" LSN_PF,
				lsn, recv_sys.lsn);
	}

	srv_shutdown_lsn = lsn;

	/* Make some checks that the server really is quiet */
	ut_ad(!srv_any_background_activity());

	ut_a(lsn == log_sys.get_lsn()
	     || srv_force_recovery == SRV_FORCE_NO_LOG_REDO);
}

/******************************************************//**
Prints info of the log. */
void
log_print(
/*======*/
	FILE*	file)	/*!< in: file where to print */
{
	double	time_elapsed;
	time_t	current_time;

	mysql_mutex_lock(&log_sys.mutex);

	const lsn_t lsn= log_sys.get_lsn();
	mysql_mutex_lock(&buf_pool.flush_list_mutex);
	const lsn_t pages_flushed = buf_pool.get_oldest_modification(lsn);
	mysql_mutex_unlock(&buf_pool.flush_list_mutex);

	fprintf(file,
		"Log sequence number " LSN_PF "\n"
		"Log flushed up to   " LSN_PF "\n"
		"Pages flushed up to " LSN_PF "\n"
		"Last checkpoint at  " LSN_PF "\n",
		lsn,
		log_sys.get_flushed_lsn(),
		pages_flushed,
		lsn_t{log_sys.last_checkpoint_lsn});

	current_time = time(NULL);

	time_elapsed = difftime(current_time,
				log_sys.last_printout_time);

	if (time_elapsed <= 0) {
		time_elapsed = 1;
	}

	fprintf(file,
		ULINTPF " pending chkp writes\n"
		ULINTPF " log i/o's done, %.2f log i/o's/second\n",
		log_sys.n_pending_checkpoint_writes,
		log_sys.n_log_ios,
		static_cast<double>(
			log_sys.n_log_ios - log_sys.n_log_ios_old)
		/ time_elapsed);

	log_sys.n_log_ios_old = log_sys.n_log_ios;
	log_sys.last_printout_time = current_time;

	mysql_mutex_unlock(&log_sys.mutex);
}

/**********************************************************************//**
Refreshes the statistics used to print per-second averages. */
void
log_refresh_stats(void)
/*===================*/
{
	log_sys.n_log_ios_old = log_sys.n_log_ios;
	log_sys.last_printout_time = time(NULL);
}

/** Shut down the redo log subsystem. */
void log_t::close()
{
  ut_ad(this == &log_sys);
  if (!is_initialised()) return;
  close_file();

#ifndef HAVE_PMEM
  ut_free_dodump(buf, buf_size);
  buf= nullptr;
  ut_free_dodump(flush_buf, buf_size);
  flush_buf= nullptr;
  aligned_free(checkpoint_buf);
  checkpoint_buf= nullptr;
#else
  ut_ad(!checkpoint_buf);
  ut_ad(!buf);
  ut_ad(!flush_buf);
#endif

  mysql_mutex_destroy(&mutex);
  mysql_mutex_destroy(&flush_order_mutex);

  recv_sys.close();

  max_buf_free= 0;
}

std::string get_log_file_path(const char *filename)
{
  const size_t size= strlen(srv_log_group_home_dir) + /* path separator */ 1 +
                     strlen(filename) + /* longest suffix */ 3;
  std::string path;
  path.reserve(size);
  path.assign(srv_log_group_home_dir);

  switch (path.back()) {
#ifdef _WIN32
  case '\\':
#endif
  case '/':
    break;
  default:
    path.push_back('/');
  }
  path.append(filename);

  return path;
}<|MERGE_RESOLUTION|>--- conflicted
+++ resolved
@@ -613,34 +613,19 @@
                                      "InnoDB log write: " LSN_PF, write_lsn);
     }
 
-<<<<<<< HEAD
     /* Do the write to the log file */
     log_write_buf(write_buf, length, offset);
     write_lsn= lsn;
-    if (srv_file_flush_method == SRV_O_DSYNC)
-    {
-      flushed_to_disk_lsn.store(lsn, std::memory_order_release);
-      log_flush_notify(lsn);
-    }
   }
 
   return write_lock.release(lsn);
-=======
-/** Flush the recently written changes to the log file.*/
-static void log_write_flush_to_disk_low(lsn_t lsn)
-{
-  if (!log_sys.log.writes_are_durable())
-    log_sys.log.flush();
-  ut_a(lsn >= log_sys.get_flushed_lsn());
-  log_sys.set_flushed_lsn(lsn);
->>>>>>> 70a88755
 }
 
 inline bool log_t::flush(lsn_t lsn) noexcept
 {
   ut_ad(lsn >= get_flushed_lsn());
   flush_lock.set_pending(lsn);
-  const bool success{log.flush()};
+  const bool success{srv_file_flush_method == SRV_O_DSYNC || log.flush()};
   if (UNIV_LIKELY(success))
   {
     flushed_to_disk_lsn.store(lsn, std::memory_order_release);
@@ -656,29 +641,7 @@
 static lsn_t log_flush(lsn_t lsn)
 {
   ut_ad(!log_sys.is_pmem());
-
-<<<<<<< HEAD
-  if (srv_file_flush_method != SRV_O_DSYNC)
-    ut_a(log_sys.flush(lsn));
-=======
-	/* Do the write to the log file */
-	log_write_buf(
-		write_buf + area_start, area_end - area_start + pad_size,
-#ifdef UNIV_DEBUG
-		pad_size,
-#endif /* UNIV_DEBUG */
-		ut_uint64_align_down(log_sys.write_lsn,
-				     OS_FILE_LOG_BLOCK_SIZE),
-		start_offset - area_start);
-	srv_stats.log_padded.add(pad_size);
-	log_sys.write_lsn = write_lsn;
-	return;
-}
-
-static group_commit_lock write_lock;
-static group_commit_lock flush_lock;
->>>>>>> 70a88755
-
+  ut_a(log_sys.flush(lsn));
   DBUG_EXECUTE_IF("crash_after_log_write_upto", DBUG_SUICIDE(););
   return flush_lock.release(lsn);
 }
