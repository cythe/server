--- conflicted
+++ resolved
@@ -4580,39 +4580,11 @@
 	/* Start reading the log from the checkpoint lsn. The variable
 	contiguous_lsn contains an lsn up to which the log is known to
 	be contiguously written. */
-<<<<<<< HEAD
-=======
-	recv_sys.mlog_checkpoint_lsn = 0;
-
-	ut_ad(RECV_SCAN_SIZE <= srv_log_buffer_size);
 
 	ut_ad(recv_sys.pages.empty());
-	contiguous_lsn = checkpoint_lsn;
-	switch (log_sys.log.format) {
-	default:
-		if (end_lsn == 0) {
-			break;
-		}
-		if (end_lsn >= checkpoint_lsn) {
-			contiguous_lsn = end_lsn;
-			break;
-		}
-		recv_sys.set_corrupt_log();
-	err_exit:
-		err = DB_ERROR;
-		/* fall through */
-	func_exit:
-	case 0:
-		mysql_mutex_unlock(&log_sys.mutex);
-		return err;
-	}
->>>>>>> 0e76c1ba
-
-	ut_ad(recv_sys.pages.empty());
-<<<<<<< HEAD
 
 	if (log_sys.format == log_t::FORMAT_3_23) {
-early_exit:
+func_exit:
 		log_sys.latch.wr_unlock();
 		return err;
 	}
@@ -4628,7 +4600,7 @@
 			sql_print_warning("InnoDB: innodb_read_only"
 					  " prevents crash recovery");
 			err = DB_READ_ONLY;
-			goto early_exit;
+			goto func_exit;
 		}
 		if (recv_sys.is_corrupt_log()) {
 			sql_print_error("InnoDB: Log scan aborted at LSN "
@@ -4643,41 +4615,6 @@
 			recv_sys.lsn = log_sys.next_checkpoint_lsn;
 			recv_sys.offset = 0;
 			recv_sys.len = 0;
-=======
-	ut_ad(!recv_sys.is_corrupt_fs() || !srv_force_recovery);
-
-	if (srv_read_only_mode && recv_needed_recovery) {
-	read_only:
-		err = DB_READ_ONLY;
-		goto func_exit;
-	}
-
-	if (recv_sys.is_corrupt_log() && !srv_force_recovery) {
-		sql_print_warning("InnoDB: Log scan aborted at LSN " LSN_PF,
-				  contiguous_lsn);
-		goto err_exit;
-	}
-
-	/* If we fail to open a tablespace while looking for FILE_CHECKPOINT, we
-	set the corruption flag. Specifically, if encryption key is missing, we
-	would not be able to open an encrypted tablespace and the flag could be
-	set. */
-	if (recv_sys.is_corrupt_fs()) {
-		goto err_exit;
-	}
-
-	if (recv_sys.mlog_checkpoint_lsn == 0) {
-		lsn_t scan_lsn = log_sys.log.scanned_lsn;
-		if (!srv_read_only_mode && scan_lsn != checkpoint_lsn) {
-			ib::error err;
-			err << "Missing FILE_CHECKPOINT";
-			if (end_lsn) {
-				err << " at " << end_lsn;
-			}
-			err << " between the checkpoint " << checkpoint_lsn
-			    << " and the end " << scan_lsn << ".";
-			goto err_exit;
->>>>>>> 0e76c1ba
 		}
 		ut_ad(!recv_max_page_lsn);
 		rescan = recv_scan_log(false);
@@ -4692,59 +4629,7 @@
 		}
 	}
 
-<<<<<<< HEAD
 	log_sys.set_recovered_lsn(recv_sys.lsn);
-=======
-	/* NOTE: we always do a 'recovery' at startup, but only if
-	there is something wrong we will print a message to the
-	user about recovery: */
-	sizeof_checkpoint= SIZE_OF_FILE_CHECKPOINT;
-
-completed:
-	if (flush_lsn == checkpoint_lsn + sizeof_checkpoint
-	    && recv_sys.mlog_checkpoint_lsn == checkpoint_lsn) {
-		/* The redo log is logically empty. */
-	} else if (checkpoint_lsn != flush_lsn) {
-		ut_ad(!srv_log_file_created);
-
-		if (checkpoint_lsn + sizeof_checkpoint
-		    + log_sys.framing_size() < flush_lsn) {
-			ib::warn()
-				<< "Are you sure you are using the right "
-				<< LOG_FILE_NAME
-				<< " to start up the database? Log sequence "
-				   "number in the "
-				<< LOG_FILE_NAME << " is " << checkpoint_lsn
-				<< ", less than the log sequence number in "
-				   "the first system tablespace file header, "
-				<< flush_lsn << ".";
-		}
-
-		if (!recv_needed_recovery) {
-			sql_print_information(
-				"InnoDB: The log sequence number " LSN_PF
-				" in the system tablespace does not match"
-				" the log sequence number " LSN_PF
-				" in the ib_logfile0!",
-				flush_lsn, checkpoint_lsn);
-
-			if (srv_read_only_mode) {
-				sql_print_error("InnoDB: innodb_read_only"
-						" prevents crash recovery");
-				goto read_only;
-			}
-
-			recv_needed_recovery = true;
-		}
-	}
-
-	log_sys.set_lsn(recv_sys.recovered_lsn);
-	if (UNIV_LIKELY(log_sys.get_flushed_lsn() < recv_sys.recovered_lsn)) {
-		/* This may already have been set by create_log_file()
-		if no logs existed when the server started up. */
-		log_sys.set_flushed_lsn(recv_sys.recovered_lsn);
-	}
->>>>>>> 0e76c1ba
 
 	if (recv_needed_recovery) {
 		bool missing_tablespace = false;
@@ -4753,11 +4638,7 @@
 			rescan, missing_tablespace);
 
 		if (err != DB_SUCCESS) {
-<<<<<<< HEAD
-			goto early_exit;
-=======
 			goto func_exit;
->>>>>>> 0e76c1ba
 		}
 
 		if (missing_tablespace) {
@@ -4778,16 +4659,10 @@
 				err = recv_validate_tablespace(
 					rescan, missing_tablespace);
 
-<<<<<<< HEAD
 				if (err != DB_SUCCESS) {
-					goto early_exit;
+					goto func_exit;
 				}
 			} while (missing_tablespace);
-=======
-			if (err != DB_SUCCESS) {
-				goto func_exit;
-			}
->>>>>>> 0e76c1ba
 
 			rescan = true;
 			/* Because in the loop above we overwrote the
@@ -4827,7 +4702,6 @@
 		ut_ad(recv_sys.pages.empty());
 	}
 
-<<<<<<< HEAD
 	if (log_sys.is_latest()
 	    && (recv_sys.lsn < log_sys.next_checkpoint_lsn
 		|| recv_sys.lsn < recv_max_page_lsn)) {
@@ -4845,29 +4719,7 @@
 	if (recv_sys.lsn < log_sys.next_checkpoint_lsn) {
 err_exit:
 		err = DB_ERROR;
-		goto early_exit;
-=======
-	if (!log_sys.is_physical()) {
-	} else if (recv_sys.recovered_lsn < checkpoint_lsn
-		   || recv_sys.recovered_lsn < end_lsn) {
-		sql_print_error("InnoDB: The log was only scanned up to "
-				LSN_PF ", while the current LSN at the "
-				"time of the latest checkpoint " LSN_PF
-				" was " LSN_PF "!",
-				recv_sys.recovered_lsn,
-				checkpoint_lsn, end_lsn);
-		goto err_exit;
-	} else if (log_sys.log.scanned_lsn < checkpoint_lsn
-		   || log_sys.log.scanned_lsn < end_lsn
-		   || log_sys.log.scanned_lsn < recv_max_page_lsn) {
-		sql_print_error("InnoDB: We scanned the log up to " LSN_PF
-				". A checkpoint was at " LSN_PF
-				" and the maximum LSN on a database page was "
-				LSN_PF ". It is possible that the"
-				" database is now corrupt!",
-				log_sys.log.scanned_lsn, checkpoint_lsn,
-				recv_max_page_lsn);
->>>>>>> 0e76c1ba
+		goto func_exit;
 	}
 
 	if (!srv_read_only_mode && log_sys.is_latest()) {
@@ -4884,11 +4736,6 @@
 		}
 	}
 
-<<<<<<< HEAD
-=======
-	log_sys.next_checkpoint_no = ++checkpoint_no;
-
->>>>>>> 0e76c1ba
 	DBUG_EXECUTE_IF("before_final_redo_apply", goto err_exit;);
 	mysql_mutex_lock(&recv_sys.mutex);
 	if (UNIV_UNLIKELY(recv_sys.scanned_lsn != recv_sys.lsn)
@@ -4896,13 +4743,12 @@
 		ut_ad("log parsing error" == 0);
 		mysql_mutex_unlock(&recv_sys.mutex);
 		err = DB_CORRUPTION;
-		goto early_exit;
+		goto func_exit;
 	}
 	recv_sys.apply_log_recs = true;
 	recv_no_ibuf_operations = false;
 	ut_d(recv_no_log_write = srv_operation == SRV_OPERATION_RESTORE
 	     || srv_operation == SRV_OPERATION_RESTORE_EXPORT);
-
 	if (srv_operation == SRV_OPERATION_NORMAL) {
 		err = recv_rename_files();
 	}
@@ -4917,13 +4763,8 @@
 	    && !srv_force_recovery) {
 		err = DB_CORRUPTION;
 	}
-<<<<<<< HEAD
-
-	log_sys.latch.wr_unlock();
-	return err;
-=======
+
 	goto func_exit;
->>>>>>> 0e76c1ba
 }
 
 bool recv_dblwr_t::validate_page(const page_id_t page_id,
