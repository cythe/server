--- conflicted
+++ resolved
@@ -205,46 +205,27 @@
 }
 
 /** Get an index page and declare its latching order level.
-<<<<<<< HEAD
-@param[in]	index	index tree
-@param[in]	page	page number
-@param[in]	mode	latch mode
-@param[in,out]	mtr	mini-transaction
-@param[out]	err	error code
-@param[out]	first	set if this is a first-time access to the page
-@return block */
-buf_block_t *btr_block_get(const dict_index_t &index,
-                           uint32_t page, rw_lock_type_t mode,
-                           mtr_t *mtr, dberr_t *err, bool *first)
-=======
 @param  index         index tree
 @param  page          page number
 @param  latch_mode    latch mode
-@param  merge         whether change buffer merge should be attempted
 @param  mtr           mini-transaction
 @param  err           error code
 @param  first         set if this is a first-time access to the page
 @return block */
 buf_block_t *btr_block_get(const dict_index_t &index, uint32_t page,
-                           rw_lock_type_t latch_mode, bool merge, mtr_t *mtr,
+                           rw_lock_type_t latch_mode, mtr_t *mtr,
                            dberr_t *err, bool *first
 #if defined(UNIV_DEBUG) || !defined(DBUG_OFF)
                            , ulint page_get_mode
                            /*!< BUF_GET or BUF_GET_POSSIBLY_FREED */
 #endif /* defined(UNIV_DEBUG) || !defined(DBUG_OFF) */
                             )
->>>>>>> 088afb3e
 {
   ut_ad(latch_mode != RW_NO_LATCH);
   dberr_t local_err;
   if (!err)
     err= &local_err;
   buf_block_t *block=
-<<<<<<< HEAD
-    buf_page_get_gen(page_id_t{index.table->space->id, page},
-                     index.table->space->zip_size(), mode, nullptr, BUF_GET,
-                     mtr, err);
-=======
       buf_page_get_gen(page_id_t{index.table->space->id, page},
                        index.table->space->zip_size(), latch_mode, nullptr,
 #if defined(UNIV_DEBUG) || !defined(DBUG_OFF)
@@ -252,8 +233,7 @@
 #else
                        BUF_GET,
 #endif /* defined(UNIV_DEBUG) || !defined(DBUG_OFF) */
-                       mtr, err, merge && !index.is_clust());
->>>>>>> 088afb3e
+                       mtr, err);
   ut_ad(!block == (*err != DB_SUCCESS));
 
   if (UNIV_LIKELY(block != nullptr))
