--- conflicted
+++ resolved
@@ -2595,13 +2595,8 @@
 	max_size = page_get_max_insert_size_after_reorganize(next_page, 1);
 
 	/* Extends gap lock for the next page */
-<<<<<<< HEAD
-	if (cursor->index->has_locking()) {
-		lock_update_split_left(next_block, block);
-=======
-	if (is_leaf && !dict_table_is_locking_disabled(cursor->index->table)) {
+	if (is_leaf && cursor->index->has_locking()) {
 		lock_update_node_pointer(block, next_block);
->>>>>>> fe3d07ca
 	}
 
 	rec = page_cur_tuple_insert(
