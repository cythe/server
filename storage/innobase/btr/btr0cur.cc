--- conflicted
+++ resolved
@@ -1012,29 +1012,12 @@
     ret= -1;
   }
 
-<<<<<<< HEAD
-  ret= -1;
-  mtr->lock_register(prev_savepoint - 1, MTR_MEMO_BUF_FIX);
-  mtr->rollback_to_savepoint(prev_savepoint);
-  prev= buf_page_get_gen(page_id, zip_size, rw_latch, prev, BUF_GET, mtr, err);
-  if (UNIV_UNLIKELY(!prev))
-    return 0;
-  mtr->upgrade_buffer_fix(prev_savepoint - 1, rw_latch);
-
- prev_latched:
-  if (memcmp_aligned<2>(FIL_PAGE_TYPE + prev->page.frame,
-                        FIL_PAGE_TYPE + block->page.frame, 2) ||
-      memcmp_aligned<2>(PAGE_HEADER + PAGE_INDEX_ID + prev->page.frame,
-                        PAGE_HEADER + PAGE_INDEX_ID + block->page.frame, 8) ||
-      page_is_comp(prev->page.frame) != page_is_comp(block->page.frame))
-=======
   const page_t *const p= prev->page.frame;
   if (memcmp_aligned<4>(FIL_PAGE_NEXT + p, FIL_PAGE_OFFSET + page, 4) ||
       memcmp_aligned<2>(FIL_PAGE_TYPE + p, FIL_PAGE_TYPE + page, 2) ||
       memcmp_aligned<2>(PAGE_HEADER + PAGE_INDEX_ID + p,
                         PAGE_HEADER + PAGE_INDEX_ID + page, 8) ||
       page_is_comp(p) != page_is_comp(page))
->>>>>>> 581976a7
   {
     ut_ad("corrupted" == 0); // FIXME: remove this
     *err= DB_CORRUPTION;
