--- conflicted
+++ resolved
@@ -1923,14 +1923,9 @@
 				DICT_INDEX_SPATIAL_NODEPTR_SIZE + 1;
 		}
 #ifdef BTR_CUR_HASH_ADAPT
-<<<<<<< HEAD
-	} else if (height == 0 && index->is_btree() && btr_search_enabled
-		   && !(tuple->info_bits & REC_INFO_MIN_REC_FLAG)) {
-=======
 	} else if (height == 0 && btr_search_enabled
 		   && !(tuple->info_bits & REC_INFO_MIN_REC_FLAG)
 		   && index->is_btree()) {
->>>>>>> 97d16c75
 		/* The adaptive hash index is only used when searching
 		for leaf pages (height==0), but not in r-trees.
 		We only need the byte prefix comparison for the purpose
