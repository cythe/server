/*****************************************************************************

Copyright (c) 2013, 2016, Oracle and/or its affiliates. All Rights Reserved.
Copyright (c) 2017, 2020, MariaDB Corporation.

This program is free software; you can redistribute it and/or modify it under
the terms of the GNU General Public License as published by the Free Software
Foundation; version 2 of the License.

This program is distributed in the hope that it will be useful, but WITHOUT
ANY WARRANTY; without even the implied warranty of MERCHANTABILITY or FITNESS
FOR A PARTICULAR PURPOSE. See the GNU General Public License for more details.

You should have received a copy of the GNU General Public License along with
this program; if not, write to the Free Software Foundation, Inc.,
51 Franklin Street, Fifth Floor, Boston, MA 02110-1335 USA

*****************************************************************************/

/**************************************************//**
@file fsp/fsp0file.cc
Tablespace data file implementation

Created 2013-7-26 by Kevin Lewis
*******************************************************/

#include "fil0fil.h"
#include "fsp0types.h"
#include "os0file.h"
#include "page0page.h"
#include "srv0start.h"

/** Initialize the name, size and order of this datafile
@param[in]	name	tablespace name, will be copied
@param[in]	flags	tablespace flags */
void
Datafile::init(
	const char*	name,
	ulint		flags)
{
	ut_ad(m_name == NULL);
	ut_ad(name != NULL);

	m_name = mem_strdup(name);
	m_flags = flags;
}

/** Release the resources. */
void
Datafile::shutdown()
{
	close();

	ut_free(m_name);
	m_name = NULL;
	free_filepath();
	free_first_page();
}

/** Create/open a data file.
@param[in]	read_only_mode	if true, then readonly mode checks are enforced.
@return DB_SUCCESS or error code */
dberr_t
Datafile::open_or_create(bool read_only_mode)
{
	bool success;
	ut_a(m_filepath != NULL);
	ut_ad(m_handle == OS_FILE_CLOSED);

	m_handle = os_file_create(
		innodb_data_file_key, m_filepath, m_open_flags,
		OS_FILE_NORMAL, OS_DATA_FILE, read_only_mode, &success);

	if (!success) {
		m_last_os_error = os_file_get_last_error(true);
		ib::error() << "Cannot open datafile '" << m_filepath << "'";
		return(DB_CANNOT_OPEN_FILE);
	}

	return(DB_SUCCESS);
}

/** Open a data file in read-only mode to check if it exists so that it
can be validated.
@param[in]	strict	whether to issue error messages
@return DB_SUCCESS or error code */
dberr_t
Datafile::open_read_only(bool strict)
{
	bool	success = false;
	ut_ad(m_handle == OS_FILE_CLOSED);

	/* This function can be called for file objects that do not need
	to be opened, which is the case when the m_filepath is NULL */
	if (m_filepath == NULL) {
		return(DB_ERROR);
	}

	set_open_flags(OS_FILE_OPEN);
	m_handle = os_file_create_simple_no_error_handling(
		innodb_data_file_key, m_filepath, m_open_flags,
		OS_FILE_READ_ONLY, true, &success);

	if (success) {
		m_exists = true;
		init_file_info();

		return(DB_SUCCESS);
	}

	if (strict) {
		m_last_os_error = os_file_get_last_error(true);
		ib::error() << "Cannot open datafile for read-only: '"
			<< m_filepath << "' OS error: " << m_last_os_error;
	}

	return(DB_CANNOT_OPEN_FILE);
}

/** Open a data file in read-write mode during start-up so that
doublewrite pages can be restored and then it can be validated.*
@param[in]	read_only_mode	if true, then readonly mode checks are enforced.
@return DB_SUCCESS or error code */
dberr_t
Datafile::open_read_write(bool read_only_mode)
{
	bool	success = false;
	ut_ad(m_handle == OS_FILE_CLOSED);

	/* This function can be called for file objects that do not need
	to be opened, which is the case when the m_filepath is NULL */
	if (m_filepath == NULL) {
		return(DB_ERROR);
	}

	set_open_flags(OS_FILE_OPEN);
	m_handle = os_file_create_simple_no_error_handling(
		innodb_data_file_key, m_filepath, m_open_flags,
		OS_FILE_READ_WRITE, read_only_mode, &success);

	if (!success) {
		m_last_os_error = os_file_get_last_error(true);
		ib::error() << "Cannot open datafile for read-write: '"
			<< m_filepath << "'";
		return(DB_CANNOT_OPEN_FILE);
	}

	m_exists = true;

	init_file_info();

	return(DB_SUCCESS);
}

/** Initialize OS specific file info. */
void
Datafile::init_file_info()
{
#ifdef _WIN32
	GetFileInformationByHandle(m_handle, &m_file_info);
#else
	fstat(m_handle, &m_file_info);
#endif	/* WIN32 */
}

/** Close a data file.
@return DB_SUCCESS or error code */
dberr_t
Datafile::close()
{
	if (m_handle != OS_FILE_CLOSED) {
		ibool	success = os_file_close(m_handle);
		ut_a(success);

		m_handle = OS_FILE_CLOSED;
	}

	return(DB_SUCCESS);
}

/** Make a full filepath from a directory path and a filename.
Prepend the dirpath to filename using the extension given.
If dirpath is NULL, prepend the default datadir to filepath.
Store the result in m_filepath.
@param[in]	dirpath		directory path
@param[in]	filename	filename or filepath
@param[in]	ext		filename extension */
void
Datafile::make_filepath(
	const char*	dirpath,
	const char*	filename,
	ib_extention	ext)
{
	ut_ad(dirpath != NULL || filename != NULL);

	free_filepath();

	m_filepath = fil_make_filepath(dirpath, filename, ext, false);

	ut_ad(m_filepath != NULL);

	set_filename();
}

/** Set the filepath by duplicating the filepath sent in. This is the
name of the file with its extension and absolute or relative path.
@param[in]	filepath	filepath to set */
void
Datafile::set_filepath(const char* filepath)
{
	free_filepath();
	m_filepath = static_cast<char*>(ut_malloc_nokey(strlen(filepath) + 1));
	::strcpy(m_filepath, filepath);
	set_filename();
}

/** Free the filepath buffer. */
void
Datafile::free_filepath()
{
	if (m_filepath != NULL) {
		ut_free(m_filepath);
		m_filepath = NULL;
		m_filename = NULL;
	}
}

/** Do a quick test if the filepath provided looks the same as this filepath
byte by byte. If they are two different looking paths to the same file,
same_as() will be used to show that after the files are opened.
@param[in]	other	filepath to compare with
@retval true if it is the same filename by byte comparison
@retval false if it looks different */
bool
Datafile::same_filepath_as(
	const char* other) const
{
	return(0 == strcmp(m_filepath, other));
}

/** Test if another opened datafile is the same file as this object.
@param[in]	other	Datafile to compare with
@return true if it is the same file, else false */
bool
Datafile::same_as(
	const Datafile&	other) const
{
#ifdef _WIN32
	return(m_file_info.dwVolumeSerialNumber
	       == other.m_file_info.dwVolumeSerialNumber
	       && m_file_info.nFileIndexHigh
	          == other.m_file_info.nFileIndexHigh
	       && m_file_info.nFileIndexLow
	          == other.m_file_info.nFileIndexLow);
#else
	return(m_file_info.st_ino == other.m_file_info.st_ino
	       && m_file_info.st_dev == other.m_file_info.st_dev);
#endif /* WIN32 */
}

/** Allocate and set the datafile or tablespace name in m_name.
If a name is provided, use it; else extract a file-per-table
tablespace name from m_filepath. The value of m_name
will be freed in the destructor.
@param[in]	name	tablespace name if known, NULL if not */
void
Datafile::set_name(const char*	name)
{
	ut_free(m_name);

	if (name != NULL) {
		m_name = mem_strdup(name);
	} else {
		m_name = fil_path_to_space_name(m_filepath);
	}
}

/** Reads a few significant fields from the first page of the first
datafile.  The Datafile must already be open.
@param[in]	read_only_mode	If true, then readonly mode checks are enforced.
@return DB_SUCCESS or DB_IO_ERROR if page cannot be read */
dberr_t
Datafile::read_first_page(bool read_only_mode)
{
	if (m_handle == OS_FILE_CLOSED) {

		dberr_t err = open_or_create(read_only_mode);

		if (err != DB_SUCCESS) {
			return(err);
		}
	}

	m_first_page_buf = static_cast<byte*>(
		ut_malloc_nokey(2 * UNIV_PAGE_SIZE_MAX));

	/* Align the memory for a possible read from a raw device */

	m_first_page = static_cast<byte*>(
		ut_align(m_first_page_buf, srv_page_size));

	IORequest	request;
	dberr_t		err = DB_ERROR;
	size_t		page_size = UNIV_PAGE_SIZE_MAX;

	/* Don't want unnecessary complaints about partial reads. */

	request.disable_partial_io_warnings();

	while (page_size >= UNIV_PAGE_SIZE_MIN) {

		ulint	n_read = 0;

		err = os_file_read_no_error_handling(
			request, m_handle, m_first_page, 0, page_size, &n_read);

		if (err == DB_IO_ERROR && n_read >= UNIV_PAGE_SIZE_MIN) {

			page_size >>= 1;

		} else if (err == DB_SUCCESS) {

			ut_a(n_read == page_size);

			break;

		} else if (srv_operation == SRV_OPERATION_BACKUP) {
			break;
		} else {

			ib::error()
				<< "Cannot read first page of '"
				<< m_filepath << "' "
				<< err;
			break;
		}
	}

	if (err != DB_SUCCESS) {
		return(err);
	}

	if (m_order == 0) {
		m_space_id = fsp_header_get_space_id(m_first_page);
		m_flags = fsp_header_get_flags(m_first_page);
		if (!fil_space_t::is_valid_flags(m_flags, m_space_id)) {
			ulint cflags = fsp_flags_convert_from_101(m_flags);
			if (cflags == ULINT_UNDEFINED) {
				ib::error()
					<< "Invalid flags " << ib::hex(m_flags)
					<< " in " << m_filepath;
				return(DB_CORRUPTION);
			} else {
				m_flags = cflags;
			}
		}
	}

	const size_t physical_size = fil_space_t::physical_size(m_flags);

	if (physical_size > page_size) {
		ib::error() << "File " << m_filepath
			<< " should be longer than "
			<< page_size << " bytes";
		return(DB_CORRUPTION);
	}

	return(err);
}

/** Free the first page from memory when it is no longer needed. */
void
Datafile::free_first_page()
{
	if (m_first_page_buf) {
		ut_free(m_first_page_buf);
		m_first_page_buf = NULL;
		m_first_page = NULL;
	}
}

/** Validates the datafile and checks that it conforms with the expected
space ID and flags.  The file should exist and be successfully opened
in order for this function to validate it.
@param[in]	space_id	The expected tablespace ID.
@param[in]	flags		The expected tablespace flags.
@retval DB_SUCCESS if tablespace is valid, DB_ERROR if not.
m_is_valid is also set true on success, else false. */
dberr_t
Datafile::validate_to_dd(ulint space_id, ulint flags)
{
	dberr_t err;

	if (!is_open()) {
		return DB_ERROR;
	}

	/* Validate this single-table-tablespace with the data dictionary,
	but do not compare the DATA_DIR flag, in case the tablespace was
	remotely located. */
	err = validate_first_page(0);
	if (err != DB_SUCCESS) {
		return(err);
	}

	flags &= ~FSP_FLAGS_MEM_MASK;

	/* Make sure the datafile we found matched the space ID.
	If the datafile is a file-per-table tablespace then also match
	the row format and zip page size. */
	if (m_space_id == space_id
	    && (fil_space_t::is_flags_equal(flags, m_flags)
		|| fil_space_t::is_flags_equal(m_flags, flags))) {
		/* Datafile matches the tablespace expected. */
		return(DB_SUCCESS);
	}

	/* else do not use this tablespace. */
	m_is_valid = false;

	ib::error() << "Refusing to load '" << m_filepath << "' (id="
		<< m_space_id << ", flags=" << ib::hex(m_flags)
		<< "); dictionary contains id="
		<< space_id << ", flags=" << ib::hex(flags);

	return(DB_ERROR);
}

/** Validates this datafile for the purpose of recovery.  The file should
exist and be successfully opened. We initially open it in read-only mode
because we just want to read the SpaceID.  However, if the first page is
corrupt and needs to be restored from the doublewrite buffer, we will
reopen it in write mode and ry to restore that page.
@retval DB_SUCCESS if tablespace is valid, DB_ERROR if not.
m_is_valid is also set true on success, else false. */
dberr_t
Datafile::validate_for_recovery()
{
	dberr_t err;

	ut_ad(is_open());
	ut_ad(!srv_read_only_mode);

	err = validate_first_page(0);

	switch (err) {
	case DB_SUCCESS:
	case DB_TABLESPACE_EXISTS:
		break;

	default:
		/* Re-open the file in read-write mode  Attempt to restore
		page 0 from doublewrite and read the space ID from a survey
		of the first few pages. */
		close();
		err = open_read_write(srv_read_only_mode);
		if (err != DB_SUCCESS) {
			return(err);
		}

		err = find_space_id();
		if (err != DB_SUCCESS || m_space_id == 0) {
			ib::error() << "Datafile '" << m_filepath << "' is"
				" corrupted. Cannot determine the space ID from"
				" the first 64 pages.";
			return(err);
		}

		if (restore_from_doublewrite()) {
			return(DB_CORRUPTION);
		}

		/* Free the previously read first page and then re-validate. */
		free_first_page();
		err = validate_first_page(0);
	}

	if (err == DB_SUCCESS) {
		set_name(NULL);
	}

	return(err);
}

/** Check the consistency of the first page of a datafile when the
tablespace is opened.  This occurs before the fil_space_t is created
so the Space ID found here must not already be open.
m_is_valid is set true on success, else false.
@param[out]	flush_lsn	contents of FIL_PAGE_FILE_FLUSH_LSN
@retval DB_SUCCESS on if the datafile is valid
@retval DB_CORRUPTION if the datafile is not readable
@retval DB_TABLESPACE_EXISTS if there is a duplicate space_id */
dberr_t
Datafile::validate_first_page(lsn_t* flush_lsn)
{
	char*		prev_name;
	char*		prev_filepath;
	const char*	error_txt = NULL;

	m_is_valid = true;

	if (m_first_page == NULL
	    && read_first_page(srv_read_only_mode) != DB_SUCCESS) {

		error_txt = "Cannot read first page";
	} else {
		ut_ad(m_first_page_buf);
		ut_ad(m_first_page);

		if (flush_lsn != NULL) {

			*flush_lsn = mach_read_from_8(
				m_first_page + FIL_PAGE_FILE_FLUSH_LSN_OR_KEY_VERSION);
		}
	}

	if (error_txt != NULL) {
err_exit:
		ib::info() << error_txt << " in datafile: " << m_filepath
			<< ", Space ID:" << m_space_id  << ", Flags: "
			<< m_flags;
		m_is_valid = false;
		free_first_page();
		return(DB_CORRUPTION);
	}

	/* Check if the whole page is blank. */
	if (!m_space_id && !m_flags) {
		const byte*	b		= m_first_page;
		ulint		nonzero_bytes	= srv_page_size;

		while (*b == '\0' && --nonzero_bytes != 0) {

			b++;
		}

		if (nonzero_bytes == 0) {
			error_txt = "Header page consists of zero bytes";
			goto err_exit;
		}
	}

	if (!fil_space_t::is_valid_flags(m_flags, m_space_id)) {
		/* Tablespace flags must be valid. */
		error_txt = "Tablespace flags are invalid";
		goto err_exit;
	}

	ulint logical_size = fil_space_t::logical_size(m_flags);

	if (srv_page_size != logical_size) {
		/* Logical size must be innodb_page_size. */
		ib::error()
			<< "Data file '" << m_filepath << "' uses page size "
			<< logical_size << ", but the innodb_page_size"
			" start-up parameter is "
			<< srv_page_size;
		free_first_page();
		return(DB_ERROR);
	}

	if (page_get_page_no(m_first_page) != 0) {
		/* First page must be number 0 */
		error_txt = "Header page contains inconsistent data";
		goto err_exit;
	}

	if (m_space_id >= SRV_LOG_SPACE_FIRST_ID) {
		error_txt = "A bad Space ID was found";
		goto err_exit;
	}

	if (buf_page_is_corrupted(false, m_first_page, m_flags)) {
		/* Look for checksum and other corruptions. */
		error_txt = "Checksum mismatch";
		goto err_exit;
	}

	if (fil_space_read_name_and_filepath(
		m_space_id, &prev_name, &prev_filepath)) {

		if (0 == strcmp(m_filepath, prev_filepath)) {
			ut_free(prev_name);
			ut_free(prev_filepath);
			return(DB_SUCCESS);
		}

		/* Make sure the space_id has not already been opened. */
		ib::error() << "Attempted to open a previously opened"
			" tablespace. Previous tablespace " << prev_name
			<< " at filepath: " << prev_filepath
			<< " uses space ID: " << m_space_id
			<< ". Cannot open filepath: " << m_filepath
			<< " which uses the same space ID.";

		ut_free(prev_name);
		ut_free(prev_filepath);

		m_is_valid = false;

		free_first_page();

		return(is_predefined_tablespace(m_space_id)
		       ? DB_CORRUPTION
		       : DB_TABLESPACE_EXISTS);
	}

	return(DB_SUCCESS);
}

/** Determine the space id of the given file descriptor by reading a few
pages from the beginning of the .ibd file.
@return DB_SUCCESS if space id was successfully identified, else DB_ERROR. */
dberr_t
Datafile::find_space_id()
{
	os_offset_t	file_size;

	ut_ad(m_handle != OS_FILE_CLOSED);

	file_size = os_file_get_size(m_handle);

	if (file_size == (os_offset_t) -1) {
		ib::error() << "Could not get file size of datafile '"
			<< m_filepath << "'";
		return(DB_CORRUPTION);
	}

	/* Assuming a page size, read the space_id from each page and store it
	in a map.  Find out which space_id is agreed on by majority of the
	pages.  Choose that space_id. */
	for (ulint page_size = UNIV_ZIP_SIZE_MIN;
	     page_size <= UNIV_PAGE_SIZE_MAX;
	     page_size <<= 1) {
		/* map[space_id] = count of pages */
		typedef std::map<
			ulint,
			ulint,
			std::less<ulint>,
			ut_allocator<std::pair<const ulint, ulint> > >
			Pages;

		Pages	verify;
		ulint	page_count = 64;
		ulint	valid_pages = 0;

		/* Adjust the number of pages to analyze based on file size */
		while ((page_count * page_size) > file_size) {
			--page_count;
		}

		ib::info()
			<< "Page size:" << page_size
			<< ". Pages to analyze:" << page_count;

		byte*	buf = static_cast<byte*>(
			ut_malloc_nokey(2 * UNIV_PAGE_SIZE_MAX));

		byte*	page = static_cast<byte*>(
			ut_align(buf, UNIV_SECTOR_SIZE));

		ulint fsp_flags;
		/* provide dummy value if the first os_file_read() fails */
		switch (srv_checksum_algorithm) {
		case SRV_CHECKSUM_ALGORITHM_STRICT_FULL_CRC32:
		case SRV_CHECKSUM_ALGORITHM_FULL_CRC32:
			fsp_flags = 1U << FSP_FLAGS_FCRC32_POS_MARKER
				| FSP_FLAGS_FCRC32_PAGE_SSIZE()
				| innodb_compression_algorithm
				       << FSP_FLAGS_FCRC32_POS_COMPRESSED_ALGO;
			break;
		default:
			fsp_flags = 0;
		}

		for (ulint j = 0; j < page_count; ++j) {

			dberr_t		err;
			ulint		n_bytes = j * page_size;
			IORequest	request(IORequest::READ);

			err = os_file_read(
				request, m_handle, page, n_bytes, page_size);

			if (err != DB_SUCCESS) {

				ib::info()
					<< "READ FAIL: page_no:" << j;

				continue;
			}

			if (j == 0) {
				fsp_flags = mach_read_from_4(
					page + FSP_HEADER_OFFSET + FSP_SPACE_FLAGS);
			}

			bool	noncompressed_ok = false;

			/* For noncompressed pages, the page size must be
			equal to srv_page_size. */
			if (page_size == srv_page_size
			    && !fil_space_t::zip_size(fsp_flags)) {
				noncompressed_ok = !buf_page_is_corrupted(
					false, page, fsp_flags);
			}

			bool	compressed_ok = false;

			if (srv_page_size <= UNIV_PAGE_SIZE_DEF
			    && page_size == fil_space_t::zip_size(fsp_flags)) {
				compressed_ok = !buf_page_is_corrupted(
					false, page, fsp_flags);
			}

			if (noncompressed_ok || compressed_ok) {

				ulint	space_id = mach_read_from_4(page
					+ FIL_PAGE_SPACE_ID);

				if (space_id > 0) {

					ib::info()
						<< "VALID: space:"
						<< space_id << " page_no:" << j
						<< " page_size:" << page_size;

					++valid_pages;

					++verify[space_id];
				}
			}
		}

		ut_free(buf);

		ib::info()
			<< "Page size: " << page_size
			<< ". Possible space_id count:" << verify.size();

		const ulint	pages_corrupted = 3;

		for (ulint missed = 0; missed <= pages_corrupted; ++missed) {

			for (Pages::const_iterator it = verify.begin();
			     it != verify.end();
			     ++it) {

				ib::info() << "space_id:" << it->first
					<< ", Number of pages matched: "
					<< it->second << "/" << valid_pages
					<< " (" << page_size << ")";

				if (it->second == (valid_pages - missed)) {
					ib::info() << "Chosen space:"
						<< it->first;

					m_space_id = it->first;
					return(DB_SUCCESS);
				}
			}

		}
	}

	return(DB_CORRUPTION);
}


/** Restore the first page of the tablespace from
the double write buffer.
@return whether the operation failed */
bool
Datafile::restore_from_doublewrite()
{
	if (srv_operation != SRV_OPERATION_NORMAL) {
		return true;
	}

	/* Find if double write buffer contains page_no of given space id. */
<<<<<<< HEAD
	const byte*	page = recv_sys.dblwr.find_page(m_space_id, 0);
=======
>>>>>>> 8bb2170d
	const page_id_t	page_id(m_space_id, 0);
	const byte*	page = recv_sys->dblwr.find_page(page_id);

	if (!page) {
		/* If the first page of the given user tablespace is not there
		in the doublewrite buffer, then the recovery is going to fail
		now. Hence this is treated as an error. */

		ib::error()
			<< "Corrupted page " << page_id
			<< " of datafile '" << m_filepath
			<< "' could not be found in the doublewrite buffer.";

		return(true);
	}

	ulint	flags = mach_read_from_4(
		FSP_HEADER_OFFSET + FSP_SPACE_FLAGS + page);

<<<<<<< HEAD
	if (!fil_space_t::is_valid_flags(flags, m_space_id)) {
		ulint cflags = fsp_flags_convert_from_101(flags);
		if (cflags == ULINT_UNDEFINED) {
			ib::warn()
				<< "Ignoring a doublewrite copy of page "
				<< page_id
				<< " due to invalid flags " << ib::hex(flags);
			return(true);
		}
		flags = cflags;
=======
	if (!fsp_flags_is_valid(flags, m_space_id)) {
		flags = fsp_flags_convert_from_101(flags);
		/* recv_dblwr_t::validate_page() inside find_page()
		checked this already. */
		ut_ad(flags != ULINT_UNDEFINED);
>>>>>>> 8bb2170d
		/* The flags on the page should be converted later. */
	}

	ulint physical_size = fil_space_t::physical_size(flags);

	ut_a(page_get_page_no(page) == page_id.page_no());

	ib::info() << "Restoring page " << page_id
		<< " of datafile '" << m_filepath
		<< "' from the doublewrite buffer. Writing "
		<< physical_size << " bytes into file '"
		<< m_filepath << "'";

	IORequest	request(IORequest::WRITE);

	return(os_file_write(
			request,
			m_filepath, m_handle, page, 0, physical_size)
	       != DB_SUCCESS);
}

/** Create a link filename based on the contents of m_name,
open that file, and read the contents into m_filepath.
@retval DB_SUCCESS if remote linked tablespace file is opened and read.
@retval DB_CANNOT_OPEN_FILE if the link file does not exist. */
dberr_t
RemoteDatafile::open_link_file()
{
	if (m_link_filepath == NULL) {
		m_link_filepath = fil_make_filepath(NULL, name(), ISL, false);
	}

	m_filepath = read_link_file(m_link_filepath);

	return(m_filepath == NULL ? DB_CANNOT_OPEN_FILE : DB_SUCCESS);
}

/** Opens a handle to the file linked to in an InnoDB Symbolic Link file
in read-only mode so that it can be validated.
@param[in]	strict	whether to issue error messages
@return DB_SUCCESS if remote linked tablespace file is found and opened. */
dberr_t
RemoteDatafile::open_read_only(bool strict)
{
	if (m_filepath == NULL && open_link_file() == DB_CANNOT_OPEN_FILE) {
		return(DB_ERROR);
	}

	dberr_t err = Datafile::open_read_only(strict);

	if (err != DB_SUCCESS && strict) {
		/* The following call prints an error message */
		os_file_get_last_error(true);
		ib::error() << "A link file was found named '"
			<< m_link_filepath << "' but the linked tablespace '"
			<< m_filepath << "' could not be opened read-only.";
	}

	return(err);
}

/** Opens a handle to the file linked to in an InnoDB Symbolic Link file
in read-write mode so that it can be restored from doublewrite and validated.
@param[in]	read_only_mode	If true, then readonly mode checks are enforced.
@return DB_SUCCESS if remote linked tablespace file is found and opened. */
dberr_t
RemoteDatafile::open_read_write(bool read_only_mode)
{
	if (m_filepath == NULL && open_link_file() == DB_CANNOT_OPEN_FILE) {
		return(DB_ERROR);
	}

	dberr_t err = Datafile::open_read_write(read_only_mode);

	if (err != DB_SUCCESS) {
		/* The following call prints an error message */
		m_last_os_error = os_file_get_last_error(true);
		ib::error() << "A link file was found named '"
			<< m_link_filepath << "' but the linked data file '"
			<< m_filepath << "' could not be opened for writing.";
	}

	return(err);
}

/** Release the resources. */
void
RemoteDatafile::shutdown()
{
	Datafile::shutdown();

	if (m_link_filepath != 0) {
		ut_free(m_link_filepath);
		m_link_filepath = 0;
	}
}

/** Creates a new InnoDB Symbolic Link (ISL) file.  It is always created
under the 'datadir' of MySQL. The datadir is the directory of a
running mysqld program. We can refer to it by simply using the path ".".
@param[in]	name		tablespace name
@param[in]	filepath	remote filepath of tablespace datafile
@return DB_SUCCESS or error code */
dberr_t
RemoteDatafile::create_link_file(
	const char*	name,
	const char*	filepath)
{
	bool		success;
	dberr_t		err = DB_SUCCESS;
	char*		link_filepath = NULL;
	char*		prev_filepath = NULL;

	ut_ad(!srv_read_only_mode);
	ut_ad(0 == strcmp(&filepath[strlen(filepath) - 4], DOT_IBD));

	link_filepath = fil_make_filepath(NULL, name, ISL, false);

	if (link_filepath == NULL) {
		return(DB_ERROR);
	}

	prev_filepath = read_link_file(link_filepath);
	if (prev_filepath) {
		/* Truncate (starting with MySQL 5.6, probably no
		longer since MariaDB Server 10.2.19) used to call this
		with an existing link file which contains the same filepath. */
		bool same = !strcmp(prev_filepath, filepath);
		ut_free(prev_filepath);
		if (same) {
			ut_free(link_filepath);
			return(DB_SUCCESS);
		}
	}

	/** Check if the file already exists. */
	FILE*			file = NULL;
	bool			exists;
	os_file_type_t		ftype;

	success = os_file_status(link_filepath, &exists, &ftype);
	ulint error = 0;

	if (success && !exists) {

		file = fopen(link_filepath, "w");
		if (file == NULL) {
			/* This call will print its own error message */
			error = os_file_get_last_error(true);
		}
	} else {
		error = OS_FILE_ALREADY_EXISTS;
	}

	if (error != 0) {

		ib::error() << "Cannot create file " << link_filepath << ".";

		if (error == OS_FILE_ALREADY_EXISTS) {
			ib::error() << "The link file: " << link_filepath
				<< " already exists.";
			err = DB_TABLESPACE_EXISTS;

		} else if (error == OS_FILE_DISK_FULL) {
			err = DB_OUT_OF_FILE_SPACE;

		} else {
			err = DB_ERROR;
		}

		/* file is not open, no need to close it. */
		ut_free(link_filepath);
		return(err);
	}

	ulint rbytes = fwrite(filepath, 1, strlen(filepath), file);

	if (rbytes != strlen(filepath)) {
		error = os_file_get_last_error(true);
		ib::error() <<
			"Cannot write link file: "
			    << link_filepath << " filepath: " << filepath;
		err = DB_ERROR;
	}

	/* Close the file, we only need it at startup */
	fclose(file);

	ut_free(link_filepath);

	return(err);
}

/** Delete an InnoDB Symbolic Link (ISL) file. */
void
RemoteDatafile::delete_link_file(void)
{
	ut_ad(m_link_filepath != NULL);

	if (m_link_filepath != NULL) {
		os_file_delete_if_exists(innodb_data_file_key,
					 m_link_filepath, NULL);
	}
}

/** Delete an InnoDB Symbolic Link (ISL) file by name.
@param[in]	name	tablespace name */
void
RemoteDatafile::delete_link_file(
	const char*	name)
{
	char* link_filepath = fil_make_filepath(NULL, name, ISL, false);

	if (link_filepath != NULL) {
		os_file_delete_if_exists(
			innodb_data_file_key, link_filepath, NULL);

		ut_free(link_filepath);
	}
}

/** Read an InnoDB Symbolic Link (ISL) file by name.
It is always created under the datadir of MySQL.
For file-per-table tablespaces, the isl file is expected to be
in a 'database' directory and called 'tablename.isl'.
The caller must free the memory returned if it is not null.
@param[in]	link_filepath	filepath of the ISL file
@return Filepath of the IBD file read from the ISL file */
char*
RemoteDatafile::read_link_file(
	const char*	link_filepath)
{
	FILE* file = fopen(link_filepath, "r+b" STR_O_CLOEXEC);
	if (file == NULL) {
		return(NULL);
	}

	char* filepath = static_cast<char*>(ut_malloc_nokey(OS_FILE_MAX_PATH));

	os_file_read_string(file, filepath, OS_FILE_MAX_PATH);
	fclose(file);

	if (filepath[0] != '\0') {
		/* Trim whitespace from end of filepath */
		ulint last_ch = strlen(filepath) - 1;
		while (last_ch > 4 && filepath[last_ch] <= 0x20) {
			filepath[last_ch--] = 0x00;
		}
		os_normalize_path(filepath);
	}

	return(filepath);
}<|MERGE_RESOLUTION|>--- conflicted
+++ resolved
@@ -778,12 +778,8 @@
 	}
 
 	/* Find if double write buffer contains page_no of given space id. */
-<<<<<<< HEAD
-	const byte*	page = recv_sys.dblwr.find_page(m_space_id, 0);
-=======
->>>>>>> 8bb2170d
 	const page_id_t	page_id(m_space_id, 0);
-	const byte*	page = recv_sys->dblwr.find_page(page_id);
+	const byte*	page = recv_sys.dblwr.find_page(page_id);
 
 	if (!page) {
 		/* If the first page of the given user tablespace is not there
@@ -801,24 +797,11 @@
 	ulint	flags = mach_read_from_4(
 		FSP_HEADER_OFFSET + FSP_SPACE_FLAGS + page);
 
-<<<<<<< HEAD
 	if (!fil_space_t::is_valid_flags(flags, m_space_id)) {
-		ulint cflags = fsp_flags_convert_from_101(flags);
-		if (cflags == ULINT_UNDEFINED) {
-			ib::warn()
-				<< "Ignoring a doublewrite copy of page "
-				<< page_id
-				<< " due to invalid flags " << ib::hex(flags);
-			return(true);
-		}
-		flags = cflags;
-=======
-	if (!fsp_flags_is_valid(flags, m_space_id)) {
 		flags = fsp_flags_convert_from_101(flags);
 		/* recv_dblwr_t::validate_page() inside find_page()
 		checked this already. */
 		ut_ad(flags != ULINT_UNDEFINED);
->>>>>>> 8bb2170d
 		/* The flags on the page should be converted later. */
 	}
 
