--- conflicted
+++ resolved
@@ -446,18 +446,8 @@
 void
 trx_rseg_mem_restore(trx_rseg_t* rseg, trx_id_t& max_trx_id, mtr_t* mtr)
 {
-<<<<<<< HEAD
 	buf_block_t* rseg_hdr = trx_rsegf_get_new(
 		rseg->space->id, rseg->page_no, mtr);
-=======
-	/* This is based on trx_rsegf_get_new().
-	We need to access buf_block_t. */
-	buf_block_t *block = buf_page_get(
-		page_id_t(rseg->space->id, rseg->page_no), 0, RW_S_LATCH, mtr);
-	buf_block_dbg_add_level(block, SYNC_RSEG_HEADER_NEW);
-
-	const trx_rsegf_t* rseg_header = TRX_RSEG + block->frame;
->>>>>>> 3467f637
 
 	if (!mach_read_from_4(TRX_RSEG + TRX_RSEG_FORMAT + rseg_hdr->frame)) {
 		trx_id_t id = mach_read_from_8(TRX_RSEG + TRX_RSEG_MAX_TRX_ID
@@ -467,52 +457,25 @@
 			max_trx_id = id;
 		}
 
-<<<<<<< HEAD
-		const char* binlog_name = TRX_RSEG + TRX_RSEG_BINLOG_NAME
-			+ reinterpret_cast<const char*>(rseg_hdr->frame);
+		const byte* binlog_name = TRX_RSEG + TRX_RSEG_BINLOG_NAME
+			+ rseg_hdr->frame;
 		if (*binlog_name) {
-			compile_time_assert(TRX_RSEG_BINLOG_NAME_LEN == sizeof
-					    trx_sys.recovered_binlog_filename);
-
-			int cmp = *trx_sys.recovered_binlog_filename
-				? strncmp(binlog_name,
-					  trx_sys.recovered_binlog_filename,
-					  TRX_RSEG_BINLOG_NAME_LEN)
-				: 1;
-
-			if (cmp >= 0) {
-				uint64_t binlog_offset = mach_read_from_8(
-					TRX_RSEG + TRX_RSEG_BINLOG_OFFSET
-					+ rseg_hdr->frame);
-				if (cmp) {
-					memcpy(trx_sys.
-					       recovered_binlog_filename,
-					       binlog_name,
-					       TRX_RSEG_BINLOG_NAME_LEN);
-					trx_sys.recovered_binlog_offset
-						= binlog_offset;
-				} else if (binlog_offset >
-					   trx_sys.recovered_binlog_offset) {
-					trx_sys.recovered_binlog_offset
-						= binlog_offset;
-				}
-=======
-		if (rseg_header[TRX_RSEG_BINLOG_NAME]) {
-			lsn_t lsn = std::max(block->page.newest_modification,
-					     mach_read_from_8(FIL_PAGE_LSN
-							      + block->frame));
+			lsn_t lsn = mach_read_from_8(my_assume_aligned<8>(
+							     FIL_PAGE_LSN
+							     + rseg_hdr
+							     ->frame));
 			compile_time_assert(TRX_RSEG_BINLOG_NAME_LEN == sizeof
 					    trx_sys.recovered_binlog_filename);
 			if (lsn > trx_sys.recovered_binlog_lsn) {
 				trx_sys.recovered_binlog_lsn = lsn;
 				trx_sys.recovered_binlog_offset
 					= mach_read_from_8(
-						rseg_header
-						+ TRX_RSEG_BINLOG_OFFSET);
+						TRX_RSEG
+						+ TRX_RSEG_BINLOG_OFFSET
+						+ rseg_hdr->frame);
 				memcpy(trx_sys.recovered_binlog_filename,
-				       rseg_header + TRX_RSEG_BINLOG_NAME,
+				       binlog_name,
 				       TRX_RSEG_BINLOG_NAME_LEN);
->>>>>>> 3467f637
 			}
 
 #ifdef WITH_WSREP
