/*****************************************************************************

Copyright (c) 1995, 2021, Oracle and/or its affiliates. All Rights Reserved.
Copyright (c) 2014, 2022, MariaDB Corporation.

This program is free software; you can redistribute it and/or modify it under
the terms of the GNU General Public License as published by the Free Software
Foundation; version 2 of the License.

This program is distributed in the hope that it will be useful, but WITHOUT
ANY WARRANTY; without even the implied warranty of MERCHANTABILITY or FITNESS
FOR A PARTICULAR PURPOSE. See the GNU General Public License for more details.

You should have received a copy of the GNU General Public License along with
this program; if not, write to the Free Software Foundation, Inc.,
51 Franklin Street, Fifth Floor, Boston, MA 02110-1335 USA

*****************************************************************************/

/**************************************************//**
@file fil/fil0fil.cc
The tablespace memory cache

Created 10/25/1995 Heikki Tuuri
*******************************************************/

#include "fil0fil.h"
#include "fil0crypt.h"

#include "btr0btr.h"
#include "buf0buf.h"
#include "dict0boot.h"
#include "dict0dict.h"
#include "dict0load.h"
#include "fsp0file.h"
#include "fsp0fsp.h"
#include "hash0hash.h"
#include "log0log.h"
#include "log0recv.h"
#include "mach0data.h"
#include "mtr0log.h"
#include "os0file.h"
#include "page0zip.h"
#include "row0mysql.h"
#include "srv0start.h"
#include "trx0purge.h"
#include "buf0lru.h"
#include "buf0flu.h"
#include "log.h"
#ifdef __linux__
# include <sys/types.h>
# include <sys/sysmacros.h>
# include <dirent.h>
#endif

#include "lz4.h"
#include "lzo/lzo1x.h"
#include "lzma.h"
#include "bzlib.h"
#include "snappy-c.h"

ATTRIBUTE_COLD void fil_space_t::set_corrupted() const
{
  if (!is_stopping() && !is_corrupted.test_and_set())
    sql_print_error("InnoDB: File '%s' is corrupted", chain.start->name);
}

/** Try to close a file to adhere to the innodb_open_files limit.
@param print_info   whether to diagnose why a file cannot be closed
@return whether a file was closed */
bool fil_space_t::try_to_close(bool print_info)
{
  mysql_mutex_assert_owner(&fil_system.mutex);
  for (fil_space_t &space : fil_system.space_list)
  {
    switch (space.purpose) {
    case FIL_TYPE_TEMPORARY:
      continue;
    case FIL_TYPE_IMPORT:
      break;
    case FIL_TYPE_TABLESPACE:
      if (is_predefined_tablespace(space.id))
        continue;
    }

    /* We are using an approximation of LRU replacement policy. In
    fil_node_open_file_low(), newly opened files are moved to the end
    of fil_system.space_list, so that they would be less likely to be
    closed here. */
    fil_node_t *node= UT_LIST_GET_FIRST(space.chain);
    if (!node)
      /* fil_ibd_create() did not invoke fil_space_t::add() yet */
      continue;
    ut_ad(!UT_LIST_GET_NEXT(chain, node));

    if (!node->is_open())
      continue;

    const auto n= space.set_closing();
    if (n & STOPPING)
      /* Let fil_space_t::drop() in another thread handle this. */
      continue;
    if (n & (PENDING | NEEDS_FSYNC))
    {
      if (!print_info)
        continue;
      print_info= false;
      const time_t now= time(nullptr);
      if (now - fil_system.n_open_exceeded_time < 5)
        continue; /* We display messages at most once in 5 seconds. */
      fil_system.n_open_exceeded_time= now;

      if (n & PENDING)
        sql_print_information("InnoDB: Cannot close file %s because of "
                              UINT32PF " pending operations%s", node->name,
                              n & PENDING,
                              (n & NEEDS_FSYNC) ? " and pending fsync" : "");
      else if (n & NEEDS_FSYNC)
        sql_print_information("InnoDB: Cannot close file %s because of "
                              "pending fsync", node->name);
      continue;
    }

    node->close();

    fil_system.move_closed_last_to_space_list(node->space);

    return true;
  }

  return false;
}

/*
		IMPLEMENTATION OF THE TABLESPACE MEMORY CACHE
		=============================================

The tablespace cache is responsible for providing fast read/write access to
tablespaces and logs of the database. File creation and deletion is done
in other modules which know more of the logic of the operation, however.

A tablespace consists of a chain of files. The size of the files does not
have to be divisible by the database block size, because we may just leave
the last incomplete block unused. When a new file is appended to the
tablespace, the maximum size of the file is also specified. At the moment,
we think that it is best to extend the file to its maximum size already at
the creation of the file, because then we can avoid dynamically extending
the file when more space is needed for the tablespace.

A block's position in the tablespace is specified with a 32-bit unsigned
integer. The files in the chain are thought to be catenated, and the block
corresponding to an address n is the nth block in the catenated file (where
the first block is named the 0th block, and the incomplete block fragments
at the end of files are not taken into account). A tablespace can be extended
by appending a new file at the end of the chain.

Our tablespace concept is similar to the one of Oracle.

To acquire more speed in disk transfers, a technique called disk striping is
sometimes used. This means that logical block addresses are divided in a
round-robin fashion across several disks. Windows NT supports disk striping,
so there we do not need to support it in the database. Disk striping is
implemented in hardware in RAID disks. We conclude that it is not necessary
to implement it in the database. Oracle 7 does not support disk striping,
either.

Another trick used at some database sites is replacing tablespace files by
raw disks, that is, the whole physical disk drive, or a partition of it, is
opened as a single file, and it is accessed through byte offsets calculated
from the start of the disk or the partition. This is recommended in some
books on database tuning to achieve more speed in i/o. Using raw disk
certainly prevents the OS from fragmenting disk space, but it is not clear
if it really adds speed. We measured on the Pentium 100 MHz + NT + NTFS file
system + EIDE Conner disk only a negligible difference in speed when reading
from a file, versus reading from a raw disk.

To have fast access to a tablespace or a log file, we put the data structures
to a hash table. Each tablespace and log file is given an unique 32-bit
identifier. */

/** Reference to the server data directory. Usually it is the
current working directory ".", but in the MariaDB Embedded Server Library
it is an absolute path. */
const char*	fil_path_to_mysql_datadir;

/** Common InnoDB file extensions */
const char* dot_ext[] = { "", ".ibd", ".isl", ".cfg" };

/** Number of pending tablespace flushes */
Atomic_counter<ulint> fil_n_pending_tablespace_flushes;

/** The tablespace memory cache. This variable is NULL before the module is
initialized. */
fil_system_t	fil_system;

/** At this age or older a space/page will be rotated */
extern uint srv_fil_crypt_rotate_key_age;

#ifdef UNIV_DEBUG
/** Try fil_validate() every this many times */
# define FIL_VALIDATE_SKIP	17

/******************************************************************//**
Checks the consistency of the tablespace cache some of the time.
@return true if ok or the check was skipped */
static
bool
fil_validate_skip(void)
/*===================*/
{
	/** The fil_validate() call skip counter. */
	static Atomic_counter<uint32_t> fil_validate_count;

	/* We want to reduce the call frequency of the costly fil_validate()
	check in debug builds. */
	return (fil_validate_count++ % FIL_VALIDATE_SKIP) || fil_validate();
}
#endif /* UNIV_DEBUG */

/** Look up a tablespace.
@param tablespace identifier
@return tablespace
@retval nullptr if not found */
fil_space_t *fil_space_get_by_id(uint32_t id)
{
	fil_space_t*	space;

	ut_ad(fil_system.is_initialised());
	mysql_mutex_assert_owner(&fil_system.mutex);

	HASH_SEARCH(hash, &fil_system.spaces, id,
		    fil_space_t*, space,, space->id == id);

	return(space);
}

/** Look up a tablespace.
The caller should hold an InnoDB table lock or a MDL that prevents
the tablespace from being dropped during the operation,
or the caller should be in single-threaded crash recovery mode
(no user connections that could drop tablespaces).
Normally, fil_space_t::get() should be used instead.
@param[in]	id	tablespace ID
@return tablespace, or NULL if not found */
fil_space_t *fil_space_get(uint32_t id)
{
  mysql_mutex_lock(&fil_system.mutex);
  fil_space_t *space= fil_space_get_by_id(id);
  mysql_mutex_unlock(&fil_system.mutex);
  return space;
}

/** Check if the compression algorithm is loaded
@param[in]	comp_algo ulint compression algorithm
@return whether the compression algorithm is loaded */
bool fil_comp_algo_loaded(ulint comp_algo)
{
	switch (comp_algo) {
	case PAGE_UNCOMPRESSED:
	case PAGE_ZLIB_ALGORITHM:
		return true;

	case PAGE_LZ4_ALGORITHM:
		return provider_service_lz4->is_loaded;

	case PAGE_LZO_ALGORITHM:
		return provider_service_lzo->is_loaded;

	case PAGE_LZMA_ALGORITHM:
		return provider_service_lzma->is_loaded;

	case PAGE_BZIP2_ALGORITHM:
		return provider_service_bzip2->is_loaded;

	case PAGE_SNAPPY_ALGORITHM:
		return provider_service_snappy->is_loaded;
	}

	return false;
}

/** Append a file to the chain of files of a space.
@param[in]	name		file name of a file that is not open
@param[in]	handle		file handle, or OS_FILE_CLOSED
@param[in]	size		file size in entire database pages
@param[in]	is_raw		whether this is a raw device
@param[in]	atomic_write	true if atomic write could be enabled
@param[in]	max_pages	maximum number of pages in file,
or UINT32_MAX for unlimited
@return file object */
fil_node_t* fil_space_t::add(const char* name, pfs_os_file_t handle,
			     uint32_t size, bool is_raw, bool atomic_write,
			     uint32_t max_pages)
{
	mysql_mutex_assert_owner(&fil_system.mutex);

	fil_node_t*	node;

	ut_ad(name != NULL);
	ut_ad(fil_system.is_initialised());

	node = reinterpret_cast<fil_node_t*>(ut_zalloc_nokey(sizeof(*node)));

	node->handle = handle;

	node->name = mem_strdup(name);

	ut_a(!is_raw || srv_start_raw_disk_in_use);

	node->is_raw_disk = is_raw;

	node->size = size;

	node->init_size = size;
	node->max_size = max_pages;

	node->space = this;

	node->atomic_write = atomic_write;

	this->size += size;
	UT_LIST_ADD_LAST(chain, node);
	if (node->is_open()) {
		clear_closing();
		if (++fil_system.n_open >= srv_max_n_open_files) {
			reacquire();
			try_to_close(true);
			release();
		}
	}

	return node;
}

__attribute__((warn_unused_result, nonnull))
/** Open a tablespace file.
@param node  data file
@return whether the file was successfully opened */
static bool fil_node_open_file_low(fil_node_t *node)
{
  ut_ad(!node->is_open());
  ut_ad(node->space->is_closing());
  mysql_mutex_assert_owner(&fil_system.mutex);
  ulint type;
  static_assert(((UNIV_ZIP_SIZE_MIN >> 1) << 3) == 4096, "compatibility");
  switch (FSP_FLAGS_GET_ZIP_SSIZE(node->space->flags)) {
  case 1:
  case 2:
    type= OS_DATA_FILE_NO_O_DIRECT;
    break;
  default:
    type= OS_DATA_FILE;
  }

  for (;;)
  {
    bool success;
    node->handle= os_file_create(innodb_data_file_key, node->name,
                                 node->is_raw_disk
                                 ? OS_FILE_OPEN_RAW | OS_FILE_ON_ERROR_NO_EXIT
                                 : OS_FILE_OPEN | OS_FILE_ON_ERROR_NO_EXIT,
                                 OS_FILE_AIO, type,
                                 srv_read_only_mode, &success);

    if (success && node->is_open())
    {
#ifndef _WIN32
      if (!node->space->id && !srv_read_only_mode && my_disable_locking &&
          os_file_lock(node->handle, node->name))
      {
        os_file_close(node->handle);
        node->handle= OS_FILE_CLOSED;
        return false;
      }
#endif
      break;
    }

    /* The following call prints an error message */
    if (os_file_get_last_error(true) == EMFILE + 100 &&
        fil_space_t::try_to_close(true))
      continue;

    ib::warn() << "Cannot open '" << node->name << "'.";
    return false;
  }

  ulint comp_algo = node->space->get_compression_algo();
  bool comp_algo_invalid = false;

  if (node->size);
  else if (!node->read_page0() ||
            // validate compression algorithm for full crc32 format
            (node->space->full_crc32() &&
             (comp_algo_invalid = !fil_comp_algo_loaded(comp_algo))))
  {
    if (comp_algo_invalid)
    {
      if (comp_algo <= PAGE_ALGORITHM_LAST)
        ib::warn() << "'" << node->name << "' is compressed with "
                   << page_compression_algorithms[comp_algo]
                   << ", which is not currently loaded";
      else
        ib::warn() << "'" << node->name << "' is compressed with "
                   << "invalid algorithm: " << comp_algo;
    }

    os_file_close(node->handle);
    node->handle= OS_FILE_CLOSED;
    return false;
  }

  ut_ad(node->is_open());

  fil_system.move_opened_last_to_space_list(node->space);

  fil_system.n_open++;
  return true;
}

/** Open a tablespace file.
@param node  data file
@return whether the file was successfully opened */
static bool fil_node_open_file(fil_node_t *node)
{
  mysql_mutex_assert_owner(&fil_system.mutex);
  ut_ad(!node->is_open());
  ut_ad(!is_predefined_tablespace(node->space->id) ||
        srv_operation == SRV_OPERATION_BACKUP ||
        srv_operation == SRV_OPERATION_RESTORE ||
        srv_operation == SRV_OPERATION_RESTORE_DELTA);
  ut_ad(node->space->purpose != FIL_TYPE_TEMPORARY);
  ut_ad(node->space->referenced());

  const auto old_time= fil_system.n_open_exceeded_time;

  for (ulint count= 0; fil_system.n_open >= srv_max_n_open_files; count++)
  {
    if (fil_space_t::try_to_close(count > 1))
      count= 0;
    else if (count >= 2)
    {
      if (old_time != fil_system.n_open_exceeded_time)
        sql_print_warning("InnoDB: innodb_open_files=" ULINTPF
                          " is exceeded (" ULINTPF " files stay open)",
                          srv_max_n_open_files, fil_system.n_open);
      break;
    }
    else
    {
      mysql_mutex_unlock(&fil_system.mutex);
      std::this_thread::sleep_for(std::chrono::milliseconds(20));
      /* Flush tablespaces so that we can close modified files. */
      fil_flush_file_spaces();
      mysql_mutex_lock(&fil_system.mutex);
      if (node->is_open())
        return true;
    }
  }

  /* The node can be opened beween releasing and acquiring fil_system.mutex
  in the above code */
  return node->is_open() || fil_node_open_file_low(node);
}

/** Close the file handle. */
void fil_node_t::close()
{
  prepare_to_close_or_detach();

  /* printf("Closing file %s\n", name); */
  int ret= os_file_close(handle);
  ut_a(ret);
  handle= OS_FILE_CLOSED;
}

pfs_os_file_t fil_node_t::detach()
{
  prepare_to_close_or_detach();

  pfs_os_file_t result= handle;
  handle= OS_FILE_CLOSED;
  return result;
}

void fil_node_t::prepare_to_close_or_detach()
{
  mysql_mutex_assert_owner(&fil_system.mutex);
  ut_ad(space->is_ready_to_close() || srv_operation == SRV_OPERATION_BACKUP ||
        srv_operation == SRV_OPERATION_RESTORE_DELTA);
  ut_a(is_open());
  ut_a(!being_extended);
  ut_a(space->is_ready_to_close() || space->purpose == FIL_TYPE_TEMPORARY ||
       srv_fast_shutdown == 2 || !srv_was_started);

  ut_a(fil_system.n_open > 0);
  fil_system.n_open--;
}

/** Flush any writes cached by the file system. */
void fil_space_t::flush_low()
{
  mysql_mutex_assert_not_owner(&fil_system.mutex);

  uint32_t n= 1;
  while (!n_pending.compare_exchange_strong(n, n | NEEDS_FSYNC,
                                            std::memory_order_acquire,
                                            std::memory_order_relaxed))
  {
    ut_ad(n & PENDING);
    if (n & STOPPING_WRITES)
      return;
    if (n & NEEDS_FSYNC)
      break;
  }

  fil_n_pending_tablespace_flushes++;
  for (fil_node_t *node= UT_LIST_GET_FIRST(chain); node;
       node= UT_LIST_GET_NEXT(chain, node))
  {
    if (!node->is_open())
    {
      ut_ad(!is_in_unflushed_spaces);
      continue;
    }
    IF_WIN(if (node->is_raw_disk) continue,);
    os_file_flush(node->handle);
  }

  if (is_in_unflushed_spaces)
  {
    mysql_mutex_lock(&fil_system.mutex);
    if (is_in_unflushed_spaces)
    {
      is_in_unflushed_spaces= false;
      fil_system.unflushed_spaces.remove(*this);
    }
    mysql_mutex_unlock(&fil_system.mutex);
  }

  clear_flush();
  fil_n_pending_tablespace_flushes--;
}

/** Try to extend a tablespace.
@param[in,out]	space	tablespace to be extended
@param[in,out]	node	last file of the tablespace
@param[in]	size	desired size in number of pages
@param[out]	success	whether the operation succeeded
@return	whether the operation should be retried */
static ATTRIBUTE_COLD __attribute__((warn_unused_result, nonnull))
bool
fil_space_extend_must_retry(
	fil_space_t*	space,
	fil_node_t*	node,
	uint32_t	size,
	bool*		success)
{
	mysql_mutex_assert_owner(&fil_system.mutex);
	ut_ad(UT_LIST_GET_LAST(space->chain) == node);
	ut_ad(size >= FIL_IBD_FILE_INITIAL_SIZE);
	ut_ad(node->space == space);
	ut_ad(space->referenced() || space->is_being_truncated);

	*success = space->size >= size;

	if (*success) {
		/* Space already big enough */
		return(false);
	}

	if (node->being_extended) {
		/* Another thread is currently extending the file. Wait
		for it to finish.
		It'd have been better to use event driven mechanism but
		the entire module is peppered with polling stuff. */
		mysql_mutex_unlock(&fil_system.mutex);
		std::this_thread::sleep_for(std::chrono::milliseconds(100));
		return(true);
	}

	node->being_extended = true;

	/* At this point it is safe to release fil_system.mutex. No
	other thread can rename, delete, close or extend the file because
	we have set the node->being_extended flag. */
	mysql_mutex_unlock(&fil_system.mutex);

	ut_ad(size >= space->size);

	uint32_t	last_page_no		= space->size;
	const uint32_t	file_start_page_no	= last_page_no - node->size;

	const unsigned	page_size = space->physical_size();

	/* Datafile::read_first_page() expects innodb_page_size bytes.
	fil_node_t::read_page0() expects at least 4 * innodb_page_size bytes.
	os_file_set_size() expects multiples of 4096 bytes.
	For ROW_FORMAT=COMPRESSED tables using 1024-byte or 2048-byte
	pages, we will preallocate up to an integer multiple of 4096 bytes,
	and let normal writes append 1024, 2048, or 3072 bytes to the file. */
	os_offset_t new_size = std::max(
		(os_offset_t(size - file_start_page_no) * page_size)
		& ~os_offset_t(4095),
		os_offset_t(FIL_IBD_FILE_INITIAL_SIZE << srv_page_size_shift));

	*success = os_file_set_size(node->name, node->handle, new_size,
				    node->punch_hole == 1);

	os_has_said_disk_full = *success;
	if (*success) {
		os_file_flush(node->handle);
		last_page_no = size;
	} else {
		/* Let us measure the size of the file
		to determine how much we were able to
		extend it */
		os_offset_t	fsize = os_file_get_size(node->handle);
		ut_a(fsize != os_offset_t(-1));

		last_page_no = uint32_t(fsize / page_size)
			+ file_start_page_no;
	}
	mysql_mutex_lock(&fil_system.mutex);

	ut_a(node->being_extended);
	node->being_extended = false;
	ut_a(last_page_no - file_start_page_no >= node->size);

	uint32_t file_size = last_page_no - file_start_page_no;
	space->size += file_size - node->size;
	node->size = file_size;
	const uint32_t pages_in_MiB = node->size
		& ~uint32_t((1U << (20U - srv_page_size_shift)) - 1);

	/* Keep the last data file size info up to date, rounded to
	full megabytes */

	switch (space->id) {
	case TRX_SYS_SPACE:
		srv_sys_space.set_last_file_size(pages_in_MiB);
	do_flush:
		space->reacquire();
		mysql_mutex_unlock(&fil_system.mutex);
		space->flush_low();
		space->release();
		mysql_mutex_lock(&fil_system.mutex);
		break;
	default:
		ut_ad(space->purpose == FIL_TYPE_TABLESPACE
		      || space->purpose == FIL_TYPE_IMPORT);
		if (space->purpose == FIL_TYPE_TABLESPACE
		    && !space->is_being_truncated) {
			goto do_flush;
		}
		break;
	case SRV_TMP_SPACE_ID:
		ut_ad(space->purpose == FIL_TYPE_TEMPORARY);
		srv_tmp_space.set_last_file_size(pages_in_MiB);
		break;
	}

	return false;
}

/** @return whether the file is usable for io() */
ATTRIBUTE_COLD bool fil_space_t::prepare_acquired()
{
  ut_ad(referenced());
  mysql_mutex_assert_owner(&fil_system.mutex);
  fil_node_t *node= UT_LIST_GET_LAST(chain);
  ut_ad(!id || purpose == FIL_TYPE_TEMPORARY ||
        node == UT_LIST_GET_FIRST(chain));

  const bool is_open= node && (node->is_open() || fil_node_open_file(node));

  if (!is_open)
    release();
  else if (node->deferred);
  else if (auto desired_size= recv_size)
  {
    bool success;
    while (fil_space_extend_must_retry(this, node, desired_size, &success))
      mysql_mutex_lock(&fil_system.mutex);

    mysql_mutex_assert_owner(&fil_system.mutex);
    /* Crash recovery requires the file extension to succeed. */
    ut_a(success);
    /* InnoDB data files cannot shrink. */
    ut_a(size >= desired_size);
    if (desired_size > committed_size)
      committed_size= desired_size;

    /* There could be multiple concurrent I/O requests for this
    tablespace (multiple threads trying to extend this tablespace).

    Also, fil_space_set_recv_size_and_flags() may have been invoked
    again during the file extension while fil_system.mutex was not
    being held by us.

    Only if recv_size matches what we read originally, reset the
    field. In this way, a subsequent I/O request will handle any
    pending fil_space_set_recv_size_and_flags(). */

    if (desired_size == recv_size)
    {
      recv_size= 0;
      goto clear;
    }
  }
  else
clear:
    clear_closing();

  return is_open;
}

/** @return whether the file is usable for io() */
ATTRIBUTE_COLD bool fil_space_t::acquire_and_prepare()
{
  mysql_mutex_lock(&fil_system.mutex);
  const auto flags= acquire_low() & (STOPPING | CLOSING);
  const bool is_open= !flags || (flags == CLOSING && prepare_acquired());
  mysql_mutex_unlock(&fil_system.mutex);
  return is_open;
}

/** Try to extend a tablespace if it is smaller than the specified size.
@param[in,out]	space	tablespace
@param[in]	size	desired size in pages
@return whether the tablespace is at least as big as requested */
bool fil_space_extend(fil_space_t *space, uint32_t size)
{
  ut_ad(!srv_read_only_mode || space->purpose == FIL_TYPE_TEMPORARY);
  bool success= false;
  const bool acquired= space->acquire();
  mysql_mutex_lock(&fil_system.mutex);
  if (acquired || space->is_being_truncated)
  {
    while (fil_space_extend_must_retry(space, UT_LIST_GET_LAST(space->chain),
                                       size, &success))
      mysql_mutex_lock(&fil_system.mutex);
  }
  mysql_mutex_unlock(&fil_system.mutex);
  if (acquired)
    space->release();
  return success;
}

/** Prepare to free a file from fil_system. */
inline pfs_os_file_t fil_node_t::close_to_free(bool detach_handle)
{
  mysql_mutex_assert_owner(&fil_system.mutex);
  ut_a(!being_extended);

  if (is_open() &&
      (space->n_pending.fetch_or(fil_space_t::CLOSING,
                                 std::memory_order_acquire) &
       fil_space_t::PENDING))
  {
    mysql_mutex_unlock(&fil_system.mutex);
    while (space->referenced())
      std::this_thread::sleep_for(std::chrono::microseconds(100));
    mysql_mutex_lock(&fil_system.mutex);
  }

  while (is_open())
  {
    if (space->is_in_unflushed_spaces)
    {
      ut_ad(srv_file_flush_method != SRV_O_DIRECT_NO_FSYNC);
      space->is_in_unflushed_spaces= false;
      fil_system.unflushed_spaces.remove(*space);
    }

    ut_a(!being_extended);
    if (detach_handle)
    {
      auto result= handle;
      handle= OS_FILE_CLOSED;
      return result;
    }
    bool ret= os_file_close(handle);
    ut_a(ret);
    handle= OS_FILE_CLOSED;
    break;
  }

  return OS_FILE_CLOSED;
}

/** Detach a tablespace from the cache and close the files.
@param space tablespace
@param detach_handle whether to detach the handle, instead of closing
@return detached handle
@retval OS_FILE_CLOSED if no handle was detached */
pfs_os_file_t fil_system_t::detach(fil_space_t *space, bool detach_handle)
{
  mysql_mutex_assert_owner(&fil_system.mutex);
  HASH_DELETE(fil_space_t, hash, &spaces, space->id, space);

  if (space->is_in_unflushed_spaces)
  {
    ut_ad(srv_file_flush_method != SRV_O_DIRECT_NO_FSYNC);
    space->is_in_unflushed_spaces= false;
    unflushed_spaces.remove(*space);
  }

  if (space->is_in_default_encrypt)
  {
    space->is_in_default_encrypt= false;
    default_encrypt_tables.remove(*space);
  }

  {
    space_list_t::iterator s= space_list_t::iterator(space);
    if (space_list_last_opened == space)
    {
      if (s == space_list.begin())
      {
        ut_ad(srv_operation > SRV_OPERATION_EXPORT_RESTORED ||
              srv_shutdown_state > SRV_SHUTDOWN_NONE);
        space_list_last_opened= nullptr;
      }
      else
      {
        space_list_t::iterator prev= s;
        space_list_last_opened= &*--prev;
      }
    }
    space_list.erase(s);
  }

  if (space == sys_space)
    sys_space= nullptr;
  else if (space == temp_space)
    temp_space= nullptr;

  for (fil_node_t* node= UT_LIST_GET_FIRST(space->chain); node;
       node= UT_LIST_GET_NEXT(chain, node))
    if (node->is_open())
    {
      ut_ad(n_open > 0);
      n_open--;
    }

  ut_ad(!detach_handle || space->id);
  ut_ad(!detach_handle || UT_LIST_GET_LEN(space->chain) <= 1);

  pfs_os_file_t handle= OS_FILE_CLOSED;

  for (fil_node_t* node= UT_LIST_GET_FIRST(space->chain); node;
       node= UT_LIST_GET_NEXT(chain, node))
    handle= node->close_to_free(detach_handle);

  ut_ad(!space->referenced());
  return handle;
}

/** Free a tablespace object on which fil_system_t::detach() was invoked.
There must not be any pending i/o's or flushes on the files.
@param[in,out]	space		tablespace */
static
void
fil_space_free_low(
	fil_space_t*	space)
{
	/* The tablespace must not be in fil_system.named_spaces. */
	ut_ad(srv_fast_shutdown == 2 || !srv_was_started
	      || space->max_lsn == 0);

	/* Wait for fil_space_t::release() after
	fil_system_t::detach(), the tablespace cannot be found, so
	fil_space_t::get() would return NULL */
	while (space->referenced()) {
		std::this_thread::sleep_for(std::chrono::microseconds(100));
	}

	for (fil_node_t* node = UT_LIST_GET_FIRST(space->chain);
	     node != NULL; ) {
		ut_d(space->size -= node->size);
		ut_free(node->name);
		fil_node_t* old_node = node;
		node = UT_LIST_GET_NEXT(chain, node);
		ut_free(old_node);
	}

	ut_ad(space->size == 0);

	fil_space_destroy_crypt_data(&space->crypt_data);

	space->~fil_space_t();
	ut_free(space);
}

/** Frees a space object from the tablespace memory cache.
Closes the files in the chain but does not delete them.
There must not be any pending i/o's or flushes on the files.
@param id          tablespace identifier
@param x_latched   whether the caller holds exclusive fil_space_t::latch
@return true if success */
bool fil_space_free(uint32_t id, bool x_latched)
{
	ut_ad(id != TRX_SYS_SPACE);

	mysql_mutex_lock(&fil_system.mutex);
	fil_space_t*	space = fil_space_get_by_id(id);

	if (space != NULL) {
		fil_system.detach(space);
	}

	mysql_mutex_unlock(&fil_system.mutex);

	if (space != NULL) {
		if (x_latched) {
			space->x_unlock();
		}

		if (!recv_recovery_is_on()) {
			log_sys.latch.wr_lock(SRW_LOCK_CALL);

			if (space->max_lsn) {
				ut_d(space->max_lsn = 0);
				fil_system.named_spaces.remove(*space);
			}

			log_sys.latch.wr_unlock();
		} else {
#ifndef SUX_LOCK_GENERIC
			ut_ad(log_sys.latch.is_write_locked());
#endif
			if (space->max_lsn) {
				ut_d(space->max_lsn = 0);
				fil_system.named_spaces.remove(*space);
			}
		}

		fil_space_free_low(space);
	}

	return(space != NULL);
}

/** Create a tablespace in fil_system.
@param name       tablespace name
@param id         tablespace identifier
@param flags      tablespace flags
@param purpose    tablespace purpose
@param crypt_data encryption information
@param mode       encryption mode
@param opened     true if space files are opened
@return pointer to created tablespace, to be filled in with add()
@retval nullptr on failure (such as when the same tablespace exists) */
fil_space_t *fil_space_t::create(uint32_t id, uint32_t flags,
                                 fil_type_t purpose,
				 fil_space_crypt_t *crypt_data,
				 fil_encryption_t mode,
				 bool opened)
{
	fil_space_t*	space;

	mysql_mutex_assert_owner(&fil_system.mutex);
	ut_ad(fil_system.is_initialised());
	ut_ad(fil_space_t::is_valid_flags(flags & ~FSP_FLAGS_MEM_MASK, id));
	ut_ad(srv_page_size == UNIV_PAGE_SIZE_ORIG || flags != 0);

	DBUG_EXECUTE_IF("fil_space_create_failure", return(NULL););

	/* FIXME: if calloc() is defined as an inline function that calls
	memset() or bzero(), then GCC 6 -flifetime-dse can optimize it away */
	space= new (ut_zalloc_nokey(sizeof(*space))) fil_space_t;

	space->id = id;

	UT_LIST_INIT(space->chain, &fil_node_t::chain);

	space->purpose = purpose;
	space->flags = flags;

	space->crypt_data = crypt_data;
	space->n_pending.store(CLOSING, std::memory_order_relaxed);

	DBUG_LOG("tablespace", "Created metadata for " << id);
	if (crypt_data) {
		DBUG_LOG("crypt",
			 "Tablespace " << id
			 << " encryption " << crypt_data->encryption
			 << " key id " << crypt_data->key_id
			 << ":" << fil_crypt_get_mode(crypt_data)
			 << " " << fil_crypt_get_type(crypt_data));
	}

	space->latch.SRW_LOCK_INIT(fil_space_latch_key);

	if (const fil_space_t *old_space = fil_space_get_by_id(id)) {
		ib::error() << "Trying to add tablespace with id " << id
			    << " to the cache, but tablespace '"
			    << (old_space->chain.start
				? old_space->chain.start->name
				: "")
			    << "' already exists in the cache!";
		space->~fil_space_t();
		ut_free(space);
		return(NULL);
	}

	HASH_INSERT(fil_space_t, hash, &fil_system.spaces, id, space);

	if (opened)
	  fil_system.add_opened_last_to_space_list(space);
	else
          fil_system.space_list.push_back(*space);

	switch (id) {
	case 0:
		ut_ad(!fil_system.sys_space);
		fil_system.sys_space = space;
		break;
	case SRV_TMP_SPACE_ID:
		ut_ad(!fil_system.temp_space);
		fil_system.temp_space = space;
		break;
	default:
		ut_ad(purpose != FIL_TYPE_TEMPORARY);
		if (UNIV_LIKELY(id <= fil_system.max_assigned_id)) {
			break;
		}
		if (UNIV_UNLIKELY(srv_operation == SRV_OPERATION_BACKUP)) {
			break;
		}
		if (!fil_system.space_id_reuse_warned) {
			ib::warn() << "Allocated tablespace ID " << id
				<< ", old maximum was "
				<< fil_system.max_assigned_id;
		}

		fil_system.max_assigned_id = id;
	}

	const bool rotate = purpose == FIL_TYPE_TABLESPACE
		&& (mode == FIL_ENCRYPTION_ON || mode == FIL_ENCRYPTION_OFF
		    || srv_encrypt_tables)
		&& fil_crypt_must_default_encrypt();

	if (rotate) {
		fil_system.default_encrypt_tables.push_back(*space);
		space->is_in_default_encrypt = true;

		if (srv_n_fil_crypt_threads_started) {
			mysql_mutex_unlock(&fil_system.mutex);
			fil_crypt_threads_signal();
			mysql_mutex_lock(&fil_system.mutex);
		}
	}

	return(space);
}

/*******************************************************************//**
Assigns a new space id for a new single-table tablespace. This works simply by
incrementing the global counter. If 4 billion id's is not enough, we may need
to recycle id's.
@return true if assigned, false if not */
bool fil_assign_new_space_id(uint32_t *space_id)
{
	uint32_t id = *space_id;
	bool	success;

	mysql_mutex_lock(&fil_system.mutex);

	if (id < fil_system.max_assigned_id) {
		id = fil_system.max_assigned_id;
	}

	id++;

	if (id > (SRV_SPACE_ID_UPPER_BOUND / 2) && (id % 1000000UL == 0)) {
		ib::warn() << "You are running out of new single-table"
			" tablespace id's. Current counter is " << id
			<< " and it must not exceed" <<SRV_SPACE_ID_UPPER_BOUND
			<< "! To reset the counter to zero you have to dump"
			" all your tables and recreate the whole InnoDB"
			" installation.";
	}

	success = (id < SRV_SPACE_ID_UPPER_BOUND);

	if (success) {
		*space_id = fil_system.max_assigned_id = id;
	} else {
		ib::warn() << "You have run out of single-table tablespace"
			" id's! Current counter is " << id
			<< ". To reset the counter to zero"
			" you have to dump all your tables and"
			" recreate the whole InnoDB installation.";
		*space_id = UINT32_MAX;
	}

	mysql_mutex_unlock(&fil_system.mutex);

	return(success);
}

/** Read the first page of a data file.
@return whether the page was found valid */
bool fil_space_t::read_page0()
{
  ut_ad(fil_system.is_initialised());
  mysql_mutex_assert_owner(&fil_system.mutex);
  if (size)
    return true;

  fil_node_t *node= UT_LIST_GET_FIRST(chain);
  if (!node)
    return false;
  ut_ad(!UT_LIST_GET_NEXT(chain, node));

  if (UNIV_UNLIKELY(acquire_low() & STOPPING))
  {
    ut_ad("this should not happen" == 0);
    return false;
  }
  const bool ok= node->is_open() || fil_node_open_file(node);
  release();
  return ok;
}

/** Look up a tablespace and ensure that its first page has been validated. */
static fil_space_t *fil_space_get_space(uint32_t id)
{
  if (fil_space_t *space= fil_space_get_by_id(id))
    if (space->read_page0())
      return space;
  return nullptr;
}

void fil_space_set_recv_size_and_flags(uint32_t id, uint32_t size,
                                       uint32_t flags)
{
  ut_ad(id < SRV_SPACE_ID_UPPER_BOUND);
  mysql_mutex_lock(&fil_system.mutex);
  if (fil_space_t *space= fil_space_get_space(id))
  {
    if (size)
      space->recv_size= size;
    if (flags != FSP_FLAGS_FCRC32_MASK_MARKER)
      space->flags= flags;
  }
  mysql_mutex_unlock(&fil_system.mutex);
}

/** Open each file. Never invoked on .ibd files.
@param create_new_db    whether to skip the call to fil_node_t::read_page0()
@return whether all files were opened */
bool fil_space_t::open(bool create_new_db)
{
  ut_ad(fil_system.is_initialised());
  ut_ad(!id || create_new_db);

  bool success= true;
  bool skip_read= create_new_db;

  mysql_mutex_lock(&fil_system.mutex);

  for (fil_node_t *node= UT_LIST_GET_FIRST(chain); node;
       node= UT_LIST_GET_NEXT(chain, node))
  {
    if (!node->is_open() && !fil_node_open_file_low(node))
    {
err_exit:
      success= false;
      break;
    }

    if (create_new_db)
    {
      node->find_metadata(node->handle);
      continue;
    }
    if (skip_read)
    {
      size+= node->size;
      continue;
    }

    if (!node->read_page0())
    {
      fil_system.n_open--;
      os_file_close(node->handle);
      node->handle= OS_FILE_CLOSED;
      goto err_exit;
    }

    skip_read= true;
  }

  if (!create_new_db)
    committed_size= size;
  mysql_mutex_unlock(&fil_system.mutex);
  return success;
}

/** Close each file. Only invoked on fil_system.temp_space. */
void fil_space_t::close()
{
	if (!fil_system.is_initialised()) {
		return;
	}

	mysql_mutex_lock(&fil_system.mutex);
	ut_ad(this == fil_system.temp_space
	      || srv_operation == SRV_OPERATION_BACKUP
	      || srv_operation == SRV_OPERATION_RESTORE
	      || srv_operation == SRV_OPERATION_RESTORE_DELTA);

	for (fil_node_t* node = UT_LIST_GET_FIRST(chain);
	     node != NULL;
	     node = UT_LIST_GET_NEXT(chain, node)) {
		if (node->is_open()) {
			node->close();
		}
	}

	mysql_mutex_unlock(&fil_system.mutex);
}

void fil_system_t::create(ulint hash_size)
{
	ut_ad(this == &fil_system);
	ut_ad(!is_initialised());
	ut_ad(!(srv_page_size % FSP_EXTENT_SIZE));
	ut_ad(srv_page_size);
	ut_ad(!spaces.array);

	m_initialised = true;

	compile_time_assert(!(UNIV_PAGE_SIZE_MAX % FSP_EXTENT_SIZE_MAX));
	compile_time_assert(!(UNIV_PAGE_SIZE_MIN % FSP_EXTENT_SIZE_MIN));

	ut_ad(hash_size > 0);

	mysql_mutex_init(fil_system_mutex_key, &mutex, nullptr);

	spaces.create(hash_size);

	fil_space_crypt_init();
#ifdef __linux__
	ssd.clear();
	char fn[sizeof(dirent::d_name)
		+ sizeof "/sys/block/" "/queue/rotational"];
	const size_t sizeof_fnp = (sizeof fn) - sizeof "/sys/block";
	memcpy(fn, "/sys/block/", sizeof "/sys/block");
	char* fnp = &fn[sizeof "/sys/block"];

	std::set<std::string> ssd_devices;
	if (DIR* d = opendir("/sys/block")) {
		while (struct dirent* e = readdir(d)) {
			if (e->d_name[0] == '.') {
				continue;
			}
			snprintf(fnp, sizeof_fnp, "%s/queue/rotational",
				 e->d_name);
			int f = open(fn, O_RDONLY);
			if (f == -1) {
				continue;
			}
			char b[sizeof "4294967295:4294967295\n"];
			ssize_t l = read(f, b, sizeof b);
			::close(f);
			if (l != 2 || memcmp("0\n", b, 2)) {
				continue;
			}
			snprintf(fnp, sizeof_fnp, "%s/dev", e->d_name);
			f = open(fn, O_RDONLY);
			if (f == -1) {
				continue;
			}
			l = read(f, b, sizeof b);
			::close(f);
			if (l <= 0 || b[l - 1] != '\n') {
				continue;
			}
			b[l - 1] = '\0';
			char* end = b;
			unsigned long dev_major = strtoul(b, &end, 10);
			if (b == end || *end != ':'
			    || dev_major != unsigned(dev_major)) {
				continue;
			}
			char* c = end + 1;
			unsigned long dev_minor = strtoul(c, &end, 10);
			if (c == end || *end
			    || dev_minor != unsigned(dev_minor)) {
				continue;
			}
			ssd.push_back(makedev(unsigned(dev_major),
					      unsigned(dev_minor)));
		}
		closedir(d);
	}
	/* fil_system_t::is_ssd() assumes the following */
	ut_ad(makedev(0, 8) == 8);
	ut_ad(makedev(0, 4) == 4);
	ut_ad(makedev(0, 2) == 2);
	ut_ad(makedev(0, 1) == 1);
#endif
}

void fil_system_t::close()
{
  ut_ad(this == &fil_system);
  ut_a(unflushed_spaces.empty());
  ut_a(space_list.empty());
  ut_ad(!sys_space);
  ut_ad(!temp_space);

  if (is_initialised())
  {
    m_initialised= false;
    spaces.free();
    mysql_mutex_destroy(&mutex);
    fil_space_crypt_cleanup();
  }

  ut_ad(!spaces.array);

#ifdef __linux__
  ssd.clear();
  ssd.shrink_to_fit();
#endif /* __linux__ */
}

void fil_system_t::add_opened_last_to_space_list(fil_space_t *space)
{
  if (UNIV_LIKELY(space_list_last_opened != nullptr))
    space_list.insert(++space_list_t::iterator(space_list_last_opened), *space);
  else
    space_list.push_front(*space);
  space_list_last_opened= space;
}

/** Extend all open data files to the recovered size */
ATTRIBUTE_COLD void fil_system_t::extend_to_recv_size()
{
  ut_ad(is_initialised());
  mysql_mutex_lock(&mutex);
  for (fil_space_t &space : fil_system.space_list)
  {
    const uint32_t size= space.recv_size;

    if (size > space.size)
    {
      if (space.is_closing())
        continue;
      space.reacquire();
      bool success;
      while (fil_space_extend_must_retry(&space, UT_LIST_GET_LAST(space.chain),
                                         size, &success))
        mysql_mutex_lock(&mutex);
      /* Crash recovery requires the file extension to succeed. */
      ut_a(success);
      space.release();
    }
  }
  mysql_mutex_unlock(&mutex);
}

/** Close all tablespace files at shutdown */
void fil_space_t::close_all()
{
  if (!fil_system.is_initialised())
    return;

  /* At shutdown, we should not have any files in this list. */
  ut_ad(srv_fast_shutdown == 2 || !srv_was_started ||
        fil_system.named_spaces.empty());
  fil_flush_file_spaces();

  mysql_mutex_lock(&fil_system.mutex);

  while (!fil_system.space_list.empty())
  {
    fil_space_t &space= fil_system.space_list.front();

    for (fil_node_t *node= UT_LIST_GET_FIRST(space.chain); node != NULL;
         node= UT_LIST_GET_NEXT(chain, node))
    {

      if (!node->is_open())
      {
      next:
        continue;
      }

      for (ulint count= 10000; count--;)
      {
        const auto n= space.set_closing();
        if (n & STOPPING)
          goto next;
        if (!(n & (PENDING | NEEDS_FSYNC)))
        {
          node->close();
          goto next;
        }
        mysql_mutex_unlock(&fil_system.mutex);
        std::this_thread::sleep_for(std::chrono::microseconds(100));
        mysql_mutex_lock(&fil_system.mutex);
        if (!node->is_open())
          goto next;
      }

      ib::error() << "File '" << node->name << "' has " << space.referenced()
                  << " operations";
    }

    fil_system.detach(&space);
    mysql_mutex_unlock(&fil_system.mutex);
    fil_space_free_low(&space);
    mysql_mutex_lock(&fil_system.mutex);
  }

  mysql_mutex_unlock(&fil_system.mutex);

  ut_ad(srv_fast_shutdown == 2 || !srv_was_started ||
        fil_system.named_spaces.empty());
}

/*******************************************************************//**
Sets the max tablespace id counter if the given number is bigger than the
previous value. */
void fil_set_max_space_id_if_bigger(uint32_t max_id)
{
	ut_a(max_id < SRV_SPACE_ID_UPPER_BOUND);

	mysql_mutex_lock(&fil_system.mutex);

	if (fil_system.max_assigned_id < max_id) {

		fil_system.max_assigned_id = max_id;
	}

	mysql_mutex_unlock(&fil_system.mutex);
}

/** Acquire a tablespace reference.
@param id      tablespace identifier
@return tablespace
@retval nullptr if the tablespace is missing or inaccessible */
fil_space_t *fil_space_t::get(uint32_t id)
{
  mysql_mutex_lock(&fil_system.mutex);
  fil_space_t *space= fil_space_get_by_id(id);
  const uint32_t n= space ? space->acquire_low() : 0;

  if (n & STOPPING)
    space= nullptr;
  else if ((n & CLOSING) && !space->prepare_acquired())
    space= nullptr;

  mysql_mutex_unlock(&fil_system.mutex);
  return space;
}

/** Write a log record about a file operation.
@param type           file operation
@param first_page_no  first page number in the file
@param path           file path
@param new_path       new file path for type=FILE_RENAME */
inline void mtr_t::log_file_op(mfile_type_t type, uint32_t space_id,
			       const char *path, const char *new_path)
{
  ut_ad((new_path != nullptr) == (type == FILE_RENAME));
  ut_ad(!(byte(type) & 15));

  /* fil_name_parse() requires that there be at least one path
  separator and that the file path end with ".ibd". */
  ut_ad(strchr(path, '/'));
  ut_ad(!strcmp(&path[strlen(path) - strlen(DOT_IBD)], DOT_IBD));

  m_modifications= true;
  if (!is_logged())
    return;
  m_last= nullptr;

  const size_t len= strlen(path);
  const size_t new_len= type == FILE_RENAME ? 1 + strlen(new_path) : 0;
  ut_ad(len > 0);
  byte *const log_ptr= m_log.open(1 + 3/*length*/ + 5/*space_id*/ +
                                  1/*page_no=0*/);
  byte *end= log_ptr + 1;
  end= mlog_encode_varint(end, space_id);
  *end++= 0;
  if (UNIV_LIKELY(end + len + new_len >= &log_ptr[16]))
  {
    *log_ptr= type;
    size_t total_len= len + new_len + end - log_ptr - 15;
    if (total_len >= MIN_3BYTE)
      total_len+= 2;
    else if (total_len >= MIN_2BYTE)
      total_len++;
    end= mlog_encode_varint(log_ptr + 1, total_len);
    end= mlog_encode_varint(end, space_id);
    *end++= 0;
  }
  else
  {
    *log_ptr= static_cast<byte>(type | (end + len + new_len - &log_ptr[1]));
    ut_ad(*log_ptr & 15);
  }

  m_log.close(end);

  if (type == FILE_RENAME)
  {
    ut_ad(strchr(new_path, '/'));
    m_log.push(reinterpret_cast<const byte*>(path), uint32_t(len + 1));
    m_log.push(reinterpret_cast<const byte*>(new_path), uint32_t(new_len - 1));
  }
  else
    m_log.push(reinterpret_cast<const byte*>(path), uint32_t(len));
}

/** Write FILE_MODIFY for a file.
@param[in]	space_id	tablespace id
@param[in]	name		tablespace file name
@param[in,out]	mtr		mini-transaction */
static void fil_name_write(uint32_t space_id, const char *name,
                           mtr_t *mtr)
{
  ut_ad(!is_predefined_tablespace(space_id));
  mtr->log_file_op(FILE_MODIFY, space_id, name);
}

fil_space_t *fil_space_t::drop(uint32_t id, pfs_os_file_t *detached_handle)
{
  ut_a(!is_system_tablespace(id));
  mysql_mutex_lock(&fil_system.mutex);
  fil_space_t *space= fil_space_get_by_id(id);

  if (!space)
  {
    mysql_mutex_unlock(&fil_system.mutex);
    return nullptr;
  }

  if (space->pending() & STOPPING)
  {
    /* A thread executing DDL and another thread executing purge may
    be executing fil_delete_tablespace() concurrently for the same
    tablespace. Wait for the other thread to complete the operation. */
    for (ulint count= 0;; count++)
    {
      space= fil_space_get_by_id(id);
      ut_ad(!space || space->is_stopping());
      mysql_mutex_unlock(&fil_system.mutex);
      if (!space)
        return nullptr;
      /* Issue a warning every 10.24 seconds, starting after 2.56 seconds */
      if ((count & 511) == 128)
        sql_print_warning("InnoDB: Waiting for tablespace " UINT32PF
                          " to be deleted", id);
      std::this_thread::sleep_for(std::chrono::milliseconds(20));
      mysql_mutex_lock(&fil_system.mutex);
    }
  }

  /* We must be the first one to set either STOPPING flag on the .ibd file,
  because the flags are only being set here, within a critical section of
  fil_system.mutex. */
  unsigned pending;
  ut_d(pending=)
    space->n_pending.fetch_add(STOPPING_READS + 1, std::memory_order_relaxed);
  ut_ad(!(pending & STOPPING));
  mysql_mutex_unlock(&fil_system.mutex);

  if (space->crypt_data)
    fil_space_crypt_close_tablespace(space);

  if (space->purpose == FIL_TYPE_TABLESPACE)
  {
    /* Before deleting the file, persistently write a log record. */
    mtr_t mtr;
    mtr.start();
    mtr.log_file_op(FILE_DELETE, id, space->chain.start->name);
    mtr.commit_file(*space, nullptr);

    if (FSP_FLAGS_HAS_DATA_DIR(space->flags))
      RemoteDatafile::delete_link_file(space->name());

    os_file_delete(innodb_data_file_key, space->chain.start->name);
  }
  else
    ut_ad(space->purpose == FIL_TYPE_IMPORT);

  if (char *cfg_name= fil_make_filepath(space->chain.start->name,
                                        fil_space_t::name_type{}, CFG, false))
  {
    os_file_delete_if_exists(innodb_data_file_key, cfg_name, nullptr);
    ut_free(cfg_name);
  }

  mysql_mutex_lock(&fil_system.mutex);
  ut_ad(space == fil_space_get_by_id(id));
  pending=
    space->n_pending.fetch_add(STOPPING_WRITES - 1, std::memory_order_relaxed);
  ut_ad((pending & STOPPING) == STOPPING_READS);
  ut_ad(pending & PENDING);
  pending&= PENDING;
  if (--pending)
  {
    for (ulint count= 0;; count++)
    {
      ut_ad(space == fil_space_get_by_id(id));
      pending= space->n_pending.load(std::memory_order_relaxed) & PENDING;
      if (!pending)
        break;
      mysql_mutex_unlock(&fil_system.mutex);
      /* Issue a warning every 10.24 seconds, starting after 2.56 seconds */
      if ((count & 511) == 128)
        sql_print_warning("InnoDB: Trying to delete tablespace '%s' "
                          "but there are %u pending operations",
                          space->chain.start->name, pending);
      std::this_thread::sleep_for(std::chrono::milliseconds(20));
      mysql_mutex_lock(&fil_system.mutex);
    }
  }

  pfs_os_file_t handle= fil_system.detach(space, true);
  mysql_mutex_unlock(&fil_system.mutex);
  if (detached_handle)
    *detached_handle = handle;
  return space;
}

/** Close a single-table tablespace on failed IMPORT TABLESPACE.
The tablespace must be cached in the memory cache.
Free all pages used by the tablespace. */
void fil_close_tablespace(uint32_t id)
{
	ut_ad(!is_system_tablespace(id));
	fil_space_t* space = fil_space_t::drop(id, nullptr);
	if (!space) {
		return;
	}

	space->x_lock();
	ut_ad(space->is_stopping());

	/* Invalidate in the buffer pool all pages belonging to the
	tablespace. Since space->is_stopping() holds, readahead
	can no longer read more pages of this tablespace to buf_pool.
	Thus we can clean the tablespace out of buf_pool
	completely and permanently. */
	while (buf_flush_list_space(space));

	space->x_unlock();
<<<<<<< HEAD
        log_sys.latch.wr_lock(SRW_LOCK_CALL);
=======
	log_sys.latch.wr_lock(SRW_LOCK_CALL);
>>>>>>> 9130b6c3
	if (space->max_lsn != 0) {
		ut_d(space->max_lsn = 0);
		fil_system.named_spaces.remove(*space);
	}
<<<<<<< HEAD
        log_sys.latch.wr_unlock();
=======
	log_sys.latch.wr_unlock();
>>>>>>> 9130b6c3
	fil_space_free_low(space);
}

/** Delete a tablespace and associated .ibd file.
@param id    tablespace identifier
@return detached file handle (to be closed by the caller)
@return	OS_FILE_CLOSED if no file existed */
pfs_os_file_t fil_delete_tablespace(uint32_t id)
{
  ut_ad(!is_system_tablespace(id));
  pfs_os_file_t handle= OS_FILE_CLOSED;
  if (fil_space_t *space= fil_space_t::drop(id, &handle))
    fil_space_free_low(space);
  return handle;
}

/*******************************************************************//**
Allocates and builds a file name from a path, a table or tablespace name
and a suffix. The string must be freed by caller with ut_free().
@param[in] path NULL or the directory path or the full path and filename.
@param[in] name {} if path is full, or Table/Tablespace name
@param[in] ext the file extension to use
@param[in] trim_name true if the last name on the path should be trimmed.
@return own: file name */
char* fil_make_filepath(const char *path, const fil_space_t::name_type &name,
                        ib_extention ext, bool trim_name)
{
	/* The path may contain the basename of the file, if so we do not
	need the name.  If the path is NULL, we can use the default path,
	but there needs to be a name. */
	ut_ad(path || name.data());

	/* If we are going to strip a name off the path, there better be a
	path and a new name to put back on. */
	ut_ad(!trim_name || (path && name.data()));

	if (path == NULL) {
		path = fil_path_to_mysql_datadir;
	}

	ulint	len		= 0;	/* current length */
	ulint	path_len	= strlen(path);
	const char* suffix	= dot_ext[ext];
	ulint	suffix_len	= strlen(suffix);
	ulint	full_len	= path_len + 1 + name.size() + suffix_len + 1;

	char*	full_name = static_cast<char*>(ut_malloc_nokey(full_len));
	if (full_name == NULL) {
		return NULL;
	}

	/* If the name is a relative or absolute path, do not prepend "./". */
	if (path[0] == '.'
	    && (path[1] == '\0' || path[1] == '/' IF_WIN(|| path[1] == '\\',))
	    && name.size() && (name.data()[0] == '.'
			       || is_absolute_path(name.data()))) {
		path = NULL;
		path_len = 0;
	}

	if (path != NULL) {
		memcpy(full_name, path, path_len);
		len = path_len;
	}

	full_name[len] = '\0';

	if (trim_name) {
		/* Find the offset of the last DIR separator and set it to
		null in order to strip off the old basename from this path. */
		char* last_dir_sep = strrchr(full_name, '/');
#ifdef _WIN32
		if (char *last = strrchr(full_name, '\\')) {
			if (last > last_dir_sep) {
				last_dir_sep = last;
			}
		}
#endif
		if (last_dir_sep) {
			last_dir_sep[0] = '\0';
			len = strlen(full_name);
		}
	}

	if (name.size()) {
		if (len && full_name[len - 1] != '/') {
			/* Add a DIR separator */
			full_name[len] = '/';
			full_name[++len] = '\0';
		}

		char*	ptr = &full_name[len];
		memcpy(ptr, name.data(), name.size());
		len += name.size();
		full_name[len] = '\0';
	}

	/* Make sure that the specified suffix is at the end of the filepath
	string provided. This assumes that the suffix starts with '.'.
	If the first char of the suffix is found in the filepath at the same
	length as the suffix from the end, then we will assume that there is
	a previous suffix that needs to be replaced. */
	if (suffix != NULL) {
		/* Need room for the trailing null byte. */
		ut_ad(len < full_len);

		if ((len > suffix_len)
		   && (full_name[len - suffix_len] == suffix[0])) {
			/* Another suffix exists, make it the one requested. */
			memcpy(&full_name[len - suffix_len], suffix, suffix_len);

		} else {
			/* No previous suffix, add it. */
			ut_ad(len + suffix_len < full_len);
			memcpy(&full_name[len], suffix, suffix_len);
			full_name[len + suffix_len] = '\0';
		}
	}

	return(full_name);
}

char *fil_make_filepath(const char* path, const table_name_t name,
                        ib_extention suffix, bool strip_name)
{
  return fil_make_filepath(path, {name.m_name, strlen(name.m_name)},
                           suffix, strip_name);
}

dberr_t fil_space_t::rename(const char *path, bool log, bool replace)
{
  ut_ad(UT_LIST_GET_LEN(chain) == 1);
  ut_ad(!is_predefined_tablespace(id));

  const char *old_path= chain.start->name;

  ut_ad(strchr(old_path, '/'));
  ut_ad(strchr(path, '/'));

  if (!strcmp(path, old_path))
    return DB_SUCCESS;

  if (!log)
  {
    if (!os_file_rename(innodb_data_file_key, old_path, path))
      return DB_ERROR;
    mysql_mutex_lock(&fil_system.mutex);
    ut_free(chain.start->name);
    chain.start->name= mem_strdup(path);
    mysql_mutex_unlock(&fil_system.mutex);
    return DB_SUCCESS;
  }

  bool exists= false;
  os_file_type_t ftype;

  /* Check upfront if the rename operation might succeed, because we
  must durably write redo log before actually attempting to execute
  the rename in the file system. */
  if (os_file_status(old_path, &exists, &ftype) && !exists)
  {
    sql_print_error("InnoDB: Cannot rename '%s' to '%s'"
                    " because the source file does not exist.",
                    old_path, path);
    return DB_TABLESPACE_NOT_FOUND;
  }

  exists= false;
  if (replace);
  else if (!os_file_status(path, &exists, &ftype) || exists)
  {
    sql_print_error("InnoDB: Cannot rename '%s' to '%s'"
                    " because the target file exists.",
                    old_path, path);
    return DB_TABLESPACE_EXISTS;
  }

  mtr_t mtr;
  mtr.start();
  mtr.log_file_op(FILE_RENAME, id, old_path, path);
  return mtr.commit_file(*this, path) ? DB_SUCCESS : DB_ERROR;
}

/** Create a tablespace file.
@param[in]	space_id	Tablespace ID
@param[in]	name		Tablespace name in dbname/tablename format.
@param[in]	path		Path and filename of the datafile to create.
@param[in]	flags		Tablespace flags
@param[in]	size		Initial size of the tablespace file in pages,
must be >= FIL_IBD_FILE_INITIAL_SIZE
@param[in]	mode		MariaDB encryption mode
@param[in]	key_id		MariaDB encryption key_id
@param[out]	err		DB_SUCCESS or error code
@return	the created tablespace
@retval	NULL	on error */
fil_space_t*
fil_ibd_create(
	uint32_t	space_id,
	const table_name_t name,
	const char*	path,
	uint32_t	flags,
	uint32_t	size,
	fil_encryption_t mode,
	uint32_t	key_id,
	dberr_t*	err)
{
	pfs_os_file_t	file;
	bool		success;
	mtr_t		mtr;
	bool		has_data_dir = FSP_FLAGS_HAS_DATA_DIR(flags) != 0;

	ut_ad(!is_system_tablespace(space_id));
	ut_ad(!srv_read_only_mode);
	ut_a(space_id < SRV_SPACE_ID_UPPER_BOUND);
	ut_a(size >= FIL_IBD_FILE_INITIAL_SIZE);
	ut_a(fil_space_t::is_valid_flags(flags & ~FSP_FLAGS_MEM_MASK, space_id));

	/* Create the subdirectories in the path, if they are
	not there already. */
	*err = os_file_create_subdirs_if_needed(path);
	if (*err != DB_SUCCESS) {
		return NULL;
	}

	mtr.start();
	mtr.log_file_op(FILE_CREATE, space_id, path);
	log_sys.latch.wr_lock(SRW_LOCK_CALL);
	auto lsn= mtr.commit_files();
	log_sys.latch.wr_unlock();
	mtr.flag_wr_unlock();
	log_write_up_to(lsn, true);

	ulint type;
	static_assert(((UNIV_ZIP_SIZE_MIN >> 1) << 3) == 4096,
		      "compatibility");
	switch (FSP_FLAGS_GET_ZIP_SSIZE(flags)) {
	case 1:
	case 2:
		type = OS_DATA_FILE_NO_O_DIRECT;
		break;
	default:
		type = OS_DATA_FILE;
	}

	file = os_file_create(
		innodb_data_file_key, path,
		OS_FILE_CREATE | OS_FILE_ON_ERROR_NO_EXIT,
		OS_FILE_AIO, type, srv_read_only_mode, &success);

	if (!success) {
		/* The following call will print an error message */
		switch (os_file_get_last_error(true)) {
		case OS_FILE_ALREADY_EXISTS:
			ib::info() << "The file '" << path << "'"
				" already exists though the"
				" corresponding table did not exist"
				" in the InnoDB data dictionary."
				" You can resolve the problem by removing"
				" the file.";
			*err = DB_TABLESPACE_EXISTS;
			break;
		case OS_FILE_DISK_FULL:
			*err = DB_OUT_OF_FILE_SPACE;
			break;
		default:
			*err = DB_ERROR;
		}
		ib::error() << "Cannot create file '" << path << "'";
		return NULL;
	}

	const bool is_compressed = fil_space_t::is_compressed(flags);
#ifdef _WIN32
	const bool is_sparse = is_compressed;
	if (is_compressed) {
		os_file_set_sparse_win32(file);
	}
#else
	const bool is_sparse = is_compressed
		&& DB_SUCCESS == os_file_punch_hole(file, 0, 4096)
		&& !my_test_if_thinly_provisioned(file);
#endif

	if (fil_space_t::full_crc32(flags)) {
		flags |= FSP_FLAGS_FCRC32_PAGE_SSIZE();
	} else {
		flags |= FSP_FLAGS_PAGE_SSIZE();
	}

	/* Create crypt data if the tablespace is either encrypted or user has
	requested it to remain unencrypted. */
	fil_space_crypt_t* crypt_data = (mode != FIL_ENCRYPTION_DEFAULT
					 || srv_encrypt_tables)
		? fil_space_create_crypt_data(mode, key_id)
		: nullptr;

	if (!os_file_set_size(path, file,
			      os_offset_t(size) << srv_page_size_shift,
			      is_sparse)) {
		*err = DB_OUT_OF_FILE_SPACE;
err_exit:
		os_file_close(file);
		os_file_delete(innodb_data_file_key, path);
		free(crypt_data);
		return nullptr;
	}

	fil_space_t::name_type space_name;

	if (has_data_dir) {
		/* Make the ISL file if the IBD file is not
		in the default location. */
		space_name = {name.m_name, strlen(name.m_name)};
		*err = RemoteDatafile::create_link_file(space_name, path);
		if (*err != DB_SUCCESS) {
			goto err_exit;
		}
	}

	DBUG_EXECUTE_IF("checkpoint_after_file_create",
			log_make_checkpoint(););

	mysql_mutex_lock(&fil_system.mutex);
	if (fil_space_t* space = fil_space_t::create(space_id, flags,
						     FIL_TYPE_TABLESPACE,
						     crypt_data, mode, true)) {
		fil_node_t* node = space->add(path, file, size, false, true);
		IF_WIN(node->find_metadata(), node->find_metadata(file, true));
		mysql_mutex_unlock(&fil_system.mutex);
		mtr.start();
		mtr.set_named_space(space);
		ut_a(fsp_header_init(space, size, &mtr) == DB_SUCCESS);
		mtr.commit();
		return space;
	} else {
		mysql_mutex_unlock(&fil_system.mutex);
	}

	if (space_name.data()) {
		RemoteDatafile::delete_link_file(space_name);
	}

	*err = DB_ERROR;
	goto err_exit;
}

/** Try to open a single-table tablespace and optionally check that the
space id in it is correct. If this does not succeed, print an error message
to the .err log. This function is used to open a tablespace when we start
mysqld after the dictionary has been booted, and also in IMPORT TABLESPACE.

NOTE that we assume this operation is used either at the database startup
or under the protection of dict_sys.latch, so that two users cannot
race here. This operation does not leave the file associated with the
tablespace open, but closes it after we have looked at the space id in it.

If the validate boolean is set, we read the first page of the file and
check that the space id in the file is what we expect. We assume that
this function runs much faster if no check is made, since accessing the
file inode probably is much faster (the OS caches them) than accessing
the first page of the file.  This boolean may be initially false, but if
a remote tablespace is found it will be changed to true.

If the fix_dict boolean is set, then it is safe to use an internal SQL
statement to update the dictionary tables if they are incorrect.

@param[in]	validate	0=maybe missing, 1=do not validate, 2=validate
@param[in]	purpose		FIL_TYPE_TABLESPACE or FIL_TYPE_TEMPORARY
@param[in]	id		tablespace ID
@param[in]	flags		expected FSP_SPACE_FLAGS
@param[in]	name		table name
If file-per-table, it is the table name in the databasename/tablename format
@param[in]	path_in		expected filepath, usually read from dictionary
@param[out]	err		DB_SUCCESS or error code
@return	tablespace
@retval	NULL	if the tablespace could not be opened */
fil_space_t*
fil_ibd_open(
	unsigned		validate,
	fil_type_t		purpose,
	uint32_t		id,
	uint32_t		flags,
	fil_space_t::name_type	name,
	const char*		path_in,
	dberr_t*		err)
{
	mysql_mutex_lock(&fil_system.mutex);
	fil_space_t* space = fil_space_get_by_id(id);
	mysql_mutex_unlock(&fil_system.mutex);
	if (space) {
		if (validate > 1 && !srv_read_only_mode) {
			fsp_flags_try_adjust(space,
					     flags & ~FSP_FLAGS_MEM_MASK);
		}
		return space;
	}

	dberr_t local_err = DB_SUCCESS;

	/* Table flags can be ULINT_UNDEFINED if
	dict_tf_to_fsp_flags_failure is set. */
	if (flags == UINT32_MAX) {
corrupted:
		local_err = DB_CORRUPTION;
func_exit:
		if (err) *err = local_err;
		return space;
	}

	ut_ad(fil_space_t::is_valid_flags(flags & ~FSP_FLAGS_MEM_MASK, id));

	Datafile	df_default;	/* default location */
	RemoteDatafile	df_remote;	/* remote location */
	ulint		tablespaces_found = 0;
	ulint		valid_tablespaces_found = 0;

	df_default.init(flags);
	df_remote.init(flags);

	/* Discover the correct file by looking in three possible locations
	while avoiding unecessary effort. */

	/* We will always look for an ibd in the default location. */
	df_default.make_filepath(nullptr, name, IBD);

	/* Look for a filepath embedded in an ISL where the default file
	would be. */
	bool must_validate = df_remote.open_link_file(name);

	if (must_validate) {
		if (df_remote.open_read_only(true) == DB_SUCCESS) {
			ut_ad(df_remote.is_open());
			++tablespaces_found;
		} else {
			/* The following call prints an error message */
			os_file_get_last_error(true);
			ib::error() << "A link file was found named '"
				    << df_remote.link_filepath()
				    << "' but the linked tablespace '"
				    << df_remote.filepath()
				    << "' could not be opened read-only.";
		}
	} else if (path_in && !df_default.same_filepath_as(path_in)) {
		/* Dict path is not the default path. Always validate
		remote files. If default is opened, it was moved. */
		must_validate = true;
	} else if (validate > 1) {
		must_validate = true;
	}

	const bool operation_not_for_export =
	  srv_operation != SRV_OPERATION_RESTORE_EXPORT
	  && srv_operation != SRV_OPERATION_EXPORT_RESTORED;

	/* Always look for a file at the default location. But don't log
	an error if the tablespace is already open in remote or dict. */
	ut_a(df_default.filepath());

	/* Mariabackup will not copy files whose names start with
	#sql-. We will suppress messages about such files missing on
	the first server startup. The tables ought to be dropped by
	drop_garbage_tables_after_restore() a little later. */

	const bool strict = validate && !tablespaces_found
		&& operation_not_for_export
		&& !(srv_operation == SRV_OPERATION_NORMAL
		     && srv_start_after_restore
		     && srv_force_recovery < SRV_FORCE_NO_BACKGROUND
		     && dict_table_t::is_temporary_name(
			     df_default.filepath()));

	if (df_default.open_read_only(strict) == DB_SUCCESS) {
		ut_ad(df_default.is_open());
		++tablespaces_found;
	}

	/* Check if multiple locations point to the same file. */
	if (tablespaces_found > 1 && df_default.same_as(df_remote)) {
		/* A link file was found with the default path in it.
		Use the default path and delete the link file. */
		--tablespaces_found;
		df_remote.delete_link_file();
		df_remote.close();
	}

	/*  We have now checked all possible tablespace locations and
	have a count of how many unique files we found.  If things are
	normal, we only found 1. */
	/* For encrypted tablespace, we need to check the
	encryption in header of first page. */
	if (!must_validate && tablespaces_found == 1) {
		goto skip_validate;
	}

	/* Read and validate the first page of these three tablespace
	locations, if found. */
	valid_tablespaces_found +=
		(df_remote.validate_to_dd(id, flags) == DB_SUCCESS);

	valid_tablespaces_found +=
		(df_default.validate_to_dd(id, flags) == DB_SUCCESS);

	/* Make sense of these three possible locations.
	First, bail out if no tablespace files were found. */
	if (valid_tablespaces_found == 0) {
		if (!strict
		    && IF_WIN(GetLastError() == ERROR_FILE_NOT_FOUND
			      || GetLastError() == ERROR_PATH_NOT_FOUND,
			      errno == ENOENT)) {
			/* Suppress a message about a missing file. */
			goto corrupted;
		}

		os_file_get_last_error(operation_not_for_export,
				       !operation_not_for_export);
		if (!operation_not_for_export) {
			goto corrupted;
		}
		sql_print_error("InnoDB: Could not find a valid tablespace"
				" file for %.*s. %s",
				static_cast<int>(name.size()), name.data(),
				TROUBLESHOOT_DATADICT_MSG);
		goto corrupted;
	}
	if (!must_validate) {
		goto skip_validate;
	}

	/* Do not open any tablespaces if more than one tablespace with
	the correct space ID and flags were found. */
	if (df_default.is_open() && df_remote.is_open()) {
		ib::error()
			<< "A tablespace has been found in multiple places: "
			<< df_default.filepath()
			<< "(Space ID=" << df_default.space_id()
			<< ", Flags=" << df_default.flags()
			<< ") and "
			<< df_remote.filepath()
			<< "(Space ID=" << df_remote.space_id()
			<< ", Flags=" << df_remote.flags()
			<< (valid_tablespaces_found > 1 || srv_force_recovery
			    ? "); will not open"
			    : ")");

		/* Force-recovery will allow some tablespaces to be
		skipped by REDO if there was more than one file found.
		Unlike during the REDO phase of recovery, we now know
		if the tablespace is valid according to the dictionary,
		which was not available then. So if we did not force
		recovery and there is only one good tablespace, ignore
		any bad tablespaces. */
		if (valid_tablespaces_found > 1 || srv_force_recovery > 0) {
			/* If the file is not open it cannot be valid. */
			ut_ad(df_default.is_open() || !df_default.is_valid());
			ut_ad(df_remote.is_open()  || !df_remote.is_valid());

			/* Having established that, this is an easy way to
			look for corrupted data files. */
			if (df_default.is_open() != df_default.is_valid()
			    || df_remote.is_open() != df_remote.is_valid()) {
				goto corrupted;
			}
error:
			local_err = DB_ERROR;
			goto func_exit;
		}

		/* There is only one valid tablespace found and we did
		not use srv_force_recovery during REDO.  Use this one
		tablespace and clean up invalid tablespace pointers */
		if (df_default.is_open() && !df_default.is_valid()) {
			df_default.close();
			tablespaces_found--;
		}

		if (df_remote.is_open() && !df_remote.is_valid()) {
			df_remote.close();
			tablespaces_found--;
		}
	}

	/* At this point, there should be only one filepath. */
	ut_a(tablespaces_found == 1);
	ut_a(valid_tablespaces_found == 1);

skip_validate:
	const byte* first_page =
		df_default.is_open() ? df_default.get_first_page() :
		df_remote.get_first_page();

	fil_space_crypt_t* crypt_data = first_page
		? fil_space_read_crypt_data(fil_space_t::zip_size(flags),
					    first_page)
		: NULL;

	mysql_mutex_lock(&fil_system.mutex);
	space = fil_space_t::create(id, flags, purpose, crypt_data);
	if (!space) {
		mysql_mutex_unlock(&fil_system.mutex);
		goto error;
	}

	/* We do not measure the size of the file, that is why
	we pass the 0 below */

	space->add(
		df_remote.is_open() ? df_remote.filepath() :
		df_default.filepath(), OS_FILE_CLOSED, 0, false, true);
	mysql_mutex_unlock(&fil_system.mutex);

	if (must_validate && !srv_read_only_mode) {
		df_remote.close();
		df_default.close();
		if (space->acquire()) {
			if (purpose != FIL_TYPE_IMPORT) {
				fsp_flags_try_adjust(space, flags
						     & ~FSP_FLAGS_MEM_MASK);
			}
			space->release();
		}
	}

	goto func_exit;
}

/** Discover the correct IBD file to open given a remote or missing
filepath from the REDO log. Administrators can move a crashed
database to another location on the same machine and try to recover it.
Remote IBD files might be moved as well to the new location.
    The problem with this is that the REDO log contains the old location
which may be still accessible.  During recovery, if files are found in
both locations, we can chose on based on these priorities;
1. Default location
2. ISL location
3. REDO location
@param[in]	space_id	tablespace ID
@param[in]	df		Datafile object with path from redo
@return true if a valid datafile was found, false if not */
static
bool
fil_ibd_discover(
	ulint		space_id,
	Datafile&	df)
{
	Datafile	df_def_per;	/* default file-per-table datafile */
	RemoteDatafile	df_rem_per;	/* remote file-per-table datafile */

	/* Look for the datafile in the default location. */
	const char*	filename = df.filepath();
	const char*	basename = base_name(filename);

	/* If this datafile is file-per-table it will have a schema dir. */
	ulint		sep_found = 0;
	const char*	db = basename;
	for (; db > filename && sep_found < 2; db--) {
		switch (db[0]) {
#ifdef _WIN32
		case '\\':
#endif
		case '/':
			sep_found++;
		}
	}
	if (sep_found == 2) {
		db += 2;
		df_def_per.init(0);
		df_def_per.set_filepath(db);
		if (df_def_per.open_read_only(false) == DB_SUCCESS
		    && df_def_per.validate_for_recovery() == DB_SUCCESS
		    && df_def_per.space_id() == space_id) {
			df.set_filepath(df_def_per.filepath());
			df.open_read_only(false);
			return(true);
		}

		/* Look for a remote file-per-table tablespace. */

		switch (srv_operation) {
		case SRV_OPERATION_BACKUP:
		case SRV_OPERATION_RESTORE_DELTA:
		case SRV_OPERATION_BACKUP_NO_DEFER:
			ut_ad(0);
			break;
		case SRV_OPERATION_RESTORE_EXPORT:
		case SRV_OPERATION_RESTORE:
			break;
		case SRV_OPERATION_NORMAL:
		case SRV_OPERATION_EXPORT_RESTORED:
			size_t len= strlen(db);
			if (len <= 4 || strcmp(db + len - 4, dot_ext[IBD])) {
				break;
			}
			df_rem_per.open_link_file({db, len - 4});

			if (!df_rem_per.filepath()) {
				break;
			}

			/* An ISL file was found with contents. */
			if (df_rem_per.open_read_only(false) != DB_SUCCESS
				|| df_rem_per.validate_for_recovery()
				   != DB_SUCCESS) {

				/* Assume that this ISL file is intended to
				be used. Do not continue looking for another
				if this file cannot be opened or is not
				a valid IBD file. */
				ib::error() << "ISL file '"
					<< df_rem_per.link_filepath()
					<< "' was found but the linked file '"
					<< df_rem_per.filepath()
					<< "' could not be opened or is"
					" not correct.";
				return(false);
			}

			/* Use this file if it has the space_id from the
			FILE_ record. */
			if (df_rem_per.space_id() == space_id) {
				df.set_filepath(df_rem_per.filepath());
				df.open_read_only(false);
				return(true);
			}

			/* Since old MLOG records can use the same basename
			in multiple CREATE/DROP TABLE sequences, this ISL
			file could be pointing to a later version of this
			basename.ibd file which has a different space_id.
			Keep looking. */
		}
	}

	/* No ISL files were found in the default location. Use the location
	given in the redo log. */
	if (df.open_read_only(false) == DB_SUCCESS
	    && df.validate_for_recovery() == DB_SUCCESS
	    && df.space_id() == space_id) {
		return(true);
	}

	/* A datafile was not discovered for the filename given. */
	return(false);
}

bool fil_crypt_check(fil_space_crypt_t *crypt_data, const char *f_name)
{
  if (crypt_data->is_key_found())
    return true;
  sql_print_error("InnoDB: Encryption key is not found for %s", f_name);
  crypt_data->~fil_space_crypt_t();
  ut_free(crypt_data);
  return false;
}

/** Open an ibd tablespace and add it to the InnoDB data structures.
This is similar to fil_ibd_open() except that it is used while processing
the REDO log, so the data dictionary is not available and very little
validation is done. The tablespace name is extracred from the
dbname/tablename.ibd portion of the filename, which assumes that the file
is a file-per-table tablespace.  Any name will do for now.  General
tablespace names will be read from the dictionary after it has been
recovered.  The tablespace flags are read at this time from the first page
of the file in validate_for_recovery().
@param[in]	space_id	tablespace ID
@param[in]	filename	path/to/databasename/tablename.ibd
@param[out]	space		the tablespace, or NULL on error
@return status of the operation */
enum fil_load_status
fil_ibd_load(uint32_t space_id, const char *filename, fil_space_t *&space)
{
	/* If the a space is already in the file system cache with this
	space ID, then there is nothing to do. */
	mysql_mutex_lock(&fil_system.mutex);
	space = fil_space_get_by_id(space_id);
	mysql_mutex_unlock(&fil_system.mutex);

	if (space) {
		/* Compare the filename we are trying to open with the
		filename from the first node of the tablespace we opened
		previously. Fail if it is different. */
		fil_node_t* node = UT_LIST_GET_FIRST(space->chain);
		if (0 != strcmp(innobase_basename(filename),
				innobase_basename(node->name))) {
			ib::info()
				<< "Ignoring data file '" << filename
				<< "' with space ID " << space->id
				<< ". Another data file called " << node->name
				<< " exists with the same space ID.";
			space = NULL;
			return(FIL_LOAD_ID_CHANGED);
		}
		return(FIL_LOAD_OK);
	}

	if (srv_operation == SRV_OPERATION_RESTORE) {
		/* Replace absolute DATA DIRECTORY file paths with
		short names relative to the backup directory. */
		const char* name = strrchr(filename, '/');
#ifdef _WIN32
		if (const char *last = strrchr(filename, '\\')) {
			if (last > name) {
				name = last;
			}
		}
#endif
		if (name) {
			while (--name > filename
#ifdef _WIN32
			       && *name != '\\'
#endif
			       && *name != '/');
			if (name > filename) {
				filename = name + 1;
			}
		}
	}

	Datafile	file;
	file.set_filepath(filename);
	file.open_read_only(false);

	if (!file.is_open()) {
		/* The file has been moved or it is a remote datafile. */
		if (!fil_ibd_discover(space_id, file)
		    || !file.is_open()) {
			return(FIL_LOAD_NOT_FOUND);
		}
	}

	os_offset_t	size;
	bool		deferred_space = false;

	/* Read and validate the first page of the tablespace.
	Assign a tablespace name based on the tablespace type. */
	switch (file.validate_for_recovery()) {
		os_offset_t	minimum_size;
	case DB_SUCCESS:
		deferred_space = file.m_defer;

		if (deferred_space) {
			goto tablespace_check;
		}

		if (file.space_id() != space_id) {
			return(FIL_LOAD_ID_CHANGED);
		}
tablespace_check:
		/* Get and test the file size. */
		size = os_file_get_size(file.handle());

		/* Every .ibd file is created >= 4 pages in size.
		Smaller files cannot be OK. */
		minimum_size = os_offset_t(FIL_IBD_FILE_INITIAL_SIZE)
			<< srv_page_size_shift;

		if (size == static_cast<os_offset_t>(-1)) {
			/* The following call prints an error message */
			os_file_get_last_error(true);

			ib::error() << "Could not measure the size of"
				" single-table tablespace file '"
				<< file.filepath() << "'";
		} else if (deferred_space) {
			return FIL_LOAD_DEFER;
		} else if (size < minimum_size) {
			ib::error() << "The size of tablespace file '"
				<< file.filepath() << "' is only " << size
				<< ", should be at least " << minimum_size
				<< "!";
		} else {
			/* Everything is fine so far. */
			break;
		}

		/* fall through */

	case DB_TABLESPACE_EXISTS:
		return(FIL_LOAD_INVALID);

	default:
		return(FIL_LOAD_NOT_FOUND);
	}

	ut_ad(space == NULL);

	/* Adjust the memory-based flags that would normally be set by
	dict_tf_to_fsp_flags(). In recovery, we have no data dictionary. */
	uint32_t flags = file.flags();
	if (fil_space_t::is_compressed(flags)) {
		flags |= page_zip_level
			<< FSP_FLAGS_MEM_COMPRESSION_LEVEL;
	}

	const byte* first_page = file.get_first_page();
	fil_space_crypt_t* crypt_data = first_page
		? fil_space_read_crypt_data(fil_space_t::zip_size(flags),
					    first_page)
		: NULL;

	if (crypt_data && !fil_crypt_check(crypt_data, filename)) {
		return FIL_LOAD_INVALID;
	}

	mysql_mutex_lock(&fil_system.mutex);

	space = fil_space_t::create(
		space_id, flags, FIL_TYPE_TABLESPACE, crypt_data);

	if (space == NULL) {
		mysql_mutex_unlock(&fil_system.mutex);
		return(FIL_LOAD_INVALID);
	}

	ut_ad(space->id == file.space_id());
	ut_ad(space->id == space_id);

	/* We do not use the size information we have about the file, because
	the rounding formula for extents and pages is somewhat complex; we
	let fil_node_open() do that task. */

	space->add(file.filepath(), OS_FILE_CLOSED, 0, false, false);
	mysql_mutex_unlock(&fil_system.mutex);

	return(FIL_LOAD_OK);
}

/** Try to adjust FSP_SPACE_FLAGS if they differ from the expectations.
(Typically when upgrading from MariaDB 10.1.0..10.1.20.)
@param[in,out]	space		tablespace
@param[in]	flags		desired tablespace flags */
void fsp_flags_try_adjust(fil_space_t *space, uint32_t flags)
{
	ut_ad(!srv_read_only_mode);
	ut_ad(fil_space_t::is_valid_flags(flags, space->id));
	if (space->full_crc32() || fil_space_t::full_crc32(flags)) {
		return;
	}
	if (!space->size && (space->purpose != FIL_TYPE_TABLESPACE
			     || !space->get_size())) {
		return;
	}
	/* This code is executed during server startup while no
	connections are allowed. We do not need to protect against
	DROP TABLE by fil_space_acquire(). */
	mtr_t	mtr;
	mtr.start();
	if (buf_block_t* b = buf_page_get(
		    page_id_t(space->id, 0), space->zip_size(),
		    RW_X_LATCH, &mtr)) {
		uint32_t f = fsp_header_get_flags(b->page.frame);
		if (fil_space_t::full_crc32(f)) {
			goto func_exit;
		}
		if (fil_space_t::is_flags_equal(f, flags)) {
			goto func_exit;
		}
		/* Suppress the message if only the DATA_DIR flag to differs. */
		if ((f ^ flags) & ~(1U << FSP_FLAGS_POS_RESERVED)) {
			ib::warn()
				<< "adjusting FSP_SPACE_FLAGS of file '"
				<< UT_LIST_GET_FIRST(space->chain)->name
				<< "' from " << ib::hex(f)
				<< " to " << ib::hex(flags);
		}
		mtr.set_named_space(space);
		mtr.write<4,mtr_t::FORCED>(*b,
					   FSP_HEADER_OFFSET + FSP_SPACE_FLAGS
					   + b->page.frame, flags);
	}
func_exit:
	mtr.commit();
}

/** Determine if a matching tablespace exists in the InnoDB tablespace
memory cache. Note that if we have not done a crash recovery at the database
startup, there may be many tablespaces which are not yet in the memory cache.
@param[in]	id		Tablespace ID
@param[in]	table_flags	table flags
@return the tablespace
@retval	NULL	if no matching tablespace exists in the memory cache */
fil_space_t *fil_space_for_table_exists_in_mem(uint32_t id,
                                               uint32_t table_flags)
{
	const uint32_t expected_flags = dict_tf_to_fsp_flags(table_flags);

	mysql_mutex_lock(&fil_system.mutex);
	if (fil_space_t* space = fil_space_get_by_id(id)) {
		uint32_t tf = expected_flags & ~FSP_FLAGS_MEM_MASK;
		uint32_t sf = space->flags & ~FSP_FLAGS_MEM_MASK;

		if (!fil_space_t::is_flags_equal(tf, sf)
		    && !fil_space_t::is_flags_equal(sf, tf)) {
			goto func_exit;
		}

		/* Adjust the flags that are in FSP_FLAGS_MEM_MASK.
		FSP_SPACE_FLAGS will not be written back here. */
		space->flags = (space->flags & ~FSP_FLAGS_MEM_MASK)
			| (expected_flags & FSP_FLAGS_MEM_MASK);
		mysql_mutex_unlock(&fil_system.mutex);
		if (!srv_read_only_mode) {
			fsp_flags_try_adjust(space, expected_flags
					     & ~FSP_FLAGS_MEM_MASK);
		}
		return space;
	}

func_exit:
	mysql_mutex_unlock(&fil_system.mutex);
	return NULL;
}

/*============================ FILE I/O ================================*/

/** Report information about an invalid page access. */
ATTRIBUTE_COLD
static void fil_invalid_page_access_msg(const char *name,
                                        os_offset_t offset, ulint len,
                                        bool is_read)
{
  sql_print_error("%s %zu bytes at " UINT64PF
                  " outside the bounds of the file: %s",
                  is_read
                  ? "InnoDB: Trying to read"
                  : "[FATAL] InnoDB: Trying to write", len, offset, name);
  if (!is_read)
    abort();
}

/** Update the data structures on write completion */
inline void fil_node_t::complete_write()
{
  mysql_mutex_assert_not_owner(&fil_system.mutex);

  if (space->purpose != FIL_TYPE_TEMPORARY &&
      srv_file_flush_method != SRV_O_DIRECT_NO_FSYNC &&
      space->set_needs_flush())
  {
    mysql_mutex_lock(&fil_system.mutex);
    if (!space->is_in_unflushed_spaces)
    {
      space->is_in_unflushed_spaces= true;
      fil_system.unflushed_spaces.push_front(*space);
    }
    mysql_mutex_unlock(&fil_system.mutex);
  }
}

/** Read or write data.
@param type     I/O context
@param offset   offset in bytes
@param len      number of bytes
@param buf      the data to be read or written
@param bpage    buffer block (for type.is_async() completion callback)
@return status and file descriptor */
fil_io_t fil_space_t::io(const IORequest &type, os_offset_t offset, size_t len,
                         void *buf, buf_page_t *bpage)
{
	ut_ad(referenced());
	ut_ad(offset % UNIV_ZIP_SIZE_MIN == 0);
	ut_ad(len % 512 == 0); /* page_compressed */
	ut_ad(fil_validate_skip());
	ut_ad(type.is_read() || type.is_write());
	ut_ad(type.type != IORequest::DBLWR_BATCH);

	if (type.is_read()) {
		srv_stats.data_read.add(len);
	} else {
		ut_ad(!srv_read_only_mode || this == fil_system.temp_space);
		srv_stats.data_written.add(len);
	}

	fil_node_t* node= UT_LIST_GET_FIRST(chain);
	ut_ad(node);
	ulint p = static_cast<ulint>(offset >> srv_page_size_shift);
	dberr_t err;

	if (type.type == IORequest::READ_ASYNC && is_stopping()) {
		err = DB_TABLESPACE_DELETED;
		node = nullptr;
		goto release;
	}

	DBUG_EXECUTE_IF("intermittent_recovery_failure",
			if (type.is_read() && !(~get_rnd_value() & 0x3ff0))
			goto io_error;);

	DBUG_EXECUTE_IF("intermittent_read_failure",
			if (srv_was_started && type.is_read() &&
			    !(~get_rnd_value() & 0x3ff0)) goto io_error;);

	if (UNIV_LIKELY_NULL(UT_LIST_GET_NEXT(chain, node))) {
		ut_ad(this == fil_system.sys_space
		      || this == fil_system.temp_space);
		ut_ad(!(offset & ((1 << srv_page_size_shift) - 1)));

		while (node->size <= p) {
			p -= node->size;
			node = UT_LIST_GET_NEXT(chain, node);
			if (!node) {
fail:
				if (type.type != IORequest::READ_ASYNC) {
					fil_invalid_page_access_msg(
						node->name,
						offset, len,
						type.is_read());
				}
#ifndef DBUG_OFF
io_error:
#endif
				set_corrupted();
				err = DB_CORRUPTION;
				node = nullptr;
				goto release;
			}
		}

		offset = os_offset_t{p} << srv_page_size_shift;
	}

	if (UNIV_UNLIKELY(node->size <= p)) {
		goto fail;
	}

	if (type.type == IORequest::PUNCH_RANGE) {
		err = os_file_punch_hole(node->handle, offset, len);
		/* Punch hole is not supported, make space not to
		support punch hole */
		if (UNIV_UNLIKELY(err == DB_IO_NO_PUNCH_HOLE)) {
			node->punch_hole = false;
			err = DB_SUCCESS;
		}
		goto release_sync_write;
	} else {
		/* Queue the aio request */
		err = os_aio(IORequest{bpage, type.slot, node, type.type},
			     buf, offset, len);
	}

	if (!type.is_async()) {
		if (type.is_write()) {
release_sync_write:
			node->complete_write();
release:
			release();
			goto func_exit;
		}
		ut_ad(fil_validate_skip());
	}
	if (err != DB_SUCCESS) {
		goto release;
	}
func_exit:
	return {err, node};
}

#include <tpool.h>

void IORequest::write_complete(int io_error) const
{
  ut_ad(fil_validate_skip());
  ut_ad(node);
  ut_ad(is_write());
  node->complete_write();

  if (!bpage)
  {
    ut_ad(!srv_read_only_mode);
    if (type == IORequest::DBLWR_BATCH)
      buf_dblwr.flush_buffered_writes_completed(*this);
    else
      ut_ad(type == IORequest::WRITE_ASYNC);
  }
  else
    buf_page_write_complete(*this, io_error);

  node->space->release();
}

void IORequest::read_complete(int io_error) const
{
  ut_ad(fil_validate_skip());
  ut_ad(node);
  ut_ad(is_read());
  ut_ad(bpage);

  /* IMPORTANT: since i/o handling for reads will read also the insert
  buffer in fil_system.sys_space, we have to be very careful not to
  introduce deadlocks. We never close fil_system.sys_space data files
  and never issue asynchronous reads of change buffer pages. */
  const page_id_t id(bpage->id());

  if (UNIV_UNLIKELY(io_error != 0))
  {
    sql_print_error("InnoDB: Read error %d of page " UINT32PF " in file %s",
                    io_error, id.page_no(), node->name);
    buf_pool.corrupted_evict(bpage, buf_page_t::READ_FIX);
  corrupted:
    if (recv_recovery_is_on() && !srv_force_recovery)
    {
      mysql_mutex_lock(&recv_sys.mutex);
      recv_sys.set_corrupt_fs();
      mysql_mutex_unlock(&recv_sys.mutex);
    }
  }
  else if (dberr_t err= bpage->read_complete(*node))
  {
    if (err != DB_FAIL)
      ib::error() << "Failed to read page " << id.page_no()
                  << " from file '" << node->name << "': " << err;
    goto corrupted;
  }

  node->space->release();
}

/** Flush to disk the writes in file spaces of the given type
possibly cached by the OS. */
void fil_flush_file_spaces()
{
  if (srv_file_flush_method == SRV_O_DIRECT_NO_FSYNC)
  {
    ut_d(mysql_mutex_lock(&fil_system.mutex));
    ut_ad(fil_system.unflushed_spaces.empty());
    ut_d(mysql_mutex_unlock(&fil_system.mutex));
    return;
  }

rescan:
  mysql_mutex_lock(&fil_system.mutex);

  for (fil_space_t &space : fil_system.unflushed_spaces)
  {
    if (space.needs_flush_not_stopping())
    {
      space.reacquire();
      mysql_mutex_unlock(&fil_system.mutex);
      space.flush_low();
      space.release();
      goto rescan;
    }
  }

  mysql_mutex_unlock(&fil_system.mutex);
}

/** Functor to validate the file node list of a tablespace. */
struct	Check {
	/** Total size of file nodes visited so far */
	ulint	size;
	/** Total number of open files visited so far */
	ulint	n_open;

	/** Constructor */
	Check() : size(0), n_open(0) {}

	/** Visit a file node
	@param[in]	elem	file node to visit */
	void	operator()(const fil_node_t* elem)
	{
		n_open += elem->is_open();
		size += elem->size;
	}

	/** Validate a tablespace.
	@param[in]	space	tablespace to validate
	@return		number of open file nodes */
	static ulint validate(const fil_space_t* space)
	{
		mysql_mutex_assert_owner(&fil_system.mutex);
		Check	check;
		ut_list_validate(space->chain, check);
		ut_a(space->size == check.size);

		switch (space->id) {
		case TRX_SYS_SPACE:
			ut_ad(fil_system.sys_space == NULL
			      || fil_system.sys_space == space);
			break;
		case SRV_TMP_SPACE_ID:
			ut_ad(fil_system.temp_space == NULL
			      || fil_system.temp_space == space);
			break;
		default:
			break;
		}

		return(check.n_open);
	}
};

/******************************************************************//**
Checks the consistency of the tablespace cache.
@return true if ok */
bool fil_validate()
{
	ulint		n_open		= 0;

	mysql_mutex_lock(&fil_system.mutex);

	for (fil_space_t &space : fil_system.space_list) {
		n_open += Check::validate(&space);
	}

	ut_a(fil_system.n_open == n_open);

	mysql_mutex_unlock(&fil_system.mutex);

	return(true);
}

/*********************************************************************//**
Sets the file page type. */
void
fil_page_set_type(
/*==============*/
	byte*	page,	/*!< in/out: file page */
	ulint	type)	/*!< in: type */
{
	ut_ad(page);

	mach_write_to_2(page + FIL_PAGE_TYPE, type);
}

/********************************************************************//**
Delete the tablespace file and any related files like .cfg.
This should not be called for temporary tables.
@param[in] ibd_filepath File path of the IBD tablespace */
void fil_delete_file(const char *ibd_filepath)
{
  ib::info() << "Deleting " << ibd_filepath;
  os_file_delete_if_exists(innodb_data_file_key, ibd_filepath, nullptr);

  if (char *cfg_filepath= fil_make_filepath(ibd_filepath,
					    fil_space_t::name_type{}, CFG,
					    false))
  {
    os_file_delete_if_exists(innodb_data_file_key, cfg_filepath, nullptr);
    ut_free(cfg_filepath);
  }
}

#ifdef UNIV_DEBUG
/** Check that a tablespace is valid for mtr_commit().
@param[in]	space	persistent tablespace that has been changed */
static
void
fil_space_validate_for_mtr_commit(
	const fil_space_t*	space)
{
	mysql_mutex_assert_not_owner(&fil_system.mutex);
	ut_ad(space != NULL);
	ut_ad(space->purpose == FIL_TYPE_TABLESPACE);
	ut_ad(!is_predefined_tablespace(space->id));

	/* We are serving mtr_commit(). While there is an active
	mini-transaction, we should have !space->stop_new_ops. This is
	guaranteed by meta-data locks or transactional locks. */
	ut_ad(!space->is_stopping()
	      || space->is_being_truncated /* fil_truncate_prepare() */
	      || space->referenced());
}
#endif /* UNIV_DEBUG */

/** Note that a non-predefined persistent tablespace has been modified
by redo log.
@param[in,out]	space	tablespace */
void
fil_names_dirty(
	fil_space_t*	space)
{
#ifndef SUX_LOCK_GENERIC
	ut_ad(log_sys.latch.is_write_locked());
#endif
	ut_ad(recv_recovery_is_on());
	ut_ad(log_sys.get_lsn() != 0);
	ut_ad(space->max_lsn == 0);
	ut_d(fil_space_validate_for_mtr_commit(space));

	fil_system.named_spaces.push_back(*space);
	space->max_lsn = log_sys.get_lsn();
}

/** Write a FILE_MODIFY record when a non-predefined persistent
tablespace was modified for the first time since fil_names_clear(). */
ATTRIBUTE_NOINLINE ATTRIBUTE_COLD void mtr_t::name_write()
{
#ifndef SUX_LOCK_GENERIC
  ut_ad(log_sys.latch.is_write_locked());
#endif
  ut_d(fil_space_validate_for_mtr_commit(m_user_space));
  ut_ad(!m_user_space->max_lsn);
  m_user_space->max_lsn= log_sys.get_lsn();

  fil_system.named_spaces.push_back(*m_user_space);
  ut_ad(UT_LIST_GET_LEN(m_user_space->chain) == 1);

  mtr_t mtr;
  mtr.start();
  fil_name_write(m_user_space->id,
                 UT_LIST_GET_FIRST(m_user_space->chain)->name,
                 &mtr);
  mtr.commit_files();
}

/** On a log checkpoint, reset fil_names_dirty_and_write() flags
and write out FILE_MODIFY if needed, and write FILE_CHECKPOINT.
@param lsn  checkpoint LSN
@return current LSN */
lsn_t fil_names_clear(lsn_t lsn)
{
	mtr_t	mtr;

#ifndef SUX_LOCK_GENERIC
	ut_ad(log_sys.latch.is_write_locked());
#endif
	ut_ad(lsn);
	ut_ad(log_sys.is_latest());

	mtr.start();

	for (auto it = fil_system.named_spaces.begin();
	     it != fil_system.named_spaces.end(); ) {
		if (mtr.get_log_size() + strlen(it->chain.start->name)
		    >= recv_sys.MTR_SIZE_MAX - (3 + 5)) {
			/* Prevent log parse buffer overflow */
			mtr.commit_files();
			mtr.start();
		}

		auto next = std::next(it);

		ut_ad(it->max_lsn > 0);
		if (it->max_lsn < lsn) {
			/* The tablespace was last dirtied before the
			checkpoint LSN. Remove it from the list, so
			that if the tablespace is not going to be
			modified any more, subsequent checkpoints will
			avoid calling fil_names_write() on it. */
			it->max_lsn = 0;
			fil_system.named_spaces.erase(it);
		}

		/* max_lsn is the last LSN where fil_names_dirty_and_write()
		was called. If we kept track of "min_lsn" (the first LSN
		where max_lsn turned nonzero), we could avoid the
		fil_names_write() call if min_lsn > lsn. */
		ut_ad(UT_LIST_GET_LEN((*it).chain) == 1);
		fil_name_write((*it).id, UT_LIST_GET_FIRST((*it).chain)->name,
			       &mtr);
		it = next;
	}

	return mtr.commit_files(lsn);
}

/* Unit Tests */
#ifdef UNIV_ENABLE_UNIT_TEST_MAKE_FILEPATH
#define MF  fil_make_filepath
#define DISPLAY ib::info() << path
void
test_make_filepath()
{
	char* path;
	const char* long_path =
		"this/is/a/very/long/path/including/a/very/"
		"looooooooooooooooooooooooooooooooooooooooooooooooo"
		"oooooooooooooooooooooooooooooooooooooooooooooooooo"
		"oooooooooooooooooooooooooooooooooooooooooooooooooo"
		"oooooooooooooooooooooooooooooooooooooooooooooooooo"
		"oooooooooooooooooooooooooooooooooooooooooooooooooo"
		"oooooooooooooooooooooooooooooooooooooooooooooooooo"
		"oooooooooooooooooooooooooooooooooooooooooooooooooo"
		"oooooooooooooooooooooooooooooooooooooooooooooooooo"
		"oooooooooooooooooooooooooooooooooooooooooooooooooo"
		"oooooooooooooooooooooooooooooooooooooooooooooooong"
		"/folder/name";
	path = MF("/this/is/a/path/with/a/filename", NULL, IBD, false); DISPLAY;
	path = MF("/this/is/a/path/with/a/filename", NULL, ISL, false); DISPLAY;
	path = MF("/this/is/a/path/with/a/filename", NULL, CFG, false); DISPLAY;
	path = MF("/this/is/a/path/with/a/filename.ibd", NULL, IBD, false); DISPLAY;
	path = MF("/this/is/a/path/with/a/filename.ibd", NULL, IBD, false); DISPLAY;
	path = MF("/this/is/a/path/with/a/filename.dat", NULL, IBD, false); DISPLAY;
	path = MF(NULL, "tablespacename", NO_EXT, false); DISPLAY;
	path = MF(NULL, "tablespacename", IBD, false); DISPLAY;
	path = MF(NULL, "dbname/tablespacename", NO_EXT, false); DISPLAY;
	path = MF(NULL, "dbname/tablespacename", IBD, false); DISPLAY;
	path = MF(NULL, "dbname/tablespacename", ISL, false); DISPLAY;
	path = MF(NULL, "dbname/tablespacename", CFG, false); DISPLAY;
	path = MF(NULL, "dbname\\tablespacename", NO_EXT, false); DISPLAY;
	path = MF(NULL, "dbname\\tablespacename", IBD, false); DISPLAY;
	path = MF("/this/is/a/path", "dbname/tablespacename", IBD, false); DISPLAY;
	path = MF("/this/is/a/path", "dbname/tablespacename", IBD, true); DISPLAY;
	path = MF("./this/is/a/path", "dbname/tablespacename.ibd", IBD, true); DISPLAY;
	path = MF("this\\is\\a\\path", "dbname/tablespacename", IBD, true); DISPLAY;
	path = MF("/this/is/a/path", "dbname\\tablespacename", IBD, true); DISPLAY;
	path = MF(long_path, NULL, IBD, false); DISPLAY;
	path = MF(long_path, "tablespacename", IBD, false); DISPLAY;
	path = MF(long_path, "tablespacename", IBD, true); DISPLAY;
}
#endif /* UNIV_ENABLE_UNIT_TEST_MAKE_FILEPATH */
/* @} */

/** Determine the block size of the data file.
@param[in]	space		tablespace
@param[in]	offset		page number
@return	block size */
ulint fil_space_get_block_size(const fil_space_t *space, unsigned offset)
{
	ulint block_size = 512;

	for (fil_node_t* node = UT_LIST_GET_FIRST(space->chain);
	     node != NULL;
	     node = UT_LIST_GET_NEXT(chain, node)) {
		block_size = node->block_size;
		if (node->size > offset) {
			ut_ad(node->size <= 0xFFFFFFFFU);
			break;
		}
		offset -= static_cast<unsigned>(node->size);
	}

	/* Currently supporting block size up to 4K,
	fall back to default if bigger requested. */
	if (block_size > 4096) {
		block_size = 512;
	}

	return block_size;
}

/** @return the tablespace name (databasename/tablename) */
fil_space_t::name_type fil_space_t::name() const
{
  switch (id) {
  case 0:
    return name_type{"innodb_system", 13};
  case SRV_TMP_SPACE_ID:
    return name_type{"innodb_temporary", 16};
  }

  if (!UT_LIST_GET_FIRST(chain) || srv_is_undo_tablespace(id))
    return name_type{};

  ut_ad(purpose != FIL_TYPE_TEMPORARY);
  ut_ad(UT_LIST_GET_LEN(chain) == 1);

  const char *path= UT_LIST_GET_FIRST(chain)->name;
  const char *sep= strchr(path, '/');
  ut_ad(sep);

  while (const char *next_sep= strchr(sep + 1, '/'))
    path= sep + 1, sep= next_sep;

#ifdef _WIN32
  if (const char *last_sep= strchr(path, '\\'))
    if (last_sep < sep)
      path= last_sep;
#endif

  size_t len= strlen(path);
  ut_ad(len > 4);
  len-= 4;
  ut_ad(!strcmp(&path[len], DOT_IBD));

  return name_type{path, len};
}

#ifdef UNIV_DEBUG

fil_space_t *fil_space_t::next_in_space_list()
{
  space_list_t::iterator it(this);
  auto end= fil_system.space_list.end();
  if (it == end)
    return nullptr;
  ++it;
  return it == end ? nullptr : &*it;
}

fil_space_t *fil_space_t::prev_in_space_list()
{
  space_list_t::iterator it(this);
  if (it == fil_system.space_list.begin())
    return nullptr;
  --it;
  return &*it;
}

fil_space_t *fil_space_t::next_in_unflushed_spaces()
{
  sized_ilist<fil_space_t, unflushed_spaces_tag_t>::iterator it(this);
  auto end= fil_system.unflushed_spaces.end();
  if (it == end)
    return nullptr;
  ++it;
  return it == end ? nullptr : &*it;
}

fil_space_t *fil_space_t::prev_in_unflushed_spaces()
{
  sized_ilist<fil_space_t, unflushed_spaces_tag_t>::iterator it(this);
  if (it == fil_system.unflushed_spaces.begin())
    return nullptr;
  --it;
  return &*it;
}

#endif<|MERGE_RESOLUTION|>--- conflicted
+++ resolved
@@ -1579,6 +1579,13 @@
 
   if (space->purpose == FIL_TYPE_TABLESPACE)
   {
+    if (id >= srv_undo_space_id_start &&
+        id < srv_undo_space_id_start + srv_undo_tablespaces_open)
+    {
+      os_file_delete(innodb_data_file_key, space->chain.start->name);
+      goto deleted;
+    }
+
     /* Before deleting the file, persistently write a log record. */
     mtr_t mtr;
     mtr.start();
@@ -1600,6 +1607,7 @@
     ut_free(cfg_name);
   }
 
+ deleted:
   mysql_mutex_lock(&fil_system.mutex);
   ut_ad(space == fil_space_get_by_id(id));
   pending=
@@ -1655,20 +1663,12 @@
 	while (buf_flush_list_space(space));
 
 	space->x_unlock();
-<<<<<<< HEAD
-        log_sys.latch.wr_lock(SRW_LOCK_CALL);
-=======
 	log_sys.latch.wr_lock(SRW_LOCK_CALL);
->>>>>>> 9130b6c3
 	if (space->max_lsn != 0) {
 		ut_d(space->max_lsn = 0);
 		fil_system.named_spaces.remove(*space);
 	}
-<<<<<<< HEAD
-        log_sys.latch.wr_unlock();
-=======
 	log_sys.latch.wr_unlock();
->>>>>>> 9130b6c3
 	fil_space_free_low(space);
 }
 
