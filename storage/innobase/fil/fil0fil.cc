/*****************************************************************************

Copyright (c) 1995, 2021, Oracle and/or its affiliates. All Rights Reserved.
Copyright (c) 2014, 2021, MariaDB Corporation.

This program is free software; you can redistribute it and/or modify it under
the terms of the GNU General Public License as published by the Free Software
Foundation; version 2 of the License.

This program is distributed in the hope that it will be useful, but WITHOUT
ANY WARRANTY; without even the implied warranty of MERCHANTABILITY or FITNESS
FOR A PARTICULAR PURPOSE. See the GNU General Public License for more details.

You should have received a copy of the GNU General Public License along with
this program; if not, write to the Free Software Foundation, Inc.,
51 Franklin Street, Fifth Floor, Boston, MA 02110-1335 USA

*****************************************************************************/

/**************************************************//**
@file fil/fil0fil.cc
The tablespace memory cache

Created 10/25/1995 Heikki Tuuri
*******************************************************/

#include "fil0fil.h"
#include "fil0crypt.h"

#include "btr0btr.h"
#include "buf0buf.h"
#include "dict0boot.h"
#include "dict0dict.h"
#include "dict0load.h"
#include "fsp0file.h"
#include "fsp0fsp.h"
#include "hash0hash.h"
#include "log0log.h"
#include "log0recv.h"
#include "mach0data.h"
#include "mtr0log.h"
#include "os0file.h"
#include "page0zip.h"
#include "row0mysql.h"
#include "srv0start.h"
#include "trx0purge.h"
#include "buf0lru.h"
#include "ibuf0ibuf.h"
#include "os0event.h"
#include "sync0sync.h"
#include "buf0flu.h"
#include "os0api.h"
#ifdef UNIV_LINUX
# include <sys/types.h>
# include <sys/sysmacros.h>
# include <dirent.h>
#endif

/** Tries to close a file in the LRU list. The caller must hold the fil_sys
mutex.
@return true if success, false if should retry later; since i/o's
generally complete in < 100 ms, and as InnoDB writes at most 128 pages
from the buffer pool in a batch, and then immediately flushes the
files, there is a good chance that the next time we find a suitable
node from the LRU list.
@param[in] print_info	if true, prints information why it
                        cannot close a file */
static
bool
fil_try_to_close_file_in_LRU(bool print_info);

/** Test if a tablespace file can be renamed to a new filepath by checking
if that the old filepath exists and the new filepath does not exist.
@param[in]	old_path	old filepath
@param[in]	new_path	new filepath
@param[in]	is_discarded	whether the tablespace is discarded
@param[in]	replace_new	whether to ignore the existence of new_path
@return innodb error code */
static dberr_t
fil_rename_tablespace_check(
	const char*	old_path,
	const char*	new_path,
	bool		is_discarded,
	bool		replace_new = false);
/** Rename a single-table tablespace.
The tablespace must exist in the memory cache.
@param[in]	id		tablespace identifier
@param[in]	old_path	old file name
@param[in]	new_name	new table name in the
databasename/tablename format
@param[in]	new_path_in	new file name,
or NULL if it is located in the normal data directory
@return true if success */
static bool
fil_rename_tablespace(
	ulint		id,
	const char*	old_path,
	const char*	new_name,
	const char*	new_path_in);

/*
		IMPLEMENTATION OF THE TABLESPACE MEMORY CACHE
		=============================================

The tablespace cache is responsible for providing fast read/write access to
tablespaces and logs of the database. File creation and deletion is done
in other modules which know more of the logic of the operation, however.

A tablespace consists of a chain of files. The size of the files does not
have to be divisible by the database block size, because we may just leave
the last incomplete block unused. When a new file is appended to the
tablespace, the maximum size of the file is also specified. At the moment,
we think that it is best to extend the file to its maximum size already at
the creation of the file, because then we can avoid dynamically extending
the file when more space is needed for the tablespace.

A block's position in the tablespace is specified with a 32-bit unsigned
integer. The files in the chain are thought to be catenated, and the block
corresponding to an address n is the nth block in the catenated file (where
the first block is named the 0th block, and the incomplete block fragments
at the end of files are not taken into account). A tablespace can be extended
by appending a new file at the end of the chain.

Our tablespace concept is similar to the one of Oracle.

To acquire more speed in disk transfers, a technique called disk striping is
sometimes used. This means that logical block addresses are divided in a
round-robin fashion across several disks. Windows NT supports disk striping,
so there we do not need to support it in the database. Disk striping is
implemented in hardware in RAID disks. We conclude that it is not necessary
to implement it in the database. Oracle 7 does not support disk striping,
either.

Another trick used at some database sites is replacing tablespace files by
raw disks, that is, the whole physical disk drive, or a partition of it, is
opened as a single file, and it is accessed through byte offsets calculated
from the start of the disk or the partition. This is recommended in some
books on database tuning to achieve more speed in i/o. Using raw disk
certainly prevents the OS from fragmenting disk space, but it is not clear
if it really adds speed. We measured on the Pentium 100 MHz + NT + NTFS file
system + EIDE Conner disk only a negligible difference in speed when reading
from a file, versus reading from a raw disk.

To have fast access to a tablespace or a log file, we put the data structures
to a hash table. Each tablespace and log file is given an unique 32-bit
identifier.

Some operating systems do not support many open files at the same time,
though NT seems to tolerate at least 900 open files. Therefore, we put the
open files in an LRU-list. If we need to open another file, we may close the
file at the end of the LRU-list. When an i/o-operation is pending on a file,
the file cannot be closed. We take the file nodes with pending i/o-operations
out of the LRU-list and keep a count of pending operations. When an operation
completes, we decrement the count and return the file node to the LRU-list if
the count drops to zero. */

/** Reference to the server data directory. Usually it is the
current working directory ".", but in the MySQL Embedded Server Library
it is an absolute path. */
const char*	fil_path_to_mysql_datadir;

/** Common InnoDB file extensions */
const char* dot_ext[] = { "", ".ibd", ".isl", ".cfg" };

/** The number of fsyncs done to the log */
ulint	fil_n_log_flushes			= 0;

/** Number of pending redo log flushes */
ulint	fil_n_pending_log_flushes		= 0;
/** Number of pending tablespace flushes */
ulint	fil_n_pending_tablespace_flushes	= 0;

/** The tablespace memory cache. This variable is NULL before the module is
initialized. */
fil_system_t	fil_system;

/** At this age or older a space/page will be rotated */
UNIV_INTERN extern uint srv_fil_crypt_rotate_key_age;
UNIV_INTERN extern ib_mutex_t fil_crypt_threads_mutex;

/** Determine if user has explicitly disabled fsync(). */
# define fil_buffering_disabled(s)	\
	((s)->purpose == FIL_TYPE_TABLESPACE	\
	 && srv_file_flush_method	\
	 == SRV_O_DIRECT_NO_FSYNC)

/** Determine if the space id is a user tablespace id or not.
@param[in]	space_id	Space ID to check
@return true if it is a user tablespace ID */
inline
bool
fil_is_user_tablespace_id(ulint space_id)
{
	return(space_id != TRX_SYS_SPACE
	       && space_id != SRV_TMP_SPACE_ID
	       && !srv_is_undo_tablespace(space_id));
}

#ifdef UNIV_DEBUG
/** Try fil_validate() every this many times */
# define FIL_VALIDATE_SKIP	17

/******************************************************************//**
Checks the consistency of the tablespace cache some of the time.
@return true if ok or the check was skipped */
static
bool
fil_validate_skip(void)
/*===================*/
{
	/** The fil_validate() call skip counter. */
	static Atomic_counter<uint32_t> fil_validate_count;

	/* We want to reduce the call frequency of the costly fil_validate()
	check in debug builds. */
	return (fil_validate_count++ % FIL_VALIDATE_SKIP) || fil_validate();
}
#endif /* UNIV_DEBUG */

/********************************************************************//**
Determines if a file node belongs to the least-recently-used list.
@return true if the file belongs to fil_system.LRU mutex. */
UNIV_INLINE
bool
fil_space_belongs_in_lru(
/*=====================*/
	const fil_space_t*	space)	/*!< in: file space */
{
	switch (space->purpose) {
	case FIL_TYPE_TEMPORARY:
	case FIL_TYPE_LOG:
		return(false);
	case FIL_TYPE_TABLESPACE:
		return(fil_is_user_tablespace_id(space->id));
	case FIL_TYPE_IMPORT:
		return(true);
	}

	ut_ad(0);
	return(false);
}

/********************************************************************//**
NOTE: you must call fil_mutex_enter_and_prepare_for_io() first!

Prepares a file node for i/o. Opens the file if it is closed. Updates the
pending i/o's field in the node and the system appropriately. Takes the node
off the LRU list if it is in the LRU list. The caller must hold the fil_sys
mutex.
@return false if the file can't be opened, otherwise true */
static
bool
fil_node_prepare_for_io(
/*====================*/
	fil_node_t*	node,	/*!< in: file node */
	fil_space_t*	space);	/*!< in: space */

/** Update the data structures when an i/o operation finishes.
@param[in,out] node		file node
@param[in] type			IO context */
static
void
fil_node_complete_io(fil_node_t* node, const IORequest& type);

/** Reads data from a space to a buffer. Remember that the possible incomplete
blocks at the end of file are ignored: they are not taken into account when
calculating the byte offset within a space.
@param[in]	page_id		page id
@param[in]	zip_size	ROW_FORMAT=COMPRESSED page size, or 0
@param[in]	byte_offset	remainder of offset in bytes; in aio this
must be divisible by the OS block size
@param[in]	len		how many bytes to read; this must not cross a
file boundary; in aio this must be a block size multiple
@param[in,out]	buf		buffer where to store data read; in aio this
must be appropriately aligned
@return DB_SUCCESS, or DB_TABLESPACE_DELETED if we are trying to do
i/o on a tablespace which does not exist */
UNIV_INLINE
dberr_t
fil_read(
	const page_id_t		page_id,
	ulint			zip_size,
	ulint			byte_offset,
	ulint			len,
	void*			buf)
{
	return(fil_io(IORequestRead, true, page_id, zip_size,
			byte_offset, len, buf, NULL));
}

/** Writes data to a space from a buffer. Remember that the possible incomplete
blocks at the end of file are ignored: they are not taken into account when
calculating the byte offset within a space.
@param[in]	page_id		page id
@param[in]	zip_size	ROW_FORMAT=COMPRESSED page size, or 0
@param[in]	byte_offset	remainder of offset in bytes; in aio this
must be divisible by the OS block size
@param[in]	len		how many bytes to write; this must not cross
a file boundary; in aio this must be a block size multiple
@param[in]	buf		buffer from which to write; in aio this must
be appropriately aligned
@return DB_SUCCESS, or DB_TABLESPACE_DELETED if we are trying to do
i/o on a tablespace which does not exist */
UNIV_INLINE
dberr_t
fil_write(
	const page_id_t		page_id,
	ulint			zip_size,
	ulint			byte_offset,
	ulint			len,
	void*			buf)
{
	ut_ad(!srv_read_only_mode);

	return(fil_io(IORequestWrite, true, page_id, zip_size,
		      byte_offset, len, buf, NULL));
}

/*******************************************************************//**
Returns the table space by a given id, NULL if not found.
It is unsafe to dereference the returned pointer. It is fine to check
for NULL. */
fil_space_t*
fil_space_get_by_id(
/*================*/
	ulint	id)	/*!< in: space id */
{
	fil_space_t*	space;

	ut_ad(fil_system.is_initialised());
	ut_ad(mutex_own(&fil_system.mutex));

	HASH_SEARCH(hash, fil_system.spaces, id,
		    fil_space_t*, space,
		    ut_ad(space->magic_n == FIL_SPACE_MAGIC_N),
		    space->id == id);

	return(space);
}

/** Look up a tablespace.
The caller should hold an InnoDB table lock or a MDL that prevents
the tablespace from being dropped during the operation,
or the caller should be in single-threaded crash recovery mode
(no user connections that could drop tablespaces).
If this is not the case, fil_space_acquire() and fil_space_t::release()
should be used instead.
@param[in]	id	tablespace ID
@return tablespace, or NULL if not found */
fil_space_t*
fil_space_get(
	ulint	id)
{
	mutex_enter(&fil_system.mutex);
	fil_space_t*	space = fil_space_get_by_id(id);
	mutex_exit(&fil_system.mutex);
	ut_ad(space == NULL || space->purpose != FIL_TYPE_LOG);
	return(space);
}

/**********************************************************************//**
Checks if all the file nodes in a space are flushed.
@return true if all are flushed */
static
bool
fil_space_is_flushed(
/*=================*/
	fil_space_t*	space)	/*!< in: space */
{
	ut_ad(mutex_own(&fil_system.mutex));

	for (const fil_node_t* node = UT_LIST_GET_FIRST(space->chain);
	     node != NULL;
	     node = UT_LIST_GET_NEXT(chain, node)) {

		if (node->needs_flush) {

			ut_ad(!fil_buffering_disabled(space));
			return(false);
		}
	}

	return(true);
}

/** Validate the compression algorithm for full crc32 format.
@param[in]	space	tablespace object
@return whether the compression algorithm support */
static bool fil_comp_algo_validate(const fil_space_t* space)
{
	if (!space->full_crc32()) {
		return true;
	}

	DBUG_EXECUTE_IF("fil_comp_algo_validate_fail",
			return false;);

	ulint	comp_algo = space->get_compression_algo();
	switch (comp_algo) {
	case PAGE_UNCOMPRESSED:
	case PAGE_ZLIB_ALGORITHM:
#ifdef HAVE_LZ4
	case PAGE_LZ4_ALGORITHM:
#endif /* HAVE_LZ4 */
#ifdef HAVE_LZO
	case PAGE_LZO_ALGORITHM:
#endif /* HAVE_LZO */
#ifdef HAVE_LZMA
	case PAGE_LZMA_ALGORITHM:
#endif /* HAVE_LZMA */
#ifdef HAVE_BZIP2
	case PAGE_BZIP2_ALGORITHM:
#endif /* HAVE_BZIP2 */
#ifdef HAVE_SNAPPY
	case PAGE_SNAPPY_ALGORITHM:
#endif /* HAVE_SNAPPY */
		return true;
	}

	return false;
}

/** Append a file to the chain of files of a space.
@param[in]	name		file name of a file that is not open
@param[in]	handle		file handle, or OS_FILE_CLOSED
@param[in]	size		file size in entire database pages
@param[in]	is_raw		whether this is a raw device
@param[in]	atomic_write	true if atomic write could be enabled
@param[in]	max_pages	maximum number of pages in file,
or ULINT_MAX for unlimited
@return file object */
fil_node_t* fil_space_t::add(const char* name, pfs_os_file_t handle,
			     ulint size, bool is_raw, bool atomic_write,
			     ulint max_pages)
{
	fil_node_t*	node;

	ut_ad(name != NULL);
	ut_ad(fil_system.is_initialised());

	node = reinterpret_cast<fil_node_t*>(ut_zalloc_nokey(sizeof(*node)));

	node->handle = handle;

	node->name = mem_strdup(name);

	ut_a(!is_raw || srv_start_raw_disk_in_use);

	node->is_raw_disk = is_raw;

	node->size = size;

	node->magic_n = FIL_NODE_MAGIC_N;

	node->init_size = size;
	node->max_size = max_pages;

	node->space = this;

	node->atomic_write = atomic_write;

	mutex_enter(&fil_system.mutex);
	this->size += size;
	UT_LIST_ADD_LAST(chain, node);
	if (node->is_open()) {
		fil_system.n_open++;
	}
	mutex_exit(&fil_system.mutex);

	return node;
}

/** Open a file node of a tablespace.
@param[in,out]	node	File node
@return false if the file can't be opened, otherwise true */
static bool fil_node_open_file(fil_node_t* node)
{
	bool		success;
	bool		read_only_mode;
	fil_space_t*	space = node->space;

	ut_ad(mutex_own(&fil_system.mutex));
	ut_a(node->n_pending == 0);
	ut_a(!node->is_open());

	read_only_mode = space->purpose != FIL_TYPE_TEMPORARY
		&& srv_read_only_mode;

	const bool first_time_open = node->size == 0;

	ulint type;
	static_assert(((UNIV_ZIP_SIZE_MIN >> 1) << 3) == 4096,
		      "compatibility");
	switch (FSP_FLAGS_GET_ZIP_SSIZE(space->flags)) {
	case 1:
	case 2:
		type = OS_DATA_FILE_NO_O_DIRECT;
		break;
	default:
		type = OS_DATA_FILE;
	}

	if (first_time_open
	    || (space->purpose == FIL_TYPE_TABLESPACE
		&& node == UT_LIST_GET_FIRST(space->chain)
		&& srv_startup_is_before_trx_rollback_phase)) {
		/* We do not know the size of the file yet. First we
		open the file in the normal mode, no async I/O here,
		for simplicity. Then do some checks, and close the
		file again.  NOTE that we could not use the simple
		file read function os_file_read() in Windows to read
		from a file opened for async I/O! */

retry:
		node->handle = os_file_create(
			innodb_data_file_key, node->name,
			node->is_raw_disk
			? OS_FILE_OPEN_RAW | OS_FILE_ON_ERROR_NO_EXIT
			: OS_FILE_OPEN | OS_FILE_ON_ERROR_NO_EXIT,
			OS_FILE_AIO,
			type,
			read_only_mode,
			&success);

		if (!success) {
			/* The following call prints an error message */
			ulint err = os_file_get_last_error(true);
			if (err == EMFILE + 100) {
				if (fil_try_to_close_file_in_LRU(true))
					goto retry;
			}

			ib::warn() << "Cannot open '" << node->name << "'."
				" Have you deleted .ibd files under a"
				" running mysqld server?";
			return(false);
		}

		if (!node->read_page0(first_time_open)) {
fail:
			os_file_close(node->handle);
			node->handle = OS_FILE_CLOSED;
			return false;
		}

		if (first_time_open && !fil_comp_algo_validate(space)) {
			goto fail;
		}

	} else if (space->purpose == FIL_TYPE_LOG) {
		node->handle = os_file_create(
			innodb_log_file_key, node->name, OS_FILE_OPEN,
			OS_FILE_AIO, OS_LOG_FILE, read_only_mode, &success);
	} else {
		node->handle = os_file_create(
			innodb_data_file_key, node->name,
			node->is_raw_disk
			? OS_FILE_OPEN_RAW | OS_FILE_ON_ERROR_NO_EXIT
			: OS_FILE_OPEN | OS_FILE_ON_ERROR_NO_EXIT,
			OS_FILE_AIO,
			type,
			read_only_mode,
			&success);
	}

	ut_a(success);
	ut_a(node->is_open());

	fil_system.n_open++;

	if (fil_space_belongs_in_lru(space)) {

		/* Put the node to the LRU list */
		UT_LIST_ADD_FIRST(fil_system.LRU, node);
	}

	return(true);
}

/** Close the file handle. */
void fil_node_t::close()
{
	bool	ret;

	ut_ad(mutex_own(&fil_system.mutex));
	ut_a(is_open());
	ut_a(n_pending == 0);
	ut_a(n_pending_flushes == 0);
	ut_a(!being_extended);
	ut_a(!needs_flush
	     || space->purpose == FIL_TYPE_TEMPORARY
	     || srv_fast_shutdown == 2
	     || !srv_was_started);

	ret = os_file_close(handle);
	ut_a(ret);

	/* printf("Closing file %s\n", name); */

	handle = OS_FILE_CLOSED;
	ut_ad(!is_open());
	ut_a(fil_system.n_open > 0);
	fil_system.n_open--;

	if (fil_space_belongs_in_lru(space)) {
		ut_a(UT_LIST_GET_LEN(fil_system.LRU) > 0);
		UT_LIST_REMOVE(fil_system.LRU, this);
	}
}

/** Tries to close a file in the LRU list. The caller must hold the fil_sys
mutex.
@return true if success, false if should retry later; since i/o's
generally complete in < 100 ms, and as InnoDB writes at most 128 pages
from the buffer pool in a batch, and then immediately flushes the
files, there is a good chance that the next time we find a suitable
node from the LRU list.
@param[in] print_info	if true, prints information why it
			cannot close a file*/
static
bool
fil_try_to_close_file_in_LRU(

	bool	print_info)
{
	fil_node_t*	node;

	ut_ad(mutex_own(&fil_system.mutex));

	if (print_info) {
		ib::info() << "fil_sys open file LRU len "
			<< UT_LIST_GET_LEN(fil_system.LRU);
	}

	for (node = UT_LIST_GET_LAST(fil_system.LRU);
	     node != NULL;
	     node = UT_LIST_GET_PREV(LRU, node)) {

		if (!node->needs_flush
		    && node->n_pending_flushes == 0
		    && !node->being_extended) {

			node->close();

			return(true);
		}

		if (!print_info) {
			continue;
		}

		if (node->n_pending_flushes > 0) {

			ib::info() << "Cannot close file " << node->name
				<< ", because n_pending_flushes "
				<< node->n_pending_flushes;
		}

		if (node->needs_flush) {
			ib::warn() << "Cannot close file " << node->name
				<< ", because is should be flushed first";
		}

		if (node->being_extended) {
			ib::info() << "Cannot close file " << node->name
				<< ", because it is being extended";
		}
	}

	return(false);
}

/** Flush any writes cached by the file system.
@param[in,out]	space		tablespace
@param[in]	metadata	whether to update file system metadata */
static void fil_flush_low(fil_space_t* space, bool metadata = false)
{
	ut_ad(mutex_own(&fil_system.mutex));
	ut_ad(!space->is_stopping());

	if (fil_buffering_disabled(space)) {

		/* No need to flush. User has explicitly disabled
		buffering. */
		ut_ad(!space->is_in_unflushed_spaces);
		ut_ad(fil_space_is_flushed(space));
		ut_ad(space->n_pending_flushes == 0);

#ifdef UNIV_DEBUG
		for (fil_node_t* node = UT_LIST_GET_FIRST(space->chain);
		     node != NULL;
		     node = UT_LIST_GET_NEXT(chain, node)) {
			ut_ad(!node->needs_flush);
			ut_ad(node->n_pending_flushes == 0);
		}
#endif /* UNIV_DEBUG */

		if (!metadata) return;
	}

	/* Prevent dropping of the space while we are flushing */
	space->n_pending_flushes++;

	for (fil_node_t* node = UT_LIST_GET_FIRST(space->chain);
	     node != NULL;
	     node = UT_LIST_GET_NEXT(chain, node)) {

		if (!node->needs_flush) {
			continue;
		}

		ut_a(node->is_open());

		switch (space->purpose) {
		case FIL_TYPE_TEMPORARY:
			ut_ad(0); // we already checked for this
			/* fall through */
		case FIL_TYPE_TABLESPACE:
		case FIL_TYPE_IMPORT:
			fil_n_pending_tablespace_flushes++;
			break;
		case FIL_TYPE_LOG:
			fil_n_pending_log_flushes++;
			fil_n_log_flushes++;
			break;
		}
#ifdef _WIN32
		if (node->is_raw_disk) {

			goto skip_flush;
		}
#endif /* _WIN32 */

		ut_a(node->is_open());
		node->n_pending_flushes++;
		node->needs_flush = false;

		mutex_exit(&fil_system.mutex);

		os_file_flush(node->handle);

		mutex_enter(&fil_system.mutex);

		node->n_pending_flushes--;
#ifdef _WIN32
skip_flush:
#endif /* _WIN32 */
		if (!node->needs_flush) {
			if (space->is_in_unflushed_spaces
			    && fil_space_is_flushed(space)) {

				fil_system.unflushed_spaces.remove(*space);
				space->is_in_unflushed_spaces = false;
			}
		}

		switch (space->purpose) {
		case FIL_TYPE_TEMPORARY:
			break;
		case FIL_TYPE_TABLESPACE:
		case FIL_TYPE_IMPORT:
			fil_n_pending_tablespace_flushes--;
			continue;
		case FIL_TYPE_LOG:
			fil_n_pending_log_flushes--;
			continue;
		}

		ut_ad(0);
	}

	space->n_pending_flushes--;
}

/** Try to extend a tablespace.
@param[in,out]	space	tablespace to be extended
@param[in,out]	node	last file of the tablespace
@param[in]	size	desired size in number of pages
@param[out]	success	whether the operation succeeded
@return	whether the operation should be retried */
static ATTRIBUTE_COLD __attribute__((warn_unused_result, nonnull))
bool
fil_space_extend_must_retry(
	fil_space_t*	space,
	fil_node_t*	node,
	ulint		size,
	bool*		success)
{
	ut_ad(mutex_own(&fil_system.mutex));
	ut_ad(UT_LIST_GET_LAST(space->chain) == node);
	ut_ad(size >= FIL_IBD_FILE_INITIAL_SIZE);

	*success = space->size >= size;

	if (*success) {
		/* Space already big enough */
		return(false);
	}

	if (node->being_extended) {
		/* Another thread is currently extending the file. Wait
		for it to finish.
		It'd have been better to use event driven mechanism but
		the entire module is peppered with polling stuff. */
		mutex_exit(&fil_system.mutex);
		os_thread_sleep(100000);
		return(true);
	}

	node->being_extended = true;

	if (!fil_node_prepare_for_io(node, space)) {
		/* The tablespace data file, such as .ibd file, is missing */
		node->being_extended = false;
		return(false);
	}

	/* At this point it is safe to release fil_system.mutex. No
	other thread can rename, delete, close or extend the file because
	we have set the node->being_extended flag. */
	mutex_exit(&fil_system.mutex);

	ut_ad(size >= space->size);

	ulint		last_page_no		= space->size;
	const ulint	file_start_page_no	= last_page_no - node->size;

	const ulint	page_size = space->physical_size();

	/* fil_read_first_page() expects srv_page_size bytes.
	fil_node_open_file() expects at least 4 * srv_page_size bytes.*/
	os_offset_t new_size = std::max(
		os_offset_t(size - file_start_page_no) * page_size,
		os_offset_t(FIL_IBD_FILE_INITIAL_SIZE << srv_page_size_shift));

	*success = os_file_set_size(node->name, node->handle, new_size,
				    space->is_compressed());

	os_has_said_disk_full = *success;
	if (*success) {
		os_file_flush(node->handle);
		last_page_no = size;
	} else {
		/* Let us measure the size of the file
		to determine how much we were able to
		extend it */
		os_offset_t	fsize = os_file_get_size(node->handle);
		ut_a(fsize != os_offset_t(-1));

		last_page_no = ulint(fsize / page_size)
			+ file_start_page_no;
	}
	mutex_enter(&fil_system.mutex);

	ut_a(node->being_extended);
	node->being_extended = false;
	ut_a(last_page_no - file_start_page_no >= node->size);

	ulint file_size = last_page_no - file_start_page_no;
	space->size += file_size - node->size;
	node->size = file_size;
	const ulint pages_in_MiB = node->size
		& ~ulint((1U << (20U - srv_page_size_shift)) - 1);

	fil_node_complete_io(node,IORequestRead);

	/* Keep the last data file size info up to date, rounded to
	full megabytes */

	switch (space->id) {
	case TRX_SYS_SPACE:
		srv_sys_space.set_last_file_size(pages_in_MiB);
		fil_flush_low(space, true);
		return(false);
	default:
		ut_ad(space->purpose == FIL_TYPE_TABLESPACE
		      || space->purpose == FIL_TYPE_IMPORT);
		if (space->purpose == FIL_TYPE_TABLESPACE
		    && !space->is_being_truncated) {
			fil_flush_low(space, true);
		}
		return(false);
	case SRV_TMP_SPACE_ID:
		ut_ad(space->purpose == FIL_TYPE_TEMPORARY);
		srv_tmp_space.set_last_file_size(pages_in_MiB);
		return(false);
	}
}

/** Reserves the fil_system.mutex and tries to make sure we can open at least one
file while holding it. This should be called before calling
fil_node_prepare_for_io(), because that function may need to open a file.
@param[in]	space_id	tablespace id
@return whether the tablespace is usable for io */
static
bool
fil_mutex_enter_and_prepare_for_io(ulint space_id)
{
	for (ulint count = 0;;) {
		mutex_enter(&fil_system.mutex);

		if (space_id >= SRV_LOG_SPACE_FIRST_ID) {
			/* We keep log files always open. */
			break;
		}

		fil_space_t*	space = fil_space_get_by_id(space_id);

		if (space == NULL) {
			return false;
		}

		fil_node_t*	node = UT_LIST_GET_LAST(space->chain);
		ut_ad(space->id == 0
		      || node == UT_LIST_GET_FIRST(space->chain));

		if (space->id == 0) {
			/* We keep the system tablespace files always
			open; this is important in preventing
			deadlocks in this module, as a page read
			completion often performs another read from
			the insert buffer. The insert buffer is in
			tablespace 0, and we cannot end up waiting in
			this function. */
		} else if (space->is_stopping() && !space->is_being_truncated) {
			/* If the tablespace is being deleted then InnoDB
			shouldn't prepare the tablespace for i/o */
			return false;
		} else if (!node || node->is_open()) {
			/* If the file is already open, no need to do
			anything; if the space does not exist, we handle the
			situation in the function which called this
			function */
		} else {
			while (fil_system.n_open >= srv_max_n_open_files) {
				/* Too many files are open */
				if (fil_try_to_close_file_in_LRU(count > 1)) {
					/* No problem */
				} else if (count >= 2) {
					ib::warn() << "innodb_open_files="
						<< srv_max_n_open_files
						<< " is exceeded ("
						<< fil_system.n_open
						<< ") files stay open)";
					break;
				} else {
					mutex_exit(&fil_system.mutex);
					os_aio_simulated_wake_handler_threads();
					os_thread_sleep(20000);
					/* Flush tablespaces so that we can
					close modified files in the LRU list */
					fil_flush_file_spaces(FIL_TYPE_TABLESPACE);

					count++;
					mutex_enter(&fil_system.mutex);
					continue;
				}
			}
		}

		ulint size = space->recv_size;
		if (UNIV_UNLIKELY(size != 0)) {
			ut_ad(node);
			bool	success;
			if (fil_space_extend_must_retry(space, node, size,
							&success)) {
				continue;
			}

			ut_ad(mutex_own(&fil_system.mutex));
			/* Crash recovery requires the file extension
			to succeed. */
			ut_a(success);
			/* InnoDB data files cannot shrink. */
			ut_a(space->size >= size);
			if (size > space->committed_size) {
				space->committed_size = size;
			}

			/* There could be multiple concurrent I/O requests for
			this tablespace (multiple threads trying to extend
			this tablespace).

			Also, fil_space_set_recv_size() may have been invoked
			again during the file extension while fil_system.mutex
			was not being held by us.

			Only if space->recv_size matches what we read
			originally, reset the field. In this way, a
			subsequent I/O request will handle any pending
			fil_space_set_recv_size(). */

			if (size == space->recv_size) {
				space->recv_size = 0;
			}
		}

		break;
	}

	return true;
}

/** Try to extend a tablespace if it is smaller than the specified size.
@param[in,out]	space	tablespace
@param[in]	size	desired size in pages
@return whether the tablespace is at least as big as requested */
bool
fil_space_extend(
	fil_space_t*	space,
	ulint		size)
{
	ut_ad(!srv_read_only_mode || space->purpose == FIL_TYPE_TEMPORARY);

	bool	success;

	do {
		if (!fil_mutex_enter_and_prepare_for_io(space->id)) {
			success = false;
			break;
		}
	} while (fil_space_extend_must_retry(
			 space, UT_LIST_GET_LAST(space->chain), size,
			 &success));

	mutex_exit(&fil_system.mutex);
	return(success);
}

/** Prepare to free a file node object from a tablespace memory cache.
@param[in,out]	node	file node
@param[in]	space	tablespace */
static
void
fil_node_close_to_free(
	fil_node_t*	node,
	fil_space_t*	space)
{
	ut_ad(mutex_own(&fil_system.mutex));
	ut_a(node->magic_n == FIL_NODE_MAGIC_N);
	ut_a(node->n_pending == 0);
	ut_a(!node->being_extended);

	if (node->is_open()) {
		/* We fool the assertion in fil_node_t::close() to think
		there are no unflushed modifications in the file */

		node->needs_flush = false;

		if (fil_buffering_disabled(space)) {

			ut_ad(!space->is_in_unflushed_spaces);
			ut_ad(fil_space_is_flushed(space));

		} else if (space->is_in_unflushed_spaces
			   && fil_space_is_flushed(space)) {

			fil_system.unflushed_spaces.remove(*space);
			space->is_in_unflushed_spaces = false;
		}

		node->close();
	}
}

/** Detach a space object from the tablespace memory cache.
Closes the files in the chain but does not delete them.
There must not be any pending i/o's or flushes on the files.
@param[in,out]	space		tablespace */
static
void
fil_space_detach(
	fil_space_t*	space)
{
	ut_ad(mutex_own(&fil_system.mutex));

	HASH_DELETE(fil_space_t, hash, fil_system.spaces, space->id, space);

	if (space->is_in_unflushed_spaces) {

		ut_ad(!fil_buffering_disabled(space));
		fil_system.unflushed_spaces.remove(*space);
		space->is_in_unflushed_spaces = false;
	}

	if (space->is_in_default_encrypt) {
		fil_system.default_encrypt_tables.remove(*space);
		space->is_in_default_encrypt = false;
	}

	UT_LIST_REMOVE(fil_system.space_list, space);

	ut_a(space->magic_n == FIL_SPACE_MAGIC_N);
	ut_a(space->n_pending_flushes == 0);

	for (fil_node_t* fil_node = UT_LIST_GET_FIRST(space->chain);
	     fil_node != NULL;
	     fil_node = UT_LIST_GET_NEXT(chain, fil_node)) {

		fil_node_close_to_free(fil_node, space);
	}

	if (space == fil_system.sys_space) {
		fil_system.sys_space = NULL;
	} else if (space == fil_system.temp_space) {
		fil_system.temp_space = NULL;
	}
}

/** Free a tablespace object on which fil_space_detach() was invoked.
There must not be any pending i/o's or flushes on the files.
@param[in,out]	space		tablespace */
static
void
fil_space_free_low(
	fil_space_t*	space)
{
	/* The tablespace must not be in fil_system.named_spaces. */
	ut_ad(srv_fast_shutdown == 2 || !srv_was_started
	      || space->max_lsn == 0);

	/* Wait for fil_space_t::release_for_io(); after
	fil_space_detach(), the tablespace cannot be found, so
	fil_space_acquire_for_io() would return NULL */
	while (space->pending_io()) {
		os_thread_sleep(100);
	}

	for (fil_node_t* node = UT_LIST_GET_FIRST(space->chain);
	     node != NULL; ) {
		ut_d(space->size -= node->size);
		ut_free(node->name);
		fil_node_t* old_node = node;
		node = UT_LIST_GET_NEXT(chain, node);
		ut_free(old_node);
	}

	ut_ad(space->size == 0);

	rw_lock_free(&space->latch);
	fil_space_destroy_crypt_data(&space->crypt_data);

	ut_free(space->name);
	ut_free(space);
}

/** Frees a space object from the tablespace memory cache.
Closes the files in the chain but does not delete them.
There must not be any pending i/o's or flushes on the files.
@param[in]	id		tablespace identifier
@param[in]	x_latched	whether the caller holds X-mode space->latch
@return true if success */
bool
fil_space_free(
	ulint		id,
	bool		x_latched)
{
	ut_ad(id != TRX_SYS_SPACE);

	mutex_enter(&fil_system.mutex);
	fil_space_t*	space = fil_space_get_by_id(id);

	if (space != NULL) {
		fil_space_detach(space);
	}

	mutex_exit(&fil_system.mutex);

	if (space != NULL) {
		if (x_latched) {
			rw_lock_x_unlock(&space->latch);
		}

		if (!recv_recovery_is_on()) {
			log_mutex_enter();
		}

		ut_ad(log_mutex_own());

		if (space->max_lsn != 0) {
			ut_d(space->max_lsn = 0);
			UT_LIST_REMOVE(fil_system.named_spaces, space);
		}

		if (!recv_recovery_is_on()) {
			log_mutex_exit();
		}

		fil_space_free_low(space);
	}

	return(space != NULL);
}

/** Create a space memory object and put it to the fil_system hash table.
Error messages are issued to the server log.
@param[in]	name		tablespace name
@param[in]	id		tablespace identifier
@param[in]	flags		tablespace flags
@param[in]	purpose		tablespace purpose
@param[in,out]	crypt_data	encryption information
@param[in]	mode		encryption mode
@return pointer to created tablespace, to be filled in with fil_space_t::add()
@retval NULL on failure (such as when the same tablespace exists) */
fil_space_t*
fil_space_create(
	const char*		name,
	ulint			id,
	ulint			flags,
	fil_type_t		purpose,
	fil_space_crypt_t*	crypt_data,
	fil_encryption_t	mode)
{
	fil_space_t*	space;

	ut_ad(fil_system.is_initialised());
	ut_ad(fil_space_t::is_valid_flags(flags & ~FSP_FLAGS_MEM_MASK, id));
	ut_ad(purpose == FIL_TYPE_LOG
	      || srv_page_size == UNIV_PAGE_SIZE_ORIG || flags != 0);

	DBUG_EXECUTE_IF("fil_space_create_failure", return(NULL););

	mutex_enter(&fil_system.mutex);

	space = fil_space_get_by_id(id);

	if (space != NULL) {
		ib::error() << "Trying to add tablespace '" << name
			<< "' with id " << id
			<< " to the tablespace memory cache, but tablespace '"
			<< space->name << "' already exists in the cache!";
		mutex_exit(&fil_system.mutex);
		return(NULL);
	}

	space = static_cast<fil_space_t*>(ut_zalloc_nokey(sizeof(*space)));

	space->id = id;
	space->name = mem_strdup(name);

	UT_LIST_INIT(space->chain, &fil_node_t::chain);

	if ((purpose == FIL_TYPE_TABLESPACE || purpose == FIL_TYPE_IMPORT)
	    && !recv_recovery_is_on()
	    && id > fil_system.max_assigned_id) {
		if (!fil_system.space_id_reuse_warned) {
			fil_system.space_id_reuse_warned = true;

			ib::warn() << "Allocated tablespace ID " << id
				<< " for " << name << ", old maximum was "
				<< fil_system.max_assigned_id;
		}

		fil_system.max_assigned_id = id;
	}

	space->purpose = purpose;
	space->flags = flags;

	space->magic_n = FIL_SPACE_MAGIC_N;
	space->crypt_data = crypt_data;

	DBUG_LOG("tablespace",
		 "Created metadata for " << id << " name " << name);
	if (crypt_data) {
		DBUG_LOG("crypt",
			 "Tablespace " << id << " name " << name
			 << " encryption " << crypt_data->encryption
			 << " key id " << crypt_data->key_id
			 << ":" << fil_crypt_get_mode(crypt_data)
			 << " " << fil_crypt_get_type(crypt_data));
	}

	rw_lock_create(fil_space_latch_key, &space->latch, SYNC_FSP);

	if (space->purpose == FIL_TYPE_TEMPORARY) {
		/* SysTablespace::open_or_create() would pass
		size!=0 to fil_space_t::add(), so first_time_open
		would not hold in fil_node_open_file(), and we
		must assign this manually. We do not care about
		the durability or atomicity of writes to the
		temporary tablespace files. */
		space->atomic_write_supported = true;
	}

	HASH_INSERT(fil_space_t, hash, fil_system.spaces, id, space);

	UT_LIST_ADD_LAST(fil_system.space_list, space);

	if (id < SRV_LOG_SPACE_FIRST_ID && id > fil_system.max_assigned_id) {

		fil_system.max_assigned_id = id;
	}

	const bool rotate =
		(purpose == FIL_TYPE_TABLESPACE
		 && (mode == FIL_ENCRYPTION_ON
		     || mode == FIL_ENCRYPTION_OFF || srv_encrypt_tables)
		 && fil_crypt_must_default_encrypt());

	/* Inform key rotation that there could be something
	to do */
<<<<<<< HEAD
	if (purpose == FIL_TYPE_TABLESPACE
	    && !srv_fil_crypt_rotate_key_age && fil_crypt_threads_event &&
	    (mode == FIL_ENCRYPTION_ON || mode == FIL_ENCRYPTION_OFF
	     || srv_encrypt_tables)) {
=======
	if (rotate) {
>>>>>>> e46f76c9
		/* Key rotation is not enabled, need to inform background
		encryption threads. */
		fil_system.default_encrypt_tables.push_back(*space);
		space->is_in_default_encrypt = true;
	}

	mutex_exit(&fil_system.mutex);

	if (rotate && srv_n_fil_crypt_threads_started) {
		os_event_set(fil_crypt_threads_event);
	}

	return(space);
}

/*******************************************************************//**
Assigns a new space id for a new single-table tablespace. This works simply by
incrementing the global counter. If 4 billion id's is not enough, we may need
to recycle id's.
@return true if assigned, false if not */
bool
fil_assign_new_space_id(
/*====================*/
	ulint*	space_id)	/*!< in/out: space id */
{
	ulint	id;
	bool	success;

	mutex_enter(&fil_system.mutex);

	id = *space_id;

	if (id < fil_system.max_assigned_id) {
		id = fil_system.max_assigned_id;
	}

	id++;

	if (id > (SRV_LOG_SPACE_FIRST_ID / 2) && (id % 1000000UL == 0)) {
		ib::warn() << "You are running out of new single-table"
			" tablespace id's. Current counter is " << id
			<< " and it must not exceed" << SRV_LOG_SPACE_FIRST_ID
			<< "! To reset the counter to zero you have to dump"
			" all your tables and recreate the whole InnoDB"
			" installation.";
	}

	success = (id < SRV_LOG_SPACE_FIRST_ID);

	if (success) {
		*space_id = fil_system.max_assigned_id = id;
	} else {
		ib::warn() << "You have run out of single-table tablespace"
			" id's! Current counter is " << id
			<< ". To reset the counter to zero"
			" you have to dump all your tables and"
			" recreate the whole InnoDB installation.";
		*space_id = ULINT_UNDEFINED;
	}

	mutex_exit(&fil_system.mutex);

	return(success);
}

/** Trigger a call to fil_node_t::read_page0()
@param[in]	id	tablespace identifier
@return	tablespace
@retval	NULL	if the tablespace does not exist or cannot be read */
fil_space_t* fil_system_t::read_page0(ulint id)
{
	mutex_exit(&mutex);

	ut_ad(id != 0);

	/* It is possible that the tablespace is dropped while we are
	not holding the mutex. */
	if (!fil_mutex_enter_and_prepare_for_io(id)) {
		return NULL;
	}

	fil_space_t* space = fil_space_get_by_id(id);

	if (space == NULL || UT_LIST_GET_LEN(space->chain) == 0) {
		return(NULL);
	}

	/* The following code must change when InnoDB supports
	multiple datafiles per tablespace. */
	ut_a(1 == UT_LIST_GET_LEN(space->chain));

	fil_node_t* node = UT_LIST_GET_FIRST(space->chain);

	/* It must be a single-table tablespace and we have not opened
	the file yet; the following calls will open it and update the
	size fields */

	if (!fil_node_prepare_for_io(node, space)) {
		/* The single-table tablespace can't be opened,
		because the ibd file is missing. */
		return(NULL);
	}

	fil_node_complete_io(node, IORequestRead);

	return space;
}

/*******************************************************************//**
Returns a pointer to the fil_space_t that is in the memory cache
associated with a space id. The caller must lock fil_system.mutex.
@return file_space_t pointer, NULL if space not found */
UNIV_INLINE
fil_space_t*
fil_space_get_space(
/*================*/
	ulint	id)	/*!< in: space id */
{
	fil_space_t* space = fil_space_get_by_id(id);
	if (space == NULL || space->size != 0) {
		return(space);
	}

	switch (space->purpose) {
	case FIL_TYPE_LOG:
		break;
	case FIL_TYPE_TEMPORARY:
	case FIL_TYPE_TABLESPACE:
	case FIL_TYPE_IMPORT:
		space = fil_system.read_page0(id);
	}

	return(space);
}

UNIV_INTERN
void fil_space_set_recv_size_and_flags(ulint id, ulint size, uint32_t flags)
{
  mutex_enter(&fil_system.mutex);
  ut_ad(id < SRV_LOG_SPACE_FIRST_ID);

  if (fil_space_t* space= fil_space_get_space(id))
  {
    if (size) space->recv_size= size;
    if (flags != FSP_FLAGS_FCRC32_MASK_MARKER) space->flags= flags;
  }
  mutex_exit(&fil_system.mutex);
}

/*******************************************************************//**
Returns the size of the space in pages. The tablespace must be cached in the
memory cache.
@return space size, 0 if space not found */
ulint
fil_space_get_size(
/*===============*/
	ulint	id)	/*!< in: space id */
{
	fil_space_t*	space;
	ulint		size;

	ut_ad(fil_system.is_initialised());
	mutex_enter(&fil_system.mutex);

	space = fil_space_get_space(id);

	size = space ? space->size : 0;

	mutex_exit(&fil_system.mutex);

	return(size);
}

/*******************************************************************//**
Returns the flags of the space. The tablespace must be cached
in the memory cache.
@return flags, ULINT_UNDEFINED if space not found */
ulint
fil_space_get_flags(
/*================*/
	ulint	id)	/*!< in: space id */
{
	fil_space_t*	space;
	ulint		flags;

	ut_ad(fil_system.is_initialised());

	mutex_enter(&fil_system.mutex);

	space = fil_space_get_space(id);

	if (space == NULL) {
		mutex_exit(&fil_system.mutex);

		return(ULINT_UNDEFINED);
	}

	flags = space->flags;

	mutex_exit(&fil_system.mutex);

	return(flags);
}

/** Open each file. Only invoked on fil_system.temp_space.
@return whether all files were opened */
bool fil_space_t::open()
{
	ut_ad(fil_system.is_initialised());

	mutex_enter(&fil_system.mutex);
	ut_ad(this == fil_system.temp_space
	      || srv_operation == SRV_OPERATION_BACKUP
	      || srv_operation == SRV_OPERATION_RESTORE
	      || srv_operation == SRV_OPERATION_RESTORE_DELTA);

	for (fil_node_t* node = UT_LIST_GET_FIRST(chain);
	     node != NULL;
	     node = UT_LIST_GET_NEXT(chain, node)) {
		if (!node->is_open() && !fil_node_open_file(node)) {
			mutex_exit(&fil_system.mutex);
			return false;
		}
	}

	mutex_exit(&fil_system.mutex);
	return true;
}

/** Close each file. Only invoked on fil_system.temp_space. */
void fil_space_t::close()
{
	if (!fil_system.is_initialised()) {
		return;
	}

	mutex_enter(&fil_system.mutex);
	ut_ad(this == fil_system.temp_space
	      || srv_operation == SRV_OPERATION_BACKUP
	      || srv_operation == SRV_OPERATION_RESTORE
	      || srv_operation == SRV_OPERATION_RESTORE_DELTA);

	for (fil_node_t* node = UT_LIST_GET_FIRST(chain);
	     node != NULL;
	     node = UT_LIST_GET_NEXT(chain, node)) {
		if (node->is_open()) {
			node->close();
		}
	}

	mutex_exit(&fil_system.mutex);
}

void fil_system_t::create(ulint hash_size)
{
	ut_ad(this == &fil_system);
	ut_ad(!is_initialised());
	ut_ad(!(srv_page_size % FSP_EXTENT_SIZE));
	ut_ad(srv_page_size);
	ut_ad(!spaces);

	m_initialised = true;

	compile_time_assert(!(UNIV_PAGE_SIZE_MAX % FSP_EXTENT_SIZE_MAX));
	compile_time_assert(!(UNIV_PAGE_SIZE_MIN % FSP_EXTENT_SIZE_MIN));

	ut_ad(hash_size > 0);

	mutex_create(LATCH_ID_FIL_SYSTEM, &mutex);

	spaces = hash_create(hash_size);

	fil_space_crypt_init();
#ifdef UNIV_LINUX
	ssd.clear();
	char fn[sizeof(dirent::d_name)
		+ sizeof "/sys/block/" "/queue/rotational"];
	const size_t sizeof_fnp = (sizeof fn) - sizeof "/sys/block";
	memcpy(fn, "/sys/block/", sizeof "/sys/block");
	char* fnp = &fn[sizeof "/sys/block"];

	std::set<std::string> ssd_devices;
	if (DIR* d = opendir("/sys/block")) {
		while (struct dirent* e = readdir(d)) {
			if (e->d_name[0] == '.') {
				continue;
			}
			snprintf(fnp, sizeof_fnp, "%s/queue/rotational",
				 e->d_name);
			int f = open(fn, O_RDONLY);
			if (f == -1) {
				continue;
			}
			char b[sizeof "4294967295:4294967295\n"];
			ssize_t l = read(f, b, sizeof b);
			::close(f);
			if (l != 2 || memcmp("0\n", b, 2)) {
				continue;
			}
			snprintf(fnp, sizeof_fnp, "%s/dev", e->d_name);
			f = open(fn, O_RDONLY);
			if (f == -1) {
				continue;
			}
			l = read(f, b, sizeof b);
			::close(f);
			if (l <= 0 || b[l - 1] != '\n') {
				continue;
			}
			b[l - 1] = '\0';
			char* end = b;
			unsigned long dev_major = strtoul(b, &end, 10);
			if (b == end || *end != ':'
			    || dev_major != unsigned(dev_major)) {
				continue;
			}
			char* c = end + 1;
			unsigned long dev_minor = strtoul(c, &end, 10);
			if (c == end || *end
			    || dev_minor != unsigned(dev_minor)) {
				continue;
			}
			ssd.push_back(makedev(unsigned(dev_major),
					      unsigned(dev_minor)));
		}
		closedir(d);
	}
	/* fil_system_t::is_ssd() assumes the following */
	ut_ad(makedev(0, 8) == 8);
	ut_ad(makedev(0, 4) == 4);
	ut_ad(makedev(0, 2) == 2);
	ut_ad(makedev(0, 1) == 1);
#endif
}

void fil_system_t::close()
{
  ut_ad(this == &fil_system);
  ut_a(!UT_LIST_GET_LEN(LRU));
  ut_a(unflushed_spaces.empty());
  ut_a(!UT_LIST_GET_LEN(space_list));
  ut_ad(!sys_space);
  ut_ad(!temp_space);

  if (is_initialised())
  {
    m_initialised= false;
    hash_table_free(spaces);
    spaces = nullptr;
    mutex_free(&mutex);
    fil_space_crypt_cleanup();
  }

  ut_ad(!spaces);

#ifdef UNIV_LINUX
  ssd.clear();
  ssd.shrink_to_fit();
#endif /* UNIV_LINUX */
}

/*******************************************************************//**
Opens all log files and system tablespace data files. They stay open until the
database server shutdown. This should be called at a server startup after the
space objects for the log and the system tablespace have been created. The
purpose of this operation is to make sure we never run out of file descriptors
if we need to read from the insert buffer or to write to the log. */
void
fil_open_log_and_system_tablespace_files(void)
/*==========================================*/
{
	fil_space_t*	space;

	mutex_enter(&fil_system.mutex);

	for (space = UT_LIST_GET_FIRST(fil_system.space_list);
	     space != NULL;
	     space = UT_LIST_GET_NEXT(space_list, space)) {

		fil_node_t*	node;

		if (fil_space_belongs_in_lru(space)) {

			continue;
		}

		for (node = UT_LIST_GET_FIRST(space->chain);
		     node != NULL;
		     node = UT_LIST_GET_NEXT(chain, node)) {

			if (!node->is_open()) {
				if (!fil_node_open_file(node)) {
					/* This func is called during server's
					startup. If some file of log or system
					tablespace is missing, the server
					can't start successfully. So we should
					assert for it. */
					ut_a(0);
				}
			}

			if (srv_max_n_open_files < 10 + fil_system.n_open) {

				ib::warn() << "You must raise the value of"
					" innodb_open_files in my.cnf!"
					" Remember that InnoDB keeps all"
					" log files and all system"
					" tablespace files open"
					" for the whole time mysqld is"
					" running, and needs to open also"
					" some .ibd files if the"
					" file-per-table storage model is used."
					" Current open files "
					<< fil_system.n_open
					<< ", max allowed open files "
					<< srv_max_n_open_files
					<< ".";
			}
		}
	}

	mutex_exit(&fil_system.mutex);
}

/*******************************************************************//**
Closes all open files. There must not be any pending i/o's or not flushed
modifications in the files. */
void
fil_close_all_files(void)
/*=====================*/
{
	fil_space_t*	space;

	/* At shutdown, we should not have any files in this list. */
	ut_ad(fil_system.is_initialised());
	ut_ad(srv_fast_shutdown == 2
	      || !srv_was_started
	      || UT_LIST_GET_LEN(fil_system.named_spaces) == 0);

	mutex_enter(&fil_system.mutex);

	for (space = UT_LIST_GET_FIRST(fil_system.space_list);
	     space != NULL; ) {
		fil_node_t*	node;
		fil_space_t*	prev_space = space;

		for (node = UT_LIST_GET_FIRST(space->chain);
		     node != NULL;
		     node = UT_LIST_GET_NEXT(chain, node)) {

			if (node->is_open()) {
				node->close();
			}
		}

		space = UT_LIST_GET_NEXT(space_list, space);
		fil_space_detach(prev_space);
		fil_space_free_low(prev_space);
	}

	mutex_exit(&fil_system.mutex);

	ut_ad(srv_fast_shutdown == 2
	      || !srv_was_started
	      || UT_LIST_GET_LEN(fil_system.named_spaces) == 0);
}

/*******************************************************************//**
Closes the redo log files. There must not be any pending i/o's or not
flushed modifications in the files. */
void
fil_close_log_files(
/*================*/
	bool	free)	/*!< in: whether to free the memory object */
{
	fil_space_t*	space;

	mutex_enter(&fil_system.mutex);

	space = UT_LIST_GET_FIRST(fil_system.space_list);

	while (space != NULL) {
		fil_node_t*	node;
		fil_space_t*	prev_space = space;

		if (space->purpose != FIL_TYPE_LOG) {
			space = UT_LIST_GET_NEXT(space_list, space);
			continue;
		}

		/* Log files are not in the fil_system.named_spaces list. */
		ut_ad(space->max_lsn == 0);

		for (node = UT_LIST_GET_FIRST(space->chain);
		     node != NULL;
		     node = UT_LIST_GET_NEXT(chain, node)) {

			if (node->is_open()) {
				node->close();
			}
		}

		space = UT_LIST_GET_NEXT(space_list, space);

		if (free) {
			fil_space_detach(prev_space);
			fil_space_free_low(prev_space);
		}
	}

	mutex_exit(&fil_system.mutex);

	if (free) {
		log_sys.log.close();
	}
}

/*******************************************************************//**
Sets the max tablespace id counter if the given number is bigger than the
previous value. */
void
fil_set_max_space_id_if_bigger(
/*===========================*/
	ulint	max_id)	/*!< in: maximum known id */
{
	if (max_id >= SRV_LOG_SPACE_FIRST_ID) {
		ib::fatal() << "Max tablespace id is too high, " << max_id;
	}

	mutex_enter(&fil_system.mutex);

	if (fil_system.max_assigned_id < max_id) {

		fil_system.max_assigned_id = max_id;
	}

	mutex_exit(&fil_system.mutex);
}

/** Write the flushed LSN to the page header of the first page in the
system tablespace.
@param[in]	lsn	flushed LSN
@return DB_SUCCESS or error number */
dberr_t
fil_write_flushed_lsn(
	lsn_t	lsn)
{
	byte*	buf1;
	byte*	buf;
	dberr_t	err = DB_TABLESPACE_NOT_FOUND;

	buf1 = static_cast<byte*>(ut_malloc_nokey(2U << srv_page_size_shift));
	buf = static_cast<byte*>(ut_align(buf1, srv_page_size));

	const page_id_t	page_id(TRX_SYS_SPACE, 0);

	err = fil_read(page_id, 0, 0, srv_page_size, buf);

	if (err == DB_SUCCESS) {
		mach_write_to_8(buf + FIL_PAGE_FILE_FLUSH_LSN_OR_KEY_VERSION, lsn);

		ulint fsp_flags = mach_read_from_4(
			buf + FSP_HEADER_OFFSET + FSP_SPACE_FLAGS);

		if (fil_space_t::full_crc32(fsp_flags)) {
			buf_flush_assign_full_crc32_checksum(buf);
		}

		err = fil_write(page_id, 0, 0, srv_page_size, buf);
		fil_flush_file_spaces(FIL_TYPE_TABLESPACE);
	}

	ut_free(buf1);
	return(err);
}

/** Acquire a tablespace when it could be dropped concurrently.
Used by background threads that do not necessarily hold proper locks
for concurrency control.
@param[in]	id	tablespace ID
@param[in]	silent	whether to silently ignore missing tablespaces
@return	the tablespace
@retval	NULL if missing or being deleted */
fil_space_t* fil_space_acquire_low(ulint id, bool silent)
{
	fil_space_t*	space;

	mutex_enter(&fil_system.mutex);

	space = fil_space_get_by_id(id);

	if (space == NULL) {
		if (!silent) {
			ib::warn() << "Trying to access missing"
				" tablespace " << id;
		}
	} else if (!space->acquire()) {
		space = NULL;
	}

	mutex_exit(&fil_system.mutex);

	return(space);
}

/** Acquire a tablespace for reading or writing a block,
when it could be dropped concurrently.
@param[in]	id	tablespace ID
@return	the tablespace
@retval	NULL if missing */
fil_space_t*
fil_space_acquire_for_io(ulint id)
{
	mutex_enter(&fil_system.mutex);

	fil_space_t* space = fil_space_get_by_id(id);

	if (space) {
		space->acquire_for_io();
	}

	mutex_exit(&fil_system.mutex);

	return(space);
}

/** Write a log record about an operation on a tablespace file.
@param[in]	type		MLOG_FILE_NAME or MLOG_FILE_DELETE
or MLOG_FILE_CREATE2 or MLOG_FILE_RENAME2
@param[in]	space_id	tablespace identifier
@param[in]	first_page_no	first page number in the file
@param[in]	path		file path
@param[in]	new_path	if type is MLOG_FILE_RENAME2, the new name
@param[in]	flags		if type is MLOG_FILE_CREATE2, the space flags
@param[in,out]	mtr		mini-transaction */
static
void
fil_op_write_log(
	mlog_id_t	type,
	ulint		space_id,
	ulint		first_page_no,
	const char*	path,
	const char*	new_path,
	ulint		flags,
	mtr_t*		mtr)
{
	byte*		log_ptr;
	ulint		len;

	ut_ad(first_page_no == 0 || type == MLOG_FILE_CREATE2);
	ut_ad(fil_space_t::is_valid_flags(flags, space_id));

	/* fil_name_parse() requires that there be at least one path
	separator and that the file path end with ".ibd". */
	ut_ad(strchr(path, OS_PATH_SEPARATOR) != NULL);
	ut_ad(first_page_no /* trimming an undo tablespace */
	      || !strcmp(&path[strlen(path) - strlen(DOT_IBD)], DOT_IBD));

	log_ptr = mlog_open(mtr, 11 + 4 + 2 + 1);

	if (log_ptr == NULL) {
		/* Logging in mtr is switched off during crash recovery:
		in that case mlog_open returns NULL */
		return;
	}

	log_ptr = mlog_write_initial_log_record_low(
		type, space_id, first_page_no, log_ptr, mtr);

	if (type == MLOG_FILE_CREATE2) {
		mach_write_to_4(log_ptr, flags);
		log_ptr += 4;
	}

	/* Let us store the strings as null-terminated for easier readability
	and handling */

	len = strlen(path) + 1;

	mach_write_to_2(log_ptr, len);
	log_ptr += 2;
	mlog_close(mtr, log_ptr);

	mlog_catenate_string(
		mtr, reinterpret_cast<const byte*>(path), len);

	switch (type) {
	case MLOG_FILE_RENAME2:
		ut_ad(strchr(new_path, OS_PATH_SEPARATOR) != NULL);
		len = strlen(new_path) + 1;
		log_ptr = mlog_open(mtr, 2 + len);
		ut_a(log_ptr);
		mach_write_to_2(log_ptr, len);
		log_ptr += 2;
		mlog_close(mtr, log_ptr);

		mlog_catenate_string(
			mtr, reinterpret_cast<const byte*>(new_path), len);
		break;
	case MLOG_FILE_NAME:
	case MLOG_FILE_DELETE:
	case MLOG_FILE_CREATE2:
		break;
	default:
		ut_ad(0);
	}
}

/** Write redo log for renaming a file.
@param[in]	space_id	tablespace id
@param[in]	first_page_no	first page number in the file
@param[in]	old_name	tablespace file name
@param[in]	new_name	tablespace file name after renaming
@param[in,out]	mtr		mini-transaction */
static
void
fil_name_write_rename_low(
	ulint		space_id,
	ulint		first_page_no,
	const char*	old_name,
	const char*	new_name,
	mtr_t*		mtr)
{
	ut_ad(!is_predefined_tablespace(space_id));

	fil_op_write_log(
		MLOG_FILE_RENAME2,
		space_id, first_page_no, old_name, new_name, 0, mtr);
}

/** Write redo log for renaming a file.
@param[in]	space_id	tablespace id
@param[in]	old_name	tablespace file name
@param[in]	new_name	tablespace file name after renaming */
static void
fil_name_write_rename(
	ulint		space_id,
	const char*	old_name,
	const char*	new_name)
{
	mtr_t	mtr;
	mtr.start();
	fil_name_write_rename_low(space_id, 0, old_name, new_name, &mtr);
	mtr.commit();
	log_write_up_to(mtr.commit_lsn(), true);
}

/** Write MLOG_FILE_NAME for a file.
@param[in]	space_id	tablespace id
@param[in]	first_page_no	first page number in the file
@param[in]	name		tablespace file name
@param[in,out]	mtr		mini-transaction */
static
void
fil_name_write(
	ulint		space_id,
	ulint		first_page_no,
	const char*	name,
	mtr_t*		mtr)
{
	fil_op_write_log(
		MLOG_FILE_NAME, space_id, first_page_no, name, NULL, 0, mtr);
}
/** Write MLOG_FILE_NAME for a file.
@param[in]	space		tablespace
@param[in]	first_page_no	first page number in the file
@param[in]	file		tablespace file
@param[in,out]	mtr		mini-transaction */
static
void
fil_name_write(
	const fil_space_t*	space,
	ulint			first_page_no,
	const fil_node_t*	file,
	mtr_t*			mtr)
{
	fil_name_write(space->id, first_page_no, file->name, mtr);
}

/** Replay a file rename operation if possible.
@param[in]	space_id	tablespace identifier
@param[in]	first_page_no	first page number in the file
@param[in]	name		old file name
@param[in]	new_name	new file name
@return	whether the operation was successfully applied
(the name did not exist, or new_name did not exist and
name was successfully renamed to new_name)  */
bool
fil_op_replay_rename(
	ulint		space_id,
	ulint		first_page_no,
	const char*	name,
	const char*	new_name)
{
	ut_ad(first_page_no == 0);

	/* In order to replay the rename, the following must hold:
	* The new name is not already used.
	* A tablespace exists with the old name.
	* The space ID for that tablepace matches this log entry.
	This will prevent unintended renames during recovery. */
	fil_space_t*	space = fil_space_get(space_id);

	if (space == NULL) {
		return(true);
	}

	const bool name_match
		= strcmp(name, UT_LIST_GET_FIRST(space->chain)->name) == 0;

	if (!name_match) {
		return(true);
	}

	/* Create the database directory for the new name, if
	it does not exist yet */

	const char*	namend = strrchr(new_name, OS_PATH_SEPARATOR);
	ut_a(namend != NULL);

	char*		dir = static_cast<char*>(
		ut_malloc_nokey(ulint(namend - new_name) + 1));

	memcpy(dir, new_name, ulint(namend - new_name));
	dir[namend - new_name] = '\0';

	bool		success = os_file_create_directory(dir, false);
	ut_a(success);

	ulint		dirlen = 0;

	if (const char* dirend = strrchr(dir, OS_PATH_SEPARATOR)) {
		dirlen = ulint(dirend - dir) + 1;
	}

	ut_free(dir);

	/* New path must not exist. */
	dberr_t		err = fil_rename_tablespace_check(
		name, new_name, false);
	if (err != DB_SUCCESS) {
		ib::error() << " Cannot replay file rename."
			" Remove either file and try again.";
		return(false);
	}

	char*		new_table = mem_strdupl(
		new_name + dirlen,
		strlen(new_name + dirlen)
		- 4 /* remove ".ibd" */);

	ut_ad(new_table[ulint(namend - new_name) - dirlen]
	      == OS_PATH_SEPARATOR);
#if OS_PATH_SEPARATOR != '/'
	new_table[namend - new_name - dirlen] = '/';
#endif

	if (!fil_rename_tablespace(
		    space_id, name, new_table, new_name)) {
		ut_error;
	}

	ut_free(new_table);
	return(true);
}

/** File operations for tablespace */
enum fil_operation_t {
	FIL_OPERATION_DELETE,	/*!< delete a single-table tablespace */
	FIL_OPERATION_CLOSE,	/*!< close a single-table tablespace */
	FIL_OPERATION_TRUNCATE	/*!< truncate an undo tablespace */
};

/** Check for pending operations.
@param[in]	space	tablespace
@param[in]	count	number of attempts so far
@return 0 if no operations else count + 1. */
static ulint fil_check_pending_ops(const fil_space_t* space, ulint count)
{
	ut_ad(mutex_own(&fil_system.mutex));

	if (!space) {
		return 0;
	}

	if (auto n_pending_ops = space->referenced()) {

		/* Give a warning every 10 second, starting after 1 second */
		if ((count % 500) == 50) {
			ib::warn() << "Trying to delete"
				" tablespace '" << space->name
				<< "' but there are " << n_pending_ops
				<< " pending operations on it.";
		}

		return(count + 1);
	}

	return(0);
}

/*******************************************************************//**
Check for pending IO.
@return 0 if no pending else count + 1. */
static
ulint
fil_check_pending_io(
/*=================*/
	fil_operation_t	operation,	/*!< in: File operation */
	fil_space_t*	space,		/*!< in/out: Tablespace to check */
	fil_node_t**	node,		/*!< out: Node in space list */
	ulint		count)		/*!< in: number of attempts so far */
{
	ut_ad(mutex_own(&fil_system.mutex));
	ut_ad(!space->referenced());

	switch (operation) {
	case FIL_OPERATION_DELETE:
	case FIL_OPERATION_CLOSE:
		break;
	case FIL_OPERATION_TRUNCATE:
		space->is_being_truncated = true;
		break;
	}

	/* The following code must change when InnoDB supports
	multiple datafiles per tablespace. */
	ut_a(UT_LIST_GET_LEN(space->chain) == 1);

	*node = UT_LIST_GET_FIRST(space->chain);

	if (space->n_pending_flushes > 0 || (*node)->n_pending > 0) {

		ut_a(!(*node)->being_extended);

		if (count > 1000) {
			ib::warn() << "Trying to delete"
				" tablespace '" << space->name
				<< "' but there are "
				<< space->n_pending_flushes
				<< " flushes and " << (*node)->n_pending
				<< " pending i/o's on it.";
		}

		return(count + 1);
	}

	return(0);
}

/*******************************************************************//**
Check pending operations on a tablespace.
@return DB_SUCCESS or error failure. */
static
dberr_t
fil_check_pending_operations(
/*=========================*/
	ulint		id,		/*!< in: space id */
	fil_operation_t	operation,	/*!< in: File operation */
	fil_space_t**	space,		/*!< out: tablespace instance
					in memory */
	char**		path)		/*!< out/own: tablespace path */
{
	ulint		count = 0;

	ut_a(!is_system_tablespace(id));
	ut_ad(space);

	*space = 0;

	mutex_enter(&fil_system.mutex);
	fil_space_t* sp = fil_space_get_by_id(id);

	if (sp) {
		if (sp->crypt_data && sp->acquire()) {
			mutex_exit(&fil_system.mutex);
			fil_space_crypt_close_tablespace(sp);
			mutex_enter(&fil_system.mutex);
			sp->release();
		}
		sp->set_stopping(true);
	}

	/* Check for pending operations. */

	do {
		sp = fil_space_get_by_id(id);

		count = fil_check_pending_ops(sp, count);

		mutex_exit(&fil_system.mutex);

		if (count > 0) {
			os_thread_sleep(20000);
		}

		mutex_enter(&fil_system.mutex);
	} while (count > 0);

	/* Check for pending IO. */

	for (;;) {
		sp = fil_space_get_by_id(id);

		if (sp == NULL) {
			mutex_exit(&fil_system.mutex);
			return(DB_TABLESPACE_NOT_FOUND);
		}

		fil_node_t*	node;

		count = fil_check_pending_io(operation, sp, &node, count);

		if (count == 0 && path) {
			*path = mem_strdup(node->name);
		}

		mutex_exit(&fil_system.mutex);

		if (count == 0) {
			break;
		}

		os_thread_sleep(20000);
		mutex_enter(&fil_system.mutex);
	}

	ut_ad(sp);

	*space = sp;
	return(DB_SUCCESS);
}

/*******************************************************************//**
Closes a single-table tablespace. The tablespace must be cached in the
memory cache. Free all pages used by the tablespace.
@return DB_SUCCESS or error */
dberr_t
fil_close_tablespace(
/*=================*/
	trx_t*		trx,	/*!< in/out: Transaction covering the close */
	ulint		id)	/*!< in: space id */
{
	char*		path = 0;
	fil_space_t*	space = 0;
	dberr_t		err;

	ut_a(!is_system_tablespace(id));

	err = fil_check_pending_operations(id, FIL_OPERATION_CLOSE,
					   &space, &path);

	if (err != DB_SUCCESS) {
		return(err);
	}

	ut_a(space);
	ut_a(path != 0);

	rw_lock_x_lock(&space->latch);

	/* Invalidate in the buffer pool all pages belonging to the
	tablespace. Since we have set space->stop_new_ops = true, readahead
	or ibuf merge can no longer read more pages of this tablespace to the
	buffer pool. Thus we can clean the tablespace out of the buffer pool
	completely and permanently. The flag stop_new_ops also prevents
	fil_flush() from being applied to this tablespace. */

	{
		FlushObserver observer(space, trx, NULL);
		buf_LRU_flush_or_remove_pages(id, &observer);
	}

	/* If the free is successful, the X lock will be released before
	the space memory data structure is freed. */

	if (!fil_space_free(id, true)) {
		rw_lock_x_unlock(&space->latch);
		err = DB_TABLESPACE_NOT_FOUND;
	} else {
		err = DB_SUCCESS;
	}

	/* If it is a delete then also delete any generated files, otherwise
	when we drop the database the remove directory will fail. */

	char*	cfg_name = fil_make_filepath(path, NULL, CFG, false);
	if (cfg_name != NULL) {
		os_file_delete_if_exists(innodb_data_file_key, cfg_name, NULL);
		ut_free(cfg_name);
	}

	ut_free(path);

	return(err);
}

/** Determine whether a table can be accessed in operations that are
not (necessarily) protected by meta-data locks.
(Rollback would generally be protected, but rollback of
FOREIGN KEY CASCADE/SET NULL is not protected by meta-data locks
but only by InnoDB table locks, which may be broken by
lock_remove_all_on_table().)
@param[in]	table	persistent table
checked @return whether the table is accessible */
bool fil_table_accessible(const dict_table_t* table)
{
	if (UNIV_UNLIKELY(!table->is_readable() || table->corrupted)) {
		return(false);
	}

	mutex_enter(&fil_system.mutex);
	bool accessible = table->space && !table->space->is_stopping();
	mutex_exit(&fil_system.mutex);
	ut_ad(accessible || dict_table_is_file_per_table(table));
	return accessible;
}

/** Delete a tablespace and associated .ibd file.
@param[in]	id		tablespace identifier
@param[in]	if_exists	whether to ignore missing tablespace
@return	DB_SUCCESS or error */
dberr_t fil_delete_tablespace(ulint id, bool if_exists)
{
	char*		path = 0;
	fil_space_t*	space = 0;

	ut_a(!is_system_tablespace(id));

	dberr_t err = fil_check_pending_operations(
		id, FIL_OPERATION_DELETE, &space, &path);

	if (err != DB_SUCCESS) {
		if (!if_exists) {
			ib::error() << "Cannot delete tablespace " << id
				    << " because it is not found"
				       " in the tablespace memory cache.";
		}

		return(err);
	}

	ut_a(space);
	ut_a(path != 0);

	/* IMPORTANT: Because we have set space::stop_new_ops there
	can't be any new ibuf merges, reads or flushes. We are here
	because node::n_pending was zero above. However, it is still
	possible to have pending read and write requests:

	A read request can happen because the reader thread has
	gone through the ::stop_new_ops check in buf_page_init_for_read()
	before the flag was set and has not yet incremented ::n_pending
	when we checked it above.

	A write request can be issued any time because we don't check
	the ::stop_new_ops flag when queueing a block for write.

	We deal with pending write requests in the following function
	where we'd minimally evict all dirty pages belonging to this
	space from the flush_list. Note that if a block is IO-fixed
	we'll wait for IO to complete.

	To deal with potential read requests, we will check the
	::stop_new_ops flag in fil_io(). */

	buf_LRU_flush_or_remove_pages(id, NULL);

	/* If it is a delete then also delete any generated files, otherwise
	when we drop the database the remove directory will fail. */
	{
		/* Before deleting the file, write a log record about
		it, so that InnoDB crash recovery will expect the file
		to be gone. */
		mtr_t		mtr;

		mtr_start(&mtr);
		fil_op_write_log(MLOG_FILE_DELETE, id, 0, path, NULL, 0, &mtr);
		mtr_commit(&mtr);
		/* Even if we got killed shortly after deleting the
		tablespace file, the record must have already been
		written to the redo log. */
		log_write_up_to(mtr.commit_lsn(), true);

		char*	cfg_name = fil_make_filepath(path, NULL, CFG, false);
		if (cfg_name != NULL) {
			os_file_delete_if_exists(innodb_data_file_key, cfg_name, NULL);
			ut_free(cfg_name);
		}
	}

	/* Delete the link file pointing to the ibd file we are deleting. */
	if (FSP_FLAGS_HAS_DATA_DIR(space->flags)) {
		RemoteDatafile::delete_link_file(space->name);
	}

	mutex_enter(&fil_system.mutex);

	/* Double check the sanity of pending ops after reacquiring
	the fil_system::mutex. */
	if (const fil_space_t* s = fil_space_get_by_id(id)) {
		ut_a(s == space);
		ut_a(!space->referenced());
		ut_a(UT_LIST_GET_LEN(space->chain) == 1);
		fil_node_t* node = UT_LIST_GET_FIRST(space->chain);
		ut_a(node->n_pending == 0);

		fil_space_detach(space);
		mutex_exit(&fil_system.mutex);

		log_mutex_enter();

		if (space->max_lsn != 0) {
			ut_d(space->max_lsn = 0);
			UT_LIST_REMOVE(fil_system.named_spaces, space);
		}

		log_mutex_exit();
		fil_space_free_low(space);

		if (!os_file_delete(innodb_data_file_key, path)
		    && !os_file_delete_if_exists(
			    innodb_data_file_key, path, NULL)) {

			/* Note: This is because we have removed the
			tablespace instance from the cache. */

			err = DB_IO_ERROR;
		}
	} else {
		mutex_exit(&fil_system.mutex);
		err = DB_TABLESPACE_NOT_FOUND;
	}

	ut_free(path);

	return(err);
}

/** Prepare to truncate an undo tablespace.
@param[in]	space_id	undo tablespace id
@return	the tablespace
@retval	NULL if tablespace not found */
fil_space_t* fil_truncate_prepare(ulint space_id)
{
	/* Stop all I/O on the tablespace and ensure that related
	pages are flushed to disk. */
	fil_space_t* space;
	if (fil_check_pending_operations(space_id, FIL_OPERATION_TRUNCATE,
					 &space, NULL) != DB_SUCCESS) {
		return NULL;
	}
	ut_ad(space != NULL);
	return space;
}

/** Write log about an undo tablespace truncate operation. */
void fil_truncate_log(fil_space_t* space, ulint size, mtr_t* mtr)
{
	/* Write a MLOG_FILE_CREATE2 record with the new size, so that
	recovery and backup will ignore any preceding redo log records
	for writing pages that are after the new end of the tablespace. */
	ut_ad(UT_LIST_GET_LEN(space->chain) == 1);
	const fil_node_t* file = UT_LIST_GET_FIRST(space->chain);
	fil_op_write_log(MLOG_FILE_CREATE2, space->id, size, file->name,
			 NULL, space->flags & ~FSP_FLAGS_MEM_MASK, mtr);
}

/*******************************************************************//**
Allocates and builds a file name from a path, a table or tablespace name
and a suffix. The string must be freed by caller with ut_free().
@param[in] path NULL or the direcory path or the full path and filename.
@param[in] name NULL if path is full, or Table/Tablespace name
@param[in] suffix NULL or the file extention to use.
@param[in] trim_name true if the last name on the path should be trimmed.
@return own: file name */
char*
fil_make_filepath(
	const char*	path,
	const char*	name,
	ib_extention	ext,
	bool		trim_name)
{
	/* The path may contain the basename of the file, if so we do not
	need the name.  If the path is NULL, we can use the default path,
	but there needs to be a name. */
	ut_ad(path != NULL || name != NULL);

	/* If we are going to strip a name off the path, there better be a
	path and a new name to put back on. */
	ut_ad(!trim_name || (path != NULL && name != NULL));

	if (path == NULL) {
		path = fil_path_to_mysql_datadir;
	}

	ulint	len		= 0;	/* current length */
	ulint	path_len	= strlen(path);
	ulint	name_len	= (name ? strlen(name) : 0);
	const char* suffix	= dot_ext[ext];
	ulint	suffix_len	= strlen(suffix);
	ulint	full_len	= path_len + 1 + name_len + suffix_len + 1;

	char*	full_name = static_cast<char*>(ut_malloc_nokey(full_len));
	if (full_name == NULL) {
		return NULL;
	}

	/* If the name is a relative path, do not prepend "./". */
	if (path[0] == '.'
	    && (path[1] == '\0' || path[1] == OS_PATH_SEPARATOR)
	    && name != NULL && name[0] == '.') {
		path = NULL;
		path_len = 0;
	}

	if (path != NULL) {
		memcpy(full_name, path, path_len);
		len = path_len;
		full_name[len] = '\0';
		os_normalize_path(full_name);
	}

	if (trim_name) {
		/* Find the offset of the last DIR separator and set it to
		null in order to strip off the old basename from this path. */
		char* last_dir_sep = strrchr(full_name, OS_PATH_SEPARATOR);
		if (last_dir_sep) {
			last_dir_sep[0] = '\0';
			len = strlen(full_name);
		}
	}

	if (name != NULL) {
		if (len && full_name[len - 1] != OS_PATH_SEPARATOR) {
			/* Add a DIR separator */
			full_name[len] = OS_PATH_SEPARATOR;
			full_name[++len] = '\0';
		}

		char*	ptr = &full_name[len];
		memcpy(ptr, name, name_len);
		len += name_len;
		full_name[len] = '\0';
		os_normalize_path(ptr);
	}

	/* Make sure that the specified suffix is at the end of the filepath
	string provided. This assumes that the suffix starts with '.'.
	If the first char of the suffix is found in the filepath at the same
	length as the suffix from the end, then we will assume that there is
	a previous suffix that needs to be replaced. */
	if (suffix != NULL) {
		/* Need room for the trailing null byte. */
		ut_ad(len < full_len);

		if ((len > suffix_len)
		   && (full_name[len - suffix_len] == suffix[0])) {
			/* Another suffix exists, make it the one requested. */
			memcpy(&full_name[len - suffix_len], suffix, suffix_len);

		} else {
			/* No previous suffix, add it. */
			ut_ad(len + suffix_len < full_len);
			memcpy(&full_name[len], suffix, suffix_len);
			full_name[len + suffix_len] = '\0';
		}
	}

	return(full_name);
}

/** Test if a tablespace file can be renamed to a new filepath by checking
if that the old filepath exists and the new filepath does not exist.
@param[in]	old_path	old filepath
@param[in]	new_path	new filepath
@param[in]	is_discarded	whether the tablespace is discarded
@param[in]	replace_new	whether to ignore the existence of new_path
@return innodb error code */
static dberr_t
fil_rename_tablespace_check(
	const char*	old_path,
	const char*	new_path,
	bool		is_discarded,
	bool		replace_new)
{
	bool	exists = false;
	os_file_type_t	ftype;

	if (!is_discarded
	    && os_file_status(old_path, &exists, &ftype)
	    && !exists) {
		ib::error() << "Cannot rename '" << old_path
			<< "' to '" << new_path
			<< "' because the source file"
			<< " does not exist.";
		return(DB_TABLESPACE_NOT_FOUND);
	}

	exists = false;
	if (os_file_status(new_path, &exists, &ftype) && !exists) {
		return DB_SUCCESS;
	}

	if (!replace_new) {
		ib::error() << "Cannot rename '" << old_path
			<< "' to '" << new_path
			<< "' because the target file exists."
			" Remove the target file and try again.";
		return(DB_TABLESPACE_EXISTS);
	}

	/* This must be during the ROLLBACK of TRUNCATE TABLE.
	Because InnoDB only allows at most one data dictionary
	transaction at a time, and because this incomplete TRUNCATE
	would have created a new tablespace file, we must remove
	a possibly existing tablespace that is associated with the
	new tablespace file. */
retry:
	mutex_enter(&fil_system.mutex);
	for (fil_space_t* space = UT_LIST_GET_FIRST(fil_system.space_list);
	     space; space = UT_LIST_GET_NEXT(space_list, space)) {
		ulint id = space->id;
		if (id && id < SRV_LOG_SPACE_FIRST_ID
		    && space->purpose == FIL_TYPE_TABLESPACE
		    && !strcmp(new_path,
			       UT_LIST_GET_FIRST(space->chain)->name)) {
			ib::info() << "TRUNCATE rollback: " << id
				<< "," << new_path;
			mutex_exit(&fil_system.mutex);
			dberr_t err = fil_delete_tablespace(id);
			if (err != DB_SUCCESS) {
				return err;
			}
			goto retry;
		}
	}
	mutex_exit(&fil_system.mutex);
	fil_delete_file(new_path);

	return(DB_SUCCESS);
}

dberr_t fil_space_t::rename(const char* name, const char* path, bool log,
			    bool replace)
{
	ut_ad(UT_LIST_GET_LEN(chain) == 1);
	ut_ad(!is_system_tablespace(id));

	if (log) {
		dberr_t err = fil_rename_tablespace_check(
			chain.start->name, path, false, replace);
		if (err != DB_SUCCESS) {
			return(err);
		}
		fil_name_write_rename(id, chain.start->name, path);
	}

	return fil_rename_tablespace(id, chain.start->name, name, path)
		? DB_SUCCESS : DB_ERROR;
}

/** Rename a single-table tablespace.
The tablespace must exist in the memory cache.
@param[in]	id		tablespace identifier
@param[in]	old_path	old file name
@param[in]	new_name	new table name in the
databasename/tablename format
@param[in]	new_path_in	new file name,
or NULL if it is located in the normal data directory
@return true if success */
static bool
fil_rename_tablespace(
	ulint		id,
	const char*	old_path,
	const char*	new_name,
	const char*	new_path_in)
{
	fil_space_t*	space;
	fil_node_t*	node;
	ut_a(id != 0);

	ut_ad(strchr(new_name, '/') != NULL);

	mutex_enter(&fil_system.mutex);

	space = fil_space_get_by_id(id);

	if (space == NULL) {
		ib::error() << "Cannot find space id " << id
			<< " in the tablespace memory cache, though the file '"
			<< old_path
			<< "' in a rename operation should have that id.";
		mutex_exit(&fil_system.mutex);
		return(false);
	}

	/* The following code must change when InnoDB supports
	multiple datafiles per tablespace. */
	ut_a(UT_LIST_GET_LEN(space->chain) == 1);
	node = UT_LIST_GET_FIRST(space->chain);
	ut_a(space->acquire());

	mutex_exit(&fil_system.mutex);

	char*	new_file_name = new_path_in == NULL
		? fil_make_filepath(NULL, new_name, IBD, false)
		: mem_strdup(new_path_in);
	char*	old_file_name = node->name;
	char*	new_space_name = mem_strdup(new_name);
	char*	old_space_name = space->name;

	ut_ad(strchr(old_file_name, OS_PATH_SEPARATOR) != NULL);
	ut_ad(strchr(new_file_name, OS_PATH_SEPARATOR) != NULL);

	if (!recv_recovery_is_on()) {
		log_mutex_enter();
	}

	/* log_sys.mutex is above fil_system.mutex in the latching order */
	ut_ad(log_mutex_own());
	mutex_enter(&fil_system.mutex);
	space->release();
	ut_ad(space->name == old_space_name);
	ut_ad(node->name == old_file_name);
	bool success;
	DBUG_EXECUTE_IF("fil_rename_tablespace_failure_2",
			goto skip_second_rename; );
	success = os_file_rename(innodb_data_file_key,
				 old_file_name,
				 new_file_name);
	DBUG_EXECUTE_IF("fil_rename_tablespace_failure_2",
skip_second_rename:
                       success = false; );

	ut_ad(node->name == old_file_name);

	if (success) {
		node->name = new_file_name;
	}

	if (!recv_recovery_is_on()) {
		log_mutex_exit();
	}

	ut_ad(space->name == old_space_name);
	if (success) {
		space->name = new_space_name;
	} else {
		/* Because nothing was renamed, we must free the new
		names, not the old ones. */
		old_file_name = new_file_name;
		old_space_name = new_space_name;
	}

	mutex_exit(&fil_system.mutex);

	ut_free(old_file_name);
	ut_free(old_space_name);

	return(success);
}

/* FIXME: remove this! */
IF_WIN(, bool os_is_sparse_file_supported(os_file_t fh));

/** Create a tablespace file.
@param[in]	space_id	Tablespace ID
@param[in]	name		Tablespace name in dbname/tablename format.
@param[in]	path		Path and filename of the datafile to create.
@param[in]	flags		Tablespace flags
@param[in]	size		Initial size of the tablespace file in pages,
must be >= FIL_IBD_FILE_INITIAL_SIZE
@param[in]	mode		MariaDB encryption mode
@param[in]	key_id		MariaDB encryption key_id
@param[out]	err		DB_SUCCESS or error code
@return	the created tablespace
@retval	NULL	on error */
fil_space_t*
fil_ibd_create(
	ulint		space_id,
	const char*	name,
	const char*	path,
	ulint		flags,
	ulint		size,
	fil_encryption_t mode,
	uint32_t	key_id,
	dberr_t*	err)
{
	pfs_os_file_t	file;
	byte*		buf2;
	byte*		page;
	bool		success;
	bool		has_data_dir = FSP_FLAGS_HAS_DATA_DIR(flags) != 0;

	ut_ad(!is_system_tablespace(space_id));
	ut_ad(!srv_read_only_mode);
	ut_a(space_id < SRV_LOG_SPACE_FIRST_ID);
	ut_a(size >= FIL_IBD_FILE_INITIAL_SIZE);
	ut_a(fil_space_t::is_valid_flags(flags & ~FSP_FLAGS_MEM_MASK, space_id));

	/* Create the subdirectories in the path, if they are
	not there already. */
	*err = os_file_create_subdirs_if_needed(path);
	if (*err != DB_SUCCESS) {
		return NULL;
	}

	ulint type;
	static_assert(((UNIV_ZIP_SIZE_MIN >> 1) << 3) == 4096,
		      "compatibility");
	switch (FSP_FLAGS_GET_ZIP_SSIZE(flags)) {
	case 1:
	case 2:
		type = OS_DATA_FILE_NO_O_DIRECT;
		break;
	default:
		type = OS_DATA_FILE;
	}

	file = os_file_create(
		innodb_data_file_key, path,
		OS_FILE_CREATE | OS_FILE_ON_ERROR_NO_EXIT,
		OS_FILE_NORMAL, type, srv_read_only_mode, &success);

	if (!success) {
		/* The following call will print an error message */
		switch (os_file_get_last_error(true)) {
		case OS_FILE_ALREADY_EXISTS:
			ib::info() << "The file '" << path << "'"
				" already exists though the"
				" corresponding table did not exist"
				" in the InnoDB data dictionary."
				" You can resolve the problem by removing"
				" the file.";
			*err = DB_TABLESPACE_EXISTS;
			break;
		case OS_FILE_DISK_FULL:
			*err = DB_OUT_OF_FILE_SPACE;
			break;
		default:
			*err = DB_ERROR;
		}
		ib::error() << "Cannot create file '" << path << "'";
		return NULL;
	}

	const bool is_compressed = fil_space_t::is_compressed(flags);
	bool punch_hole = is_compressed;

#ifdef _WIN32
	if (is_compressed) {
		os_file_set_sparse_win32(file);
	}
#endif

	if (!os_file_set_size(
		path, file,
		os_offset_t(size) << srv_page_size_shift, is_compressed)) {
		*err = DB_OUT_OF_FILE_SPACE;
err_exit:
		os_file_close(file);
		os_file_delete(innodb_data_file_key, path);
		return NULL;
	}

	/* FIXME: remove this */
	IF_WIN(, punch_hole = punch_hole && os_is_sparse_file_supported(file));

	/* We have to write the space id to the file immediately and flush the
	file to disk. This is because in crash recovery we must be aware what
	tablespaces exist and what are their space id's, so that we can apply
	the log records to the right file. It may take quite a while until
	buffer pool flush algorithms write anything to the file and flush it to
	disk. If we would not write here anything, the file would be filled
	with zeros from the call of os_file_set_size(), until a buffer pool
	flush would write to it. */

	buf2 = static_cast<byte*>(ut_malloc_nokey(3U << srv_page_size_shift));
	/* Align the memory for file i/o if we might have O_DIRECT set */
	page = static_cast<byte*>(ut_align(buf2, srv_page_size));

	memset(page, '\0', srv_page_size);

	if (fil_space_t::full_crc32(flags)) {
		flags |= FSP_FLAGS_FCRC32_PAGE_SSIZE();
	} else {
		flags |= FSP_FLAGS_PAGE_SSIZE();
	}

	fsp_header_init_fields(page, space_id, flags);
	mach_write_to_4(page + FIL_PAGE_ARCH_LOG_NO_OR_SPACE_ID, space_id);

	/* Create crypt data if the tablespace is either encrypted or user has
	requested it to remain unencrypted. */
	fil_space_crypt_t *crypt_data = (mode != FIL_ENCRYPTION_DEFAULT
					 || srv_encrypt_tables)
		? fil_space_create_crypt_data(mode, key_id)
		: NULL;

	if (crypt_data) {
		/* Write crypt data information in page0 while creating
		ibd file. */
		crypt_data->fill_page0(flags, page);
	}

	if (ulint zip_size = fil_space_t::zip_size(flags)) {
		page_zip_des_t	page_zip;
		page_zip_set_size(&page_zip, zip_size);
		page_zip.data = page + srv_page_size;
#ifdef UNIV_DEBUG
		page_zip.m_start =
#endif /* UNIV_DEBUG */
			page_zip.m_end = page_zip.m_nonempty =
			page_zip.n_blobs = 0;

		buf_flush_init_for_writing(NULL, page, &page_zip, 0, false);

		*err = os_file_write(
			IORequestWrite, path, file, page_zip.data, 0, zip_size);
	} else {
		buf_flush_init_for_writing(NULL, page, NULL, 0,
					   fil_space_t::full_crc32(flags));

		*err = os_file_write(
			IORequestWrite, path, file, page, 0, srv_page_size);
	}

	ut_free(buf2);

	if (*err != DB_SUCCESS) {
		ib::error()
			<< "Could not write the first page to"
			<< " tablespace '" << path << "'";
		goto err_exit;
	}

	if (!os_file_flush(file)) {
		ib::error() << "File flush of tablespace '"
			<< path << "' failed";
		*err = DB_ERROR;
		goto err_exit;
	}

	if (has_data_dir) {
		/* Make the ISL file if the IBD file is not
		in the default location. */
		*err = RemoteDatafile::create_link_file(name, path);
		if (*err != DB_SUCCESS) {
			goto err_exit;
		}
	}

	fil_space_t* space = fil_space_create(name, space_id, flags,
					      FIL_TYPE_TABLESPACE,
					      crypt_data, mode);
	if (!space) {
		free(crypt_data);
		*err = DB_ERROR;
	} else {
		space->punch_hole = punch_hole;
		/* FIXME: Keep the file open! */
		fil_node_t* node = space->add(path, OS_FILE_CLOSED, size,
					      false, true);
		mtr_t mtr;
		mtr.start();
		fil_op_write_log(
			MLOG_FILE_CREATE2, space_id, 0, node->name,
			NULL, space->flags & ~FSP_FLAGS_MEM_MASK, &mtr);
		fil_name_write(space, 0, node, &mtr);
		mtr.commit();

		node->find_metadata(file);
		*err = DB_SUCCESS;
	}

	os_file_close(file);

	if (*err != DB_SUCCESS) {
		if (has_data_dir) {
			RemoteDatafile::delete_link_file(name);
		}

		os_file_delete(innodb_data_file_key, path);
	}

	return space;
}

/** Try to open a single-table tablespace and optionally check that the
space id in it is correct. If this does not succeed, print an error message
to the .err log. This function is used to open a tablespace when we start
mysqld after the dictionary has been booted, and also in IMPORT TABLESPACE.

NOTE that we assume this operation is used either at the database startup
or under the protection of the dictionary mutex, so that two users cannot
race here. This operation does not leave the file associated with the
tablespace open, but closes it after we have looked at the space id in it.

If the validate boolean is set, we read the first page of the file and
check that the space id in the file is what we expect. We assume that
this function runs much faster if no check is made, since accessing the
file inode probably is much faster (the OS caches them) than accessing
the first page of the file.  This boolean may be initially false, but if
a remote tablespace is found it will be changed to true.

If the fix_dict boolean is set, then it is safe to use an internal SQL
statement to update the dictionary tables if they are incorrect.

@param[in]	validate	true if we should validate the tablespace
@param[in]	fix_dict	true if the dictionary is available to be fixed
@param[in]	purpose		FIL_TYPE_TABLESPACE or FIL_TYPE_TEMPORARY
@param[in]	id		tablespace ID
@param[in]	flags		expected FSP_SPACE_FLAGS
@param[in]	space_name	tablespace name of the datafile
If file-per-table, it is the table name in the databasename/tablename format
@param[in]	path_in		expected filepath, usually read from dictionary
@param[out]	err		DB_SUCCESS or error code
@return	tablespace
@retval	NULL	if the tablespace could not be opened */
fil_space_t*
fil_ibd_open(
	bool			validate,
	bool			fix_dict,
	fil_type_t		purpose,
	ulint			id,
	ulint			flags,
	const table_name_t&	tablename,
	const char*		path_in,
	dberr_t*		err)
{
	mutex_enter(&fil_system.mutex);
	if (fil_space_t* space = fil_space_get_by_id(id)) {
		if (strcmp(space->name, tablename.m_name)) {
			table_name_t space_name;
			space_name.m_name = space->name;
			ib::error()
				<< "Trying to open table " << tablename
				<< " with id " << id
				<< ", conflicting with " << space_name;
			space = NULL;
			if (err) *err = DB_TABLESPACE_EXISTS;
		} else if (err) *err = DB_SUCCESS;

		mutex_exit(&fil_system.mutex);

		if (space && validate && !srv_read_only_mode) {
			fsp_flags_try_adjust(space,
					     flags & ~FSP_FLAGS_MEM_MASK);
		}

		return space;
	}
	mutex_exit(&fil_system.mutex);

	bool		dict_filepath_same_as_default = false;
	bool		link_file_found = false;
	bool		link_file_is_bad = false;
	Datafile	df_default;	/* default location */
	Datafile	df_dict;	/* dictionary location */
	RemoteDatafile	df_remote;	/* remote location */
	ulint		tablespaces_found = 0;
	ulint		valid_tablespaces_found = 0;

	if (fix_dict) {
		ut_d(dict_sys.assert_locked());
		ut_ad(!srv_read_only_mode);
		ut_ad(srv_log_file_size != 0);
	}

	ut_ad(fil_type_is_data(purpose));

	/* Table flags can be ULINT_UNDEFINED if
	dict_tf_to_fsp_flags_failure is set. */
	if (flags == ULINT_UNDEFINED) {
corrupted:
		if (err) *err = DB_CORRUPTION;
		return NULL;
	}

	ut_ad(fil_space_t::is_valid_flags(flags & ~FSP_FLAGS_MEM_MASK, id));
	df_default.init(tablename.m_name, flags);
	df_dict.init(tablename.m_name, flags);
	df_remote.init(tablename.m_name, flags);

	/* Discover the correct file by looking in three possible locations
	while avoiding unecessary effort. */

	/* We will always look for an ibd in the default location. */
	df_default.make_filepath(NULL, tablename.m_name, IBD);

	/* Look for a filepath embedded in an ISL where the default file
	would be. */
	if (df_remote.open_read_only(true) == DB_SUCCESS) {
		ut_ad(df_remote.is_open());

		/* Always validate a file opened from an ISL pointer */
		validate = true;
		++tablespaces_found;
		link_file_found = true;
	} else if (df_remote.filepath() != NULL) {
		/* An ISL file was found but contained a bad filepath in it.
		Better validate anything we do find. */
		validate = true;
	}

	/* Attempt to open the tablespace at the dictionary filepath. */
	if (path_in) {
		if (df_default.same_filepath_as(path_in)) {
			dict_filepath_same_as_default = true;
		} else {
			/* Dict path is not the default path. Always validate
			remote files. If default is opened, it was moved. */
			validate = true;
			df_dict.set_filepath(path_in);
			if (df_dict.open_read_only(true) == DB_SUCCESS) {
				ut_ad(df_dict.is_open());
				++tablespaces_found;
			}
		}
	}

	/* Always look for a file at the default location. But don't log
	an error if the tablespace is already open in remote or dict. */
	ut_a(df_default.filepath());
	const bool	strict = (tablespaces_found == 0);
	if (df_default.open_read_only(strict) == DB_SUCCESS) {
		ut_ad(df_default.is_open());
		++tablespaces_found;
	}

	/* Check if multiple locations point to the same file. */
	if (tablespaces_found > 1 && df_default.same_as(df_remote)) {
		/* A link file was found with the default path in it.
		Use the default path and delete the link file. */
		--tablespaces_found;
		df_remote.delete_link_file();
		df_remote.close();
	}
	if (tablespaces_found > 1 && df_default.same_as(df_dict)) {
		--tablespaces_found;
		df_dict.close();
	}
	if (tablespaces_found > 1 && df_remote.same_as(df_dict)) {
		--tablespaces_found;
		df_dict.close();
	}

	/*  We have now checked all possible tablespace locations and
	have a count of how many unique files we found.  If things are
	normal, we only found 1. */
	/* For encrypted tablespace, we need to check the
	encryption in header of first page. */
	if (!validate && tablespaces_found == 1) {
		goto skip_validate;
	}

	/* Read and validate the first page of these three tablespace
	locations, if found. */
	valid_tablespaces_found +=
		(df_remote.validate_to_dd(id, flags) == DB_SUCCESS);

	valid_tablespaces_found +=
		(df_default.validate_to_dd(id, flags) == DB_SUCCESS);

	valid_tablespaces_found +=
		(df_dict.validate_to_dd(id, flags) == DB_SUCCESS);

	/* Make sense of these three possible locations.
	First, bail out if no tablespace files were found. */
	if (valid_tablespaces_found == 0) {
		os_file_get_last_error(true);
		ib::error() << "Could not find a valid tablespace file for `"
			<< tablename << "`. " << TROUBLESHOOT_DATADICT_MSG;
		goto corrupted;
	}
	if (!validate) {
		goto skip_validate;
	}

	/* Do not open any tablespaces if more than one tablespace with
	the correct space ID and flags were found. */
	if (tablespaces_found > 1) {
		ib::error() << "A tablespace for `" << tablename
			<< "` has been found in multiple places;";

		if (df_default.is_open()) {
			ib::error() << "Default location: "
				<< df_default.filepath()
				<< ", Space ID=" << df_default.space_id()
				<< ", Flags=" << df_default.flags();
		}
		if (df_remote.is_open()) {
			ib::error() << "Remote location: "
				<< df_remote.filepath()
				<< ", Space ID=" << df_remote.space_id()
				<< ", Flags=" << df_remote.flags();
		}
		if (df_dict.is_open()) {
			ib::error() << "Dictionary location: "
				<< df_dict.filepath()
				<< ", Space ID=" << df_dict.space_id()
				<< ", Flags=" << df_dict.flags();
		}

		/* Force-recovery will allow some tablespaces to be
		skipped by REDO if there was more than one file found.
		Unlike during the REDO phase of recovery, we now know
		if the tablespace is valid according to the dictionary,
		which was not available then. So if we did not force
		recovery and there is only one good tablespace, ignore
		any bad tablespaces. */
		if (valid_tablespaces_found > 1 || srv_force_recovery > 0) {
			ib::error() << "Will not open tablespace `"
				<< tablename << "`";

			/* If the file is not open it cannot be valid. */
			ut_ad(df_default.is_open() || !df_default.is_valid());
			ut_ad(df_dict.is_open()    || !df_dict.is_valid());
			ut_ad(df_remote.is_open()  || !df_remote.is_valid());

			/* Having established that, this is an easy way to
			look for corrupted data files. */
			if (df_default.is_open() != df_default.is_valid()
			    || df_dict.is_open() != df_dict.is_valid()
			    || df_remote.is_open() != df_remote.is_valid()) {
				goto corrupted;
			}
error:
			if (err) *err = DB_ERROR;
			return NULL;
		}

		/* There is only one valid tablespace found and we did
		not use srv_force_recovery during REDO.  Use this one
		tablespace and clean up invalid tablespace pointers */
		if (df_default.is_open() && !df_default.is_valid()) {
			df_default.close();
			tablespaces_found--;
		}

		if (df_dict.is_open() && !df_dict.is_valid()) {
			df_dict.close();
			/* Leave dict.filepath so that SYS_DATAFILES
			can be corrected below. */
			tablespaces_found--;
		}

		if (df_remote.is_open() && !df_remote.is_valid()) {
			df_remote.close();
			tablespaces_found--;
			link_file_is_bad = true;
		}
	}

	/* At this point, there should be only one filepath. */
	ut_a(tablespaces_found == 1);
	ut_a(valid_tablespaces_found == 1);

	/* Only fix the dictionary at startup when there is only one thread.
	Calls to dict_load_table() can be done while holding other latches. */
	if (!fix_dict) {
		goto skip_validate;
	}

	/* We may need to update what is stored in SYS_DATAFILES or
	SYS_TABLESPACES or adjust the link file.  Since a failure to
	update SYS_TABLESPACES or SYS_DATAFILES does not prevent opening
	and using the tablespace either this time or the next, we do not
	check the return code or fail to open the tablespace. But if it
	fails, dict_update_filepath() will issue a warning to the log. */
	if (df_dict.filepath()) {
		ut_ad(path_in != NULL);
		ut_ad(df_dict.same_filepath_as(path_in));

		if (df_remote.is_open()) {
			if (!df_remote.same_filepath_as(path_in)) {
				dict_update_filepath(id, df_remote.filepath());
			}

		} else if (df_default.is_open()) {
			ut_ad(!dict_filepath_same_as_default);
			dict_update_filepath(id, df_default.filepath());
			if (link_file_is_bad) {
				RemoteDatafile::delete_link_file(
					tablename.m_name);
			}

		} else if (!link_file_found || link_file_is_bad) {
			ut_ad(df_dict.is_open());
			/* Fix the link file if we got our filepath
			from the dictionary but a link file did not
			exist or it did not point to a valid file. */
			RemoteDatafile::delete_link_file(tablename.m_name);
			RemoteDatafile::create_link_file(
				tablename.m_name, df_dict.filepath());
		}

	} else if (df_remote.is_open()) {
		if (dict_filepath_same_as_default) {
			dict_update_filepath(id, df_remote.filepath());

		} else if (path_in == NULL) {
			/* SYS_DATAFILES record for this space ID
			was not found. */
			dict_replace_tablespace_and_filepath(
				id, tablename.m_name,
				df_remote.filepath(), flags);
		}

	} else if (df_default.is_open()) {
		/* We opened the tablespace in the default location.
		SYS_DATAFILES.PATH needs to be updated if it is different
		from this default path or if the SYS_DATAFILES.PATH was not
		supplied and it should have been. Also update the dictionary
		if we found an ISL file (since !df_remote.is_open).  Since
		path_in is not suppled for file-per-table, we must assume
		that it matched the ISL. */
		if ((path_in != NULL && !dict_filepath_same_as_default)
		    || (path_in == NULL && DICT_TF_HAS_DATA_DIR(flags))
		    || df_remote.filepath() != NULL) {
			dict_replace_tablespace_and_filepath(
				id, tablename.m_name, df_default.filepath(),
				flags);
		}
	}

skip_validate:
	const byte* first_page =
		df_default.is_open() ? df_default.get_first_page() :
		df_dict.is_open() ? df_dict.get_first_page() :
		df_remote.get_first_page();

	fil_space_crypt_t* crypt_data = first_page
		? fil_space_read_crypt_data(fil_space_t::zip_size(flags),
					    first_page)
		: NULL;

	fil_space_t* space = fil_space_create(
		tablename.m_name, id, flags, purpose, crypt_data);
	if (!space) {
		goto error;
	}

	/* We do not measure the size of the file, that is why
	we pass the 0 below */

	space->add(
		df_remote.is_open() ? df_remote.filepath() :
		df_dict.is_open() ? df_dict.filepath() :
		df_default.filepath(), OS_FILE_CLOSED, 0, false, true);

	if (validate && purpose != FIL_TYPE_IMPORT && !srv_read_only_mode) {
		df_remote.close();
		df_dict.close();
		df_default.close();
		fsp_flags_try_adjust(space, flags & ~FSP_FLAGS_MEM_MASK);
	}

	if (err) *err = DB_SUCCESS;
	return space;
}

/** Looks for a pre-existing fil_space_t with the given tablespace ID
and, if found, returns the name and filepath in newly allocated buffers
that the caller must free.
@param[in]	space_id	The tablespace ID to search for.
@param[out]	name		Name of the tablespace found.
@param[out]	filepath	The filepath of the first datafile for the
tablespace.
@return true if tablespace is found, false if not. */
bool
fil_space_read_name_and_filepath(
	ulint	space_id,
	char**	name,
	char**	filepath)
{
	bool	success = false;
	*name = NULL;
	*filepath = NULL;

	mutex_enter(&fil_system.mutex);

	fil_space_t*	space = fil_space_get_by_id(space_id);

	if (space != NULL) {
		*name = mem_strdup(space->name);

		fil_node_t* node = UT_LIST_GET_FIRST(space->chain);
		*filepath = mem_strdup(node->name);

		success = true;
	}

	mutex_exit(&fil_system.mutex);

	return(success);
}

/** Convert a file name to a tablespace name.
@param[in]	filename	directory/databasename/tablename.ibd
@return database/tablename string, to be freed with ut_free() */
char*
fil_path_to_space_name(
	const char*	filename)
{
	/* Strip the file name prefix and suffix, leaving
	only databasename/tablename. */
	ulint		filename_len	= strlen(filename);
	const char*	end		= filename + filename_len;
#ifdef HAVE_MEMRCHR
	const char*	tablename	= 1 + static_cast<const char*>(
		memrchr(filename, OS_PATH_SEPARATOR,
			filename_len));
	const char*	dbname		= 1 + static_cast<const char*>(
		memrchr(filename, OS_PATH_SEPARATOR,
			tablename - filename - 1));
#else /* HAVE_MEMRCHR */
	const char*	tablename	= filename;
	const char*	dbname		= NULL;

	while (const char* t = static_cast<const char*>(
		       memchr(tablename, OS_PATH_SEPARATOR,
			      ulint(end - tablename)))) {
		dbname = tablename;
		tablename = t + 1;
	}
#endif /* HAVE_MEMRCHR */

	ut_ad(dbname != NULL);
	ut_ad(tablename > dbname);
	ut_ad(tablename < end);
	ut_ad(end - tablename > 4);
	ut_ad(memcmp(end - 4, DOT_IBD, 4) == 0);

	char*	name = mem_strdupl(dbname, ulint(end - dbname) - 4);

	ut_ad(name[tablename - dbname - 1] == OS_PATH_SEPARATOR);
#if OS_PATH_SEPARATOR != '/'
	/* space->name uses '/', not OS_PATH_SEPARATOR. */
	name[tablename - dbname - 1] = '/';
#endif

	return(name);
}

/** Discover the correct IBD file to open given a remote or missing
filepath from the REDO log. Administrators can move a crashed
database to another location on the same machine and try to recover it.
Remote IBD files might be moved as well to the new location.
    The problem with this is that the REDO log contains the old location
which may be still accessible.  During recovery, if files are found in
both locations, we can chose on based on these priorities;
1. Default location
2. ISL location
3. REDO location
@param[in]	space_id	tablespace ID
@param[in]	df		Datafile object with path from redo
@return true if a valid datafile was found, false if not */
static
bool
fil_ibd_discover(
	ulint		space_id,
	Datafile&	df)
{
	Datafile	df_def_per;	/* default file-per-table datafile */
	RemoteDatafile	df_rem_per;	/* remote file-per-table datafile */

	/* Look for the datafile in the default location. */
	const char*	filename = df.filepath();
	const char*	basename = base_name(filename);

	/* If this datafile is file-per-table it will have a schema dir. */
	ulint		sep_found = 0;
	const char*	db = basename;
	for (; db > filename && sep_found < 2; db--) {
		if (db[0] == OS_PATH_SEPARATOR) {
			sep_found++;
		}
	}
	if (sep_found == 2) {
		db += 2;
		df_def_per.init(db, 0);
		df_def_per.make_filepath(NULL, db, IBD);
		if (df_def_per.open_read_only(false) == DB_SUCCESS
		    && df_def_per.validate_for_recovery() == DB_SUCCESS
		    && df_def_per.space_id() == space_id) {
			df.set_filepath(df_def_per.filepath());
			df.open_read_only(false);
			return(true);
		}

		/* Look for a remote file-per-table tablespace. */

		switch (srv_operation) {
		case SRV_OPERATION_BACKUP:
		case SRV_OPERATION_RESTORE_DELTA:
			ut_ad(0);
			break;
		case SRV_OPERATION_RESTORE_ROLLBACK_XA:
		case SRV_OPERATION_RESTORE_EXPORT:
		case SRV_OPERATION_RESTORE:
			break;
		case SRV_OPERATION_NORMAL:
			df_rem_per.set_name(db);
			if (df_rem_per.open_link_file() != DB_SUCCESS) {
				break;
			}

			/* An ISL file was found with contents. */
			if (df_rem_per.open_read_only(false) != DB_SUCCESS
				|| df_rem_per.validate_for_recovery()
				   != DB_SUCCESS) {

				/* Assume that this ISL file is intended to
				be used. Do not continue looking for another
				if this file cannot be opened or is not
				a valid IBD file. */
				ib::error() << "ISL file '"
					<< df_rem_per.link_filepath()
					<< "' was found but the linked file '"
					<< df_rem_per.filepath()
					<< "' could not be opened or is"
					" not correct.";
				return(false);
			}

			/* Use this file if it has the space_id from the
			MLOG record. */
			if (df_rem_per.space_id() == space_id) {
				df.set_filepath(df_rem_per.filepath());
				df.open_read_only(false);
				return(true);
			}

			/* Since old MLOG records can use the same basename
			in multiple CREATE/DROP TABLE sequences, this ISL
			file could be pointing to a later version of this
			basename.ibd file which has a different space_id.
			Keep looking. */
		}
	}

	/* No ISL files were found in the default location. Use the location
	given in the redo log. */
	if (df.open_read_only(false) == DB_SUCCESS
	    && df.validate_for_recovery() == DB_SUCCESS
	    && df.space_id() == space_id) {
		return(true);
	}

	/* A datafile was not discovered for the filename given. */
	return(false);
}
/** Open an ibd tablespace and add it to the InnoDB data structures.
This is similar to fil_ibd_open() except that it is used while processing
the REDO log, so the data dictionary is not available and very little
validation is done. The tablespace name is extracred from the
dbname/tablename.ibd portion of the filename, which assumes that the file
is a file-per-table tablespace.  Any name will do for now.  General
tablespace names will be read from the dictionary after it has been
recovered.  The tablespace flags are read at this time from the first page
of the file in validate_for_recovery().
@param[in]	space_id	tablespace ID
@param[in]	filename	path/to/databasename/tablename.ibd
@param[out]	space		the tablespace, or NULL on error
@return status of the operation */
enum fil_load_status
fil_ibd_load(
	ulint		space_id,
	const char*	filename,
	fil_space_t*&	space)
{
	/* If the a space is already in the file system cache with this
	space ID, then there is nothing to do. */
	mutex_enter(&fil_system.mutex);
	space = fil_space_get_by_id(space_id);
	mutex_exit(&fil_system.mutex);

	if (space) {
		/* Compare the filename we are trying to open with the
		filename from the first node of the tablespace we opened
		previously. Fail if it is different. */
		fil_node_t* node = UT_LIST_GET_FIRST(space->chain);
		if (0 != strcmp(innobase_basename(filename),
				innobase_basename(node->name))) {
			ib::info()
				<< "Ignoring data file '" << filename
				<< "' with space ID " << space->id
				<< ". Another data file called " << node->name
				<< " exists with the same space ID.";
			space = NULL;
			return(FIL_LOAD_ID_CHANGED);
		}
		return(FIL_LOAD_OK);
	}

	if (is_mariabackup_restore()) {
		/* Replace absolute DATA DIRECTORY file paths with
		short names relative to the backup directory. */
		if (const char* name = strrchr(filename, OS_PATH_SEPARATOR)) {
			while (--name > filename
			       && *name != OS_PATH_SEPARATOR);
			if (name > filename) {
				filename = name + 1;
			}
		}
	}

	Datafile	file;
	file.set_filepath(filename);
	file.open_read_only(false);

	if (!file.is_open()) {
		/* The file has been moved or it is a remote datafile. */
		if (!fil_ibd_discover(space_id, file)
		    || !file.is_open()) {
			return(FIL_LOAD_NOT_FOUND);
		}
	}

	os_offset_t	size;

	/* Read and validate the first page of the tablespace.
	Assign a tablespace name based on the tablespace type. */
	switch (file.validate_for_recovery()) {
		os_offset_t	minimum_size;
	case DB_SUCCESS:
		if (file.space_id() != space_id) {
			return(FIL_LOAD_ID_CHANGED);
		}
		/* Get and test the file size. */
		size = os_file_get_size(file.handle());

		/* Every .ibd file is created >= 4 pages in size.
		Smaller files cannot be OK. */
		minimum_size = os_offset_t(FIL_IBD_FILE_INITIAL_SIZE)
			<< srv_page_size_shift;

		if (size == static_cast<os_offset_t>(-1)) {
			/* The following call prints an error message */
			os_file_get_last_error(true);

			ib::error() << "Could not measure the size of"
				" single-table tablespace file '"
				<< file.filepath() << "'";
		} else if (size < minimum_size) {
			ib::error() << "The size of tablespace file '"
				<< file.filepath() << "' is only " << size
				<< ", should be at least " << minimum_size
				<< "!";
		} else {
			/* Everything is fine so far. */
			break;
		}

		/* fall through */

	case DB_TABLESPACE_EXISTS:
		return(FIL_LOAD_INVALID);

	default:
		return(FIL_LOAD_NOT_FOUND);
	}

	ut_ad(space == NULL);

	/* Adjust the memory-based flags that would normally be set by
	dict_tf_to_fsp_flags(). In recovery, we have no data dictionary. */
	ulint flags = file.flags();
	if (fil_space_t::is_compressed(flags)) {
		flags |= page_zip_level
			<< FSP_FLAGS_MEM_COMPRESSION_LEVEL;
	}

	const byte* first_page = file.get_first_page();
	fil_space_crypt_t* crypt_data = first_page
		? fil_space_read_crypt_data(fil_space_t::zip_size(flags),
					    first_page)
		: NULL;
	space = fil_space_create(
		file.name(), space_id, flags, FIL_TYPE_TABLESPACE, crypt_data);

	if (space == NULL) {
		return(FIL_LOAD_INVALID);
	}

	ut_ad(space->id == file.space_id());
	ut_ad(space->id == space_id);

	/* We do not use the size information we have about the file, because
	the rounding formula for extents and pages is somewhat complex; we
	let fil_node_open() do that task. */

	space->add(file.filepath(), OS_FILE_CLOSED, 0, false, false);

	return(FIL_LOAD_OK);
}

/** Try to adjust FSP_SPACE_FLAGS if they differ from the expectations.
(Typically when upgrading from MariaDB 10.1.0..10.1.20.)
@param[in,out]	space		tablespace
@param[in]	flags		desired tablespace flags */
void fsp_flags_try_adjust(fil_space_t* space, ulint flags)
{
	ut_ad(!srv_read_only_mode);
	ut_ad(fil_space_t::is_valid_flags(flags, space->id));
	if (space->full_crc32() || fil_space_t::full_crc32(flags)) {
		return;
	}
	if (!space->size && (space->purpose != FIL_TYPE_TABLESPACE
			     || !fil_space_get_size(space->id))) {
		return;
	}
	/* This code is executed during server startup while no
	connections are allowed. We do not need to protect against
	DROP TABLE by fil_space_acquire(). */
	mtr_t	mtr;
	mtr.start();
	if (buf_block_t* b = buf_page_get(
		    page_id_t(space->id, 0), space->zip_size(),
		    RW_X_LATCH, &mtr)) {
		ulint f = fsp_header_get_flags(b->frame);
		if (fil_space_t::full_crc32(f)) {
			goto func_exit;
		}
		if (fil_space_t::is_flags_equal(f, flags)) {
			goto func_exit;
		}
		/* Suppress the message if only the DATA_DIR flag to differs. */
		if ((f ^ flags) & ~(1U << FSP_FLAGS_POS_RESERVED)) {
			ib::warn()
				<< "adjusting FSP_SPACE_FLAGS of file '"
				<< UT_LIST_GET_FIRST(space->chain)->name
				<< "' from " << ib::hex(f)
				<< " to " << ib::hex(flags);
		}
		mtr.set_named_space(space);
		mlog_write_ulint(FSP_HEADER_OFFSET + FSP_SPACE_FLAGS
				 + b->frame, flags, MLOG_4BYTES, &mtr);
	}
func_exit:
	mtr.commit();
}

/** Determine if a matching tablespace exists in the InnoDB tablespace
memory cache. Note that if we have not done a crash recovery at the database
startup, there may be many tablespaces which are not yet in the memory cache.
@param[in]	id		Tablespace ID
@param[in]	name		Tablespace name used in fil_space_create().
@param[in]	table_flags	table flags
@return the tablespace
@retval	NULL	if no matching tablespace exists in the memory cache */
fil_space_t*
fil_space_for_table_exists_in_mem(
	ulint		id,
	const char*	name,
	ulint		table_flags)
{
	const ulint	expected_flags = dict_tf_to_fsp_flags(table_flags);

	mutex_enter(&fil_system.mutex);
	if (fil_space_t* space = fil_space_get_by_id(id)) {
		ulint tf = expected_flags & ~FSP_FLAGS_MEM_MASK;
		ulint sf = space->flags & ~FSP_FLAGS_MEM_MASK;

		if (!fil_space_t::is_flags_equal(tf, sf)
		    && !fil_space_t::is_flags_equal(sf, tf)) {
			goto func_exit;
		}

		if (strcmp(space->name, name)) {
			ib::error() << "Table " << name
				<< " in InnoDB data dictionary"
				" has tablespace id " << id
				<< ", but the tablespace"
				" with that id has name " << space->name << "."
				" Have you deleted or moved .ibd files?";
			ib::info() << TROUBLESHOOT_DATADICT_MSG;
			goto func_exit;
		}

		/* Adjust the flags that are in FSP_FLAGS_MEM_MASK.
		FSP_SPACE_FLAGS will not be written back here. */
		space->flags = (space->flags & ~FSP_FLAGS_MEM_MASK)
			| (expected_flags & FSP_FLAGS_MEM_MASK);
		mutex_exit(&fil_system.mutex);
		if (!srv_read_only_mode) {
			fsp_flags_try_adjust(space, expected_flags
					     & ~FSP_FLAGS_MEM_MASK);
		}
		return space;
	}

func_exit:
	mutex_exit(&fil_system.mutex);
	return NULL;
}

/*============================ FILE I/O ================================*/

/********************************************************************//**
NOTE: you must call fil_mutex_enter_and_prepare_for_io() first!

Prepares a file node for i/o. Opens the file if it is closed. Updates the
pending i/o's field in the node and the system appropriately. Takes the node
off the LRU list if it is in the LRU list. The caller must hold the fil_sys
mutex.
@return false if the file can't be opened, otherwise true */
static
bool
fil_node_prepare_for_io(
/*====================*/
	fil_node_t*	node,	/*!< in: file node */
	fil_space_t*	space)	/*!< in: space */
{
	ut_ad(node && space);
	ut_ad(mutex_own(&fil_system.mutex));

	if (fil_system.n_open > srv_max_n_open_files + 5) {
		ib::warn() << "Open files " << fil_system.n_open
			<< " exceeds the limit " << srv_max_n_open_files;
	}

	if (!node->is_open()) {
		/* File is closed: open it */
		ut_a(node->n_pending == 0);

		if (!fil_node_open_file(node)) {
			return(false);
		}
	}

	if (node->n_pending == 0 && fil_space_belongs_in_lru(space)) {
		/* The node is in the LRU list, remove it */
		ut_a(UT_LIST_GET_LEN(fil_system.LRU) > 0);
		UT_LIST_REMOVE(fil_system.LRU, node);
	}

	node->n_pending++;

	return(true);
}

/** Update the data structures when an i/o operation finishes.
@param[in,out] node		file node
@param[in] type			IO context */
static
void
fil_node_complete_io(fil_node_t* node, const IORequest& type)
{
	ut_ad(mutex_own(&fil_system.mutex));
	ut_a(node->n_pending > 0);

	--node->n_pending;

	ut_ad(type.validate());

	if (type.is_write()) {

		ut_ad(!srv_read_only_mode
		      || node->space->purpose == FIL_TYPE_TEMPORARY);

		if (fil_buffering_disabled(node->space)) {

			/* We don't need to keep track of unflushed
			changes as user has explicitly disabled
			buffering. */
			ut_ad(!node->space->is_in_unflushed_spaces);
			ut_ad(node->needs_flush == false);

		} else {
			node->needs_flush = true;

			if (!node->space->is_in_unflushed_spaces) {
				node->space->is_in_unflushed_spaces = true;
				fil_system.unflushed_spaces.push_front(
					*node->space);
			}
		}
	}

	if (node->n_pending == 0 && fil_space_belongs_in_lru(node->space)) {

		/* The node must be put back to the LRU list */
		UT_LIST_ADD_FIRST(fil_system.LRU, node);
	}
}

/** Report information about an invalid page access. */
static
void
fil_report_invalid_page_access(
	ulint		block_offset,	/*!< in: block offset */
	ulint		space_id,	/*!< in: space id */
	const char*	space_name,	/*!< in: space name */
	ulint		byte_offset,	/*!< in: byte offset */
	ulint		len,		/*!< in: I/O length */
	bool		is_read)	/*!< in: I/O type */
{
	ib::fatal()
		<< "Trying to " << (is_read ? "read" : "write")
		<< " page number " << block_offset << " in"
		" space " << space_id << ", space name " << space_name << ","
		" which is outside the tablespace bounds. Byte offset "
		<< byte_offset << ", len " << len <<
		(space_id == 0 && !srv_was_started
		? "Please check that the configuration matches"
		" the InnoDB system tablespace location (ibdata files)"
		: "");
}

inline void IORequest::set_fil_node(fil_node_t* node)
{
	if (!node->space->punch_hole) {
		clear_punch_hole();
	}

	m_fil_node = node;
}

/** Reads or writes data. This operation could be asynchronous (aio).

@param[in,out] type	IO context
@param[in] sync		true if synchronous aio is desired
@param[in] page_id	page id
@param[in] zip_size	ROW_FORMAT=COMPRESSED page size, or 0
@param[in] byte_offset	remainder of offset in bytes; in aio this
			must be divisible by the OS block size
@param[in] len		how many bytes to read or write; this must
			not cross a file boundary; in aio this must
			be a block size multiple
@param[in,out] buf	buffer where to store read data or from where
			to write; in aio this must be appropriately
			aligned
@param[in] message	message for aio handler if non-sync aio
			used, else ignored
@param[in] ignore_missing_space true=ignore missing space duging read
@return DB_SUCCESS, or DB_TABLESPACE_DELETED
	if we are trying to do i/o on a tablespace which does not exist */
dberr_t
fil_io(
	const IORequest&	type,
	bool			sync,
	const page_id_t		page_id,
	ulint			zip_size,
	ulint			byte_offset,
	ulint			len,
	void*			buf,
	void*			message,
	bool			ignore_missing_space)
{
	os_offset_t		offset;
	IORequest		req_type(type);

	ut_ad(req_type.validate());

	ut_ad(len > 0);
	ut_ad(byte_offset < srv_page_size);
	ut_ad(!zip_size || byte_offset == 0);
	ut_ad(srv_page_size == 1UL << srv_page_size_shift);
	compile_time_assert((1U << UNIV_PAGE_SIZE_SHIFT_MAX)
			    == UNIV_PAGE_SIZE_MAX);
	compile_time_assert((1U << UNIV_PAGE_SIZE_SHIFT_MIN)
			    == UNIV_PAGE_SIZE_MIN);
	ut_ad(fil_validate_skip());

	/* ibuf bitmap pages must be read in the sync AIO mode: */
	ut_ad(recv_no_ibuf_operations
	      || req_type.is_write()
	      || !ibuf_bitmap_page(page_id, zip_size)
	      || sync
	      || req_type.is_log());

	ulint	mode;

	if (sync) {

		mode = OS_AIO_SYNC;

	} else if (req_type.is_log()) {

		mode = OS_AIO_LOG;

	} else if (req_type.is_read()
		   && !recv_no_ibuf_operations
		   && ibuf_page(page_id, zip_size, NULL)) {

		mode = OS_AIO_IBUF;

		/* Reduce probability of deadlock bugs in connection with ibuf:
		do not let the ibuf i/o handler sleep */

		req_type.clear_do_not_wake();
	} else {
		mode = OS_AIO_NORMAL;
	}

	if (req_type.is_read()) {

		srv_stats.data_read.add(len);

	} else if (req_type.is_write()) {

		ut_ad(!srv_read_only_mode
		      || fsp_is_system_temporary(page_id.space()));

		srv_stats.data_written.add(len);
	}

	/* Reserve the fil_system mutex and make sure that we can open at
	least one file while holding it, if the file is not already open */

	fil_mutex_enter_and_prepare_for_io(page_id.space());

	fil_space_t*	space = fil_space_get_by_id(page_id.space());

	/* If we are deleting a tablespace we don't allow async read operations
	on that. However, we do allow write operations and sync read operations. */
	if (space == NULL
	    || (req_type.is_read()
		&& !sync
		&& space->is_stopping()
		&& !space->is_being_truncated)) {

		mutex_exit(&fil_system.mutex);

		if (!req_type.ignore_missing() && !ignore_missing_space) {
			ib::error()
				<< "Trying to do I/O to a tablespace which"
				" does not exist. I/O type: "
				<< (req_type.is_read() ? "read" : "write")
				<< ", page: " << page_id
				<< ", I/O length: " << len << " bytes";
		}

		return(DB_TABLESPACE_DELETED);
	}

	ut_ad(mode != OS_AIO_IBUF || fil_type_is_data(space->purpose));

	ulint		cur_page_no = page_id.page_no();
	fil_node_t*	node = UT_LIST_GET_FIRST(space->chain);

	for (;;) {

		if (node == NULL) {

			if (req_type.ignore_missing()) {
				mutex_exit(&fil_system.mutex);
				return(DB_ERROR);
			}

			fil_report_invalid_page_access(
				page_id.page_no(), page_id.space(),
				space->name, byte_offset, len,
				req_type.is_read());

		} else if (fil_is_user_tablespace_id(space->id)
			   && node->size == 0) {

			/* We do not know the size of a single-table tablespace
			before we open the file */
			break;

		} else if (node->size > cur_page_no) {
			/* Found! */
			break;

		} else {
			cur_page_no -= node->size;

			node = UT_LIST_GET_NEXT(chain, node);
		}
	}

	/* Open file if closed */
	if (!fil_node_prepare_for_io(node, space)) {
		if (fil_type_is_data(space->purpose)
		    && fil_is_user_tablespace_id(space->id)) {
			mutex_exit(&fil_system.mutex);

			if (!req_type.ignore_missing()) {
				ib::error()
					<< "Trying to do I/O to a tablespace"
					" which exists without .ibd data file."
					" I/O type: "
					<< (req_type.is_read()
					    ? "read" : "write")
					<< ", page: "
					<< page_id_t(page_id.space(),
						     cur_page_no)
					<< ", I/O length: " << len << " bytes";
			}

			return(DB_TABLESPACE_DELETED);
		}

		/* The tablespace is for log. Currently, we just assert here
		to prevent handling errors along the way fil_io returns.
		Also, if the log files are missing, it would be hard to
		promise the server can continue running. */
		ut_a(0);
	}

	/* Check that at least the start offset is within the bounds of a
	single-table tablespace, including rollback tablespaces. */
	if (node->size <= cur_page_no
	    && space->id != TRX_SYS_SPACE
	    && fil_type_is_data(space->purpose)) {

		if (req_type.ignore_missing()) {
			/* If we can tolerate the non-existent pages, we
			should return with DB_ERROR and let caller decide
			what to do. */
			fil_node_complete_io(node, req_type);
			mutex_exit(&fil_system.mutex);
			return(DB_ERROR);
		}

		fil_report_invalid_page_access(
			page_id.page_no(), page_id.space(),
			space->name, byte_offset, len, req_type.is_read());
	}

	/* Now we have made the changes in the data structures of fil_system */
	mutex_exit(&fil_system.mutex);

	if (!zip_size) zip_size = srv_page_size;

	offset = os_offset_t(cur_page_no) * zip_size + byte_offset;
	ut_ad(node->size - cur_page_no >= (len + (zip_size - 1)) / zip_size);

	/* Do AIO */

	ut_a(byte_offset % OS_FILE_LOG_BLOCK_SIZE == 0);
	ut_a((len % OS_FILE_LOG_BLOCK_SIZE) == 0);

	const char* name = node->name == NULL ? space->name : node->name;

	req_type.set_fil_node(node);

	ut_ad(!req_type.is_write()
	      || page_id.space() == SRV_LOG_SPACE_FIRST_ID
	      || !fil_is_user_tablespace_id(page_id.space())
	      || offset == page_id.page_no() * zip_size);

	/* Queue the aio request */
	dberr_t err = os_aio(
		req_type,
		mode, name, node->handle, buf, offset, len,
		space->purpose != FIL_TYPE_TEMPORARY
		&& srv_read_only_mode,
		node, message);

	/* We an try to recover the page from the double write buffer if
	the decompression fails or the page is corrupt. */

	ut_a(req_type.is_dblwr_recover() || err == DB_SUCCESS);

	if (sync) {
		/* The i/o operation is already completed when we return from
		os_aio: */

		mutex_enter(&fil_system.mutex);

		fil_node_complete_io(node, req_type);

		mutex_exit(&fil_system.mutex);

		ut_ad(fil_validate_skip());
	}

	return(err);
}

/**********************************************************************//**
Waits for an aio operation to complete. This function is used to write the
handler for completed requests. The aio array of pending requests is divided
into segments (see os0file.cc for more info). The thread specifies which
segment it wants to wait for. */
void
fil_aio_wait(
/*=========*/
	ulint	segment)	/*!< in: the number of the segment in the aio
				array to wait for */
{
	fil_node_t*	node;
	IORequest	type;
	void*		message;

	ut_ad(fil_validate_skip());

	dberr_t	err = os_aio_handler(segment, &node, &message, &type);

	ut_a(err == DB_SUCCESS);

	if (node == NULL) {
		ut_ad(srv_shutdown_state == SRV_SHUTDOWN_EXIT_THREADS);
		return;
	}

	srv_set_io_thread_op_info(segment, "complete io for fil node");

	mutex_enter(&fil_system.mutex);

	fil_node_complete_io(node, type);
	const fil_type_t	purpose	= node->space->purpose;
	const ulint		space_id= node->space->id;
	const bool		dblwr	= node->space->use_doublewrite();

	mutex_exit(&fil_system.mutex);

	ut_ad(fil_validate_skip());

	/* Do the i/o handling */
	/* IMPORTANT: since i/o handling for reads will read also the insert
	buffer in tablespace 0, you have to be very careful not to introduce
	deadlocks in the i/o system. We keep tablespace 0 data files always
	open, and use a special i/o thread to serve insert buffer requests. */

	switch (purpose) {
	case FIL_TYPE_LOG:
		srv_set_io_thread_op_info(segment, "complete io for log");
		/* We use synchronous writing of the logs
		and can only end up here when writing a log checkpoint! */
		ut_a(ptrdiff_t(message) == 1);
		/* It was a checkpoint write */
		switch (srv_flush_t(srv_file_flush_method)) {
		case SRV_O_DSYNC:
		case SRV_NOSYNC:
			break;
		case SRV_FSYNC:
		case SRV_LITTLESYNC:
		case SRV_O_DIRECT:
		case SRV_O_DIRECT_NO_FSYNC:
#ifdef _WIN32
		case SRV_ALL_O_DIRECT_FSYNC:
#endif
			fil_flush(SRV_LOG_SPACE_FIRST_ID);
		}

		DBUG_PRINT("ib_log", ("checkpoint info written"));
		log_sys.complete_checkpoint();
		return;
	case FIL_TYPE_TABLESPACE:
	case FIL_TYPE_TEMPORARY:
	case FIL_TYPE_IMPORT:
		srv_set_io_thread_op_info(segment, "complete io for buf page");

		/* async single page writes from the dblwr buffer don't have
		access to the page */
		buf_page_t* bpage = static_cast<buf_page_t*>(message);
		if (!bpage) {
			return;
		}

		ulint offset = bpage->id.page_no();
		dberr_t err = buf_page_io_complete(bpage, dblwr);
		if (err == DB_SUCCESS) {
			return;
		}

		ut_ad(type.is_read());
		if (recv_recovery_is_on() && !srv_force_recovery) {
			recv_sys.found_corrupt_fs = true;
		}

		if (fil_space_t* space = fil_space_acquire_for_io(space_id)) {
			if (space == node->space) {
				ib::error() << "Failed to read file '"
					    << node->name
					    << "' at offset " << offset
					    << ": " << err;
			}

			space->release_for_io();
		}
		return;
	}

	ut_ad(0);
}

/**********************************************************************//**
Flushes to disk possible writes cached by the OS. If the space does not exist
or is being dropped, does not do anything. */
void
fil_flush(
/*======*/
	ulint	space_id)	/*!< in: file space id (this can be a group of
				log files or a tablespace of the database) */
{
	mutex_enter(&fil_system.mutex);

	if (fil_space_t* space = fil_space_get_by_id(space_id)) {
		if (space->purpose != FIL_TYPE_TEMPORARY
		    && !space->is_stopping()) {
			fil_flush_low(space);
		}
	}

	mutex_exit(&fil_system.mutex);
}

/** Flush a tablespace.
@param[in,out]	space	tablespace to flush */
void
fil_flush(fil_space_t* space)
{
	ut_ad(space->pending_io());
	ut_ad(space->purpose == FIL_TYPE_TABLESPACE
	      || space->purpose == FIL_TYPE_IMPORT);

	if (!space->is_stopping()) {
		mutex_enter(&fil_system.mutex);
		if (!space->is_stopping()) {
			fil_flush_low(space);
		}
		mutex_exit(&fil_system.mutex);
	}
}

/** Flush to disk the writes in file spaces of the given type
possibly cached by the OS.
@param[in]	purpose	FIL_TYPE_TABLESPACE or FIL_TYPE_LOG */
void
fil_flush_file_spaces(
	fil_type_t	purpose)
{
	ulint*		space_ids;
	ulint		n_space_ids;

	ut_ad(purpose == FIL_TYPE_TABLESPACE || purpose == FIL_TYPE_LOG);

	mutex_enter(&fil_system.mutex);

	n_space_ids = fil_system.unflushed_spaces.size();
	if (n_space_ids == 0) {

		mutex_exit(&fil_system.mutex);
		return;
	}

	space_ids = static_cast<ulint*>(
		ut_malloc_nokey(n_space_ids * sizeof(*space_ids)));

	n_space_ids = 0;

	for (sized_ilist<fil_space_t, unflushed_spaces_tag_t>::iterator it
	     = fil_system.unflushed_spaces.begin(),
	     end = fil_system.unflushed_spaces.end();
	     it != end; ++it) {

		if (it->purpose == purpose && !it->is_stopping()) {
			space_ids[n_space_ids++] = it->id;
		}
	}

	mutex_exit(&fil_system.mutex);

	/* Flush the spaces.  It will not hurt to call fil_flush() on
	a non-existing space id. */
	for (ulint i = 0; i < n_space_ids; i++) {

		fil_flush(space_ids[i]);
	}

	ut_free(space_ids);
}

/** Functor to validate the file node list of a tablespace. */
struct	Check {
	/** Total size of file nodes visited so far */
	ulint	size;
	/** Total number of open files visited so far */
	ulint	n_open;

	/** Constructor */
	Check() : size(0), n_open(0) {}

	/** Visit a file node
	@param[in]	elem	file node to visit */
	void	operator()(const fil_node_t* elem)
	{
		ut_a(elem->is_open() || !elem->n_pending);
		n_open += elem->is_open();
		size += elem->size;
	}

	/** Validate a tablespace.
	@param[in]	space	tablespace to validate
	@return		number of open file nodes */
	static ulint validate(const fil_space_t* space)
	{
		ut_ad(mutex_own(&fil_system.mutex));
		Check	check;
		ut_list_validate(space->chain, check);
		ut_a(space->size == check.size);

		switch (space->id) {
		case TRX_SYS_SPACE:
			ut_ad(fil_system.sys_space == NULL
			      || fil_system.sys_space == space);
			break;
		case SRV_TMP_SPACE_ID:
			ut_ad(fil_system.temp_space == NULL
			      || fil_system.temp_space == space);
			break;
		default:
			break;
		}

		return(check.n_open);
	}
};

/******************************************************************//**
Checks the consistency of the tablespace cache.
@return true if ok */
bool
fil_validate(void)
/*==============*/
{
	fil_node_t*	fil_node;
	ulint		n_open		= 0;

	mutex_enter(&fil_system.mutex);

	for (fil_space_t *space = UT_LIST_GET_FIRST(fil_system.space_list);
	     space != NULL;
	     space = UT_LIST_GET_NEXT(space_list, space)) {
		n_open += Check::validate(space);
	}

	ut_a(fil_system.n_open == n_open);

	ut_list_validate(fil_system.LRU);

	for (fil_node = UT_LIST_GET_FIRST(fil_system.LRU);
	     fil_node != 0;
	     fil_node = UT_LIST_GET_NEXT(LRU, fil_node)) {

		ut_a(fil_node->n_pending == 0);
		ut_a(!fil_node->being_extended);
		ut_a(fil_node->is_open());
		ut_a(fil_space_belongs_in_lru(fil_node->space));
	}

	mutex_exit(&fil_system.mutex);

	return(true);
}

/********************************************************************//**
Returns true if file address is undefined.
@return true if undefined */
bool
fil_addr_is_null(
/*=============*/
	fil_addr_t	addr)	/*!< in: address */
{
	return(addr.page == FIL_NULL);
}

/********************************************************************//**
Get the predecessor of a file page.
@return FIL_PAGE_PREV */
ulint
fil_page_get_prev(
/*==============*/
	const byte*	page)	/*!< in: file page */
{
	return(mach_read_from_4(page + FIL_PAGE_PREV));
}

/********************************************************************//**
Get the successor of a file page.
@return FIL_PAGE_NEXT */
ulint
fil_page_get_next(
/*==============*/
	const byte*	page)	/*!< in: file page */
{
	return(mach_read_from_4(page + FIL_PAGE_NEXT));
}

/*********************************************************************//**
Sets the file page type. */
void
fil_page_set_type(
/*==============*/
	byte*	page,	/*!< in/out: file page */
	ulint	type)	/*!< in: type */
{
	ut_ad(page);

	mach_write_to_2(page + FIL_PAGE_TYPE, type);
}

/********************************************************************//**
Delete the tablespace file and any related files like .cfg.
This should not be called for temporary tables.
@param[in] ibd_filepath File path of the IBD tablespace */
void
fil_delete_file(
/*============*/
	const char*	ibd_filepath)
{
	/* Force a delete of any stale .ibd files that are lying around. */

	ib::info() << "Deleting " << ibd_filepath;
	os_file_delete_if_exists(innodb_data_file_key, ibd_filepath, NULL);

	char*	cfg_filepath = fil_make_filepath(
		ibd_filepath, NULL, CFG, false);
	if (cfg_filepath != NULL) {
		os_file_delete_if_exists(
			innodb_data_file_key, cfg_filepath, NULL);
		ut_free(cfg_filepath);
	}
}

/** Generate redo log for swapping two .ibd files
@param[in]	old_table	old table
@param[in]	new_table	new table
@param[in]	tmp_name	temporary table name
@param[in,out]	mtr		mini-transaction
@return innodb error code */
dberr_t
fil_mtr_rename_log(
	const dict_table_t*	old_table,
	const dict_table_t*	new_table,
	const char*		tmp_name,
	mtr_t*			mtr)
{
	ut_ad(old_table->space != fil_system.temp_space);
	ut_ad(new_table->space != fil_system.temp_space);
	ut_ad(old_table->space->id == old_table->space_id);
	ut_ad(new_table->space->id == new_table->space_id);

	/* If neither table is file-per-table,
	there will be no renaming of files. */
	if (!old_table->space_id && !new_table->space_id) {
		return(DB_SUCCESS);
	}

	const bool has_data_dir = DICT_TF_HAS_DATA_DIR(old_table->flags);

	if (old_table->space_id) {
		char*	tmp_path = fil_make_filepath(
			has_data_dir ? old_table->data_dir_path : NULL,
			tmp_name, IBD, has_data_dir);
		if (tmp_path == NULL) {
			return(DB_OUT_OF_MEMORY);
		}

		const char* old_path = old_table->space->chain.start->name;
		/* Temp filepath must not exist. */
		dberr_t err = fil_rename_tablespace_check(
			old_path, tmp_path, !old_table->space);
		if (err != DB_SUCCESS) {
			ut_free(tmp_path);
			return(err);
		}

		fil_name_write_rename_low(
			old_table->space_id, 0, old_path, tmp_path, mtr);

		ut_free(tmp_path);
	}

	if (new_table->space_id) {
		const char* new_path = new_table->space->chain.start->name;
		char* old_path = fil_make_filepath(
			has_data_dir ? old_table->data_dir_path : NULL,
			old_table->name.m_name, IBD, has_data_dir);

		/* Destination filepath must not exist unless this ALTER
		TABLE starts and ends with a file_per-table tablespace. */
		if (!old_table->space_id) {
			dberr_t err = fil_rename_tablespace_check(
				new_path, old_path, !new_table->space);
			if (err != DB_SUCCESS) {
				ut_free(old_path);
				return(err);
			}
		}

		fil_name_write_rename_low(
			new_table->space_id, 0, new_path, old_path, mtr);
		ut_free(old_path);
	}

	return DB_SUCCESS;
}

#ifdef UNIV_DEBUG
/** Check that a tablespace is valid for mtr_commit().
@param[in]	space	persistent tablespace that has been changed */
static
void
fil_space_validate_for_mtr_commit(
	const fil_space_t*	space)
{
	ut_ad(!mutex_own(&fil_system.mutex));
	ut_ad(space != NULL);
	ut_ad(space->purpose == FIL_TYPE_TABLESPACE);
	ut_ad(!is_predefined_tablespace(space->id));

	/* We are serving mtr_commit(). While there is an active
	mini-transaction, we should have !space->stop_new_ops. This is
	guaranteed by meta-data locks or transactional locks, or
	dict_sys.latch (X-lock in DROP, S-lock in purge).

	However, a file I/O thread can invoke change buffer merge
	while fil_check_pending_operations() is waiting for operations
	to quiesce. This is not a problem, because
	ibuf_merge_or_delete_for_page() would call
	fil_space_acquire() before mtr_start() and
	fil_space_t::release() after mtr_commit(). This is why
	n_pending_ops should not be zero if stop_new_ops is set. */
	ut_ad(!space->is_stopping()
	      || space->is_being_truncated /* fil_truncate_prepare() */
	      || space->referenced());
}
#endif /* UNIV_DEBUG */

/** Write a MLOG_FILE_NAME record for a persistent tablespace.
@param[in]	space	tablespace
@param[in,out]	mtr	mini-transaction */
static
void
fil_names_write(
	const fil_space_t*	space,
	mtr_t*			mtr)
{
	ut_ad(UT_LIST_GET_LEN(space->chain) == 1);
	fil_name_write(space, 0, UT_LIST_GET_FIRST(space->chain), mtr);
}

/** Note that a non-predefined persistent tablespace has been modified
by redo log.
@param[in,out]	space	tablespace */
void
fil_names_dirty(
	fil_space_t*	space)
{
	ut_ad(log_mutex_own());
	ut_ad(recv_recovery_is_on());
	ut_ad(log_sys.lsn != 0);
	ut_ad(space->max_lsn == 0);
	ut_d(fil_space_validate_for_mtr_commit(space));

	UT_LIST_ADD_LAST(fil_system.named_spaces, space);
	space->max_lsn = log_sys.lsn;
}

/** Write MLOG_FILE_NAME records when a non-predefined persistent
tablespace was modified for the first time since the latest
fil_names_clear().
@param[in,out]	space	tablespace
@param[in,out]	mtr	mini-transaction */
void
fil_names_dirty_and_write(
	fil_space_t*	space,
	mtr_t*		mtr)
{
	ut_ad(log_mutex_own());
	ut_d(fil_space_validate_for_mtr_commit(space));
	ut_ad(space->max_lsn == log_sys.lsn);

	UT_LIST_ADD_LAST(fil_system.named_spaces, space);
	fil_names_write(space, mtr);

	DBUG_EXECUTE_IF("fil_names_write_bogus",
			{
				char bogus_name[] = "./test/bogus file.ibd";
				os_normalize_path(bogus_name);
				fil_name_write(
					SRV_LOG_SPACE_FIRST_ID, 0,
					bogus_name, mtr);
			});
}

/** On a log checkpoint, reset fil_names_dirty_and_write() flags
and write out MLOG_FILE_NAME and MLOG_CHECKPOINT if needed.
@param[in]	lsn		checkpoint LSN
@param[in]	do_write	whether to always write MLOG_CHECKPOINT
@return whether anything was written to the redo log
@retval false	if no flags were set and nothing written
@retval true	if anything was written to the redo log */
bool
fil_names_clear(
	lsn_t	lsn,
	bool	do_write)
{
	mtr_t	mtr;
	ulint	mtr_checkpoint_size = LOG_CHECKPOINT_FREE_PER_THREAD;

	DBUG_EXECUTE_IF(
		"increase_mtr_checkpoint_size",
		mtr_checkpoint_size = 75 * 1024;
		);

	ut_ad(log_mutex_own());

	if (log_sys.append_on_checkpoint) {
		mtr_write_log(log_sys.append_on_checkpoint);
		do_write = true;
	}

	mtr.start();

	for (fil_space_t* space = UT_LIST_GET_FIRST(fil_system.named_spaces);
	     space != NULL; ) {
		fil_space_t*	next = UT_LIST_GET_NEXT(named_spaces, space);

		ut_ad(space->max_lsn > 0);
		if (space->max_lsn < lsn) {
			/* The tablespace was last dirtied before the
			checkpoint LSN. Remove it from the list, so
			that if the tablespace is not going to be
			modified any more, subsequent checkpoints will
			avoid calling fil_names_write() on it. */
			space->max_lsn = 0;
			UT_LIST_REMOVE(fil_system.named_spaces, space);
		}

		/* max_lsn is the last LSN where fil_names_dirty_and_write()
		was called. If we kept track of "min_lsn" (the first LSN
		where max_lsn turned nonzero), we could avoid the
		fil_names_write() call if min_lsn > lsn. */

		fil_names_write(space, &mtr);
		do_write = true;

		const mtr_buf_t* mtr_log = mtr_get_log(&mtr);

		/** If the mtr buffer size exceeds the size of
		LOG_CHECKPOINT_FREE_PER_THREAD then commit the multi record
		mini-transaction, start the new mini-transaction to
		avoid the parsing buffer overflow error during recovery. */

		if (mtr_log->size() > mtr_checkpoint_size) {
			ut_ad(mtr_log->size() < (RECV_PARSING_BUF_SIZE / 2));
			mtr.commit_checkpoint(lsn, false);
			mtr.start();
		}

		space = next;
	}

	if (do_write) {
		mtr.commit_checkpoint(lsn, true);
	} else {
		ut_ad(!mtr.has_modifications());
	}

	return(do_write);
}

/* Unit Tests */
#ifdef UNIV_ENABLE_UNIT_TEST_MAKE_FILEPATH
#define MF  fil_make_filepath
#define DISPLAY ib::info() << path
void
test_make_filepath()
{
	char* path;
	const char* long_path =
		"this/is/a/very/long/path/including/a/very/"
		"looooooooooooooooooooooooooooooooooooooooooooooooo"
		"oooooooooooooooooooooooooooooooooooooooooooooooooo"
		"oooooooooooooooooooooooooooooooooooooooooooooooooo"
		"oooooooooooooooooooooooooooooooooooooooooooooooooo"
		"oooooooooooooooooooooooooooooooooooooooooooooooooo"
		"oooooooooooooooooooooooooooooooooooooooooooooooooo"
		"oooooooooooooooooooooooooooooooooooooooooooooooooo"
		"oooooooooooooooooooooooooooooooooooooooooooooooooo"
		"oooooooooooooooooooooooooooooooooooooooooooooooooo"
		"oooooooooooooooooooooooooooooooooooooooooooooooong"
		"/folder/name";
	path = MF("/this/is/a/path/with/a/filename", NULL, IBD, false); DISPLAY;
	path = MF("/this/is/a/path/with/a/filename", NULL, ISL, false); DISPLAY;
	path = MF("/this/is/a/path/with/a/filename", NULL, CFG, false); DISPLAY;
	path = MF("/this/is/a/path/with/a/filename.ibd", NULL, IBD, false); DISPLAY;
	path = MF("/this/is/a/path/with/a/filename.ibd", NULL, IBD, false); DISPLAY;
	path = MF("/this/is/a/path/with/a/filename.dat", NULL, IBD, false); DISPLAY;
	path = MF(NULL, "tablespacename", NO_EXT, false); DISPLAY;
	path = MF(NULL, "tablespacename", IBD, false); DISPLAY;
	path = MF(NULL, "dbname/tablespacename", NO_EXT, false); DISPLAY;
	path = MF(NULL, "dbname/tablespacename", IBD, false); DISPLAY;
	path = MF(NULL, "dbname/tablespacename", ISL, false); DISPLAY;
	path = MF(NULL, "dbname/tablespacename", CFG, false); DISPLAY;
	path = MF(NULL, "dbname\\tablespacename", NO_EXT, false); DISPLAY;
	path = MF(NULL, "dbname\\tablespacename", IBD, false); DISPLAY;
	path = MF("/this/is/a/path", "dbname/tablespacename", IBD, false); DISPLAY;
	path = MF("/this/is/a/path", "dbname/tablespacename", IBD, true); DISPLAY;
	path = MF("./this/is/a/path", "dbname/tablespacename.ibd", IBD, true); DISPLAY;
	path = MF("this\\is\\a\\path", "dbname/tablespacename", IBD, true); DISPLAY;
	path = MF("/this/is/a/path", "dbname\\tablespacename", IBD, true); DISPLAY;
	path = MF(long_path, NULL, IBD, false); DISPLAY;
	path = MF(long_path, "tablespacename", IBD, false); DISPLAY;
	path = MF(long_path, "tablespacename", IBD, true); DISPLAY;
}
#endif /* UNIV_ENABLE_UNIT_TEST_MAKE_FILEPATH */
/* @} */

/** Determine the block size of the data file.
@param[in]	space		tablespace
@param[in]	offset		page number
@return	block size */
UNIV_INTERN
ulint
fil_space_get_block_size(const fil_space_t* space, unsigned offset)
{
	ulint block_size = 512;

	for (fil_node_t* node = UT_LIST_GET_FIRST(space->chain);
	     node != NULL;
	     node = UT_LIST_GET_NEXT(chain, node)) {
		block_size = node->block_size;
		if (node->size > offset) {
			ut_ad(node->size <= 0xFFFFFFFFU);
			break;
		}
		offset -= static_cast<unsigned>(node->size);
	}

	/* Currently supporting block size up to 4K,
	fall back to default if bigger requested. */
	if (block_size > 4096) {
		block_size = 512;
	}

	return block_size;
}<|MERGE_RESOLUTION|>--- conflicted
+++ resolved
@@ -1300,14 +1300,7 @@
 
 	/* Inform key rotation that there could be something
 	to do */
-<<<<<<< HEAD
-	if (purpose == FIL_TYPE_TABLESPACE
-	    && !srv_fil_crypt_rotate_key_age && fil_crypt_threads_event &&
-	    (mode == FIL_ENCRYPTION_ON || mode == FIL_ENCRYPTION_OFF
-	     || srv_encrypt_tables)) {
-=======
 	if (rotate) {
->>>>>>> e46f76c9
 		/* Key rotation is not enabled, need to inform background
 		encryption threads. */
 		fil_system.default_encrypt_tables.push_back(*space);
