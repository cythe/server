/*****************************************************************************
Copyright (C) 2013, 2015, Google Inc. All Rights Reserved.
Copyright (c) 2014, 2021, MariaDB Corporation.

This program is free software; you can redistribute it and/or modify it under
the terms of the GNU General Public License as published by the Free Software
Foundation; version 2 of the License.

This program is distributed in the hope that it will be useful, but WITHOUT
ANY WARRANTY; without even the implied warranty of MERCHANTABILITY or FITNESS
FOR A PARTICULAR PURPOSE. See the GNU General Public License for more details.

You should have received a copy of the GNU General Public License along with
this program; if not, write to the Free Software Foundation, Inc.,
51 Franklin St, Fifth Floor, Boston, MA 02110-1335 USA

*****************************************************************************/
/**************************************************//**
@file fil0crypt.cc
Innodb file space encrypt/decrypt

Created            Jonas Oreland Google
Modified           Jan Lindström jan.lindstrom@mariadb.com
*******************************************************/

#include "fil0crypt.h"
#include "mtr0types.h"
#include "mach0data.h"
#include "page0zip.h"
#include "buf0checksum.h"
#ifdef UNIV_INNOCHECKSUM
# include "buf0buf.h"
#else
#include "buf0dblwr.h"
#include "srv0srv.h"
#include "srv0start.h"
#include "mtr0mtr.h"
#include "mtr0log.h"
#include "ut0ut.h"
#include "fsp0fsp.h"
#include "fil0pagecompress.h"
#include <my_crypt.h>

static bool fil_crypt_threads_inited = false;

/** Is encryption enabled/disabled */
ulong srv_encrypt_tables;

/** No of key rotation threads requested */
uint srv_n_fil_crypt_threads;

/** No of key rotation threads started */
uint srv_n_fil_crypt_threads_started;

/** At this age or older a space/page will be rotated */
uint srv_fil_crypt_rotate_key_age;

<<<<<<< HEAD
/** Condition variable for srv_n_fil_crypt_threads_started */
static pthread_cond_t fil_crypt_cond;
=======
/** Whether the encryption plugin does key rotation */
static bool srv_encrypt_rotate;

/** Event to signal FROM the key rotation threads. */
static os_event_t fil_crypt_event;
>>>>>>> a42c80bd

/** Condition variable to to signal the key rotation threads */
static pthread_cond_t fil_crypt_threads_cond;

/** Condition variable for interrupting sleeptime_ms sleep at the end
of fil_crypt_rotate_page() */
static pthread_cond_t fil_crypt_throttle_sleep_cond;

/** Mutex for key rotation threads. Acquired before fil_system.mutex! */
static mysql_mutex_t fil_crypt_threads_mutex;

/** Variable ensuring only 1 thread at time does initial conversion */
static bool fil_crypt_start_converting;

/** Variables for throttling */
uint srv_n_fil_crypt_iops;	 // 10ms per iop
static constexpr uint srv_alloc_time = 3; // allocate iops for 3s at a time
static uint n_fil_crypt_iops_allocated;

#define DEBUG_KEYROTATION_THROTTLING 0

/** Statistics variables */
static fil_crypt_stat_t crypt_stat;
static mysql_mutex_t crypt_stat_mutex;

/** Wake up the encryption threads */
void fil_crypt_threads_signal(bool broadcast)
{
  mysql_mutex_lock(&fil_crypt_threads_mutex);
  if (broadcast)
    pthread_cond_broadcast(&fil_crypt_threads_cond);
  else
    pthread_cond_signal(&fil_crypt_threads_cond);
  mysql_mutex_unlock(&fil_crypt_threads_mutex);
}

/***********************************************************************
Check if a key needs rotation given a key_state
@param[in]	crypt_data		Encryption information
@param[in]	key_version		Current key version
@param[in]	latest_key_version	Latest key version
@param[in]	rotate_key_age		when to rotate
@return true if key needs rotation, false if not */
static bool
fil_crypt_needs_rotation(
	const fil_space_crypt_t*	crypt_data,
	uint				key_version,
	uint				latest_key_version,
	uint				rotate_key_age)
	MY_ATTRIBUTE((warn_unused_result));

/*********************************************************************
Init space crypt */
void fil_space_crypt_init()
{
  pthread_cond_init(&fil_crypt_throttle_sleep_cond, nullptr);
  mysql_mutex_init(0, &crypt_stat_mutex, nullptr);
}

/*********************************************************************
Cleanup space crypt */
void fil_space_crypt_cleanup()
{
  pthread_cond_destroy(&fil_crypt_throttle_sleep_cond);
  mysql_mutex_destroy(&crypt_stat_mutex);
}

/**
Get latest key version from encryption plugin.
@return key version or ENCRYPTION_KEY_VERSION_INVALID */
uint
fil_space_crypt_t::key_get_latest_version(void)
{
	uint key_version = key_found;

	if (is_key_found()) {
		key_version = encryption_key_get_latest_version(key_id);
		/* InnoDB does dirty read of srv_fil_crypt_rotate_key_age.
		It doesn't matter because srv_encrypt_rotate
		can be set to true only once */
		if (!srv_encrypt_rotate
		    && key_version > srv_fil_crypt_rotate_key_age) {
			srv_encrypt_rotate = true;
		}

		srv_stats.n_key_requests.inc();
		key_found = key_version;
	}

	return key_version;
}

/******************************************************************
Get the latest(key-version), waking the encrypt thread, if needed
@param[in,out]	crypt_data	Crypt data */
static inline
uint
fil_crypt_get_latest_key_version(
	fil_space_crypt_t* crypt_data)
{
	ut_ad(crypt_data != NULL);

	uint key_version = crypt_data->key_get_latest_version();

	if (crypt_data->is_key_found()) {

		if (fil_crypt_needs_rotation(
				crypt_data,
				crypt_data->min_key_version,
				key_version,
				srv_fil_crypt_rotate_key_age)) {
			if (fil_crypt_threads_inited) {
				fil_crypt_threads_signal();
			}
		}
	}

	return key_version;
}

/******************************************************************
Mutex helper for crypt_data->scheme */
void
crypt_data_scheme_locker(
/*=====================*/
	st_encryption_scheme*	scheme,
	int			exit)
{
	fil_space_crypt_t* crypt_data =
		static_cast<fil_space_crypt_t*>(scheme);

	if (exit) {
		mysql_mutex_unlock(&crypt_data->mutex);
	} else {
		mysql_mutex_lock(&crypt_data->mutex);
	}
}

/******************************************************************
Create a fil_space_crypt_t object
@param[in]	type		CRYPT_SCHEME_UNENCRYPTE or
				CRYPT_SCHEME_1
@param[in]	encrypt_mode	FIL_ENCRYPTION_DEFAULT or
				FIL_ENCRYPTION_ON or
				FIL_ENCRYPTION_OFF
@param[in]	min_key_version key_version or 0
@param[in]	key_id		Used key id
@return crypt object */
static
fil_space_crypt_t*
fil_space_create_crypt_data(
	uint			type,
	fil_encryption_t	encrypt_mode,
	uint			min_key_version,
	uint			key_id)
{
	fil_space_crypt_t* crypt_data = NULL;
	if (void* buf = ut_zalloc_nokey(sizeof(fil_space_crypt_t))) {
		crypt_data = new(buf)
			fil_space_crypt_t(
				type,
				min_key_version,
				key_id,
				encrypt_mode);
	}

	return crypt_data;
}

/******************************************************************
Create a fil_space_crypt_t object
@param[in]	encrypt_mode	FIL_ENCRYPTION_DEFAULT or
				FIL_ENCRYPTION_ON or
				FIL_ENCRYPTION_OFF

@param[in]	key_id		Encryption key id
@return crypt object */
fil_space_crypt_t*
fil_space_create_crypt_data(
	fil_encryption_t	encrypt_mode,
	uint			key_id)
{
	return (fil_space_create_crypt_data(0, encrypt_mode, 0, key_id));
}

/******************************************************************
Merge fil_space_crypt_t object
@param[in,out]	dst		Destination cryp data
@param[in]	src		Source crypt data */
static
void
fil_space_merge_crypt_data(
	fil_space_crypt_t* dst,
	const fil_space_crypt_t* src)
{
	mysql_mutex_lock(&dst->mutex);

	/* validate that they are mergeable */
	ut_a(src->type == CRYPT_SCHEME_UNENCRYPTED ||
	     src->type == CRYPT_SCHEME_1);

	ut_a(dst->type == CRYPT_SCHEME_UNENCRYPTED ||
	     dst->type == CRYPT_SCHEME_1);

	dst->encryption = src->encryption;
	dst->type = src->type;
	dst->min_key_version = src->min_key_version;
	dst->keyserver_requests += src->keyserver_requests;

	mysql_mutex_unlock(&dst->mutex);
}

/** Initialize encryption parameters from a tablespace header page.
@param[in]	zip_size	ROW_FORMAT=COMPRESSED page size, or 0
@param[in]	page		first page of the tablespace
@return crypt data from page 0
@retval	NULL	if not present or not valid */
fil_space_crypt_t* fil_space_read_crypt_data(ulint zip_size, const byte* page)
{
	const ulint offset = FSP_HEADER_OFFSET
		+ fsp_header_get_encryption_offset(zip_size);

	if (memcmp(page + offset, CRYPT_MAGIC, MAGIC_SZ) != 0) {
		/* Crypt data is not stored. */
		return NULL;
	}

	uint8_t type = mach_read_from_1(page + offset + MAGIC_SZ + 0);
	uint8_t iv_length = mach_read_from_1(page + offset + MAGIC_SZ + 1);
	fil_space_crypt_t* crypt_data;

	if (!(type == CRYPT_SCHEME_UNENCRYPTED ||
	      type == CRYPT_SCHEME_1)
	    || iv_length != sizeof crypt_data->iv) {
		ib::error() << "Found non sensible crypt scheme: "
			    << type << "," << iv_length
			    << " for space: "
			    << page_get_space_id(page);
		return NULL;
	}

	uint min_key_version = mach_read_from_4
		(page + offset + MAGIC_SZ + 2 + iv_length);

	uint key_id = mach_read_from_4
		(page + offset + MAGIC_SZ + 2 + iv_length + 4);

	fil_encryption_t encryption = (fil_encryption_t)mach_read_from_1(
		page + offset + MAGIC_SZ + 2 + iv_length + 8);

	crypt_data = fil_space_create_crypt_data(encryption, key_id);
	/* We need to overwrite these as above function will initialize
	members */
	crypt_data->type = type;
	crypt_data->min_key_version = min_key_version;
	memcpy(crypt_data->iv, page + offset + MAGIC_SZ + 2, iv_length);

	return crypt_data;
}

/******************************************************************
Free a crypt data object
@param[in,out] crypt_data	crypt data to be freed */
void fil_space_destroy_crypt_data(fil_space_crypt_t **crypt_data)
{
	if (crypt_data != NULL && (*crypt_data) != NULL) {
		fil_space_crypt_t* c;
		if (UNIV_LIKELY(fil_crypt_threads_inited)) {
			mysql_mutex_lock(&fil_crypt_threads_mutex);
			c = *crypt_data;
			*crypt_data = NULL;
			mysql_mutex_unlock(&fil_crypt_threads_mutex);
		} else {
			ut_ad(srv_read_only_mode || !srv_was_started);
			c = *crypt_data;
			*crypt_data = NULL;
		}
		if (c) {
			c->~fil_space_crypt_t();
			ut_free(c);
		}
	}
}

/** Amend encryption information from redo log.
@param[in]	space	tablespace
@param[in]	data	encryption metadata */
void fil_crypt_parse(fil_space_t* space, const byte* data)
{
	ut_ad(data[1] == MY_AES_BLOCK_SIZE);
	if (void* buf = ut_zalloc_nokey(sizeof(fil_space_crypt_t))) {
		fil_space_crypt_t* crypt_data = new(buf)
			fil_space_crypt_t(
				data[0],
				mach_read_from_4(&data[2 + MY_AES_BLOCK_SIZE]),
				mach_read_from_4(&data[6 + MY_AES_BLOCK_SIZE]),
				static_cast<fil_encryption_t>
				(data[10 + MY_AES_BLOCK_SIZE]));
		memcpy(crypt_data->iv, data + 2, MY_AES_BLOCK_SIZE);
		mysql_mutex_lock(&fil_system.mutex);
		if (space->crypt_data) {
			fil_space_merge_crypt_data(space->crypt_data,
						   crypt_data);
			fil_space_destroy_crypt_data(&crypt_data);
			crypt_data = space->crypt_data;
		} else {
			space->crypt_data = crypt_data;
		}
		mysql_mutex_unlock(&fil_system.mutex);
	}
}

/** Fill crypt data information to the give page.
It should be called during ibd file creation.
@param[in]	flags	tablespace flags
@param[in,out]	page	first page of the tablespace */
void
fil_space_crypt_t::fill_page0(
	ulint	flags,
	byte*	page)
{
	const uint len = sizeof(iv);
	const ulint offset = FSP_HEADER_OFFSET
		+ fsp_header_get_encryption_offset(
			fil_space_t::zip_size(flags));

	memcpy(page + offset, CRYPT_MAGIC, MAGIC_SZ);
	mach_write_to_1(page + offset + MAGIC_SZ, type);
	mach_write_to_1(page + offset + MAGIC_SZ + 1, len);
	memcpy(page + offset + MAGIC_SZ + 2, &iv, len);

	mach_write_to_4(page + offset + MAGIC_SZ + 2 + len,
			min_key_version);
	mach_write_to_4(page + offset + MAGIC_SZ + 2 + len + 4,
			key_id);
	mach_write_to_1(page + offset + MAGIC_SZ + 2  + len + 8,
			encryption);
}

/** Write encryption metadata to the first page.
@param[in,out]	block	first page of the tablespace
@param[in,out]	mtr	mini-transaction */
void fil_space_crypt_t::write_page0(buf_block_t* block, mtr_t* mtr)
{
	const ulint offset = FSP_HEADER_OFFSET
		+ fsp_header_get_encryption_offset(block->zip_size());
	byte* b = block->frame + offset;

	mtr->memcpy<mtr_t::MAYBE_NOP>(*block, b, CRYPT_MAGIC, MAGIC_SZ);

	b += MAGIC_SZ;
	byte* const start = b;
	*b++ = static_cast<byte>(type);
	compile_time_assert(sizeof iv == MY_AES_BLOCK_SIZE);
	compile_time_assert(sizeof iv == CRYPT_SCHEME_1_IV_LEN);
	*b++ = sizeof iv;
	memcpy(b, iv, sizeof iv);
	b += sizeof iv;
	mach_write_to_4(b, min_key_version);
	b += 4;
	mach_write_to_4(b, key_id);
	b += 4;
	*b++ = byte(encryption);
	ut_ad(b - start == 11 + MY_AES_BLOCK_SIZE);
	/* We must log also any unchanged bytes, because recovery will
	invoke fil_crypt_parse() based on this log record. */
	mtr->memcpy(*block, offset + MAGIC_SZ, b - start);
}

/** Encrypt a buffer for non full checksum.
@param[in,out]		crypt_data		Crypt data
@param[in]		space			space_id
@param[in]		offset			Page offset
@param[in]		lsn			Log sequence number
@param[in]		src_frame		Page to encrypt
@param[in]		zip_size		ROW_FORMAT=COMPRESSED
						page size, or 0
@param[in,out]		dst_frame		Output buffer
@return encrypted buffer or NULL */
static byte* fil_encrypt_buf_for_non_full_checksum(
	fil_space_crypt_t*	crypt_data,
	ulint			space,
	ulint			offset,
	lsn_t			lsn,
	const byte*		src_frame,
	ulint			zip_size,
	byte*			dst_frame)
{
	uint size = uint(zip_size ? zip_size : srv_page_size);
	uint key_version = fil_crypt_get_latest_key_version(crypt_data);
	ut_a(key_version != ENCRYPTION_KEY_VERSION_INVALID);
	ut_ad(!ut_align_offset(src_frame, 8));
	ut_ad(!ut_align_offset(dst_frame, 8));

	const bool page_compressed = fil_page_get_type(src_frame)
		== FIL_PAGE_PAGE_COMPRESSED_ENCRYPTED;
	uint header_len = FIL_PAGE_DATA;

	if (page_compressed) {
		header_len += FIL_PAGE_ENCRYPT_COMP_METADATA_LEN;
	}

	/* FIL page header is not encrypted */
	memcpy(dst_frame, src_frame, header_len);
	mach_write_to_4(dst_frame + FIL_PAGE_FILE_FLUSH_LSN_OR_KEY_VERSION,
			key_version);

	/* Calculate the start offset in a page */
	uint		unencrypted_bytes = header_len + FIL_PAGE_DATA_END;
	uint		srclen = size - unencrypted_bytes;
	const byte*	src = src_frame + header_len;
	byte*		dst = dst_frame + header_len;
	uint32		dstlen = 0;

	if (page_compressed) {
		srclen = mach_read_from_2(src_frame + FIL_PAGE_DATA);
	}

	int rc = encryption_scheme_encrypt(src, srclen, dst, &dstlen,
					   crypt_data, key_version,
					   (uint32)space, (uint32)offset, lsn);
	ut_a(rc == MY_AES_OK);
	ut_a(dstlen == srclen);

	/* For compressed tables we do not store the FIL header because
	the whole page is not stored to the disk. In compressed tables only
	the FIL header + compressed (and now encrypted) payload alligned
	to sector boundary is written. */
	if (!page_compressed) {
		/* FIL page trailer is also not encrypted */
		static_assert(FIL_PAGE_DATA_END == 8, "alignment");
		memcpy_aligned<8>(dst_frame + size - FIL_PAGE_DATA_END,
				  src_frame + size - FIL_PAGE_DATA_END, 8);
	} else {
		/* Clean up rest of buffer */
		memset(dst_frame+header_len+srclen, 0,
		       size - (header_len + srclen));
	}

	/* store the post-encryption checksum after the key-version */
	mach_write_to_4(dst_frame + FIL_PAGE_FILE_FLUSH_LSN_OR_KEY_VERSION + 4,
			zip_size
			? page_zip_calc_checksum(dst_frame, zip_size,
						 SRV_CHECKSUM_ALGORITHM_CRC32)
			: buf_calc_page_crc32(dst_frame));

	ut_ad(fil_space_verify_crypt_checksum(dst_frame, zip_size));

	srv_stats.pages_encrypted.inc();

	return dst_frame;
}

/** Encrypt a buffer for full checksum format.
@param[in,out]		crypt_data		Crypt data
@param[in]		space			space_id
@param[in]		offset			Page offset
@param[in]		lsn			Log sequence number
@param[in]		src_frame		Page to encrypt
@param[in,out]		dst_frame		Output buffer
@return encrypted buffer or NULL */
static byte* fil_encrypt_buf_for_full_crc32(
	fil_space_crypt_t*	crypt_data,
	ulint			space,
	ulint			offset,
	lsn_t			lsn,
	const byte*		src_frame,
	byte*			dst_frame)
{
	uint key_version = fil_crypt_get_latest_key_version(crypt_data);
	ut_d(bool corrupted = false);
	const uint size = buf_page_full_crc32_size(src_frame, NULL,
#ifdef UNIV_DEBUG
						   &corrupted
#else
						   NULL
#endif
						   );
	ut_ad(!corrupted);
	uint srclen = size - (FIL_PAGE_FILE_FLUSH_LSN_OR_KEY_VERSION
			      + FIL_PAGE_FCRC32_CHECKSUM);
	const byte* src = src_frame + FIL_PAGE_FILE_FLUSH_LSN_OR_KEY_VERSION;
	byte* dst = dst_frame + FIL_PAGE_FILE_FLUSH_LSN_OR_KEY_VERSION;
	uint dstlen = 0;

	ut_a(key_version != ENCRYPTION_KEY_VERSION_INVALID);

	/* Till FIL_PAGE_LSN, page is not encrypted */
	memcpy(dst_frame, src_frame, FIL_PAGE_FILE_FLUSH_LSN_OR_KEY_VERSION);

	/* Write key version to the page. */
	mach_write_to_4(dst_frame + FIL_PAGE_FCRC32_KEY_VERSION, key_version);

	int rc = encryption_scheme_encrypt(src, srclen, dst, &dstlen,
					   crypt_data, key_version,
					   uint(space), uint(offset), lsn);
	ut_a(rc == MY_AES_OK);
	ut_a(dstlen == srclen);

	const ulint payload = size - FIL_PAGE_FCRC32_CHECKSUM;
	mach_write_to_4(dst_frame + payload, ut_crc32(dst_frame, payload));
	/* Clean the rest of the buffer. FIXME: Punch holes when writing! */
	memset(dst_frame + (payload + 4), 0, srv_page_size - (payload + 4));

	srv_stats.pages_encrypted.inc();

	return dst_frame;
}

/** Encrypt a buffer.
@param[in,out]		crypt_data		Crypt data
@param[in]		space			space_id
@param[in]		offset			Page offset
@param[in]		src_frame		Page to encrypt
@param[in]		zip_size		ROW_FORMAT=COMPRESSED
						page size, or 0
@param[in,out]		dst_frame		Output buffer
@param[in]		use_full_checksum	full crc32 algo is used
@return encrypted buffer or NULL */
byte* fil_encrypt_buf(
	fil_space_crypt_t*	crypt_data,
	ulint			space,
	ulint			offset,
	const byte*		src_frame,
	ulint			zip_size,
	byte*			dst_frame,
	bool			use_full_checksum)
{
	const lsn_t lsn = mach_read_from_8(src_frame + FIL_PAGE_LSN);

	if (use_full_checksum) {
		ut_ad(!zip_size);
		return fil_encrypt_buf_for_full_crc32(
			crypt_data, space, offset,
			lsn, src_frame, dst_frame);
	}

	return fil_encrypt_buf_for_non_full_checksum(
		crypt_data, space, offset, lsn,
		src_frame, zip_size, dst_frame);
}

/** Check whether these page types are allowed to encrypt.
@param[in]	space		tablespace object
@param[in]	src_frame	source page
@return true if it is valid page type */
static bool fil_space_encrypt_valid_page_type(
	const fil_space_t*	space,
	const byte*		src_frame)
{
	switch (fil_page_get_type(src_frame)) {
	case FIL_PAGE_RTREE:
		return space->full_crc32();
	case FIL_PAGE_TYPE_FSP_HDR:
	case FIL_PAGE_TYPE_XDES:
		return false;
	}

	return true;
}

/******************************************************************
Encrypt a page

@param[in]		space		Tablespace
@param[in]		offset		Page offset
@param[in]		src_frame	Page to encrypt
@param[in,out]		dst_frame	Output buffer
@return encrypted buffer or NULL */
byte* fil_space_encrypt(
	const fil_space_t*	space,
	ulint			offset,
	byte*			src_frame,
	byte*			dst_frame)
{
	if (!fil_space_encrypt_valid_page_type(space, src_frame)) {
		return src_frame;
	}

	if (!space->crypt_data || !space->crypt_data->is_encrypted()) {
		return (src_frame);
	}

	ut_ad(space->referenced());

	return fil_encrypt_buf(space->crypt_data, space->id, offset,
			       src_frame, space->zip_size(),
			       dst_frame, space->full_crc32());
}

/** Decrypt a page for full checksum format.
@param[in]	space			space id
@param[in]	crypt_data		crypt_data
@param[in]	tmp_frame		Temporary buffer
@param[in,out]	src_frame		Page to decrypt
@param[out]	err			DB_SUCCESS or DB_DECRYPTION_FAILED
@return true if page decrypted, false if not.*/
static bool fil_space_decrypt_full_crc32(
	ulint			space,
	fil_space_crypt_t*	crypt_data,
	byte*			tmp_frame,
	byte*			src_frame,
	dberr_t*		err)
{
	uint key_version = mach_read_from_4(
		src_frame + FIL_PAGE_FCRC32_KEY_VERSION);
	lsn_t lsn = mach_read_from_8(src_frame + FIL_PAGE_LSN);
	uint offset = mach_read_from_4(src_frame + FIL_PAGE_OFFSET);
	*err = DB_SUCCESS;

	if (key_version == ENCRYPTION_KEY_NOT_ENCRYPTED) {
		return false;
	}

	ut_ad(crypt_data);
	ut_ad(crypt_data->is_encrypted());

	memcpy(tmp_frame, src_frame, FIL_PAGE_FILE_FLUSH_LSN_OR_KEY_VERSION);

	/* Calculate the offset where decryption starts */
	const byte* src = src_frame + FIL_PAGE_FILE_FLUSH_LSN_OR_KEY_VERSION;
	byte* dst = tmp_frame + FIL_PAGE_FILE_FLUSH_LSN_OR_KEY_VERSION;
	uint dstlen = 0;
	bool corrupted = false;
	uint size = buf_page_full_crc32_size(src_frame, NULL, &corrupted);
	if (UNIV_UNLIKELY(corrupted)) {
fail:
		*err = DB_DECRYPTION_FAILED;
		return false;
	}

	uint srclen = size - (FIL_PAGE_FILE_FLUSH_LSN_OR_KEY_VERSION
			      + FIL_PAGE_FCRC32_CHECKSUM);

	int rc = encryption_scheme_decrypt(src, srclen, dst, &dstlen,
					   crypt_data, key_version,
					   (uint) space, offset, lsn);

	if (rc != MY_AES_OK || dstlen != srclen) {
		if (rc == -1) {
			goto fail;
		}

		ib::fatal() << "Unable to decrypt data-block "
			    << " src: " << src << "srclen: "
			    << srclen << " buf: " << dst << "buflen: "
			    << dstlen << " return-code: " << rc
			    << " Can't continue!";
	}

	/* Copy only checksum part in the trailer */
	memcpy(tmp_frame + srv_page_size - FIL_PAGE_FCRC32_CHECKSUM,
	       src_frame + srv_page_size - FIL_PAGE_FCRC32_CHECKSUM,
	       FIL_PAGE_FCRC32_CHECKSUM);

	srv_stats.pages_decrypted.inc();

	return true; /* page was decrypted */
}

/** Decrypt a page for non full checksum format.
@param[in]	crypt_data		crypt_data
@param[in]	tmp_frame		Temporary buffer
@param[in]	physical_size		page size
@param[in,out]	src_frame		Page to decrypt
@param[out]	err			DB_SUCCESS or DB_DECRYPTION_FAILED
@return true if page decrypted, false if not.*/
static bool fil_space_decrypt_for_non_full_checksum(
	fil_space_crypt_t*	crypt_data,
	byte*			tmp_frame,
	ulint			physical_size,
	byte*			src_frame,
	dberr_t*		err)
{
	uint key_version = mach_read_from_4(
			src_frame + FIL_PAGE_FILE_FLUSH_LSN_OR_KEY_VERSION);
	bool page_compressed = (fil_page_get_type(src_frame)
				== FIL_PAGE_PAGE_COMPRESSED_ENCRYPTED);
	uint offset = mach_read_from_4(src_frame + FIL_PAGE_OFFSET);
	uint space = mach_read_from_4(
			src_frame + FIL_PAGE_ARCH_LOG_NO_OR_SPACE_ID);
	ib_uint64_t lsn = mach_read_from_8(src_frame + FIL_PAGE_LSN);

	*err = DB_SUCCESS;

	if (key_version == ENCRYPTION_KEY_NOT_ENCRYPTED) {
		return false;
	}

	ut_a(crypt_data != NULL && crypt_data->is_encrypted());

	/* read space & lsn */
	uint header_len = FIL_PAGE_DATA;

	if (page_compressed) {
		header_len += FIL_PAGE_ENCRYPT_COMP_METADATA_LEN;
	}

	/* Copy FIL page header, it is not encrypted */
	memcpy(tmp_frame, src_frame, header_len);

	/* Calculate the offset where decryption starts */
	const byte* src = src_frame + header_len;
	byte* dst = tmp_frame + header_len;
	uint32 dstlen = 0;
	uint srclen = uint(physical_size) - header_len - FIL_PAGE_DATA_END;

	if (page_compressed) {
		srclen = mach_read_from_2(src_frame + FIL_PAGE_DATA);
	}

	int rc = encryption_scheme_decrypt(src, srclen, dst, &dstlen,
					   crypt_data, key_version,
					   space, offset, lsn);

	if (! ((rc == MY_AES_OK) && ((ulint) dstlen == srclen))) {

		if (rc == -1) {
			*err = DB_DECRYPTION_FAILED;
			return false;
		}

		ib::fatal() << "Unable to decrypt data-block "
			    << " src: " << static_cast<const void*>(src)
			    << "srclen: "
			    << srclen << " buf: "
			    << static_cast<const void*>(dst) << "buflen: "
			    << dstlen << " return-code: " << rc
			    << " Can't continue!";
	}

	/* For compressed tables we do not store the FIL header because
	the whole page is not stored to the disk. In compressed tables only
	the FIL header + compressed (and now encrypted) payload alligned
	to sector boundary is written. */
	if (!page_compressed) {
		/* Copy FIL trailer */
		memcpy(tmp_frame + physical_size - FIL_PAGE_DATA_END,
		       src_frame + physical_size - FIL_PAGE_DATA_END,
		       FIL_PAGE_DATA_END);
	}

	srv_stats.pages_decrypted.inc();

	return true; /* page was decrypted */
}

/** Decrypt a page.
@param[in]	space_id		tablespace id
@param[in]	crypt_data		crypt_data
@param[in]	tmp_frame		Temporary buffer
@param[in]	physical_size		page size
@param[in]	fsp_flags		Tablespace flags
@param[in,out]	src_frame		Page to decrypt
@param[out]	err			DB_SUCCESS or DB_DECRYPTION_FAILED
@return true if page decrypted, false if not.*/
bool
fil_space_decrypt(
	ulint			space_id,
	fil_space_crypt_t*	crypt_data,
	byte*			tmp_frame,
	ulint			physical_size,
	ulint			fsp_flags,
	byte*			src_frame,
	dberr_t*		err)
{
	if (fil_space_t::full_crc32(fsp_flags)) {
		return fil_space_decrypt_full_crc32(
			space_id, crypt_data, tmp_frame, src_frame, err);
	}

	return fil_space_decrypt_for_non_full_checksum(crypt_data, tmp_frame,
						       physical_size, src_frame,
						       err);
}

/**
Decrypt a page.
@param[in]	space			Tablespace
@param[in]	tmp_frame		Temporary buffer used for decrypting
@param[in,out]	src_frame		Page to decrypt
@return decrypted page, or original not encrypted page if decryption is
not needed.*/
byte*
fil_space_decrypt(
	const fil_space_t* space,
	byte*		tmp_frame,
	byte*		src_frame)
{
	dberr_t err = DB_SUCCESS;
	byte* res = NULL;
	const ulint physical_size = space->physical_size();

	ut_ad(space->crypt_data != NULL && space->crypt_data->is_encrypted());
	ut_ad(space->referenced());

	bool encrypted = fil_space_decrypt(space->id, space->crypt_data,
					   tmp_frame, physical_size,
					   space->flags,
					   src_frame, &err);

	if (err == DB_SUCCESS) {
		if (encrypted) {
			/* Copy the decrypted page back to page buffer, not
			really any other options. */
			memcpy(src_frame, tmp_frame, physical_size);
		}

		res = src_frame;
	}

	return res;
}

/***********************************************************************/

/** A copy of global key state */
struct key_state_t {
	key_state_t() : key_id(0), key_version(0),
			rotate_key_age(srv_fil_crypt_rotate_key_age) {}
	bool operator==(const key_state_t& other) const {
		return key_version == other.key_version &&
			rotate_key_age == other.rotate_key_age;
	}
	uint key_id;
	uint key_version;
	uint rotate_key_age;
};

/***********************************************************************
Copy global key state
@param[in,out]	new_state	key state
@param[in]	crypt_data	crypt data */
static void
fil_crypt_get_key_state(
	key_state_t*			new_state,
	fil_space_crypt_t*		crypt_data)
{
	if (srv_encrypt_tables) {
		new_state->key_version = crypt_data->key_get_latest_version();
		new_state->rotate_key_age = srv_fil_crypt_rotate_key_age;

		ut_a(new_state->key_version != ENCRYPTION_KEY_NOT_ENCRYPTED);
	} else {
		new_state->key_version = 0;
		new_state->rotate_key_age = 0;
	}
}

/***********************************************************************
Check if a key needs rotation given a key_state
@param[in]	crypt_data		Encryption information
@param[in]	key_version		Current key version
@param[in]	latest_key_version	Latest key version
@param[in]	rotate_key_age		when to rotate
@return true if key needs rotation, false if not */
static bool
fil_crypt_needs_rotation(
	const fil_space_crypt_t*	crypt_data,
	uint				key_version,
	uint				latest_key_version,
	uint				rotate_key_age)
{
	if (key_version == ENCRYPTION_KEY_VERSION_INVALID) {
		return false;
	}

	if (key_version == 0 && latest_key_version != 0) {
		/* this is rotation unencrypted => encrypted
		* ignore rotate_key_age */
		return true;
	}

	if (latest_key_version == 0 && key_version != 0) {
		if (crypt_data->encryption == FIL_ENCRYPTION_DEFAULT) {
			/* this is rotation encrypted => unencrypted */
			return true;
		}
		return false;
	}

	if (crypt_data->encryption == FIL_ENCRYPTION_DEFAULT
	    && crypt_data->type == CRYPT_SCHEME_1
	    && !srv_encrypt_tables) {
		/* This is rotation encrypted => unencrypted */
		return true;
	}

	if (rotate_key_age == 0) {
		return false;
	}

	/* this is rotation encrypted => encrypted,
	* only reencrypt if key is sufficiently old */
	if (key_version + rotate_key_age < latest_key_version) {
		return true;
	}

	return false;
}

/** Read page 0 and possible crypt data from there.
@param[in,out]	space		Tablespace */
static inline
void
fil_crypt_read_crypt_data(fil_space_t* space)
{
	if (space->crypt_data || space->size || !space->get_size()) {
		/* The encryption metadata has already been read, or
		the tablespace is not encrypted and the file has been
		opened already, or the file cannot be accessed,
		likely due to a concurrent DROP
		(possibly as part of TRUNCATE or ALTER TABLE).
		FIXME: The file can become unaccessible any time
		after this check! We should really remove this
		function and instead make crypt_data an integral
		part of fil_space_t. */
		return;
	}

	const ulint zip_size = space->zip_size();
	mtr_t	mtr;
	mtr.start();
	if (buf_block_t* block = buf_page_get_gen(page_id_t(space->id, 0),
						  zip_size, RW_S_LATCH,
						  nullptr,
						  BUF_GET_POSSIBLY_FREED,
						  &mtr)) {
		if (block->page.status == buf_page_t::FREED) {
			goto func_exit;
		}
		mysql_mutex_lock(&fil_system.mutex);
		if (!space->crypt_data && !space->is_stopping()) {
			space->crypt_data = fil_space_read_crypt_data(
				zip_size, block->frame);
		}
		mysql_mutex_unlock(&fil_system.mutex);
	}
func_exit:
	mtr.commit();
}

/** Start encrypting a space
@param[in,out]		space		Tablespace
@return true if a recheck of tablespace is needed by encryption thread. */
static bool fil_crypt_start_encrypting_space(fil_space_t* space)
{
	mysql_mutex_lock(&fil_crypt_threads_mutex);

	fil_space_crypt_t *crypt_data = space->crypt_data;

	/* If space is not encrypted and encryption is not enabled, then
	do not continue encrypting the space. */
	if (!crypt_data && !srv_encrypt_tables) {
func_exit:
		mysql_mutex_unlock(&fil_crypt_threads_mutex);
		return false;
	}

	const bool recheck = fil_crypt_start_converting;

	if (recheck || crypt_data || space->is_stopping()) {
		mysql_mutex_unlock(&fil_crypt_threads_mutex);
		return recheck;
	}

	/* NOTE: we need to write and flush page 0 before publishing
	* the crypt data. This so that after restart there is no
	* risk of finding encrypted pages without having
	* crypt data in page 0 */

	/* 1 - create crypt data */
	crypt_data = fil_space_create_crypt_data(
		FIL_ENCRYPTION_DEFAULT, FIL_DEFAULT_ENCRYPTION_KEY);

	if (!crypt_data) {
		goto func_exit;
	}

	fil_crypt_start_converting = true;
	mysql_mutex_unlock(&fil_crypt_threads_mutex);

	mtr_t mtr;
	mtr.start();

	/* 2 - get page 0 */
	dberr_t err = DB_SUCCESS;
	if (buf_block_t* block = buf_page_get_gen(
		    page_id_t(space->id, 0), space->zip_size(),
		    RW_X_LATCH, NULL, BUF_GET_POSSIBLY_FREED,
		    &mtr, &err)) {
		if (block->page.status == buf_page_t::FREED) {
			goto abort;
		}

		crypt_data->type = CRYPT_SCHEME_1;
		crypt_data->min_key_version = 0; // all pages are unencrypted
		crypt_data->rotate_state.start_time = time(0);
		crypt_data->rotate_state.starting = true;
		crypt_data->rotate_state.active_threads = 1;

		mysql_mutex_lock(&fil_system.mutex);
		const bool stopping = space->is_stopping();
		if (!stopping) {
			space->crypt_data = crypt_data;
		}
		mysql_mutex_unlock(&fil_system.mutex);

		if (stopping) {
			goto abort;
		}

		/* 3 - write crypt data to page 0 */
		mtr.set_named_space(space);
		crypt_data->write_page0(block, &mtr);

		mtr.commit();

		/* 4 - sync tablespace before publishing crypt data */
		while (buf_flush_dirty_pages(space->id));

		/* 5 - publish crypt data */
		mysql_mutex_lock(&fil_crypt_threads_mutex);
		mysql_mutex_lock(&crypt_data->mutex);
		crypt_data->type = CRYPT_SCHEME_1;
		ut_a(crypt_data->rotate_state.active_threads == 1);
		crypt_data->rotate_state.active_threads = 0;
		crypt_data->rotate_state.starting = false;

		fil_crypt_start_converting = false;
		mysql_mutex_unlock(&fil_crypt_threads_mutex);
		mysql_mutex_unlock(&crypt_data->mutex);

		return false;
	}

abort:
	mtr.commit();
	mysql_mutex_lock(&fil_crypt_threads_mutex);
	fil_crypt_start_converting = false;
	mysql_mutex_unlock(&fil_crypt_threads_mutex);

	crypt_data->~fil_space_crypt_t();
	ut_free(crypt_data);
	return false;
}

/** State of a rotation thread */
struct rotate_thread_t {
  explicit rotate_thread_t(uint no) : thread_no(no) {}

  uint thread_no;
  bool first = true;              /*!< is position before first space */
  space_list_t::iterator space
    = fil_system.space_list.end();/*!< current space or .end() */
  uint32_t offset = 0;            /*!< current page number */
  ulint batch = 0;                /*!< #pages to rotate */
  uint min_key_version_found = 0; /*!< min key version found but not rotated */
  lsn_t end_lsn = 0;              /*!< max lsn when rotating this space */

  uint estimated_max_iops = 20;/*!< estimation of max iops */
  uint allocated_iops = 0;     /*!< allocated iops */
  ulint cnt_waited = 0;	       /*!< #times waited during this slot */
  uintmax_t sum_waited_us = 0; /*!< wait time during this slot */

	fil_crypt_stat_t crypt_stat; // statistics

	/** @return whether this thread should terminate */
	bool should_shutdown() const {
		mysql_mutex_assert_owner(&fil_crypt_threads_mutex);
		switch (srv_shutdown_state) {
		case SRV_SHUTDOWN_NONE:
			return thread_no >= srv_n_fil_crypt_threads;
		case SRV_SHUTDOWN_EXIT_THREADS:
			/* srv_init_abort() must have been invoked */
		case SRV_SHUTDOWN_CLEANUP:
		case SRV_SHUTDOWN_INITIATED:
			return true;
		case SRV_SHUTDOWN_LAST_PHASE:
			break;
		}
		ut_ad(0);
		return true;
	}
};

/***********************************************************************
Check if space needs rotation given a key_state
@param[in,out]		state		Key rotation state
@param[in,out]		key_state	Key state
@param[in,out]		recheck		needs recheck ?
@return true if space needs key rotation */
static
bool
fil_crypt_space_needs_rotation(
	rotate_thread_t*	state,
	key_state_t*		key_state,
	bool*			recheck)
{
	mysql_mutex_assert_not_owner(&fil_crypt_threads_mutex);

	fil_space_t* space = &*state->space;

	ut_ad(space->referenced());
	ut_ad(space->purpose == FIL_TYPE_TABLESPACE);

	fil_space_crypt_t *crypt_data = space->crypt_data;

	if (crypt_data == NULL) {
		/**
		* space has no crypt data
		*   start encrypting it...
		*/
		*recheck = fil_crypt_start_encrypting_space(space);
		crypt_data = space->crypt_data;

		if (crypt_data == NULL) {
			return false;
		}

		crypt_data->key_get_latest_version();
	}

	/* If used key_id is not found from encryption plugin we can't
	continue to rotate the tablespace */
	if (!crypt_data->is_key_found()) {
		return false;
	}

	bool need_key_rotation = false;

	mysql_mutex_lock(&crypt_data->mutex);

	do {
		/* prevent threads from starting to rotate space */
		if (crypt_data->rotate_state.starting) {
			/* recheck this space later */
			*recheck = true;
			break;
		}

		/* prevent threads from starting to rotate space */
		if (space->is_stopping()) {
			break;
		}

		if (crypt_data->rotate_state.flushing) {
			break;
		}

		/* No need to rotate space if encryption is disabled */
		if (crypt_data->not_encrypted()) {
			break;
		}

		if (crypt_data->key_id != key_state->key_id) {
			key_state->key_id= crypt_data->key_id;
			fil_crypt_get_key_state(key_state, crypt_data);
		}

		need_key_rotation = fil_crypt_needs_rotation(
			crypt_data,
			crypt_data->min_key_version,
			key_state->key_version,
			key_state->rotate_key_age);
	} while (0);

	mysql_mutex_unlock(&crypt_data->mutex);
	return need_key_rotation;
}

/***********************************************************************
Update global statistics with thread statistics
@param[in,out]	state		key rotation statistics */
static void
fil_crypt_update_total_stat(
	rotate_thread_t *state)
{
	mysql_mutex_lock(&crypt_stat_mutex);
	crypt_stat.pages_read_from_cache +=
		state->crypt_stat.pages_read_from_cache;
	crypt_stat.pages_read_from_disk +=
		state->crypt_stat.pages_read_from_disk;
	crypt_stat.pages_modified += state->crypt_stat.pages_modified;
	crypt_stat.pages_flushed += state->crypt_stat.pages_flushed;
	// remote old estimate
	crypt_stat.estimated_iops -= state->crypt_stat.estimated_iops;
	// add new estimate
	crypt_stat.estimated_iops += state->estimated_max_iops;
	mysql_mutex_unlock(&crypt_stat_mutex);

	// make new estimate "current" estimate
	state->crypt_stat.pages_read_from_cache = 0;
	state->crypt_stat.pages_read_from_disk = 0;
	state->crypt_stat.pages_modified = 0;
	state->crypt_stat.pages_flushed = 0;
	// record our old (current) estimate
	state->crypt_stat.estimated_iops = state->estimated_max_iops;
}

/***********************************************************************
Allocate iops to thread from global setting,
used before starting to rotate a space.
@param[in,out]		state		Rotation state
@return true if allocation succeeded, false if failed */
static bool fil_crypt_alloc_iops(rotate_thread_t *state)
{
	mysql_mutex_assert_owner(&fil_crypt_threads_mutex);
	ut_ad(state->allocated_iops == 0);

	/* We have not yet selected the space to rotate, thus
	state might not contain space and we can't check
	its status yet. */

	uint max_iops = state->estimated_max_iops;

	if (n_fil_crypt_iops_allocated >= srv_n_fil_crypt_iops) {
wait:
		my_cond_wait(&fil_crypt_threads_cond,
			     &fil_crypt_threads_mutex.m_mutex);
		return false;
	}

	uint alloc = srv_n_fil_crypt_iops - n_fil_crypt_iops_allocated;

	if (alloc > max_iops) {
		alloc = max_iops;
	}

	if (!alloc) {
		goto wait;
	}

	n_fil_crypt_iops_allocated += alloc;

	state->allocated_iops = alloc;
	return true;
}

/**
Reallocate iops to thread when processing a tablespace
@param[in,out]		state		Rotation state
@return whether the thread should continue running */
static bool fil_crypt_realloc_iops(rotate_thread_t *state)
{
	ut_a(state->allocated_iops > 0);

	if (10 * state->cnt_waited > state->batch) {
		/* if we waited more than 10% re-estimate max_iops */
		ulint avg_wait_time_us =
			ulint(state->sum_waited_us / state->cnt_waited);

		if (avg_wait_time_us == 0) {
			avg_wait_time_us = 1; // prevent division by zero
		}

		DBUG_PRINT("ib_crypt",
			("thr_no: %u - update estimated_max_iops from %u to "
			 ULINTPF ".",
			state->thread_no,
			state->estimated_max_iops,
			1000000 / avg_wait_time_us));

		state->estimated_max_iops = std::max(
			1U, uint(1000000 / avg_wait_time_us));
		state->cnt_waited = 0;
		state->sum_waited_us = 0;
	} else {
		DBUG_PRINT("ib_crypt",
			   ("thr_no: %u only waited " ULINTPF
			    "%% skip re-estimate.",
			    state->thread_no,
			    (100 * state->cnt_waited)
			    / (state->batch ? state->batch : 1)));
	}

	ut_ad(state->estimated_max_iops);

	mysql_mutex_lock(&fil_crypt_threads_mutex);

	if (state->should_shutdown()) {
		mysql_mutex_unlock(&fil_crypt_threads_mutex);
		return false;
	}

	if (state->allocated_iops > state->estimated_max_iops) {
		/* release iops */
		uint extra = state->allocated_iops - state->estimated_max_iops;
		state->allocated_iops = state->estimated_max_iops;
		ut_ad(n_fil_crypt_iops_allocated >= extra);
		n_fil_crypt_iops_allocated -= extra;
		pthread_cond_broadcast(&fil_crypt_threads_cond);
	} else if (srv_n_fil_crypt_iops > n_fil_crypt_iops_allocated) {
		/* there are extra iops free */
		uint add = srv_n_fil_crypt_iops - n_fil_crypt_iops_allocated;
		if (state->allocated_iops + add > state->estimated_max_iops) {
			/* but don't alloc more than our max */
			add= state->estimated_max_iops - state->allocated_iops;
		}
		n_fil_crypt_iops_allocated += add;
		state->allocated_iops += add;

		DBUG_PRINT("ib_crypt",
			   ("thr_no: %u increased iops from %u to %u.",
			    state->thread_no,
			    state->allocated_iops - add,
			    state->allocated_iops));
	}

	fil_crypt_update_total_stat(state);
	mysql_mutex_unlock(&fil_crypt_threads_mutex);
	return true;
}

/** Release excess allocated iops
@param state   rotation state
@param wake    whether to wake up other threads */
static void fil_crypt_return_iops(rotate_thread_t *state, bool wake= true)
{
  mysql_mutex_assert_owner(&fil_crypt_threads_mutex);

  if (uint iops= state->allocated_iops)
  {
    ut_ad(n_fil_crypt_iops_allocated >= iops);
    n_fil_crypt_iops_allocated-= iops;
    state->allocated_iops= 0;
    if (wake)
      pthread_cond_broadcast(&fil_crypt_threads_cond);
  }

  fil_crypt_update_total_stat(state);
}

/** Acquire a tablespace reference.
@return whether a tablespace reference was successfully acquired */
inline bool fil_space_t::acquire_if_not_stopped()
{
  mysql_mutex_assert_owner(&fil_system.mutex);
  const uint32_t n= acquire_low();
  if (UNIV_LIKELY(!(n & (STOPPING | CLOSING))))
    return true;
  if (UNIV_UNLIKELY(n & STOPPING))
    return false;
  return UNIV_LIKELY(!(n & CLOSING)) || prepare(true);
}

bool fil_crypt_must_default_encrypt()
{
  return !srv_fil_crypt_rotate_key_age || !srv_encrypt_rotate;
}

/** Return the next tablespace from default_encrypt_tables list.
@param space   previous tablespace (nullptr to start from the start)
@param recheck whether the removal condition needs to be rechecked after
the encryption parameters were changed
@param encrypt expected state of innodb_encrypt_tables
@return the next tablespace to process (n_pending_ops incremented)
@retval fil_system.temp_space if there is no work to do
@retval nullptr upon reaching the end of the iteration */
inline fil_space_t *fil_system_t::default_encrypt_next(fil_space_t *space,
                                                       bool recheck,
                                                       bool encrypt)
{
  mysql_mutex_assert_owner(&mutex);

<<<<<<< HEAD
  auto it= space && space->is_in_rotation_list
               ? sized_ilist<fil_space_t, rotation_list_tag_t>::iterator(space)
               : rotation_list.begin();
  const auto end= rotation_list.end();
=======
  sized_ilist<fil_space_t, rotation_list_tag_t>::iterator it=
    space && space->is_in_default_encrypt
    ? space
    : default_encrypt_tables.begin();
  const sized_ilist<fil_space_t, rotation_list_tag_t>::iterator end=
    default_encrypt_tables.end();
>>>>>>> a42c80bd

  if (space)
  {
    const bool released= !space->release();

    if (space->is_in_default_encrypt)
    {
      while (++it != end &&
             (!UT_LIST_GET_LEN(it->chain) || it->is_stopping()));

      /* If one of the encryption threads already started
      the encryption of the table then don't remove the
      unencrypted spaces from default encrypt list.

      If there is a change in innodb_encrypt_tables variables
      value then don't remove the last processed tablespace
      from the default encrypt list. */
      if (released && (!recheck || space->crypt_data) &&
          !encrypt == !srv_encrypt_tables)
      {
        ut_a(!default_encrypt_tables.empty());
        default_encrypt_tables.remove(*space);
        space->is_in_default_encrypt= false;
      }
    }
  }
  else while (it != end &&
	      (!UT_LIST_GET_LEN(it->chain) || it->is_stopping()))
  {
    /* Find the next suitable default encrypt table if
    beginning of default_encrypt_tables list has been scheduled
    to be deleted */
    it++;
  }

  if (it == end)
    return temp_space;

  do
  {
    space= &*it;
    if (space->acquire_if_not_stopped())
      return space;
    if (++it == end)
      return nullptr;
  }
  while (!UT_LIST_GET_LEN(it->chain) || it->is_stopping());

  return nullptr;
}

/** Determine the next tablespace for encryption key rotation.
@param space    current tablespace (nullptr to start from the beginning)
@param recheck  whether the removal condition needs to be rechecked after
encryption parameters were changed
@param encrypt  expected state of innodb_encrypt_tables
@return the next tablespace
@retval fil_system.temp_space if there is no work to do
@retval end() upon reaching the end of the iteration */
space_list_t::iterator fil_space_t::next(space_list_t::iterator space,
                                         bool recheck, bool encrypt)
{
  mysql_mutex_lock(&fil_system.mutex);

<<<<<<< HEAD
  if (!srv_fil_crypt_rotate_key_age)
  {
    fil_space_t *next_space= fil_system.keyrotate_next(
        space != fil_system.space_list.end() ? &*space : nullptr, recheck,
        encrypt);
    space= next_space
      ? space_list_t::iterator(next_space)
      : fil_system.space_list.end();
  }
=======
  if (fil_crypt_must_default_encrypt())
    space= fil_system.default_encrypt_next(space, recheck, encrypt);
>>>>>>> a42c80bd
  else
  {
    if (space == fil_system.space_list.end())
      space= fil_system.space_list.begin();
    else
    {
      /* Move on to the next fil_space_t */
      space->release();
      ++space;
    }

    for (; space != fil_system.space_list.end(); ++space)
    {
      if (space->purpose != FIL_TYPE_TABLESPACE)
        continue;
      const uint32_t n= space->acquire_low();
      if (UNIV_LIKELY(!(n & (STOPPING | CLOSING))))
        break;
      if (!(n & STOPPING) && space->prepare(true))
        break;
    }
  }

  mysql_mutex_unlock(&fil_system.mutex);
  return space;
}

/** Search for a space needing rotation
@param[in,out]	key_state	Key state
@param[in,out]	state		Rotation state
@param[in,out]	recheck		recheck of the tablespace is needed or
				still encryption thread does write page 0
@return whether the thread should keep running */
static bool fil_crypt_find_space_to_rotate(
	key_state_t*		key_state,
	rotate_thread_t*	state,
	bool*			recheck)
{
	/* we need iops to start rotating */
	do {
		if (state->should_shutdown()) {
			if (state->space != fil_system.space_list.end()) {
				state->space->release();
				state->space = fil_system.space_list.end();
			}
			return false;
		}
	} while (!fil_crypt_alloc_iops(state));

	if (state->first) {
		state->first = false;
		if (state->space != fil_system.space_list.end()) {
			state->space->release();
		}
		state->space = fil_system.space_list.end();
	}

	state->space = fil_space_t::next(state->space, *recheck,
					 key_state->key_version != 0);

	bool wake = true;
	while (state->space != fil_system.space_list.end()) {
		if (state->space
			== space_list_t::iterator(fil_system.temp_space)) {
			wake = false;
			goto done;
		}

		if (state->should_shutdown()) {
			state->space->release();
done:
			state->space = fil_system.space_list.end();
			break;
		}

		mysql_mutex_unlock(&fil_crypt_threads_mutex);
		/* If there is no crypt data and we have not yet read
		page 0 for this tablespace, we need to read it before
		we can continue. */
		if (!state->space->crypt_data) {
			fil_crypt_read_crypt_data(&*state->space);
		}

		if (fil_crypt_space_needs_rotation(state, key_state, recheck)) {
			ut_ad(key_state->key_id);
			/* init state->min_key_version_found before
			* starting on a space */
			state->min_key_version_found = key_state->key_version;
			mysql_mutex_lock(&fil_crypt_threads_mutex);
			return true;
		}

		state->space = fil_space_t::next(state->space, *recheck,
						 key_state->key_version != 0);
		mysql_mutex_lock(&fil_crypt_threads_mutex);
	}

	/* no work to do; release our allocation of I/O capacity */
	fil_crypt_return_iops(state, wake);
	return true;
}

/***********************************************************************
Start rotating a space
@param[in]	key_state		Key state
@param[in,out]	state			Rotation state */
static
void
fil_crypt_start_rotate_space(
	const key_state_t*	key_state,
	rotate_thread_t*	state)
{
	fil_space_crypt_t *crypt_data = state->space->crypt_data;

	ut_ad(crypt_data);
	mysql_mutex_lock(&crypt_data->mutex);
	ut_ad(key_state->key_id == crypt_data->key_id);

	if (crypt_data->rotate_state.active_threads == 0) {
		/* only first thread needs to init */
		crypt_data->rotate_state.next_offset = 1; // skip page 0
		/* no need to rotate beyond current max
		* if space extends, it will be encrypted with newer version */
		/* FIXME: max_offset could be removed and instead
		space->size consulted.*/
		crypt_data->rotate_state.max_offset = state->space->size;
		crypt_data->rotate_state.end_lsn = 0;
		crypt_data->rotate_state.min_key_version_found =
			key_state->key_version;

		crypt_data->rotate_state.start_time = time(0);

		if (crypt_data->type == CRYPT_SCHEME_UNENCRYPTED &&
			crypt_data->is_encrypted() &&
			key_state->key_version != 0) {
			/* this is rotation unencrypted => encrypted */
			crypt_data->type = CRYPT_SCHEME_1;
		}
	}

	/* count active threads in space */
	crypt_data->rotate_state.active_threads++;

	/* Initialize thread local state */
	state->end_lsn = crypt_data->rotate_state.end_lsn;
	state->min_key_version_found =
		crypt_data->rotate_state.min_key_version_found;

	mysql_mutex_unlock(&crypt_data->mutex);
}

/***********************************************************************
Search for batch of pages needing rotation
@param[in]	key_state		Key state
@param[in,out]	state			Rotation state
@return true if page needing key rotation found, false if not found */
static
bool
fil_crypt_find_page_to_rotate(
	const key_state_t*	key_state,
	rotate_thread_t*	state)
{
	ulint batch = srv_alloc_time * state->allocated_iops;

	ut_ad(state->space == fil_system.space_list.end()
		|| state->space->referenced());

	/* If space is marked to be dropped stop rotation. */
	if (state->space == fil_system.space_list.end()
		|| state->space->is_stopping()) {
		return false;
	}

	fil_space_crypt_t *crypt_data = state->space->crypt_data;

	mysql_mutex_lock(&crypt_data->mutex);
	ut_ad(key_state->key_id == crypt_data->key_id);

	bool found = crypt_data->rotate_state.max_offset >=
		crypt_data->rotate_state.next_offset;

	if (found) {
		state->offset = crypt_data->rotate_state.next_offset;
		ulint remaining = crypt_data->rotate_state.max_offset -
			crypt_data->rotate_state.next_offset;

		if (batch <= remaining) {
			state->batch = batch;
		} else {
			state->batch = remaining;
		}
	}

	crypt_data->rotate_state.next_offset += uint32_t(batch);
	mysql_mutex_unlock(&crypt_data->mutex);
	return found;
}

/***********************************************************************
Get a page and compute sleep time
@param[in,out]		state		Rotation state
@param[in]		offset		Page offset
@param[in,out]		mtr		Minitransaction
@param[out]		sleeptime_ms	Sleep time
@return page or NULL*/
static
buf_block_t*
fil_crypt_get_page_throttle(
	rotate_thread_t*	state,
	uint32_t		offset,
	mtr_t*			mtr,
	ulint*			sleeptime_ms)
{
	fil_space_t* space = &*state->space;
	const ulint zip_size = space->zip_size();
	const page_id_t page_id(space->id, offset);
	ut_ad(space->referenced());

	/* Before reading from tablespace we need to make sure that
	the tablespace is not about to be dropped. */
	if (space->is_stopping()) {
		return NULL;
	}

	buf_block_t* block = buf_page_get_gen(page_id, zip_size, RW_X_LATCH,
					      NULL,
					      BUF_PEEK_IF_IN_POOL, mtr);
	if (block != NULL) {
		/* page was in buffer pool */
		state->crypt_stat.pages_read_from_cache++;
		return block;
	}

	if (space->is_stopping()) {
		return NULL;
	}

	if (fseg_page_is_free(space, state->offset)) {
		/* page is already freed */
		return NULL;
	}

	state->crypt_stat.pages_read_from_disk++;

	const ulonglong start = my_interval_timer();
	block = buf_page_get_gen(page_id, zip_size,
				 RW_X_LATCH,
				 NULL, BUF_GET_POSSIBLY_FREED, mtr);
	const ulonglong end = my_interval_timer();

	state->cnt_waited++;

	if (end > start) {
		state->sum_waited_us += (end - start) / 1000;
	}

	/* average page load */
	ulint add_sleeptime_ms = 0;
	ulint avg_wait_time_us =ulint(state->sum_waited_us / state->cnt_waited);
	ulint alloc_wait_us = 1000000 / state->allocated_iops;

	if (avg_wait_time_us < alloc_wait_us) {
		/* we reading faster than we allocated */
		add_sleeptime_ms = (alloc_wait_us - avg_wait_time_us) / 1000;
	} else {
		/* if page load time is longer than we want, skip sleeping */
	}

	*sleeptime_ms += add_sleeptime_ms;

	return block;
}

/***********************************************************************
Rotate one page
@param[in,out]		key_state		Key state
@param[in,out]		state			Rotation state */
static
void
fil_crypt_rotate_page(
	const key_state_t*	key_state,
	rotate_thread_t*	state)
{
	fil_space_t *space = &*state->space;
	ulint space_id = space->id;
	uint32_t offset = state->offset;
	ulint sleeptime_ms = 0;
	fil_space_crypt_t *crypt_data = space->crypt_data;

	ut_ad(space->referenced());
	ut_ad(offset > 0);

	/* In fil_crypt_thread where key rotation is done we have
	acquired space and checked that this space is not yet
	marked to be dropped. Similarly, in fil_crypt_find_page_to_rotate().
	Check here also to give DROP TABLE or similar a change. */
	if (space->is_stopping()) {
		return;
	}

	if (space_id == TRX_SYS_SPACE && offset == TRX_SYS_PAGE_NO) {
		/* don't encrypt this as it contains address to dblwr buffer */
		return;
	}

	mtr_t mtr;
	mtr.start();
	if (buf_block_t* block = fil_crypt_get_page_throttle(state,
							     offset, &mtr,
							     &sleeptime_ms)) {
		bool modified = false;
		byte* frame = buf_block_get_frame(block);
		const lsn_t block_lsn = mach_read_from_8(FIL_PAGE_LSN + frame);
		uint kv = buf_page_get_key_version(frame, space->flags);

		if (block->page.status == buf_page_t::FREED) {
			/* Do not modify freed pages to avoid an assertion
			failure on recovery.*/
		} else if (space->is_stopping()) {
			/* The tablespace is closing (in DROP TABLE or
			TRUNCATE TABLE or similar): avoid further access */
		} else if (!kv && !*reinterpret_cast<uint16_t*>
			   (&frame[FIL_PAGE_TYPE])) {
			/* It looks like this page is not
			allocated. Because key rotation is accessing
			pages in a pattern that is unlike the normal
			B-tree and undo log access pattern, we cannot
			invoke fseg_page_is_free() here, because that
			could result in a deadlock. If we invoked
			fseg_page_is_free() and released the
			tablespace latch before acquiring block->lock,
			then the fseg_page_is_free() information
			could be stale already. */

			/* If the data file was originally created
			before MariaDB 10.0 or MySQL 5.6, some
			allocated data pages could carry 0 in
			FIL_PAGE_TYPE. The FIL_PAGE_TYPE on those
			pages will be updated in
			buf_flush_init_for_writing() when the page
			is modified the next time.

			Also, when the doublewrite buffer pages are
			allocated on bootstrap in a non-debug build,
			some dummy pages will be allocated, with 0 in
			the FIL_PAGE_TYPE. Those pages should be
			skipped from key rotation forever. */
		} else if (fil_crypt_needs_rotation(
				crypt_data,
				kv,
				key_state->key_version,
				key_state->rotate_key_age)) {

			mtr.set_named_space(space);
			modified = true;

			/* force rotation by dummy updating page */
			mtr.write<1,mtr_t::FORCED>(*block,
						   &frame[FIL_PAGE_SPACE_ID],
						   frame[FIL_PAGE_SPACE_ID]);

			/* statistics */
			state->crypt_stat.pages_modified++;
		} else {
			if (crypt_data->is_encrypted()) {
				if (kv < state->min_key_version_found) {
					state->min_key_version_found = kv;
				}
			}
		}

		mtr.commit();
		lsn_t end_lsn = mtr.commit_lsn();


		if (modified) {
			/* if we modified page, we take lsn from mtr */
			ut_a(end_lsn > state->end_lsn);
			ut_a(end_lsn > block_lsn);
			state->end_lsn = end_lsn;
		} else {
			/* if we did not modify page, check for max lsn */
			if (block_lsn > state->end_lsn) {
				state->end_lsn = block_lsn;
			}
		}
	} else {
		/* If block read failed mtr memo and log should be empty. */
		ut_ad(!mtr.has_modifications());
		ut_ad(!mtr.is_dirty());
		ut_ad(mtr.get_memo()->size() == 0);
		ut_ad(mtr.get_log()->size() == 0);
		mtr.commit();
	}

	if (sleeptime_ms) {
		mysql_mutex_lock(&fil_crypt_threads_mutex);
		timespec abstime;
		set_timespec_nsec(abstime, 1000000ULL * sleeptime_ms);
		my_cond_timedwait(&fil_crypt_throttle_sleep_cond,
				  &fil_crypt_threads_mutex.m_mutex, &abstime);
		mysql_mutex_unlock(&fil_crypt_threads_mutex);
	}
}

/***********************************************************************
Rotate a batch of pages
@param[in,out]		key_state		Key state
@param[in,out]		state			Rotation state */
static
void
fil_crypt_rotate_pages(
	const key_state_t*	key_state,
	rotate_thread_t*	state)
{
	ulint space_id = state->space->id;
	uint32_t end = std::min(state->offset + uint32_t(state->batch),
				state->space->free_limit);

	ut_ad(state->space->referenced());

	for (; state->offset < end; state->offset++) {

		/* we can't rotate pages in dblwr buffer as
		* it's not possible to read those due to lots of asserts
		* in buffer pool.
		*
		* However since these are only (short-lived) copies of
		* real pages, they will be updated anyway when the
		* real page is updated
		*/
		if (buf_dblwr.is_inside(page_id_t(space_id, state->offset))) {
			continue;
		}

		/* If space is marked as stopping, stop rotating
		pages. */
		if (state->space->is_stopping()) {
			break;
		}

		fil_crypt_rotate_page(key_state, state);
	}
}

/***********************************************************************
Flush rotated pages and then update page 0

@param[in,out]		state	rotation state */
static
void
fil_crypt_flush_space(
	rotate_thread_t*	state)
{
	fil_space_t* space = &*state->space;
	fil_space_crypt_t *crypt_data = space->crypt_data;

	ut_ad(space->referenced());

	/* flush tablespace pages so that there are no pages left with old key */
	lsn_t end_lsn = crypt_data->rotate_state.end_lsn;

	if (end_lsn > 0 && !space->is_stopping()) {
		ulint sum_pages = 0;
		const ulonglong start = my_interval_timer();
		do {
			ulint n_dirty= buf_flush_dirty_pages(state->space->id);
			if (!n_dirty) {
				break;
			}
			sum_pages += n_dirty;
		} while (!space->is_stopping());

		if (sum_pages) {
			const ulonglong end = my_interval_timer();

			state->cnt_waited += sum_pages;
			state->sum_waited_us += (end - start) / 1000;

			/* statistics */
			state->crypt_stat.pages_flushed += sum_pages;
		}
	}

	if (crypt_data->min_key_version == 0) {
		crypt_data->type = CRYPT_SCHEME_UNENCRYPTED;
	}

	if (space->is_stopping()) {
		return;
	}

	/* update page 0 */
	mtr_t mtr;
	mtr.start();

	if (buf_block_t* block = buf_page_get_gen(
		    page_id_t(space->id, 0), space->zip_size(),
		    RW_X_LATCH, NULL, BUF_GET_POSSIBLY_FREED, &mtr)) {
		if (block->page.status != buf_page_t::FREED) {
			mtr.set_named_space(space);
			crypt_data->write_page0(block, &mtr);
		}
	}

	mtr.commit();
}

/***********************************************************************
Complete rotating a space
@param[in,out]		state			Rotation state */
static void fil_crypt_complete_rotate_space(rotate_thread_t* state)
{
	fil_space_crypt_t *crypt_data = state->space->crypt_data;

	ut_ad(crypt_data);
	ut_ad(state->space->referenced());

	mysql_mutex_lock(&crypt_data->mutex);

	/* Space might already be dropped */
	if (!state->space->is_stopping()) {
		/**
		* Update crypt data state with state from thread
		*/
		if (state->min_key_version_found <
			crypt_data->rotate_state.min_key_version_found) {
			crypt_data->rotate_state.min_key_version_found =
				state->min_key_version_found;
		}

		if (state->end_lsn > crypt_data->rotate_state.end_lsn) {
			crypt_data->rotate_state.end_lsn = state->end_lsn;
		}

		ut_a(crypt_data->rotate_state.active_threads > 0);
		crypt_data->rotate_state.active_threads--;
		bool last = crypt_data->rotate_state.active_threads == 0;

		/**
		* check if space is fully done
		* this as when threads shutdown, it could be that we "complete"
		* iterating before we have scanned the full space.
		*/
		bool done = crypt_data->rotate_state.next_offset >=
			crypt_data->rotate_state.max_offset;

		/**
		* we should flush space if we're last thread AND
		* the iteration is done
		*/
		bool should_flush = last && done;

		if (should_flush) {
			/* we're the last active thread */
			crypt_data->rotate_state.flushing = true;
			crypt_data->min_key_version =
				crypt_data->rotate_state.min_key_version_found;
			mysql_mutex_unlock(&crypt_data->mutex);
			fil_crypt_flush_space(state);

			mysql_mutex_lock(&crypt_data->mutex);
			crypt_data->rotate_state.flushing = false;
		}
	} else {
		ut_a(crypt_data->rotate_state.active_threads > 0);
		crypt_data->rotate_state.active_threads--;
	}

	mysql_mutex_unlock(&crypt_data->mutex);
}

/** A thread which monitors global key state and rotates tablespaces
accordingly */
static void fil_crypt_thread()
{
	mysql_mutex_lock(&fil_crypt_threads_mutex);
	rotate_thread_t thr(srv_n_fil_crypt_threads_started++);
	pthread_cond_signal(&fil_crypt_cond); /* signal that we started */

	if (!thr.should_shutdown()) {
		/* if we find a tablespace that is starting, skip over it
		and recheck it later */
		bool recheck = false;

wait_for_work:
		if (!recheck && !thr.should_shutdown()) {
			/* wait for key state changes
			* i.e either new key version of change or
			* new rotate_key_age */
			my_cond_wait(&fil_crypt_threads_cond,
				     &fil_crypt_threads_mutex.m_mutex);
		}

		recheck = false;
		thr.first = true;      // restart from first tablespace

		key_state_t new_state;

		/* iterate all spaces searching for those needing rotation */
		while (fil_crypt_find_space_to_rotate(&new_state, &thr,
						      &recheck)) {
			if (thr.space == fil_system.space_list.end()) {
				goto wait_for_work;
			}

			/* we found a space to rotate */
			mysql_mutex_unlock(&fil_crypt_threads_mutex);
			fil_crypt_start_rotate_space(&new_state, &thr);

			/* iterate all pages (cooperativly with other threads) */
			while (fil_crypt_find_page_to_rotate(&new_state, &thr)) {

				/* If space is marked as stopping, release
				space and stop rotation. */
				if (thr.space->is_stopping()) {
					fil_crypt_complete_rotate_space(&thr);
					thr.space->release();
					thr.space = fil_system.space_list.end();
					break;
				}

				fil_crypt_rotate_pages(&new_state, &thr);
				/* realloc iops */
				if (!fil_crypt_realloc_iops(&thr)) {
					break;
				}
			}

			/* complete rotation */
			if (thr.space != fil_system.space_list.end()) {
				fil_crypt_complete_rotate_space(&thr);
			}

			/* force key state refresh */
			new_state.key_id = 0;

			mysql_mutex_lock(&fil_crypt_threads_mutex);
			/* release iops */
			fil_crypt_return_iops(&thr);
		}

		if (thr.space != fil_system.space_list.end()) {
			thr.space->release();
			thr.space = fil_system.space_list.end();
		}
	}

	fil_crypt_return_iops(&thr);
	srv_n_fil_crypt_threads_started--;
	pthread_cond_signal(&fil_crypt_cond); /* signal that we stopped */
	mysql_mutex_unlock(&fil_crypt_threads_mutex);

#ifdef UNIV_PFS_THREAD
	pfs_delete_thread();
#endif
}

/*********************************************************************
Adjust thread count for key rotation
@param[in]	enw_cnt		Number of threads to be used */
void fil_crypt_set_thread_cnt(const uint new_cnt)
{
	if (!fil_crypt_threads_inited) {
		if (srv_shutdown_state != SRV_SHUTDOWN_NONE)
			return;
		fil_crypt_threads_init();
	}

	mysql_mutex_lock(&fil_crypt_threads_mutex);

	if (new_cnt > srv_n_fil_crypt_threads) {
		uint add = new_cnt - srv_n_fil_crypt_threads;
		srv_n_fil_crypt_threads = new_cnt;
		for (uint i = 0; i < add; i++) {
			std::thread thd(fil_crypt_thread);
			ib::info() << "Creating #"
				   << i+1 << " encryption thread id "
				   << thd.get_id()
				   << " total threads " << new_cnt << ".";
			thd.detach();
		}
	} else if (new_cnt < srv_n_fil_crypt_threads) {
		srv_n_fil_crypt_threads = new_cnt;
	}

	pthread_cond_broadcast(&fil_crypt_threads_cond);

	while (srv_n_fil_crypt_threads_started != srv_n_fil_crypt_threads) {
		my_cond_wait(&fil_crypt_cond,
			     &fil_crypt_threads_mutex.m_mutex);
	}

	pthread_cond_broadcast(&fil_crypt_threads_cond);
	mysql_mutex_unlock(&fil_crypt_threads_mutex);
}

/** Initialize the tablespace default_encrypt_tables
if innodb_encryption_rotate_key_age=0. */
static void fil_crypt_default_encrypt_tables_fill()
{
<<<<<<< HEAD
	mysql_mutex_assert_owner(&fil_system.mutex);

	for (fil_space_t& space : fil_system.space_list) {
		if (space.purpose != FIL_TYPE_TABLESPACE
		    || space.is_in_rotation_list
		    || UT_LIST_GET_LEN(space.chain) == 0
		    || !space.acquire_if_not_stopped()) {
=======
	ut_ad(mutex_own(&fil_system.mutex));

	for (fil_space_t* space = UT_LIST_GET_FIRST(fil_system.space_list);
	     space != NULL;
	     space = UT_LIST_GET_NEXT(space_list, space)) {
		if (space->purpose != FIL_TYPE_TABLESPACE
		    || space->is_in_default_encrypt
		    || UT_LIST_GET_LEN(space->chain) == 0
		    || !space->acquire_if_not_stopped()) {
>>>>>>> a42c80bd
			continue;
		}

		/* Ensure that crypt_data has been initialized. */
		ut_ad(space.size);

		/* Skip ENCRYPTION!=DEFAULT tablespaces. */
		if (space.crypt_data
		    && !space.crypt_data->is_default_encryption()) {
			goto next;
		}

		if (srv_encrypt_tables) {
			/* Skip encrypted tablespaces if
			innodb_encrypt_tables!=OFF */
			if (space.crypt_data
			    && space.crypt_data->min_key_version) {
				goto next;
			}
		} else {
			/* Skip unencrypted tablespaces if
			innodb_encrypt_tables=OFF */
			if (!space.crypt_data
			    || !space.crypt_data->min_key_version) {
				goto next;
			}
		}

<<<<<<< HEAD
		fil_system.rotation_list.push_back(space);
		space.is_in_rotation_list = true;
=======
		fil_system.default_encrypt_tables.push_back(*space);
		space->is_in_default_encrypt = true;
>>>>>>> a42c80bd
next:
		space.release();
	}
}

/*********************************************************************
Adjust max key age
@param[in]	val		New max key age */
void fil_crypt_set_rotate_key_age(uint val)
{
<<<<<<< HEAD
  mysql_mutex_lock(&fil_crypt_threads_mutex);
  mysql_mutex_lock(&fil_system.mutex);
  srv_fil_crypt_rotate_key_age= val;
  if (val == 0)
    fil_crypt_rotation_list_fill();
  mysql_mutex_unlock(&fil_system.mutex);
  pthread_cond_broadcast(&fil_crypt_threads_cond);
  mysql_mutex_unlock(&fil_crypt_threads_mutex);
=======
	mutex_enter(&fil_system.mutex);
	srv_fil_crypt_rotate_key_age = val;
	if (val == 0) {
		fil_crypt_default_encrypt_tables_fill();
	}
	mutex_exit(&fil_system.mutex);
	os_event_set(fil_crypt_threads_event);
>>>>>>> a42c80bd
}

/*********************************************************************
Adjust rotation iops
@param[in]	val		New max roation iops */
void fil_crypt_set_rotation_iops(uint val)
{
  mysql_mutex_lock(&fil_crypt_threads_mutex);
  srv_n_fil_crypt_iops= val;
  pthread_cond_broadcast(&fil_crypt_threads_cond);
  mysql_mutex_unlock(&fil_crypt_threads_mutex);
}

/*********************************************************************
Adjust encrypt tables
@param[in]	val		New setting for innodb-encrypt-tables */
void fil_crypt_set_encrypt_tables(ulong val)
{
  mysql_mutex_lock(&fil_crypt_threads_mutex);

  mysql_mutex_lock(&fil_system.mutex);
  srv_encrypt_tables= val;

<<<<<<< HEAD
  if (srv_fil_crypt_rotate_key_age == 0)
    fil_crypt_rotation_list_fill();
=======
	if (fil_crypt_must_default_encrypt()) {
		fil_crypt_default_encrypt_tables_fill();
	}
>>>>>>> a42c80bd

  mysql_mutex_unlock(&fil_system.mutex);

  pthread_cond_broadcast(&fil_crypt_threads_cond);
  mysql_mutex_unlock(&fil_crypt_threads_mutex);
}

/*********************************************************************
Init threads for key rotation */
void fil_crypt_threads_init()
{
	if (!fil_crypt_threads_inited) {
		pthread_cond_init(&fil_crypt_cond, nullptr);
		pthread_cond_init(&fil_crypt_threads_cond, nullptr);
		mysql_mutex_init(0, &fil_crypt_threads_mutex, nullptr);
		uint cnt = srv_n_fil_crypt_threads;
		srv_n_fil_crypt_threads = 0;
		fil_crypt_threads_inited = true;
		fil_crypt_set_thread_cnt(cnt);
	}
}

/*********************************************************************
Clean up key rotation threads resources */
void fil_crypt_threads_cleanup()
{
	if (!fil_crypt_threads_inited) {
		return;
	}
	ut_a(!srv_n_fil_crypt_threads_started);
	pthread_cond_destroy(&fil_crypt_cond);
	pthread_cond_destroy(&fil_crypt_threads_cond);
	mysql_mutex_destroy(&fil_crypt_threads_mutex);
	fil_crypt_threads_inited = false;
}

/*********************************************************************
Wait for crypt threads to stop accessing space
@param[in]	space		Tablespace */
void fil_space_crypt_close_tablespace(const fil_space_t *space)
{
	fil_space_crypt_t* crypt_data = space->crypt_data;

	if (!crypt_data || srv_n_fil_crypt_threads == 0
	    || !fil_crypt_threads_inited) {
		return;
	}

	time_t start = time(0);
	time_t last = start;

	mysql_mutex_lock(&crypt_data->mutex);

	while (crypt_data->rotate_state.active_threads
	       || crypt_data->rotate_state.flushing) {
		mysql_mutex_unlock(&crypt_data->mutex);

		/* wakeup throttle (all) sleepers */
		mysql_mutex_lock(&fil_crypt_threads_mutex);
		pthread_cond_broadcast(&fil_crypt_throttle_sleep_cond);
		pthread_cond_broadcast(&fil_crypt_threads_cond);
		mysql_mutex_unlock(&fil_crypt_threads_mutex);

		std::this_thread::sleep_for(std::chrono::milliseconds(20));

		time_t now = time(0);

		if (UNIV_UNLIKELY(now >= last + 30)) {
			ib::warn() << "Waited "
				   << now - start
				   << " seconds to drop space: "
				   << space->chain.start->name << " ("
				   << space->id << ") active threads "
				   << crypt_data->rotate_state.active_threads
				   << "flushing="
				   << crypt_data->rotate_state.flushing << ".";
			last = now;
		}

		mysql_mutex_lock(&crypt_data->mutex);
	}

	mysql_mutex_unlock(&crypt_data->mutex);
}

/*********************************************************************
Get crypt status for a space (used by information_schema)
@param[in]	space		Tablespace
@param[out]	status		Crypt status */
void
fil_space_crypt_get_status(
	const fil_space_t*			space,
	struct fil_space_crypt_status_t*	status)
{
	memset(status, 0, sizeof(*status));

	ut_ad(space->referenced());

	/* If there is no crypt data and we have not yet read
	page 0 for this tablespace, we need to read it before
	we can continue. */
	if (!space->crypt_data) {
		fil_crypt_read_crypt_data(const_cast<fil_space_t*>(space));
	}

	status->space = ULINT_UNDEFINED;

	if (fil_space_crypt_t* crypt_data = space->crypt_data) {
		status->space = space->id;
		mysql_mutex_lock(&crypt_data->mutex);
		status->scheme = crypt_data->type;
		status->keyserver_requests = crypt_data->keyserver_requests;
		status->min_key_version = crypt_data->min_key_version;
		status->key_id = crypt_data->key_id;

		if (crypt_data->rotate_state.active_threads > 0 ||
		    crypt_data->rotate_state.flushing) {
			status->rotating = true;
			status->flushing =
				crypt_data->rotate_state.flushing;
			status->rotate_next_page_number =
				crypt_data->rotate_state.next_offset;
			status->rotate_max_page_number =
				crypt_data->rotate_state.max_offset;
		}

		mysql_mutex_unlock(&crypt_data->mutex);

		if (srv_encrypt_tables || crypt_data->min_key_version) {
			status->current_key_version =
				fil_crypt_get_latest_key_version(crypt_data);
		}
	}
}

/*********************************************************************
Return crypt statistics
@param[out]	stat		Crypt statistics */
void fil_crypt_total_stat(fil_crypt_stat_t *stat)
{
	mysql_mutex_lock(&crypt_stat_mutex);
	*stat = crypt_stat;
	mysql_mutex_unlock(&crypt_stat_mutex);
}

#endif /* UNIV_INNOCHECKSUM */

/**
Verify that post encryption checksum match calculated checksum.
This function should be called only if tablespace contains crypt_data
metadata (this is strong indication that tablespace is encrypted).
Function also verifies that traditional checksum does not match
calculated checksum as if it does page could be valid unencrypted,
encrypted, or corrupted.

@param[in,out]	page		page frame (checksum is temporarily modified)
@param[in]	zip_size	ROW_FORMAT=COMPRESSED page size, or 0
@return true if page is encrypted AND OK, false otherwise */
bool fil_space_verify_crypt_checksum(const byte* page, ulint zip_size)
{
	ut_ad(mach_read_from_4(page + FIL_PAGE_FILE_FLUSH_LSN_OR_KEY_VERSION));

	/* Compressed and encrypted pages do not have checksum. Assume not
	corrupted. Page verification happens after decompression in
	buf_page_read_complete() using buf_page_is_corrupted(). */
	if (fil_page_get_type(page) == FIL_PAGE_PAGE_COMPRESSED_ENCRYPTED) {
		return true;
	}

	/* Read stored post encryption checksum. */
	const ib_uint32_t checksum = mach_read_from_4(
		page + FIL_PAGE_FILE_FLUSH_LSN_OR_KEY_VERSION + 4);

	/* If stored checksum matches one of the calculated checksums
	page is not corrupted. */

#ifndef UNIV_INNOCHECKSUM
	switch (srv_checksum_algorithm) {
	case SRV_CHECKSUM_ALGORITHM_STRICT_FULL_CRC32:
	case SRV_CHECKSUM_ALGORITHM_STRICT_CRC32:
#endif /* !UNIV_INNOCHECKSUM */
		if (zip_size) {
			return checksum == page_zip_calc_checksum(
				page, zip_size, false);
		}

		return checksum == buf_calc_page_crc32(page);
#ifndef UNIV_INNOCHECKSUM
	default:
		if (checksum == BUF_NO_CHECKSUM_MAGIC) {
			return true;
		}
		if (zip_size) {
			return checksum == page_zip_calc_checksum(
				page, zip_size, false)
				|| checksum == page_zip_calc_checksum(
					page, zip_size, true);
		}

		return checksum == buf_calc_page_crc32(page)
			|| checksum == buf_calc_page_new_checksum(page);
	}
#endif /* !UNIV_INNOCHECKSUM */
}<|MERGE_RESOLUTION|>--- conflicted
+++ resolved
@@ -55,16 +55,11 @@
 /** At this age or older a space/page will be rotated */
 uint srv_fil_crypt_rotate_key_age;
 
-<<<<<<< HEAD
+/** Whether the encryption plugin does key rotation */
+Atomic_relaxed<bool> srv_encrypt_rotate;
+
 /** Condition variable for srv_n_fil_crypt_threads_started */
 static pthread_cond_t fil_crypt_cond;
-=======
-/** Whether the encryption plugin does key rotation */
-static bool srv_encrypt_rotate;
-
-/** Event to signal FROM the key rotation threads. */
-static os_event_t fil_crypt_event;
->>>>>>> a42c80bd
 
 /** Condition variable to to signal the key rotation threads */
 static pthread_cond_t fil_crypt_threads_cond;
@@ -1430,19 +1425,10 @@
 {
   mysql_mutex_assert_owner(&mutex);
 
-<<<<<<< HEAD
-  auto it= space && space->is_in_rotation_list
-               ? sized_ilist<fil_space_t, rotation_list_tag_t>::iterator(space)
-               : rotation_list.begin();
-  const auto end= rotation_list.end();
-=======
-  sized_ilist<fil_space_t, rotation_list_tag_t>::iterator it=
-    space && space->is_in_default_encrypt
-    ? space
+  auto it= space && space->is_in_default_encrypt
+    ? sized_ilist<fil_space_t, rotation_list_tag_t>::iterator(space)
     : default_encrypt_tables.begin();
-  const sized_ilist<fil_space_t, rotation_list_tag_t>::iterator end=
-    default_encrypt_tables.end();
->>>>>>> a42c80bd
+  const auto end= default_encrypt_tables.end();
 
   if (space)
   {
@@ -1507,20 +1493,15 @@
 {
   mysql_mutex_lock(&fil_system.mutex);
 
-<<<<<<< HEAD
-  if (!srv_fil_crypt_rotate_key_age)
+  if (fil_crypt_must_default_encrypt())
   {
-    fil_space_t *next_space= fil_system.keyrotate_next(
-        space != fil_system.space_list.end() ? &*space : nullptr, recheck,
-        encrypt);
+    fil_space_t *next_space=
+      fil_system.default_encrypt_next(space == fil_system.space_list.end()
+				      ? nullptr : &*space, recheck, encrypt);
     space= next_space
       ? space_list_t::iterator(next_space)
       : fil_system.space_list.end();
   }
-=======
-  if (fil_crypt_must_default_encrypt())
-    space= fil_system.default_encrypt_next(space, recheck, encrypt);
->>>>>>> a42c80bd
   else
   {
     if (space == fil_system.space_list.end())
@@ -2222,25 +2203,13 @@
 if innodb_encryption_rotate_key_age=0. */
 static void fil_crypt_default_encrypt_tables_fill()
 {
-<<<<<<< HEAD
 	mysql_mutex_assert_owner(&fil_system.mutex);
 
 	for (fil_space_t& space : fil_system.space_list) {
 		if (space.purpose != FIL_TYPE_TABLESPACE
-		    || space.is_in_rotation_list
+		    || space.is_in_default_encrypt
 		    || UT_LIST_GET_LEN(space.chain) == 0
 		    || !space.acquire_if_not_stopped()) {
-=======
-	ut_ad(mutex_own(&fil_system.mutex));
-
-	for (fil_space_t* space = UT_LIST_GET_FIRST(fil_system.space_list);
-	     space != NULL;
-	     space = UT_LIST_GET_NEXT(space_list, space)) {
-		if (space->purpose != FIL_TYPE_TABLESPACE
-		    || space->is_in_default_encrypt
-		    || UT_LIST_GET_LEN(space->chain) == 0
-		    || !space->acquire_if_not_stopped()) {
->>>>>>> a42c80bd
 			continue;
 		}
 
@@ -2269,13 +2238,8 @@
 			}
 		}
 
-<<<<<<< HEAD
-		fil_system.rotation_list.push_back(space);
-		space.is_in_rotation_list = true;
-=======
-		fil_system.default_encrypt_tables.push_back(*space);
-		space->is_in_default_encrypt = true;
->>>>>>> a42c80bd
+		fil_system.default_encrypt_tables.push_back(space);
+		space.is_in_default_encrypt = true;
 next:
 		space.release();
 	}
@@ -2286,24 +2250,14 @@
 @param[in]	val		New max key age */
 void fil_crypt_set_rotate_key_age(uint val)
 {
-<<<<<<< HEAD
   mysql_mutex_lock(&fil_crypt_threads_mutex);
   mysql_mutex_lock(&fil_system.mutex);
   srv_fil_crypt_rotate_key_age= val;
   if (val == 0)
-    fil_crypt_rotation_list_fill();
+    fil_crypt_default_encrypt_tables_fill();
   mysql_mutex_unlock(&fil_system.mutex);
   pthread_cond_broadcast(&fil_crypt_threads_cond);
   mysql_mutex_unlock(&fil_crypt_threads_mutex);
-=======
-	mutex_enter(&fil_system.mutex);
-	srv_fil_crypt_rotate_key_age = val;
-	if (val == 0) {
-		fil_crypt_default_encrypt_tables_fill();
-	}
-	mutex_exit(&fil_system.mutex);
-	os_event_set(fil_crypt_threads_event);
->>>>>>> a42c80bd
 }
 
 /*********************************************************************
@@ -2327,14 +2281,8 @@
   mysql_mutex_lock(&fil_system.mutex);
   srv_encrypt_tables= val;
 
-<<<<<<< HEAD
-  if (srv_fil_crypt_rotate_key_age == 0)
-    fil_crypt_rotation_list_fill();
-=======
-	if (fil_crypt_must_default_encrypt()) {
-		fil_crypt_default_encrypt_tables_fill();
-	}
->>>>>>> a42c80bd
+  if (fil_crypt_must_default_encrypt())
+    fil_crypt_default_encrypt_tables_fill();
 
   mysql_mutex_unlock(&fil_system.mutex);
 
