/*****************************************************************************

Copyright (c) 1995, 2018, Oracle and/or its affiliates. All Rights Reserved.
Copyright (c) 2008, Google Inc.
Copyright (c) 2013, 2020, MariaDB Corporation.

Portions of this file contain modifications contributed and copyrighted by
Google, Inc. Those modifications are gratefully acknowledged and are described
briefly in the InnoDB documentation. The contributions by Google are
incorporated with their permission, and subject to the conditions contained in
the file COPYING.Google.

This program is free software; you can redistribute it and/or modify it under
the terms of the GNU General Public License as published by the Free Software
Foundation; version 2 of the License.

This program is distributed in the hope that it will be useful, but WITHOUT
ANY WARRANTY; without even the implied warranty of MERCHANTABILITY or FITNESS
FOR A PARTICULAR PURPOSE. See the GNU General Public License for more details.

You should have received a copy of the GNU General Public License along with
this program; if not, write to the Free Software Foundation, Inc.,
51 Franklin Street, Fifth Floor, Boston, MA 02110-1335 USA

*****************************************************************************/

/**************************************************//**
@file buf/buf0buf.cc
The database buffer buf_pool

Created 11/5/1995 Heikki Tuuri
*******************************************************/

#include "assume_aligned.h"
#include "mtr0types.h"
#include "mach0data.h"
#include "buf0buf.h"
#include "buf0checksum.h"
#include "ut0crc32.h"
#include <string.h>

#ifndef UNIV_INNOCHECKSUM
#include "my_cpu.h"
#include "mem0mem.h"
#include "btr0btr.h"
#include "fil0fil.h"
#include "fil0crypt.h"
#include "buf0buddy.h"
#include "buf0dblwr.h"
#include "lock0lock.h"
#include "sync0rw.h"
#include "btr0sea.h"
#include "ibuf0ibuf.h"
#include "trx0undo.h"
#include "trx0purge.h"
#include "log0log.h"
#include "dict0stats_bg.h"
#include "srv0srv.h"
#include "srv0start.h"
#include "dict0dict.h"
#include "log0recv.h"
#include "srv0mon.h"
#include "log0crypt.h"
#include "fil0pagecompress.h"
#endif /* !UNIV_INNOCHECKSUM */
#include "page0zip.h"
#include "sync0sync.h"
#include "buf0dump.h"
#include <map>
#include <sstream>

using st_::span;

#ifdef HAVE_LIBNUMA
#include <numa.h>
#include <numaif.h>
struct set_numa_interleave_t
{
	set_numa_interleave_t()
	{
		if (srv_numa_interleave) {

			struct bitmask *numa_mems_allowed = numa_get_mems_allowed();
			ib::info() << "Setting NUMA memory policy to"
				" MPOL_INTERLEAVE";
			if (set_mempolicy(MPOL_INTERLEAVE,
					  numa_mems_allowed->maskp,
					  numa_mems_allowed->size) != 0) {

				ib::warn() << "Failed to set NUMA memory"
					" policy to MPOL_INTERLEAVE: "
					<< strerror(errno);
			}
			numa_bitmask_free(numa_mems_allowed);
		}
	}

	~set_numa_interleave_t()
	{
		if (srv_numa_interleave) {

			ib::info() << "Setting NUMA memory policy to"
				" MPOL_DEFAULT";
			if (set_mempolicy(MPOL_DEFAULT, NULL, 0) != 0) {
				ib::warn() << "Failed to set NUMA memory"
					" policy to MPOL_DEFAULT: "
					<< strerror(errno);
			}
		}
	}
};

#define NUMA_MEMPOLICY_INTERLEAVE_IN_SCOPE set_numa_interleave_t scoped_numa
#else
#define NUMA_MEMPOLICY_INTERLEAVE_IN_SCOPE
#endif /* HAVE_LIBNUMA */

/*
		IMPLEMENTATION OF THE BUFFER POOL
		=================================

		Buffer frames and blocks
		------------------------
Following the terminology of Gray and Reuter, we call the memory
blocks where file pages are loaded buffer frames. For each buffer
frame there is a control block, or shortly, a block, in the buffer
control array. The control info which does not need to be stored
in the file along with the file page, resides in the control block.

		Buffer pool struct
		------------------
The buffer buf_pool contains a single mutex which protects all the
control data structures of the buf_pool. The content of a buffer frame is
protected by a separate read-write lock in its control block, though.
These locks can be locked and unlocked without owning the buf_pool.mutex.
The OS events in the buf_pool struct can be waited for without owning the
buf_pool.mutex.

The buf_pool.mutex is a hot-spot in main memory, causing a lot of
memory bus traffic on multiprocessor systems when processors
alternately access the mutex. On our Pentium, the mutex is accessed
maybe every 10 microseconds. We gave up the solution to have mutexes
for each control block, for instance, because it seemed to be
complicated.

A solution to reduce mutex contention of the buf_pool.mutex is to
create a separate mutex for the page hash table. On Pentium,
accessing the hash table takes 2 microseconds, about half
of the total buf_pool.mutex hold time.

		Control blocks
		--------------

The control block contains, for instance, the bufferfix count
which is incremented when a thread wants a file page to be fixed
in a buffer frame. The bufferfix operation does not lock the
contents of the frame, however. For this purpose, the control
block contains a read-write lock.

The buffer frames have to be aligned so that the start memory
address of a frame is divisible by the universal page size, which
is a power of two.

The control blocks containing file pages are put to a hash table
according to the file address of the page.
We could speed up the access to an individual page by using
"pointer swizzling": we could replace the page references on
non-leaf index pages by direct pointers to the page, if it exists
in the buf_pool. We could make a separate hash table where we could
chain all the page references in non-leaf pages residing in the buf_pool,
using the page reference as the hash key,
and at the time of reading of a page update the pointers accordingly.
Drawbacks of this solution are added complexity and,
possibly, extra space required on non-leaf pages for memory pointers.
A simpler solution is just to speed up the hash table mechanism
in the database, using tables whose size is a power of 2.

		Lists of blocks
		---------------

There are several lists of control blocks.

The free list (buf_pool.free) contains blocks which are currently not
used.

The common LRU list contains all the blocks holding a file page
except those for which the bufferfix count is non-zero.
The pages are in the LRU list roughly in the order of the last
access to the page, so that the oldest pages are at the end of the
list. We also keep a pointer to near the end of the LRU list,
which we can use when we want to artificially age a page in the
buf_pool. This is used if we know that some page is not needed
again for some time: we insert the block right after the pointer,
causing it to be replaced sooner than would normally be the case.
Currently this aging mechanism is used for read-ahead mechanism
of pages, and it can also be used when there is a scan of a full
table which cannot fit in the memory. Putting the pages near the
end of the LRU list, we make sure that most of the buf_pool stays
in the main memory, undisturbed.

The unzip_LRU list contains a subset of the common LRU list.  The
blocks on the unzip_LRU list hold a compressed file page and the
corresponding uncompressed page frame.  A block is in unzip_LRU if and
only if the predicate block->page.belongs_to_unzip_LRU()
holds.  The blocks in unzip_LRU will be in same order as they are in
the common LRU list.  That is, each manipulation of the common LRU
list will result in the same manipulation of the unzip_LRU list.

The chain of modified blocks (buf_pool.flush_list) contains the blocks
holding file pages that have been modified in the memory
but not written to disk yet. The block with the oldest modification
which has not yet been written to disk is at the end of the chain.
The access to this list is protected by buf_pool.flush_list_mutex.

The chain of unmodified compressed blocks (buf_pool.zip_clean)
contains the control blocks (buf_page_t) of those compressed pages
that are not in buf_pool.flush_list and for which no uncompressed
page has been allocated in the buffer pool.  The control blocks for
uncompressed pages are accessible via buf_block_t objects that are
reachable via buf_pool.chunks[].

The chains of free memory blocks (buf_pool.zip_free[]) are used by
the buddy allocator (buf0buddy.cc) to keep track of currently unused
memory blocks of size sizeof(buf_page_t)..srv_page_size / 2.  These
blocks are inside the srv_page_size-sized memory blocks of type
BUF_BLOCK_MEMORY that the buddy allocator requests from the buffer
pool.  The buddy allocator is solely used for allocating control
blocks for compressed pages (buf_page_t) and compressed page frames.

		Loading a file page
		-------------------

First, a victim block for replacement has to be found in the
buf_pool. It is taken from the free list or searched for from the
end of the LRU-list. An exclusive lock is reserved for the frame,
the io_fix field is set in the block fixing the block in buf_pool,
and the io-operation for loading the page is queued. The io-handler thread
releases the X-lock on the frame and resets the io_fix field
when the io operation completes.

A thread may request the above operation using the function
buf_page_get(). It may then continue to request a lock on the frame.
The lock is granted when the io-handler releases the x-lock.

		Read-ahead
		----------

The read-ahead mechanism is intended to be intelligent and
isolated from the semantically higher levels of the database
index management. From the higher level we only need the
information if a file page has a natural successor or
predecessor page. On the leaf level of a B-tree index,
these are the next and previous pages in the natural
order of the pages.

Let us first explain the read-ahead mechanism when the leafs
of a B-tree are scanned in an ascending or descending order.
When a read page is the first time referenced in the buf_pool,
the buffer manager checks if it is at the border of a so-called
linear read-ahead area. The tablespace is divided into these
areas of size 64 blocks, for example. So if the page is at the
border of such an area, the read-ahead mechanism checks if
all the other blocks in the area have been accessed in an
ascending or descending order. If this is the case, the system
looks at the natural successor or predecessor of the page,
checks if that is at the border of another area, and in this case
issues read-requests for all the pages in that area. Maybe
we could relax the condition that all the pages in the area
have to be accessed: if data is deleted from a table, there may
appear holes of unused pages in the area.

A different read-ahead mechanism is used when there appears
to be a random access pattern to a file.
If a new page is referenced in the buf_pool, and several pages
of its random access area (for instance, 32 consecutive pages
in a tablespace) have recently been referenced, we may predict
that the whole area may be needed in the near future, and issue
the read requests for the whole area.
*/

#ifndef UNIV_INNOCHECKSUM
void page_hash_latch::read_lock_wait()
{
  auto l= read_lock_yield();
  /* First, try busy spinning for a while. */
  for (auto spin= srv_n_spin_wait_rounds; spin--; )
  {
    if (l & WRITER_PENDING)
      ut_delay(srv_spin_wait_delay);
    if (read_trylock())
      return;
    l= read_lock_yield();
  }
  /* Fall back to yielding to other threads. */
  for (;;)
  {
    if (l & WRITER_PENDING)
      os_thread_yield();
    if (read_trylock())
      return;
    l= read_lock_yield();
  }
}

void page_hash_latch::write_lock_wait()
{
  write_lock_wait_start();

  /* First, try busy spinning for a while. */
  for (auto spin= srv_n_spin_wait_rounds; spin--; )
  {
    if (write_lock_poll())
      return;
    ut_delay(srv_spin_wait_delay);
  }

  /* Fall back to yielding to other threads. */
  do
    os_thread_yield();
  while (!write_lock_poll());
}

/** Value in microseconds */
constexpr int WAIT_FOR_READ= 100;
constexpr int WAIT_FOR_WRITE= 100;
/** Number of attempts made to read in a page in the buffer pool */
constexpr ulint	BUF_PAGE_READ_MAX_RETRIES= 100;
/** The maximum portion of the buffer pool that can be used for the
read-ahead buffer.  (Divide buf_pool size by this amount) */
constexpr uint32_t BUF_READ_AHEAD_PORTION= 32;

/** The InnoDB buffer pool */
buf_pool_t buf_pool;
buf_pool_t::chunk_t::map *buf_pool_t::chunk_t::map_reg;
buf_pool_t::chunk_t::map *buf_pool_t::chunk_t::map_ref;

#ifdef UNIV_DEBUG
/** Disable resizing buffer pool to make assertion code not expensive. */
my_bool			buf_disable_resize_buffer_pool_debug = TRUE;

/** This is used to insert validation operations in execution
in the debug version */
static ulint buf_dbg_counter;
#endif /* UNIV_DEBUG */

#if defined UNIV_PFS_MUTEX || defined UNIV_PFS_RWLOCK
# ifndef PFS_SKIP_BUFFER_MUTEX_RWLOCK

/* If defined, register buf_block_t::lock
in one group after their initialization. */
#  define PFS_GROUP_BUFFER_SYNC

/* This define caps the number of mutexes/rwlocks can
be registered with performance schema. Developers can
modify this define if necessary. Please note, this would
be effective only if PFS_GROUP_BUFFER_SYNC is defined. */
#  define PFS_MAX_BUFFER_MUTEX_LOCK_REGISTER	ULINT_MAX

# endif /* !PFS_SKIP_BUFFER_MUTEX_RWLOCK */
#endif /* UNIV_PFS_MUTEX || UNIV_PFS_RWLOCK */

/** Macro to determine whether the read of write counter is used depending
on the io_type */
#define MONITOR_RW_COUNTER(io_type, counter)		\
	((io_type == BUF_IO_READ)			\
	 ? (counter##_READ)				\
	 : (counter##_WRITTEN))


/** Decrypt a page for temporary tablespace.
@param[in,out]	tmp_frame	Temporary buffer
@param[in]	src_frame	Page to decrypt
@return true if temporary tablespace decrypted, false if not */
static bool buf_tmp_page_decrypt(byte* tmp_frame, byte* src_frame)
{
	if (buf_is_zeroes(span<const byte>(src_frame, srv_page_size))) {
		return true;
	}

	/* read space & lsn */
	uint header_len = FIL_PAGE_FILE_FLUSH_LSN_OR_KEY_VERSION;

	/* Copy FIL page header, it is not encrypted */
	memcpy(tmp_frame, src_frame, header_len);

	/* Calculate the offset where decryption starts */
	const byte* src = src_frame + header_len;
	byte* dst = tmp_frame + header_len;
	uint srclen = uint(srv_page_size)
		- (header_len + FIL_PAGE_FCRC32_CHECKSUM);
	ulint offset = mach_read_from_4(src_frame + FIL_PAGE_OFFSET);

	if (!log_tmp_block_decrypt(src, srclen, dst,
				   (offset * srv_page_size))) {
		return false;
	}

	static_assert(FIL_PAGE_FCRC32_CHECKSUM == 4, "alignment");
	memcpy_aligned<4>(tmp_frame + srv_page_size - FIL_PAGE_FCRC32_CHECKSUM,
			  src_frame + srv_page_size - FIL_PAGE_FCRC32_CHECKSUM,
			  FIL_PAGE_FCRC32_CHECKSUM);

	memcpy_aligned<OS_FILE_LOG_BLOCK_SIZE>(src_frame, tmp_frame,
					       srv_page_size);
	srv_stats.pages_decrypted.inc();
	srv_stats.n_temp_blocks_decrypted.inc();

	return true; /* page was decrypted */
}

/** Decrypt a page.
@param[in,out]	bpage	Page control block
@param[in]	node	data file
@return whether the operation was successful */
static bool buf_page_decrypt_after_read(buf_page_t *bpage,
                                        const fil_node_t &node)
{
	ut_ad(node.space->pending_io());
	ut_ad(node.space->id == bpage->id().space());
	const auto flags = node.space->flags;

	byte* dst_frame = bpage->zip.data ? bpage->zip.data :
		((buf_block_t*) bpage)->frame;
	bool page_compressed = node.space->is_compressed()
		&& buf_page_is_compressed(dst_frame, flags);
	const page_id_t id(bpage->id());

	if (id.page_no() == 0) {
		/* File header pages are not encrypted/compressed */
		return (true);
	}

	if (node.space->purpose == FIL_TYPE_TEMPORARY
	    && innodb_encrypt_temporary_tables) {
		buf_tmp_buffer_t* slot = buf_pool.io_buf_reserve();
		ut_a(slot);
		slot->allocate();

		if (!buf_tmp_page_decrypt(slot->crypt_buf, dst_frame)) {
			slot->release();
			ib::error() << "Encrypted page " << id
				    << " in file " << node.name;
			return false;
		}

		slot->release();
		return true;
	}

	/* Page is encrypted if encryption information is found from
	tablespace and page contains used key_version. This is true
	also for pages first compressed and then encrypted. */

	buf_tmp_buffer_t* slot;
	uint key_version = buf_page_get_key_version(dst_frame, flags);

	if (page_compressed && !key_version) {
		/* the page we read is unencrypted */
		/* Find free slot from temporary memory array */
decompress:
		if (fil_space_t::full_crc32(flags)
		    && buf_page_is_corrupted(true, dst_frame, flags)) {
			return false;
		}

		slot = buf_pool.io_buf_reserve();
		ut_a(slot);
		slot->allocate();

decompress_with_slot:
		ut_d(fil_page_type_validate(node.space, dst_frame));

		ulint write_size = fil_page_decompress(
			slot->crypt_buf, dst_frame, flags);
		slot->release();
		ut_ad(!write_size
		      || fil_page_type_validate(node.space, dst_frame));
		ut_ad(node.space->pending_io());
		return write_size != 0;
	}

	if (key_version && node.space->crypt_data) {
		/* Verify encryption checksum before we even try to
		decrypt. */
		if (!buf_page_verify_crypt_checksum(dst_frame, flags)) {
decrypt_failed:
			ib::error() << "Encrypted page " << id
				    << " in file " << node.name
				    << " looks corrupted; key_version="
				    << key_version;
			return false;
		}

		slot = buf_pool.io_buf_reserve();
		ut_a(slot);
		slot->allocate();
		ut_d(fil_page_type_validate(node.space, dst_frame));

		/* decrypt using crypt_buf to dst_frame */
		if (!fil_space_decrypt(node.space, slot->crypt_buf, dst_frame)) {
			slot->release();
			goto decrypt_failed;
		}

		ut_d(fil_page_type_validate(node.space, dst_frame));

		if ((fil_space_t::full_crc32(flags) && page_compressed)
		    || fil_page_get_type(dst_frame)
		    == FIL_PAGE_PAGE_COMPRESSED_ENCRYPTED) {
			goto decompress_with_slot;
		}

		slot->release();
	} else if (fil_page_get_type(dst_frame)
		   == FIL_PAGE_PAGE_COMPRESSED_ENCRYPTED) {
		goto decompress;
	}

	ut_ad(node.space->pending_io());
	return true;
}

/**
@return the smallest oldest_modification lsn for any page.
@retval 0 if all modified persistent pages have been flushed */
lsn_t buf_pool_t::get_oldest_modification()
{
  mutex_enter(&flush_list_mutex);

  /* FIXME: Keep temporary tablespace pages in a separate flush
  list. We would only need to write out temporary pages if the
  page is about to be evicted from the buffer pool, and the page
  contents is still needed (the page has not been freed). */
  const buf_page_t *bpage;
  for (bpage= UT_LIST_GET_LAST(flush_list);
       bpage && fsp_is_system_temporary(bpage->id().space());
       bpage= UT_LIST_GET_PREV(list, bpage))
    ut_ad(bpage->oldest_modification());

  lsn_t oldest_lsn= bpage ? bpage->oldest_modification() : 0;
  mutex_exit(&flush_list_mutex);

  /* The result may become stale as soon as we released the mutex.
  On log checkpoint, also log_sys.flush_order_mutex will be needed. */
  return oldest_lsn;
}
#endif /* !UNIV_INNOCHECKSUM */

/** Checks if the page is in crc32 checksum format.
@param[in]	read_buf		database page
@param[in]	checksum_field1		new checksum field
@param[in]	checksum_field2		old checksum field
@return true if the page is in crc32 checksum format. */
bool
buf_page_is_checksum_valid_crc32(
	const byte*			read_buf,
	ulint				checksum_field1,
	ulint				checksum_field2)
{
	const uint32_t	crc32 = buf_calc_page_crc32(read_buf);

#ifdef UNIV_INNOCHECKSUM
	if (log_file
	    && srv_checksum_algorithm == SRV_CHECKSUM_ALGORITHM_STRICT_CRC32) {
		fprintf(log_file, "page::%llu;"
			" crc32 calculated = %u;"
			" recorded checksum field1 = " ULINTPF " recorded"
			" checksum field2 =" ULINTPF "\n", cur_page_num,
			crc32, checksum_field1, checksum_field2);
	}
#endif /* UNIV_INNOCHECKSUM */

	if (checksum_field1 != checksum_field2) {
		return false;
	}

	return checksum_field1 == crc32;
}

/** Checks if the page is in innodb checksum format.
@param[in]	read_buf	database page
@param[in]	checksum_field1	new checksum field
@param[in]	checksum_field2	old checksum field
@return true if the page is in innodb checksum format. */
bool
buf_page_is_checksum_valid_innodb(
	const byte*			read_buf,
	ulint				checksum_field1,
	ulint				checksum_field2)
{
	/* There are 2 valid formulas for
	checksum_field2 (old checksum field) which algo=innodb could have
	written to the page:

	1. Very old versions of InnoDB only stored 8 byte lsn to the
	start and the end of the page.

	2. Newer InnoDB versions store the old formula checksum
	(buf_calc_page_old_checksum()). */

	ulint	old_checksum = buf_calc_page_old_checksum(read_buf);
	ulint	new_checksum = buf_calc_page_new_checksum(read_buf);

#ifdef UNIV_INNOCHECKSUM
	if (log_file
	    && srv_checksum_algorithm == SRV_CHECKSUM_ALGORITHM_INNODB) {
		fprintf(log_file, "page::%llu;"
			" old style: calculated ="
			" " ULINTPF "; recorded = " ULINTPF "\n",
			cur_page_num, old_checksum,
			checksum_field2);
		fprintf(log_file, "page::%llu;"
			" new style: calculated ="
			" " ULINTPF "; crc32 = %u; recorded = " ULINTPF "\n",
			cur_page_num, new_checksum,
			buf_calc_page_crc32(read_buf), checksum_field1);
	}

	if (log_file
	    && srv_checksum_algorithm == SRV_CHECKSUM_ALGORITHM_STRICT_INNODB) {
		fprintf(log_file, "page::%llu;"
			" old style: calculated ="
			" " ULINTPF "; recorded checksum = " ULINTPF "\n",
			cur_page_num, old_checksum,
			checksum_field2);
		fprintf(log_file, "page::%llu;"
			" new style: calculated ="
			" " ULINTPF "; recorded checksum  = " ULINTPF "\n",
			cur_page_num, new_checksum,
			checksum_field1);
	}
#endif /* UNIV_INNOCHECKSUM */


	if (checksum_field2 != mach_read_from_4(read_buf + FIL_PAGE_LSN)
	    && checksum_field2 != old_checksum) {
		DBUG_LOG("checksum",
			 "Page checksum crc32 not valid"
			 << " field1 " << checksum_field1
			 << " field2 " << checksum_field2
			 << " crc32 " << buf_calc_page_old_checksum(read_buf)
			 << " lsn " << mach_read_from_4(
				 read_buf + FIL_PAGE_LSN));
		return(false);
	}

	/* old field is fine, check the new field */

	/* InnoDB versions < 4.0.14 and < 4.1.1 stored the space id
	(always equal to 0), to FIL_PAGE_SPACE_OR_CHKSUM */

	if (checksum_field1 != 0 && checksum_field1 != new_checksum) {
		DBUG_LOG("checksum",
			 "Page checksum crc32 not valid"
			 << " field1 " << checksum_field1
			 << " field2 " << checksum_field2
			 << " crc32 " << buf_calc_page_new_checksum(read_buf)
			 << " lsn " << mach_read_from_4(
				 read_buf + FIL_PAGE_LSN));
		return(false);
	}

	return(true);
}

/** Checks if the page is in none checksum format.
@param[in]	read_buf	database page
@param[in]	checksum_field1	new checksum field
@param[in]	checksum_field2	old checksum field
@return true if the page is in none checksum format. */
bool
buf_page_is_checksum_valid_none(
	const byte*			read_buf,
	ulint				checksum_field1,
	ulint				checksum_field2)
{
#ifndef DBUG_OFF
	if (checksum_field1 != checksum_field2
	    && checksum_field1 != BUF_NO_CHECKSUM_MAGIC) {
		DBUG_LOG("checksum",
			 "Page checksum crc32 not valid"
			 << " field1 " << checksum_field1
			 << " field2 " << checksum_field2
			 << " crc32 " << BUF_NO_CHECKSUM_MAGIC
			 << " lsn " << mach_read_from_4(read_buf
							+ FIL_PAGE_LSN));
	}
#endif /* DBUG_OFF */

#ifdef UNIV_INNOCHECKSUM
	if (log_file
	    && srv_checksum_algorithm == SRV_CHECKSUM_ALGORITHM_STRICT_NONE) {
		fprintf(log_file,
			"page::%llu; none checksum: calculated"
			" = %lu; recorded checksum_field1 = " ULINTPF
			" recorded checksum_field2 = " ULINTPF "\n",
			cur_page_num, BUF_NO_CHECKSUM_MAGIC,
			checksum_field1, checksum_field2);
	}
#endif /* UNIV_INNOCHECKSUM */

	return(checksum_field1 == checksum_field2
	       && checksum_field1 == BUF_NO_CHECKSUM_MAGIC);
}

/** Checks whether the lsn present in the page is lesser than the
peek current lsn.
@param[in]	check_lsn	lsn to check
@param[in]	read_buf	page. */
static void buf_page_check_lsn(bool check_lsn, const byte* read_buf)
{
#ifndef UNIV_INNOCHECKSUM
	if (check_lsn && recv_lsn_checks_on) {
		const lsn_t current_lsn = log_sys.get_lsn();
		const lsn_t	page_lsn
			= mach_read_from_8(read_buf + FIL_PAGE_LSN);

		/* Since we are going to reset the page LSN during the import
		phase it makes no sense to spam the log with error messages. */
		if (current_lsn < page_lsn) {

			const ulint	space_id = mach_read_from_4(
				read_buf + FIL_PAGE_SPACE_ID);
			const ulint	page_no = mach_read_from_4(
				read_buf + FIL_PAGE_OFFSET);

			ib::error() << "Page " << page_id_t(space_id, page_no)
				<< " log sequence number " << page_lsn
				<< " is in the future! Current system"
				<< " log sequence number "
				<< current_lsn << ".";

			ib::error() << "Your database may be corrupt or"
				" you may have copied the InnoDB"
				" tablespace but not the InnoDB"
				" log files. "
				<< FORCE_RECOVERY_MSG;

		}
	}
#endif /* !UNIV_INNOCHECKSUM */
}


/** Check if a buffer is all zeroes.
@param[in]	buf	data to check
@return whether the buffer is all zeroes */
bool buf_is_zeroes(span<const byte> buf)
{
  ut_ad(buf.size() <= sizeof field_ref_zero);
  return memcmp(buf.data(), field_ref_zero, buf.size()) == 0;
}

/** Check if a page is corrupt.
@param[in]	check_lsn	whether the LSN should be checked
@param[in]	read_buf	database page
@param[in]	zip_size	ROW_FORMAT=COMPRESSED page size, or 0
@param[in]	space		tablespace
@return whether the page is corrupted */
bool
buf_page_is_corrupted(
	bool			check_lsn,
	const byte*		read_buf,
	ulint			fsp_flags)
{
#ifndef UNIV_INNOCHECKSUM
	DBUG_EXECUTE_IF("buf_page_import_corrupt_failure", return(true); );
#endif
	if (fil_space_t::full_crc32(fsp_flags)) {
		bool compressed = false, corrupted = false;
		const uint size = buf_page_full_crc32_size(
			read_buf, &compressed, &corrupted);
		if (corrupted) {
			return true;
		}
		const byte* end = read_buf + (size - FIL_PAGE_FCRC32_CHECKSUM);
		uint crc32 = mach_read_from_4(end);

		if (!crc32 && size == srv_page_size
		    && buf_is_zeroes(span<const byte>(read_buf, size))) {
			return false;
		}

		DBUG_EXECUTE_IF(
			"page_intermittent_checksum_mismatch", {
			static int page_counter;
			if (page_counter++ == 2) {
				crc32++;
			}
		});

		if (crc32 != ut_crc32(read_buf,
				      size - FIL_PAGE_FCRC32_CHECKSUM)) {
			return true;
		}
		static_assert(FIL_PAGE_FCRC32_KEY_VERSION == 0, "alignment");
		static_assert(FIL_PAGE_LSN % 4 == 0, "alignment");
		static_assert(FIL_PAGE_FCRC32_END_LSN % 4 == 0, "alignment");
		if (!compressed
		    && !mach_read_from_4(FIL_PAGE_FCRC32_KEY_VERSION
					 + read_buf)
		    && memcmp_aligned<4>(read_buf + (FIL_PAGE_LSN + 4),
					 end - (FIL_PAGE_FCRC32_END_LSN
						- FIL_PAGE_FCRC32_CHECKSUM),
					 4)) {
			return true;
		}

		buf_page_check_lsn(check_lsn, read_buf);
		return false;
	}

	size_t		checksum_field1 = 0;
	size_t		checksum_field2 = 0;
	uint32_t	crc32 = 0;
	bool		crc32_inited = false;
	bool		crc32_chksum = false;
	const ulint zip_size = fil_space_t::zip_size(fsp_flags);
	const uint16_t page_type = fil_page_get_type(read_buf);

	/* We can trust page type if page compression is set on tablespace
	flags because page compression flag means file must have been
	created with 10.1 (later than 5.5 code base). In 10.1 page
	compressed tables do not contain post compression checksum and
	FIL_PAGE_END_LSN_OLD_CHKSUM field stored. Note that space can
	be null if we are in fil_check_first_page() and first page
	is not compressed or encrypted. Page checksum is verified
	after decompression (i.e. normally pages are already
	decompressed at this stage). */
	if ((page_type == FIL_PAGE_PAGE_COMPRESSED ||
	     page_type == FIL_PAGE_PAGE_COMPRESSED_ENCRYPTED)
#ifndef UNIV_INNOCHECKSUM
	    && FSP_FLAGS_HAS_PAGE_COMPRESSION(fsp_flags)
#endif
	) {
		return(false);
	}

	static_assert(FIL_PAGE_LSN % 4 == 0, "alignment");
	static_assert(FIL_PAGE_END_LSN_OLD_CHKSUM % 4 == 0, "alignment");

	if (!zip_size
	    && memcmp_aligned<4>(read_buf + FIL_PAGE_LSN + 4,
				 read_buf + srv_page_size
				 - FIL_PAGE_END_LSN_OLD_CHKSUM + 4, 4)) {
		/* Stored log sequence numbers at the start and the end
		of page do not match */

		return(true);
	}

	buf_page_check_lsn(check_lsn, read_buf);

	/* Check whether the checksum fields have correct values */

	const srv_checksum_algorithm_t curr_algo =
		static_cast<srv_checksum_algorithm_t>(srv_checksum_algorithm);

	if (curr_algo == SRV_CHECKSUM_ALGORITHM_NONE) {
		return(false);
	}

	if (zip_size) {
		return !page_zip_verify_checksum(read_buf, zip_size);
	}

	checksum_field1 = mach_read_from_4(
		read_buf + FIL_PAGE_SPACE_OR_CHKSUM);

	checksum_field2 = mach_read_from_4(
		read_buf + srv_page_size - FIL_PAGE_END_LSN_OLD_CHKSUM);

	static_assert(FIL_PAGE_LSN % 8 == 0, "alignment");

	/* A page filled with NUL bytes is considered not corrupted.
	Before MariaDB Server 10.1.25 (MDEV-12113) or 10.2.2 (or MySQL 5.7),
	the FIL_PAGE_FILE_FLUSH_LSN field may have been written nonzero
	for the first page of each file of the system tablespace.
	We want to ignore it for the system tablespace, but because
	we do not know the expected tablespace here, we ignore the
	field for all data files, except for
	innodb_checksum_algorithm=full_crc32 which we handled above. */
	if (!checksum_field1 && !checksum_field2) {
		/* Checksum fields can have valid value as zero.
		If the page is not empty then do the checksum
		calculation for the page. */
		bool all_zeroes = true;
		for (size_t i = 0; i < srv_page_size; i++) {
#ifndef UNIV_INNOCHECKSUM
			if (i == FIL_PAGE_FILE_FLUSH_LSN_OR_KEY_VERSION) {
				i += 8;
			}
#endif
			if (read_buf[i]) {
				all_zeroes = false;
				break;
			}
		}

		if (all_zeroes) {
			return false;
		}
	}

	switch (curr_algo) {
	case SRV_CHECKSUM_ALGORITHM_STRICT_FULL_CRC32:
	case SRV_CHECKSUM_ALGORITHM_STRICT_CRC32:
		return !buf_page_is_checksum_valid_crc32(
			read_buf, checksum_field1, checksum_field2);
	case SRV_CHECKSUM_ALGORITHM_STRICT_INNODB:
		return !buf_page_is_checksum_valid_innodb(
			read_buf, checksum_field1, checksum_field2);
	case SRV_CHECKSUM_ALGORITHM_STRICT_NONE:
		return !buf_page_is_checksum_valid_none(
			read_buf, checksum_field1, checksum_field2);
	case SRV_CHECKSUM_ALGORITHM_FULL_CRC32:
	case SRV_CHECKSUM_ALGORITHM_CRC32:
	case SRV_CHECKSUM_ALGORITHM_INNODB:
		if (buf_page_is_checksum_valid_none(read_buf,
			checksum_field1, checksum_field2)) {
#ifdef UNIV_INNOCHECKSUM
			if (log_file) {
				fprintf(log_file, "page::%llu;"
					" old style: calculated = %u;"
					" recorded = " ULINTPF ";\n",
					cur_page_num,
					buf_calc_page_old_checksum(read_buf),
					checksum_field2);
				fprintf(log_file, "page::%llu;"
					" new style: calculated = %u;"
					" crc32 = %u; recorded = " ULINTPF ";\n",
					cur_page_num,
					buf_calc_page_new_checksum(read_buf),
					buf_calc_page_crc32(read_buf),
					checksum_field1);
			}
#endif /* UNIV_INNOCHECKSUM */
			return false;
		}

		crc32_chksum = curr_algo == SRV_CHECKSUM_ALGORITHM_CRC32
			|| curr_algo == SRV_CHECKSUM_ALGORITHM_FULL_CRC32;

		/* Very old versions of InnoDB only stored 8 byte lsn to the
		start and the end of the page. */

		/* Since innodb_checksum_algorithm is not strict_* allow
		any of the algos to match for the old field */

		if (checksum_field2
		    != mach_read_from_4(read_buf + FIL_PAGE_LSN)
		    && checksum_field2 != BUF_NO_CHECKSUM_MAGIC) {

			if (crc32_chksum) {
				crc32 = buf_calc_page_crc32(read_buf);
				crc32_inited = true;

				DBUG_EXECUTE_IF(
					"page_intermittent_checksum_mismatch", {
					static int page_counter;
					if (page_counter++ == 2) {
						crc32++;
					}
				});

				if (checksum_field2 != crc32
				    && checksum_field2
				       != buf_calc_page_old_checksum(read_buf)) {
					return true;
				}
			} else {
				ut_ad(curr_algo
				      == SRV_CHECKSUM_ALGORITHM_INNODB);

				if (checksum_field2
				    != buf_calc_page_old_checksum(read_buf)) {
					crc32 = buf_calc_page_crc32(read_buf);
					crc32_inited = true;

					if (checksum_field2 != crc32) {
						return true;
					}
				}
			}
		}

		if (checksum_field1 == 0
		    || checksum_field1 == BUF_NO_CHECKSUM_MAGIC) {
		} else if (crc32_chksum) {

			if (!crc32_inited) {
				crc32 = buf_calc_page_crc32(read_buf);
				crc32_inited = true;
			}

			if (checksum_field1 != crc32
			    && checksum_field1
			    != buf_calc_page_new_checksum(read_buf)) {
				return true;
			}
		} else {
			ut_ad(curr_algo == SRV_CHECKSUM_ALGORITHM_INNODB);

			if (checksum_field1
			    != buf_calc_page_new_checksum(read_buf)) {

				if (!crc32_inited) {
					crc32 = buf_calc_page_crc32(read_buf);
					crc32_inited = true;
				}

				if (checksum_field1 != crc32) {
					return true;
				}
			}
		}

		if (crc32_inited
		    && ((checksum_field1 == crc32
			 && checksum_field2 != crc32)
			|| (checksum_field1 != crc32
			    && checksum_field2 == crc32))) {
			return true;
		}

		break;
	case SRV_CHECKSUM_ALGORITHM_NONE:
		/* should have returned false earlier */
		break;
	}

	return false;
}

#ifndef UNIV_INNOCHECKSUM

#if defined(DBUG_OFF) && defined(HAVE_MADVISE) &&  defined(MADV_DODUMP)
/** Enable buffers to be dumped to core files

A convience function, not called anyhwere directly however
it is left available for gdb or any debugger to call
in the event that you want all of the memory to be dumped
to a core file.

Returns number of errors found in madvise calls. */
int
buf_madvise_do_dump()
{
	int ret= 0;

	/* mirrors allocation in log_t::create() */
	if (log_sys.buf) {
		ret += madvise(log_sys.buf,
			       srv_log_buffer_size,
			       MADV_DODUMP);
		ret += madvise(log_sys.flush_buf,
			       srv_log_buffer_size,
			       MADV_DODUMP);
	}
	/* mirrors recv_sys_t::create() */
	if (recv_sys.buf)
	{
		ret+= madvise(recv_sys.buf, recv_sys.len, MADV_DODUMP);
	}

	mutex_enter(&buf_pool.mutex);
	auto chunk = buf_pool.chunks;

	for (ulint n = buf_pool.n_chunks; n--; chunk++) {
		ret+= madvise(chunk->mem, chunk->mem_size(), MADV_DODUMP);
	}

	mutex_exit(&buf_pool.mutex);
	return ret;
}
#endif

/** Dump a page to stderr.
@param[in]	read_buf	database page
@param[in]	zip_size	compressed page size, or 0 */
void buf_page_print(const byte* read_buf, ulint zip_size)
{
	dict_index_t*	index;

#ifndef UNIV_DEBUG
	const ulint size = zip_size ? zip_size : srv_page_size;
	ib::info() << "Page dump in ascii and hex ("
		<< size << " bytes):";

	ut_print_buf(stderr, read_buf, size);
	fputs("\nInnoDB: End of page dump\n", stderr);
#endif

	if (zip_size) {
		/* Print compressed page. */
		ib::info() << "Compressed page type ("
			<< fil_page_get_type(read_buf)
			<< "); stored checksum in field1 "
			<< mach_read_from_4(
				read_buf + FIL_PAGE_SPACE_OR_CHKSUM)
			<< "; calculated checksums for field1: "
			<< buf_checksum_algorithm_name(
				SRV_CHECKSUM_ALGORITHM_CRC32)
			<< " "
			<< page_zip_calc_checksum(
				read_buf, zip_size,
				SRV_CHECKSUM_ALGORITHM_CRC32)
			<< ", "
			<< buf_checksum_algorithm_name(
				SRV_CHECKSUM_ALGORITHM_INNODB)
			<< " "
			<< page_zip_calc_checksum(
				read_buf, zip_size,
				SRV_CHECKSUM_ALGORITHM_INNODB)
			<< ", "
			<< buf_checksum_algorithm_name(
				SRV_CHECKSUM_ALGORITHM_NONE)
			<< " "
			<< page_zip_calc_checksum(
				read_buf, zip_size,
				SRV_CHECKSUM_ALGORITHM_NONE)
			<< "; page LSN "
			<< mach_read_from_8(read_buf + FIL_PAGE_LSN)
			<< "; page number (if stored to page"
			<< " already) "
			<< mach_read_from_4(read_buf + FIL_PAGE_OFFSET)
			<< "; space id (if stored to page already) "
			<< mach_read_from_4(
				read_buf + FIL_PAGE_ARCH_LOG_NO_OR_SPACE_ID);

	} else {
		const uint32_t	crc32 = buf_calc_page_crc32(read_buf);
		ulint page_type = fil_page_get_type(read_buf);

		ib::info() << "Uncompressed page, stored checksum in field1 "
			<< mach_read_from_4(
				read_buf + FIL_PAGE_SPACE_OR_CHKSUM)
			<< ", calculated checksums for field1: "
			<< buf_checksum_algorithm_name(
				SRV_CHECKSUM_ALGORITHM_CRC32) << " "
			<< crc32
			<< ", "
			<< buf_checksum_algorithm_name(
				SRV_CHECKSUM_ALGORITHM_INNODB) << " "
			<< buf_calc_page_new_checksum(read_buf)
			<< ", "
			<< " page type " << page_type << " == "
			<< fil_get_page_type_name(page_type) << "."
			<< buf_checksum_algorithm_name(
				SRV_CHECKSUM_ALGORITHM_NONE) << " "
			<< BUF_NO_CHECKSUM_MAGIC
			<< ", stored checksum in field2 "
			<< mach_read_from_4(read_buf + srv_page_size
					    - FIL_PAGE_END_LSN_OLD_CHKSUM)
			<< ", calculated checksums for field2: "
			<< buf_checksum_algorithm_name(
				SRV_CHECKSUM_ALGORITHM_CRC32) << " "
			<< crc32
			<< ", "
			<< buf_checksum_algorithm_name(
				SRV_CHECKSUM_ALGORITHM_INNODB) << " "
			<< buf_calc_page_old_checksum(read_buf)
			<< ", "
			<< buf_checksum_algorithm_name(
				SRV_CHECKSUM_ALGORITHM_NONE) << " "
			<< BUF_NO_CHECKSUM_MAGIC
			<< ",  page LSN "
			<< mach_read_from_4(read_buf + FIL_PAGE_LSN)
			<< " "
			<< mach_read_from_4(read_buf + FIL_PAGE_LSN + 4)
			<< ", low 4 bytes of LSN at page end "
			<< mach_read_from_4(read_buf + srv_page_size
					    - FIL_PAGE_END_LSN_OLD_CHKSUM + 4)
			<< ", page number (if stored to page already) "
			<< mach_read_from_4(read_buf + FIL_PAGE_OFFSET)
			<< ", space id (if created with >= MySQL-4.1.1"
			   " and stored already) "
			<< mach_read_from_4(
				read_buf + FIL_PAGE_ARCH_LOG_NO_OR_SPACE_ID);
	}

	switch (fil_page_get_type(read_buf)) {
		index_id_t	index_id;
	case FIL_PAGE_INDEX:
	case FIL_PAGE_TYPE_INSTANT:
	case FIL_PAGE_RTREE:
		index_id = btr_page_get_index_id(read_buf);
		ib::info() << "Page may be an index page where"
			" index id is " << index_id;

		index = dict_index_find_on_id_low(index_id);
		if (index) {
			ib::info()
				<< "Index " << index_id
				<< " is " << index->name
				<< " in table " << index->table->name;
		}
		break;
	case FIL_PAGE_UNDO_LOG:
		fputs("InnoDB: Page may be an undo log page\n", stderr);
		break;
	case FIL_PAGE_INODE:
		fputs("InnoDB: Page may be an 'inode' page\n", stderr);
		break;
	case FIL_PAGE_IBUF_FREE_LIST:
		fputs("InnoDB: Page may be an insert buffer free list page\n",
		      stderr);
		break;
	case FIL_PAGE_TYPE_ALLOCATED:
		fputs("InnoDB: Page may be a freshly allocated page\n",
		      stderr);
		break;
	case FIL_PAGE_IBUF_BITMAP:
		fputs("InnoDB: Page may be an insert buffer bitmap page\n",
		      stderr);
		break;
	case FIL_PAGE_TYPE_SYS:
		fputs("InnoDB: Page may be a system page\n",
		      stderr);
		break;
	case FIL_PAGE_TYPE_TRX_SYS:
		fputs("InnoDB: Page may be a transaction system page\n",
		      stderr);
		break;
	case FIL_PAGE_TYPE_FSP_HDR:
		fputs("InnoDB: Page may be a file space header page\n",
		      stderr);
		break;
	case FIL_PAGE_TYPE_XDES:
		fputs("InnoDB: Page may be an extent descriptor page\n",
		      stderr);
		break;
	case FIL_PAGE_TYPE_BLOB:
		fputs("InnoDB: Page may be a BLOB page\n",
		      stderr);
		break;
	case FIL_PAGE_TYPE_ZBLOB:
	case FIL_PAGE_TYPE_ZBLOB2:
		fputs("InnoDB: Page may be a compressed BLOB page\n",
		      stderr);
		break;
	}
}

# ifdef PFS_GROUP_BUFFER_SYNC
/********************************************************************//**
This function registers mutexes and rwlocks in buffer blocks with
performance schema. If PFS_MAX_BUFFER_MUTEX_LOCK_REGISTER is
defined to be a value less than chunk->size, then only mutexes
and rwlocks in the first PFS_MAX_BUFFER_MUTEX_LOCK_REGISTER
blocks are registered. */
static
void
pfs_register_buffer_block(
/*======================*/
	buf_pool_t::chunk_t*	chunk)		/*!< in/out: chunk of buffers */
{
	buf_block_t*    block;
	ulint		num_to_register;

	block = chunk->blocks;

	num_to_register = ut_min(
		chunk->size, PFS_MAX_BUFFER_MUTEX_LOCK_REGISTER);

	for (ulint i = 0; i < num_to_register; i++) {
		rw_lock_t*	rwlock;

#  ifdef UNIV_PFS_RWLOCK
		rwlock = &block->lock;
		ut_a(!rwlock->pfs_psi);
		rwlock->pfs_psi = (PSI_server)
			? PSI_server->init_rwlock(buf_block_lock_key, rwlock)
			: NULL;

#   ifdef UNIV_DEBUG
		rwlock = block->debug_latch;
		ut_a(!rwlock->pfs_psi);
		rwlock->pfs_psi = (PSI_server)
			? PSI_server->init_rwlock(buf_block_debug_latch_key,
						  rwlock)
			: NULL;
#   endif /* UNIV_DEBUG */

#  endif /* UNIV_PFS_RWLOCK */
		block++;
	}
}
# endif /* PFS_GROUP_BUFFER_SYNC */

/** Initialize a buffer page descriptor.
@param[in,out]	block	buffer page descriptor
@param[in]	frame	buffer page frame */
static
void
buf_block_init(buf_block_t* block, byte* frame)
{
	/* This function should only be executed at database startup or by
	buf_pool.resize(). Either way, adaptive hash index must not exist. */
	assert_block_ahi_empty_on_init(block);

	block->frame = frame;

	block->modify_clock = 0;
	block->page.init(BUF_BLOCK_NOT_USED, page_id_t(~0ULL));
#ifdef BTR_CUR_HASH_ADAPT
	block->index = NULL;
#endif /* BTR_CUR_HASH_ADAPT */
	block->skip_flush_check = false;

	ut_d(block->in_unzip_LRU_list = false);
	ut_d(block->in_withdraw_list = false);

	page_zip_des_init(&block->page.zip);

	ut_d(block->debug_latch = (rw_lock_t *) ut_malloc_nokey(sizeof(rw_lock_t)));

#if defined PFS_SKIP_BUFFER_MUTEX_RWLOCK || defined PFS_GROUP_BUFFER_SYNC
	/* If PFS_SKIP_BUFFER_MUTEX_RWLOCK is defined, skip registration
	of buffer block rwlock with performance schema.

	If PFS_GROUP_BUFFER_SYNC is defined, skip the registration
	since buffer block rwlock will be registered later in
	pfs_register_buffer_block(). */

	rw_lock_create(PFS_NOT_INSTRUMENTED, &block->lock, SYNC_LEVEL_VARYING);

	ut_d(rw_lock_create(PFS_NOT_INSTRUMENTED, block->debug_latch,
			    SYNC_LEVEL_VARYING));

#else /* PFS_SKIP_BUFFER_MUTEX_RWLOCK || PFS_GROUP_BUFFER_SYNC */

	rw_lock_create(buf_block_lock_key, &block->lock, SYNC_LEVEL_VARYING);

	ut_d(rw_lock_create(buf_block_debug_latch_key,
			    block->debug_latch, SYNC_LEVEL_VARYING));

#endif /* PFS_SKIP_BUFFER_MUTEX_RWLOCK || PFS_GROUP_BUFFER_SYNC */

	block->lock.is_block_lock = 1;

	ut_ad(rw_lock_validate(&(block->lock)));
}

/** Allocate a chunk of buffer frames.
@param bytes    requested size
@return whether the allocation succeeded */
inline bool buf_pool_t::chunk_t::create(size_t bytes)
{
  DBUG_EXECUTE_IF("ib_buf_chunk_init_fails", return false;);
  /* Round down to a multiple of page size, although it already should be. */
  bytes= ut_2pow_round<size_t>(bytes, srv_page_size);

  mem= buf_pool.allocator.allocate_large_dontdump(bytes, &mem_pfx);

  if (UNIV_UNLIKELY(!mem))
    return false;

<<<<<<< HEAD
  MEM_MAKE_ADDRESSABLE(mem, mem_size());
=======
	if (UNIV_UNLIKELY(chunk->mem == NULL)) {

		return(NULL);
	}

	MEM_MAKE_ADDRESSABLE(chunk->mem, chunk->mem_size());
>>>>>>> b99fa1e7

#ifdef HAVE_LIBNUMA
  if (srv_numa_interleave)
  {
    struct bitmask *numa_mems_allowed= numa_get_mems_allowed();
    if (mbind(mem, mem_size(), MPOL_INTERLEAVE,
              numa_mems_allowed->maskp, numa_mems_allowed->size,
              MPOL_MF_MOVE))
    {
      ib::warn() << "Failed to set NUMA memory policy of"
              " buffer pool page frames to MPOL_INTERLEAVE"
              " (error: " << strerror(errno) << ").";
    }
    numa_bitmask_free(numa_mems_allowed);
  }
#endif /* HAVE_LIBNUMA */


  /* Allocate the block descriptors from
  the start of the memory block. */
  blocks= reinterpret_cast<buf_block_t*>(mem);

  /* Align a pointer to the first frame.  Note that when
  opt_large_page_size is smaller than srv_page_size,
  (with max srv_page_size at 64k don't think any hardware
  makes this true),
  we may allocate one fewer block than requested.  When
  it is bigger, we may allocate more blocks than requested. */
  static_assert(sizeof(byte*) == sizeof(ulint), "pointer size");

  byte *frame= reinterpret_cast<byte*>((reinterpret_cast<ulint>(mem) +
                                        srv_page_size - 1) &
                                       ~ulint{srv_page_size - 1});
  size= (mem_pfx.m_size >> srv_page_size_shift) - (frame != mem);

  /* Subtract the space needed for block descriptors. */
  {
    ulint s= size;

    while (frame < reinterpret_cast<const byte*>(blocks + s))
    {
      frame+= srv_page_size;
      s--;
    }

    size= s;
  }

  /* Init block structs and assign frames for them. Then we assign the
  frames to the first blocks (we already mapped the memory above). */

  buf_block_t *block= blocks;

  for (auto i= size; i--; ) {
    buf_block_init(block, frame);
    MEM_UNDEFINED(block->frame, srv_page_size);
    /* Add the block to the free list */
    UT_LIST_ADD_LAST(buf_pool.free, &block->page);

    ut_d(block->page.in_free_list = TRUE);
    block++;
    frame+= srv_page_size;
  }

  reg();

#ifdef PFS_GROUP_BUFFER_SYNC
  pfs_register_buffer_block(this);
#endif /* PFS_GROUP_BUFFER_SYNC */
  return true;
}

#ifdef UNIV_DEBUG
/** Check that all file pages in the buffer chunk are in a replaceable state.
@return address of a non-free block
@retval nullptr if all freed */
inline const buf_block_t *buf_pool_t::chunk_t::not_freed() const
{
  buf_block_t *block= blocks;
  for (auto i= size; i--; block++)
  {
    switch (block->page.state()) {
    case BUF_BLOCK_ZIP_PAGE:
      /* The uncompressed buffer pool should never
      contain ROW_FORMAT=COMPRESSED block descriptors. */
      ut_error;
      break;
    case BUF_BLOCK_NOT_USED:
    case BUF_BLOCK_MEMORY:
    case BUF_BLOCK_REMOVE_HASH:
      /* Skip blocks that are not being used for file pages. */
      break;
    case BUF_BLOCK_FILE_PAGE:
      if (srv_read_only_mode)
      {
        /* The page cleaner is disabled in read-only mode.  No pages
        can be dirtied, so all of them must be clean. */
        ut_d(lsn_t oldest_modification= block->page.oldest_modification());
        ut_ad(oldest_modification == 0 ||
              oldest_modification == recv_sys.recovered_lsn ||
              srv_force_recovery == SRV_FORCE_NO_LOG_REDO);
        ut_ad(!block->page.buf_fix_count());
        ut_ad(block->page.io_fix() == BUF_IO_NONE);
        break;
      }

      if (!block->page.ready_for_replace())
        return block;

      break;
    }
  }

  return nullptr;
}
#endif /* UNIV_DEBUG */

/** Free the synchronization objects of a buffer pool block descriptor
@param[in,out]	block	buffer pool block descriptor */
static void buf_block_free_mutexes(buf_block_t* block)
{
	rw_lock_free(&block->lock);
	ut_d(rw_lock_free(block->debug_latch));
	ut_d(ut_free(block->debug_latch));
}

/** Create the hash table.
@param n  the lower bound of n_cells */
void buf_pool_t::page_hash_table::create(ulint n)
{
  n_cells= ut_find_prime(n);
  array= static_cast<hash_cell_t*>
    (ut_zalloc_nokey(pad(n_cells) * sizeof *array));
}

/** Create the buffer pool.
@return whether the creation failed */
bool buf_pool_t::create()
{
  ut_ad(this == &buf_pool);
  ut_ad(srv_buf_pool_size % srv_buf_pool_chunk_unit == 0);
  ut_ad(!is_initialised());
  ut_ad(srv_buf_pool_size > 0);

  NUMA_MEMPOLICY_INTERLEAVE_IN_SCOPE;

  ut_ad(!resizing);
  ut_ad(!withdrawing);
  ut_ad(!withdraw_clock());
  ut_ad(!chunks_old);

  chunk_t::map_reg= UT_NEW_NOKEY(chunk_t::map());

  new(&allocator) ut_allocator<unsigned char>(mem_key_buf_buf_pool);

  n_chunks= srv_buf_pool_size / srv_buf_pool_chunk_unit;
  const size_t chunk_size= srv_buf_pool_chunk_unit;

  chunks= static_cast<chunk_t*>(ut_zalloc_nokey(n_chunks * sizeof *chunks));
  UT_LIST_INIT(free, &buf_page_t::list);
  curr_size= 0;
  auto chunk= chunks;

  do
  {
    if (!chunk->create(chunk_size))
    {
      while (--chunk >= chunks)
      {
        buf_block_t* block= chunk->blocks;

        for (auto i= chunk->size; i--; block++)
          buf_block_free_mutexes(block);

        allocator.deallocate_large_dodump(chunk->mem, &chunk->mem_pfx);
      }
      ut_free(chunks);
      chunks= nullptr;
      UT_DELETE(chunk_t::map_reg);
      chunk_t::map_reg= nullptr;
      ut_ad(!is_initialised());
      return true;
    }

    curr_size+= chunk->size;
  }
  while (++chunk < chunks + n_chunks);

  ut_ad(is_initialised());
  mutex_create(LATCH_ID_BUF_POOL, &mutex);

  UT_LIST_INIT(LRU, &buf_page_t::LRU);
  UT_LIST_INIT(withdraw, &buf_page_t::list);
  withdraw_target= 0;
  UT_LIST_INIT(flush_list, &buf_page_t::list);
  UT_LIST_INIT(unzip_LRU, &buf_block_t::unzip_LRU);

  ut_d(UT_LIST_INIT(zip_clean, &buf_page_t::list));

  for (size_t i= 0; i < UT_ARR_SIZE(zip_free); ++i)
    UT_LIST_INIT(zip_free[i], &buf_buddy_free_t::list);
  ulint s= curr_size;
  old_size= s;
  s/= BUF_READ_AHEAD_PORTION;
  read_ahead_area= s >= READ_AHEAD_PAGES
    ? READ_AHEAD_PAGES
    : my_round_up_to_next_power(static_cast<uint32_t>(s));
  curr_pool_size= srv_buf_pool_size;

  n_chunks_new= n_chunks;

  page_hash.create(2 * curr_size);
  zip_hash.create(2 * curr_size);
  last_printout_time= time(NULL);

  mutex_create(LATCH_ID_FLUSH_LIST, &flush_list_mutex);

  for (int i= 0; i < 3; i++)
    no_flush[i]= os_event_create(0);

  try_LRU_scan= true;

  ut_d(flush_hp.m_mutex= &flush_list_mutex;);
  ut_d(lru_hp.m_mutex= &mutex);
  ut_d(lru_scan_itr.m_mutex= &mutex);
  ut_d(single_scan_itr.m_mutex= &mutex);

  io_buf.create((srv_n_read_io_threads + srv_n_write_io_threads) *
                OS_AIO_N_PENDING_IOS_PER_THREAD);

  /* FIXME: remove some of these variables */
  srv_buf_pool_curr_size= curr_pool_size;
  srv_buf_pool_old_size= srv_buf_pool_size;
  srv_buf_pool_base_size= srv_buf_pool_size;

  chunk_t::map_ref= chunk_t::map_reg;
  buf_LRU_old_ratio_update(100 * 3 / 8, false);
  btr_search_sys_create();
  ut_ad(is_initialised());
  return false;
}

/** Clean up after successful create() */
void buf_pool_t::close()
{
  ut_ad(this == &buf_pool);
  if (!is_initialised())
    return;

  mutex_free(&mutex);
  mutex_free(&flush_list_mutex);

  if (flush_rbt)
  {
    rbt_free(flush_rbt);
    flush_rbt= nullptr;
  }

  for (buf_page_t *bpage= UT_LIST_GET_LAST(LRU), *prev_bpage= nullptr; bpage;
       bpage= prev_bpage)
  {
    prev_bpage= UT_LIST_GET_PREV(LRU, bpage);
    ut_ad(bpage->in_file());
    ut_ad(bpage->in_LRU_list);
    /* The buffer pool must be clean during normal shutdown.
    Only on aborted startup (with recovery) or with innodb_fast_shutdown=2
    we may discard changes. */
    ut_ad(!bpage->oldest_modification() || srv_is_being_started ||
          srv_fast_shutdown == 2);

    if (bpage->state() != BUF_BLOCK_FILE_PAGE)
      buf_page_free_descriptor(bpage);
  }

  for (auto chunk= chunks + n_chunks; --chunk >= chunks; )
  {
    buf_block_t *block= chunk->blocks;

    for (auto i= chunk->size; i--; block++)
      buf_block_free_mutexes(block);

    allocator.deallocate_large_dodump(chunk->mem, &chunk->mem_pfx);
  }

  for (int i= 0; i < 3; ++i)
    os_event_destroy(no_flush[i]);

  ut_free(chunks);
  chunks= nullptr;
  page_hash.free();
  while (page_hash_table *old_page_hash= freed_page_hash)
  {
    freed_page_hash= static_cast<page_hash_table*>
      (old_page_hash->array[1].node);
    old_page_hash->free();
    UT_DELETE(old_page_hash);
  }
  zip_hash.free();

  io_buf.close();
  UT_DELETE(chunk_t::map_reg);
  chunk_t::map_reg= chunk_t::map_ref= nullptr;
}

/** Try to reallocate a control block.
@param block  control block to reallocate
@return whether the reallocation succeeded */
inline bool buf_pool_t::realloc(buf_block_t *block)
{
	buf_block_t*	new_block;

	ut_ad(withdrawing);
	ut_ad(mutex_own(&mutex));
	ut_ad(block->page.state() == BUF_BLOCK_FILE_PAGE);

	new_block = buf_LRU_get_free_only();

	if (new_block == NULL) {
		return(false); /* free list was not enough */
	}

	const page_id_t id(block->page.id());
	page_hash_latch* hash_lock = hash_lock_get(id);
	hash_lock->write_lock();

	if (block->page.can_relocate()) {
		memcpy_aligned<OS_FILE_LOG_BLOCK_SIZE>(
			new_block->frame, block->frame, srv_page_size);
		new (&new_block->page) buf_page_t(block->page);

		/* relocate LRU list */
		if (buf_page_t*	prev_b = buf_pool.LRU_remove(&block->page)) {
			UT_LIST_INSERT_AFTER(LRU, prev_b, &new_block->page);
		} else {
			UT_LIST_ADD_FIRST(LRU, &new_block->page);
		}

		if (LRU_old == &block->page) {
			LRU_old = &new_block->page;
		}

		ut_ad(new_block->page.in_LRU_list);

		/* relocate unzip_LRU list */
		if (block->page.zip.data != NULL) {
			ut_ad(block->in_unzip_LRU_list);
			ut_d(new_block->in_unzip_LRU_list = true);

			buf_block_t*	prev_block = UT_LIST_GET_PREV(unzip_LRU, block);
			UT_LIST_REMOVE(unzip_LRU, block);

			ut_d(block->in_unzip_LRU_list = false);
			block->page.zip.data = NULL;
			page_zip_set_size(&block->page.zip, 0);

			if (prev_block != NULL) {
				UT_LIST_INSERT_AFTER(unzip_LRU, prev_block, new_block);
			} else {
				UT_LIST_ADD_FIRST(unzip_LRU, new_block);
			}
		} else {
			ut_ad(!block->in_unzip_LRU_list);
			ut_d(new_block->in_unzip_LRU_list = false);
		}

		/* relocate page_hash */
		ut_ad(block->page.in_page_hash);
		ut_ad(new_block->page.in_page_hash);
		const ulint fold = id.fold();
		ut_ad(&block->page == page_hash_get_low(id, fold));
		ut_d(block->page.in_page_hash = false);
		HASH_REPLACE(buf_page_t, hash, &page_hash, fold,
			     &block->page, &new_block->page);

		buf_block_modify_clock_inc(block);
		static_assert(FIL_PAGE_OFFSET % 4 == 0, "alignment");
		memset_aligned<4>(block->frame + FIL_PAGE_OFFSET, 0xff, 4);
		static_assert(FIL_PAGE_ARCH_LOG_NO_OR_SPACE_ID % 4 == 2,
			      "not perfect alignment");
		memset_aligned<2>(block->frame
				  + FIL_PAGE_ARCH_LOG_NO_OR_SPACE_ID, 0xff, 4);
		MEM_UNDEFINED(block->frame, srv_page_size);
		block->page.set_state(BUF_BLOCK_REMOVE_HASH);

		/* Relocate flush_list. */
		if (block->page.oldest_modification()) {
			buf_flush_relocate_on_flush_list(
				&block->page, &new_block->page);
		}

		block->page.set_corrupt_id();

		/* set other flags of buf_block_t */

#ifdef BTR_CUR_HASH_ADAPT
		/* This code should only be executed by resize(),
		while the adaptive hash index is disabled. */
		assert_block_ahi_empty(block);
		assert_block_ahi_empty_on_init(new_block);
		ut_ad(!block->index);
		new_block->index	= NULL;
		new_block->n_hash_helps	= 0;
		new_block->n_fields	= 1;
		new_block->left_side	= TRUE;
#endif /* BTR_CUR_HASH_ADAPT */

		new_block->lock_hash_val = block->lock_hash_val;
		ut_ad(new_block->lock_hash_val == lock_rec_hash(
			      id.space(), id.page_no()));

		hash_lock->write_unlock();

		/* free block */
		ut_d(block->page.set_state(BUF_BLOCK_MEMORY));
		buf_LRU_block_free_non_file_page(block);
	} else {
		hash_lock->write_unlock();
		buf_LRU_block_free_non_file_page(new_block);
	}

	return(true); /* free_list was enough */
}

/** Sets the global variable that feeds MySQL's innodb_buffer_pool_resize_status
to the specified string. The format and the following parameters are the
same as the ones used for printf(3).
@param[in]	fmt	format
@param[in]	...	extra parameters according to fmt */
static
void
buf_resize_status(
	const char*	fmt,
	...)
{
	va_list	ap;

	va_start(ap, fmt);

	vsnprintf(
		export_vars.innodb_buffer_pool_resize_status,
		sizeof(export_vars.innodb_buffer_pool_resize_status),
		fmt, ap);

	va_end(ap);

	ib::info() << export_vars.innodb_buffer_pool_resize_status;
}

/** Withdraw blocks from the buffer pool until meeting withdraw_target.
@return whether retry is needed */
inline bool buf_pool_t::withdraw_blocks()
{
	buf_block_t*	block;
	ulint		loop_count = 0;

	ib::info() << "start to withdraw the last "
		<< withdraw_target << " blocks";

	/* Minimize zip_free[i] lists */
	mutex_enter(&mutex);
	buf_buddy_condense_free();
	mutex_exit(&mutex);

	while (UT_LIST_GET_LEN(withdraw) < withdraw_target) {

		/* try to withdraw from free_list */
		ulint	count1 = 0;

		mutex_enter(&mutex);
		block = reinterpret_cast<buf_block_t*>(
			UT_LIST_GET_FIRST(free));
		while (block != NULL
		       && UT_LIST_GET_LEN(withdraw) < withdraw_target) {
			ut_ad(block->page.in_free_list);
			ut_ad(!block->page.oldest_modification());
			ut_ad(!block->page.in_LRU_list);
			ut_a(!block->page.in_file());

			buf_block_t*	next_block;
			next_block = reinterpret_cast<buf_block_t*>(
				UT_LIST_GET_NEXT(
					list, &block->page));

			if (buf_pool.will_be_withdrawn(block->page)) {
				/* This should be withdrawn */
				UT_LIST_REMOVE(free, &block->page);
				UT_LIST_ADD_LAST(withdraw, &block->page);
				ut_d(block->in_withdraw_list = true);
				count1++;
			}

			block = next_block;
		}
		mutex_exit(&mutex);

		/* reserve free_list length */
		if (UT_LIST_GET_LEN(withdraw) < withdraw_target) {
			ulint	scan_depth;
			flush_counters_t n;

			/* cap scan_depth with current LRU size. */
			mutex_enter(&mutex);
			scan_depth = UT_LIST_GET_LEN(LRU);
			mutex_exit(&mutex);

			scan_depth = ut_min(
				ut_max(withdraw_target
				       - UT_LIST_GET_LEN(withdraw),
				       static_cast<ulint>(srv_LRU_scan_depth)),
				scan_depth);

			buf_flush_do_batch(true, scan_depth, 0, &n);
			buf_flush_wait_batch_end(true);

			if (n.flushed) {
				MONITOR_INC_VALUE_CUMULATIVE(
					MONITOR_LRU_BATCH_FLUSH_TOTAL_PAGE,
					MONITOR_LRU_BATCH_FLUSH_COUNT,
					MONITOR_LRU_BATCH_FLUSH_PAGES,
					n.flushed);
			}
		}

		/* relocate blocks/buddies in withdrawn area */
		ulint	count2 = 0;

		mutex_enter(&mutex);
		buf_page_t*	bpage;
		bpage = UT_LIST_GET_FIRST(LRU);
		while (bpage != NULL) {
			buf_page_t* next_bpage = UT_LIST_GET_NEXT(LRU, bpage);
			if (bpage->zip.data != NULL
			    && will_be_withdrawn(bpage->zip.data)
			    && bpage->can_relocate()) {
				buf_pool_mutex_exit_forbid();
				if (!buf_buddy_realloc(
					    bpage->zip.data,
					    page_zip_get_size(&bpage->zip))) {
					/* failed to allocate block */
					buf_pool_mutex_exit_allow();
					break;
				}
				buf_pool_mutex_exit_allow();
				count2++;
			}

			if (bpage->state() == BUF_BLOCK_FILE_PAGE
			    && buf_pool.will_be_withdrawn(*bpage)) {
				if (bpage->can_relocate()) {
					buf_pool_mutex_exit_forbid();
					if (!realloc(
						reinterpret_cast<buf_block_t*>(
							bpage))) {
						/* failed to allocate block */
						buf_pool_mutex_exit_allow();
						break;
					}
					buf_pool_mutex_exit_allow();
					count2++;
				}
				/* NOTE: if the page is in use,
				not relocated yet */
			}

			bpage = next_bpage;
		}
		mutex_exit(&mutex);

		buf_resize_status(
			"withdrawing blocks. (" ULINTPF "/" ULINTPF ")",
			UT_LIST_GET_LEN(withdraw),
			withdraw_target);

		ib::info() << "withdrew "
			<< count1 << " blocks from free list."
			<< " Tried to relocate " << count2 << " pages ("
			<< UT_LIST_GET_LEN(withdraw) << "/"
			<< withdraw_target << ")";

		if (++loop_count >= 10) {
			/* give up for now.
			retried after user threads paused. */

			ib::info() << "will retry to withdraw later";

			/* need retry later */
			return(true);
		}
	}

	/* confirm withdrawn enough */
	for (const chunk_t* chunk = chunks + n_chunks_new,
	     * const echunk = chunks + n_chunks; chunk != echunk; chunk++) {
		block = chunk->blocks;
		for (ulint j = chunk->size; j--; block++) {
			ut_a(block->page.state() == BUF_BLOCK_NOT_USED);
			ut_ad(block->in_withdraw_list);
		}
	}

	ib::info() << "withdrawn target: " << UT_LIST_GET_LEN(withdraw)
		   << " blocks";

	/* retry is not needed */
	++withdraw_clock_;

	return(false);
}

/** resize page_hash and zip_hash */
inline void buf_pool_t::resize_hash()
{
  page_hash_table *new_page_hash= UT_NEW_NOKEY(page_hash_table());
  new_page_hash->create(2 * buf_pool.curr_size);
  new_page_hash->write_lock_all();

  for (auto i= page_hash.pad(page_hash.n_cells); i--; )
  {
    static_assert(!((page_hash_table::ELEMENTS_PER_LATCH + 1) &
                    page_hash_table::ELEMENTS_PER_LATCH),
                  "must be one less than a power of 2");
    if (!(i & page_hash_table::ELEMENTS_PER_LATCH))
    {
      ut_ad(reinterpret_cast<page_hash_latch*>
            (&page_hash.array[i])->is_write_locked());
      continue;
    }
    while (buf_page_t *bpage= static_cast<buf_page_t*>
           (page_hash.array[i].node))
    {
      ut_ad(bpage->in_page_hash);
      const ulint fold= bpage->id().fold();
      HASH_DELETE(buf_page_t, hash, &buf_pool.page_hash, fold, bpage);
      HASH_INSERT(buf_page_t, hash, new_page_hash, fold, bpage);
    }
  }

  buf_pool.page_hash.array[1].node= freed_page_hash;
  std::swap(buf_pool.page_hash, *new_page_hash);
  freed_page_hash= new_page_hash;

  /* recreate zip_hash */
  hash_table_t new_hash;
  new_hash.create(2 * buf_pool.curr_size);

  for (ulint i= 0; i < buf_pool.zip_hash.n_cells; i++)
  {
    while (buf_page_t *bpage= static_cast<buf_page_t*>
           (HASH_GET_FIRST(&buf_pool.zip_hash, i)))
    {
      const ulint fold= BUF_POOL_ZIP_FOLD_BPAGE(bpage);
      HASH_DELETE(buf_page_t, hash, &buf_pool.zip_hash, fold, bpage);
      HASH_INSERT(buf_page_t, hash, &new_hash, fold, bpage);
    }
  }

  std::swap(buf_pool.zip_hash.array, new_hash.array);
  buf_pool.zip_hash.n_cells= new_hash.n_cells;
  new_hash.free();
}


inline void buf_pool_t::page_hash_table::write_lock_all()
{
  for (auto n= pad(n_cells) & ~ELEMENTS_PER_LATCH;; n-= ELEMENTS_PER_LATCH + 1)
  {
    reinterpret_cast<page_hash_latch&>(array[n]).write_lock();
    if (!n)
      break;
  }
}


inline void buf_pool_t::page_hash_table::write_unlock_all()
{
  for (auto n= pad(n_cells) & ~ELEMENTS_PER_LATCH;; n-= ELEMENTS_PER_LATCH + 1)
  {
    reinterpret_cast<page_hash_latch&>(array[n]).write_unlock();
    if (!n)
      break;
  }
}


inline void buf_pool_t::write_lock_all_page_hash()
{
  ut_ad(mutex_own(&mutex));
  page_hash.write_lock_all();
  for (page_hash_table *old_page_hash= freed_page_hash; old_page_hash;
       old_page_hash= static_cast<page_hash_table*>
         (old_page_hash->array[1].node))
    old_page_hash->write_lock_all();
}


inline void buf_pool_t::write_unlock_all_page_hash()
{
  page_hash.write_unlock_all();
  for (page_hash_table *old_page_hash= freed_page_hash; old_page_hash;
       old_page_hash= static_cast<page_hash_table*>
         (old_page_hash->array[1].node))
    old_page_hash->write_unlock_all();
}

namespace
{

struct find_interesting_trx
{
  void operator()(const trx_t &trx)
  {
    if (trx.state == TRX_STATE_NOT_STARTED)
      return;
    if (trx.mysql_thd == nullptr)
      return;
    if (withdraw_started <= trx.start_time)
      return;

    if (!found)
    {
      ib::warn() << "The following trx might hold "
                    "the blocks in buffer pool to "
                    "be withdrawn. Buffer pool "
                    "resizing can complete only "
                    "after all the transactions "
                    "below release the blocks.";
      found= true;
    }

    lock_trx_print_wait_and_mvcc_state(stderr, &trx, current_time);
  }

  bool &found;
  time_t withdraw_started;
  time_t current_time;
};

} // namespace

/** Resize from srv_buf_pool_old_size to srv_buf_pool_size. */
inline void buf_pool_t::resize()
{
  ut_ad(this == &buf_pool);

	bool		warning = false;

	NUMA_MEMPOLICY_INTERLEAVE_IN_SCOPE;

	ut_ad(!resize_in_progress());
	ut_ad(srv_buf_pool_chunk_unit > 0);

	ulint new_instance_size = srv_buf_pool_size >> srv_page_size_shift;

	buf_resize_status("Resizing buffer pool from " ULINTPF " to "
			  ULINTPF " (unit=" ULINTPF ").",
			  srv_buf_pool_old_size, srv_buf_pool_size,
			  srv_buf_pool_chunk_unit);

	mutex_enter(&mutex);
	ut_ad(curr_size == old_size);
	ut_ad(n_chunks_new == n_chunks);
	ut_ad(UT_LIST_GET_LEN(withdraw) == 0);
	ut_ad(flush_rbt == NULL);

	n_chunks_new = (new_instance_size << srv_page_size_shift)
		/ srv_buf_pool_chunk_unit;
	curr_size = n_chunks_new * chunks->size;
	mutex_exit(&mutex);

#ifdef BTR_CUR_HASH_ADAPT
	/* disable AHI if needed */
	const bool btr_search_disabled = btr_search_enabled;

	buf_resize_status("Disabling adaptive hash index.");

	btr_search_s_lock_all();
	if (btr_search_disabled) {
		btr_search_s_unlock_all();
	} else {
		btr_search_s_unlock_all();
	}

	btr_search_disable();

	if (btr_search_disabled) {
		ib::info() << "disabled adaptive hash index.";
	}
#endif /* BTR_CUR_HASH_ADAPT */

	if (curr_size < old_size) {
		/* set withdraw target */
		size_t w = 0;

		for (const chunk_t* chunk = chunks + n_chunks_new,
		     * const echunk = chunks + n_chunks;
		     chunk != echunk; chunk++)
			w += chunk->size;

		ut_ad(withdraw_target == 0);
		withdraw_target = w;
		withdrawing.store(true, std::memory_order_relaxed);
	}

	buf_resize_status("Withdrawing blocks to be shrunken.");

	time_t		withdraw_started = time(NULL);
	double		message_interval = 60;
	ulint		retry_interval = 1;

withdraw_retry:
	/* wait for the number of blocks fit to the new size (if needed)*/
	bool	should_retry_withdraw = curr_size < old_size
		&& withdraw_blocks();

	if (srv_shutdown_state != SRV_SHUTDOWN_NONE) {
		/* abort to resize for shutdown. */
		withdrawing.store(false, std::memory_order_relaxed);
		return;
	}

	/* abort buffer pool load */
	buf_load_abort();

	const time_t current_time = time(NULL);

	if (should_retry_withdraw
	    && difftime(current_time, withdraw_started) >= message_interval) {

		if (message_interval > 900) {
			message_interval = 1800;
		} else {
			message_interval *= 2;
		}

		lock_mutex_enter();
		bool	found = false;
		trx_sys.trx_list.for_each(find_interesting_trx{
			found, withdraw_started, current_time});
		lock_mutex_exit();

		withdraw_started = current_time;
	}

	if (should_retry_withdraw) {
		ib::info() << "Will retry to withdraw " << retry_interval
			<< " seconds later.";
		os_thread_sleep(retry_interval * 1000000);

		if (retry_interval > 5) {
			retry_interval = 10;
		} else {
			retry_interval *= 2;
		}

		goto withdraw_retry;
	}

	withdrawing.store(false, std::memory_order_relaxed);

	buf_resize_status("Latching whole of buffer pool.");

#ifndef DBUG_OFF
	{
		bool	should_wait = true;

		while (should_wait) {
			should_wait = false;
			DBUG_EXECUTE_IF(
				"ib_buf_pool_resize_wait_before_resize",
				should_wait = true; os_thread_sleep(10000););
		}
	}
#endif /* !DBUG_OFF */

	if (srv_shutdown_state != SRV_SHUTDOWN_NONE) {
		return;
	}

	/* Indicate critical path */
	resizing.store(true, std::memory_order_relaxed);

  mutex_enter(&mutex);
  write_lock_all_page_hash();

	chunk_t::map_reg = UT_NEW_NOKEY(chunk_t::map());

	/* add/delete chunks */

	buf_resize_status("buffer pool resizing with chunks "
			  ULINTPF " to " ULINTPF ".",
			  n_chunks, n_chunks_new);

	if (n_chunks_new < n_chunks) {
		/* delete chunks */
		chunk_t* chunk = chunks + n_chunks_new;
		const chunk_t* const echunk = chunks + n_chunks;

		ulint	sum_freed = 0;

<<<<<<< HEAD
		while (chunk < echunk) {
			MEM_MAKE_ADDRESSABLE(chunk->mem, chunk->size);
=======
				/* buf_LRU_block_free_non_file_page()
				invokes MEM_NOACCESS() on any blocks
				that are in free_list. We must
				cancel the effect of that. In MemorySanitizer,
				MEM_NOACCESS() is no-op, so we must not do
				anything special for it here. */
#ifdef HAVE_valgrind
# if !__has_feature(memory_sanitizer)
				MEM_MAKE_DEFINED(chunk->mem,
						 chunk->mem_size());
# endif
#else
				MEM_MAKE_ADDRESSABLE(chunk->mem,
						     chunk->mem_size());
#endif
>>>>>>> b99fa1e7

			buf_block_t*	block = chunk->blocks;

			for (ulint j = chunk->size; j--; block++) {
				buf_block_free_mutexes(block);
			}

			allocator.deallocate_large_dodump(
				chunk->mem, &chunk->mem_pfx);
			sum_freed += chunk->size;
			++chunk;
		}

		/* discard withdraw list */
		UT_LIST_INIT(withdraw, &buf_page_t::list);
		withdraw_target = 0;

		ib::info() << n_chunks - n_chunks_new
			   << " chunks (" << sum_freed
			   << " blocks) were freed.";

		n_chunks = n_chunks_new;
	}

	{
		/* reallocate chunks */
		const size_t	new_chunks_size
			= n_chunks_new * sizeof(chunk_t);

		chunk_t*	new_chunks = static_cast<chunk_t*>(
			ut_zalloc_nokey_nofatal(new_chunks_size));

		DBUG_EXECUTE_IF("buf_pool_resize_chunk_null",
				ut_free(new_chunks); new_chunks= nullptr; );

		if (!new_chunks) {
			ib::error() << "failed to allocate"
				" the chunk array.";
			n_chunks_new = n_chunks;
			warning = true;
			chunks_old = NULL;
			goto calc_buf_pool_size;
		}

		ulint	n_chunks_copy = ut_min(n_chunks_new,
					       n_chunks);

		memcpy(new_chunks, chunks,
		       n_chunks_copy * sizeof *new_chunks);

		for (ulint j = 0; j < n_chunks_copy; j++) {
			new_chunks[j].reg();
		}

		chunks_old = chunks;
		chunks = new_chunks;
	}

	if (n_chunks_new > n_chunks) {
		/* add chunks */
		ulint	sum_added = 0;
		ulint	n = n_chunks;
		const size_t unit = srv_buf_pool_chunk_unit;

		for (chunk_t* chunk = chunks + n_chunks,
		     * const echunk = chunks + n_chunks_new;
		     chunk != echunk; chunk++) {
			if (!chunk->create(unit)) {
				ib::error() << "failed to allocate"
					" memory for buffer pool chunk";

				warning = true;
				n_chunks_new = n_chunks;
				break;
			}

			sum_added += chunk->size;
			++n;
		}

		ib::info() << n_chunks_new - n_chunks
			   << " chunks (" << sum_added
			   << " blocks) were added.";

		n_chunks = n;
	}
calc_buf_pool_size:
	/* recalc curr_size */
	ulint	new_size = 0;

	{
		chunk_t* chunk = chunks;
		const chunk_t* const echunk = chunk + n_chunks;
		do {
			new_size += chunk->size;
		} while (++chunk != echunk);
	}

	curr_size = new_size;
	n_chunks_new = n_chunks;

	if (chunks_old) {
		ut_free(chunks_old);
		chunks_old = NULL;
	}

	chunk_t::map* chunk_map_old = chunk_t::map_ref;
	chunk_t::map_ref = chunk_t::map_reg;

	/* set size */
	ut_ad(UT_LIST_GET_LEN(withdraw) == 0);
  ulint s= curr_size;
  old_size= s;
  s/= BUF_READ_AHEAD_PORTION;
  read_ahead_area= s >= READ_AHEAD_PAGES
    ? READ_AHEAD_PAGES
    : my_round_up_to_next_power(static_cast<uint32_t>(s));
  curr_pool_size= n_chunks * srv_buf_pool_chunk_unit;
  srv_buf_pool_curr_size= curr_pool_size;/* FIXME: remove*/
  innodb_set_buf_pool_size(buf_pool_size_align(srv_buf_pool_curr_size));

	const bool	new_size_too_diff
		= srv_buf_pool_base_size > srv_buf_pool_size * 2
			|| srv_buf_pool_base_size * 2 < srv_buf_pool_size;

	/* Normalize page_hash and zip_hash,
	if the new size is too different */
	if (!warning && new_size_too_diff) {
		buf_resize_status("Resizing hash table");
		resize_hash();
		ib::info() << "hash tables were resized";
	}

  mutex_exit(&mutex);
  write_unlock_all_page_hash();

	UT_DELETE(chunk_map_old);

	resizing.store(false, std::memory_order_relaxed);

	/* Normalize other components, if the new size is too different */
	if (!warning && new_size_too_diff) {
		srv_buf_pool_base_size = srv_buf_pool_size;

		buf_resize_status("Resizing also other hash tables.");

		srv_lock_table_size = 5
			* (srv_buf_pool_size >> srv_page_size_shift);
		lock_sys.resize(srv_lock_table_size);
		dict_sys.resize();

		ib::info() << "Resized hash tables at lock_sys,"
#ifdef BTR_CUR_HASH_ADAPT
			" adaptive hash index,"
#endif /* BTR_CUR_HASH_ADAPT */
			" dictionary.";
	}

	/* normalize ibuf.max_size */
	ibuf_max_size_update(srv_change_buffer_max_size);

	if (srv_buf_pool_old_size != srv_buf_pool_size) {

		ib::info() << "Completed to resize buffer pool from "
			<< srv_buf_pool_old_size
			<< " to " << srv_buf_pool_size << ".";
		srv_buf_pool_old_size = srv_buf_pool_size;
	}

#ifdef BTR_CUR_HASH_ADAPT
	/* enable AHI if needed */
	if (btr_search_disabled) {
		btr_search_enable(true);
		ib::info() << "Re-enabled adaptive hash index.";
	}
#endif /* BTR_CUR_HASH_ADAPT */

	char	now[32];

	ut_sprintf_timestamp(now);
	if (!warning) {
		buf_resize_status("Completed resizing buffer pool at %s.",
			now);
	} else {
		buf_resize_status("Resizing buffer pool failed,"
			" finished resizing at %s.", now);
	}

	ut_d(validate());

	return;
}

/** Thread pool task invoked by innodb_buffer_pool_size changes. */
static void buf_resize_callback(void *)
{
  DBUG_ENTER("buf_resize_callback");
  ut_a(srv_shutdown_state == SRV_SHUTDOWN_NONE);
  mutex_enter(&buf_pool.mutex);
  const auto size= srv_buf_pool_size;
  const bool work= srv_buf_pool_old_size != size;
  mutex_exit(&buf_pool.mutex);

  if (work)
    buf_pool.resize();
  else
  {
    std::ostringstream sout;
    sout << "Size did not change: old size = new size = " << size;
    buf_resize_status(sout.str().c_str());
  }
  DBUG_VOID_RETURN;
}

/* Ensure that task does not run in parallel, by setting max_concurrency to 1 for the thread group */
static tpool::task_group single_threaded_group(1);
static tpool::waitable_task buf_resize_task(buf_resize_callback,
	nullptr, &single_threaded_group);

void buf_resize_start()
{
	srv_thread_pool->submit_task(&buf_resize_task);
}

void buf_resize_shutdown()
{
	buf_resize_task.wait();
}


/** Relocate a ROW_FORMAT=COMPRESSED block in the LRU list and
buf_pool.page_hash.
The caller must relocate bpage->list.
@param bpage   BUF_BLOCK_ZIP_PAGE block
@param dpage   destination control block */
static void buf_relocate(buf_page_t *bpage, buf_page_t *dpage)
{
  const ulint fold= bpage->id().fold();
  ut_ad(bpage->state() == BUF_BLOCK_ZIP_PAGE);
  ut_ad(mutex_own(&buf_pool.mutex));
  ut_ad(buf_pool.hash_lock_get(bpage->id())->is_write_locked());
  ut_a(bpage->io_fix() == BUF_IO_NONE);
  ut_a(!bpage->buf_fix_count());
  ut_ad(bpage == buf_pool.page_hash_get_low(bpage->id(), fold));
  ut_ad(!buf_pool.watch_is_sentinel(*bpage));
  ut_ad(bpage->state() == BUF_BLOCK_ZIP_PAGE);

  new (dpage) buf_page_t(*bpage);

  /* Important that we adjust the hazard pointer before
  removing bpage from LRU list. */
  if (buf_page_t *b= buf_pool.LRU_remove(bpage))
    UT_LIST_INSERT_AFTER(buf_pool.LRU, b, dpage);
  else
    UT_LIST_ADD_FIRST(buf_pool.LRU, dpage);

  if (UNIV_UNLIKELY(buf_pool.LRU_old == bpage))
  {
    buf_pool.LRU_old= dpage;
#ifdef UNIV_LRU_DEBUG
    /* buf_pool.LRU_old must be the first item in the LRU list
    whose "old" flag is set. */
    ut_a(buf_pool.LRU_old->old);
    ut_a(!UT_LIST_GET_PREV(LRU, buf_pool.LRU_old) ||
         !UT_LIST_GET_PREV(LRU, buf_pool.LRU_old)->old);
    ut_a(!UT_LIST_GET_NEXT(LRU, buf_pool.LRU_old) ||
         UT_LIST_GET_NEXT(LRU, buf_pool.LRU_old)->old);
  }
  else
  {
    /* Check that the "old" flag is consistent in
    the block and its neighbours. */
    dpage->set_old(dpage->is_old());
#endif /* UNIV_LRU_DEBUG */
  }

  ut_d(CheckInLRUList::validate());

  /* relocate buf_pool.page_hash */
  ut_ad(bpage->in_page_hash);
  ut_ad(dpage->in_page_hash);
  ut_d(bpage->in_page_hash= false);
  HASH_REPLACE(buf_page_t, hash, &buf_pool.page_hash, fold, bpage, dpage);
}

/** Register a watch for a page identifier. The caller must hold an
exclusive page hash latch. The *hash_lock may be released,
relocated, and reacquired.
@param id         page identifier
@param hash_lock  exclusively held page_hash latch
@return a buffer pool block corresponding to id
@retval nullptr   if the block was not present, and a watch was installed */
inline buf_page_t *buf_pool_t::watch_set(const page_id_t id,
                                         page_hash_latch **hash_lock)
{
  const ulint fold= id.fold();
  ut_ad(*hash_lock == page_hash.lock_get(fold));
  ut_ad((*hash_lock)->is_write_locked());

retry:
  if (buf_page_t *bpage= page_hash_get_low(id, fold))
  {
    if (!watch_is_sentinel(*bpage))
      /* The page was loaded meanwhile. */
      return bpage;
    /* Add to an existing watch. */
    bpage->fix();
    return nullptr;
  }

  (*hash_lock)->write_unlock();
  /* Allocate a watch[] and then try to insert it into the page_hash. */
  mutex_enter(&mutex);

  /* The maximum number of purge tasks should never exceed
  the UT_ARR_SIZE(watch) - 1, and there is no way for a purge task to hold a
  watch when setting another watch. */
  for (buf_page_t *w= &watch[UT_ARR_SIZE(watch)]; w-- >= watch; )
  {
    ut_ad(w->access_time == 0);
    ut_ad(!w->oldest_modification());
    ut_ad(!w->zip.data);
    ut_ad(!w->in_zip_hash);
    if (w->state() == BUF_BLOCK_ZIP_PAGE)
      /* This watch may be in use for some other page. */
      continue;
    ut_ad(w->state() == BUF_BLOCK_NOT_USED);
    ut_ad(!w->buf_fix_count());
    /* w is pointing to watch[], which is protected by mutex.
    Normally, buf_page_t::id for objects that are reachable by
    page_hash_get_low(id, fold) are protected by hash_lock. */
    w->set_state(BUF_BLOCK_ZIP_PAGE);
    w->id_= id;

    *hash_lock= page_hash.lock_get(fold);
    (*hash_lock)->write_lock();
    mutex_exit(&mutex);

    buf_page_t *bpage= page_hash_get_low(id, fold);
    if (UNIV_LIKELY_NULL(bpage))
    {
      (*hash_lock)->write_unlock();
      mutex_enter(&mutex);
      w->set_state(BUF_BLOCK_NOT_USED);
      *hash_lock= page_hash.lock_get(fold);
      (*hash_lock)->write_lock();
      mutex_exit(&mutex);
      goto retry;
    }

    ut_ad(!w->buf_fix_count_);
    w->buf_fix_count_= 1;
    ut_ad(!w->in_page_hash);
    ut_d(w->in_page_hash= true); /* Not holding buf_pool.mutex here! */
    HASH_INSERT(buf_page_t, hash, &page_hash, fold, w);
    return nullptr;
  }

  ut_error;
  mutex_exit(&mutex);
  return nullptr;
}

/** Mark the page status as FREED for the given tablespace id and
page number. If the page is not in the buffer pool then ignore it.
X-lock should be taken on the page before marking the page status
as FREED. It avoids the concurrent flushing of freed page.
Currently, this function only marks the page as FREED if it is
in buffer pool.
@param[in]	page_id	page id
@param[in,out]	mtr	mini-transaction
@param[in]	file	file name
@param[in]	line	line where called */
void buf_page_free(const page_id_t page_id,
                   mtr_t *mtr,
                   const char *file,
                   unsigned line)
{
  ut_ad(mtr);
  ut_ad(mtr->is_active());
  buf_pool.stat.n_page_gets++;

  const ulint fold= page_id.fold();
  page_hash_latch *hash_lock= buf_pool.page_hash.lock<false>(fold);
  buf_block_t *block= reinterpret_cast<buf_block_t*>
    (buf_pool.page_hash_get_low(page_id, fold));

#if 0 /* FIXME: MDEV-22970 Potential corruption */
  /* TODO: Find out how and when a freed page can be marked
  allocated in the same mini-transaction. At least it seems to
  happen during a pessimistic insert operation. */
  /* TODO: try to all this part of mtr_t::free() */
  if (srv_immediate_scrub_data_uncompressed || mtr->is_page_compressed())
    mtr->add_freed_offset(page_id);
#endif

  if (!block || block->page.state() != BUF_BLOCK_FILE_PAGE)
  {
    /* FIXME: if block!=NULL, convert to BUF_BLOCK_FILE_PAGE,
    but avoid buf_zip_decompress() */
    hash_lock->read_unlock();
    return;
  }

  block->fix();
  ut_ad(block->page.buf_fix_count());
  ut_ad(fsp_is_system_temporary(page_id.space()) ||
	rw_lock_s_lock_nowait(block->debug_latch, file, line));

  mtr_memo_type_t fix_type= MTR_MEMO_PAGE_X_FIX;
  rw_lock_x_lock_inline(&block->lock, 0, file, line);
  mtr_memo_push(mtr, block, fix_type);

  block->page.status= buf_page_t::FREED;
  buf_block_dbg_add_level(block, SYNC_NO_ORDER_CHECK);
  hash_lock->read_unlock();
}

/** Get read access to a compressed page (usually of type
FIL_PAGE_TYPE_ZBLOB or FIL_PAGE_TYPE_ZBLOB2).
The page must be released with buf_page_release_zip().
NOTE: the page is not protected by any latch.  Mutual exclusion has to
be implemented at a higher level.  In other words, all possible
accesses to a given page through this function must be protected by
the same set of mutexes or latches.
@param[in]	page_id		page id
@param[in]	zip_size	ROW_FORMAT=COMPRESSED page size
@return pointer to the block */
buf_page_t* buf_page_get_zip(const page_id_t page_id, ulint zip_size)
{
  ut_ad(zip_size);
  ut_ad(ut_is_2pow(zip_size));
  buf_pool.stat.n_page_gets++;

  bool discard_attempted= false;
  const ulint fold= page_id.fold();
  buf_page_t *bpage;
  page_hash_latch *hash_lock;

  for (;;)
  {
lookup:
    bpage= buf_pool.page_hash_get_locked<false>(page_id, fold, &hash_lock);
    if (bpage)
      break;

    dberr_t err= buf_read_page(page_id, zip_size);

    if (UNIV_UNLIKELY(err != DB_SUCCESS))
    {
      ib::error() << "Reading compressed page " << page_id
                  << " failed with error: " << err;
      goto err_exit;
    }

#ifdef UNIV_DEBUG
    if (!(++buf_dbg_counter % 5771)) buf_pool.validate();
#endif /* UNIV_DEBUG */
  }

  ut_ad(hash_lock->is_read_locked());

  if (!bpage->zip.data)
  {
    /* There is no compressed page. */
err_exit:
    hash_lock->read_unlock();
    return nullptr;
  }

  ut_ad(!buf_pool.watch_is_sentinel(*bpage));

  switch (bpage->state()) {
  case BUF_BLOCK_ZIP_PAGE:
    bpage->fix();
    goto got_block;
  case BUF_BLOCK_FILE_PAGE:
    /* Discard the uncompressed page frame if possible. */
    if (!discard_attempted)
    {
      discard_attempted= true;
      hash_lock->read_unlock();
      mutex_enter(&buf_pool.mutex);
      if (buf_page_t *bpage= buf_pool.page_hash_get_low(page_id, fold))
        buf_LRU_free_page(bpage, false);
      mutex_exit(&buf_pool.mutex);
      goto lookup;
    }

    buf_block_buf_fix_inc(reinterpret_cast<buf_block_t*>(bpage),
                          __FILE__, __LINE__);
    goto got_block;
  default:
    break;
  }

  ut_error;
  goto err_exit;

got_block:
  bool must_read= bpage->io_fix() == BUF_IO_READ;
  hash_lock->read_unlock();

  DBUG_ASSERT(bpage->status != buf_page_t::FREED);

  bpage->set_accessed();
  buf_page_make_young_if_needed(bpage);

#ifdef UNIV_DEBUG
  if (!(++buf_dbg_counter % 5771)) buf_pool.validate();
#endif /* UNIV_DEBUG */
  ut_ad(bpage->buf_fix_count());
  ut_ad(bpage->in_file());

  if (must_read)
    /* Let us wait until the read operation completes */
    while (bpage->io_fix() == BUF_IO_READ)
      os_thread_sleep(WAIT_FOR_READ);

  return bpage;
}

/********************************************************************//**
Initialize some fields of a control block. */
UNIV_INLINE
void
buf_block_init_low(
/*===============*/
	buf_block_t*	block)	/*!< in: block to init */
{
	block->skip_flush_check = false;
#ifdef BTR_CUR_HASH_ADAPT
	/* No adaptive hash index entries may point to a previously
	unused (and now freshly allocated) block. */
	assert_block_ahi_empty_on_init(block);
	block->index		= NULL;

	block->n_hash_helps	= 0;
	block->n_fields		= 1;
	block->n_bytes		= 0;
	block->left_side	= TRUE;
#endif /* BTR_CUR_HASH_ADAPT */
}

/********************************************************************//**
Decompress a block.
@return TRUE if successful */
ibool
buf_zip_decompress(
/*===============*/
	buf_block_t*	block,	/*!< in/out: block */
	ibool		check)	/*!< in: TRUE=verify the page checksum */
{
	const byte*	frame = block->page.zip.data;
	ulint		size = page_zip_get_size(&block->page.zip);
	/* The tablespace will not be found if this function is called
	during IMPORT. */
	fil_space_t* space= fil_space_acquire_for_io(block->page.id().space());
	const unsigned key_version = mach_read_from_4(
		frame + FIL_PAGE_FILE_FLUSH_LSN_OR_KEY_VERSION);
	fil_space_crypt_t* crypt_data = space ? space->crypt_data : NULL;
	const bool encrypted = crypt_data
		&& crypt_data->type != CRYPT_SCHEME_UNENCRYPTED
		&& (!crypt_data->is_default_encryption()
		    || srv_encrypt_tables);

	ut_ad(block->zip_size());
	ut_a(block->page.id().space() != 0);

	if (UNIV_UNLIKELY(check && !page_zip_verify_checksum(frame, size))) {

		ib::error() << "Compressed page checksum mismatch for "
			<< (space ? space->chain.start->name : "")
			<< block->page.id() << ": stored: "
			<< mach_read_from_4(frame + FIL_PAGE_SPACE_OR_CHKSUM)
			<< ", crc32: "
			<< page_zip_calc_checksum(
				frame, size, SRV_CHECKSUM_ALGORITHM_CRC32)
			<< " innodb: "
			<< page_zip_calc_checksum(
				frame, size, SRV_CHECKSUM_ALGORITHM_INNODB)
			<< ", none: "
			<< page_zip_calc_checksum(
				frame, size, SRV_CHECKSUM_ALGORITHM_NONE)
			<< " (algorithm: " << srv_checksum_algorithm << ")";
		goto err_exit;
	}

	switch (fil_page_get_type(frame)) {
	case FIL_PAGE_INDEX:
	case FIL_PAGE_RTREE:
		if (page_zip_decompress(&block->page.zip,
					block->frame, TRUE)) {
			if (space) {
				space->release_for_io();
			}
			return(TRUE);
		}

		ib::error() << "Unable to decompress "
			<< (space ? space->chain.start->name : "")
			<< block->page.id();
		goto err_exit;
	case FIL_PAGE_TYPE_ALLOCATED:
	case FIL_PAGE_INODE:
	case FIL_PAGE_IBUF_BITMAP:
	case FIL_PAGE_TYPE_FSP_HDR:
	case FIL_PAGE_TYPE_XDES:
	case FIL_PAGE_TYPE_ZBLOB:
	case FIL_PAGE_TYPE_ZBLOB2:
		/* Copy to uncompressed storage. */
		memcpy(block->frame, frame, block->zip_size());
		if (space) {
			space->release_for_io();
		}

		return(TRUE);
	}

	ib::error() << "Unknown compressed page type "
		<< fil_page_get_type(frame)
		<< " in " << (space ? space->chain.start->name : "")
		<< block->page.id();

err_exit:
	if (encrypted) {
		ib::info() << "Row compressed page could be encrypted"
			" with key_version " << key_version;
	}

	if (space) {
		if (encrypted) {
			dict_set_encrypted_by_space(space);
		} else {
			dict_set_corrupted_by_space(space);
		}

		space->release_for_io();
	}

	return(FALSE);
}

/** Wait for the block to be read in.
@param[in]	block	The block to check */
static
void
buf_wait_for_read(
	buf_block_t*	block)
{
	/* Note:

	We are using the block->lock to check for IO state.
	We set the IO_READ state under the protection of the hash_lock.
	This is safe because another thread can only
	access the block (and check for IO state) after the block has been
	added to the page hashtable. */

	while (block->page.io_fix() == BUF_IO_READ) {
		rw_lock_s_lock(&block->lock);
		rw_lock_s_unlock(&block->lock);
	}
}

#ifdef BTR_CUR_HASH_ADAPT
/** If a stale adaptive hash index exists on the block, drop it.
Multiple executions of btr_search_drop_page_hash_index() on the
same block must be prevented by exclusive page latch. */
ATTRIBUTE_COLD
static void buf_defer_drop_ahi(buf_block_t *block, mtr_memo_type_t fix_type)
{
  switch (fix_type) {
  case MTR_MEMO_BUF_FIX:
    /* We do not drop the adaptive hash index, because safely doing
    so would require acquiring block->lock, and that is not safe
    to acquire in some RW_NO_LATCH access paths. Those code paths
    should have no business accessing the adaptive hash index anyway. */
    break;
  case MTR_MEMO_PAGE_S_FIX:
    /* Temporarily release our S-latch. */
    rw_lock_s_unlock(&block->lock);
    rw_lock_x_lock(&block->lock);
    if (dict_index_t *index= block->index)
      if (index->freed())
        btr_search_drop_page_hash_index(block);
    rw_lock_x_unlock(&block->lock);
    rw_lock_s_lock(&block->lock);
    break;
  case MTR_MEMO_PAGE_SX_FIX:
    rw_lock_sx_unlock(&block->lock);
    rw_lock_x_lock(&block->lock);
    if (dict_index_t *index= block->index)
      if (index->freed())
        btr_search_drop_page_hash_index(block);
    rw_lock_x_unlock(&block->lock);
    rw_lock_sx_lock(&block->lock);
    break;
  default:
    ut_ad(fix_type == MTR_MEMO_PAGE_X_FIX);
    btr_search_drop_page_hash_index(block);
  }
}
#endif /* BTR_CUR_HASH_ADAPT */

/** Lock the page with the given latch type.
@param[in,out]	block		block to be locked
@param[in]	rw_latch	RW_S_LATCH, RW_X_LATCH, RW_NO_LATCH
@param[in]	mtr		mini-transaction
@param[in]	file		file name
@param[in]	line		line where called
@return pointer to locked block */
static buf_block_t* buf_page_mtr_lock(buf_block_t *block,
                                      ulint rw_latch,
                                      mtr_t* mtr,
                                      const char *file,
                                      unsigned line)
{
  mtr_memo_type_t fix_type;
  switch (rw_latch)
  {
  case RW_NO_LATCH:
    fix_type= MTR_MEMO_BUF_FIX;
    goto done;
  case RW_S_LATCH:
    rw_lock_s_lock_inline(&block->lock, 0, file, line);
    fix_type= MTR_MEMO_PAGE_S_FIX;
    break;
  case RW_SX_LATCH:
    rw_lock_sx_lock_inline(&block->lock, 0, file, line);
    fix_type= MTR_MEMO_PAGE_SX_FIX;
    break;
  default:
    ut_ad(rw_latch == RW_X_LATCH);
    rw_lock_x_lock_inline(&block->lock, 0, file, line);
    fix_type= MTR_MEMO_PAGE_X_FIX;
    break;
  }

#ifdef BTR_CUR_HASH_ADAPT
  {
    dict_index_t *index= block->index;
    if (index && index->freed())
      buf_defer_drop_ahi(block, fix_type);
  }
#endif /* BTR_CUR_HASH_ADAPT */

done:
  mtr_memo_push(mtr, block, fix_type);
  return block;
}

/** Low level function used to get access to a database page.
@param[in]	page_id			page id
@param[in]	zip_size		ROW_FORMAT=COMPRESSED page size, or 0
@param[in]	rw_latch		RW_S_LATCH, RW_X_LATCH, RW_NO_LATCH
@param[in]	guess			guessed block or NULL
@param[in]	mode			BUF_GET, BUF_GET_IF_IN_POOL,
BUF_PEEK_IF_IN_POOL, BUF_GET_NO_LATCH, or BUF_GET_IF_IN_POOL_OR_WATCH
@param[in]	file			file name
@param[in]	line			line where called
@param[in]	mtr			mini-transaction
@param[out]	err			DB_SUCCESS or error code
@param[in]	allow_ibuf_merge	Allow change buffer merge to happen
while reading the page from file
then it makes sure that it does merging of change buffer changes while
reading the page from file.
@return pointer to the block or NULL */
buf_block_t*
buf_page_get_low(
	const page_id_t		page_id,
	ulint			zip_size,
	ulint			rw_latch,
	buf_block_t*		guess,
	ulint			mode,
	const char*		file,
	unsigned		line,
	mtr_t*			mtr,
	dberr_t*		err,
	bool			allow_ibuf_merge)
{
	buf_block_t*	block;
	unsigned	access_time;
	ulint		retries = 0;
	const ulint	fold = page_id.fold();

	ut_ad((mtr == NULL) == (mode == BUF_EVICT_IF_IN_POOL));
	ut_ad(!mtr || mtr->is_active());
	ut_ad((rw_latch == RW_S_LATCH)
	      || (rw_latch == RW_X_LATCH)
	      || (rw_latch == RW_SX_LATCH)
	      || (rw_latch == RW_NO_LATCH));
	ut_ad(!allow_ibuf_merge
	      || mode == BUF_GET
	      || mode == BUF_GET_POSSIBLY_FREED
	      || mode == BUF_GET_IF_IN_POOL
	      || mode == BUF_GET_IF_IN_POOL_OR_WATCH);

	if (err) {
		*err = DB_SUCCESS;
	}

#ifdef UNIV_DEBUG
	switch (mode) {
	case BUF_EVICT_IF_IN_POOL:
		/* After DISCARD TABLESPACE, the tablespace would not exist,
		but in IMPORT TABLESPACE, PageConverter::operator() must
		replace any old pages, which were not evicted during DISCARD.
		Skip the assertion on space_page_size. */
		break;
	case BUF_PEEK_IF_IN_POOL:
	case BUF_GET_IF_IN_POOL:
		/* The caller may pass a dummy page size,
		because it does not really matter. */
		break;
	default:
		ut_error;
	case BUF_GET_NO_LATCH:
		ut_ad(rw_latch == RW_NO_LATCH);
		/* fall through */
	case BUF_GET:
	case BUF_GET_IF_IN_POOL_OR_WATCH:
	case BUF_GET_POSSIBLY_FREED:
		fil_space_t* s = fil_space_acquire_for_io(page_id.space());
		ut_ad(s);
		ut_ad(s->zip_size() == zip_size);
		s->release_for_io();
	}
#endif /* UNIV_DEBUG */

	ut_ad(!mtr || !ibuf_inside(mtr)
	      || ibuf_page_low(page_id, zip_size, FALSE, file, line, NULL));

	buf_pool.stat.n_page_gets++;
loop:
	buf_block_t* fix_block;
	block = guess;

	page_hash_latch* hash_lock = buf_pool.page_hash.lock<false>(fold);

	if (block) {

		/* If the guess is a compressed page descriptor that
		has been allocated by buf_page_alloc_descriptor(),
		it may have been freed by buf_relocate(). */

		if (!buf_pool.is_uncompressed(block)
		    || page_id != block->page.id()
		    || block->page.state() != BUF_BLOCK_FILE_PAGE) {
			/* Our guess was bogus or things have changed
			since. */
			guess = nullptr;
			goto lookup;
		} else {
			ut_ad(!block->page.in_zip_hash);
		}
	} else {
lookup:
		block = reinterpret_cast<buf_block_t*>(
			buf_pool.page_hash_get_low(page_id, fold));
	}

	if (!block || buf_pool.watch_is_sentinel(block->page)) {
		hash_lock->read_unlock();
		block = nullptr;
	}

	if (UNIV_UNLIKELY(!block)) {
		/* Page not in buf_pool: needs to be read from file */
		if (mode == BUF_GET_IF_IN_POOL_OR_WATCH) {
			hash_lock = buf_pool.page_hash.lock<true>(fold);

			if (buf_page_t *bpage= buf_pool.watch_set(
				    page_id, &hash_lock)) {
				/* We can release hash_lock after we
				increment the fix count to make
				sure that no state change takes place. */
				bpage->fix();
				hash_lock->write_unlock();
				block = reinterpret_cast<buf_block_t*>(bpage);
				fix_block = block;
				goto got_block;
			}

			hash_lock->write_unlock();
		}

		switch (mode) {
		case BUF_GET_IF_IN_POOL:
		case BUF_GET_IF_IN_POOL_OR_WATCH:
		case BUF_PEEK_IF_IN_POOL:
		case BUF_EVICT_IF_IN_POOL:
			return(NULL);
		}

		/* The call path is buf_read_page() ->
		buf_read_page_low() (fil_io()) ->
		buf_page_read_complete() ->
		buf_decrypt_after_read(). Here fil_space_t* is used
		and we decrypt -> buf_page_check_corrupt() where page
		checksums are compared. Decryption, decompression as
		well as error handling takes place at a lower level.
		Here we only need to know whether the page really is
		corrupted, or if an encrypted page with a valid
		checksum cannot be decypted. */

		dberr_t local_err = buf_read_page(page_id, zip_size);

		if (local_err == DB_SUCCESS) {
			buf_read_ahead_random(page_id, zip_size,
					      ibuf_inside(mtr));

			retries = 0;
		} else if (mode == BUF_GET_POSSIBLY_FREED) {
			if (err) {
				*err = local_err;
			}
			return NULL;
		} else if (retries < BUF_PAGE_READ_MAX_RETRIES) {
			++retries;

			DBUG_EXECUTE_IF(
				"innodb_page_corruption_retries",
				retries = BUF_PAGE_READ_MAX_RETRIES;
			);
		} else {
			if (err) {
				*err = local_err;
			}

			/* Pages whose encryption key is unavailable or used
			key, encryption algorithm or encryption method is
			incorrect are marked as encrypted in
			buf_page_check_corrupt(). Unencrypted page could be
			corrupted in a way where the key_id field is
			nonzero. There is no checksum on field
			FIL_PAGE_FILE_FLUSH_LSN_OR_KEY_VERSION. */
			if (local_err == DB_DECRYPTION_FAILED) {
				return (NULL);
			}

			if (local_err == DB_PAGE_CORRUPTED
			    && srv_force_recovery) {
				return NULL;
			}

			/* Try to set table as corrupted instead of
			asserting. */
			if (page_id.space() == TRX_SYS_SPACE) {
			} else if (page_id.space() == SRV_TMP_SPACE_ID) {
			} else if (fil_space_t* space
				   = fil_space_acquire_for_io(
					   page_id.space())) {
				bool set = dict_set_corrupted_by_space(space);
				space->release_for_io();
				if (set) {
					return NULL;
				}
			}

			ib::fatal() << "Unable to read page " << page_id
				<< " into the buffer pool after "
				<< BUF_PAGE_READ_MAX_RETRIES
				<< ". The most probable cause"
				" of this error may be that the"
				" table has been corrupted."
				" See https://mariadb.com/kb/en/library/innodb-recovery-modes/";
		}

#ifdef UNIV_DEBUG
		if (!(++buf_dbg_counter % 5771)) buf_pool.validate();
#endif /* UNIV_DEBUG */
		goto loop;
	} else {
		fix_block = block;
	}

	fix_block->fix();
	hash_lock->read_unlock();

got_block:
	switch (mode) {
	default:
		ut_ad(block->zip_size() == zip_size);
		break;
	case BUF_GET_IF_IN_POOL:
	case BUF_PEEK_IF_IN_POOL:
	case BUF_EVICT_IF_IN_POOL:
		if (fix_block->page.io_fix() == BUF_IO_READ) {
			/* The page is being read to buffer pool,
			but we cannot wait around for the read to
			complete. */
			fix_block->unfix();
			return(NULL);
		}
	}

	switch (UNIV_EXPECT(fix_block->page.state(), BUF_BLOCK_FILE_PAGE)) {
	case BUF_BLOCK_FILE_PAGE:
		if (fsp_is_system_temporary(page_id.space())
		    && block->page.io_fix() != BUF_IO_NONE) {
			/* This suggests that the page is being flushed.
			Avoid returning reference to this page.
			Instead wait for the flush action to complete. */
			fix_block->unfix();
			os_thread_sleep(WAIT_FOR_WRITE);
			goto loop;
		}

		if (UNIV_UNLIKELY(mode == BUF_EVICT_IF_IN_POOL)) {
evict_from_pool:
			ut_ad(!fix_block->page.oldest_modification());
			mutex_enter(&buf_pool.mutex);
			fix_block->unfix();

			if (!buf_LRU_free_page(&fix_block->page, true)) {
				ut_ad(0);
			}

			mutex_exit(&buf_pool.mutex);
			return(NULL);
		}

		break;
	default:
		ut_error;
		break;

	case BUF_BLOCK_ZIP_PAGE:
		if (UNIV_UNLIKELY(mode == BUF_EVICT_IF_IN_POOL)) {
			goto evict_from_pool;
		}

		if (mode == BUF_PEEK_IF_IN_POOL) {
			/* This mode is only used for dropping an
			adaptive hash index.  There cannot be an
			adaptive hash index for a compressed-only
			page, so do not bother decompressing the page. */
			fix_block->unfix();

			return(NULL);
		}

		buf_page_t* bpage = &block->page;

		/* Note: We have already buffer fixed this block. */
		if (bpage->buf_fix_count() > 1
		    || bpage->io_fix() != BUF_IO_NONE) {

			/* This condition often occurs when the buffer
			is not buffer-fixed, but I/O-fixed by
			buf_page_init_for_read(). */
			fix_block->unfix();

			/* The block is buffer-fixed or I/O-fixed.
			Try again later. */
			os_thread_sleep(WAIT_FOR_READ);

			goto loop;
		}

		/* Buffer-fix the block so that it cannot be evicted
		or relocated while we are attempting to allocate an
		uncompressed page. */

		block = buf_LRU_get_free_block(false);
		buf_block_init_low(block);

		mutex_enter(&buf_pool.mutex);
		hash_lock = buf_pool.page_hash.lock_get(fold);

		hash_lock->write_lock();

		/* Buffer-fixing prevents the page_hash from changing. */
		ut_ad(bpage == buf_pool.page_hash_get_low(page_id, fold));

		fix_block->unfix(); /* hash_lock protects us after this */

		if (bpage->buf_fix_count() || bpage->io_fix() != BUF_IO_NONE) {
			/* The block was buffer-fixed or I/O-fixed while
			buf_pool.mutex was not held by this thread.
			Free the block that was allocated and retry.
			This should be extremely unlikely, for example,
			if buf_page_get_zip() was invoked. */

			hash_lock->write_unlock();
			buf_LRU_block_free_non_file_page(block);
			mutex_exit(&buf_pool.mutex);

			/* Try again */
			goto loop;
		}

		fix_block = block;

		/* Move the compressed page from bpage to block,
		and uncompress it. */

		/* Note: this is the uncompressed block and it is not
		accessible by other threads yet because it is not in
		any list or hash table */
		buf_relocate(bpage, &block->page);

		/* Set after buf_relocate(). */
		block->page.set_buf_fix_count(1);

		block->lock_hash_val = lock_rec_hash(page_id.space(),
						     page_id.page_no());

		if (!block->page.oldest_modification()) {
			ut_d(UT_LIST_REMOVE(buf_pool.zip_clean, &block->page));
		} else {
			/* Relocate buf_pool.flush_list. */
			buf_flush_relocate_on_flush_list(bpage, &block->page);
		}

		/* Buffer-fix, I/O-fix, and X-latch the block
		for the duration of the decompression.
		Also add the block to the unzip_LRU list. */
		block->page.set_state(BUF_BLOCK_FILE_PAGE);

		/* Insert at the front of unzip_LRU list */
		buf_unzip_LRU_add_block(block, FALSE);

		block->page.set_io_fix(BUF_IO_READ);
		rw_lock_x_lock_inline(&block->lock, 0, file, line);

		MEM_UNDEFINED(bpage, sizeof *bpage);

		mutex_exit(&buf_pool.mutex);
		hash_lock->write_unlock();
		buf_pool.n_pend_unzip++;

		access_time = block->page.is_accessed();

		if (!access_time && !recv_no_ibuf_operations
		    && ibuf_page_exists(block->page.id(), zip_size)) {
			block->page.ibuf_exist = true;
		}

		buf_page_free_descriptor(bpage);

		/* Decompress the page while not holding
		buf_pool.mutex. */

		if (!buf_zip_decompress(block, false)) {
			rw_lock_x_unlock(&fix_block->lock);
			fix_block->page.io_unfix();
			fix_block->unfix();
			--buf_pool.n_pend_unzip;

			if (err) {
				*err = DB_PAGE_CORRUPTED;
			}
			return NULL;
		}

		rw_lock_x_unlock(&block->lock);
		fix_block->page.io_unfix();
		--buf_pool.n_pend_unzip;
		break;
	}

	ut_ad(block == fix_block);
	ut_ad(fix_block->page.buf_fix_count());

	ut_ad(fix_block->page.state() == BUF_BLOCK_FILE_PAGE);

#if defined UNIV_DEBUG || defined UNIV_IBUF_DEBUG

	if (mode != BUF_GET_IF_IN_POOL
	    && mode != BUF_GET_IF_IN_POOL_OR_WATCH) {
	} else if (!ibuf_debug) {
	} else if (fil_space_t* space =
		   fil_space_acquire_for_io(page_id.space())) {
		/* Try to evict the block from the buffer pool, to use the
		insert buffer (change buffer) as much as possible. */

		mutex_enter(&buf_pool.mutex);

		fix_block->unfix();

		/* Blocks cannot be relocated or enter or exit the
		buf_pool while we are holding the buf_pool.mutex. */

		if (buf_LRU_free_page(&fix_block->page, true)) {
			space->release_for_io();
			hash_lock = buf_pool.page_hash.lock_get(fold);
			hash_lock->write_lock();
			mutex_exit(&buf_pool.mutex);
			/* We may set the watch, as it would have
			been set if the page were not in the
			buffer pool in the first place. */
			block= reinterpret_cast<buf_block_t*>(
				mode == BUF_GET_IF_IN_POOL_OR_WATCH
				? buf_pool.watch_set(page_id, &hash_lock)
				: buf_pool.page_hash_get_low(page_id, fold));
			hash_lock->write_unlock();

			if (block != NULL) {
				/* Either the page has been read in or
				a watch was set on that in the window
				where we released the buf_pool.mutex
				and before we acquire the hash_lock
				above. Try again. */
				guess = block;

				goto loop;
			}

			return(NULL);
		}

		bool flushed = fix_block->page.ready_for_flush()
			&& buf_flush_page(&fix_block->page,
					  IORequest::SINGLE_PAGE, space, true);
		space->release_for_io();
		if (flushed) {
			guess = fix_block;
			goto loop;
		}

		fix_block->fix();

		/* Failed to evict the page; change it directly */

		mutex_exit(&buf_pool.mutex);
	}
#endif /* UNIV_DEBUG || UNIV_IBUF_DEBUG */

	ut_ad(fix_block->page.buf_fix_count());

#ifdef UNIV_DEBUG
	/* We have already buffer fixed the page, and we are committed to
	returning this page to the caller. Register for debugging.
	Avoid debug latching if page/block belongs to system temporary
	tablespace (Not much needed for table with single threaded access.). */
	if (!fsp_is_system_temporary(page_id.space())) {
		ibool   ret;
		ret = rw_lock_s_lock_nowait(
			fix_block->debug_latch, file, line);
		ut_a(ret);
	}
#endif /* UNIV_DEBUG */

	/* While tablespace is reinited the indexes are already freed but the
	blocks related to it still resides in buffer pool. Trying to remove
	such blocks from buffer pool would invoke removal of AHI entries
	associated with these blocks. Logic to remove AHI entry will try to
	load the block but block is already in free state. Handle the said case
	with mode = BUF_PEEK_IF_IN_POOL that is invoked from
	"btr_search_drop_page_hash_when_freed". */
	ut_ad(mode == BUF_GET_POSSIBLY_FREED
	      || mode == BUF_PEEK_IF_IN_POOL
	      || fix_block->page.status != buf_page_t::FREED);

	const bool not_first_access = fix_block->page.set_accessed();

	if (mode != BUF_PEEK_IF_IN_POOL) {
		buf_page_make_young_if_needed(&fix_block->page);
	}

#ifdef UNIV_DEBUG
	if (!(++buf_dbg_counter % 5771)) buf_pool.validate();
#endif /* UNIV_DEBUG */
	ut_ad(fix_block->page.state() == BUF_BLOCK_FILE_PAGE);

	/* We have to wait here because the IO_READ state was set
	under the protection of the hash_lock and not block->lock. */
	buf_wait_for_read(fix_block);

	if (fix_block->page.id() != page_id) {
		fix_block->unfix();

#ifdef UNIV_DEBUG
		if (!fsp_is_system_temporary(page_id.space())) {
			rw_lock_s_unlock(fix_block->debug_latch);
		}
#endif /* UNIV_DEBUG */

		if (err) {
			*err = DB_PAGE_CORRUPTED;
		}

		return NULL;
	}

	if (fix_block->page.status != buf_page_t::FREED
	    && allow_ibuf_merge
	    && fil_page_get_type(fix_block->frame) == FIL_PAGE_INDEX
	    && page_is_leaf(fix_block->frame)) {
		rw_lock_x_lock_inline(&fix_block->lock, 0, file, line);

		if (fix_block->page.ibuf_exist) {
			fix_block->page.ibuf_exist = false;
			ibuf_merge_or_delete_for_page(fix_block, page_id,
						      zip_size, true);
		}

		if (rw_latch == RW_X_LATCH) {
			mtr->memo_push(fix_block, MTR_MEMO_PAGE_X_FIX);
		} else {
			rw_lock_x_unlock(&fix_block->lock);
			goto get_latch;
		}
	} else {
get_latch:
		fix_block = buf_page_mtr_lock(fix_block, rw_latch, mtr,
					      file, line);
	}

	if (!not_first_access && mode != BUF_PEEK_IF_IN_POOL) {
		/* In the case of a first access, try to apply linear
		read-ahead */

		buf_read_ahead_linear(page_id, zip_size, ibuf_inside(mtr));
	}

	return(fix_block);
}

/** Get access to a database page. Buffered redo log may be applied.
@param[in]	page_id			page id
@param[in]	zip_size		ROW_FORMAT=COMPRESSED page size, or 0
@param[in]	rw_latch		RW_S_LATCH, RW_X_LATCH, RW_NO_LATCH
@param[in]	guess			guessed block or NULL
@param[in]	mode			BUF_GET, BUF_GET_IF_IN_POOL,
BUF_PEEK_IF_IN_POOL, BUF_GET_NO_LATCH, or BUF_GET_IF_IN_POOL_OR_WATCH
@param[in]	file			file name
@param[in]	line			line where called
@param[in]	mtr			mini-transaction
@param[out]	err			DB_SUCCESS or error code
@param[in]	allow_ibuf_merge	Allow change buffer merge while
reading the pages from file.
@return pointer to the block or NULL */
buf_block_t*
buf_page_get_gen(
	const page_id_t		page_id,
	ulint			zip_size,
	ulint			rw_latch,
	buf_block_t*		guess,
	ulint			mode,
	const char*		file,
	unsigned		line,
	mtr_t*			mtr,
	dberr_t*		err,
	bool			allow_ibuf_merge)
{
  if (buf_block_t *block= recv_sys.recover(page_id))
  {
    block->fix();
    ut_ad(rw_lock_s_lock_nowait(block->debug_latch, file, line));
    if (err)
      *err= DB_SUCCESS;
    const bool must_merge= allow_ibuf_merge &&
      ibuf_page_exists(page_id, block->zip_size());
    if (block->page.status == buf_page_t::FREED)
      ut_ad(mode == BUF_GET_POSSIBLY_FREED || mode == BUF_PEEK_IF_IN_POOL);
    else if (must_merge && fil_page_get_type(block->frame) == FIL_PAGE_INDEX &&
	     page_is_leaf(block->frame))
    {
      rw_lock_x_lock_inline(&block->lock, 0, file, line);
      block->page.ibuf_exist= false;
      ibuf_merge_or_delete_for_page(block, page_id, block->zip_size(), true);

      if (rw_latch == RW_X_LATCH)
      {
        mtr->memo_push(block, MTR_MEMO_PAGE_X_FIX);
	return block;
      }
      rw_lock_x_unlock(&block->lock);
    }
    block= buf_page_mtr_lock(block, rw_latch, mtr, file, line);
    return block;
  }

  return buf_page_get_low(page_id, zip_size, rw_latch,
                          guess, mode, file, line, mtr, err, allow_ibuf_merge);
}

/********************************************************************//**
This is the general function used to get optimistic access to a database
page.
@return TRUE if success */
ibool
buf_page_optimistic_get(
/*====================*/
	ulint		rw_latch,/*!< in: RW_S_LATCH, RW_X_LATCH */
	buf_block_t*	block,	/*!< in: guessed buffer block */
	ib_uint64_t	modify_clock,/*!< in: modify clock value */
	const char*	file,	/*!< in: file name */
	unsigned	line,	/*!< in: line where called */
	mtr_t*		mtr)	/*!< in: mini-transaction */
{
	ibool		success;

	ut_ad(block);
	ut_ad(mtr);
	ut_ad(mtr->is_active());
	ut_ad(rw_latch == RW_S_LATCH || rw_latch == RW_X_LATCH);

	if (UNIV_UNLIKELY(block->page.state() != BUF_BLOCK_FILE_PAGE
			  || block->page.io_fix() != BUF_IO_NONE)) {
		return FALSE;
	}

	page_hash_latch *hash_lock = buf_pool.hash_lock_get(block->page.id());
	hash_lock->read_lock();

	if (UNIV_UNLIKELY(block->page.state() != BUF_BLOCK_FILE_PAGE
			  || block->page.io_fix() != BUF_IO_NONE)) {
		hash_lock->read_unlock();
		return(FALSE);
	}

	buf_block_buf_fix_inc(block, file, line);
	hash_lock->read_unlock();

	block->page.set_accessed();

	buf_page_make_young_if_needed(&block->page);

	ut_ad(!ibuf_inside(mtr)
	      || ibuf_page(block->page.id(), block->zip_size(), NULL));

	mtr_memo_type_t	fix_type;

	if (rw_latch == RW_S_LATCH) {
		fix_type = MTR_MEMO_PAGE_S_FIX;
		success = rw_lock_s_lock_nowait(&block->lock, file, line);
	} else {
		fix_type = MTR_MEMO_PAGE_X_FIX;
		success = rw_lock_x_lock_func_nowait_inline(
			&block->lock, file, line);
	}

	if (!success) {
		buf_block_buf_fix_dec(block);
		return(FALSE);
	}

	if (modify_clock != block->modify_clock) {

		buf_block_dbg_add_level(block, SYNC_NO_ORDER_CHECK);

		if (rw_latch == RW_S_LATCH) {
			rw_lock_s_unlock(&block->lock);
		} else {
			rw_lock_x_unlock(&block->lock);
		}

		buf_block_buf_fix_dec(block);
		return(FALSE);
	}

	mtr_memo_push(mtr, block, fix_type);

#ifdef UNIV_DEBUG
	if (!(++buf_dbg_counter % 5771)) buf_pool.validate();
#endif /* UNIV_DEBUG */
	ut_ad(block->page.buf_fix_count());
	ut_ad(block->page.state() == BUF_BLOCK_FILE_PAGE);

	buf_pool.stat.n_page_gets++;

	return(TRUE);
}

/** Given a tablespace id and page number tries to get that page. If the
page is not in the buffer pool it is not loaded and NULL is returned.
Suitable for using when holding the lock_sys_t::mutex.
@param[in]	page_id	page id
@param[in]	file	file name
@param[in]	line	line where called
@param[in]	mtr	mini-transaction
@return pointer to a page or NULL */
buf_block_t*
buf_page_try_get_func(
	const page_id_t		page_id,
	const char*		file,
	unsigned		line,
	mtr_t*			mtr)
{
  ut_ad(mtr);
  ut_ad(mtr->is_active());

  page_hash_latch *hash_lock;
  buf_page_t *bpage= buf_pool.page_hash_get_locked<false>(page_id,
                                                          page_id.fold(),
                                                          &hash_lock);
  if (!bpage)
    return nullptr;
  if (bpage->state() != BUF_BLOCK_FILE_PAGE)
  {
    hash_lock->read_unlock();
    return nullptr;
  }

  buf_block_t *block= reinterpret_cast<buf_block_t*>(bpage);
  buf_block_buf_fix_inc(block, file, line);
  hash_lock->read_unlock();

  mtr_memo_type_t fix_type= MTR_MEMO_PAGE_S_FIX;
  if (!rw_lock_s_lock_nowait(&block->lock, file, line))
  {
    /* Let us try to get an X-latch. If the current thread
    is holding an X-latch on the page, we cannot get an S-latch. */
    fix_type= MTR_MEMO_PAGE_X_FIX;
    if (!rw_lock_x_lock_func_nowait_inline(&block->lock, file, line))
    {
      buf_block_buf_fix_dec(block);
      return nullptr;
    }
  }

  mtr_memo_push(mtr, block, fix_type);

#ifdef UNIV_DEBUG
  if (!(++buf_dbg_counter % 5771)) buf_pool.validate();
#endif /* UNIV_DEBUG */
  ut_ad(bpage->buf_fix_count());
  ut_ad(bpage->state() == BUF_BLOCK_FILE_PAGE);
  ut_ad(bpage->id() == page_id);
  buf_block_dbg_add_level(block, SYNC_NO_ORDER_CHECK);

  buf_pool.stat.n_page_gets++;
  return block;
}

/** Initialize the block.
@param page_id  page identifier
@param zip_size ROW_FORMAT=COMPRESSED page size, or 0
@param fix      initial buf_fix_count() */
void buf_block_t::initialise(const page_id_t page_id, ulint zip_size,
                             uint32_t fix)
{
  ut_ad(page.state() != BUF_BLOCK_FILE_PAGE);
  buf_block_init_low(this);
  lock_hash_val= lock_rec_hash(page_id.space(), page_id.page_no());
  page.init(page_id, fix);
  page_zip_set_size(&page.zip, zip_size);
}

/** Initialize a page in the buffer pool. The page is usually not read
from a file even if it cannot be found in the buffer buf_pool. This is one
of the functions which perform to a block a state transition NOT_USED =>
FILE_PAGE (the other is buf_page_get_gen).
@param[in,out]	space		space object
@param[in]	offset		offset of the tablespace
@param[in]	zip_size	ROW_FORMAT=COMPRESSED page size, or 0
@param[in,out]	mtr		mini-transaction
@return pointer to the block, page bufferfixed */
buf_block_t*
buf_page_create(fil_space_t *space, uint32_t offset,
                ulint zip_size, mtr_t *mtr)
{
  page_id_t page_id(space->id, offset);
  ut_ad(mtr->is_active());
  ut_ad(page_id.space() != 0 || !zip_size);

  space->free_page(offset, false);
  buf_block_t *free_block= buf_LRU_get_free_block(false);
  free_block->initialise(page_id, zip_size, 1);

  const ulint fold= page_id.fold();

  mutex_enter(&buf_pool.mutex);

  buf_block_t *block= reinterpret_cast<buf_block_t*>
    (buf_pool.page_hash_get_low(page_id, fold));

  if (block && block->page.in_file() &&
      !buf_pool.watch_is_sentinel(block->page))
  {
    /* Page can be found in buf_pool */
    buf_LRU_block_free_non_file_page(free_block);
    mutex_exit(&buf_pool.mutex);

#ifdef BTR_CUR_HASH_ADAPT
    if (block->page.state() == BUF_BLOCK_FILE_PAGE &&
        UNIV_LIKELY_NULL(block->index))
      btr_search_drop_page_hash_index(block);
#endif /* BTR_CUR_HASH_ADAPT */
    if (!recv_recovery_is_on())
      /* FIXME: Remove the redundant lookup and avoid
      the unnecessary invocation of buf_zip_decompress().
      We may have to convert buf_page_t to buf_block_t,
      but we are going to initialize the page. */
      return buf_page_get_gen(page_id, zip_size, RW_NO_LATCH,
                              block, BUF_GET_POSSIBLY_FREED,
                              __FILE__, __LINE__, mtr);
    mutex_exit(&recv_sys.mutex);
    block= buf_page_get_with_no_latch(page_id, zip_size, mtr);
    mutex_enter(&recv_sys.mutex);
    return block;
  }

  /* If we get here, the page was not in buf_pool: init it there */

  DBUG_PRINT("ib_buf", ("create page %u:%u",
                        page_id.space(), page_id.page_no()));

  block= free_block;

  /* Duplicate buf_block_buf_fix_inc_func() */
  ut_ad(block->page.buf_fix_count() == 1);
  ut_ad(fsp_is_system_temporary(page_id.space()) ||
        rw_lock_s_lock_nowait(block->debug_latch, __FILE__, __LINE__));

  /* The block must be put to the LRU list */
  buf_LRU_add_block(&block->page, false);
  page_hash_latch *hash_lock= buf_pool.page_hash.lock_get(fold);
  hash_lock->write_lock();
  block->page.set_state(BUF_BLOCK_FILE_PAGE);
  ut_d(block->page.in_page_hash= true);
  HASH_INSERT(buf_page_t, hash, &buf_pool.page_hash, fold, &block->page);

  if (UNIV_UNLIKELY(zip_size))
  {
    /* Prevent race conditions during buf_buddy_alloc(), which may
    release and reacquire buf_pool.mutex, by IO-fixing and X-latching
    the block. */
    block->page.set_io_fix(BUF_IO_READ);
    rw_lock_x_lock(&block->lock);
    hash_lock->write_unlock();

    /* buf_pool.mutex may be released and reacquired by
    buf_buddy_alloc(). We must defer this operation until
    after the block descriptor has been added to
    buf_pool.LRU and buf_pool.page_hash. */
    block->page.zip.data= buf_buddy_alloc(zip_size);

    /* To maintain the invariant block->in_unzip_LRU_list ==
    block->page.belongs_to_unzip_LRU() we have to add this
    block to unzip_LRU after block->page.zip.data is set. */
    ut_ad(block->page.belongs_to_unzip_LRU());
    buf_unzip_LRU_add_block(block, FALSE);

    block->page.set_io_fix(BUF_IO_NONE);
    rw_lock_x_unlock(&block->lock);
  }
  else
    hash_lock->write_unlock();

  mutex_exit(&buf_pool.mutex);

  mtr->memo_push(block, MTR_MEMO_BUF_FIX);
  block->page.set_accessed();
  buf_pool.stat.n_pages_created++;

  /* Delete possible entries for the page from the insert buffer:
  such can exist if the page belonged to an index which was dropped */
  if (!recv_recovery_is_on())
    ibuf_merge_or_delete_for_page(nullptr, page_id, zip_size, true);

  static_assert(FIL_PAGE_PREV + 4 == FIL_PAGE_NEXT, "adjacent");
  memset_aligned<8>(block->frame + FIL_PAGE_PREV, 0xff, 8);
  mach_write_to_2(block->frame + FIL_PAGE_TYPE, FIL_PAGE_TYPE_ALLOCATED);

  /* FIL_PAGE_FILE_FLUSH_LSN_OR_KEY_VERSION is only used on the
  following pages:
  (1) The first page of the InnoDB system tablespace (page 0:0)
  (2) FIL_RTREE_SPLIT_SEQ_NUM on R-tree pages
  (3) key_version on encrypted pages (not page 0:0) */

  memset(block->frame + FIL_PAGE_FILE_FLUSH_LSN_OR_KEY_VERSION, 0, 8);
  memset_aligned<8>(block->frame + FIL_PAGE_LSN, 0, 8);

#ifdef UNIV_DEBUG
  if (!(++buf_dbg_counter % 5771)) buf_pool.validate();
#endif /* UNIV_DEBUG */
  return block;
}

/** Monitor the buffer page read/write activity, and increment corresponding
counter value in MONITOR_MODULE_BUF_PAGE.
@param bpage   buffer page whose read or write was completed
@param io_type BUF_IO_READ or BUF_IO_WRITE */
ATTRIBUTE_COLD __attribute__((nonnull))
void buf_page_monitor(const buf_page_t *bpage, buf_io_fix io_type)
{
	const byte*	frame;
	monitor_id_t	counter;

	ut_ad(io_type == BUF_IO_READ || io_type == BUF_IO_WRITE);

	frame = bpage->zip.data
		? bpage->zip.data
		: ((buf_block_t*) bpage)->frame;

	switch (fil_page_get_type(frame)) {
		ulint	level;
	case FIL_PAGE_TYPE_INSTANT:
	case FIL_PAGE_INDEX:
	case FIL_PAGE_RTREE:
		level = btr_page_get_level(frame);

		/* Check if it is an index page for insert buffer */
		if (fil_page_get_type(frame) == FIL_PAGE_INDEX
		    && btr_page_get_index_id(frame)
		    == (index_id_t)(DICT_IBUF_ID_MIN + IBUF_SPACE_ID)) {
			if (level == 0) {
				counter = MONITOR_RW_COUNTER(
					io_type, MONITOR_INDEX_IBUF_LEAF_PAGE);
			} else {
				counter = MONITOR_RW_COUNTER(
					io_type,
					MONITOR_INDEX_IBUF_NON_LEAF_PAGE);
			}
		} else {
			if (level == 0) {
				counter = MONITOR_RW_COUNTER(
					io_type, MONITOR_INDEX_LEAF_PAGE);
			} else {
				counter = MONITOR_RW_COUNTER(
					io_type, MONITOR_INDEX_NON_LEAF_PAGE);
			}
		}
		break;

	case FIL_PAGE_UNDO_LOG:
		counter = MONITOR_RW_COUNTER(io_type, MONITOR_UNDO_LOG_PAGE);
		break;

	case FIL_PAGE_INODE:
		counter = MONITOR_RW_COUNTER(io_type, MONITOR_INODE_PAGE);
		break;

	case FIL_PAGE_IBUF_FREE_LIST:
		counter = MONITOR_RW_COUNTER(io_type,
					     MONITOR_IBUF_FREELIST_PAGE);
		break;

	case FIL_PAGE_IBUF_BITMAP:
		counter = MONITOR_RW_COUNTER(io_type,
					     MONITOR_IBUF_BITMAP_PAGE);
		break;

	case FIL_PAGE_TYPE_SYS:
		counter = MONITOR_RW_COUNTER(io_type, MONITOR_SYSTEM_PAGE);
		break;

	case FIL_PAGE_TYPE_TRX_SYS:
		counter = MONITOR_RW_COUNTER(io_type, MONITOR_TRX_SYSTEM_PAGE);
		break;

	case FIL_PAGE_TYPE_FSP_HDR:
		counter = MONITOR_RW_COUNTER(io_type, MONITOR_FSP_HDR_PAGE);
		break;

	case FIL_PAGE_TYPE_XDES:
		counter = MONITOR_RW_COUNTER(io_type, MONITOR_XDES_PAGE);
		break;

	case FIL_PAGE_TYPE_BLOB:
		counter = MONITOR_RW_COUNTER(io_type, MONITOR_BLOB_PAGE);
		break;

	case FIL_PAGE_TYPE_ZBLOB:
		counter = MONITOR_RW_COUNTER(io_type, MONITOR_ZBLOB_PAGE);
		break;

	case FIL_PAGE_TYPE_ZBLOB2:
		counter = MONITOR_RW_COUNTER(io_type, MONITOR_ZBLOB2_PAGE);
		break;

	default:
		counter = MONITOR_RW_COUNTER(io_type, MONITOR_OTHER_PAGE);
	}

	MONITOR_INC_NOCHECK(counter);
}

/** Mark a table corrupted.
@param[in]	bpage	corrupted page
@param[in]	space	tablespace of the corrupted page */
ATTRIBUTE_COLD
static void buf_mark_space_corrupt(buf_page_t* bpage, const fil_space_t& space)
{
	/* If block is not encrypted find the table with specified
	space id, and mark it corrupted. Encrypted tables
	are marked unusable later e.g. in ::open(). */
	if (!space.crypt_data
	    || space.crypt_data->type == CRYPT_SCHEME_UNENCRYPTED) {
		dict_set_corrupted_by_space(&space);
	} else {
		dict_set_encrypted_by_space(&space);
	}
}

/** Release and evict a corrupted page.
@param bpage    page that was being read */
void buf_pool_t::corrupted_evict(buf_page_t *bpage)
{
  const page_id_t id(bpage->id());
  page_hash_latch *hash_lock= hash_lock_get(id);

  mutex_enter(&mutex);
  hash_lock->write_lock();

  ut_ad(bpage->io_fix() == BUF_IO_READ);
  ut_ad(!bpage->oldest_modification());
  bpage->set_corrupt_id();

  if (bpage->state() == BUF_BLOCK_FILE_PAGE)
    rw_lock_x_unlock_gen(&reinterpret_cast<buf_block_t*>(bpage)->lock,
                         BUF_IO_READ);

  bpage->io_unfix();

  /* remove from LRU and page_hash */
  buf_LRU_free_one_page(bpage, id, hash_lock);
  mutex_exit(&mutex);

  ut_d(auto n=) n_pend_reads--;
  ut_ad(n > 0);
}

/** Mark a table corrupted.
@param[in]	bpage	Corrupted page
@param[in]	node	data file
Also remove the bpage from LRU list. */
static void buf_corrupt_page_release(buf_page_t *bpage, const fil_node_t &node)
{
  ut_ad(bpage->id().space() == node.space->id);
  buf_pool.corrupted_evict(bpage);

  if (!srv_force_recovery)
    buf_mark_space_corrupt(bpage, *node.space);
}

/** Check if the encrypted page is corrupted for the full crc32 format.
@param[in]	space_id	page belongs to space id
@param[in]	d		page
@param[in]	is_compressed	compressed page
@return true if page is corrupted or false if it isn't */
static bool buf_page_full_crc32_is_corrupted(ulint space_id, const byte* d,
                                             bool is_compressed)
{
  if (space_id != mach_read_from_4(d + FIL_PAGE_SPACE_ID))
    return true;

  static_assert(FIL_PAGE_LSN % 4 == 0, "alignment");
  static_assert(FIL_PAGE_FCRC32_END_LSN % 4 == 0, "alignment");

  return !is_compressed &&
    memcmp_aligned<4>(FIL_PAGE_LSN + 4 + d,
                      d + srv_page_size - FIL_PAGE_FCRC32_END_LSN, 4);
}

/** Check if page is maybe compressed, encrypted or both when we encounter
corrupted page. Note that we can't be 100% sure if page is corrupted
or decrypt/decompress just failed.
@param[in,out]	bpage		page
@param[in]	node		data file
@return	whether the operation succeeded
@retval	DB_SUCCESS		if page has been read and is not corrupted
@retval	DB_PAGE_CORRUPTED	if page based on checksum check is corrupted
@retval	DB_DECRYPTION_FAILED	if page post encryption checksum matches but
after decryption normal page checksum does not match.
@retval	DB_TABLESPACE_DELETED	if accessed tablespace is not found */
static dberr_t buf_page_check_corrupt(buf_page_t *bpage,
                                      const fil_node_t &node)
{
	ut_ad(node.space->pending_io());

	byte* dst_frame = (bpage->zip.data) ? bpage->zip.data :
		((buf_block_t*) bpage)->frame;
	dberr_t err = DB_SUCCESS;
	uint key_version = buf_page_get_key_version(dst_frame,
						    node.space->flags);

	/* In buf_decrypt_after_read we have either decrypted the page if
	page post encryption checksum matches and used key_id is found
	from the encryption plugin. If checksum did not match page was
	not decrypted and it could be either encrypted and corrupted
	or corrupted or good page. If we decrypted, there page could
	still be corrupted if used key does not match. */
	const bool seems_encrypted = !node.space->full_crc32() && key_version
		&& node.space->crypt_data
		&& node.space->crypt_data->type != CRYPT_SCHEME_UNENCRYPTED;
	ut_ad(node.space->purpose != FIL_TYPE_TEMPORARY ||
	      node.space->full_crc32());

	/* If traditional checksums match, we assume that page is
	not anymore encrypted. */
	if (node.space->full_crc32()
	    && !buf_is_zeroes(span<const byte>(dst_frame,
					       node.space->physical_size()))
	    && (key_version || node.space->is_compressed()
		|| node.space->purpose == FIL_TYPE_TEMPORARY)) {
		if (buf_page_full_crc32_is_corrupted(
			    bpage->id().space(), dst_frame,
			    node.space->is_compressed())) {
			err = DB_PAGE_CORRUPTED;
		}
	} else if (buf_page_is_corrupted(true, dst_frame, node.space->flags)) {
		err = DB_PAGE_CORRUPTED;
	}

	if (seems_encrypted && err == DB_PAGE_CORRUPTED
	    && bpage->id().page_no() != 0) {
		err = DB_DECRYPTION_FAILED;

		ib::error()
			<< "The page " << bpage->id()
			<< " in file '" << node.name
			<< "' cannot be decrypted.";

		ib::info()
			<< "However key management plugin or used key_version "
			<< key_version
			<< " is not found or"
			" used encryption algorithm or method does not match.";

		if (bpage->id().space() != TRX_SYS_SPACE) {
			ib::info()
				<< "Marking tablespace as missing."
				" You may drop this table or"
				" install correct key management plugin"
				" and key file.";
		}
	}

	return (err);
}

/** Complete a read request of a file page to buf_pool.
@param bpage    recently read page
@param node     data file
@return whether the operation succeeded
@retval DB_SUCCESS              always when writing, or if a read page was OK
@retval DB_PAGE_CORRUPTED       if the checksum fails on a page read
@retval DB_DECRYPTION_FAILED    if the page cannot be decrypted */
dberr_t buf_page_read_complete(buf_page_t *bpage, const fil_node_t &node)
{
  const page_id_t id(bpage->id());
  ut_ad(bpage->in_file());
  ut_ad(id.space() || !buf_dblwr_page_inside(id.page_no()));
  ut_ad(id.space() == node.space->id);
  ut_ad(bpage->zip_size() == node.space->zip_size());

  /* We do not need protect io_fix here by mutex to read it because
  this and buf_page_write_complete() are the only functions where we can
  change the value from BUF_IO_READ or BUF_IO_WRITE to some other
  value, and our code ensures that this is the only thread that handles
  the i/o for this block. */

  ut_ad(bpage->io_fix() == BUF_IO_READ);
  ut_ad(!!bpage->zip.ssize == !!bpage->zip.data);
  ut_ad(bpage->state() == BUF_BLOCK_FILE_PAGE || bpage->zip.data);

  const byte *frame= bpage->zip.data
    ? bpage->zip.data
    : reinterpret_cast<buf_block_t*>(bpage)->frame;
  ut_ad(frame);

  dberr_t err;
  if (!buf_page_decrypt_after_read(bpage, node))
  {
    err= DB_DECRYPTION_FAILED;
    goto database_corrupted;
  }

  if (bpage->zip.data && bpage->state() == BUF_BLOCK_FILE_PAGE)
  {
    buf_pool.n_pend_unzip++;
    auto ok= buf_zip_decompress(reinterpret_cast<buf_block_t*>(bpage), FALSE);
    buf_pool.n_pend_unzip--;

    if (!ok)
    {
      ib::info() << "Page " << id << " zip_decompress failure.";
      err= DB_PAGE_CORRUPTED;
      goto database_corrupted;
    }
  }

  {
    const page_id_t read_id(mach_read_from_4(frame + FIL_PAGE_SPACE_ID),
                            mach_read_from_4(frame + FIL_PAGE_OFFSET));

    if (read_id == id);
    else if (read_id == page_id_t(0, 0))
      /* This is likely an uninitialized page. */;
    else if (!node.space->full_crc32() &&
             page_id_t(0, read_id.page_no()) == id)
      /* FIL_PAGE_SPACE_ID was written as garbage in the system tablespace
      before MySQL 4.1.1, which introduced innodb_file_per_table. */;
    else if (node.space->full_crc32() &&
             *reinterpret_cast<const uint32_t*>
             (&frame[FIL_PAGE_FCRC32_KEY_VERSION]) &&
             node.space->crypt_data &&
             node.space->crypt_data->type != CRYPT_SCHEME_UNENCRYPTED)
    {
      ib::error() << "Cannot decrypt " << id;
      err= DB_DECRYPTION_FAILED;
      goto release_page;
    }
    else
      ib::error() << "Space id and page no stored in the page, read in are "
                  << read_id << ", should be " << id;
  }

  err= buf_page_check_corrupt(bpage, node);
  if (err != DB_SUCCESS)
  {
database_corrupted:
    /* Not a real corruption if it was triggered by error injection */
    DBUG_EXECUTE_IF("buf_page_import_corrupt_failure",
                    if (!is_predefined_tablespace(id.space()))
                    {
                      buf_corrupt_page_release(bpage, node);
                      ib::info() << "Simulated IMPORT corruption";
                      return err;
                    }
                    err= DB_SUCCESS;
                    goto page_not_corrupt;);

    if (bpage->zip.data && bpage->state() == BUF_BLOCK_FILE_PAGE)
      memset(reinterpret_cast<buf_block_t*>(bpage)->frame, 0, srv_page_size);

    if (err == DB_PAGE_CORRUPTED)
    {
      ib::error() << "Database page corruption on disk"
                     " or a failed read of file '"
                  << node.name << "' page " << id
                  << ". You may have to recover from a backup.";

      buf_page_print(frame, bpage->zip_size());

      ib::info() << " You can use CHECK TABLE to scan"
                    " your table for corruption. "
                 << FORCE_RECOVERY_MSG;
    }

    if (!srv_force_recovery)
    {
      /* If the corruption is in the system tablespace, we will
      intentionally crash the server. */
      if (id.space() == TRX_SYS_SPACE)
        ib::fatal() << "Aborting because of a corrupt database page.";
      buf_corrupt_page_release(bpage, node);
      return err;
    }
  }

  DBUG_EXECUTE_IF("buf_page_import_corrupt_failure",
                  page_not_corrupt: bpage= bpage; );

  if (err == DB_PAGE_CORRUPTED || err == DB_DECRYPTION_FAILED)
  {
release_page:
    buf_corrupt_page_release(bpage, node);
    if (recv_recovery_is_on())
      recv_sys.free_corrupted_page(id);
    return err;
  }

  if (recv_recovery_is_on())
    recv_recover_page(node.space, bpage);

  if (bpage->state() == BUF_BLOCK_FILE_PAGE && !recv_no_ibuf_operations &&
      (!id.space() || !is_predefined_tablespace(id.space())) &&
      fil_page_get_type(frame) == FIL_PAGE_INDEX &&
      page_is_leaf(frame) && ibuf_page_exists(id, bpage->zip_size()))
    bpage->ibuf_exist= true;

  if (UNIV_UNLIKELY(MONITOR_IS_ON(MONITOR_MODULE_BUF_PAGE)))
    buf_page_monitor(bpage, BUF_IO_READ);
  DBUG_PRINT("ib_buf", ("read page %u:%u",
                        id.space(), id.page_no()));

  /* Because this thread which does the unlocking might not be the same that
  did the locking, we use a pass value != 0 in unlock, which simply
  removes the newest lock debug record, without checking the thread id. */
  if (bpage->state() == BUF_BLOCK_FILE_PAGE)
    rw_lock_x_unlock_gen(&((buf_block_t*) bpage)->lock, BUF_IO_READ);
  bpage->io_unfix();

  ut_d(auto n=) buf_pool.n_pend_reads--;
  ut_ad(n > 0);
  buf_pool.stat.n_pages_read++;

  return DB_SUCCESS;
}

#ifdef UNIV_DEBUG
/** Check that all blocks are in a replaceable state.
@return address of a non-free block
@retval nullptr if all freed */
void buf_pool_t::assert_all_freed()
{
  mutex_enter(&mutex);
  const chunk_t *chunk= chunks;
  for (auto i= n_chunks; i--; chunk++)
    if (const buf_block_t* block= chunk->not_freed())
      ib::fatal() << "Page " << block->page.id() << " still fixed or dirty";
  mutex_exit(&mutex);
}
#endif /* UNIV_DEBUG */

/** Refresh the statistics used to print per-second averages. */
void buf_refresh_io_stats()
{
	buf_pool.last_printout_time = time(NULL);
	buf_pool.old_stat = buf_pool.stat;
}

/** Invalidate all pages in the buffer pool.
All pages must be in a replaceable state (not modified or latched). */
void buf_pool_invalidate()
{
	mutex_enter(&buf_pool.mutex);
	ut_ad(!buf_pool.init_flush[IORequest::LRU]);
	ut_ad(!buf_pool.init_flush[IORequest::FLUSH_LIST]);
	ut_ad(!buf_pool.init_flush[IORequest::SINGLE_PAGE]);
	ut_ad(!buf_pool.n_flush[IORequest::SINGLE_PAGE]);

	if (buf_pool.n_flush[IORequest::LRU]) {
		mutex_exit(&buf_pool.mutex);
		buf_flush_wait_batch_end(true);
		mutex_enter(&buf_pool.mutex);
	}

	if (buf_pool.n_flush[IORequest::FLUSH_LIST]) {
		mutex_exit(&buf_pool.mutex);
		buf_flush_wait_batch_end(false);
		mutex_enter(&buf_pool.mutex);
	}

	/* It is possible that a write batch that has been posted
	earlier is still not complete. For buffer pool invalidation to
	proceed we must ensure there is NO write activity happening. */

	ut_d(mutex_exit(&buf_pool.mutex));
	ut_d(buf_pool.assert_all_freed());
	ut_d(mutex_enter(&buf_pool.mutex));

	while (buf_LRU_scan_and_free_block(true));

	ut_ad(UT_LIST_GET_LEN(buf_pool.LRU) == 0);
	ut_ad(UT_LIST_GET_LEN(buf_pool.unzip_LRU) == 0);

	buf_pool.freed_page_clock = 0;
	buf_pool.LRU_old = NULL;
	buf_pool.LRU_old_len = 0;

	memset(&buf_pool.stat, 0x00, sizeof(buf_pool.stat));
	buf_refresh_io_stats();
	mutex_exit(&buf_pool.mutex);
}

#ifdef UNIV_DEBUG
/** Validate the buffer pool. */
void buf_pool_t::validate()
{
	ulint		n_lru		= 0;
	ulint		n_flushing	= 0;
	ulint		n_free		= 0;
	ulint		n_zip		= 0;

	mutex_enter(&mutex);

	chunk_t* chunk = chunks;

	/* Check the uncompressed blocks. */

	for (auto i = n_chunks; i--; chunk++) {

		ulint		j;
		buf_block_t*	block = chunk->blocks;

		for (j = chunk->size; j--; block++) {
			switch (block->page.state()) {
			case BUF_BLOCK_ZIP_PAGE:
				/* These should only occur on
				zip_clean, zip_free[], or flush_list. */
				ut_error;
				break;

			case BUF_BLOCK_NOT_USED:
				n_free++;
				break;

			case BUF_BLOCK_MEMORY:
			case BUF_BLOCK_REMOVE_HASH:
				/* do nothing */
				break;

			case BUF_BLOCK_FILE_PAGE:
				const page_id_t id = block->page.id();
				ut_ad(page_hash_get_low(id, id.fold())
				      == &block->page);
				n_lru++;
				break;

			}
		}
	}

	/* Check clean compressed-only blocks. */

	for (buf_page_t* b = UT_LIST_GET_FIRST(zip_clean); b;
	     b = UT_LIST_GET_NEXT(list, b)) {
		ut_ad(b->state() == BUF_BLOCK_ZIP_PAGE);
		ut_ad(!b->oldest_modification());
		switch (b->io_fix()) {
		case BUF_IO_NONE:
		case BUF_IO_PIN:
			/* All clean blocks should be I/O-unfixed. */
			break;
		case BUF_IO_READ:
			/* In buf_LRU_free_page(), we temporarily set
			b->io_fix = BUF_IO_READ for a newly allocated
			control block in order to prevent
			buf_page_get_gen() from decompressing the block. */
			break;
		default:
			ut_error;
			break;
		}

		const page_id_t id = b->id();
		ut_ad(page_hash_get_low(id, id.fold()) == b);
		n_lru++;
		n_zip++;
	}

	/* Check dirty blocks. */

	mutex_enter(&flush_list_mutex);
	for (buf_page_t* b = UT_LIST_GET_FIRST(flush_list); b;
	     b = UT_LIST_GET_NEXT(list, b)) {
		ut_ad(b->oldest_modification());
		n_flushing++;

		switch (b->state()) {
		case BUF_BLOCK_ZIP_PAGE:
			n_lru++;
			n_zip++;
			break;
		case BUF_BLOCK_FILE_PAGE:
			/* uncompressed page */
			break;
		case BUF_BLOCK_NOT_USED:
		case BUF_BLOCK_MEMORY:
		case BUF_BLOCK_REMOVE_HASH:
			ut_error;
			break;
		}
		const page_id_t id = b->id();
		ut_ad(page_hash_get_low(id, id.fold()) == b);
	}

	ut_ad(UT_LIST_GET_LEN(flush_list) == n_flushing);

	mutex_exit(&flush_list_mutex);

	if (curr_size == old_size
	    && n_lru + n_free > curr_size + n_zip) {

		ib::fatal() << "n_LRU " << n_lru << ", n_free " << n_free
			<< ", pool " << curr_size
			<< " zip " << n_zip << ". Aborting...";
	}

	ut_ad(UT_LIST_GET_LEN(LRU) == n_lru);

	if (curr_size == old_size
	    && UT_LIST_GET_LEN(free) != n_free) {

		ib::fatal() << "Free list len "
			<< UT_LIST_GET_LEN(free)
			<< ", free blocks " << n_free << ". Aborting...";
	}

	mutex_exit(&mutex);

	ut_d(buf_LRU_validate());
	ut_d(buf_flush_validate());
}
#endif /* UNIV_DEBUG */

#if defined UNIV_DEBUG_PRINT || defined UNIV_DEBUG
/** Write information of the buf_pool to the error log. */
void buf_pool_t::print()
{
	index_id_t*	index_ids;
	ulint*		counts;
	ulint		size;
	ulint		i;
	ulint		j;
	index_id_t	id;
	ulint		n_found;
	chunk_t*	chunk;
	dict_index_t*	index;

	size = curr_size;

	index_ids = static_cast<index_id_t*>(
		ut_malloc_nokey(size * sizeof *index_ids));

	counts = static_cast<ulint*>(ut_malloc_nokey(sizeof(ulint) * size));

	mutex_enter(&mutex);
	mutex_enter(&flush_list_mutex);

	ib::info()
		<< "[buffer pool: size=" << curr_size
		<< ", database pages=" << UT_LIST_GET_LEN(LRU)
		<< ", free pages=" << UT_LIST_GET_LEN(free)
		<< ", modified database pages="
		<< UT_LIST_GET_LEN(flush_list)
		<< ", n pending decompressions=" << n_pend_unzip
		<< ", n pending reads=" << n_pend_reads
		<< ", n pending flush LRU=" << n_flush[IORequest::LRU]
		<< " list=" << n_flush[IORequest::FLUSH_LIST]
		<< " single page=" << n_flush[IORequest::SINGLE_PAGE]
		<< ", pages made young=" << stat.n_pages_made_young
		<< ", not young=" << stat.n_pages_not_made_young
		<< ", pages read=" << stat.n_pages_read
		<< ", created=" << stat.n_pages_created
		<< ", written=" << stat.n_pages_written << "]";

	mutex_exit(&flush_list_mutex);

	/* Count the number of blocks belonging to each index in the buffer */

	n_found = 0;

	chunk = chunks;

	for (i = n_chunks; i--; chunk++) {
		buf_block_t*	block		= chunk->blocks;
		ulint		n_blocks	= chunk->size;

		for (; n_blocks--; block++) {
			const buf_frame_t* frame = block->frame;

			if (fil_page_index_page_check(frame)) {

				id = btr_page_get_index_id(frame);

				/* Look for the id in the index_ids array */
				j = 0;

				while (j < n_found) {

					if (index_ids[j] == id) {
						counts[j]++;

						break;
					}
					j++;
				}

				if (j == n_found) {
					n_found++;
					index_ids[j] = id;
					counts[j] = 1;
				}
			}
		}
	}

	mutex_exit(&mutex);

	for (i = 0; i < n_found; i++) {
		index = dict_index_get_if_in_cache(index_ids[i]);

		if (!index) {
			ib::info() << "Block count for index "
				<< index_ids[i] << " in buffer is about "
				<< counts[i];
		} else {
			ib::info() << "Block count for index " << index_ids[i]
				<< " in buffer is about " << counts[i]
				<< ", index " << index->name
				<< " of table " << index->table->name;
		}
	}

	ut_free(index_ids);
	ut_free(counts);

	validate();
}
#endif /* UNIV_DEBUG_PRINT || UNIV_DEBUG */

#ifdef UNIV_DEBUG
/** @return the number of latched pages in the buffer pool */
ulint buf_get_latched_pages_number()
{
	buf_page_t*	b;
	ulint		i;
	ulint		fixed_pages_number = 0;

	mutex_enter(&buf_pool.mutex);

	auto chunk = buf_pool.chunks;

	for (i = buf_pool.n_chunks; i--; chunk++) {
		buf_block_t* block= chunk->blocks;

		for (auto j= chunk->size; j--; block++) {
			if (block->page.state() == BUF_BLOCK_FILE_PAGE
			    && (block->page.buf_fix_count()
				|| block->page.io_fix() != BUF_IO_NONE)) {

				fixed_pages_number++;
			}
		}
	}

	/* Traverse the lists of clean and dirty compressed-only blocks. */

	for (b = UT_LIST_GET_FIRST(buf_pool.zip_clean); b;
	     b = UT_LIST_GET_NEXT(list, b)) {
		ut_a(b->state() == BUF_BLOCK_ZIP_PAGE);
		ut_a(!b->oldest_modification());
		ut_a(b->io_fix() != BUF_IO_WRITE);

		if (b->buf_fix_count() || b->io_fix() != BUF_IO_NONE) {
			fixed_pages_number++;
		}
	}

	mutex_enter(&buf_pool.flush_list_mutex);
	for (b = UT_LIST_GET_FIRST(buf_pool.flush_list); b;
	     b = UT_LIST_GET_NEXT(list, b)) {
		ut_ad(b->oldest_modification());

		switch (b->state()) {
		case BUF_BLOCK_ZIP_PAGE:
			if (b->buf_fix_count() || b->io_fix() != BUF_IO_NONE) {
				fixed_pages_number++;
			}
			continue;
		case BUF_BLOCK_FILE_PAGE:
			/* uncompressed page */
			continue;
		case BUF_BLOCK_NOT_USED:
		case BUF_BLOCK_MEMORY:
		case BUF_BLOCK_REMOVE_HASH:
			break;
		}
		ut_error;
	}

	mutex_exit(&buf_pool.flush_list_mutex);
	mutex_exit(&buf_pool.mutex);

	return(fixed_pages_number);
}
#endif /* UNIV_DEBUG */

/** Collect buffer pool metadata.
@param[out]	pool_info	buffer pool metadata */
void buf_stats_get_pool_info(buf_pool_info_t *pool_info)
{
	time_t			current_time;
	double			time_elapsed;

	mutex_enter(&buf_pool.mutex);
	mutex_enter(&buf_pool.flush_list_mutex);

	pool_info->pool_size = buf_pool.curr_size;

	pool_info->lru_len = UT_LIST_GET_LEN(buf_pool.LRU);

	pool_info->old_lru_len = buf_pool.LRU_old_len;

	pool_info->free_list_len = UT_LIST_GET_LEN(buf_pool.free);

	pool_info->flush_list_len = UT_LIST_GET_LEN(buf_pool.flush_list);

	pool_info->n_pend_unzip = UT_LIST_GET_LEN(buf_pool.unzip_LRU);

	pool_info->n_pend_reads = buf_pool.n_pend_reads;

	pool_info->n_pending_flush_lru =
		(buf_pool.n_flush[IORequest::LRU]
		 + buf_pool.init_flush[IORequest::LRU]);

	pool_info->n_pending_flush_list =
		 (buf_pool.n_flush[IORequest::FLUSH_LIST]
		  + buf_pool.init_flush[IORequest::FLUSH_LIST]);

	pool_info->n_pending_flush_single_page =
		 (buf_pool.n_flush[IORequest::SINGLE_PAGE]
		  + buf_pool.init_flush[IORequest::SINGLE_PAGE]);

	mutex_exit(&buf_pool.flush_list_mutex);

	current_time = time(NULL);
	time_elapsed = 0.001 + difftime(current_time,
					buf_pool.last_printout_time);

	pool_info->n_pages_made_young = buf_pool.stat.n_pages_made_young;

	pool_info->n_pages_not_made_young =
		buf_pool.stat.n_pages_not_made_young;

	pool_info->n_pages_read = buf_pool.stat.n_pages_read;

	pool_info->n_pages_created = buf_pool.stat.n_pages_created;

	pool_info->n_pages_written = buf_pool.stat.n_pages_written;

	pool_info->n_page_gets = buf_pool.stat.n_page_gets;

	pool_info->n_ra_pages_read_rnd = buf_pool.stat.n_ra_pages_read_rnd;
	pool_info->n_ra_pages_read = buf_pool.stat.n_ra_pages_read;

	pool_info->n_ra_pages_evicted = buf_pool.stat.n_ra_pages_evicted;

	pool_info->page_made_young_rate =
	static_cast<double>(buf_pool.stat.n_pages_made_young
			    - buf_pool.old_stat.n_pages_made_young)
	/ time_elapsed;

	pool_info->page_not_made_young_rate =
	static_cast<double>(buf_pool.stat.n_pages_not_made_young
			    - buf_pool.old_stat.n_pages_not_made_young)
	/ time_elapsed;

	pool_info->pages_read_rate =
	static_cast<double>(buf_pool.stat.n_pages_read
			    - buf_pool.old_stat.n_pages_read)
	/ time_elapsed;

	pool_info->pages_created_rate =
	static_cast<double>(buf_pool.stat.n_pages_created
			    - buf_pool.old_stat.n_pages_created)
	/ time_elapsed;

	pool_info->pages_written_rate =
	static_cast<double>(buf_pool.stat.n_pages_written
			    - buf_pool.old_stat.n_pages_written)
	/ time_elapsed;

	pool_info->n_page_get_delta = buf_pool.stat.n_page_gets
				      - buf_pool.old_stat.n_page_gets;

	if (pool_info->n_page_get_delta) {
		pool_info->page_read_delta = buf_pool.stat.n_pages_read
					     - buf_pool.old_stat.n_pages_read;

		pool_info->young_making_delta =
			buf_pool.stat.n_pages_made_young
			- buf_pool.old_stat.n_pages_made_young;

		pool_info->not_young_making_delta =
			buf_pool.stat.n_pages_not_made_young
			- buf_pool.old_stat.n_pages_not_made_young;
	}
	pool_info->pages_readahead_rnd_rate =
	static_cast<double>(buf_pool.stat.n_ra_pages_read_rnd
			    - buf_pool.old_stat.n_ra_pages_read_rnd)
	/ time_elapsed;


	pool_info->pages_readahead_rate =
	static_cast<double>(buf_pool.stat.n_ra_pages_read
			    - buf_pool.old_stat.n_ra_pages_read)
	/ time_elapsed;

	pool_info->pages_evicted_rate =
	static_cast<double>(buf_pool.stat.n_ra_pages_evicted
			    - buf_pool.old_stat.n_ra_pages_evicted)
	/ time_elapsed;

	pool_info->unzip_lru_len = UT_LIST_GET_LEN(buf_pool.unzip_LRU);

	pool_info->io_sum = buf_LRU_stat_sum.io;

	pool_info->io_cur = buf_LRU_stat_cur.io;

	pool_info->unzip_sum = buf_LRU_stat_sum.unzip;

	pool_info->unzip_cur = buf_LRU_stat_cur.unzip;

	buf_refresh_io_stats();
	mutex_exit(&buf_pool.mutex);
}

/*********************************************************************//**
Prints info of the buffer i/o. */
static
void
buf_print_io_instance(
/*==================*/
	buf_pool_info_t*pool_info,	/*!< in: buffer pool info */
	FILE*		file)		/*!< in/out: buffer where to print */
{
	ut_ad(pool_info);

	fprintf(file,
		"Buffer pool size   " ULINTPF "\n"
		"Free buffers       " ULINTPF "\n"
		"Database pages     " ULINTPF "\n"
		"Old database pages " ULINTPF "\n"
		"Modified db pages  " ULINTPF "\n"
		"Percent of dirty pages(LRU & free pages): %.3f\n"
		"Max dirty pages percent: %.3f\n"
		"Pending reads " ULINTPF "\n"
		"Pending writes: LRU " ULINTPF ", flush list " ULINTPF
		", single page " ULINTPF "\n",
		pool_info->pool_size,
		pool_info->free_list_len,
		pool_info->lru_len,
		pool_info->old_lru_len,
		pool_info->flush_list_len,
		static_cast<double>(pool_info->flush_list_len)
		/ (static_cast<double>(pool_info->lru_len
				       + pool_info->free_list_len) + 1.0)
		* 100.0,
		srv_max_buf_pool_modified_pct,
		pool_info->n_pend_reads,
		pool_info->n_pending_flush_lru,
		pool_info->n_pending_flush_list,
		pool_info->n_pending_flush_single_page);

	fprintf(file,
		"Pages made young " ULINTPF ", not young " ULINTPF "\n"
		"%.2f youngs/s, %.2f non-youngs/s\n"
		"Pages read " ULINTPF ", created " ULINTPF
		", written " ULINTPF "\n"
		"%.2f reads/s, %.2f creates/s, %.2f writes/s\n",
		pool_info->n_pages_made_young,
		pool_info->n_pages_not_made_young,
		pool_info->page_made_young_rate,
		pool_info->page_not_made_young_rate,
		pool_info->n_pages_read,
		pool_info->n_pages_created,
		pool_info->n_pages_written,
		pool_info->pages_read_rate,
		pool_info->pages_created_rate,
		pool_info->pages_written_rate);

	if (pool_info->n_page_get_delta) {
		double hit_rate = static_cast<double>(
			pool_info->page_read_delta)
			/ static_cast<double>(pool_info->n_page_get_delta);

		if (hit_rate > 1) {
			hit_rate = 1;
		}

		fprintf(file,
			"Buffer pool hit rate " ULINTPF " / 1000,"
			" young-making rate " ULINTPF " / 1000 not "
			ULINTPF " / 1000\n",
			ulint(1000 * (1 - hit_rate)),
			ulint(1000
			      * double(pool_info->young_making_delta)
			      / double(pool_info->n_page_get_delta)),
			ulint(1000 * double(pool_info->not_young_making_delta)
			      / double(pool_info->n_page_get_delta)));
	} else {
		fputs("No buffer pool page gets since the last printout\n",
		      file);
	}

	/* Statistics about read ahead algorithm */
	fprintf(file, "Pages read ahead %.2f/s,"
		" evicted without access %.2f/s,"
		" Random read ahead %.2f/s\n",

		pool_info->pages_readahead_rate,
		pool_info->pages_evicted_rate,
		pool_info->pages_readahead_rnd_rate);

	/* Print some values to help us with visualizing what is
	happening with LRU eviction. */
	fprintf(file,
		"LRU len: " ULINTPF ", unzip_LRU len: " ULINTPF "\n"
		"I/O sum[" ULINTPF "]:cur[" ULINTPF "], "
		"unzip sum[" ULINTPF "]:cur[" ULINTPF "]\n",
		pool_info->lru_len, pool_info->unzip_lru_len,
		pool_info->io_sum, pool_info->io_cur,
		pool_info->unzip_sum, pool_info->unzip_cur);
}

/*********************************************************************//**
Prints info of the buffer i/o. */
void
buf_print_io(
/*=========*/
	FILE*	file)	/*!< in/out: buffer where to print */
{
	buf_pool_info_t	pool_info;

	buf_stats_get_pool_info(&pool_info);
	buf_print_io_instance(&pool_info, file);
}

/** Verify that post encryption checksum match with the calculated checksum.
This function should be called only if tablespace contains crypt data metadata.
@param[in]	page		page frame
@param[in]	fsp_flags	tablespace flags
@return true if true if page is encrypted and OK, false otherwise */
bool buf_page_verify_crypt_checksum(const byte* page, ulint fsp_flags)
{
	if (!fil_space_t::full_crc32(fsp_flags)) {
		return fil_space_verify_crypt_checksum(
			page, fil_space_t::zip_size(fsp_flags));
	}

	return !buf_page_is_corrupted(true, page, fsp_flags);
}

/** Print the given page_id_t object.
@param[in,out]	out	the output stream
@param[in]	page_id	the page_id_t object to be printed
@return the output stream */
std::ostream& operator<<(std::ostream &out, const page_id_t page_id)
{
  out << "[page id: space=" << page_id.space()
      << ", page number=" << page_id.page_no() << "]";
  return out;
}

/**
Calculate the length of trim (punch_hole) operation.
@param[in]	bpage		Page control block
@param[in]	write_length	Write length
@return length of the trim or zero. */
ulint
buf_page_get_trim_length(
	const buf_page_t*	bpage,
	ulint			write_length)
{
	return bpage->physical_size() - write_length;
}
#endif /* !UNIV_INNOCHECKSUM */<|MERGE_RESOLUTION|>--- conflicted
+++ resolved
@@ -1356,16 +1356,7 @@
   if (UNIV_UNLIKELY(!mem))
     return false;
 
-<<<<<<< HEAD
   MEM_MAKE_ADDRESSABLE(mem, mem_size());
-=======
-	if (UNIV_UNLIKELY(chunk->mem == NULL)) {
-
-		return(NULL);
-	}
-
-	MEM_MAKE_ADDRESSABLE(chunk->mem, chunk->mem_size());
->>>>>>> b99fa1e7
 
 #ifdef HAVE_LIBNUMA
   if (srv_numa_interleave)
@@ -2265,26 +2256,19 @@
 
 		ulint	sum_freed = 0;
 
-<<<<<<< HEAD
 		while (chunk < echunk) {
-			MEM_MAKE_ADDRESSABLE(chunk->mem, chunk->size);
-=======
-				/* buf_LRU_block_free_non_file_page()
-				invokes MEM_NOACCESS() on any blocks
-				that are in free_list. We must
-				cancel the effect of that. In MemorySanitizer,
-				MEM_NOACCESS() is no-op, so we must not do
-				anything special for it here. */
+			/* buf_LRU_block_free_non_file_page() invokes
+			MEM_NOACCESS() on any buf_pool.free blocks.
+			We must cancel the effect of that. In
+			MemorySanitizer, MEM_NOACCESS() is no-op, so
+			we must not do anything special for it here. */
 #ifdef HAVE_valgrind
 # if !__has_feature(memory_sanitizer)
-				MEM_MAKE_DEFINED(chunk->mem,
-						 chunk->mem_size());
+			MEM_MAKE_DEFINED(chunk->mem, chunk->mem_size());
 # endif
 #else
-				MEM_MAKE_ADDRESSABLE(chunk->mem,
-						     chunk->mem_size());
+			MEM_MAKE_ADDRESSABLE(chunk->mem, chunk->size);
 #endif
->>>>>>> b99fa1e7
 
 			buf_block_t*	block = chunk->blocks;
 
