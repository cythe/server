/*****************************************************************************

Copyright (c) 1995, 2018, Oracle and/or its affiliates. All Rights Reserved.
Copyright (c) 2008, Google Inc.
Copyright (c) 2013, 2019, MariaDB Corporation.

Portions of this file contain modifications contributed and copyrighted by
Google, Inc. Those modifications are gratefully acknowledged and are described
briefly in the InnoDB documentation. The contributions by Google are
incorporated with their permission, and subject to the conditions contained in
the file COPYING.Google.

This program is free software; you can redistribute it and/or modify it under
the terms of the GNU General Public License as published by the Free Software
Foundation; version 2 of the License.

This program is distributed in the hope that it will be useful, but WITHOUT
ANY WARRANTY; without even the implied warranty of MERCHANTABILITY or FITNESS
FOR A PARTICULAR PURPOSE. See the GNU General Public License for more details.

You should have received a copy of the GNU General Public License along with
this program; if not, write to the Free Software Foundation, Inc.,
51 Franklin Street, Suite 500, Boston, MA 02110-1335 USA

*****************************************************************************/

/**************************************************//**
@file buf/buf0buf.cc
The database buffer buf_pool

Created 11/5/1995 Heikki Tuuri
*******************************************************/

#include "mtr0types.h"
#include "mach0data.h"
#include "page0size.h"
#include "buf0buf.h"
#include <string.h>

#ifdef UNIV_NONINL
#include "buf0buf.ic"
#endif

#ifndef UNIV_INNOCHECKSUM
#include "mem0mem.h"
#include "btr0btr.h"
#include "fil0fil.h"
#include "fil0crypt.h"
#include "buf0buddy.h"
#include "lock0lock.h"
#include "sync0rw.h"
#include "btr0sea.h"
#include "ibuf0ibuf.h"
#include "trx0undo.h"
#include "trx0purge.h"
#include "log0log.h"
#include "dict0stats_bg.h"
#include "srv0srv.h"
#include "srv0start.h"
#include "dict0dict.h"
#include "log0recv.h"
#include "srv0mon.h"
#endif /* !UNIV_INNOCHECKSUM */
#include "page0zip.h"
#include "sync0sync.h"
#include "buf0dump.h"
#include <new>
#include <map>
#include <sstream>
#ifndef UNIV_INNOCHECKSUM
#include "fil0pagecompress.h"
#include "fsp0pagecompress.h"
#endif
#include "ut0byte.h"
#include <new>

#ifdef UNIV_LINUX
#include <stdlib.h>
#endif

#ifdef HAVE_LZO
#include "lzo/lzo1x.h"
#endif

#ifdef HAVE_LIBNUMA
#include <numa.h>
#include <numaif.h>
struct set_numa_interleave_t
{
	set_numa_interleave_t()
	{
		if (srv_numa_interleave) {

			struct bitmask *numa_mems_allowed = numa_get_mems_allowed();
			ib::info() << "Setting NUMA memory policy to"
				" MPOL_INTERLEAVE";
			if (set_mempolicy(MPOL_INTERLEAVE,
					  numa_mems_allowed->maskp,
					  numa_mems_allowed->size) != 0) {

				ib::warn() << "Failed to set NUMA memory"
					" policy to MPOL_INTERLEAVE: "
					<< strerror(errno);
			}
		}
	}

	~set_numa_interleave_t()
	{
		if (srv_numa_interleave) {

			ib::info() << "Setting NUMA memory policy to"
				" MPOL_DEFAULT";
			if (set_mempolicy(MPOL_DEFAULT, NULL, 0) != 0) {
				ib::warn() << "Failed to set NUMA memory"
					" policy to MPOL_DEFAULT: "
					<< strerror(errno);
			}
		}
	}
};

#define NUMA_MEMPOLICY_INTERLEAVE_IN_SCOPE set_numa_interleave_t scoped_numa
#else
#define NUMA_MEMPOLICY_INTERLEAVE_IN_SCOPE
#endif /* HAVE_LIBNUMA */

#ifdef HAVE_SNAPPY
#include "snappy-c.h"
#endif

inline void* aligned_malloc(size_t size, size_t align) {
    void *result;
#ifdef _MSC_VER
    result = _aligned_malloc(size, align);
#elif defined (HAVE_POSIX_MEMALIGN)
    if(posix_memalign(&result, align, size)) {
	    result = 0;
    }
#else
    /* Use unaligned malloc as fallback */
    result = malloc(size);
#endif
    return result;
}

inline void aligned_free(void *ptr) {
#ifdef _MSC_VER
        _aligned_free(ptr);
#else
      free(ptr);
#endif
}

/*
		IMPLEMENTATION OF THE BUFFER POOL
		=================================

Performance improvement:
------------------------
Thread scheduling in NT may be so slow that the OS wait mechanism should
not be used even in waiting for disk reads to complete.
Rather, we should put waiting query threads to the queue of
waiting jobs, and let the OS thread do something useful while the i/o
is processed. In this way we could remove most OS thread switches in
an i/o-intensive benchmark like TPC-C.

A possibility is to put a user space thread library between the database
and NT. User space thread libraries might be very fast.

SQL Server 7.0 can be configured to use 'fibers' which are lightweight
threads in NT. These should be studied.

		Buffer frames and blocks
		------------------------
Following the terminology of Gray and Reuter, we call the memory
blocks where file pages are loaded buffer frames. For each buffer
frame there is a control block, or shortly, a block, in the buffer
control array. The control info which does not need to be stored
in the file along with the file page, resides in the control block.

		Buffer pool struct
		------------------
The buffer buf_pool contains a single mutex which protects all the
control data structures of the buf_pool. The content of a buffer frame is
protected by a separate read-write lock in its control block, though.
These locks can be locked and unlocked without owning the buf_pool->mutex.
The OS events in the buf_pool struct can be waited for without owning the
buf_pool->mutex.

The buf_pool->mutex is a hot-spot in main memory, causing a lot of
memory bus traffic on multiprocessor systems when processors
alternately access the mutex. On our Pentium, the mutex is accessed
maybe every 10 microseconds. We gave up the solution to have mutexes
for each control block, for instance, because it seemed to be
complicated.

A solution to reduce mutex contention of the buf_pool->mutex is to
create a separate mutex for the page hash table. On Pentium,
accessing the hash table takes 2 microseconds, about half
of the total buf_pool->mutex hold time.

		Control blocks
		--------------

The control block contains, for instance, the bufferfix count
which is incremented when a thread wants a file page to be fixed
in a buffer frame. The bufferfix operation does not lock the
contents of the frame, however. For this purpose, the control
block contains a read-write lock.

The buffer frames have to be aligned so that the start memory
address of a frame is divisible by the universal page size, which
is a power of two.

We intend to make the buffer buf_pool size on-line reconfigurable,
that is, the buf_pool size can be changed without closing the database.
Then the database administarator may adjust it to be bigger
at night, for example. The control block array must
contain enough control blocks for the maximum buffer buf_pool size
which is used in the particular database.
If the buf_pool size is cut, we exploit the virtual memory mechanism of
the OS, and just refrain from using frames at high addresses. Then the OS
can swap them to disk.

The control blocks containing file pages are put to a hash table
according to the file address of the page.
We could speed up the access to an individual page by using
"pointer swizzling": we could replace the page references on
non-leaf index pages by direct pointers to the page, if it exists
in the buf_pool. We could make a separate hash table where we could
chain all the page references in non-leaf pages residing in the buf_pool,
using the page reference as the hash key,
and at the time of reading of a page update the pointers accordingly.
Drawbacks of this solution are added complexity and,
possibly, extra space required on non-leaf pages for memory pointers.
A simpler solution is just to speed up the hash table mechanism
in the database, using tables whose size is a power of 2.

		Lists of blocks
		---------------

There are several lists of control blocks.

The free list (buf_pool->free) contains blocks which are currently not
used.

The common LRU list contains all the blocks holding a file page
except those for which the bufferfix count is non-zero.
The pages are in the LRU list roughly in the order of the last
access to the page, so that the oldest pages are at the end of the
list. We also keep a pointer to near the end of the LRU list,
which we can use when we want to artificially age a page in the
buf_pool. This is used if we know that some page is not needed
again for some time: we insert the block right after the pointer,
causing it to be replaced sooner than would normally be the case.
Currently this aging mechanism is used for read-ahead mechanism
of pages, and it can also be used when there is a scan of a full
table which cannot fit in the memory. Putting the pages near the
end of the LRU list, we make sure that most of the buf_pool stays
in the main memory, undisturbed.

The unzip_LRU list contains a subset of the common LRU list.  The
blocks on the unzip_LRU list hold a compressed file page and the
corresponding uncompressed page frame.  A block is in unzip_LRU if and
only if the predicate buf_page_belongs_to_unzip_LRU(&block->page)
holds.  The blocks in unzip_LRU will be in same order as they are in
the common LRU list.  That is, each manipulation of the common LRU
list will result in the same manipulation of the unzip_LRU list.

The chain of modified blocks (buf_pool->flush_list) contains the blocks
holding file pages that have been modified in the memory
but not written to disk yet. The block with the oldest modification
which has not yet been written to disk is at the end of the chain.
The access to this list is protected by buf_pool->flush_list_mutex.

The chain of unmodified compressed blocks (buf_pool->zip_clean)
contains the control blocks (buf_page_t) of those compressed pages
that are not in buf_pool->flush_list and for which no uncompressed
page has been allocated in the buffer pool.  The control blocks for
uncompressed pages are accessible via buf_block_t objects that are
reachable via buf_pool->chunks[].

The chains of free memory blocks (buf_pool->zip_free[]) are used by
the buddy allocator (buf0buddy.cc) to keep track of currently unused
memory blocks of size sizeof(buf_page_t)..srv_page_size / 2.  These
blocks are inside the srv_page_size-sized memory blocks of type
BUF_BLOCK_MEMORY that the buddy allocator requests from the buffer
pool.  The buddy allocator is solely used for allocating control
blocks for compressed pages (buf_page_t) and compressed page frames.

		Loading a file page
		-------------------

First, a victim block for replacement has to be found in the
buf_pool. It is taken from the free list or searched for from the
end of the LRU-list. An exclusive lock is reserved for the frame,
the io_fix field is set in the block fixing the block in buf_pool,
and the io-operation for loading the page is queued. The io-handler thread
releases the X-lock on the frame and resets the io_fix field
when the io operation completes.

A thread may request the above operation using the function
buf_page_get(). It may then continue to request a lock on the frame.
The lock is granted when the io-handler releases the x-lock.

		Read-ahead
		----------

The read-ahead mechanism is intended to be intelligent and
isolated from the semantically higher levels of the database
index management. From the higher level we only need the
information if a file page has a natural successor or
predecessor page. On the leaf level of a B-tree index,
these are the next and previous pages in the natural
order of the pages.

Let us first explain the read-ahead mechanism when the leafs
of a B-tree are scanned in an ascending or descending order.
When a read page is the first time referenced in the buf_pool,
the buffer manager checks if it is at the border of a so-called
linear read-ahead area. The tablespace is divided into these
areas of size 64 blocks, for example. So if the page is at the
border of such an area, the read-ahead mechanism checks if
all the other blocks in the area have been accessed in an
ascending or descending order. If this is the case, the system
looks at the natural successor or predecessor of the page,
checks if that is at the border of another area, and in this case
issues read-requests for all the pages in that area. Maybe
we could relax the condition that all the pages in the area
have to be accessed: if data is deleted from a table, there may
appear holes of unused pages in the area.

A different read-ahead mechanism is used when there appears
to be a random access pattern to a file.
If a new page is referenced in the buf_pool, and several pages
of its random access area (for instance, 32 consecutive pages
in a tablespace) have recently been referenced, we may predict
that the whole area may be needed in the near future, and issue
the read requests for the whole area.
*/

#ifndef UNIV_INNOCHECKSUM
/** Value in microseconds */
static const int WAIT_FOR_READ	= 100;
static const int WAIT_FOR_WRITE = 100;
/** Number of attempts made to read in a page in the buffer pool */
static const ulint	BUF_PAGE_READ_MAX_RETRIES = 100;
/** Number of pages to read ahead */
static const ulint	BUF_READ_AHEAD_PAGES = 64;
/** The maximum portion of the buffer pool that can be used for the
read-ahead buffer.  (Divide buf_pool size by this amount) */
static const ulint	BUF_READ_AHEAD_PORTION = 32;

/** The buffer pools of the database */
buf_pool_t*	buf_pool_ptr;

/** true when resizing buffer pool is in the critical path. */
volatile bool	buf_pool_resizing;

/** true when withdrawing buffer pool pages might cause page relocation */
volatile bool	buf_pool_withdrawing;

/** the clock is incremented every time a pointer to a page may become obsolete;
if the withdrwa clock has not changed, the pointer is still valid in buffer
pool. if changed, the pointer might not be in buffer pool any more. */
volatile ulint	buf_withdraw_clock;

/** Map of buffer pool chunks by its first frame address
This is newly made by initialization of buffer pool and buf_resize_thread.
Currently, no need mutex protection for update. */
typedef std::map<
	const byte*,
	buf_chunk_t*,
	std::less<const byte*>,
	ut_allocator<std::pair<const byte* const, buf_chunk_t*> > >
	buf_pool_chunk_map_t;

static buf_pool_chunk_map_t*			buf_chunk_map_reg;

/** Chunk map to be used to lookup.
The map pointed by this should not be updated */
static buf_pool_chunk_map_t*	buf_chunk_map_ref = NULL;

#ifdef UNIV_DEBUG
/** Disable resizing buffer pool to make assertion code not expensive. */
my_bool			buf_disable_resize_buffer_pool_debug = TRUE;
#endif /* UNIV_DEBUG */

#if defined UNIV_DEBUG || defined UNIV_BUF_DEBUG
/** This is used to insert validation operations in execution
in the debug version */
static ulint	buf_dbg_counter	= 0;
#endif /* UNIV_DEBUG || UNIV_BUF_DEBUG */

#if defined UNIV_PFS_MUTEX || defined UNIV_PFS_RWLOCK
# ifndef PFS_SKIP_BUFFER_MUTEX_RWLOCK

/* Buffer block mutexes and rwlocks can be registered
in one group rather than individually. If PFS_GROUP_BUFFER_SYNC
is defined, register buffer block mutex and rwlock
in one group after their initialization. */
#  define PFS_GROUP_BUFFER_SYNC

/* This define caps the number of mutexes/rwlocks can
be registered with performance schema. Developers can
modify this define if necessary. Please note, this would
be effective only if PFS_GROUP_BUFFER_SYNC is defined. */
#  define PFS_MAX_BUFFER_MUTEX_LOCK_REGISTER	ULINT_MAX

# endif /* !PFS_SKIP_BUFFER_MUTEX_RWLOCK */
#endif /* UNIV_PFS_MUTEX || UNIV_PFS_RWLOCK */

/** Macro to determine whether the read of write counter is used depending
on the io_type */
#define MONITOR_RW_COUNTER(io_type, counter)		\
	((io_type == BUF_IO_READ)			\
	 ? (counter##_READ)				\
	 : (counter##_WRITTEN))


/** Reserve a buffer slot for encryption, decryption or page compression.
@param[in,out]	buf_pool	buffer pool
@return reserved buffer slot */
static buf_tmp_buffer_t* buf_pool_reserve_tmp_slot(buf_pool_t* buf_pool)
{
	for (ulint i = 0; i < buf_pool->tmp_arr->n_slots; i++) {
		buf_tmp_buffer_t* slot = &buf_pool->tmp_arr->slots[i];
		if (slot->acquire()) {
			return slot;
		}
	}

	/* We assume that free slot is found */
	ut_error;
	return NULL;
}

/** Reserve a buffer for encryption, decryption or decompression.
@param[in,out]	slot	reserved slot */
static void buf_tmp_reserve_crypt_buf(buf_tmp_buffer_t* slot)
{
	if (!slot->crypt_buf) {
		slot->crypt_buf = static_cast<byte*>(
			aligned_malloc(srv_page_size, srv_page_size));
	}
}

/** Reserve a buffer for compression.
@param[in,out]	slot	reserved slot */
static void buf_tmp_reserve_compression_buf(buf_tmp_buffer_t* slot)
{
	if (!slot->comp_buf) {
		/* Both snappy and lzo compression methods require that
		output buffer used for compression is bigger than input
		buffer. Increase the allocated buffer size accordingly. */
		ulint size = srv_page_size;
#ifdef HAVE_LZO
		size += LZO1X_1_15_MEM_COMPRESS;
#elif defined HAVE_SNAPPY
		size = snappy_max_compressed_length(size);
#endif
		slot->comp_buf = static_cast<byte*>(
			aligned_malloc(size, srv_page_size));
	}
}

/** Registers a chunk to buf_pool_chunk_map
@param[in]	chunk	chunk of buffers */
static
void
buf_pool_register_chunk(
	buf_chunk_t*	chunk)
{
	buf_chunk_map_reg->insert(buf_pool_chunk_map_t::value_type(
		chunk->blocks->frame, chunk));
}

/** Decrypt a page.
@param[in,out]	bpage	Page control block
@param[in,out]	space	tablespace
@return whether the operation was successful */
static bool buf_page_decrypt_after_read(buf_page_t* bpage, fil_space_t* space)
{
	ut_ad(space->pending_io());
	ut_ad(space->id == bpage->id.space());

	byte* dst_frame = bpage->zip.data ? bpage->zip.data :
		((buf_block_t*) bpage)->frame;
	bool page_compressed = fil_page_is_compressed(dst_frame);
	buf_pool_t* buf_pool = buf_pool_from_bpage(bpage);

	if (bpage->id.page_no() == 0) {
		/* File header pages are not encrypted/compressed */
		return (true);
	}

	/* Page is encrypted if encryption information is found from
	tablespace and page contains used key_version. This is true
	also for pages first compressed and then encrypted. */

	buf_tmp_buffer_t* slot;

	if (page_compressed) {
		/* the page we read is unencrypted */
		/* Find free slot from temporary memory array */
decompress:
		slot = buf_pool_reserve_tmp_slot(buf_pool);
		/* For decompression, use crypt_buf. */
		buf_tmp_reserve_crypt_buf(slot);
decompress_with_slot:
		ut_d(fil_page_type_validate(dst_frame));

		bpage->write_size = fil_page_decompress(slot->crypt_buf,
							dst_frame);
		slot->release();

		ut_ad(!bpage->write_size || fil_page_type_validate(dst_frame));
		ut_ad(space->pending_io());
		return bpage->write_size != 0;
	}

	if (space->crypt_data
	    && mach_read_from_4(FIL_PAGE_FILE_FLUSH_LSN_OR_KEY_VERSION
			       + dst_frame)) {
		/* Verify encryption checksum before we even try to
		decrypt. */
		if (!fil_space_verify_crypt_checksum(dst_frame, bpage->size)) {
decrypt_failed:
			ib::error() << "Encrypted page " << bpage->id
				    << " in file " << space->chain.start->name
				    << " looks corrupted; key_version="
				    << mach_read_from_4(
					    FIL_PAGE_FILE_FLUSH_LSN_OR_KEY_VERSION
					    + dst_frame);
			/* Mark page encrypted in case it should be. */
			if (space->crypt_data->type
			    != CRYPT_SCHEME_UNENCRYPTED) {
				bpage->encrypted = true;
			}

			return false;
		}

		/* Find free slot from temporary memory array */
		slot = buf_pool_reserve_tmp_slot(buf_pool);
		buf_tmp_reserve_crypt_buf(slot);

		ut_d(fil_page_type_validate(dst_frame));

		/* decrypt using crypt_buf to dst_frame */
		if (!fil_space_decrypt(space, slot->crypt_buf,
				       dst_frame, &bpage->encrypted)) {
			slot->release();
			goto decrypt_failed;
		}

		ut_d(fil_page_type_validate(dst_frame));

		if (fil_page_is_compressed_encrypted(dst_frame)) {
			goto decompress_with_slot;
		}

		slot->release();
	} else if (fil_page_is_compressed_encrypted(dst_frame)) {
		goto decompress;
	}

	ut_ad(space->pending_io());
	return true;
}

/********************************************************************//**
Gets the smallest oldest_modification lsn for any page in the pool. Returns
zero if all modified pages have been flushed to disk.
@return oldest modification in pool, zero if none */
lsn_t
buf_pool_get_oldest_modification(void)
/*==================================*/
{
	lsn_t		lsn = 0;
	lsn_t		oldest_lsn = 0;

	/* When we traverse all the flush lists we don't want another
	thread to add a dirty page to any flush list. */
	log_flush_order_mutex_enter();

	for (ulint i = 0; i < srv_buf_pool_instances; i++) {
		buf_pool_t*	buf_pool;

		buf_pool = buf_pool_from_array(i);

		buf_flush_list_mutex_enter(buf_pool);

		buf_page_t*	bpage;

		/* We don't let log-checkpoint halt because pages from system
		temporary are not yet flushed to the disk. Anyway, object
		residing in system temporary doesn't generate REDO logging. */
		for (bpage = UT_LIST_GET_LAST(buf_pool->flush_list);
		     bpage != NULL
			&& fsp_is_system_temporary(bpage->id.space());
		     bpage = UT_LIST_GET_PREV(list, bpage)) {
			/* Do nothing. */
		}

		if (bpage != NULL) {
			ut_ad(bpage->in_flush_list);
			lsn = bpage->oldest_modification;
		}

		buf_flush_list_mutex_exit(buf_pool);

		if (!oldest_lsn || oldest_lsn > lsn) {
			oldest_lsn = lsn;
		}
	}

	log_flush_order_mutex_exit();

	/* The returned answer may be out of date: the flush_list can
	change after the mutex has been released. */

	return(oldest_lsn);
}

/********************************************************************//**
Get total buffer pool statistics. */
void
buf_get_total_list_len(
/*===================*/
	ulint*		LRU_len,	/*!< out: length of all LRU lists */
	ulint*		free_len,	/*!< out: length of all free lists */
	ulint*		flush_list_len)	/*!< out: length of all flush lists */
{
	ulint		i;

	*LRU_len = 0;
	*free_len = 0;
	*flush_list_len = 0;

	for (i = 0; i < srv_buf_pool_instances; i++) {
		buf_pool_t*	buf_pool;

		buf_pool = buf_pool_from_array(i);

		*LRU_len += UT_LIST_GET_LEN(buf_pool->LRU);
		*free_len += UT_LIST_GET_LEN(buf_pool->free);
		*flush_list_len += UT_LIST_GET_LEN(buf_pool->flush_list);
	}
}

/********************************************************************//**
Get total list size in bytes from all buffer pools. */
void
buf_get_total_list_size_in_bytes(
/*=============================*/
	buf_pools_list_size_t*	buf_pools_list_size)	/*!< out: list sizes
							in all buffer pools */
{
	ut_ad(buf_pools_list_size);
	memset(buf_pools_list_size, 0, sizeof(*buf_pools_list_size));

	for (ulint i = 0; i < srv_buf_pool_instances; i++) {
		buf_pool_t*	buf_pool;

		buf_pool = buf_pool_from_array(i);
		/* We don't need mutex protection since this is
		for statistics purpose */
		buf_pools_list_size->LRU_bytes += buf_pool->stat.LRU_bytes;
		buf_pools_list_size->unzip_LRU_bytes +=
			UT_LIST_GET_LEN(buf_pool->unzip_LRU)
			<< srv_page_size_shift;
		buf_pools_list_size->flush_list_bytes +=
			buf_pool->stat.flush_list_bytes;
	}
}

/********************************************************************//**
Get total buffer pool statistics. */
void
buf_get_total_stat(
/*===============*/
	buf_pool_stat_t*	tot_stat)	/*!< out: buffer pool stats */
{
	ulint			i;

	memset(tot_stat, 0, sizeof(*tot_stat));

	for (i = 0; i < srv_buf_pool_instances; i++) {
		buf_pool_stat_t*buf_stat;
		buf_pool_t*	buf_pool;

		buf_pool = buf_pool_from_array(i);

		buf_stat = &buf_pool->stat;
		tot_stat->n_page_gets += buf_stat->n_page_gets;
		tot_stat->n_pages_read += buf_stat->n_pages_read;
		tot_stat->n_pages_written += buf_stat->n_pages_written;
		tot_stat->n_pages_created += buf_stat->n_pages_created;
		tot_stat->n_ra_pages_read_rnd += buf_stat->n_ra_pages_read_rnd;
		tot_stat->n_ra_pages_read += buf_stat->n_ra_pages_read;
		tot_stat->n_ra_pages_evicted += buf_stat->n_ra_pages_evicted;
		tot_stat->n_pages_made_young += buf_stat->n_pages_made_young;

		tot_stat->n_pages_not_made_young +=
			buf_stat->n_pages_not_made_young;
	}
}

/********************************************************************//**
Allocates a buffer block.
@return own: the allocated block, in state BUF_BLOCK_MEMORY */
buf_block_t*
buf_block_alloc(
/*============*/
	buf_pool_t*	buf_pool)	/*!< in/out: buffer pool instance,
					or NULL for round-robin selection
					of the buffer pool */
{
	buf_block_t*	block;
	ulint		index;
	static ulint	buf_pool_index;

	if (buf_pool == NULL) {
		/* We are allocating memory from any buffer pool, ensure
		we spread the grace on all buffer pool instances. */
		index = buf_pool_index++ % srv_buf_pool_instances;
		buf_pool = buf_pool_from_array(index);
	}

	block = buf_LRU_get_free_block(buf_pool);

	buf_block_set_state(block, BUF_BLOCK_MEMORY);

	return(block);
}
#endif /* !UNIV_INNOCHECKSUM */

/** Checks if the page is in crc32 checksum format.
@param[in]	read_buf		database page
@param[in]	checksum_field1		new checksum field
@param[in]	checksum_field2		old checksum field
@return true if the page is in crc32 checksum format. */
bool
buf_page_is_checksum_valid_crc32(
	const byte*			read_buf,
	ulint				checksum_field1,
	ulint				checksum_field2)
{
	const uint32_t	crc32 = buf_calc_page_crc32(read_buf);

#ifdef UNIV_INNOCHECKSUM
	if (log_file
	    && srv_checksum_algorithm == SRV_CHECKSUM_ALGORITHM_STRICT_CRC32) {
		fprintf(log_file, "page::%llu;"
			" crc32 calculated = %u;"
			" recorded checksum field1 = " ULINTPF " recorded"
			" checksum field2 =" ULINTPF "\n", cur_page_num,
			crc32, checksum_field1, checksum_field2);
	}
#endif /* UNIV_INNOCHECKSUM */

	if (checksum_field1 != checksum_field2) {
		return false;
	}

	return checksum_field1 == crc32
#ifdef INNODB_BUG_ENDIAN_CRC32
		|| checksum_field1 == buf_calc_page_crc32(read_buf, true)
#endif
		;
}

/** Checks if the page is in innodb checksum format.
@param[in]	read_buf	database page
@param[in]	checksum_field1	new checksum field
@param[in]	checksum_field2	old checksum field
@return true if the page is in innodb checksum format. */
bool
buf_page_is_checksum_valid_innodb(
	const byte*			read_buf,
	ulint				checksum_field1,
	ulint				checksum_field2)
{
	/* There are 2 valid formulas for
	checksum_field2 (old checksum field) which algo=innodb could have
	written to the page:

	1. Very old versions of InnoDB only stored 8 byte lsn to the
	start and the end of the page.

	2. Newer InnoDB versions store the old formula checksum
	(buf_calc_page_old_checksum()). */

	ulint	old_checksum = buf_calc_page_old_checksum(read_buf);
	ulint	new_checksum = buf_calc_page_new_checksum(read_buf);

#ifdef UNIV_INNOCHECKSUM
	if (log_file
	    && srv_checksum_algorithm == SRV_CHECKSUM_ALGORITHM_INNODB) {
		fprintf(log_file, "page::%llu;"
			" old style: calculated ="
			" " ULINTPF "; recorded = " ULINTPF "\n",
			cur_page_num, old_checksum,
			checksum_field2);
		fprintf(log_file, "page::%llu;"
			" new style: calculated ="
			" " ULINTPF "; crc32 = %u; recorded = " ULINTPF "\n",
			cur_page_num, new_checksum,
			buf_calc_page_crc32(read_buf), checksum_field1);
	}

	if (log_file
	    && srv_checksum_algorithm == SRV_CHECKSUM_ALGORITHM_STRICT_INNODB) {
		fprintf(log_file, "page::%llu;"
			" old style: calculated ="
			" " ULINTPF "; recorded checksum = " ULINTPF "\n",
			cur_page_num, old_checksum,
			checksum_field2);
		fprintf(log_file, "page::%llu;"
			" new style: calculated ="
			" " ULINTPF "; recorded checksum  = " ULINTPF "\n",
			cur_page_num, new_checksum,
			checksum_field1);
	}
#endif /* UNIV_INNOCHECKSUM */


	if (checksum_field2 != mach_read_from_4(read_buf + FIL_PAGE_LSN)
	    && checksum_field2 != old_checksum) {
		DBUG_LOG("checksum",
			 "Page checksum crc32 not valid"
			 << " field1 " << checksum_field1
			 << " field2 " << checksum_field2
			 << " crc32 " << buf_calc_page_old_checksum(read_buf)
			 << " lsn " << mach_read_from_4(
				 read_buf + FIL_PAGE_LSN));
		return(false);
	}

	/* old field is fine, check the new field */

	/* InnoDB versions < 4.0.14 and < 4.1.1 stored the space id
	(always equal to 0), to FIL_PAGE_SPACE_OR_CHKSUM */

	if (checksum_field1 != 0 && checksum_field1 != new_checksum) {
		DBUG_LOG("checksum",
			 "Page checksum crc32 not valid"
			 << " field1 " << checksum_field1
			 << " field2 " << checksum_field2
			 << " crc32 " << buf_calc_page_new_checksum(read_buf)
			 << " lsn " << mach_read_from_4(
				 read_buf + FIL_PAGE_LSN));
		return(false);
	}

	return(true);
}

/** Checks if the page is in none checksum format.
@param[in]	read_buf	database page
@param[in]	checksum_field1	new checksum field
@param[in]	checksum_field2	old checksum field
@return true if the page is in none checksum format. */
bool
buf_page_is_checksum_valid_none(
	const byte*			read_buf,
	ulint				checksum_field1,
	ulint				checksum_field2)
{
#ifndef DBUG_OFF
	if (checksum_field1 != checksum_field2
	    && checksum_field1 != BUF_NO_CHECKSUM_MAGIC) {
		DBUG_LOG("checksum",
			 "Page checksum crc32 not valid"
			 << " field1 " << checksum_field1
			 << " field2 " << checksum_field2
			 << " crc32 " << BUF_NO_CHECKSUM_MAGIC
			 << " lsn " << mach_read_from_4(read_buf
							+ FIL_PAGE_LSN));
	}
#endif /* DBUG_OFF */

#ifdef UNIV_INNOCHECKSUM
	if (log_file
	    && srv_checksum_algorithm == SRV_CHECKSUM_ALGORITHM_STRICT_NONE) {
		fprintf(log_file,
			"page::%llu; none checksum: calculated"
			" = %lu; recorded checksum_field1 = " ULINTPF
			" recorded checksum_field2 = " ULINTPF "\n",
			cur_page_num, BUF_NO_CHECKSUM_MAGIC,
			checksum_field1, checksum_field2);
	}
#endif /* UNIV_INNOCHECKSUM */

	return(checksum_field1 == checksum_field2
	       && checksum_field1 == BUF_NO_CHECKSUM_MAGIC);
}

#ifdef INNODB_BUG_ENDIAN_CRC32
/** Validate the CRC-32C checksum of a page.
@param[in]	page		buffer page (srv_page_size bytes)
@param[in]	checksum	CRC-32C checksum stored on page
@return	computed checksum */
static uint32_t buf_page_check_crc32(const byte* page, uint32_t checksum)
{
	uint32_t crc32 = buf_calc_page_crc32(page);

	if (checksum != crc32) {
		crc32 = buf_calc_page_crc32(page, true);
	}

	return crc32;
}
#else /* INNODB_BUG_ENDIAN_CRC32 */
/** Validate the CRC-32C checksum of a page.
@param[in]	page		buffer page (srv_page_size bytes)
@param[in]	checksum	CRC-32C checksum stored on page
@return	computed checksum */
# define buf_page_check_crc32(page, checksum) buf_calc_page_crc32(page)
#endif /* INNODB_BUG_ENDIAN_CRC32 */

/** Check if a page is corrupt.
@param[in]	check_lsn	whether the LSN should be checked
@param[in]	read_buf	database page
@param[in]	page_size	page size
@param[in]	space		tablespace
@return whether the page is corrupted */
bool
buf_page_is_corrupted(
	bool			check_lsn,
	const byte*		read_buf,
	const page_size_t&	page_size,
#ifndef UNIV_INNOCHECKSUM
	const fil_space_t* 	space)
#else
	const void* 	 	space)
#endif
{
	ut_ad(page_size.logical() == srv_page_size);
#ifndef UNIV_INNOCHECKSUM
	DBUG_EXECUTE_IF("buf_page_import_corrupt_failure", return(true); );
#endif
	size_t		checksum_field1 = 0;
	size_t		checksum_field2 = 0;
	uint32_t	crc32 = 0;
	bool		crc32_inited = false;

	ulint page_type = mach_read_from_2(read_buf + FIL_PAGE_TYPE);

	/* We can trust page type if page compression is set on tablespace
	flags because page compression flag means file must have been
	created with 10.1 (later than 5.5 code base). In 10.1 page
	compressed tables do not contain post compression checksum and
	FIL_PAGE_END_LSN_OLD_CHKSUM field stored. Note that space can
	be null if we are in fil_check_first_page() and first page
	is not compressed or encrypted. Page checksum is verified
	after decompression (i.e. normally pages are already
	decompressed at this stage). */
	if ((page_type == FIL_PAGE_PAGE_COMPRESSED ||
	     page_type == FIL_PAGE_PAGE_COMPRESSED_ENCRYPTED)
#ifndef UNIV_INNOCHECKSUM
	    && space && FSP_FLAGS_HAS_PAGE_COMPRESSION(space->flags)
#endif
	) {
		return(false);
	}

	if (!page_size.is_compressed()
	    && memcmp(read_buf + FIL_PAGE_LSN + 4,
		      read_buf + page_size.logical()
		      - FIL_PAGE_END_LSN_OLD_CHKSUM + 4, 4)) {

		/* Stored log sequence numbers at the start and the end
		of page do not match */

		return(true);
	}

#ifndef UNIV_INNOCHECKSUM
	if (check_lsn && recv_lsn_checks_on) {
		lsn_t		current_lsn;
		const lsn_t	page_lsn
			= mach_read_from_8(read_buf + FIL_PAGE_LSN);

		/* Since we are going to reset the page LSN during the import
		phase it makes no sense to spam the log with error messages. */

		if (log_peek_lsn(&current_lsn) && current_lsn < page_lsn) {

			const ulint	space_id = mach_read_from_4(
				read_buf + FIL_PAGE_SPACE_ID);
			const ulint	page_no = mach_read_from_4(
				read_buf + FIL_PAGE_OFFSET);

			ib::error() << "Page " << page_id_t(space_id, page_no)
				<< " log sequence number " << page_lsn
				<< " is in the future! Current system"
				<< " log sequence number "
				<< current_lsn << ".";

			ib::error() << "Your database may be corrupt or"
				" you may have copied the InnoDB"
				" tablespace but not the InnoDB"
				" log files. "
				<< FORCE_RECOVERY_MSG;

		}
	}
#endif /* !UNIV_INNOCHECKSUM */

	/* Check whether the checksum fields have correct values */

	const srv_checksum_algorithm_t curr_algo =
		static_cast<srv_checksum_algorithm_t>(srv_checksum_algorithm);

	if (curr_algo == SRV_CHECKSUM_ALGORITHM_NONE) {
		return(false);
	}

	if (page_size.is_compressed()) {
		return(!page_zip_verify_checksum(read_buf,
						 page_size.physical()));
	}

	checksum_field1 = mach_read_from_4(
		read_buf + FIL_PAGE_SPACE_OR_CHKSUM);

	checksum_field2 = mach_read_from_4(
		read_buf + page_size.logical() - FIL_PAGE_END_LSN_OLD_CHKSUM);

	compile_time_assert(!(FIL_PAGE_LSN % 8));

	/* A page filled with NUL bytes is considered not corrupted.
	The FIL_PAGE_FILE_FLUSH_LSN field may be written nonzero for
	the first page of each file of the system tablespace.
	Ignore it for the system tablespace. */
	if (!checksum_field1 && !checksum_field2) {
		ulint i = 0;
		do {
			if (read_buf[i]) {
				return true;
			}
		} while (++i < FIL_PAGE_FILE_FLUSH_LSN_OR_KEY_VERSION);

#ifndef UNIV_INNOCHECKSUM
		if (!space || !space->id) {
			/* Skip FIL_PAGE_FILE_FLUSH_LSN_OR_KEY_VERSION
			in the system tablespace. */
			i += 8;
		}
#endif
		do {
			if (read_buf[i]) {
				return true;
			}
		} while (++i < srv_page_size);
		return false;
	}

	switch (curr_algo) {
	case SRV_CHECKSUM_ALGORITHM_STRICT_CRC32:
		return !buf_page_is_checksum_valid_crc32(
			read_buf, checksum_field1, checksum_field2);
	case SRV_CHECKSUM_ALGORITHM_STRICT_INNODB:
		return !buf_page_is_checksum_valid_innodb(
			read_buf, checksum_field1, checksum_field2);
	case SRV_CHECKSUM_ALGORITHM_STRICT_NONE:
		return !buf_page_is_checksum_valid_none(
			read_buf, checksum_field1, checksum_field2);
	case SRV_CHECKSUM_ALGORITHM_CRC32:
	case SRV_CHECKSUM_ALGORITHM_INNODB:
		if (buf_page_is_checksum_valid_none(read_buf,
			checksum_field1, checksum_field2)) {
#ifdef UNIV_INNOCHECKSUM
			if (log_file) {
				fprintf(log_file, "page::%llu;"
					" old style: calculated = %u;"
					" recorded = " ULINTPF ";\n",
					cur_page_num,
					buf_calc_page_old_checksum(read_buf),
					checksum_field2);
				fprintf(log_file, "page::%llu;"
					" new style: calculated = %u;"
					" crc32 = %u; recorded = " ULINTPF ";\n",
					cur_page_num,
					buf_calc_page_new_checksum(read_buf),
					buf_calc_page_crc32(read_buf),
					checksum_field1);
			}
#endif /* UNIV_INNOCHECKSUM */
			return false;
		}

		/* Very old versions of InnoDB only stored 8 byte lsn to the
		start and the end of the page. */

		/* Since innodb_checksum_algorithm is not strict_* allow
		any of the algos to match for the old field */

		if (checksum_field2
		    != mach_read_from_4(read_buf + FIL_PAGE_LSN)
		    && checksum_field2 != BUF_NO_CHECKSUM_MAGIC) {

			if (curr_algo == SRV_CHECKSUM_ALGORITHM_CRC32) {
				DBUG_EXECUTE_IF(
					"page_intermittent_checksum_mismatch", {
					static int page_counter;
					if (page_counter++ == 2) {
						checksum_field2++;
					}
				});

				crc32 = buf_page_check_crc32(read_buf,
							     checksum_field2);
				crc32_inited = true;

				if (checksum_field2 != crc32
				    && checksum_field2
				       != buf_calc_page_old_checksum(read_buf)) {
					return true;
				}
			} else {
				ut_ad(curr_algo
				      == SRV_CHECKSUM_ALGORITHM_INNODB);

				if (checksum_field2
				    != buf_calc_page_old_checksum(read_buf)) {
					crc32 = buf_page_check_crc32(
						read_buf, checksum_field2);
					crc32_inited = true;

					if (checksum_field2 != crc32) {
						return true;
					}
				}
			}
		}

		if (checksum_field1 == 0
		    || checksum_field1 == BUF_NO_CHECKSUM_MAGIC) {
		} else if (curr_algo == SRV_CHECKSUM_ALGORITHM_CRC32) {
			if (!crc32_inited) {
				crc32 = buf_page_check_crc32(
					read_buf, checksum_field2);
				crc32_inited = true;
			}

			if (checksum_field1 != crc32
			    && checksum_field1
			    != buf_calc_page_new_checksum(read_buf)) {
				return true;
			}
		} else {
			ut_ad(curr_algo == SRV_CHECKSUM_ALGORITHM_INNODB);

			if (checksum_field1
			    != buf_calc_page_new_checksum(read_buf)) {

				if (!crc32_inited) {
					crc32 = buf_page_check_crc32(
						read_buf, checksum_field2);
					crc32_inited = true;
				}

				if (checksum_field1 != crc32) {
					return true;
				}
			}
		}

		if (crc32_inited
		    && ((checksum_field1 == crc32
			 && checksum_field2 != crc32)
			|| (checksum_field1 != crc32
			    && checksum_field2 == crc32))) {
			return true;
		}

		break;
	case SRV_CHECKSUM_ALGORITHM_NONE:
		/* should have returned false earlier */
		break;
	}

	return false;
}

#ifndef UNIV_INNOCHECKSUM

#if defined(DBUG_OFF) && defined(HAVE_MADVISE) &&  defined(MADV_DODUMP)
/** Enable buffers to be dumped to core files

A convience function, not called anyhwere directly however
it is left available for gdb or any debugger to call
in the event that you want all of the memory to be dumped
to a core file.

Returns number of errors found in madvise calls. */
int
buf_madvise_do_dump()
{
	int ret= 0;
	buf_pool_t*	buf_pool;
	buf_chunk_t*	chunk;

	/* mirrors allocation in log_t::create() */
	if (log_sys.buf) {
		ret+= madvise(log_sys.first_in_use
			      ? log_sys.buf
			      : log_sys.buf - srv_log_buffer_size,
			      srv_log_buffer_size * 2,
			      MADV_DODUMP);
	}
	/* mirrors recv_sys_init() */
	if (recv_sys->buf)
	{
		ret+= madvise(recv_sys->buf, recv_sys->len, MADV_DODUMP);
	}

	buf_pool_mutex_enter_all();

	for (ulong i= 0; i < srv_buf_pool_instances; i++)
	{
		buf_pool = buf_pool_from_array(i);
		chunk = buf_pool->chunks;

		for (int n = buf_pool->n_chunks; n--; chunk++)
		{
			ret+= madvise(chunk->mem, chunk->mem_size(), MADV_DODUMP);
		}
	}

	buf_pool_mutex_exit_all();

	return ret;
}
#endif

/** Dump a page to stderr.
@param[in]	read_buf	database page
@param[in]	page_size	page size */
UNIV_INTERN
void
buf_page_print(const byte* read_buf, const page_size_t& page_size)
{
	dict_index_t*	index;

	ib::info() << "Page dump in ascii and hex ("
		<< page_size.physical() << " bytes):";

	ut_print_buf(stderr, read_buf, page_size.physical());
	fputs("\nInnoDB: End of page dump\n", stderr);

	if (page_size.is_compressed()) {
		/* Print compressed page. */
		ib::info() << "Compressed page type ("
			<< fil_page_get_type(read_buf)
			<< "); stored checksum in field1 "
			<< mach_read_from_4(
				read_buf + FIL_PAGE_SPACE_OR_CHKSUM)
			<< "; calculated checksums for field1: "
			<< buf_checksum_algorithm_name(
				SRV_CHECKSUM_ALGORITHM_CRC32)
			<< " "
			<< page_zip_calc_checksum(
				read_buf, page_size.physical(),
				SRV_CHECKSUM_ALGORITHM_CRC32)
#ifdef INNODB_BUG_ENDIAN_CRC32
			<< "/"
			<< page_zip_calc_checksum(
				read_buf, page_size.physical(),
				SRV_CHECKSUM_ALGORITHM_CRC32, true)
#endif
			<< ", "
			<< buf_checksum_algorithm_name(
				SRV_CHECKSUM_ALGORITHM_INNODB)
			<< " "
			<< page_zip_calc_checksum(
				read_buf, page_size.physical(),
				SRV_CHECKSUM_ALGORITHM_INNODB)
			<< ", "
			<< buf_checksum_algorithm_name(
				SRV_CHECKSUM_ALGORITHM_NONE)
			<< " "
			<< page_zip_calc_checksum(
				read_buf, page_size.physical(),
				SRV_CHECKSUM_ALGORITHM_NONE)
			<< "; page LSN "
			<< mach_read_from_8(read_buf + FIL_PAGE_LSN)
			<< "; page number (if stored to page"
			<< " already) "
			<< mach_read_from_4(read_buf + FIL_PAGE_OFFSET)
			<< "; space id (if stored to page already) "
			<< mach_read_from_4(
				read_buf + FIL_PAGE_ARCH_LOG_NO_OR_SPACE_ID);

	} else {
		const uint32_t	crc32 = buf_calc_page_crc32(read_buf);
#ifdef INNODB_BUG_ENDIAN_CRC32
		const uint32_t	crc32_legacy = buf_calc_page_crc32(read_buf,
								   true);
#endif /* INNODB_BUG_ENDIAN_CRC32 */
		ulint page_type = fil_page_get_type(read_buf);

		ib::info() << "Uncompressed page, stored checksum in field1 "
			<< mach_read_from_4(
				read_buf + FIL_PAGE_SPACE_OR_CHKSUM)
			<< ", calculated checksums for field1: "
			<< buf_checksum_algorithm_name(
				SRV_CHECKSUM_ALGORITHM_CRC32) << " "
			<< crc32
#ifdef INNODB_BUG_ENDIAN_CRC32
			<< "/" << crc32_legacy
#endif
			<< ", "
			<< buf_checksum_algorithm_name(
				SRV_CHECKSUM_ALGORITHM_INNODB) << " "
			<< buf_calc_page_new_checksum(read_buf)
			<< ", "
			<< " page type " << page_type << " == "
			<< fil_get_page_type_name(page_type) << "."
			<< buf_checksum_algorithm_name(
				SRV_CHECKSUM_ALGORITHM_NONE) << " "
			<< BUF_NO_CHECKSUM_MAGIC
			<< ", stored checksum in field2 "
			<< mach_read_from_4(read_buf + page_size.logical()
					    - FIL_PAGE_END_LSN_OLD_CHKSUM)
			<< ", calculated checksums for field2: "
			<< buf_checksum_algorithm_name(
				SRV_CHECKSUM_ALGORITHM_CRC32) << " "
			<< crc32
#ifdef INNODB_BUG_ENDIAN_CRC32
			<< "/" << crc32_legacy
#endif
			<< ", "
			<< buf_checksum_algorithm_name(
				SRV_CHECKSUM_ALGORITHM_INNODB) << " "
			<< buf_calc_page_old_checksum(read_buf)
			<< ", "
			<< buf_checksum_algorithm_name(
				SRV_CHECKSUM_ALGORITHM_NONE) << " "
			<< BUF_NO_CHECKSUM_MAGIC
			<< ",  page LSN "
			<< mach_read_from_4(read_buf + FIL_PAGE_LSN)
			<< " "
			<< mach_read_from_4(read_buf + FIL_PAGE_LSN + 4)
			<< ", low 4 bytes of LSN at page end "
			<< mach_read_from_4(read_buf + page_size.logical()
					    - FIL_PAGE_END_LSN_OLD_CHKSUM + 4)
			<< ", page number (if stored to page already) "
			<< mach_read_from_4(read_buf + FIL_PAGE_OFFSET)
			<< ", space id (if created with >= MySQL-4.1.1"
			   " and stored already) "
			<< mach_read_from_4(
				read_buf + FIL_PAGE_ARCH_LOG_NO_OR_SPACE_ID);
	}

	switch (fil_page_get_type(read_buf)) {
		index_id_t	index_id;
	case FIL_PAGE_INDEX:
	case FIL_PAGE_TYPE_INSTANT:
	case FIL_PAGE_RTREE:
		index_id = btr_page_get_index_id(read_buf);
		ib::info() << "Page may be an index page where"
			" index id is " << index_id;

		index = dict_index_find_on_id_low(index_id);
		if (index) {
			ib::info()
				<< "Index " << index_id
				<< " is " << index->name
				<< " in table " << index->table->name;
		}
		break;
	case FIL_PAGE_UNDO_LOG:
		fputs("InnoDB: Page may be an undo log page\n", stderr);
		break;
	case FIL_PAGE_INODE:
		fputs("InnoDB: Page may be an 'inode' page\n", stderr);
		break;
	case FIL_PAGE_IBUF_FREE_LIST:
		fputs("InnoDB: Page may be an insert buffer free list page\n",
		      stderr);
		break;
	case FIL_PAGE_TYPE_ALLOCATED:
		fputs("InnoDB: Page may be a freshly allocated page\n",
		      stderr);
		break;
	case FIL_PAGE_IBUF_BITMAP:
		fputs("InnoDB: Page may be an insert buffer bitmap page\n",
		      stderr);
		break;
	case FIL_PAGE_TYPE_SYS:
		fputs("InnoDB: Page may be a system page\n",
		      stderr);
		break;
	case FIL_PAGE_TYPE_TRX_SYS:
		fputs("InnoDB: Page may be a transaction system page\n",
		      stderr);
		break;
	case FIL_PAGE_TYPE_FSP_HDR:
		fputs("InnoDB: Page may be a file space header page\n",
		      stderr);
		break;
	case FIL_PAGE_TYPE_XDES:
		fputs("InnoDB: Page may be an extent descriptor page\n",
		      stderr);
		break;
	case FIL_PAGE_TYPE_BLOB:
		fputs("InnoDB: Page may be a BLOB page\n",
		      stderr);
		break;
	case FIL_PAGE_TYPE_ZBLOB:
	case FIL_PAGE_TYPE_ZBLOB2:
		fputs("InnoDB: Page may be a compressed BLOB page\n",
		      stderr);
		break;
	}
}

# ifdef PFS_GROUP_BUFFER_SYNC
extern mysql_pfs_key_t	buffer_block_mutex_key;

/********************************************************************//**
This function registers mutexes and rwlocks in buffer blocks with
performance schema. If PFS_MAX_BUFFER_MUTEX_LOCK_REGISTER is
defined to be a value less than chunk->size, then only mutexes
and rwlocks in the first PFS_MAX_BUFFER_MUTEX_LOCK_REGISTER
blocks are registered. */
static
void
pfs_register_buffer_block(
/*======================*/
	buf_chunk_t*	chunk)		/*!< in/out: chunk of buffers */
{
	buf_block_t*    block;
	ulint		num_to_register;

	block = chunk->blocks;

	num_to_register = ut_min(
		chunk->size, PFS_MAX_BUFFER_MUTEX_LOCK_REGISTER);

	for (ulint i = 0; i < num_to_register; i++) {
#  ifdef UNIV_PFS_MUTEX
		BPageMutex*	mutex;

		mutex = &block->mutex;
		mutex->pfs_add(buffer_block_mutex_key);
#  endif /* UNIV_PFS_MUTEX */

		rw_lock_t*	rwlock;

#  ifdef UNIV_PFS_RWLOCK
		rwlock = &block->lock;
		ut_a(!rwlock->pfs_psi);
		rwlock->pfs_psi = (PSI_server)
			? PSI_server->init_rwlock(buf_block_lock_key, rwlock)
			: NULL;

#   ifdef UNIV_DEBUG
		rwlock = &block->debug_latch;
		ut_a(!rwlock->pfs_psi);
		rwlock->pfs_psi = (PSI_server)
			? PSI_server->init_rwlock(buf_block_debug_latch_key,
						  rwlock)
			: NULL;
#   endif /* UNIV_DEBUG */

#  endif /* UNIV_PFS_RWLOCK */
		block++;
	}
}
# endif /* PFS_GROUP_BUFFER_SYNC */

/********************************************************************//**
Initializes a buffer control block when the buf_pool is created. */
static
void
buf_block_init(
/*===========*/
	buf_pool_t*	buf_pool,	/*!< in: buffer pool instance */
	buf_block_t*	block,		/*!< in: pointer to control block */
	byte*		frame)		/*!< in: pointer to buffer frame */
{
	UNIV_MEM_DESC(frame, srv_page_size);

	/* This function should only be executed at database startup or by
	buf_pool_resize(). Either way, adaptive hash index must not exist. */
	assert_block_ahi_empty_on_init(block);

	block->frame = frame;

	block->page.buf_pool_index = buf_pool_index(buf_pool);
	block->page.flush_type = BUF_FLUSH_LRU;
	block->page.state = BUF_BLOCK_NOT_USED;
	block->page.buf_fix_count = 0;
	block->page.io_fix = BUF_IO_NONE;
	block->page.flush_observer = NULL;
	block->page.encrypted = false;
	block->page.real_size = 0;
	block->page.write_size = 0;
	block->modify_clock = 0;
	block->page.slot = NULL;

	ut_d(block->page.file_page_was_freed = FALSE);

#ifdef BTR_CUR_HASH_ADAPT
	block->index = NULL;
#endif /* BTR_CUR_HASH_ADAPT */
	block->skip_flush_check = false;

	ut_d(block->page.in_page_hash = FALSE);
	ut_d(block->page.in_zip_hash = FALSE);
	ut_d(block->page.in_flush_list = FALSE);
	ut_d(block->page.in_free_list = FALSE);
	ut_d(block->page.in_LRU_list = FALSE);
	ut_d(block->in_unzip_LRU_list = FALSE);
	ut_d(block->in_withdraw_list = FALSE);

	page_zip_des_init(&block->page.zip);

	mutex_create(LATCH_ID_BUF_BLOCK_MUTEX, &block->mutex);

#if defined PFS_SKIP_BUFFER_MUTEX_RWLOCK || defined PFS_GROUP_BUFFER_SYNC
	/* If PFS_SKIP_BUFFER_MUTEX_RWLOCK is defined, skip registration
	of buffer block rwlock with performance schema.

	If PFS_GROUP_BUFFER_SYNC is defined, skip the registration
	since buffer block rwlock will be registered later in
	pfs_register_buffer_block(). */

	rw_lock_create(PFS_NOT_INSTRUMENTED, &block->lock, SYNC_LEVEL_VARYING);

	ut_d(rw_lock_create(PFS_NOT_INSTRUMENTED, &block->debug_latch,
			    SYNC_LEVEL_VARYING));

#else /* PFS_SKIP_BUFFER_MUTEX_RWLOCK || PFS_GROUP_BUFFER_SYNC */

	rw_lock_create(buf_block_lock_key, &block->lock, SYNC_LEVEL_VARYING);

	ut_d(rw_lock_create(buf_block_debug_latch_key,
			    &block->debug_latch, SYNC_LEVEL_VARYING));

#endif /* PFS_SKIP_BUFFER_MUTEX_RWLOCK || PFS_GROUP_BUFFER_SYNC */

	block->lock.is_block_lock = 1;

	ut_ad(rw_lock_validate(&(block->lock)));
}

/********************************************************************//**
Allocates a chunk of buffer frames.
@return chunk, or NULL on failure */
static
buf_chunk_t*
buf_chunk_init(
/*===========*/
	buf_pool_t*	buf_pool,	/*!< in: buffer pool instance */
	buf_chunk_t*	chunk,		/*!< out: chunk of buffers */
	ulint		mem_size)	/*!< in: requested size in bytes */
{
	buf_block_t*	block;
	byte*		frame;
	ulint		i;

	/* Round down to a multiple of page size,
	although it already should be. */
	mem_size = ut_2pow_round(mem_size, ulint(srv_page_size));
	/* Reserve space for the block descriptors. */
	mem_size += ut_2pow_round((mem_size >> srv_page_size_shift)
				  * (sizeof *block)
				  + (srv_page_size - 1),
				  ulint(srv_page_size));

	DBUG_EXECUTE_IF("ib_buf_chunk_init_fails", return(NULL););

	chunk->mem = buf_pool->allocator.allocate_large_dontdump(mem_size, &chunk->mem_pfx);

	if (UNIV_UNLIKELY(chunk->mem == NULL)) {

		return(NULL);
	}

#ifdef HAVE_LIBNUMA
	if (srv_numa_interleave) {
		struct bitmask *numa_mems_allowed = numa_get_mems_allowed();
		int	st = mbind(chunk->mem, chunk->mem_size(),
				   MPOL_INTERLEAVE,
				   numa_mems_allowed->maskp,
				   numa_mems_allowed->size,
				   MPOL_MF_MOVE);
		if (st != 0) {
			ib::warn() << "Failed to set NUMA memory policy of"
				" buffer pool page frames to MPOL_INTERLEAVE"
				" (error: " << strerror(errno) << ").";
		}
	}
#endif /* HAVE_LIBNUMA */


	/* Allocate the block descriptors from
	the start of the memory block. */
	chunk->blocks = (buf_block_t*) chunk->mem;

	/* Align a pointer to the first frame.  Note that when
	os_large_page_size is smaller than srv_page_size,
	we may allocate one fewer block than requested.  When
	it is bigger, we may allocate more blocks than requested. */

	frame = (byte*) ut_align(chunk->mem, srv_page_size);
	chunk->size = (chunk->mem_pfx.m_size >> srv_page_size_shift)
		- (frame != chunk->mem);

	/* Subtract the space needed for block descriptors. */
	{
		ulint	size = chunk->size;

		while (frame < (byte*) (chunk->blocks + size)) {
			frame += srv_page_size;
			size--;
		}

		chunk->size = size;
	}

	/* Init block structs and assign frames for them. Then we
	assign the frames to the first blocks (we already mapped the
	memory above). */

	block = chunk->blocks;

	for (i = chunk->size; i--; ) {

		buf_block_init(buf_pool, block, frame);
		UNIV_MEM_INVALID(block->frame, srv_page_size);

		/* Add the block to the free list */
		UT_LIST_ADD_LAST(buf_pool->free, &block->page);

		ut_d(block->page.in_free_list = TRUE);
		ut_ad(buf_pool_from_block(block) == buf_pool);

		block++;
		frame += srv_page_size;
	}

	buf_pool_register_chunk(chunk);

#ifdef PFS_GROUP_BUFFER_SYNC
	pfs_register_buffer_block(chunk);
#endif /* PFS_GROUP_BUFFER_SYNC */
	return(chunk);
}

#ifdef UNIV_DEBUG
/*********************************************************************//**
Finds a block in the given buffer chunk that points to a
given compressed page.
@return buffer block pointing to the compressed page, or NULL */
static
buf_block_t*
buf_chunk_contains_zip(
/*===================*/
	buf_chunk_t*	chunk,	/*!< in: chunk being checked */
	const void*	data)	/*!< in: pointer to compressed page */
{
	buf_block_t*	block;
	ulint		i;

	block = chunk->blocks;

	for (i = chunk->size; i--; block++) {
		if (block->page.zip.data == data) {

			return(block);
		}
	}

	return(NULL);
}

/*********************************************************************//**
Finds a block in the buffer pool that points to a
given compressed page.
@return buffer block pointing to the compressed page, or NULL */
buf_block_t*
buf_pool_contains_zip(
/*==================*/
	buf_pool_t*	buf_pool,	/*!< in: buffer pool instance */
	const void*	data)		/*!< in: pointer to compressed page */
{
	ulint		n;
	buf_chunk_t*	chunk = buf_pool->chunks;

	ut_ad(buf_pool);
	ut_ad(buf_pool_mutex_own(buf_pool));
	for (n = buf_pool->n_chunks; n--; chunk++) {

		buf_block_t* block = buf_chunk_contains_zip(chunk, data);

		if (block) {
			return(block);
		}
	}

	return(NULL);
}
#endif /* UNIV_DEBUG */

/*********************************************************************//**
Checks that all file pages in the buffer chunk are in a replaceable state.
@return address of a non-free block, or NULL if all freed */
static
const buf_block_t*
buf_chunk_not_freed(
/*================*/
	buf_chunk_t*	chunk)	/*!< in: chunk being checked */
{
	buf_block_t*	block;
	ulint		i;

	block = chunk->blocks;

	for (i = chunk->size; i--; block++) {
		ibool	ready;

		switch (buf_block_get_state(block)) {
		case BUF_BLOCK_POOL_WATCH:
		case BUF_BLOCK_ZIP_PAGE:
		case BUF_BLOCK_ZIP_DIRTY:
			/* The uncompressed buffer pool should never
			contain compressed block descriptors. */
			ut_error;
			break;
		case BUF_BLOCK_NOT_USED:
		case BUF_BLOCK_READY_FOR_USE:
		case BUF_BLOCK_MEMORY:
		case BUF_BLOCK_REMOVE_HASH:
			/* Skip blocks that are not being used for
			file pages. */
			break;
		case BUF_BLOCK_FILE_PAGE:
			if (srv_read_only_mode) {
				/* The page cleaner is disabled in
				read-only mode.  No pages can be
				dirtied, so all of them must be clean. */
				ut_ad(block->page.oldest_modification
				      == block->page.newest_modification);
				ut_ad(block->page.oldest_modification == 0
				      || block->page.oldest_modification
				      == recv_sys->recovered_lsn
				      || srv_force_recovery
				      == SRV_FORCE_NO_LOG_REDO);
				ut_ad(block->page.buf_fix_count == 0);
				ut_ad(block->page.io_fix == BUF_IO_NONE);
				break;
			}

			buf_page_mutex_enter(block);
			ready = buf_flush_ready_for_replace(&block->page);
			buf_page_mutex_exit(block);

			if (!ready) {
				return(block);
			}

			break;
		}
	}

	return(NULL);
}

/********************************************************************//**
Set buffer pool size variables after resizing it */
static
void
buf_pool_set_sizes(void)
/*====================*/
{
	ulint	i;
	ulint	curr_size = 0;

	buf_pool_mutex_enter_all();

	for (i = 0; i < srv_buf_pool_instances; i++) {
		buf_pool_t*	buf_pool;

		buf_pool = buf_pool_from_array(i);
		curr_size += buf_pool->curr_pool_size;
	}

	srv_buf_pool_curr_size = curr_size;
	srv_buf_pool_old_size = srv_buf_pool_size;
	srv_buf_pool_base_size = srv_buf_pool_size;

	buf_pool_mutex_exit_all();
}

/********************************************************************//**
Initialize a buffer pool instance.
@return DB_SUCCESS if all goes well. */
static
ulint
buf_pool_init_instance(
/*===================*/
	buf_pool_t*	buf_pool,	/*!< in: buffer pool instance */
	ulint		buf_pool_size,	/*!< in: size in bytes */
	ulint		instance_no)	/*!< in: id of the instance */
{
	ulint		i;
	ulint		chunk_size;
	buf_chunk_t*	chunk;

	ut_ad(buf_pool_size % srv_buf_pool_chunk_unit == 0);

	/* 1. Initialize general fields
	------------------------------- */
	mutex_create(LATCH_ID_BUF_POOL, &buf_pool->mutex);

	mutex_create(LATCH_ID_BUF_POOL_ZIP, &buf_pool->zip_mutex);

	new(&buf_pool->allocator)
		ut_allocator<unsigned char>(mem_key_buf_buf_pool);

	buf_pool_mutex_enter(buf_pool);

	if (buf_pool_size > 0) {
		buf_pool->n_chunks
			= buf_pool_size / srv_buf_pool_chunk_unit;
		chunk_size = srv_buf_pool_chunk_unit;

		buf_pool->chunks =
			reinterpret_cast<buf_chunk_t*>(ut_zalloc_nokey(
				buf_pool->n_chunks * sizeof(*chunk)));
		buf_pool->chunks_old = NULL;

		UT_LIST_INIT(buf_pool->LRU, &buf_page_t::LRU);
		UT_LIST_INIT(buf_pool->free, &buf_page_t::list);
		UT_LIST_INIT(buf_pool->withdraw, &buf_page_t::list);
		buf_pool->withdraw_target = 0;
		UT_LIST_INIT(buf_pool->flush_list, &buf_page_t::list);
		UT_LIST_INIT(buf_pool->unzip_LRU, &buf_block_t::unzip_LRU);

#if defined UNIV_DEBUG || defined UNIV_BUF_DEBUG
		UT_LIST_INIT(buf_pool->zip_clean, &buf_page_t::list);
#endif /* UNIV_DEBUG || UNIV_BUF_DEBUG */

		for (i = 0; i < UT_ARR_SIZE(buf_pool->zip_free); ++i) {
			UT_LIST_INIT(
				buf_pool->zip_free[i], &buf_buddy_free_t::list);
		}

		buf_pool->curr_size = 0;
		chunk = buf_pool->chunks;

		do {
			if (!buf_chunk_init(buf_pool, chunk, chunk_size)) {
				while (--chunk >= buf_pool->chunks) {
					buf_block_t*	block = chunk->blocks;

					for (i = chunk->size; i--; block++) {
						mutex_free(&block->mutex);
						rw_lock_free(&block->lock);

						ut_d(rw_lock_free(
							&block->debug_latch));
					}

					buf_pool->allocator.deallocate_large_dodump(
						chunk->mem, &chunk->mem_pfx, chunk->mem_size());
				}
				ut_free(buf_pool->chunks);
				buf_pool_mutex_exit(buf_pool);

				return(DB_ERROR);
			}

			buf_pool->curr_size += chunk->size;
		} while (++chunk < buf_pool->chunks + buf_pool->n_chunks);

		buf_pool->instance_no = instance_no;
		buf_pool->read_ahead_area =
			ut_min(BUF_READ_AHEAD_PAGES,
			       ut_2_power_up(buf_pool->curr_size /
					     BUF_READ_AHEAD_PORTION));
		buf_pool->curr_pool_size = buf_pool->curr_size
			<< srv_page_size_shift;

		buf_pool->old_size = buf_pool->curr_size;
		buf_pool->n_chunks_new = buf_pool->n_chunks;

		/* Number of locks protecting page_hash must be a
		power of two */
		srv_n_page_hash_locks = static_cast<ulong>(
			 ut_2_power_up(srv_n_page_hash_locks));
		ut_a(srv_n_page_hash_locks != 0);
		ut_a(srv_n_page_hash_locks <= MAX_PAGE_HASH_LOCKS);

		buf_pool->page_hash = ib_create(
			2 * buf_pool->curr_size,
			LATCH_ID_HASH_TABLE_RW_LOCK,
			srv_n_page_hash_locks, MEM_HEAP_FOR_PAGE_HASH);

		buf_pool->page_hash_old = NULL;

		buf_pool->zip_hash = hash_create(2 * buf_pool->curr_size);

		buf_pool->last_printout_time = ut_time();
	}
	/* 2. Initialize flushing fields
	-------------------------------- */

	mutex_create(LATCH_ID_FLUSH_LIST, &buf_pool->flush_list_mutex);

	for (i = BUF_FLUSH_LRU; i < BUF_FLUSH_N_TYPES; i++) {
		buf_pool->no_flush[i] = os_event_create(0);
	}

	buf_pool->watch = (buf_page_t*) ut_zalloc_nokey(
		sizeof(*buf_pool->watch) * BUF_POOL_WATCH_SIZE);
	for (i = 0; i < BUF_POOL_WATCH_SIZE; i++) {
		buf_pool->watch[i].buf_pool_index
			= unsigned(buf_pool->instance_no);
	}

	/* All fields are initialized by ut_zalloc_nokey(). */

	buf_pool->try_LRU_scan = TRUE;

	/* Initialize the hazard pointer for flush_list batches */
	new(&buf_pool->flush_hp)
		FlushHp(buf_pool, &buf_pool->flush_list_mutex);

	/* Initialize the hazard pointer for LRU batches */
	new(&buf_pool->lru_hp) LRUHp(buf_pool, &buf_pool->mutex);

	/* Initialize the iterator for LRU scan search */
	new(&buf_pool->lru_scan_itr) LRUItr(buf_pool, &buf_pool->mutex);

	/* Initialize the iterator for single page scan search */
	new(&buf_pool->single_scan_itr) LRUItr(buf_pool, &buf_pool->mutex);

	/* Initialize the temporal memory array and slots */
	buf_pool->tmp_arr = (buf_tmp_array_t *)ut_malloc_nokey(sizeof(buf_tmp_array_t));
	memset(buf_pool->tmp_arr, 0, sizeof(buf_tmp_array_t));
	ulint n_slots = (srv_n_read_io_threads + srv_n_write_io_threads) * (8 * OS_AIO_N_PENDING_IOS_PER_THREAD);
	buf_pool->tmp_arr->n_slots = n_slots;
	buf_pool->tmp_arr->slots = (buf_tmp_buffer_t*)ut_malloc_nokey(sizeof(buf_tmp_buffer_t) * n_slots);
	memset(buf_pool->tmp_arr->slots, 0, (sizeof(buf_tmp_buffer_t) * n_slots));

	buf_pool_mutex_exit(buf_pool);

	DBUG_EXECUTE_IF("buf_pool_init_instance_force_oom",
		return(DB_ERROR); );

	return(DB_SUCCESS);
}

/********************************************************************//**
free one buffer pool instance */
static
void
buf_pool_free_instance(
/*===================*/
	buf_pool_t*	buf_pool)	/* in,own: buffer pool instance
					to free */
{
	buf_chunk_t*	chunk;
	buf_chunk_t*	chunks;
	buf_page_t*	bpage;
	buf_page_t*	prev_bpage = 0;

	mutex_free(&buf_pool->mutex);
	mutex_free(&buf_pool->zip_mutex);
	mutex_free(&buf_pool->flush_list_mutex);

	if (buf_pool->flush_rbt) {
		rbt_free(buf_pool->flush_rbt);
		buf_pool->flush_rbt = NULL;
	}

	for (bpage = UT_LIST_GET_LAST(buf_pool->LRU);
	     bpage != NULL;
	     bpage = prev_bpage) {

		prev_bpage = UT_LIST_GET_PREV(LRU, bpage);
		buf_page_state	state = buf_page_get_state(bpage);

		ut_ad(buf_page_in_file(bpage));
		ut_ad(bpage->in_LRU_list);

		if (state != BUF_BLOCK_FILE_PAGE) {
			/* We must not have any dirty block except
			when doing a fast shutdown. */
			ut_ad(state == BUF_BLOCK_ZIP_PAGE
			      || srv_fast_shutdown == 2);
			buf_page_free_descriptor(bpage);
		}
	}

	ut_free(buf_pool->watch);
	buf_pool->watch = NULL;

	chunks = buf_pool->chunks;
	chunk = chunks + buf_pool->n_chunks;

	while (--chunk >= chunks) {
		buf_block_t*	block = chunk->blocks;

		for (ulint i = chunk->size; i--; block++) {
			mutex_free(&block->mutex);
			rw_lock_free(&block->lock);

			ut_d(rw_lock_free(&block->debug_latch));
		}

		buf_pool->allocator.deallocate_large_dodump(
			chunk->mem, &chunk->mem_pfx, chunk->mem_size());
	}

	for (ulint i = BUF_FLUSH_LRU; i < BUF_FLUSH_N_TYPES; ++i) {
		os_event_destroy(buf_pool->no_flush[i]);
	}

	ut_free(buf_pool->chunks);
	ha_clear(buf_pool->page_hash);
	hash_table_free(buf_pool->page_hash);
	hash_table_free(buf_pool->zip_hash);

	/* Free all used temporary slots */
	if (buf_pool->tmp_arr) {
		for(ulint i = 0; i < buf_pool->tmp_arr->n_slots; i++) {
			buf_tmp_buffer_t* slot = &(buf_pool->tmp_arr->slots[i]);
			if (slot && slot->crypt_buf) {
				aligned_free(slot->crypt_buf);
				slot->crypt_buf = NULL;
			}

			if (slot && slot->comp_buf) {
				aligned_free(slot->comp_buf);
				slot->comp_buf = NULL;
			}
		}

		ut_free(buf_pool->tmp_arr->slots);
		ut_free(buf_pool->tmp_arr);
		buf_pool->tmp_arr = NULL;
	}

	buf_pool->allocator.~ut_allocator();
}

/********************************************************************//**
Creates the buffer pool.
@return DB_SUCCESS if success, DB_ERROR if not enough memory or error */
dberr_t
buf_pool_init(
/*==========*/
	ulint	total_size,	/*!< in: size of the total pool in bytes */
	ulint	n_instances)	/*!< in: number of instances */
{
	ulint		i;
	const ulint	size	= total_size / n_instances;

	ut_ad(n_instances > 0);
	ut_ad(n_instances <= MAX_BUFFER_POOLS);
	ut_ad(n_instances == srv_buf_pool_instances);

	NUMA_MEMPOLICY_INTERLEAVE_IN_SCOPE;

	buf_pool_resizing = false;
	buf_pool_withdrawing = false;
	buf_withdraw_clock = 0;

	buf_pool_ptr = (buf_pool_t*) ut_zalloc_nokey(
		n_instances * sizeof *buf_pool_ptr);

	buf_chunk_map_reg = UT_NEW_NOKEY(buf_pool_chunk_map_t());

	for (i = 0; i < n_instances; i++) {
		buf_pool_t*	ptr	= &buf_pool_ptr[i];

		if (buf_pool_init_instance(ptr, size, i) != DB_SUCCESS) {

			/* Free all the instances created so far. */
			buf_pool_free(i);

			return(DB_ERROR);
		}
	}

	buf_chunk_map_ref = buf_chunk_map_reg;

	buf_pool_set_sizes();
	buf_LRU_old_ratio_update(100 * 3/ 8, FALSE);

	btr_search_sys_create(buf_pool_get_curr_size() / sizeof(void*) / 64);

	return(DB_SUCCESS);
}

/********************************************************************//**
Frees the buffer pool at shutdown.  This must not be invoked before
freeing all mutexes. */
void
buf_pool_free(
/*==========*/
	ulint	n_instances)	/*!< in: numbere of instances to free */
{
	for (ulint i = 0; i < n_instances; i++) {
		buf_pool_free_instance(buf_pool_from_array(i));
	}

	UT_DELETE(buf_chunk_map_reg);
	buf_chunk_map_reg = buf_chunk_map_ref = NULL;

	ut_free(buf_pool_ptr);
	buf_pool_ptr = NULL;
}

/** Reallocate a control block.
@param[in]	buf_pool	buffer pool instance
@param[in]	block		pointer to control block
@retval false	if failed because of no free blocks. */
static
bool
buf_page_realloc(
	buf_pool_t*	buf_pool,
	buf_block_t*	block)
{
	buf_block_t*	new_block;

	ut_ad(buf_pool_withdrawing);
	ut_ad(buf_pool_mutex_own(buf_pool));
	ut_ad(buf_block_get_state(block) == BUF_BLOCK_FILE_PAGE);

	new_block = buf_LRU_get_free_only(buf_pool);

	if (new_block == NULL) {
		return(false); /* free_list was not enough */
	}

	rw_lock_t*	hash_lock = buf_page_hash_lock_get(buf_pool, block->page.id);

	rw_lock_x_lock(hash_lock);
	mutex_enter(&block->mutex);

	if (buf_page_can_relocate(&block->page)) {
		mutex_enter(&new_block->mutex);

		memcpy(new_block->frame, block->frame, srv_page_size);
		new (&new_block->page) buf_page_t(block->page);

		/* relocate LRU list */
		ut_ad(block->page.in_LRU_list);
		ut_ad(!block->page.in_zip_hash);
		ut_d(block->page.in_LRU_list = FALSE);

		buf_LRU_adjust_hp(buf_pool, &block->page);

		buf_page_t*	prev_b = UT_LIST_GET_PREV(LRU, &block->page);
		UT_LIST_REMOVE(buf_pool->LRU, &block->page);

		if (prev_b != NULL) {
			UT_LIST_INSERT_AFTER(buf_pool->LRU, prev_b, &new_block->page);
		} else {
			UT_LIST_ADD_FIRST(buf_pool->LRU, &new_block->page);
		}

		if (buf_pool->LRU_old == &block->page) {
			buf_pool->LRU_old = &new_block->page;
		}

		ut_ad(new_block->page.in_LRU_list);

		/* relocate unzip_LRU list */
		if (block->page.zip.data != NULL) {
			ut_ad(block->in_unzip_LRU_list);
			ut_d(new_block->in_unzip_LRU_list = TRUE);
			UNIV_MEM_DESC(&new_block->page.zip.data,
				      page_zip_get_size(&new_block->page.zip));

			buf_block_t*	prev_block = UT_LIST_GET_PREV(unzip_LRU, block);
			UT_LIST_REMOVE(buf_pool->unzip_LRU, block);

			ut_d(block->in_unzip_LRU_list = FALSE);
			block->page.zip.data = NULL;
			page_zip_set_size(&block->page.zip, 0);

			if (prev_block != NULL) {
				UT_LIST_INSERT_AFTER(buf_pool->unzip_LRU, prev_block, new_block);
			} else {
				UT_LIST_ADD_FIRST(buf_pool->unzip_LRU, new_block);
			}
		} else {
			ut_ad(!block->in_unzip_LRU_list);
			ut_d(new_block->in_unzip_LRU_list = FALSE);
		}

		/* relocate buf_pool->page_hash */
		ut_ad(block->page.in_page_hash);
		ut_ad(&block->page == buf_page_hash_get_low(buf_pool,
							    block->page.id));
		ut_d(block->page.in_page_hash = FALSE);
		ulint	fold = block->page.id.fold();
		ut_ad(fold == new_block->page.id.fold());
		HASH_DELETE(buf_page_t, hash, buf_pool->page_hash, fold, (&block->page));
		HASH_INSERT(buf_page_t, hash, buf_pool->page_hash, fold, (&new_block->page));

		ut_ad(new_block->page.in_page_hash);

		buf_block_modify_clock_inc(block);
		memset(block->frame + FIL_PAGE_OFFSET, 0xff, 4);
		memset(block->frame + FIL_PAGE_ARCH_LOG_NO_OR_SPACE_ID, 0xff, 4);
		UNIV_MEM_INVALID(block->frame, srv_page_size);
		buf_block_set_state(block, BUF_BLOCK_REMOVE_HASH);
		block->page.id
		    = page_id_t(ULINT32_UNDEFINED, ULINT32_UNDEFINED);

		/* Relocate buf_pool->flush_list. */
		if (block->page.oldest_modification) {
			buf_flush_relocate_on_flush_list(
				&block->page, &new_block->page);
		}

		/* set other flags of buf_block_t */

#ifdef BTR_CUR_HASH_ADAPT
		/* This code should only be executed by buf_pool_resize(),
		while the adaptive hash index is disabled. */
		assert_block_ahi_empty(block);
		assert_block_ahi_empty_on_init(new_block);
		ut_ad(!block->index);
		new_block->index	= NULL;
		new_block->n_hash_helps	= 0;
		new_block->n_fields	= 1;
		new_block->left_side	= TRUE;
#endif /* BTR_CUR_HASH_ADAPT */

		new_block->lock_hash_val = block->lock_hash_val;
		ut_ad(new_block->lock_hash_val == lock_rec_hash(
			new_block->page.id.space(),
			new_block->page.id.page_no()));

		rw_lock_x_unlock(hash_lock);
		mutex_exit(&new_block->mutex);

		/* free block */
		buf_block_set_state(block, BUF_BLOCK_MEMORY);
		buf_LRU_block_free_non_file_page(block);

		mutex_exit(&block->mutex);
	} else {
		rw_lock_x_unlock(hash_lock);
		mutex_exit(&block->mutex);

		/* free new_block */
		mutex_enter(&new_block->mutex);
		buf_LRU_block_free_non_file_page(new_block);
		mutex_exit(&new_block->mutex);
	}

	return(true); /* free_list was enough */
}

/** Sets the global variable that feeds MySQL's innodb_buffer_pool_resize_status
to the specified string. The format and the following parameters are the
same as the ones used for printf(3).
@param[in]	fmt	format
@param[in]	...	extra parameters according to fmt */
static
void
buf_resize_status(
	const char*	fmt,
	...)
{
	va_list	ap;

	va_start(ap, fmt);

	vsnprintf(
		export_vars.innodb_buffer_pool_resize_status,
		sizeof(export_vars.innodb_buffer_pool_resize_status),
		fmt, ap);

	va_end(ap);

	ib::info() << export_vars.innodb_buffer_pool_resize_status;
}

/** Determines if a block is intended to be withdrawn.
@param[in]	buf_pool	buffer pool instance
@param[in]	block		pointer to control block
@retval true	if will be withdrawn */
bool
buf_block_will_withdrawn(
	buf_pool_t*		buf_pool,
	const buf_block_t*	block)
{
	ut_ad(buf_pool->curr_size < buf_pool->old_size);
	ut_ad(!buf_pool_resizing || buf_pool_mutex_own(buf_pool));

	const buf_chunk_t*	chunk
		= buf_pool->chunks + buf_pool->n_chunks_new;
	const buf_chunk_t*	echunk
		= buf_pool->chunks + buf_pool->n_chunks;

	while (chunk < echunk) {
		if (block >= chunk->blocks
		    && block < chunk->blocks + chunk->size) {
			return(true);
		}
		++chunk;
	}

	return(false);
}

/** Determines if a frame is intended to be withdrawn.
@param[in]	buf_pool	buffer pool instance
@param[in]	ptr		pointer to a frame
@retval true	if will be withdrawn */
bool
buf_frame_will_withdrawn(
	buf_pool_t*	buf_pool,
	const byte*	ptr)
{
	ut_ad(buf_pool->curr_size < buf_pool->old_size);
	ut_ad(!buf_pool_resizing || buf_pool_mutex_own(buf_pool));

	const buf_chunk_t*	chunk
		= buf_pool->chunks + buf_pool->n_chunks_new;
	const buf_chunk_t*	echunk
		= buf_pool->chunks + buf_pool->n_chunks;

	while (chunk < echunk) {
		if (ptr >= chunk->blocks->frame
		    && ptr < (chunk->blocks + chunk->size - 1)->frame
			     + srv_page_size) {
			return(true);
		}
		++chunk;
	}

	return(false);
}

/** Withdraw the buffer pool blocks from end of the buffer pool instance
until withdrawn by buf_pool->withdraw_target.
@param[in]	buf_pool	buffer pool instance
@retval true	if retry is needed */
static
bool
buf_pool_withdraw_blocks(
	buf_pool_t*	buf_pool)
{
	buf_block_t*	block;
	ulint		loop_count = 0;
	ulint		i = buf_pool_index(buf_pool);

	ib::info() << "buffer pool " << i
		<< " : start to withdraw the last "
		<< buf_pool->withdraw_target << " blocks.";

	/* Minimize buf_pool->zip_free[i] lists */
	buf_pool_mutex_enter(buf_pool);
	buf_buddy_condense_free(buf_pool);
	buf_pool_mutex_exit(buf_pool);

	while (UT_LIST_GET_LEN(buf_pool->withdraw)
	       < buf_pool->withdraw_target) {

		/* try to withdraw from free_list */
		ulint	count1 = 0;

		buf_pool_mutex_enter(buf_pool);
		block = reinterpret_cast<buf_block_t*>(
			UT_LIST_GET_FIRST(buf_pool->free));
		while (block != NULL
		       && UT_LIST_GET_LEN(buf_pool->withdraw)
			  < buf_pool->withdraw_target) {
			ut_ad(block->page.in_free_list);
			ut_ad(!block->page.in_flush_list);
			ut_ad(!block->page.in_LRU_list);
			ut_a(!buf_page_in_file(&block->page));

			buf_block_t*	next_block;
			next_block = reinterpret_cast<buf_block_t*>(
				UT_LIST_GET_NEXT(
					list, &block->page));

			if (buf_block_will_withdrawn(buf_pool, block)) {
				/* This should be withdrawn */
				UT_LIST_REMOVE(
					buf_pool->free,
					&block->page);
				UT_LIST_ADD_LAST(
					buf_pool->withdraw,
					&block->page);
				ut_d(block->in_withdraw_list = TRUE);
				count1++;
			}

			block = next_block;
		}
		buf_pool_mutex_exit(buf_pool);

		/* reserve free_list length */
		if (UT_LIST_GET_LEN(buf_pool->withdraw)
		    < buf_pool->withdraw_target) {
			ulint	scan_depth;
			flush_counters_t n;

			/* cap scan_depth with current LRU size. */
			buf_pool_mutex_enter(buf_pool);
			scan_depth = UT_LIST_GET_LEN(buf_pool->LRU);
			buf_pool_mutex_exit(buf_pool);

			scan_depth = ut_min(
				ut_max(buf_pool->withdraw_target
				       - UT_LIST_GET_LEN(buf_pool->withdraw),
				       static_cast<ulint>(srv_LRU_scan_depth)),
				scan_depth);

			buf_flush_do_batch(buf_pool, BUF_FLUSH_LRU,
				scan_depth, 0, &n);
			buf_flush_wait_batch_end(buf_pool, BUF_FLUSH_LRU);

			if (n.flushed) {
				MONITOR_INC_VALUE_CUMULATIVE(
					MONITOR_LRU_BATCH_FLUSH_TOTAL_PAGE,
					MONITOR_LRU_BATCH_FLUSH_COUNT,
					MONITOR_LRU_BATCH_FLUSH_PAGES,
					n.flushed);
			}
		}

		/* relocate blocks/buddies in withdrawn area */
		ulint	count2 = 0;

		buf_pool_mutex_enter(buf_pool);
		buf_page_t*	bpage;
		bpage = UT_LIST_GET_FIRST(buf_pool->LRU);
		while (bpage != NULL) {
			BPageMutex*	block_mutex;
			buf_page_t*	next_bpage;

			block_mutex = buf_page_get_mutex(bpage);
			mutex_enter(block_mutex);

			next_bpage = UT_LIST_GET_NEXT(LRU, bpage);

			if (bpage->zip.data != NULL
			    && buf_frame_will_withdrawn(
				buf_pool,
				static_cast<byte*>(bpage->zip.data))) {

				if (buf_page_can_relocate(bpage)) {
					mutex_exit(block_mutex);
					buf_pool_mutex_exit_forbid(buf_pool);
					if(!buf_buddy_realloc(
						buf_pool, bpage->zip.data,
						page_zip_get_size(
							&bpage->zip))) {

						/* failed to allocate block */
						buf_pool_mutex_exit_allow(
							buf_pool);
						break;
					}
					buf_pool_mutex_exit_allow(buf_pool);
					mutex_enter(block_mutex);
					count2++;
				}
				/* NOTE: if the page is in use,
				not reallocated yet */
			}

			if (buf_page_get_state(bpage)
			    == BUF_BLOCK_FILE_PAGE
			    && buf_block_will_withdrawn(
				buf_pool,
				reinterpret_cast<buf_block_t*>(bpage))) {

				if (buf_page_can_relocate(bpage)) {
					mutex_exit(block_mutex);
					buf_pool_mutex_exit_forbid(buf_pool);
					if(!buf_page_realloc(
						buf_pool,
						reinterpret_cast<buf_block_t*>(
							bpage))) {
						/* failed to allocate block */
						buf_pool_mutex_exit_allow(
							buf_pool);
						break;
					}
					buf_pool_mutex_exit_allow(buf_pool);
					count2++;
				} else {
					mutex_exit(block_mutex);
				}
				/* NOTE: if the page is in use,
				not reallocated yet */
			} else {
				mutex_exit(block_mutex);
			}

			bpage = next_bpage;
		}
		buf_pool_mutex_exit(buf_pool);

		buf_resize_status(
			"buffer pool %lu : withdrawing blocks. (%lu/%lu)",
			i, UT_LIST_GET_LEN(buf_pool->withdraw),
			buf_pool->withdraw_target);

		ib::info() << "buffer pool " << i << " : withdrew "
			<< count1 << " blocks from free list."
			<< " Tried to relocate " << count2 << " pages ("
			<< UT_LIST_GET_LEN(buf_pool->withdraw) << "/"
			<< buf_pool->withdraw_target << ").";

		if (++loop_count >= 10) {
			/* give up for now.
			retried after user threads paused. */

			ib::info() << "buffer pool " << i
				<< " : will retry to withdraw later.";

			/* need retry later */
			return(true);
		}
	}

	/* confirm withdrawn enough */
	const buf_chunk_t*	chunk
		= buf_pool->chunks + buf_pool->n_chunks_new;
	const buf_chunk_t*	echunk
		= buf_pool->chunks + buf_pool->n_chunks;

	while (chunk < echunk) {
		block = chunk->blocks;
		for (ulint j = chunk->size; j--; block++) {
			/* If !=BUF_BLOCK_NOT_USED block in the
			withdrawn area, it means corruption
			something */
			ut_a(buf_block_get_state(block)
				== BUF_BLOCK_NOT_USED);
			ut_ad(block->in_withdraw_list);
		}
		++chunk;
	}

	ib::info() << "buffer pool " << i << " : withdrawn target "
		<< UT_LIST_GET_LEN(buf_pool->withdraw) << " blocks.";

	/* retry is not needed */
	++buf_withdraw_clock;

	return(false);
}

/** resize page_hash and zip_hash for a buffer pool instance.
@param[in]	buf_pool	buffer pool instance */
static
void
buf_pool_resize_hash(
	buf_pool_t*	buf_pool)
{
	hash_table_t*	new_hash_table;

	ut_ad(buf_pool->page_hash_old == NULL);

	/* recreate page_hash */
	new_hash_table = ib_recreate(
		buf_pool->page_hash, 2 * buf_pool->curr_size);

	for (ulint i = 0; i < hash_get_n_cells(buf_pool->page_hash); i++) {
		buf_page_t*	bpage;

		bpage = static_cast<buf_page_t*>(
			HASH_GET_FIRST(
				buf_pool->page_hash, i));

		while (bpage) {
			buf_page_t*	prev_bpage = bpage;
			ulint		fold;

			bpage = static_cast<buf_page_t*>(
				HASH_GET_NEXT(
					hash, prev_bpage));

			fold = prev_bpage->id.fold();

			HASH_DELETE(buf_page_t, hash,
				buf_pool->page_hash, fold,
				prev_bpage);

			HASH_INSERT(buf_page_t, hash,
				new_hash_table, fold,
				prev_bpage);
		}
	}

	buf_pool->page_hash_old = buf_pool->page_hash;
	buf_pool->page_hash = new_hash_table;

	/* recreate zip_hash */
	new_hash_table = hash_create(2 * buf_pool->curr_size);

	for (ulint i = 0; i < hash_get_n_cells(buf_pool->zip_hash); i++) {
		buf_page_t*	bpage;

		bpage = static_cast<buf_page_t*>(
			HASH_GET_FIRST(buf_pool->zip_hash, i));

		while (bpage) {
			buf_page_t*	prev_bpage = bpage;
			ulint		fold;

			bpage = static_cast<buf_page_t*>(
				HASH_GET_NEXT(
					hash, prev_bpage));

			fold = BUF_POOL_ZIP_FOLD(
				reinterpret_cast<buf_block_t*>(
					prev_bpage));

			HASH_DELETE(buf_page_t, hash,
				buf_pool->zip_hash, fold,
				prev_bpage);

			HASH_INSERT(buf_page_t, hash,
				new_hash_table, fold,
				prev_bpage);
		}
	}

	hash_table_free(buf_pool->zip_hash);
	buf_pool->zip_hash = new_hash_table;
}

#ifndef DBUG_OFF
/** This is a debug routine to inject an memory allocation failure error. */
static
void
buf_pool_resize_chunk_make_null(buf_chunk_t** new_chunks)
{
	static int count = 0;

	if (count == 1) {
		ut_free(*new_chunks);
		*new_chunks = NULL;
	}

	count++;
}
#endif // DBUG_OFF

/** Resize the buffer pool based on srv_buf_pool_size from
srv_buf_pool_old_size. */
static
void
buf_pool_resize()
{
	buf_pool_t*	buf_pool;
	ulint		new_instance_size;
	bool		warning = false;

	NUMA_MEMPOLICY_INTERLEAVE_IN_SCOPE;

	ut_ad(!buf_pool_resizing);
	ut_ad(!buf_pool_withdrawing);
	ut_ad(srv_buf_pool_chunk_unit > 0);

	new_instance_size = srv_buf_pool_size / srv_buf_pool_instances;
	new_instance_size >>= srv_page_size_shift;

	buf_resize_status("Resizing buffer pool from " ULINTPF " to "
			  ULINTPF " (unit=" ULINTPF ").",
			  srv_buf_pool_old_size, srv_buf_pool_size,
			  srv_buf_pool_chunk_unit);

	/* set new limit for all buffer pool for resizing */
	for (ulint i = 0; i < srv_buf_pool_instances; i++) {
		buf_pool = buf_pool_from_array(i);
		buf_pool_mutex_enter(buf_pool);

		ut_ad(buf_pool->curr_size == buf_pool->old_size);
		ut_ad(buf_pool->n_chunks_new == buf_pool->n_chunks);
		ut_ad(UT_LIST_GET_LEN(buf_pool->withdraw) == 0);
		ut_ad(buf_pool->flush_rbt == NULL);

		buf_pool->curr_size = new_instance_size;

		buf_pool->n_chunks_new =
			(new_instance_size << srv_page_size_shift)
			/ srv_buf_pool_chunk_unit;

		buf_pool_mutex_exit(buf_pool);
	}
#ifdef BTR_CUR_HASH_ADAPT
	/* disable AHI if needed */
	bool	btr_search_disabled = false;

	buf_resize_status("Disabling adaptive hash index.");

	btr_search_s_lock_all();
	if (btr_search_enabled) {
		btr_search_s_unlock_all();
		btr_search_disabled = true;
	} else {
		btr_search_s_unlock_all();
	}

	btr_search_disable(true);

	if (btr_search_disabled) {
		ib::info() << "disabled adaptive hash index.";
	}
#endif /* BTR_CUR_HASH_ADAPT */

	/* set withdraw target */
	for (ulint i = 0; i < srv_buf_pool_instances; i++) {
		buf_pool = buf_pool_from_array(i);
		if (buf_pool->curr_size < buf_pool->old_size) {
			ulint	withdraw_target = 0;

			const buf_chunk_t*	chunk
				= buf_pool->chunks + buf_pool->n_chunks_new;
			const buf_chunk_t*	echunk
				= buf_pool->chunks + buf_pool->n_chunks;

			while (chunk < echunk) {
				withdraw_target += chunk->size;
				++chunk;
			}

			ut_ad(buf_pool->withdraw_target == 0);
			buf_pool->withdraw_target = withdraw_target;
			buf_pool_withdrawing = true;
		}
	}

	buf_resize_status("Withdrawing blocks to be shrunken.");

	ib_time_t	withdraw_started = ut_time();
	ulint		message_interval = 60;
	ulint		retry_interval = 1;

withdraw_retry:
	bool	should_retry_withdraw = false;

	/* wait for the number of blocks fit to the new size (if needed)*/
	for (ulint i = 0; i < srv_buf_pool_instances; i++) {
		buf_pool = buf_pool_from_array(i);
		if (buf_pool->curr_size < buf_pool->old_size) {

			should_retry_withdraw |=
				buf_pool_withdraw_blocks(buf_pool);
		}
	}

	if (srv_shutdown_state != SRV_SHUTDOWN_NONE) {
		/* abort to resize for shutdown. */
		buf_pool_withdrawing = false;
		return;
	}

	/* abort buffer pool load */
	buf_load_abort();

	if (should_retry_withdraw
	    && ut_difftime(ut_time(), withdraw_started) >= message_interval) {

		if (message_interval > 900) {
			message_interval = 1800;
		} else {
			message_interval *= 2;
		}

		lock_mutex_enter();
		mutex_enter(&trx_sys.mutex);
		bool	found = false;
		for (trx_t* trx = UT_LIST_GET_FIRST(trx_sys.trx_list);
		     trx != NULL;
		     trx = UT_LIST_GET_NEXT(trx_list, trx)) {
			if (trx->state != TRX_STATE_NOT_STARTED
			    && trx->mysql_thd != NULL
			    && ut_difftime(withdraw_started,
					   trx->start_time) > 0) {
				if (!found) {
					ib::warn() <<
						"The following trx might hold"
						" the blocks in buffer pool to"
					        " be withdrawn. Buffer pool"
						" resizing can complete only"
						" after all the transactions"
						" below release the blocks.";
					found = true;
				}

				lock_trx_print_wait_and_mvcc_state(
					stderr, trx);
			}
		}
		mutex_exit(&trx_sys.mutex);
		lock_mutex_exit();

		withdraw_started = ut_time();
	}

	if (should_retry_withdraw) {
		ib::info() << "Will retry to withdraw " << retry_interval
			<< " seconds later.";
		os_thread_sleep(retry_interval * 1000000);

		if (retry_interval > 5) {
			retry_interval = 10;
		} else {
			retry_interval *= 2;
		}

		goto withdraw_retry;
	}

	buf_pool_withdrawing = false;

	buf_resize_status("Latching whole of buffer pool.");

#ifndef DBUG_OFF
	{
		bool	should_wait = true;

		while (should_wait) {
			should_wait = false;
			DBUG_EXECUTE_IF(
				"ib_buf_pool_resize_wait_before_resize",
				should_wait = true; os_thread_sleep(10000););
		}
	}
#endif /* !DBUG_OFF */

	if (srv_shutdown_state != SRV_SHUTDOWN_NONE) {
		return;
	}

	/* Indicate critical path */
	buf_pool_resizing = true;

	/* Acquire all buf_pool_mutex/hash_lock */
	for (ulint i = 0; i < srv_buf_pool_instances; ++i) {
		buf_pool_t*	buf_pool = buf_pool_from_array(i);

		buf_pool_mutex_enter(buf_pool);
	}
	for (ulint i = 0; i < srv_buf_pool_instances; ++i) {
		buf_pool_t*	buf_pool = buf_pool_from_array(i);

		hash_lock_x_all(buf_pool->page_hash);
	}

	buf_chunk_map_reg = UT_NEW_NOKEY(buf_pool_chunk_map_t());

	/* add/delete chunks */
	for (ulint i = 0; i < srv_buf_pool_instances; ++i) {
		buf_pool_t*	buf_pool = buf_pool_from_array(i);
		buf_chunk_t*	chunk;
		buf_chunk_t*	echunk;

		buf_resize_status("buffer pool %lu :"
			" resizing with chunks %lu to %lu.",
			i, buf_pool->n_chunks, buf_pool->n_chunks_new);

		if (buf_pool->n_chunks_new < buf_pool->n_chunks) {
			/* delete chunks */
			chunk = buf_pool->chunks
				+ buf_pool->n_chunks_new;
			echunk = buf_pool->chunks + buf_pool->n_chunks;

			ulint	sum_freed = 0;

			while (chunk < echunk) {
				buf_block_t*	block = chunk->blocks;

				for (ulint j = chunk->size;
				     j--; block++) {
					mutex_free(&block->mutex);
					rw_lock_free(&block->lock);

					ut_d(rw_lock_free(
						&block->debug_latch));
				}

				buf_pool->allocator.deallocate_large_dodump(
					chunk->mem, &chunk->mem_pfx, chunk->mem_size());

				sum_freed += chunk->size;

				++chunk;
			}

			/* discard withdraw list */
			UT_LIST_INIT(buf_pool->withdraw,
				     &buf_page_t::list);
			buf_pool->withdraw_target = 0;

			ib::info() << "buffer pool " << i << " : "
				<< buf_pool->n_chunks - buf_pool->n_chunks_new
				<< " chunks (" << sum_freed
				<< " blocks) were freed.";

			buf_pool->n_chunks = buf_pool->n_chunks_new;
		}

		{
			/* reallocate buf_pool->chunks */
			const ulint	new_chunks_size
				= buf_pool->n_chunks_new * sizeof(*chunk);

			buf_chunk_t*	new_chunks
				= reinterpret_cast<buf_chunk_t*>(
					ut_zalloc_nokey_nofatal(new_chunks_size));

			DBUG_EXECUTE_IF("buf_pool_resize_chunk_null",
				buf_pool_resize_chunk_make_null(&new_chunks););

			if (new_chunks == NULL) {
				ib::error() << "buffer pool " << i
					<< " : failed to allocate"
					" the chunk array.";
				buf_pool->n_chunks_new
					= buf_pool->n_chunks;
				warning = true;
				buf_pool->chunks_old = NULL;
				for (ulint j = 0; j < buf_pool->n_chunks_new; j++) {
					buf_pool_register_chunk(&(buf_pool->chunks[j]));
				}
				goto calc_buf_pool_size;
			}

			ulint	n_chunks_copy = ut_min(buf_pool->n_chunks_new,
						       buf_pool->n_chunks);

			memcpy(new_chunks, buf_pool->chunks,
			       n_chunks_copy * sizeof(*chunk));

			for (ulint j = 0; j < n_chunks_copy; j++) {
				buf_pool_register_chunk(&new_chunks[j]);
			}

			buf_pool->chunks_old = buf_pool->chunks;
			buf_pool->chunks = new_chunks;
		}


		if (buf_pool->n_chunks_new > buf_pool->n_chunks) {
			/* add chunks */
			chunk = buf_pool->chunks + buf_pool->n_chunks;
			echunk = buf_pool->chunks
				+ buf_pool->n_chunks_new;

			ulint	sum_added = 0;
			ulint	n_chunks = buf_pool->n_chunks;

			while (chunk < echunk) {
				ulong	unit = srv_buf_pool_chunk_unit;

				if (!buf_chunk_init(buf_pool, chunk, unit)) {

					ib::error() << "buffer pool " << i
						<< " : failed to allocate"
						" new memory.";

					warning = true;

					buf_pool->n_chunks_new
						= n_chunks;

					break;
				}

				sum_added += chunk->size;

				++n_chunks;
				++chunk;
			}

			ib::info() << "buffer pool " << i << " : "
				<< buf_pool->n_chunks_new - buf_pool->n_chunks
				<< " chunks (" << sum_added
				<< " blocks) were added.";

			buf_pool->n_chunks = n_chunks;
		}
calc_buf_pool_size:

		/* recalc buf_pool->curr_size */
		ulint	new_size = 0;

		chunk = buf_pool->chunks;
		do {
			new_size += chunk->size;
		} while (++chunk < buf_pool->chunks
				   + buf_pool->n_chunks);

		buf_pool->curr_size = new_size;
		buf_pool->n_chunks_new = buf_pool->n_chunks;

		if (buf_pool->chunks_old) {
			ut_free(buf_pool->chunks_old);
			buf_pool->chunks_old = NULL;
		}
	}

	buf_pool_chunk_map_t*	chunk_map_old = buf_chunk_map_ref;
	buf_chunk_map_ref = buf_chunk_map_reg;

	/* set instance sizes */
	{
		ulint	curr_size = 0;

		for (ulint i = 0; i < srv_buf_pool_instances; i++) {
			buf_pool = buf_pool_from_array(i);

			ut_ad(UT_LIST_GET_LEN(buf_pool->withdraw) == 0);

			buf_pool->read_ahead_area =
				ut_min(BUF_READ_AHEAD_PAGES,
				       ut_2_power_up(buf_pool->curr_size /
						      BUF_READ_AHEAD_PORTION));
			buf_pool->curr_pool_size
				= buf_pool->curr_size << srv_page_size_shift;
			curr_size += buf_pool->curr_pool_size;
			buf_pool->old_size = buf_pool->curr_size;
		}
		srv_buf_pool_curr_size = curr_size;
		innodb_set_buf_pool_size(buf_pool_size_align(curr_size));
	}

	const bool	new_size_too_diff
		= srv_buf_pool_base_size > srv_buf_pool_size * 2
			|| srv_buf_pool_base_size * 2 < srv_buf_pool_size;

	/* Normalize page_hash and zip_hash,
	if the new size is too different */
	if (!warning && new_size_too_diff) {

		buf_resize_status("Resizing hash tables.");

		for (ulint i = 0; i < srv_buf_pool_instances; ++i) {
			buf_pool_t*	buf_pool = buf_pool_from_array(i);

			buf_pool_resize_hash(buf_pool);

			ib::info() << "buffer pool " << i
				<< " : hash tables were resized.";
		}
	}

	/* Release all buf_pool_mutex/page_hash */
	for (ulint i = 0; i < srv_buf_pool_instances; ++i) {
		buf_pool_t*	buf_pool = buf_pool_from_array(i);

		hash_unlock_x_all(buf_pool->page_hash);
		buf_pool_mutex_exit(buf_pool);

		if (buf_pool->page_hash_old != NULL) {
			hash_table_free(buf_pool->page_hash_old);
			buf_pool->page_hash_old = NULL;
		}
	}

	UT_DELETE(chunk_map_old);

	buf_pool_resizing = false;

	/* Normalize other components, if the new size is too different */
	if (!warning && new_size_too_diff) {
		srv_buf_pool_base_size = srv_buf_pool_size;

		buf_resize_status("Resizing also other hash tables.");

		/* normalize lock_sys */
		srv_lock_table_size = 5
			* (srv_buf_pool_size >> srv_page_size_shift);
		lock_sys.resize(srv_lock_table_size);

		/* normalize btr_search_sys */
		btr_search_sys_resize(
			buf_pool_get_curr_size() / sizeof(void*) / 64);

		/* normalize dict_sys */
		dict_resize();

		ib::info() << "Resized hash tables at lock_sys,"
#ifdef BTR_CUR_HASH_ADAPT
			" adaptive hash index,"
#endif /* BTR_CUR_HASH_ADAPT */
			" dictionary.";
	}

	/* normalize ibuf->max_size */
	ibuf_max_size_update(srv_change_buffer_max_size);

	if (srv_buf_pool_old_size != srv_buf_pool_size) {

		ib::info() << "Completed to resize buffer pool from "
			<< srv_buf_pool_old_size
			<< " to " << srv_buf_pool_size << ".";
		srv_buf_pool_old_size = srv_buf_pool_size;
	}

#ifdef BTR_CUR_HASH_ADAPT
	/* enable AHI if needed */
	if (btr_search_disabled) {
		btr_search_enable();
		ib::info() << "Re-enabled adaptive hash index.";
	}
#endif /* BTR_CUR_HASH_ADAPT */

	char	now[32];

	ut_sprintf_timestamp(now);
	if (!warning) {
		buf_resize_status("Completed resizing buffer pool at %s.",
			now);
	} else {
		buf_resize_status("Resizing buffer pool failed,"
			" finished resizing at %s.", now);
	}

#if defined UNIV_DEBUG || defined UNIV_BUF_DEBUG
	ut_a(buf_validate());
#endif /* UNIV_DEBUG || UNIV_BUF_DEBUG */

	return;
}

/** This is the thread for resizing buffer pool. It waits for an event and
when waked up either performs a resizing and sleeps again.
@return	this function does not return, calls os_thread_exit()
*/
extern "C"
os_thread_ret_t
DECLARE_THREAD(buf_resize_thread)(void*)
{
	my_thread_init();

	while (srv_shutdown_state == SRV_SHUTDOWN_NONE) {
		os_event_wait(srv_buf_resize_event);
		os_event_reset(srv_buf_resize_event);

		if (srv_shutdown_state != SRV_SHUTDOWN_NONE) {
			break;
		}

		buf_pool_mutex_enter_all();
		if (srv_buf_pool_old_size == srv_buf_pool_size) {
			buf_pool_mutex_exit_all();
			std::ostringstream sout;
			sout << "Size did not change (old size = new size = "
				<< srv_buf_pool_size << ". Nothing to do.";
			buf_resize_status(sout.str().c_str());

			/* nothing to do */
			continue;
		}
		buf_pool_mutex_exit_all();

		buf_pool_resize();
	}

	srv_buf_resize_thread_active = false;

	my_thread_end();
	os_thread_exit();

	OS_THREAD_DUMMY_RETURN;
}

#ifdef BTR_CUR_HASH_ADAPT
/** Clear the adaptive hash index on all pages in the buffer pool. */
void
buf_pool_clear_hash_index()
{
	ulint	p;

	ut_ad(btr_search_own_all(RW_LOCK_X));
	ut_ad(!buf_pool_resizing);
	ut_ad(!btr_search_enabled);

	for (p = 0; p < srv_buf_pool_instances; p++) {
		buf_pool_t*	buf_pool = buf_pool_from_array(p);
		buf_chunk_t*	chunks	= buf_pool->chunks;
		buf_chunk_t*	chunk	= chunks + buf_pool->n_chunks;

		while (--chunk >= chunks) {
			buf_block_t*	block	= chunk->blocks;
			ulint		i	= chunk->size;

			for (; i--; block++) {
				dict_index_t*	index	= block->index;
				assert_block_ahi_valid(block);

				/* We can set block->index = NULL
				and block->n_pointers = 0
				when btr_search_own_all(RW_LOCK_X);
				see the comments in buf0buf.h */

				if (!index) {
# if defined UNIV_AHI_DEBUG || defined UNIV_DEBUG
					ut_a(!block->n_pointers);
# endif /* UNIV_AHI_DEBUG || UNIV_DEBUG */
					continue;
				}

				ut_d(buf_page_state state
				     = buf_block_get_state(block));
				/* Another thread may have set the
				state to BUF_BLOCK_REMOVE_HASH in
				buf_LRU_block_remove_hashed().

				The state change in buf_page_realloc()
				is not observable here, because in
				that case we would have !block->index.

				In the end, the entire adaptive hash
				index will be removed. */
				ut_ad(state == BUF_BLOCK_FILE_PAGE
				      || state == BUF_BLOCK_REMOVE_HASH);
# if defined UNIV_AHI_DEBUG || defined UNIV_DEBUG
				block->n_pointers = 0;
# endif /* UNIV_AHI_DEBUG || UNIV_DEBUG */
				block->index = NULL;
			}
		}
	}
}
#endif /* BTR_CUR_HASH_ADAPT */

/********************************************************************//**
Relocate a buffer control block.  Relocates the block on the LRU list
and in buf_pool->page_hash.  Does not relocate bpage->list.
The caller must take care of relocating bpage->list. */
static
void
buf_relocate(
/*=========*/
	buf_page_t*	bpage,	/*!< in/out: control block being relocated;
				buf_page_get_state(bpage) must be
				BUF_BLOCK_ZIP_DIRTY or BUF_BLOCK_ZIP_PAGE */
	buf_page_t*	dpage)	/*!< in/out: destination control block */
{
	buf_page_t*	b;
	buf_pool_t*	buf_pool = buf_pool_from_bpage(bpage);

	ut_ad(buf_pool_mutex_own(buf_pool));
	ut_ad(buf_page_hash_lock_held_x(buf_pool, bpage));
	ut_ad(mutex_own(buf_page_get_mutex(bpage)));
	ut_a(buf_page_get_io_fix(bpage) == BUF_IO_NONE);
	ut_a(bpage->buf_fix_count == 0);
	ut_ad(bpage->in_LRU_list);
	ut_ad(!bpage->in_zip_hash);
	ut_ad(bpage->in_page_hash);
	ut_ad(bpage == buf_page_hash_get_low(buf_pool, bpage->id));

	ut_ad(!buf_pool_watch_is_sentinel(buf_pool, bpage));
#ifdef UNIV_DEBUG
	switch (buf_page_get_state(bpage)) {
	case BUF_BLOCK_POOL_WATCH:
	case BUF_BLOCK_NOT_USED:
	case BUF_BLOCK_READY_FOR_USE:
	case BUF_BLOCK_FILE_PAGE:
	case BUF_BLOCK_MEMORY:
	case BUF_BLOCK_REMOVE_HASH:
		ut_error;
	case BUF_BLOCK_ZIP_DIRTY:
	case BUF_BLOCK_ZIP_PAGE:
		break;
	}
#endif /* UNIV_DEBUG */

	new (dpage) buf_page_t(*bpage);

	/* Important that we adjust the hazard pointer before
	removing bpage from LRU list. */
	buf_LRU_adjust_hp(buf_pool, bpage);

	ut_d(bpage->in_LRU_list = FALSE);
	ut_d(bpage->in_page_hash = FALSE);

	/* relocate buf_pool->LRU */
	b = UT_LIST_GET_PREV(LRU, bpage);
	UT_LIST_REMOVE(buf_pool->LRU, bpage);

	if (b != NULL) {
		UT_LIST_INSERT_AFTER(buf_pool->LRU, b, dpage);
	} else {
		UT_LIST_ADD_FIRST(buf_pool->LRU, dpage);
	}

	if (UNIV_UNLIKELY(buf_pool->LRU_old == bpage)) {
		buf_pool->LRU_old = dpage;
#ifdef UNIV_LRU_DEBUG
		/* buf_pool->LRU_old must be the first item in the LRU list
		whose "old" flag is set. */
		ut_a(buf_pool->LRU_old->old);
		ut_a(!UT_LIST_GET_PREV(LRU, buf_pool->LRU_old)
		     || !UT_LIST_GET_PREV(LRU, buf_pool->LRU_old)->old);
		ut_a(!UT_LIST_GET_NEXT(LRU, buf_pool->LRU_old)
		     || UT_LIST_GET_NEXT(LRU, buf_pool->LRU_old)->old);
	} else {
		/* Check that the "old" flag is consistent in
		the block and its neighbours. */
		buf_page_set_old(dpage, buf_page_is_old(dpage));
#endif /* UNIV_LRU_DEBUG */
	}

        ut_d(CheckInLRUList::validate(buf_pool));

	/* relocate buf_pool->page_hash */
	ulint	fold = bpage->id.fold();
	ut_ad(fold == dpage->id.fold());
	HASH_DELETE(buf_page_t, hash, buf_pool->page_hash, fold, bpage);
	HASH_INSERT(buf_page_t, hash, buf_pool->page_hash, fold, dpage);
}

/** Hazard Pointer implementation. */

/** Set current value
@param bpage	buffer block to be set as hp */
void
HazardPointer::set(buf_page_t* bpage)
{
	ut_ad(mutex_own(m_mutex));
	ut_ad(!bpage || buf_pool_from_bpage(bpage) == m_buf_pool);
	ut_ad(!bpage || buf_page_in_file(bpage));

	m_hp = bpage;
}

/** Checks if a bpage is the hp
@param bpage    buffer block to be compared
@return true if it is hp */

bool
HazardPointer::is_hp(const buf_page_t* bpage)
{
	ut_ad(mutex_own(m_mutex));
	ut_ad(!m_hp || buf_pool_from_bpage(m_hp) == m_buf_pool);
	ut_ad(!bpage || buf_pool_from_bpage(bpage) == m_buf_pool);

	return(bpage == m_hp);
}

/** Adjust the value of hp. This happens when some other thread working
on the same list attempts to remove the hp from the list.
@param bpage	buffer block to be compared */

void
FlushHp::adjust(const buf_page_t* bpage)
{
	ut_ad(bpage != NULL);

	/** We only support reverse traversal for now. */
	if (is_hp(bpage)) {
		m_hp = UT_LIST_GET_PREV(list, m_hp);
	}

	ut_ad(!m_hp || m_hp->in_flush_list);
}

/** Adjust the value of hp. This happens when some other thread working
on the same list attempts to remove the hp from the list.
@param bpage	buffer block to be compared */

void
LRUHp::adjust(const buf_page_t* bpage)
{
	ut_ad(bpage);

	/** We only support reverse traversal for now. */
	if (is_hp(bpage)) {
		m_hp = UT_LIST_GET_PREV(LRU, m_hp);
	}

	ut_ad(!m_hp || m_hp->in_LRU_list);
}

/** Selects from where to start a scan. If we have scanned too deep into
the LRU list it resets the value to the tail of the LRU list.
@return buf_page_t from where to start scan. */

buf_page_t*
LRUItr::start()
{
	ut_ad(mutex_own(m_mutex));

	if (!m_hp || m_hp->old) {
		m_hp = UT_LIST_GET_LAST(m_buf_pool->LRU);
	}

	return(m_hp);
}

/** Determine if a block is a sentinel for a buffer pool watch.
@param[in]	buf_pool	buffer pool instance
@param[in]	bpage		block
@return TRUE if a sentinel for a buffer pool watch, FALSE if not */
ibool
buf_pool_watch_is_sentinel(
	const buf_pool_t*	buf_pool,
	const buf_page_t*	bpage)
{
	/* We must also own the appropriate hash lock. */
	ut_ad(buf_page_hash_lock_held_s_or_x(buf_pool, bpage));
	ut_ad(buf_page_in_file(bpage));

	if (bpage < &buf_pool->watch[0]
	    || bpage >= &buf_pool->watch[BUF_POOL_WATCH_SIZE]) {

		ut_ad(buf_page_get_state(bpage) != BUF_BLOCK_ZIP_PAGE
		      || bpage->zip.data != NULL);

		return(FALSE);
	}

	ut_ad(buf_page_get_state(bpage) == BUF_BLOCK_ZIP_PAGE);
	ut_ad(!bpage->in_zip_hash);
	ut_ad(bpage->in_page_hash);
	ut_ad(bpage->zip.data == NULL);
	return(TRUE);
}

/** Add watch for the given page to be read in. Caller must have
appropriate hash_lock for the bpage. This function may release the
hash_lock and reacquire it.
@param[in]	page_id		page id
@param[in,out]	hash_lock	hash_lock currently latched
@return NULL if watch set, block if the page is in the buffer pool */
static
buf_page_t*
buf_pool_watch_set(
	const page_id_t		page_id,
	rw_lock_t**		hash_lock)
{
	buf_page_t*	bpage;
	ulint		i;
	buf_pool_t*	buf_pool = buf_pool_get(page_id);

	ut_ad(*hash_lock == buf_page_hash_lock_get(buf_pool, page_id));

	ut_ad(rw_lock_own(*hash_lock, RW_LOCK_X));

	bpage = buf_page_hash_get_low(buf_pool, page_id);

	if (bpage != NULL) {
page_found:
		if (!buf_pool_watch_is_sentinel(buf_pool, bpage)) {
			/* The page was loaded meanwhile. */
			return(bpage);
		}

		/* Add to an existing watch. */
		buf_block_fix(bpage);
		return(NULL);
	}

	/* From this point this function becomes fairly heavy in terms
	of latching. We acquire the buf_pool mutex as well as all the
	hash_locks. buf_pool mutex is needed because any changes to
	the page_hash must be covered by it and hash_locks are needed
	because we don't want to read any stale information in
	buf_pool->watch[]. However, it is not in the critical code path
	as this function will be called only by the purge thread. */

	/* To obey latching order first release the hash_lock. */
	rw_lock_x_unlock(*hash_lock);

	buf_pool_mutex_enter(buf_pool);
	hash_lock_x_all(buf_pool->page_hash);

	/* If not own buf_pool_mutex, page_hash can be changed. */
	*hash_lock = buf_page_hash_lock_get(buf_pool, page_id);

	/* We have to recheck that the page
	was not loaded or a watch set by some other
	purge thread. This is because of the small
	time window between when we release the
	hash_lock to acquire buf_pool mutex above. */

	bpage = buf_page_hash_get_low(buf_pool, page_id);
	if (UNIV_LIKELY_NULL(bpage)) {
		buf_pool_mutex_exit(buf_pool);
		hash_unlock_x_all_but(buf_pool->page_hash, *hash_lock);
		goto page_found;
	}

	/* The maximum number of purge threads should never exceed
	BUF_POOL_WATCH_SIZE. So there is no way for purge thread
	instance to hold a watch when setting another watch. */
	for (i = 0; i < BUF_POOL_WATCH_SIZE; i++) {
		bpage = &buf_pool->watch[i];

		ut_ad(bpage->access_time == 0);
		ut_ad(bpage->newest_modification == 0);
		ut_ad(bpage->oldest_modification == 0);
		ut_ad(bpage->zip.data == NULL);
		ut_ad(!bpage->in_zip_hash);

		switch (bpage->state) {
		case BUF_BLOCK_POOL_WATCH:
			ut_ad(!bpage->in_page_hash);
			ut_ad(bpage->buf_fix_count == 0);

			/* bpage is pointing to buf_pool->watch[],
			which is protected by buf_pool->mutex.
			Normally, buf_page_t objects are protected by
			buf_block_t::mutex or buf_pool->zip_mutex or both. */

			bpage->state = BUF_BLOCK_ZIP_PAGE;
			bpage->id = page_id;
			bpage->buf_fix_count = 1;

			ut_d(bpage->in_page_hash = TRUE);
			HASH_INSERT(buf_page_t, hash, buf_pool->page_hash,
				    page_id.fold(), bpage);

			buf_pool_mutex_exit(buf_pool);
			/* Once the sentinel is in the page_hash we can
			safely release all locks except just the
			relevant hash_lock */
			hash_unlock_x_all_but(buf_pool->page_hash,
						*hash_lock);

			return(NULL);
		case BUF_BLOCK_ZIP_PAGE:
			ut_ad(bpage->in_page_hash);
			ut_ad(bpage->buf_fix_count > 0);
			break;
		default:
			ut_error;
		}
	}

	/* Allocation failed.  Either the maximum number of purge
	threads should never exceed BUF_POOL_WATCH_SIZE, or this code
	should be modified to return a special non-NULL value and the
	caller should purge the record directly. */
	ut_error;

	/* Fix compiler warning */
	return(NULL);
}

/** Remove the sentinel block for the watch before replacing it with a
real block. buf_page_watch_clear() or buf_page_watch_occurred() will notice
that the block has been replaced with the real block.
@param[in,out]	buf_pool	buffer pool instance
@param[in,out]	watch		sentinel for watch
@return reference count, to be added to the replacement block */
static
void
buf_pool_watch_remove(
	buf_pool_t*	buf_pool,
	buf_page_t*	watch)
{
#ifdef UNIV_DEBUG
	/* We must also own the appropriate hash_bucket mutex. */
	rw_lock_t* hash_lock = buf_page_hash_lock_get(buf_pool, watch->id);
	ut_ad(rw_lock_own(hash_lock, RW_LOCK_X));
#endif /* UNIV_DEBUG */

	ut_ad(buf_pool_mutex_own(buf_pool));

	HASH_DELETE(buf_page_t, hash, buf_pool->page_hash, watch->id.fold(),
		    watch);
	ut_d(watch->in_page_hash = FALSE);
	watch->buf_fix_count = 0;
	watch->state = BUF_BLOCK_POOL_WATCH;
}

/** Stop watching if the page has been read in.
buf_pool_watch_set(same_page_id) must have returned NULL before.
@param[in]	page_id	page id */
void buf_pool_watch_unset(const page_id_t page_id)
{
	buf_page_t*	bpage;
	buf_pool_t*	buf_pool = buf_pool_get(page_id);

	/* We only need to have buf_pool mutex in case where we end
	up calling buf_pool_watch_remove but to obey latching order
	we acquire it here before acquiring hash_lock. This should
	not cause too much grief as this function is only ever
	called from the purge thread. */
	buf_pool_mutex_enter(buf_pool);

	rw_lock_t*	hash_lock = buf_page_hash_lock_get(buf_pool, page_id);
	rw_lock_x_lock(hash_lock);

	/* The page must exist because buf_pool_watch_set()
	increments buf_fix_count. */
	bpage = buf_page_hash_get_low(buf_pool, page_id);

	if (buf_block_unfix(bpage) == 0
	    && buf_pool_watch_is_sentinel(buf_pool, bpage)) {
		buf_pool_watch_remove(buf_pool, bpage);
	}

	buf_pool_mutex_exit(buf_pool);
	rw_lock_x_unlock(hash_lock);
}

/** Check if the page has been read in.
This may only be called after buf_pool_watch_set(same_page_id)
has returned NULL and before invoking buf_pool_watch_unset(same_page_id).
@param[in]	page_id	page id
@return false if the given page was not read in, true if it was */
bool buf_pool_watch_occurred(const page_id_t page_id)
{
	bool		ret;
	buf_page_t*	bpage;
	buf_pool_t*	buf_pool = buf_pool_get(page_id);
	rw_lock_t*	hash_lock = buf_page_hash_lock_get(buf_pool, page_id);

	rw_lock_s_lock(hash_lock);

	/* If not own buf_pool_mutex, page_hash can be changed. */
	hash_lock = buf_page_hash_lock_s_confirm(hash_lock, buf_pool, page_id);

	/* The page must exist because buf_pool_watch_set()
	increments buf_fix_count. */
	bpage = buf_page_hash_get_low(buf_pool, page_id);

	ret = !buf_pool_watch_is_sentinel(buf_pool, bpage);
	rw_lock_s_unlock(hash_lock);

	return(ret);
}

/********************************************************************//**
Moves a page to the start of the buffer pool LRU list. This high-level
function can be used to prevent an important page from slipping out of
the buffer pool. */
void
buf_page_make_young(
/*================*/
	buf_page_t*	bpage)	/*!< in: buffer block of a file page */
{
	buf_pool_t*	buf_pool = buf_pool_from_bpage(bpage);

	buf_pool_mutex_enter(buf_pool);

	ut_a(buf_page_in_file(bpage));

	buf_LRU_make_block_young(bpage);

	buf_pool_mutex_exit(buf_pool);
}

/********************************************************************//**
Moves a page to the start of the buffer pool LRU list if it is too old.
This high-level function can be used to prevent an important page from
slipping out of the buffer pool. */
static
void
buf_page_make_young_if_needed(
/*==========================*/
	buf_page_t*	bpage)		/*!< in/out: buffer block of a
					file page */
{
#ifdef UNIV_DEBUG
	buf_pool_t*	buf_pool = buf_pool_from_bpage(bpage);
	ut_ad(!buf_pool_mutex_own(buf_pool));
#endif /* UNIV_DEBUG */
	ut_a(buf_page_in_file(bpage));

	if (buf_page_peek_if_too_old(bpage)) {
		buf_page_make_young(bpage);
	}
}

#ifdef UNIV_DEBUG

/** Sets file_page_was_freed TRUE if the page is found in the buffer pool.
This function should be called when we free a file page and want the
debug version to check that it is not accessed any more unless
reallocated.
@param[in]	page_id	page id
@return control block if found in page hash table, otherwise NULL */
buf_page_t* buf_page_set_file_page_was_freed(const page_id_t page_id)
{
	buf_page_t*	bpage;
	buf_pool_t*	buf_pool = buf_pool_get(page_id);
	rw_lock_t*	hash_lock;

	bpage = buf_page_hash_get_s_locked(buf_pool, page_id, &hash_lock);

	if (bpage) {
		BPageMutex*	block_mutex = buf_page_get_mutex(bpage);
		ut_ad(!buf_pool_watch_is_sentinel(buf_pool, bpage));
		mutex_enter(block_mutex);
		rw_lock_s_unlock(hash_lock);
		/* bpage->file_page_was_freed can already hold
		when this code is invoked from dict_drop_index_tree() */
		bpage->file_page_was_freed = TRUE;
		mutex_exit(block_mutex);
	}

	return(bpage);
}

/** Sets file_page_was_freed FALSE if the page is found in the buffer pool.
This function should be called when we free a file page and want the
debug version to check that it is not accessed any more unless
reallocated.
@param[in]	page_id	page id
@return control block if found in page hash table, otherwise NULL */
buf_page_t* buf_page_reset_file_page_was_freed(const page_id_t page_id)
{
	buf_page_t*	bpage;
	buf_pool_t*	buf_pool = buf_pool_get(page_id);
	rw_lock_t*	hash_lock;

	bpage = buf_page_hash_get_s_locked(buf_pool, page_id, &hash_lock);
	if (bpage) {
		BPageMutex*	block_mutex = buf_page_get_mutex(bpage);
		ut_ad(!buf_pool_watch_is_sentinel(buf_pool, bpage));
		mutex_enter(block_mutex);
		rw_lock_s_unlock(hash_lock);
		bpage->file_page_was_freed = FALSE;
		mutex_exit(block_mutex);
	}

	return(bpage);
}
#endif /* UNIV_DEBUG */

/** Attempts to discard the uncompressed frame of a compressed page.
The caller should not be holding any mutexes when this function is called.
@param[in]	page_id	page id */
static void buf_block_try_discard_uncompressed(const page_id_t page_id)
{
	buf_page_t*	bpage;
	buf_pool_t*	buf_pool = buf_pool_get(page_id);

	/* Since we need to acquire buf_pool mutex to discard
	the uncompressed frame and because page_hash mutex resides
	below buf_pool mutex in sync ordering therefore we must
	first release the page_hash mutex. This means that the
	block in question can move out of page_hash. Therefore
	we need to check again if the block is still in page_hash. */
	buf_pool_mutex_enter(buf_pool);

	bpage = buf_page_hash_get(buf_pool, page_id);

	if (bpage) {
		buf_LRU_free_page(bpage, false);
	}

	buf_pool_mutex_exit(buf_pool);
}

/** Get read access to a compressed page (usually of type
FIL_PAGE_TYPE_ZBLOB or FIL_PAGE_TYPE_ZBLOB2).
The page must be released with buf_page_release_zip().
NOTE: the page is not protected by any latch.  Mutual exclusion has to
be implemented at a higher level.  In other words, all possible
accesses to a given page through this function must be protected by
the same set of mutexes or latches.
@param[in]	page_id		page id
@param[in]	page_size	page size
@return pointer to the block */
buf_page_t*
buf_page_get_zip(
	const page_id_t		page_id,
	const page_size_t&	page_size)
{
	buf_page_t*	bpage;
	BPageMutex*	block_mutex;
	rw_lock_t*	hash_lock;
	ibool		discard_attempted = FALSE;
	ibool		must_read;
	buf_pool_t*	buf_pool = buf_pool_get(page_id);

	buf_pool->stat.n_page_gets++;

	for (;;) {
lookup:

		/* The following call will also grab the page_hash
		mutex if the page is found. */
		bpage = buf_page_hash_get_s_locked(buf_pool, page_id,
						   &hash_lock);
		if (bpage) {
			ut_ad(!buf_pool_watch_is_sentinel(buf_pool, bpage));
			break;
		}

		/* Page not in buf_pool: needs to be read from file */

		ut_ad(!hash_lock);
		dberr_t err = buf_read_page(page_id, page_size);

		if (err != DB_SUCCESS) {
			ib::error() << "Reading compressed page " << page_id
				<< " failed with error: " << ut_strerr(err);

			goto err_exit;
		}

#if defined UNIV_DEBUG || defined UNIV_BUF_DEBUG
		ut_a(++buf_dbg_counter % 5771 || buf_validate());
#endif /* UNIV_DEBUG || UNIV_BUF_DEBUG */
	}

	ut_ad(buf_page_hash_lock_held_s(buf_pool, bpage));

	if (!bpage->zip.data) {
		/* There is no compressed page. */
err_exit:
		rw_lock_s_unlock(hash_lock);
		return(NULL);
	}

	ut_ad(!buf_pool_watch_is_sentinel(buf_pool, bpage));

	switch (buf_page_get_state(bpage)) {
	case BUF_BLOCK_ZIP_PAGE:
	case BUF_BLOCK_ZIP_DIRTY:
		buf_block_fix(bpage);
		block_mutex = &buf_pool->zip_mutex;
		goto got_block;
	case BUF_BLOCK_FILE_PAGE:
		/* Discard the uncompressed page frame if possible. */
		if (!discard_attempted) {
			rw_lock_s_unlock(hash_lock);
			buf_block_try_discard_uncompressed(page_id);
			discard_attempted = TRUE;
			goto lookup;
		}

		buf_block_buf_fix_inc((buf_block_t*) bpage,
				      __FILE__, __LINE__);

		block_mutex = &((buf_block_t*) bpage)->mutex;
		goto got_block;
	default:
		break;
	}

	ut_error;
	goto err_exit;

got_block:
	mutex_enter(block_mutex);
	must_read = buf_page_get_io_fix(bpage) == BUF_IO_READ;

	rw_lock_s_unlock(hash_lock);

	ut_ad(!bpage->file_page_was_freed);

	buf_page_set_accessed(bpage);

	mutex_exit(block_mutex);

	buf_page_make_young_if_needed(bpage);

#if defined UNIV_DEBUG || defined UNIV_BUF_DEBUG
	ut_a(++buf_dbg_counter % 5771 || buf_validate());
	ut_a(bpage->buf_fix_count > 0);
	ut_a(buf_page_in_file(bpage));
#endif /* UNIV_DEBUG || UNIV_BUF_DEBUG */

	if (must_read) {
		/* Let us wait until the read operation
		completes */

		for (;;) {
			enum buf_io_fix	io_fix;

			mutex_enter(block_mutex);
			io_fix = buf_page_get_io_fix(bpage);
			mutex_exit(block_mutex);

			if (io_fix == BUF_IO_READ) {

				os_thread_sleep(WAIT_FOR_READ);
			} else {
				break;
			}
		}
	}

#ifdef UNIV_IBUF_COUNT_DEBUG
	ut_a(ibuf_count_get(page_id) == 0);
#endif /* UNIV_IBUF_COUNT_DEBUG */

	return(bpage);
}

/********************************************************************//**
Initialize some fields of a control block. */
UNIV_INLINE
void
buf_block_init_low(
/*===============*/
	buf_block_t*	block)	/*!< in: block to init */
{
	block->skip_flush_check = false;
#ifdef BTR_CUR_HASH_ADAPT
	/* No adaptive hash index entries may point to a previously
	unused (and now freshly allocated) block. */
	assert_block_ahi_empty_on_init(block);
	block->index		= NULL;

	block->n_hash_helps	= 0;
	block->n_fields		= 1;
	block->n_bytes		= 0;
	block->left_side	= TRUE;
#endif /* BTR_CUR_HASH_ADAPT */
}

/********************************************************************//**
Decompress a block.
@return TRUE if successful */
ibool
buf_zip_decompress(
/*===============*/
	buf_block_t*	block,	/*!< in/out: block */
	ibool		check)	/*!< in: TRUE=verify the page checksum */
{
	const byte*	frame = block->page.zip.data;
	ulint		size = page_zip_get_size(&block->page.zip);
	/* The tablespace will not be found if this function is called
	during IMPORT. */
	fil_space_t* space = fil_space_acquire_for_io(block->page.id.space());
	const unsigned key_version = mach_read_from_4(
		frame + FIL_PAGE_FILE_FLUSH_LSN_OR_KEY_VERSION);
	fil_space_crypt_t* crypt_data = space ? space->crypt_data : NULL;
	const bool encrypted = crypt_data
		&& crypt_data->type != CRYPT_SCHEME_UNENCRYPTED
		&& (!crypt_data->is_default_encryption()
		    || srv_encrypt_tables);

	ut_ad(block->page.size.is_compressed());
	ut_a(block->page.id.space() != 0);

	if (UNIV_UNLIKELY(check && !page_zip_verify_checksum(frame, size))) {

		ib::error() << "Compressed page checksum mismatch for "
			<< (space ? space->chain.start->name : "")
			<< block->page.id << ": stored: "
			<< mach_read_from_4(frame + FIL_PAGE_SPACE_OR_CHKSUM)
			<< ", crc32: "
			<< page_zip_calc_checksum(
				frame, size, SRV_CHECKSUM_ALGORITHM_CRC32)
#ifdef INNODB_BUG_ENDIAN_CRC32
			<< "/"
			<< page_zip_calc_checksum(
				frame, size, SRV_CHECKSUM_ALGORITHM_CRC32,
				true)
#endif
			<< " innodb: "
			<< page_zip_calc_checksum(
				frame, size, SRV_CHECKSUM_ALGORITHM_INNODB)
			<< ", none: "
			<< page_zip_calc_checksum(
				frame, size, SRV_CHECKSUM_ALGORITHM_NONE);

		goto err_exit;
	}

	switch (fil_page_get_type(frame)) {
	case FIL_PAGE_INDEX:
	case FIL_PAGE_RTREE:
		if (page_zip_decompress(&block->page.zip,
					block->frame, TRUE)) {
			if (space) {
				space->release_for_io();
			}
			return(TRUE);
		}

		ib::error() << "Unable to decompress "
			<< (space ? space->chain.start->name : "")
			<< block->page.id;
		goto err_exit;
	case FIL_PAGE_TYPE_ALLOCATED:
	case FIL_PAGE_INODE:
	case FIL_PAGE_IBUF_BITMAP:
	case FIL_PAGE_TYPE_FSP_HDR:
	case FIL_PAGE_TYPE_XDES:
	case FIL_PAGE_TYPE_ZBLOB:
	case FIL_PAGE_TYPE_ZBLOB2:
		/* Copy to uncompressed storage. */
		memcpy(block->frame, frame, block->page.size.physical());
		if (space) {
			space->release_for_io();
		}

		return(TRUE);
	}

	ib::error() << "Unknown compressed page type "
		<< fil_page_get_type(frame)
		<< " in " << (space ? space->chain.start->name : "")
		<< block->page.id;

err_exit:
	if (encrypted) {
		ib::info() << "Row compressed page could be encrypted"
			" with key_version " << key_version;
		block->page.encrypted = true;
	}

	if (space) {
		if (encrypted) {
			dict_set_encrypted_by_space(space);
		} else {
			dict_set_corrupted_by_space(space);
		}

		space->release_for_io();
	}

	return(FALSE);
}

#ifdef BTR_CUR_HASH_ADAPT
/** Get a buffer block from an adaptive hash index pointer.
This function does not return if the block is not identified.
@param[in]	ptr	pointer to within a page frame
@return pointer to block, never NULL */
buf_block_t*
buf_block_from_ahi(const byte* ptr)
{
	buf_pool_chunk_map_t::iterator it;

	buf_pool_chunk_map_t*	chunk_map = buf_chunk_map_ref;
	ut_ad(buf_chunk_map_ref == buf_chunk_map_reg);
	ut_ad(!buf_pool_resizing);

	buf_chunk_t*	chunk;
	it = chunk_map->upper_bound(ptr);

	ut_a(it != chunk_map->begin());

	if (it == chunk_map->end()) {
		chunk = chunk_map->rbegin()->second;
	} else {
		chunk = (--it)->second;
	}

	ulint		offs = ulint(ptr - chunk->blocks->frame);

	offs >>= srv_page_size_shift;

	ut_a(offs < chunk->size);

	buf_block_t*	block = &chunk->blocks[offs];

	/* The function buf_chunk_init() invokes buf_block_init() so that
	block[n].frame == block->frame + n * srv_page_size.  Check it. */
	ut_ad(block->frame == page_align(ptr));
	/* Read the state of the block without holding a mutex.
	A state transition from BUF_BLOCK_FILE_PAGE to
	BUF_BLOCK_REMOVE_HASH is possible during this execution. */
	ut_d(const buf_page_state state = buf_block_get_state(block));
	ut_ad(state == BUF_BLOCK_FILE_PAGE || state == BUF_BLOCK_REMOVE_HASH);
	return(block);
}
#endif /* BTR_CUR_HASH_ADAPT */

/********************************************************************//**
Find out if a pointer belongs to a buf_block_t. It can be a pointer to
the buf_block_t itself or a member of it. This functions checks one of
the buffer pool instances.
@return TRUE if ptr belongs to a buf_block_t struct */
static
ibool
buf_pointer_is_block_field_instance(
/*================================*/
	buf_pool_t*	buf_pool,	/*!< in: buffer pool instance */
	const void*	ptr)		/*!< in: pointer not dereferenced */
{
	const buf_chunk_t*		chunk	= buf_pool->chunks;
	const buf_chunk_t* const	echunk	= chunk + ut_min(
		buf_pool->n_chunks, buf_pool->n_chunks_new);

	/* TODO: protect buf_pool->chunks with a mutex (the older pointer will
	currently remain while during buf_pool_resize()) */
	while (chunk < echunk) {
		if (ptr >= (void*) chunk->blocks
		    && ptr < (void*) (chunk->blocks + chunk->size)) {

			return(TRUE);
		}

		chunk++;
	}

	return(FALSE);
}

/********************************************************************//**
Find out if a pointer belongs to a buf_block_t. It can be a pointer to
the buf_block_t itself or a member of it
@return TRUE if ptr belongs to a buf_block_t struct */
ibool
buf_pointer_is_block_field(
/*=======================*/
	const void*	ptr)	/*!< in: pointer not dereferenced */
{
	ulint	i;

	for (i = 0; i < srv_buf_pool_instances; i++) {
		ibool	found;

		found = buf_pointer_is_block_field_instance(
			buf_pool_from_array(i), ptr);
		if (found) {
			return(TRUE);
		}
	}

	return(FALSE);
}

/********************************************************************//**
Find out if a buffer block was created by buf_chunk_init().
@return TRUE if "block" has been added to buf_pool->free by buf_chunk_init() */
static
ibool
buf_block_is_uncompressed(
/*======================*/
	buf_pool_t*		buf_pool,	/*!< in: buffer pool instance */
	const buf_block_t*	block)		/*!< in: pointer to block,
						not dereferenced */
{
	if ((((ulint) block) % sizeof *block) != 0) {
		/* The pointer should be aligned. */
		return(FALSE);
	}

	return(buf_pointer_is_block_field_instance(buf_pool, (void*) block));
}

#if defined UNIV_DEBUG || defined UNIV_IBUF_DEBUG
/********************************************************************//**
Return true if probe is enabled.
@return true if probe enabled. */
static
bool
buf_debug_execute_is_force_flush()
/*==============================*/
{
	DBUG_EXECUTE_IF("ib_buf_force_flush", return(true); );

	/* This is used during queisce testing, we want to ensure maximum
	buffering by the change buffer. */

	if (srv_ibuf_disable_background_merge) {
		return(true);
	}

	return(false);
}
#endif /* UNIV_DEBUG || UNIV_IBUF_DEBUG */

/** Wait for the block to be read in.
@param[in]	block	The block to check */
static
void
buf_wait_for_read(
	buf_block_t*	block)
{
	/* Note:

	We are using the block->lock to check for IO state (and a dirty read).
	We set the IO_READ state under the protection of the hash_lock
	(and block->mutex). This is safe because another thread can only
	access the block (and check for IO state) after the block has been
	added to the page hashtable. */

	if (buf_block_get_io_fix(block) == BUF_IO_READ) {

		/* Wait until the read operation completes */

		BPageMutex*	mutex = buf_page_get_mutex(&block->page);

		for (;;) {
			buf_io_fix	io_fix;

			mutex_enter(mutex);

			io_fix = buf_block_get_io_fix(block);

			mutex_exit(mutex);

			if (io_fix == BUF_IO_READ) {
				/* Wait by temporaly s-latch */
				rw_lock_s_lock(&block->lock);
				rw_lock_s_unlock(&block->lock);
			} else {
				break;
			}
		}
	}
}

/** This is the general function used to get access to a database page.
@param[in]	page_id		page id
@param[in]	rw_latch	RW_S_LATCH, RW_X_LATCH, RW_NO_LATCH
@param[in]	guess		guessed block or NULL
@param[in]	mode		BUF_GET, BUF_GET_IF_IN_POOL,
BUF_PEEK_IF_IN_POOL, BUF_GET_NO_LATCH, or BUF_GET_IF_IN_POOL_OR_WATCH
@param[in]	file		file name
@param[in]	line		line where called
@param[in]	mtr		mini-transaction
@return pointer to the block or NULL */
buf_block_t*
buf_page_get_gen(
	const page_id_t		page_id,
	const page_size_t&	page_size,
	ulint			rw_latch,
	buf_block_t*		guess,
	ulint			mode,
	const char*		file,
	unsigned		line,
	mtr_t*			mtr,
	dberr_t*		err)
{
	buf_block_t*	block;
	unsigned	access_time;
	rw_lock_t*	hash_lock;
	buf_block_t*	fix_block;
	ulint		retries = 0;
	buf_pool_t*	buf_pool = buf_pool_get(page_id);

	ut_ad((mtr == NULL) == (mode == BUF_EVICT_IF_IN_POOL));
	ut_ad(!mtr || mtr->is_active());
	ut_ad((rw_latch == RW_S_LATCH)
	      || (rw_latch == RW_X_LATCH)
	      || (rw_latch == RW_SX_LATCH)
	      || (rw_latch == RW_NO_LATCH));

	if (err) {
		*err = DB_SUCCESS;
	}

#ifdef UNIV_DEBUG
	switch (mode) {
	case BUF_EVICT_IF_IN_POOL:
		/* After DISCARD TABLESPACE, the tablespace would not exist,
		but in IMPORT TABLESPACE, PageConverter::operator() must
		replace any old pages, which were not evicted during DISCARD.
		Skip the assertion on space_page_size. */
		break;
	case BUF_PEEK_IF_IN_POOL:
<<<<<<< HEAD
		/* In this mode, the caller may pass a dummy page size,
=======
	case BUF_GET_IF_IN_POOL:
		/* The caller may pass a dummy page size,
>>>>>>> 867617a9
		because it does not really matter. */
		break;
	default:
		ut_error;
	case BUF_GET_NO_LATCH:
		ut_ad(rw_latch == RW_NO_LATCH);
		/* fall through */
	case BUF_GET:
	case BUF_GET_IF_IN_POOL_OR_WATCH:
	case BUF_GET_POSSIBLY_FREED:
		bool			found;
		const page_size_t&	space_page_size
			= fil_space_get_page_size(page_id.space(), &found);
		ut_ad(found);
		ut_ad(page_size.equals_to(space_page_size));
	}
#endif /* UNIV_DEBUG */

	ut_ad(!mtr || !ibuf_inside(mtr)
	      || ibuf_page_low(page_id, page_size, FALSE, file, line, NULL));

	buf_pool->stat.n_page_gets++;
	hash_lock = buf_page_hash_lock_get(buf_pool, page_id);
loop:
	block = guess;

	rw_lock_s_lock(hash_lock);

	/* If not own buf_pool_mutex, page_hash can be changed. */
	hash_lock = buf_page_hash_lock_s_confirm(hash_lock, buf_pool, page_id);

	if (block != NULL) {

		/* If the guess is a compressed page descriptor that
		has been allocated by buf_page_alloc_descriptor(),
		it may have been freed by buf_relocate(). */

		if (!buf_block_is_uncompressed(buf_pool, block)
		    || page_id != block->page.id
		    || buf_block_get_state(block) != BUF_BLOCK_FILE_PAGE) {

			/* Our guess was bogus or things have changed
			since. */
			block = guess = NULL;
		} else {
			ut_ad(!block->page.in_zip_hash);
		}
	}

	if (block == NULL) {
		block = (buf_block_t*) buf_page_hash_get_low(buf_pool, page_id);
	}

	if (!block || buf_pool_watch_is_sentinel(buf_pool, &block->page)) {
		rw_lock_s_unlock(hash_lock);
		block = NULL;
	}

	if (block == NULL) {

		/* Page not in buf_pool: needs to be read from file */

		if (mode == BUF_GET_IF_IN_POOL_OR_WATCH) {
			rw_lock_x_lock(hash_lock);

			/* If not own buf_pool_mutex,
			page_hash can be changed. */
			hash_lock = buf_page_hash_lock_x_confirm(
				hash_lock, buf_pool, page_id);

			block = (buf_block_t*) buf_pool_watch_set(
				page_id, &hash_lock);

			if (block) {
				/* We can release hash_lock after we
				increment the fix count to make
				sure that no state change takes place. */
				fix_block = block;

				if (fsp_is_system_temporary(page_id.space())) {
					/* For temporary tablespace,
					the mutex is being used for
					synchronization between user
					thread and flush thread,
					instead of block->lock. See
					buf_flush_page() for the flush
					thread counterpart. */

					BPageMutex*	fix_mutex
						= buf_page_get_mutex(
							&fix_block->page);
					mutex_enter(fix_mutex);
					buf_block_fix(fix_block);
					mutex_exit(fix_mutex);
				} else {
					buf_block_fix(fix_block);
				}

				/* Now safe to release page_hash mutex */
				rw_lock_x_unlock(hash_lock);
				goto got_block;
			}

			rw_lock_x_unlock(hash_lock);
		}

		switch (mode) {
		case BUF_GET_IF_IN_POOL:
		case BUF_GET_IF_IN_POOL_OR_WATCH:
		case BUF_PEEK_IF_IN_POOL:
		case BUF_EVICT_IF_IN_POOL:
			ut_ad(!rw_lock_own_flagged(
				      hash_lock,
				      RW_LOCK_FLAG_X | RW_LOCK_FLAG_S));
			return(NULL);
		}

		/* The call path is buf_read_page() ->
		buf_read_page_low() (fil_io()) ->
		buf_page_io_complete() ->
		buf_decrypt_after_read(). Here fil_space_t* is used
		and we decrypt -> buf_page_check_corrupt() where page
		checksums are compared. Decryption, decompression as
		well as error handling takes place at a lower level.
		Here we only need to know whether the page really is
		corrupted, or if an encrypted page with a valid
		checksum cannot be decypted. */

		dberr_t local_err = buf_read_page(page_id, page_size);

		if (local_err == DB_SUCCESS) {
			buf_read_ahead_random(page_id, page_size,
					      ibuf_inside(mtr));

			retries = 0;
		} else if (mode == BUF_GET_POSSIBLY_FREED) {
			if (err) {
				*err = local_err;
			}
			return NULL;
		} else if (retries < BUF_PAGE_READ_MAX_RETRIES) {
			++retries;

			DBUG_EXECUTE_IF(
				"innodb_page_corruption_retries",
				retries = BUF_PAGE_READ_MAX_RETRIES;
			);
		} else {
			if (err) {
				*err = local_err;
			}

			/* Pages whose encryption key is unavailable or used
			key, encryption algorithm or encryption method is
			incorrect are marked as encrypted in
			buf_page_check_corrupt(). Unencrypted page could be
			corrupted in a way where the key_id field is
			nonzero. There is no checksum on field
			FIL_PAGE_FILE_FLUSH_LSN_OR_KEY_VERSION. */
			if (local_err == DB_DECRYPTION_FAILED) {
				return (NULL);
			}

			/* Try to set table as corrupted instead of
			asserting. */
			if (page_id.space() == TRX_SYS_SPACE) {
			} else if (page_id.space() == SRV_TMP_SPACE_ID) {
			} else if (fil_space_t* space
				   = fil_space_acquire_for_io(
					   page_id.space())) {
				bool set = dict_set_corrupted_by_space(space);
				space->release_for_io();
				if (set) {
					return NULL;
				}
			}

			ib::fatal() << "Unable to read page " << page_id
				<< " into the buffer pool after "
				<< BUF_PAGE_READ_MAX_RETRIES
				<< ". The most probable cause"
				" of this error may be that the"
				" table has been corrupted."
				" See https://mariadb.com/kb/en/library/innodb-recovery-modes/";
		}

#if defined UNIV_DEBUG || defined UNIV_BUF_DEBUG
		ut_a(++buf_dbg_counter % 5771 || buf_validate());
#endif /* UNIV_DEBUG || UNIV_BUF_DEBUG */
		goto loop;
	} else {
		fix_block = block;
	}

	if (fsp_is_system_temporary(page_id.space())) {
		/* For temporary tablespace, the mutex is being used
		for synchronization between user thread and flush
		thread, instead of block->lock. See buf_flush_page()
		for the flush thread counterpart. */
		BPageMutex*	fix_mutex = buf_page_get_mutex(
			&fix_block->page);
		mutex_enter(fix_mutex);
		buf_block_fix(fix_block);
		mutex_exit(fix_mutex);
	} else {
		buf_block_fix(fix_block);
	}

	/* Now safe to release page_hash mutex */
	rw_lock_s_unlock(hash_lock);

got_block:

	switch (mode) {
	case BUF_GET_IF_IN_POOL:
	case BUF_PEEK_IF_IN_POOL:
	case BUF_EVICT_IF_IN_POOL:
		buf_page_t*	fix_page = &fix_block->page;
		BPageMutex*	fix_mutex = buf_page_get_mutex(fix_page);
		mutex_enter(fix_mutex);
		const bool	must_read
			= (buf_page_get_io_fix(fix_page) == BUF_IO_READ);
		mutex_exit(fix_mutex);

		if (must_read) {
			/* The page is being read to buffer pool,
			but we cannot wait around for the read to
			complete. */
			buf_block_unfix(fix_block);

			return(NULL);
		}
	}

	switch (buf_block_get_state(fix_block)) {
		buf_page_t*	bpage;

	case BUF_BLOCK_FILE_PAGE:
		bpage = &block->page;
		if (fsp_is_system_temporary(page_id.space())
		    && buf_page_get_io_fix(bpage) != BUF_IO_NONE) {
			/* This suggests that the page is being flushed.
			Avoid returning reference to this page.
			Instead wait for the flush action to complete. */
			buf_block_unfix(fix_block);
			os_thread_sleep(WAIT_FOR_WRITE);
			goto loop;
		}

		if (UNIV_UNLIKELY(mode == BUF_EVICT_IF_IN_POOL)) {
evict_from_pool:
			ut_ad(!fix_block->page.oldest_modification);
			buf_pool_mutex_enter(buf_pool);
			buf_block_unfix(fix_block);

			if (!buf_LRU_free_page(&fix_block->page, true)) {
				ut_ad(0);
			}

			buf_pool_mutex_exit(buf_pool);
			return(NULL);
		}
		break;

	case BUF_BLOCK_ZIP_PAGE:
	case BUF_BLOCK_ZIP_DIRTY:
		if (mode == BUF_PEEK_IF_IN_POOL) {
			/* This mode is only used for dropping an
			adaptive hash index.  There cannot be an
			adaptive hash index for a compressed-only
			page, so do not bother decompressing the page. */
			buf_block_unfix(fix_block);

			return(NULL);
		}

		bpage = &block->page;

		/* Note: We have already buffer fixed this block. */
		if (bpage->buf_fix_count > 1
		    || buf_page_get_io_fix(bpage) != BUF_IO_NONE) {

			/* This condition often occurs when the buffer
			is not buffer-fixed, but I/O-fixed by
			buf_page_init_for_read(). */
			buf_block_unfix(fix_block);

			/* The block is buffer-fixed or I/O-fixed.
			Try again later. */
			os_thread_sleep(WAIT_FOR_READ);

			goto loop;
		}

		if (UNIV_UNLIKELY(mode == BUF_EVICT_IF_IN_POOL)) {
			goto evict_from_pool;
		}

		/* Buffer-fix the block so that it cannot be evicted
		or relocated while we are attempting to allocate an
		uncompressed page. */

		block = buf_LRU_get_free_block(buf_pool);

		buf_pool_mutex_enter(buf_pool);

		/* If not own buf_pool_mutex, page_hash can be changed. */
		hash_lock = buf_page_hash_lock_get(buf_pool, page_id);

		rw_lock_x_lock(hash_lock);

		/* Buffer-fixing prevents the page_hash from changing. */
		ut_ad(bpage == buf_page_hash_get_low(buf_pool, page_id));

		buf_block_unfix(fix_block);

		buf_page_mutex_enter(block);
		mutex_enter(&buf_pool->zip_mutex);

		fix_block = block;

		if (bpage->buf_fix_count > 0
		    || buf_page_get_io_fix(bpage) != BUF_IO_NONE) {

			mutex_exit(&buf_pool->zip_mutex);
			/* The block was buffer-fixed or I/O-fixed while
			buf_pool->mutex was not held by this thread.
			Free the block that was allocated and retry.
			This should be extremely unlikely, for example,
			if buf_page_get_zip() was invoked. */

			buf_LRU_block_free_non_file_page(block);
			buf_pool_mutex_exit(buf_pool);
			rw_lock_x_unlock(hash_lock);
			buf_page_mutex_exit(block);

			/* Try again */
			goto loop;
		}

		/* Move the compressed page from bpage to block,
		and uncompress it. */

		/* Note: this is the uncompressed block and it is not
		accessible by other threads yet because it is not in
		any list or hash table */
		buf_relocate(bpage, &block->page);

		buf_block_init_low(block);

		/* Set after buf_relocate(). */
		block->page.buf_fix_count = 1;

		block->lock_hash_val = lock_rec_hash(page_id.space(),
						     page_id.page_no());

		UNIV_MEM_DESC(&block->page.zip.data,
			      page_zip_get_size(&block->page.zip));

		if (buf_page_get_state(&block->page) == BUF_BLOCK_ZIP_PAGE) {
#if defined UNIV_DEBUG || defined UNIV_BUF_DEBUG
			UT_LIST_REMOVE(buf_pool->zip_clean, &block->page);
#endif /* UNIV_DEBUG || UNIV_BUF_DEBUG */
			ut_ad(!block->page.in_flush_list);
		} else {
			/* Relocate buf_pool->flush_list. */
			buf_flush_relocate_on_flush_list(bpage, &block->page);
		}

		/* Buffer-fix, I/O-fix, and X-latch the block
		for the duration of the decompression.
		Also add the block to the unzip_LRU list. */
		block->page.state = BUF_BLOCK_FILE_PAGE;

		/* Insert at the front of unzip_LRU list */
		buf_unzip_LRU_add_block(block, FALSE);

		buf_block_set_io_fix(block, BUF_IO_READ);
		rw_lock_x_lock_inline(&block->lock, 0, file, line);

		UNIV_MEM_INVALID(bpage, sizeof *bpage);

		rw_lock_x_unlock(hash_lock);
		buf_pool->n_pend_unzip++;
		mutex_exit(&buf_pool->zip_mutex);
		buf_pool_mutex_exit(buf_pool);

		access_time = buf_page_is_accessed(&block->page);

		buf_page_mutex_exit(block);

		buf_page_free_descriptor(bpage);

		/* Decompress the page while not holding
		buf_pool->mutex or block->mutex. */

		{
			bool	success = buf_zip_decompress(block, TRUE);

			if (!success) {
				buf_pool_mutex_enter(buf_pool);
				buf_page_mutex_enter(fix_block);
				buf_block_set_io_fix(fix_block, BUF_IO_NONE);
				buf_page_mutex_exit(fix_block);

				--buf_pool->n_pend_unzip;
				buf_block_unfix(fix_block);
				buf_pool_mutex_exit(buf_pool);
				rw_lock_x_unlock(&fix_block->lock);

				if (err) {
					*err = DB_PAGE_CORRUPTED;
				}
				return NULL;
			}
		}

		if (!recv_no_ibuf_operations) {
			if (access_time) {
#ifdef UNIV_IBUF_COUNT_DEBUG
				ut_a(ibuf_count_get(page_id) == 0);
#endif /* UNIV_IBUF_COUNT_DEBUG */
			} else {
				ibuf_merge_or_delete_for_page(
					block, page_id, &page_size, TRUE);
			}
		}

		buf_pool_mutex_enter(buf_pool);

		buf_page_mutex_enter(fix_block);

		buf_block_set_io_fix(fix_block, BUF_IO_NONE);

		buf_page_mutex_exit(fix_block);

		--buf_pool->n_pend_unzip;

		buf_pool_mutex_exit(buf_pool);

		rw_lock_x_unlock(&block->lock);

		break;

	case BUF_BLOCK_POOL_WATCH:
	case BUF_BLOCK_NOT_USED:
	case BUF_BLOCK_READY_FOR_USE:
	case BUF_BLOCK_MEMORY:
	case BUF_BLOCK_REMOVE_HASH:
		ut_error;
		break;
	}

	ut_ad(block == fix_block);
	ut_ad(fix_block->page.buf_fix_count > 0);

	ut_ad(!rw_lock_own_flagged(hash_lock,
				   RW_LOCK_FLAG_X | RW_LOCK_FLAG_S));

	ut_ad(buf_block_get_state(fix_block) == BUF_BLOCK_FILE_PAGE);

#if defined UNIV_DEBUG || defined UNIV_IBUF_DEBUG

	if ((mode == BUF_GET_IF_IN_POOL || mode == BUF_GET_IF_IN_POOL_OR_WATCH)
	    && (ibuf_debug || buf_debug_execute_is_force_flush())) {

		/* Try to evict the block from the buffer pool, to use the
		insert buffer (change buffer) as much as possible. */

		buf_pool_mutex_enter(buf_pool);

		buf_block_unfix(fix_block);

		/* Now we are only holding the buf_pool->mutex,
		not block->mutex or hash_lock. Blocks cannot be
		relocated or enter or exit the buf_pool while we
		are holding the buf_pool->mutex. */

		if (buf_LRU_free_page(&fix_block->page, true)) {

			buf_pool_mutex_exit(buf_pool);

			/* If not own buf_pool_mutex,
			page_hash can be changed. */
			hash_lock = buf_page_hash_lock_get(buf_pool, page_id);

			rw_lock_x_lock(hash_lock);

			/* If not own buf_pool_mutex,
			page_hash can be changed. */
			hash_lock = buf_page_hash_lock_x_confirm(
				hash_lock, buf_pool, page_id);

			if (mode == BUF_GET_IF_IN_POOL_OR_WATCH) {
				/* Set the watch, as it would have
				been set if the page were not in the
				buffer pool in the first place. */
				block = (buf_block_t*) buf_pool_watch_set(
					page_id, &hash_lock);
			} else {
				block = (buf_block_t*) buf_page_hash_get_low(
					buf_pool, page_id);
			}

			rw_lock_x_unlock(hash_lock);

			if (block != NULL) {
				/* Either the page has been read in or
				a watch was set on that in the window
				where we released the buf_pool::mutex
				and before we acquire the hash_lock
				above. Try again. */
				guess = block;

				goto loop;
			}

			return(NULL);
		}

		buf_page_mutex_enter(fix_block);

		if (buf_flush_page_try(buf_pool, fix_block)) {
			guess = fix_block;

			goto loop;
		}

		buf_page_mutex_exit(fix_block);

		buf_block_fix(fix_block);

		/* Failed to evict the page; change it directly */

		buf_pool_mutex_exit(buf_pool);
	}
#endif /* UNIV_DEBUG || UNIV_IBUF_DEBUG */

	ut_ad(fix_block->page.buf_fix_count > 0);

#ifdef UNIV_DEBUG
	/* We have already buffer fixed the page, and we are committed to
	returning this page to the caller. Register for debugging.
	Avoid debug latching if page/block belongs to system temporary
	tablespace (Not much needed for table with single threaded access.). */
	if (!fsp_is_system_temporary(page_id.space())) {
		ibool   ret;
		ret = rw_lock_s_lock_nowait(
			&fix_block->debug_latch, file, line);
		ut_a(ret);
	}
#endif /* UNIV_DEBUG */

	/* While tablespace is reinited the indexes are already freed but the
	blocks related to it still resides in buffer pool. Trying to remove
	such blocks from buffer pool would invoke removal of AHI entries
	associated with these blocks. Logic to remove AHI entry will try to
	load the block but block is already in free state. Handle the said case
	with mode = BUF_PEEK_IF_IN_POOL that is invoked from
	"btr_search_drop_page_hash_when_freed". */
	ut_ad(mode == BUF_GET_POSSIBLY_FREED
	      || mode == BUF_PEEK_IF_IN_POOL
	      || !fix_block->page.file_page_was_freed);

	/* Check if this is the first access to the page */
	access_time = buf_page_is_accessed(&fix_block->page);

	/* This is a heuristic and we don't care about ordering issues. */
	if (access_time == 0) {
		buf_page_mutex_enter(fix_block);

		buf_page_set_accessed(&fix_block->page);

		buf_page_mutex_exit(fix_block);
	}

	if (mode != BUF_PEEK_IF_IN_POOL) {
		buf_page_make_young_if_needed(&fix_block->page);
	}

#if defined UNIV_DEBUG || defined UNIV_BUF_DEBUG
	ut_a(++buf_dbg_counter % 5771 || buf_validate());
	ut_a(buf_block_get_state(fix_block) == BUF_BLOCK_FILE_PAGE);
#endif /* UNIV_DEBUG || UNIV_BUF_DEBUG */

	/* We have to wait here because the IO_READ state was set
	under the protection of the hash_lock and not the block->mutex
	and block->lock. */
	buf_wait_for_read(fix_block);

	mtr_memo_type_t	fix_type;

	switch (rw_latch) {
	case RW_NO_LATCH:

		fix_type = MTR_MEMO_BUF_FIX;
		break;

	case RW_S_LATCH:
		rw_lock_s_lock_inline(&fix_block->lock, 0, file, line);

		fix_type = MTR_MEMO_PAGE_S_FIX;
		break;

	case RW_SX_LATCH:
		rw_lock_sx_lock_inline(&fix_block->lock, 0, file, line);

		fix_type = MTR_MEMO_PAGE_SX_FIX;
		break;

	default:
		ut_ad(rw_latch == RW_X_LATCH);
		rw_lock_x_lock_inline(&fix_block->lock, 0, file, line);

		fix_type = MTR_MEMO_PAGE_X_FIX;
		break;
	}

	mtr_memo_push(mtr, fix_block, fix_type);

	if (mode != BUF_PEEK_IF_IN_POOL && !access_time) {
		/* In the case of a first access, try to apply linear
		read-ahead */

		buf_read_ahead_linear(page_id, page_size, ibuf_inside(mtr));
	}

#ifdef UNIV_IBUF_COUNT_DEBUG
	ut_a(ibuf_count_get(fix_block->page.id) == 0);
#endif

	ut_ad(!rw_lock_own_flagged(hash_lock,
				   RW_LOCK_FLAG_X | RW_LOCK_FLAG_S));

	return(fix_block);
}

/********************************************************************//**
This is the general function used to get optimistic access to a database
page.
@return TRUE if success */
ibool
buf_page_optimistic_get(
/*====================*/
	ulint		rw_latch,/*!< in: RW_S_LATCH, RW_X_LATCH */
	buf_block_t*	block,	/*!< in: guessed buffer block */
	ib_uint64_t	modify_clock,/*!< in: modify clock value */
	const char*	file,	/*!< in: file name */
	unsigned	line,	/*!< in: line where called */
	mtr_t*		mtr)	/*!< in: mini-transaction */
{
	buf_pool_t*	buf_pool;
	unsigned	access_time;
	ibool		success;

	ut_ad(block);
	ut_ad(mtr);
	ut_ad(mtr->is_active());
	ut_ad((rw_latch == RW_S_LATCH) || (rw_latch == RW_X_LATCH));

	buf_page_mutex_enter(block);

	if (UNIV_UNLIKELY(buf_block_get_state(block) != BUF_BLOCK_FILE_PAGE)) {

		buf_page_mutex_exit(block);

		return(FALSE);
	}

	buf_block_buf_fix_inc(block, file, line);

	access_time = buf_page_is_accessed(&block->page);

	buf_page_set_accessed(&block->page);

	buf_page_mutex_exit(block);

	buf_page_make_young_if_needed(&block->page);

	ut_ad(!ibuf_inside(mtr)
	      || ibuf_page(block->page.id, block->page.size, NULL));

	mtr_memo_type_t	fix_type;

	switch (rw_latch) {
	case RW_S_LATCH:
		success = rw_lock_s_lock_nowait(&block->lock, file, line);

		fix_type = MTR_MEMO_PAGE_S_FIX;
		break;
	case RW_X_LATCH:
		success = rw_lock_x_lock_func_nowait_inline(
			&block->lock, file, line);

		fix_type = MTR_MEMO_PAGE_X_FIX;
		break;
	default:
		ut_error; /* RW_SX_LATCH is not implemented yet */
	}

	if (!success) {
		buf_block_buf_fix_dec(block);
		return(FALSE);
	}

	if (modify_clock != block->modify_clock) {

		buf_block_dbg_add_level(block, SYNC_NO_ORDER_CHECK);

		if (rw_latch == RW_S_LATCH) {
			rw_lock_s_unlock(&block->lock);
		} else {
			rw_lock_x_unlock(&block->lock);
		}

		buf_block_buf_fix_dec(block);
		return(FALSE);
	}

	mtr_memo_push(mtr, block, fix_type);

#if defined UNIV_DEBUG || defined UNIV_BUF_DEBUG
	ut_a(++buf_dbg_counter % 5771 || buf_validate());
	ut_a(block->page.buf_fix_count > 0);
	ut_a(buf_block_get_state(block) == BUF_BLOCK_FILE_PAGE);
#endif /* UNIV_DEBUG || UNIV_BUF_DEBUG */

	ut_d(buf_page_mutex_enter(block));
	ut_ad(!block->page.file_page_was_freed);
	ut_d(buf_page_mutex_exit(block));

	if (!access_time) {
		/* In the case of a first access, try to apply linear
		read-ahead */
		buf_read_ahead_linear(block->page.id, block->page.size,
				      ibuf_inside(mtr));
	}

#ifdef UNIV_IBUF_COUNT_DEBUG
	ut_a(ibuf_count_get(block->page.id) == 0);
#endif /* UNIV_IBUF_COUNT_DEBUG */

	buf_pool = buf_pool_from_block(block);
	buf_pool->stat.n_page_gets++;

	return(TRUE);
}

/********************************************************************//**
This is used to get access to a known database page, when no waiting can be
done. For example, if a search in an adaptive hash index leads us to this
frame.
@return TRUE if success */
ibool
buf_page_get_known_nowait(
/*======================*/
	ulint		rw_latch,/*!< in: RW_S_LATCH, RW_X_LATCH */
	buf_block_t*	block,	/*!< in: the known page */
	ulint		mode,	/*!< in: BUF_MAKE_YOUNG or BUF_KEEP_OLD */
	const char*	file,	/*!< in: file name */
	unsigned	line,	/*!< in: line where called */
	mtr_t*		mtr)	/*!< in: mini-transaction */
{
	buf_pool_t*	buf_pool;
	ibool		success;

	ut_ad(mtr->is_active());
	ut_ad((rw_latch == RW_S_LATCH) || (rw_latch == RW_X_LATCH));

	buf_page_mutex_enter(block);

	if (buf_block_get_state(block) == BUF_BLOCK_REMOVE_HASH) {
		/* Another thread is just freeing the block from the LRU list
		of the buffer pool: do not try to access this page; this
		attempt to access the page can only come through the hash
		index because when the buffer block state is ..._REMOVE_HASH,
		we have already removed it from the page address hash table
		of the buffer pool. */

		buf_page_mutex_exit(block);

		return(FALSE);
	}

	ut_a(buf_block_get_state(block) == BUF_BLOCK_FILE_PAGE);

	buf_block_buf_fix_inc(block, file, line);

	buf_page_set_accessed(&block->page);

	buf_page_mutex_exit(block);

	buf_pool = buf_pool_from_block(block);

	if (mode == BUF_MAKE_YOUNG) {
		buf_page_make_young_if_needed(&block->page);
	}

	ut_ad(!ibuf_inside(mtr) || mode == BUF_KEEP_OLD);

	mtr_memo_type_t	fix_type;

	switch (rw_latch) {
	case RW_S_LATCH:
		success = rw_lock_s_lock_nowait(&block->lock, file, line);
		fix_type = MTR_MEMO_PAGE_S_FIX;
		break;
	case RW_X_LATCH:
		success = rw_lock_x_lock_func_nowait_inline(
			&block->lock, file, line);

		fix_type = MTR_MEMO_PAGE_X_FIX;
		break;
	default:
		ut_error; /* RW_SX_LATCH is not implemented yet */
	}

	if (!success) {
		buf_block_buf_fix_dec(block);
		return(FALSE);
	}

	mtr_memo_push(mtr, block, fix_type);

#if defined UNIV_DEBUG || defined UNIV_BUF_DEBUG
	ut_a(++buf_dbg_counter % 5771 || buf_validate());
	ut_a(block->page.buf_fix_count > 0);
	ut_a(buf_block_get_state(block) == BUF_BLOCK_FILE_PAGE);
#endif /* UNIV_DEBUG || UNIV_BUF_DEBUG */

#ifdef UNIV_DEBUG
	if (mode != BUF_KEEP_OLD) {
		/* If mode == BUF_KEEP_OLD, we are executing an I/O
		completion routine.  Avoid a bogus assertion failure
		when ibuf_merge_or_delete_for_page() is processing a
		page that was just freed due to DROP INDEX, or
		deleting a record from SYS_INDEXES. This check will be
		skipped in recv_recover_page() as well. */

		buf_page_mutex_enter(block);
		ut_a(!block->page.file_page_was_freed);
		buf_page_mutex_exit(block);
	}
#endif /* UNIV_DEBUG */

#ifdef UNIV_IBUF_COUNT_DEBUG
	ut_a((mode == BUF_KEEP_OLD) || ibuf_count_get(block->page.id) == 0);
#endif
	buf_pool->stat.n_page_gets++;

	return(TRUE);
}

/** Given a tablespace id and page number tries to get that page. If the
page is not in the buffer pool it is not loaded and NULL is returned.
Suitable for using when holding the lock_sys_t::mutex.
@param[in]	page_id	page id
@param[in]	file	file name
@param[in]	line	line where called
@param[in]	mtr	mini-transaction
@return pointer to a page or NULL */
buf_block_t*
buf_page_try_get_func(
	const page_id_t		page_id,
	const char*		file,
	unsigned		line,
	mtr_t*			mtr)
{
	buf_block_t*	block;
	ibool		success;
	buf_pool_t*	buf_pool = buf_pool_get(page_id);
	rw_lock_t*	hash_lock;

	ut_ad(mtr);
	ut_ad(mtr->is_active());

	block = buf_block_hash_get_s_locked(buf_pool, page_id, &hash_lock);

	if (!block || buf_block_get_state(block) != BUF_BLOCK_FILE_PAGE) {
		if (block) {
			rw_lock_s_unlock(hash_lock);
		}
		return(NULL);
	}

	ut_ad(!buf_pool_watch_is_sentinel(buf_pool, &block->page));

	buf_page_mutex_enter(block);
	rw_lock_s_unlock(hash_lock);

#if defined UNIV_DEBUG || defined UNIV_BUF_DEBUG
	ut_a(buf_block_get_state(block) == BUF_BLOCK_FILE_PAGE);
	ut_a(page_id == block->page.id);
#endif /* UNIV_DEBUG || UNIV_BUF_DEBUG */

	buf_block_buf_fix_inc(block, file, line);
	buf_page_mutex_exit(block);

	mtr_memo_type_t	fix_type = MTR_MEMO_PAGE_S_FIX;
	success = rw_lock_s_lock_nowait(&block->lock, file, line);

	if (!success) {
		/* Let us try to get an X-latch. If the current thread
		is holding an X-latch on the page, we cannot get an
		S-latch. */

		fix_type = MTR_MEMO_PAGE_X_FIX;
		success = rw_lock_x_lock_func_nowait_inline(&block->lock,
							    file, line);
	}

	if (!success) {
		buf_block_buf_fix_dec(block);
		return(NULL);
	}

	mtr_memo_push(mtr, block, fix_type);

#if defined UNIV_DEBUG || defined UNIV_BUF_DEBUG
	ut_a(++buf_dbg_counter % 5771 || buf_validate());
	ut_a(block->page.buf_fix_count > 0);
	ut_a(buf_block_get_state(block) == BUF_BLOCK_FILE_PAGE);
#endif /* UNIV_DEBUG || UNIV_BUF_DEBUG */

	ut_d(buf_page_mutex_enter(block));
	ut_d(ut_a(!block->page.file_page_was_freed));
	ut_d(buf_page_mutex_exit(block));

	buf_block_dbg_add_level(block, SYNC_NO_ORDER_CHECK);

	buf_pool->stat.n_page_gets++;

#ifdef UNIV_IBUF_COUNT_DEBUG
	ut_a(ibuf_count_get(block->page.id) == 0);
#endif /* UNIV_IBUF_COUNT_DEBUG */

	return(block);
}

/********************************************************************//**
Initialize some fields of a control block. */
UNIV_INLINE
void
buf_page_init_low(
/*==============*/
	buf_page_t*	bpage)	/*!< in: block to init */
{
	bpage->flush_type = BUF_FLUSH_LRU;
	bpage->io_fix = BUF_IO_NONE;
	bpage->buf_fix_count = 0;
	bpage->old = 0;
	bpage->freed_page_clock = 0;
	bpage->access_time = 0;
	bpage->newest_modification = 0;
	bpage->oldest_modification = 0;
	bpage->write_size = 0;
	bpage->encrypted = false;
	bpage->real_size = 0;
	bpage->slot = NULL;

	HASH_INVALIDATE(bpage, hash);

	ut_d(bpage->file_page_was_freed = FALSE);
}

/** Inits a page to the buffer buf_pool.
@param[in,out]	buf_pool	buffer pool
@param[in]	page_id		page id
@param[in,out]	block		block to init */
static
void
buf_page_init(
	buf_pool_t*		buf_pool,
	const page_id_t		page_id,
	const page_size_t&	page_size,
	buf_block_t*		block)
{
	buf_page_t*	hash_page;

	ut_ad(buf_pool == buf_pool_get(page_id));
	ut_ad(buf_pool_mutex_own(buf_pool));

	ut_ad(buf_page_mutex_own(block));
	ut_a(buf_block_get_state(block) != BUF_BLOCK_FILE_PAGE);

	ut_ad(rw_lock_own(buf_page_hash_lock_get(buf_pool, page_id),
			  RW_LOCK_X));

	/* Set the state of the block */
	buf_block_set_file_page(block, page_id);

#ifdef UNIV_DEBUG_VALGRIND
	if (is_system_tablespace(page_id.space())) {
		/* Silence valid Valgrind warnings about uninitialized
		data being written to data files.  There are some unused
		bytes on some pages that InnoDB does not initialize. */
		UNIV_MEM_VALID(block->frame, srv_page_size);
	}
#endif /* UNIV_DEBUG_VALGRIND */

	buf_block_init_low(block);

	block->lock_hash_val = lock_rec_hash(page_id.space(),
					     page_id.page_no());

	buf_page_init_low(&block->page);

	/* Insert into the hash table of file pages */

	hash_page = buf_page_hash_get_low(buf_pool, page_id);

	if (hash_page == NULL) {
		/* Block not found in hash table */
	} else if (buf_pool_watch_is_sentinel(buf_pool, hash_page)) {
		/* Preserve the reference count. */
		ib_uint32_t	buf_fix_count = hash_page->buf_fix_count;

		ut_a(buf_fix_count > 0);

		my_atomic_add32((int32*) &block->page.buf_fix_count, buf_fix_count);

		buf_pool_watch_remove(buf_pool, hash_page);
	} else {

		ib::error() << "Page " << page_id
			<< " already found in the hash table: "
			<< hash_page << ", " << block;

		ut_d(buf_page_mutex_exit(block));
		ut_d(buf_pool_mutex_exit(buf_pool));
		ut_d(buf_print());
		ut_d(buf_LRU_print());
		ut_d(buf_validate());
		ut_d(buf_LRU_validate());
		ut_error;
	}

	ut_ad(!block->page.in_zip_hash);
	ut_ad(!block->page.in_page_hash);
	ut_d(block->page.in_page_hash = TRUE);

	block->page.id = page_id;
	block->page.size.copy_from(page_size);

	HASH_INSERT(buf_page_t, hash, buf_pool->page_hash,
		    page_id.fold(), &block->page);

	if (page_size.is_compressed()) {
		page_zip_set_size(&block->page.zip, page_size.physical());
	}
}

/** Initialize a page for read to the buffer buf_pool. If the page is
(1) already in buf_pool, or
(2) if we specify to read only ibuf pages and the page is not an ibuf page, or
(3) if the space is deleted or being deleted,
then this function does nothing.
Sets the io_fix flag to BUF_IO_READ and sets a non-recursive exclusive lock
on the buffer frame. The io-handler must take care that the flag is cleared
and the lock released later.
@param[out]	err			DB_SUCCESS or DB_TABLESPACE_DELETED
@param[in]	mode			BUF_READ_IBUF_PAGES_ONLY, ...
@param[in]	page_id			page id
@param[in]	unzip			whether the uncompressed page is
					requested (for ROW_FORMAT=COMPRESSED)
@return pointer to the block
@retval	NULL	in case of an error */
buf_page_t*
buf_page_init_for_read(
	dberr_t*		err,
	ulint			mode,
	const page_id_t		page_id,
	const page_size_t&	page_size,
	bool			unzip)
{
	buf_block_t*	block;
	buf_page_t*	bpage	= NULL;
	buf_page_t*	watch_page;
	rw_lock_t*	hash_lock;
	mtr_t		mtr;
	bool		lru	= false;
	void*		data;
	buf_pool_t*	buf_pool = buf_pool_get(page_id);

	ut_ad(buf_pool);

	*err = DB_SUCCESS;

	if (mode == BUF_READ_IBUF_PAGES_ONLY) {
		/* It is a read-ahead within an ibuf routine */

		ut_ad(!ibuf_bitmap_page(page_id, page_size));

		ibuf_mtr_start(&mtr);

		if (!recv_no_ibuf_operations &&
		    !ibuf_page(page_id, page_size, &mtr)) {

			ibuf_mtr_commit(&mtr);

			return(NULL);
		}
	} else {
		ut_ad(mode == BUF_READ_ANY_PAGE);
	}

	if (page_size.is_compressed() && !unzip && !recv_recovery_is_on()) {
		block = NULL;
	} else {
		block = buf_LRU_get_free_block(buf_pool);
		ut_ad(block);
		ut_ad(buf_pool_from_block(block) == buf_pool);
	}

	buf_pool_mutex_enter(buf_pool);

	hash_lock = buf_page_hash_lock_get(buf_pool, page_id);
	rw_lock_x_lock(hash_lock);

	watch_page = buf_page_hash_get_low(buf_pool, page_id);
	if (watch_page && !buf_pool_watch_is_sentinel(buf_pool, watch_page)) {
		/* The page is already in the buffer pool. */
		watch_page = NULL;
		rw_lock_x_unlock(hash_lock);
		if (block) {
			buf_page_mutex_enter(block);
			buf_LRU_block_free_non_file_page(block);
			buf_page_mutex_exit(block);
		}

		bpage = NULL;
		goto func_exit;
	}

	if (block) {
		bpage = &block->page;

		buf_page_mutex_enter(block);

		ut_ad(buf_pool_from_bpage(bpage) == buf_pool);

		buf_page_init(buf_pool, page_id, page_size, block);

		/* Note: We are using the hash_lock for protection. This is
		safe because no other thread can lookup the block from the
		page hashtable yet. */

		buf_page_set_io_fix(bpage, BUF_IO_READ);

		rw_lock_x_unlock(hash_lock);

		/* The block must be put to the LRU list, to the old blocks */
		buf_LRU_add_block(bpage, TRUE/* to old blocks */);

		/* We set a pass-type x-lock on the frame because then
		the same thread which called for the read operation
		(and is running now at this point of code) can wait
		for the read to complete by waiting for the x-lock on
		the frame; if the x-lock were recursive, the same
		thread would illegally get the x-lock before the page
		read is completed.  The x-lock is cleared by the
		io-handler thread. */

		rw_lock_x_lock_gen(&block->lock, BUF_IO_READ);

		if (page_size.is_compressed()) {
			/* buf_pool->mutex may be released and
			reacquired by buf_buddy_alloc().  Thus, we
			must release block->mutex in order not to
			break the latching order in the reacquisition
			of buf_pool->mutex.  We also must defer this
			operation until after the block descriptor has
			been added to buf_pool->LRU and
			buf_pool->page_hash. */
			buf_page_mutex_exit(block);
			data = buf_buddy_alloc(buf_pool, page_size.physical(),
					       &lru);
			buf_page_mutex_enter(block);
			block->page.zip.data = (page_zip_t*) data;

			/* To maintain the invariant
			block->in_unzip_LRU_list
			== buf_page_belongs_to_unzip_LRU(&block->page)
			we have to add this block to unzip_LRU
			after block->page.zip.data is set. */
			ut_ad(buf_page_belongs_to_unzip_LRU(&block->page));
			buf_unzip_LRU_add_block(block, TRUE);
		}

		buf_page_mutex_exit(block);
	} else {
		rw_lock_x_unlock(hash_lock);

		/* The compressed page must be allocated before the
		control block (bpage), in order to avoid the
		invocation of buf_buddy_relocate_block() on
		uninitialized data. */
		data = buf_buddy_alloc(buf_pool, page_size.physical(), &lru);

		rw_lock_x_lock(hash_lock);

		/* If buf_buddy_alloc() allocated storage from the LRU list,
		it released and reacquired buf_pool->mutex.  Thus, we must
		check the page_hash again, as it may have been modified. */
		if (UNIV_UNLIKELY(lru)) {

			watch_page = buf_page_hash_get_low(buf_pool, page_id);

			if (UNIV_UNLIKELY(watch_page
			    && !buf_pool_watch_is_sentinel(buf_pool,
							   watch_page))) {

				/* The block was added by some other thread. */
				rw_lock_x_unlock(hash_lock);
				watch_page = NULL;
				buf_buddy_free(buf_pool, data,
					       page_size.physical());

				bpage = NULL;
				goto func_exit;
			}
		}

		bpage = buf_page_alloc_descriptor();

		/* Initialize the buf_pool pointer. */
		bpage->buf_pool_index = buf_pool_index(buf_pool);

		page_zip_des_init(&bpage->zip);
		page_zip_set_size(&bpage->zip, page_size.physical());
		bpage->zip.data = (page_zip_t*) data;

		bpage->size.copy_from(page_size);

		mutex_enter(&buf_pool->zip_mutex);
		UNIV_MEM_DESC(bpage->zip.data, bpage->size.physical());

		buf_page_init_low(bpage);

		bpage->state = BUF_BLOCK_ZIP_PAGE;
		bpage->id = page_id;
		bpage->flush_observer = NULL;

		ut_d(bpage->in_page_hash = FALSE);
		ut_d(bpage->in_zip_hash = FALSE);
		ut_d(bpage->in_flush_list = FALSE);
		ut_d(bpage->in_free_list = FALSE);
		ut_d(bpage->in_LRU_list = FALSE);

		ut_d(bpage->in_page_hash = TRUE);

		if (watch_page != NULL) {

			/* Preserve the reference count. */
			ib_uint32_t	buf_fix_count;

			buf_fix_count = watch_page->buf_fix_count;

			ut_a(buf_fix_count > 0);

			my_atomic_add32((int32*) &bpage->buf_fix_count, buf_fix_count);

			ut_ad(buf_pool_watch_is_sentinel(buf_pool, watch_page));
			buf_pool_watch_remove(buf_pool, watch_page);
		}

		HASH_INSERT(buf_page_t, hash, buf_pool->page_hash,
			    bpage->id.fold(), bpage);

		rw_lock_x_unlock(hash_lock);

		/* The block must be put to the LRU list, to the old blocks.
		The zip size is already set into the page zip */
		buf_LRU_add_block(bpage, TRUE/* to old blocks */);
#if defined UNIV_DEBUG || defined UNIV_BUF_DEBUG
		buf_LRU_insert_zip_clean(bpage);
#endif /* UNIV_DEBUG || UNIV_BUF_DEBUG */

		buf_page_set_io_fix(bpage, BUF_IO_READ);

		mutex_exit(&buf_pool->zip_mutex);
	}

	buf_pool->n_pend_reads++;
func_exit:
	buf_pool_mutex_exit(buf_pool);

	if (mode == BUF_READ_IBUF_PAGES_ONLY) {

		ibuf_mtr_commit(&mtr);
	}

	ut_ad(!rw_lock_own_flagged(hash_lock,
				   RW_LOCK_FLAG_X | RW_LOCK_FLAG_S));
	ut_ad(!bpage || buf_page_in_file(bpage));

	return(bpage);
}

/** Initializes a page to the buffer buf_pool. The page is usually not read
from a file even if it cannot be found in the buffer buf_pool. This is one
of the functions which perform to a block a state transition NOT_USED =>
FILE_PAGE (the other is buf_page_get_gen).
@param[in]	page_id		page id
@param[in]	page_size	page size
@param[in]	mtr		mini-transaction
@return pointer to the block, page bufferfixed */
buf_block_t*
buf_page_create(
	const page_id_t		page_id,
	const page_size_t&	page_size,
	mtr_t*			mtr)
{
	buf_frame_t*	frame;
	buf_block_t*	block;
	buf_block_t*	free_block	= NULL;
	buf_pool_t*	buf_pool = buf_pool_get(page_id);
	rw_lock_t*	hash_lock;

	ut_ad(mtr->is_active());
	ut_ad(page_id.space() != 0 || !page_size.is_compressed());

	free_block = buf_LRU_get_free_block(buf_pool);

	buf_pool_mutex_enter(buf_pool);

	hash_lock = buf_page_hash_lock_get(buf_pool, page_id);
	rw_lock_x_lock(hash_lock);

	block = (buf_block_t*) buf_page_hash_get_low(buf_pool, page_id);

	if (block
	    && buf_page_in_file(&block->page)
	    && !buf_pool_watch_is_sentinel(buf_pool, &block->page)) {

#ifdef UNIV_IBUF_COUNT_DEBUG
		ut_a(ibuf_count_get(page_id) == 0);
#endif /* UNIV_IBUF_COUNT_DEBUG */

		ut_d(block->page.file_page_was_freed = FALSE);

		/* Page can be found in buf_pool */
		buf_pool_mutex_exit(buf_pool);
		rw_lock_x_unlock(hash_lock);

		buf_block_free(free_block);

		return(buf_page_get_with_no_latch(page_id, page_size, mtr));
	}

	/* If we get here, the page was not in buf_pool: init it there */

	DBUG_PRINT("ib_buf", ("create page %u:%u",
			      page_id.space(), page_id.page_no()));

	block = free_block;

	buf_page_mutex_enter(block);

	buf_page_init(buf_pool, page_id, page_size, block);

	rw_lock_x_unlock(hash_lock);

	/* The block must be put to the LRU list */
	buf_LRU_add_block(&block->page, FALSE);

	buf_block_buf_fix_inc(block, __FILE__, __LINE__);
	buf_pool->stat.n_pages_created++;

	if (page_size.is_compressed()) {
		void*	data;
		bool	lru;

		/* Prevent race conditions during buf_buddy_alloc(),
		which may release and reacquire buf_pool->mutex,
		by IO-fixing and X-latching the block. */

		buf_page_set_io_fix(&block->page, BUF_IO_READ);
		rw_lock_x_lock(&block->lock);

		buf_page_mutex_exit(block);
		/* buf_pool->mutex may be released and reacquired by
		buf_buddy_alloc().  Thus, we must release block->mutex
		in order not to break the latching order in
		the reacquisition of buf_pool->mutex.  We also must
		defer this operation until after the block descriptor
		has been added to buf_pool->LRU and buf_pool->page_hash. */
		data = buf_buddy_alloc(buf_pool, page_size.physical(), &lru);
		buf_page_mutex_enter(block);
		block->page.zip.data = (page_zip_t*) data;

		/* To maintain the invariant
		block->in_unzip_LRU_list
		== buf_page_belongs_to_unzip_LRU(&block->page)
		we have to add this block to unzip_LRU after
		block->page.zip.data is set. */
		ut_ad(buf_page_belongs_to_unzip_LRU(&block->page));
		buf_unzip_LRU_add_block(block, FALSE);

		buf_page_set_io_fix(&block->page, BUF_IO_NONE);
		rw_lock_x_unlock(&block->lock);
	}

	buf_pool_mutex_exit(buf_pool);

	mtr_memo_push(mtr, block, MTR_MEMO_BUF_FIX);

	buf_page_set_accessed(&block->page);

	buf_page_mutex_exit(block);

	/* Delete possible entries for the page from the insert buffer:
	such can exist if the page belonged to an index which was dropped */
	ibuf_merge_or_delete_for_page(NULL, page_id, &page_size, TRUE);

	frame = block->frame;

	memset(frame + FIL_PAGE_PREV, 0xff, 4);
	memset(frame + FIL_PAGE_NEXT, 0xff, 4);
	mach_write_to_2(frame + FIL_PAGE_TYPE, FIL_PAGE_TYPE_ALLOCATED);

	/* FIL_PAGE_FILE_FLUSH_LSN_OR_KEY_VERSION is only used on the
	following pages:
	(1) The first page of the InnoDB system tablespace (page 0:0)
	(2) FIL_RTREE_SPLIT_SEQ_NUM on R-tree pages
	(3) key_version on encrypted pages (not page 0:0) */

	memset(frame + FIL_PAGE_FILE_FLUSH_LSN_OR_KEY_VERSION, 0, 8);

#if defined UNIV_DEBUG || defined UNIV_BUF_DEBUG
	ut_a(++buf_dbg_counter % 5771 || buf_validate());
#endif /* UNIV_DEBUG || UNIV_BUF_DEBUG */
#ifdef UNIV_IBUF_COUNT_DEBUG
	ut_a(ibuf_count_get(block->page.id) == 0);
#endif
	return(block);
}

/********************************************************************//**
Monitor the buffer page read/write activity, and increment corresponding
counter value if MONITOR_MODULE_BUF_PAGE (module_buf_page) module is
enabled. */
static
void
buf_page_monitor(
/*=============*/
	const buf_page_t*	bpage,	/*!< in: pointer to the block */
	enum buf_io_fix		io_type)/*!< in: io_fix types */
{
	const byte*	frame;
	monitor_id_t	counter;

	/* If the counter module is not turned on, just return */
	if (!MONITOR_IS_ON(MONITOR_MODULE_BUF_PAGE)) {
		return;
	}

	ut_a(io_type == BUF_IO_READ || io_type == BUF_IO_WRITE);

	frame = bpage->zip.data
		? bpage->zip.data
		: ((buf_block_t*) bpage)->frame;

	switch (fil_page_get_type(frame)) {
		ulint	level;
	case FIL_PAGE_TYPE_INSTANT:
	case FIL_PAGE_INDEX:
	case FIL_PAGE_RTREE:
		level = btr_page_get_level(frame);

		/* Check if it is an index page for insert buffer */
		if (fil_page_get_type(frame) == FIL_PAGE_INDEX
		    && btr_page_get_index_id(frame)
		    == (index_id_t)(DICT_IBUF_ID_MIN + IBUF_SPACE_ID)) {
			if (level == 0) {
				counter = MONITOR_RW_COUNTER(
					io_type, MONITOR_INDEX_IBUF_LEAF_PAGE);
			} else {
				counter = MONITOR_RW_COUNTER(
					io_type,
					MONITOR_INDEX_IBUF_NON_LEAF_PAGE);
			}
		} else {
			if (level == 0) {
				counter = MONITOR_RW_COUNTER(
					io_type, MONITOR_INDEX_LEAF_PAGE);
			} else {
				counter = MONITOR_RW_COUNTER(
					io_type, MONITOR_INDEX_NON_LEAF_PAGE);
			}
		}
		break;

	case FIL_PAGE_UNDO_LOG:
		counter = MONITOR_RW_COUNTER(io_type, MONITOR_UNDO_LOG_PAGE);
		break;

	case FIL_PAGE_INODE:
		counter = MONITOR_RW_COUNTER(io_type, MONITOR_INODE_PAGE);
		break;

	case FIL_PAGE_IBUF_FREE_LIST:
		counter = MONITOR_RW_COUNTER(io_type,
					     MONITOR_IBUF_FREELIST_PAGE);
		break;

	case FIL_PAGE_IBUF_BITMAP:
		counter = MONITOR_RW_COUNTER(io_type,
					     MONITOR_IBUF_BITMAP_PAGE);
		break;

	case FIL_PAGE_TYPE_SYS:
		counter = MONITOR_RW_COUNTER(io_type, MONITOR_SYSTEM_PAGE);
		break;

	case FIL_PAGE_TYPE_TRX_SYS:
		counter = MONITOR_RW_COUNTER(io_type, MONITOR_TRX_SYSTEM_PAGE);
		break;

	case FIL_PAGE_TYPE_FSP_HDR:
		counter = MONITOR_RW_COUNTER(io_type, MONITOR_FSP_HDR_PAGE);
		break;

	case FIL_PAGE_TYPE_XDES:
		counter = MONITOR_RW_COUNTER(io_type, MONITOR_XDES_PAGE);
		break;

	case FIL_PAGE_TYPE_BLOB:
		counter = MONITOR_RW_COUNTER(io_type, MONITOR_BLOB_PAGE);
		break;

	case FIL_PAGE_TYPE_ZBLOB:
		counter = MONITOR_RW_COUNTER(io_type, MONITOR_ZBLOB_PAGE);
		break;

	case FIL_PAGE_TYPE_ZBLOB2:
		counter = MONITOR_RW_COUNTER(io_type, MONITOR_ZBLOB2_PAGE);
		break;

	default:
		counter = MONITOR_RW_COUNTER(io_type, MONITOR_OTHER_PAGE);
	}

	MONITOR_INC_NOCHECK(counter);
}

/** Mark a table corrupted.
Also remove the bpage from LRU list. */
static
void
buf_mark_space_corrupt(buf_page_t* bpage, const fil_space_t* space)
{
	buf_pool_t*	buf_pool = buf_pool_from_bpage(bpage);
	const ibool	uncompressed = (buf_page_get_state(bpage)
					== BUF_BLOCK_FILE_PAGE);

	/* First unfix and release lock on the bpage */
	buf_pool_mutex_enter(buf_pool);
	mutex_enter(buf_page_get_mutex(bpage));
	ut_ad(buf_page_get_io_fix(bpage) == BUF_IO_READ);
	ut_ad(bpage->buf_fix_count == 0);
	ut_ad(bpage->id.space() == space->id);

	/* Set BUF_IO_NONE before we remove the block from LRU list */
	buf_page_set_io_fix(bpage, BUF_IO_NONE);

	if (uncompressed) {
		rw_lock_x_unlock_gen(
			&((buf_block_t*) bpage)->lock,
			BUF_IO_READ);
	}

	mutex_exit(buf_page_get_mutex(bpage));

	/* If block is not encrypted find the table with specified
	space id, and mark it corrupted. Encrypted tables
	are marked unusable later e.g. in ::open(). */
	if (!bpage->encrypted) {
		dict_set_corrupted_by_space(space);
	} else {
		dict_set_encrypted_by_space(space);
	}

	/* After this point bpage can't be referenced. */
	buf_LRU_free_one_page(bpage);

	ut_ad(buf_pool->n_pend_reads > 0);
	buf_pool->n_pend_reads--;

	buf_pool_mutex_exit(buf_pool);
}

/** Check if page is maybe compressed, encrypted or both when we encounter
corrupted page. Note that we can't be 100% sure if page is corrupted
or decrypt/decompress just failed.
@param[in,out]	bpage		page
@param[in,out]	space		tablespace from fil_space_acquire_for_io()
@return	whether the operation succeeded
@retval	DB_SUCCESS		if page has been read and is not corrupted
@retval	DB_PAGE_CORRUPTED	if page based on checksum check is corrupted
@retval	DB_DECRYPTION_FAILED	if page post encryption checksum matches but
after decryption normal page checksum does not match.
@retval	DB_TABLESPACE_DELETED	if accessed tablespace is not found */
static dberr_t buf_page_check_corrupt(buf_page_t* bpage, fil_space_t* space)
{
	ut_ad(space->pending_io());

	byte* dst_frame = (bpage->zip.data) ? bpage->zip.data :
		((buf_block_t*) bpage)->frame;
	dberr_t err = DB_SUCCESS;
	bool corrupted = false;

	/* In buf_decrypt_after_read we have either decrypted the page if
	page post encryption checksum matches and used key_id is found
	from the encryption plugin. If checksum did not match page was
	not decrypted and it could be either encrypted and corrupted
	or corrupted or good page. If we decrypted, there page could
	still be corrupted if used key does not match. */
	const bool still_encrypted = mach_read_from_4(
		dst_frame + FIL_PAGE_FILE_FLUSH_LSN_OR_KEY_VERSION)
		&& space->crypt_data
		&& space->crypt_data->type != CRYPT_SCHEME_UNENCRYPTED
		&& !bpage->encrypted
		&& fil_space_verify_crypt_checksum(dst_frame, bpage->size);

	if (!still_encrypted) {
		/* If traditional checksums match, we assume that page is
		not anymore encrypted. */
		corrupted = buf_page_is_corrupted(
			true, dst_frame, bpage->size, space);

		if (!corrupted) {
			bpage->encrypted = false;
		} else {
			err = DB_PAGE_CORRUPTED;
		}
	}

	/* Pages that we think are unencrypted but do not match the checksum
	checks could be corrupted or encrypted or both. */
	if (corrupted && !bpage->encrypted) {
		/* An error will be reported by
		buf_page_io_complete(). */
	} else if (still_encrypted || (bpage->encrypted && corrupted)) {
		bpage->encrypted = true;
		err = DB_DECRYPTION_FAILED;

		ib::error()
			<< "The page " << bpage->id << " in file '"
			<< space->chain.start->name
			<< "' cannot be decrypted.";

		ib::info()
			<< "However key management plugin or used key_version "
			<< mach_read_from_4(dst_frame
					    + FIL_PAGE_FILE_FLUSH_LSN_OR_KEY_VERSION)
			<< " is not found or"
			" used encryption algorithm or method does not match.";

		if (bpage->id.space() != TRX_SYS_SPACE) {
			ib::info()
				<< "Marking tablespace as missing."
				" You may drop this table or"
				" install correct key management plugin"
				" and key file.";
		}
	}

	return (err);
}

/** Complete a read or write request of a file page to or from the buffer pool.
@param[in,out]	bpage	page to complete
@param[in]	dblwr	whether the doublewrite buffer was used (on write)
@param[in]	evict	whether or not to evict the page from LRU list
@return whether the operation succeeded
@retval	DB_SUCCESS		always when writing, or if a read page was OK
@retval	DB_TABLESPACE_DELETED	if the tablespace does not exist
@retval	DB_PAGE_CORRUPTED	if the checksum fails on a page read
@retval	DB_DECRYPTION_FAILED	if page post encryption checksum matches but
				after decryption normal page checksum does
				not match */
UNIV_INTERN
dberr_t
buf_page_io_complete(buf_page_t* bpage, bool dblwr, bool evict)
{
	enum buf_io_fix	io_type;
	buf_pool_t*	buf_pool = buf_pool_from_bpage(bpage);
	const bool	uncompressed = (buf_page_get_state(bpage)
					== BUF_BLOCK_FILE_PAGE);
	ut_a(buf_page_in_file(bpage));

	/* We do not need protect io_fix here by mutex to read
	it because this is the only function where we can change the value
	from BUF_IO_READ or BUF_IO_WRITE to some other value, and our code
	ensures that this is the only thread that handles the i/o for this
	block. */

	io_type = buf_page_get_io_fix(bpage);
	ut_ad(io_type == BUF_IO_READ || io_type == BUF_IO_WRITE);
	ut_ad(bpage->size.is_compressed() == (bpage->zip.data != NULL));
	ut_ad(uncompressed || bpage->zip.data);

	if (io_type == BUF_IO_READ) {
		ulint	read_page_no = 0;
		ulint	read_space_id = 0;
		uint	key_version = 0;
		byte*	frame = bpage->zip.data
			? bpage->zip.data
			: reinterpret_cast<buf_block_t*>(bpage)->frame;
		ut_ad(frame);
		fil_space_t* space = fil_space_acquire_for_io(
			bpage->id.space());
		if (!space) {
			return DB_TABLESPACE_DELETED;
		}

		dberr_t	err;

		if (!buf_page_decrypt_after_read(bpage, space)) {
			err = DB_DECRYPTION_FAILED;
			goto database_corrupted;
		}

		if (bpage->zip.data && uncompressed) {
			my_atomic_addlint(&buf_pool->n_pend_unzip, 1);
			ibool ok = buf_zip_decompress((buf_block_t*) bpage,
						      FALSE);
			my_atomic_addlint(&buf_pool->n_pend_unzip, ulint(-1));

			if (!ok) {
				ib::info() << "Page "
					   << bpage->id
					   << " zip_decompress failure.";

				err = DB_PAGE_CORRUPTED;
				goto database_corrupted;
			}
		}

		/* If this page is not uninitialized and not in the
		doublewrite buffer, then the page number and space id
		should be the same as in block. */
		read_page_no = mach_read_from_4(frame + FIL_PAGE_OFFSET);
		read_space_id = mach_read_from_4(
			frame + FIL_PAGE_ARCH_LOG_NO_OR_SPACE_ID);
		key_version = mach_read_from_4(
			frame + FIL_PAGE_FILE_FLUSH_LSN_OR_KEY_VERSION);

		if (bpage->id.space() == TRX_SYS_SPACE
		    && buf_dblwr_page_inside(bpage->id.page_no())) {

			ib::error() << "Reading page " << bpage->id
				<< ", which is in the doublewrite buffer!";

		} else if (read_space_id == 0 && read_page_no == 0) {
			/* This is likely an uninitialized page. */
		} else if ((bpage->id.space() != TRX_SYS_SPACE
			    && bpage->id.space() != read_space_id)
			   || bpage->id.page_no() != read_page_no) {
			/* We did not compare space_id to read_space_id
			in the system tablespace, because the field
			was written as garbage before MySQL 4.1.1,
			which did not support innodb_file_per_table. */

			ib::error() << "Space id and page no stored in "
				"the page, read in are "
				<< page_id_t(read_space_id, read_page_no)
				<< ", should be " << bpage->id;
		}

		err = buf_page_check_corrupt(bpage, space);

database_corrupted:

		if (err != DB_SUCCESS) {
			/* Not a real corruption if it was triggered by
			error injection */
			DBUG_EXECUTE_IF(
				"buf_page_import_corrupt_failure",
				if (!is_predefined_tablespace(
					    bpage->id.space())) {
					buf_mark_space_corrupt(bpage, space);
					ib::info() << "Simulated IMPORT "
						"corruption";
					space->release_for_io();
					return(err);
				}
				err = DB_SUCCESS;
				goto page_not_corrupt;
			);

			if (err == DB_PAGE_CORRUPTED) {
				ib::error()
					<< "Database page corruption on disk"
					" or a failed file read of tablespace "
					<< space->name << " page " << bpage->id
					<< ". You may have to recover from "
					<< "a backup.";

				buf_page_print(frame, bpage->size);

				ib::info()
					<< "It is also possible that your"
					" operating system has corrupted"
					" its own file cache and rebooting"
					" your computer removes the error."
					" If the corrupt page is an index page."
					" You can also try to fix the"
					" corruption by dumping, dropping,"
					" and reimporting the corrupt table."
					" You can use CHECK TABLE to scan"
					" your table for corruption. "
					<< FORCE_RECOVERY_MSG;
			}

			if (srv_force_recovery < SRV_FORCE_IGNORE_CORRUPT) {

				/* If page space id is larger than TRX_SYS_SPACE
				(0), we will attempt to mark the corresponding
				table as corrupted instead of crashing server */
				if (bpage->id.space() == TRX_SYS_SPACE) {
					ib::fatal() << "Aborting because of"
						" a corrupt database page.";
				}

				buf_mark_space_corrupt(bpage, space);
				space->release_for_io();
				return(err);
			}
		}

		DBUG_EXECUTE_IF("buf_page_import_corrupt_failure",
				page_not_corrupt: bpage = bpage; );

		if (recv_recovery_is_on()) {
			recv_recover_page(bpage);
		}

		/* If space is being truncated then avoid ibuf operation.
		During re-init we have already freed ibuf entries. */
		if (uncompressed
		    && !recv_no_ibuf_operations
		    && (bpage->id.space() == 0
			|| !is_predefined_tablespace(bpage->id.space()))
		    && !srv_is_tablespace_truncated(bpage->id.space())
		    && fil_page_get_type(frame) == FIL_PAGE_INDEX
		    && page_is_leaf(frame)) {

			if (bpage->encrypted) {
				ib::warn()
					<< "Table in tablespace "
					<< bpage->id.space()
					<< " encrypted. However key "
					"management plugin or used "
					<< "key_version " << key_version
					<< " is not found or"
					" used encryption algorithm or method does not match."
					" Can't continue opening the table.";
			} else {

				ibuf_merge_or_delete_for_page(
					(buf_block_t*) bpage, bpage->id,
					&bpage->size, TRUE);
			}

		}

		space->release_for_io();
	} else {
		/* io_type == BUF_IO_WRITE */
		if (bpage->slot) {
			/* Mark slot free */
			bpage->slot->release();
			bpage->slot = NULL;
		}
	}

	BPageMutex* block_mutex = buf_page_get_mutex(bpage);
	buf_pool_mutex_enter(buf_pool);
	mutex_enter(block_mutex);

#ifdef UNIV_IBUF_COUNT_DEBUG
	if (io_type == BUF_IO_WRITE || uncompressed) {
		/* For BUF_IO_READ of compressed-only blocks, the
		buffered operations will be merged by buf_page_get_gen()
		after the block has been uncompressed. */
		ut_a(ibuf_count_get(bpage->id) == 0);
	}
#endif
	/* Because this thread which does the unlocking is not the same that
	did the locking, we use a pass value != 0 in unlock, which simply
	removes the newest lock debug record, without checking the thread
	id. */

	buf_page_set_io_fix(bpage, BUF_IO_NONE);
	buf_page_monitor(bpage, io_type);

	if (io_type == BUF_IO_READ) {
		/* NOTE that the call to ibuf may have moved the ownership of
		the x-latch to this OS thread: do not let this confuse you in
		debugging! */

		ut_ad(buf_pool->n_pend_reads > 0);
		buf_pool->n_pend_reads--;
		buf_pool->stat.n_pages_read++;

		if (uncompressed) {
			rw_lock_x_unlock_gen(&((buf_block_t*) bpage)->lock,
					     BUF_IO_READ);
		}

		mutex_exit(block_mutex);
	} else {
		/* Write means a flush operation: call the completion
		routine in the flush system */

		buf_flush_write_complete(bpage, dblwr);

		if (uncompressed) {
			rw_lock_sx_unlock_gen(&((buf_block_t*) bpage)->lock,
					      BUF_IO_WRITE);
		}

		buf_pool->stat.n_pages_written++;

		/* We decide whether or not to evict the page from the
		LRU list based on the flush_type.
		* BUF_FLUSH_LIST: don't evict
		* BUF_FLUSH_LRU: always evict
		* BUF_FLUSH_SINGLE_PAGE: eviction preference is passed
		by the caller explicitly. */
		if (buf_page_get_flush_type(bpage) == BUF_FLUSH_LRU) {
			evict = true;
		}

		mutex_exit(block_mutex);

		if (evict) {
			buf_LRU_free_page(bpage, true);
		}
	}

	DBUG_PRINT("ib_buf", ("%s page %u:%u",
			      io_type == BUF_IO_READ ? "read" : "wrote",
			      bpage->id.space(), bpage->id.page_no()));

	buf_pool_mutex_exit(buf_pool);

	return DB_SUCCESS;
}

/*********************************************************************//**
Asserts that all file pages in the buffer are in a replaceable state.
@return TRUE */
static
ibool
buf_all_freed_instance(
/*===================*/
	buf_pool_t*	buf_pool)	/*!< in: buffer pool instancce */
{
	ulint		i;
	buf_chunk_t*	chunk;

	ut_ad(buf_pool);

	buf_pool_mutex_enter(buf_pool);

	chunk = buf_pool->chunks;

	for (i = buf_pool->n_chunks; i--; chunk++) {

		if (const buf_block_t* block = buf_chunk_not_freed(chunk)) {
			ib::fatal() << "Page " << block->page.id
				<< " still fixed or dirty";
		}
	}

	buf_pool_mutex_exit(buf_pool);

	return(TRUE);
}

/** Refreshes the statistics used to print per-second averages.
@param[in,out]	buf_pool	buffer pool instance */
static
void
buf_refresh_io_stats(
	buf_pool_t*	buf_pool)
{
	buf_pool->last_printout_time = ut_time();
	buf_pool->old_stat = buf_pool->stat;
}

/*********************************************************************//**
Invalidates file pages in one buffer pool instance */
static
void
buf_pool_invalidate_instance(
/*=========================*/
	buf_pool_t*	buf_pool)	/*!< in: buffer pool instance */
{
	ulint		i;

	buf_pool_mutex_enter(buf_pool);

	for (i = BUF_FLUSH_LRU; i < BUF_FLUSH_N_TYPES; i++) {

		/* As this function is called during startup and
		during redo application phase during recovery, InnoDB
		is single threaded (apart from IO helper threads) at
		this stage. No new write batch can be in intialization
		stage at this point. */
		ut_ad(buf_pool->init_flush[i] == FALSE);

		/* However, it is possible that a write batch that has
		been posted earlier is still not complete. For buffer
		pool invalidation to proceed we must ensure there is NO
		write activity happening. */
		if (buf_pool->n_flush[i] > 0) {
			buf_flush_t	type = static_cast<buf_flush_t>(i);

			buf_pool_mutex_exit(buf_pool);
			buf_flush_wait_batch_end(buf_pool, type);
			buf_pool_mutex_enter(buf_pool);
		}
	}

	buf_pool_mutex_exit(buf_pool);

	ut_ad(buf_all_freed_instance(buf_pool));

	buf_pool_mutex_enter(buf_pool);

	while (buf_LRU_scan_and_free_block(buf_pool, true)) {
	}

	ut_ad(UT_LIST_GET_LEN(buf_pool->LRU) == 0);
	ut_ad(UT_LIST_GET_LEN(buf_pool->unzip_LRU) == 0);

	buf_pool->freed_page_clock = 0;
	buf_pool->LRU_old = NULL;
	buf_pool->LRU_old_len = 0;

	memset(&buf_pool->stat, 0x00, sizeof(buf_pool->stat));
	buf_refresh_io_stats(buf_pool);

	buf_pool_mutex_exit(buf_pool);
}

/*********************************************************************//**
Invalidates the file pages in the buffer pool when an archive recovery is
completed. All the file pages buffered must be in a replaceable state when
this function is called: not latched and not modified. */
void
buf_pool_invalidate(void)
/*=====================*/
{
	ulint   i;

	for (i = 0; i < srv_buf_pool_instances; i++) {
		buf_pool_invalidate_instance(buf_pool_from_array(i));
	}
}

#if defined UNIV_DEBUG || defined UNIV_BUF_DEBUG
/*********************************************************************//**
Validates data in one buffer pool instance
@return TRUE */
static
ibool
buf_pool_validate_instance(
/*=======================*/
	buf_pool_t*	buf_pool)	/*!< in: buffer pool instance */
{
	buf_page_t*	b;
	buf_chunk_t*	chunk;
	ulint		i;
	ulint		n_lru_flush	= 0;
	ulint		n_page_flush	= 0;
	ulint		n_list_flush	= 0;
	ulint		n_lru		= 0;
	ulint		n_flush		= 0;
	ulint		n_free		= 0;
	ulint		n_zip		= 0;

	ut_ad(buf_pool);

	buf_pool_mutex_enter(buf_pool);
	hash_lock_x_all(buf_pool->page_hash);

	chunk = buf_pool->chunks;

	/* Check the uncompressed blocks. */

	for (i = buf_pool->n_chunks; i--; chunk++) {

		ulint		j;
		buf_block_t*	block = chunk->blocks;

		for (j = chunk->size; j--; block++) {

			buf_page_mutex_enter(block);

			switch (buf_block_get_state(block)) {
			case BUF_BLOCK_POOL_WATCH:
			case BUF_BLOCK_ZIP_PAGE:
			case BUF_BLOCK_ZIP_DIRTY:
				/* These should only occur on
				zip_clean, zip_free[], or flush_list. */
				ut_error;
				break;

			case BUF_BLOCK_FILE_PAGE:
				ut_a(buf_page_hash_get_low(
						buf_pool, block->page.id)
				     == &block->page);

#ifdef UNIV_IBUF_COUNT_DEBUG
				ut_a(buf_page_get_io_fix(&block->page)
				     == BUF_IO_READ
				     || !ibuf_count_get(block->page.id));
#endif
				switch (buf_page_get_io_fix(&block->page)) {
				case BUF_IO_NONE:
					break;

				case BUF_IO_WRITE:
					switch (buf_page_get_flush_type(
							&block->page)) {
					case BUF_FLUSH_LRU:
						n_lru_flush++;
						goto assert_s_latched;
					case BUF_FLUSH_SINGLE_PAGE:
						n_page_flush++;
assert_s_latched:
						ut_a(rw_lock_is_locked(
							     &block->lock,
								     RW_LOCK_S)
						     || rw_lock_is_locked(
								&block->lock,
								RW_LOCK_SX));
						break;
					case BUF_FLUSH_LIST:
						n_list_flush++;
						break;
					default:
						ut_error;
					}

					break;

				case BUF_IO_READ:

					ut_a(rw_lock_is_locked(&block->lock,
							       RW_LOCK_X));
					break;

				case BUF_IO_PIN:
					break;
				}

				n_lru++;
				break;

			case BUF_BLOCK_NOT_USED:
				n_free++;
				break;

			case BUF_BLOCK_READY_FOR_USE:
			case BUF_BLOCK_MEMORY:
			case BUF_BLOCK_REMOVE_HASH:
				/* do nothing */
				break;
			}

			buf_page_mutex_exit(block);
		}
	}

	mutex_enter(&buf_pool->zip_mutex);

	/* Check clean compressed-only blocks. */

	for (b = UT_LIST_GET_FIRST(buf_pool->zip_clean); b;
	     b = UT_LIST_GET_NEXT(list, b)) {
		ut_a(buf_page_get_state(b) == BUF_BLOCK_ZIP_PAGE);
		switch (buf_page_get_io_fix(b)) {
		case BUF_IO_NONE:
		case BUF_IO_PIN:
			/* All clean blocks should be I/O-unfixed. */
			break;
		case BUF_IO_READ:
			/* In buf_LRU_free_page(), we temporarily set
			b->io_fix = BUF_IO_READ for a newly allocated
			control block in order to prevent
			buf_page_get_gen() from decompressing the block. */
			break;
		default:
			ut_error;
			break;
		}

		/* It is OK to read oldest_modification here because
		we have acquired buf_pool->zip_mutex above which acts
		as the 'block->mutex' for these bpages. */
		ut_a(!b->oldest_modification);
		ut_a(buf_page_hash_get_low(buf_pool, b->id) == b);
		n_lru++;
		n_zip++;
	}

	/* Check dirty blocks. */

	buf_flush_list_mutex_enter(buf_pool);
	for (b = UT_LIST_GET_FIRST(buf_pool->flush_list); b;
	     b = UT_LIST_GET_NEXT(list, b)) {
		ut_ad(b->in_flush_list);
		ut_a(b->oldest_modification);
		n_flush++;

		switch (buf_page_get_state(b)) {
		case BUF_BLOCK_ZIP_DIRTY:
			n_lru++;
			n_zip++;
			switch (buf_page_get_io_fix(b)) {
			case BUF_IO_NONE:
			case BUF_IO_READ:
			case BUF_IO_PIN:
				break;
			case BUF_IO_WRITE:
				switch (buf_page_get_flush_type(b)) {
				case BUF_FLUSH_LRU:
					n_lru_flush++;
					break;
				case BUF_FLUSH_SINGLE_PAGE:
					n_page_flush++;
					break;
				case BUF_FLUSH_LIST:
					n_list_flush++;
					break;
				default:
					ut_error;
				}
				break;
			}
			break;
		case BUF_BLOCK_FILE_PAGE:
			/* uncompressed page */
			break;
		case BUF_BLOCK_POOL_WATCH:
		case BUF_BLOCK_ZIP_PAGE:
		case BUF_BLOCK_NOT_USED:
		case BUF_BLOCK_READY_FOR_USE:
		case BUF_BLOCK_MEMORY:
		case BUF_BLOCK_REMOVE_HASH:
			ut_error;
			break;
		}
		ut_a(buf_page_hash_get_low(buf_pool, b->id) == b);
	}

	ut_a(UT_LIST_GET_LEN(buf_pool->flush_list) == n_flush);

	hash_unlock_x_all(buf_pool->page_hash);
	buf_flush_list_mutex_exit(buf_pool);

	mutex_exit(&buf_pool->zip_mutex);

	if (buf_pool->curr_size == buf_pool->old_size
	    && n_lru + n_free > buf_pool->curr_size + n_zip) {

		ib::fatal() << "n_LRU " << n_lru << ", n_free " << n_free
			<< ", pool " << buf_pool->curr_size
			<< " zip " << n_zip << ". Aborting...";
	}

	ut_a(UT_LIST_GET_LEN(buf_pool->LRU) == n_lru);
	if (buf_pool->curr_size == buf_pool->old_size
	    && UT_LIST_GET_LEN(buf_pool->free) != n_free) {

		ib::fatal() << "Free list len "
			<< UT_LIST_GET_LEN(buf_pool->free)
			<< ", free blocks " << n_free << ". Aborting...";
	}

	ut_a(buf_pool->n_flush[BUF_FLUSH_LIST] == n_list_flush);
	ut_a(buf_pool->n_flush[BUF_FLUSH_LRU] == n_lru_flush);
	ut_a(buf_pool->n_flush[BUF_FLUSH_SINGLE_PAGE] == n_page_flush);

	buf_pool_mutex_exit(buf_pool);

	ut_a(buf_LRU_validate());
	ut_a(buf_flush_validate(buf_pool));

	return(TRUE);
}

/*********************************************************************//**
Validates the buffer buf_pool data structure.
@return TRUE */
ibool
buf_validate(void)
/*==============*/
{
	ulint	i;

	for (i = 0; i < srv_buf_pool_instances; i++) {
		buf_pool_t*	buf_pool;

		buf_pool = buf_pool_from_array(i);

		buf_pool_validate_instance(buf_pool);
	}
	return(TRUE);
}

#endif /* UNIV_DEBUG || UNIV_BUF_DEBUG */

#if defined UNIV_DEBUG_PRINT || defined UNIV_DEBUG || defined UNIV_BUF_DEBUG
/*********************************************************************//**
Prints info of the buffer buf_pool data structure for one instance. */
static
void
buf_print_instance(
/*===============*/
	buf_pool_t*	buf_pool)
{
	index_id_t*	index_ids;
	ulint*		counts;
	ulint		size;
	ulint		i;
	ulint		j;
	index_id_t	id;
	ulint		n_found;
	buf_chunk_t*	chunk;
	dict_index_t*	index;

	ut_ad(buf_pool);

	size = buf_pool->curr_size;

	index_ids = static_cast<index_id_t*>(
		ut_malloc_nokey(size * sizeof *index_ids));

	counts = static_cast<ulint*>(ut_malloc_nokey(sizeof(ulint) * size));

	buf_pool_mutex_enter(buf_pool);
	buf_flush_list_mutex_enter(buf_pool);

	ib::info() << *buf_pool;

	buf_flush_list_mutex_exit(buf_pool);

	/* Count the number of blocks belonging to each index in the buffer */

	n_found = 0;

	chunk = buf_pool->chunks;

	for (i = buf_pool->n_chunks; i--; chunk++) {
		buf_block_t*	block		= chunk->blocks;
		ulint		n_blocks	= chunk->size;

		for (; n_blocks--; block++) {
			const buf_frame_t* frame = block->frame;

			if (fil_page_index_page_check(frame)) {

				id = btr_page_get_index_id(frame);

				/* Look for the id in the index_ids array */
				j = 0;

				while (j < n_found) {

					if (index_ids[j] == id) {
						counts[j]++;

						break;
					}
					j++;
				}

				if (j == n_found) {
					n_found++;
					index_ids[j] = id;
					counts[j] = 1;
				}
			}
		}
	}

	buf_pool_mutex_exit(buf_pool);

	for (i = 0; i < n_found; i++) {
		index = dict_index_get_if_in_cache(index_ids[i]);

		if (!index) {
			ib::info() << "Block count for index "
				<< index_ids[i] << " in buffer is about "
				<< counts[i];
		} else {
			ib::info() << "Block count for index " << index_ids[i]
				<< " in buffer is about " << counts[i]
				<< ", index " << index->name
				<< " of table " << index->table->name;
		}
	}

	ut_free(index_ids);
	ut_free(counts);

	ut_a(buf_pool_validate_instance(buf_pool));
}

/*********************************************************************//**
Prints info of the buffer buf_pool data structure. */
void
buf_print(void)
/*===========*/
{
	ulint   i;

	for (i = 0; i < srv_buf_pool_instances; i++) {
		buf_pool_t*	buf_pool;

		buf_pool = buf_pool_from_array(i);
		buf_print_instance(buf_pool);
	}
}
#endif /* UNIV_DEBUG_PRINT || UNIV_DEBUG || UNIV_BUF_DEBUG */

#ifdef UNIV_DEBUG
/*********************************************************************//**
Returns the number of latched pages in the buffer pool.
@return number of latched pages */
static
ulint
buf_get_latched_pages_number_instance(
/*==================================*/
	buf_pool_t*	buf_pool)	/*!< in: buffer pool instance */
{
	buf_page_t*	b;
	ulint		i;
	buf_chunk_t*	chunk;
	ulint		fixed_pages_number = 0;

	buf_pool_mutex_enter(buf_pool);

	chunk = buf_pool->chunks;

	for (i = buf_pool->n_chunks; i--; chunk++) {
		buf_block_t*	block;
		ulint		j;

		block = chunk->blocks;

		for (j = chunk->size; j--; block++) {
			if (buf_block_get_state(block)
			    != BUF_BLOCK_FILE_PAGE) {

				continue;
			}

			buf_page_mutex_enter(block);

			if (block->page.buf_fix_count != 0
			    || buf_page_get_io_fix(&block->page)
			    != BUF_IO_NONE) {
				fixed_pages_number++;
			}

			buf_page_mutex_exit(block);
		}
	}

	mutex_enter(&buf_pool->zip_mutex);

	/* Traverse the lists of clean and dirty compressed-only blocks. */

	for (b = UT_LIST_GET_FIRST(buf_pool->zip_clean); b;
	     b = UT_LIST_GET_NEXT(list, b)) {
		ut_a(buf_page_get_state(b) == BUF_BLOCK_ZIP_PAGE);
		ut_a(buf_page_get_io_fix(b) != BUF_IO_WRITE);

		if (b->buf_fix_count != 0
		    || buf_page_get_io_fix(b) != BUF_IO_NONE) {
			fixed_pages_number++;
		}
	}

	buf_flush_list_mutex_enter(buf_pool);
	for (b = UT_LIST_GET_FIRST(buf_pool->flush_list); b;
	     b = UT_LIST_GET_NEXT(list, b)) {
		ut_ad(b->in_flush_list);

		switch (buf_page_get_state(b)) {
		case BUF_BLOCK_ZIP_DIRTY:
			if (b->buf_fix_count != 0
			    || buf_page_get_io_fix(b) != BUF_IO_NONE) {
				fixed_pages_number++;
			}
			break;
		case BUF_BLOCK_FILE_PAGE:
			/* uncompressed page */
			break;
		case BUF_BLOCK_POOL_WATCH:
		case BUF_BLOCK_ZIP_PAGE:
		case BUF_BLOCK_NOT_USED:
		case BUF_BLOCK_READY_FOR_USE:
		case BUF_BLOCK_MEMORY:
		case BUF_BLOCK_REMOVE_HASH:
			ut_error;
			break;
		}
	}

	buf_flush_list_mutex_exit(buf_pool);
	mutex_exit(&buf_pool->zip_mutex);
	buf_pool_mutex_exit(buf_pool);

	return(fixed_pages_number);
}

/*********************************************************************//**
Returns the number of latched pages in all the buffer pools.
@return number of latched pages */
ulint
buf_get_latched_pages_number(void)
/*==============================*/
{
	ulint	i;
	ulint	total_latched_pages = 0;

	for (i = 0; i < srv_buf_pool_instances; i++) {
		buf_pool_t*	buf_pool;

		buf_pool = buf_pool_from_array(i);

		total_latched_pages += buf_get_latched_pages_number_instance(
			buf_pool);
	}

	return(total_latched_pages);
}

#endif /* UNIV_DEBUG */

/*********************************************************************//**
Returns the number of pending buf pool read ios.
@return number of pending read I/O operations */
ulint
buf_get_n_pending_read_ios(void)
/*============================*/
{
	ulint	pend_ios = 0;

	for (ulint i = 0; i < srv_buf_pool_instances; i++) {
		pend_ios += buf_pool_from_array(i)->n_pend_reads;
	}

	return(pend_ios);
}

/*********************************************************************//**
Returns the ratio in percents of modified pages in the buffer pool /
database pages in the buffer pool.
@return modified page percentage ratio */
double
buf_get_modified_ratio_pct(void)
/*============================*/
{
	double		ratio;
	ulint		lru_len = 0;
	ulint		free_len = 0;
	ulint		flush_list_len = 0;

	buf_get_total_list_len(&lru_len, &free_len, &flush_list_len);

	ratio = static_cast<double>(100 * flush_list_len)
		/ (1 + lru_len + free_len);

	/* 1 + is there to avoid division by zero */

	return(ratio);
}

/*******************************************************************//**
Aggregates a pool stats information with the total buffer pool stats  */
static
void
buf_stats_aggregate_pool_info(
/*==========================*/
	buf_pool_info_t*	total_info,	/*!< in/out: the buffer pool
						info to store aggregated
						result */
	const buf_pool_info_t*	pool_info)	/*!< in: individual buffer pool
						stats info */
{
	ut_a(total_info && pool_info);

	/* Nothing to copy if total_info is the same as pool_info */
	if (total_info == pool_info) {
		return;
	}

	total_info->pool_size += pool_info->pool_size;
	total_info->lru_len += pool_info->lru_len;
	total_info->old_lru_len += pool_info->old_lru_len;
	total_info->free_list_len += pool_info->free_list_len;
	total_info->flush_list_len += pool_info->flush_list_len;
	total_info->n_pend_unzip += pool_info->n_pend_unzip;
	total_info->n_pend_reads += pool_info->n_pend_reads;
	total_info->n_pending_flush_lru += pool_info->n_pending_flush_lru;
	total_info->n_pending_flush_list += pool_info->n_pending_flush_list;
	total_info->n_pages_made_young += pool_info->n_pages_made_young;
	total_info->n_pages_not_made_young += pool_info->n_pages_not_made_young;
	total_info->n_pages_read += pool_info->n_pages_read;
	total_info->n_pages_created += pool_info->n_pages_created;
	total_info->n_pages_written += pool_info->n_pages_written;
	total_info->n_page_gets += pool_info->n_page_gets;
	total_info->n_ra_pages_read_rnd += pool_info->n_ra_pages_read_rnd;
	total_info->n_ra_pages_read += pool_info->n_ra_pages_read;
	total_info->n_ra_pages_evicted += pool_info->n_ra_pages_evicted;
	total_info->page_made_young_rate += pool_info->page_made_young_rate;
	total_info->page_not_made_young_rate +=
		pool_info->page_not_made_young_rate;
	total_info->pages_read_rate += pool_info->pages_read_rate;
	total_info->pages_created_rate += pool_info->pages_created_rate;
	total_info->pages_written_rate += pool_info->pages_written_rate;
	total_info->n_page_get_delta += pool_info->n_page_get_delta;
	total_info->page_read_delta += pool_info->page_read_delta;
	total_info->young_making_delta += pool_info->young_making_delta;
	total_info->not_young_making_delta += pool_info->not_young_making_delta;
	total_info->pages_readahead_rnd_rate += pool_info->pages_readahead_rnd_rate;
	total_info->pages_readahead_rate += pool_info->pages_readahead_rate;
	total_info->pages_evicted_rate += pool_info->pages_evicted_rate;
	total_info->unzip_lru_len += pool_info->unzip_lru_len;
	total_info->io_sum += pool_info->io_sum;
	total_info->io_cur += pool_info->io_cur;
	total_info->unzip_sum += pool_info->unzip_sum;
	total_info->unzip_cur += pool_info->unzip_cur;
}
/*******************************************************************//**
Collect buffer pool stats information for a buffer pool. Also
record aggregated stats if there are more than one buffer pool
in the server */
void
buf_stats_get_pool_info(
/*====================*/
	buf_pool_t*		buf_pool,	/*!< in: buffer pool */
	ulint			pool_id,	/*!< in: buffer pool ID */
	buf_pool_info_t*	all_pool_info)	/*!< in/out: buffer pool info
						to fill */
{
	buf_pool_info_t*	pool_info;
	time_t			current_time;
	double			time_elapsed;

	/* Find appropriate pool_info to store stats for this buffer pool */
	pool_info = &all_pool_info[pool_id];

	buf_pool_mutex_enter(buf_pool);
	buf_flush_list_mutex_enter(buf_pool);

	pool_info->pool_unique_id = pool_id;

	pool_info->pool_size = buf_pool->curr_size;

	pool_info->lru_len = UT_LIST_GET_LEN(buf_pool->LRU);

	pool_info->old_lru_len = buf_pool->LRU_old_len;

	pool_info->free_list_len = UT_LIST_GET_LEN(buf_pool->free);

	pool_info->flush_list_len = UT_LIST_GET_LEN(buf_pool->flush_list);

	pool_info->n_pend_unzip = UT_LIST_GET_LEN(buf_pool->unzip_LRU);

	pool_info->n_pend_reads = buf_pool->n_pend_reads;

	pool_info->n_pending_flush_lru =
		 (buf_pool->n_flush[BUF_FLUSH_LRU]
		  + buf_pool->init_flush[BUF_FLUSH_LRU]);

	pool_info->n_pending_flush_list =
		 (buf_pool->n_flush[BUF_FLUSH_LIST]
		  + buf_pool->init_flush[BUF_FLUSH_LIST]);

	pool_info->n_pending_flush_single_page =
		 (buf_pool->n_flush[BUF_FLUSH_SINGLE_PAGE]
		  + buf_pool->init_flush[BUF_FLUSH_SINGLE_PAGE]);

	buf_flush_list_mutex_exit(buf_pool);

	current_time = time(NULL);
	time_elapsed = 0.001 + difftime(current_time,
					buf_pool->last_printout_time);

	pool_info->n_pages_made_young = buf_pool->stat.n_pages_made_young;

	pool_info->n_pages_not_made_young =
		buf_pool->stat.n_pages_not_made_young;

	pool_info->n_pages_read = buf_pool->stat.n_pages_read;

	pool_info->n_pages_created = buf_pool->stat.n_pages_created;

	pool_info->n_pages_written = buf_pool->stat.n_pages_written;

	pool_info->n_page_gets = buf_pool->stat.n_page_gets;

	pool_info->n_ra_pages_read_rnd = buf_pool->stat.n_ra_pages_read_rnd;
	pool_info->n_ra_pages_read = buf_pool->stat.n_ra_pages_read;

	pool_info->n_ra_pages_evicted = buf_pool->stat.n_ra_pages_evicted;

	pool_info->page_made_young_rate =
		 (buf_pool->stat.n_pages_made_young
		  - buf_pool->old_stat.n_pages_made_young) / time_elapsed;

	pool_info->page_not_made_young_rate =
		 (buf_pool->stat.n_pages_not_made_young
		  - buf_pool->old_stat.n_pages_not_made_young) / time_elapsed;

	pool_info->pages_read_rate =
		(buf_pool->stat.n_pages_read
		  - buf_pool->old_stat.n_pages_read) / time_elapsed;

	pool_info->pages_created_rate =
		(buf_pool->stat.n_pages_created
		 - buf_pool->old_stat.n_pages_created) / time_elapsed;

	pool_info->pages_written_rate =
		(buf_pool->stat.n_pages_written
		 - buf_pool->old_stat.n_pages_written) / time_elapsed;

	pool_info->n_page_get_delta = buf_pool->stat.n_page_gets
				      - buf_pool->old_stat.n_page_gets;

	if (pool_info->n_page_get_delta) {
		pool_info->page_read_delta = buf_pool->stat.n_pages_read
					     - buf_pool->old_stat.n_pages_read;

		pool_info->young_making_delta =
			buf_pool->stat.n_pages_made_young
			- buf_pool->old_stat.n_pages_made_young;

		pool_info->not_young_making_delta =
			buf_pool->stat.n_pages_not_made_young
			- buf_pool->old_stat.n_pages_not_made_young;
	}
	pool_info->pages_readahead_rnd_rate =
		 (buf_pool->stat.n_ra_pages_read_rnd
		  - buf_pool->old_stat.n_ra_pages_read_rnd) / time_elapsed;


	pool_info->pages_readahead_rate =
		 (buf_pool->stat.n_ra_pages_read
		  - buf_pool->old_stat.n_ra_pages_read) / time_elapsed;

	pool_info->pages_evicted_rate =
		(buf_pool->stat.n_ra_pages_evicted
		 - buf_pool->old_stat.n_ra_pages_evicted) / time_elapsed;

	pool_info->unzip_lru_len = UT_LIST_GET_LEN(buf_pool->unzip_LRU);

	pool_info->io_sum = buf_LRU_stat_sum.io;

	pool_info->io_cur = buf_LRU_stat_cur.io;

	pool_info->unzip_sum = buf_LRU_stat_sum.unzip;

	pool_info->unzip_cur = buf_LRU_stat_cur.unzip;

	buf_refresh_io_stats(buf_pool);
	buf_pool_mutex_exit(buf_pool);
}

/*********************************************************************//**
Prints info of the buffer i/o. */
static
void
buf_print_io_instance(
/*==================*/
	buf_pool_info_t*pool_info,	/*!< in: buffer pool info */
	FILE*		file)		/*!< in/out: buffer where to print */
{
	ut_ad(pool_info);

	fprintf(file,
		"Buffer pool size   " ULINTPF "\n"
		"Free buffers       " ULINTPF "\n"
		"Database pages     " ULINTPF "\n"
		"Old database pages " ULINTPF "\n"
		"Modified db pages  " ULINTPF "\n"
		"Percent of dirty pages(LRU & free pages): %.3f\n"
		"Max dirty pages percent: %.3f\n"
		"Pending reads " ULINTPF "\n"
		"Pending writes: LRU " ULINTPF ", flush list " ULINTPF
		", single page " ULINTPF "\n",
		pool_info->pool_size,
		pool_info->free_list_len,
		pool_info->lru_len,
		pool_info->old_lru_len,
		pool_info->flush_list_len,
		(((double) pool_info->flush_list_len) /
		  (pool_info->lru_len + pool_info->free_list_len + 1.0)) * 100.0,
		srv_max_buf_pool_modified_pct,
		pool_info->n_pend_reads,
		pool_info->n_pending_flush_lru,
		pool_info->n_pending_flush_list,
		pool_info->n_pending_flush_single_page);

	fprintf(file,
		"Pages made young " ULINTPF ", not young " ULINTPF "\n"
		"%.2f youngs/s, %.2f non-youngs/s\n"
		"Pages read " ULINTPF ", created " ULINTPF
		", written " ULINTPF "\n"
		"%.2f reads/s, %.2f creates/s, %.2f writes/s\n",
		pool_info->n_pages_made_young,
		pool_info->n_pages_not_made_young,
		pool_info->page_made_young_rate,
		pool_info->page_not_made_young_rate,
		pool_info->n_pages_read,
		pool_info->n_pages_created,
		pool_info->n_pages_written,
		pool_info->pages_read_rate,
		pool_info->pages_created_rate,
		pool_info->pages_written_rate);

	if (pool_info->n_page_get_delta) {
		double hit_rate = double(pool_info->page_read_delta)
			/ pool_info->n_page_get_delta;

		if (hit_rate > 1) {
			hit_rate = 1;
		}

		fprintf(file,
			"Buffer pool hit rate " ULINTPF " / 1000,"
			" young-making rate " ULINTPF " / 1000 not "
			ULINTPF " / 1000\n",
			ulint(1000 * (1 - hit_rate)),
			ulint(1000 * double(pool_info->young_making_delta)
			      / pool_info->n_page_get_delta),
			ulint(1000 * double(pool_info->not_young_making_delta)
			      / pool_info->n_page_get_delta));
	} else {
		fputs("No buffer pool page gets since the last printout\n",
		      file);
	}

	/* Statistics about read ahead algorithm */
	fprintf(file, "Pages read ahead %.2f/s,"
		" evicted without access %.2f/s,"
		" Random read ahead %.2f/s\n",

		pool_info->pages_readahead_rate,
		pool_info->pages_evicted_rate,
		pool_info->pages_readahead_rnd_rate);

	/* Print some values to help us with visualizing what is
	happening with LRU eviction. */
	fprintf(file,
		"LRU len: " ULINTPF ", unzip_LRU len: " ULINTPF "\n"
		"I/O sum[" ULINTPF "]:cur[" ULINTPF "], "
		"unzip sum[" ULINTPF "]:cur[" ULINTPF "]\n",
		pool_info->lru_len, pool_info->unzip_lru_len,
		pool_info->io_sum, pool_info->io_cur,
		pool_info->unzip_sum, pool_info->unzip_cur);
}

/*********************************************************************//**
Prints info of the buffer i/o. */
void
buf_print_io(
/*=========*/
	FILE*	file)	/*!< in/out: buffer where to print */
{
	ulint			i;
	buf_pool_info_t*	pool_info;
	buf_pool_info_t*	pool_info_total;

	/* If srv_buf_pool_instances is greater than 1, allocate
	one extra buf_pool_info_t, the last one stores
	aggregated/total values from all pools */
	if (srv_buf_pool_instances > 1) {
		pool_info = (buf_pool_info_t*) ut_zalloc_nokey((
			srv_buf_pool_instances + 1) * sizeof *pool_info);

		pool_info_total = &pool_info[srv_buf_pool_instances];
	} else {
		ut_a(srv_buf_pool_instances == 1);

		pool_info_total = pool_info =
			static_cast<buf_pool_info_t*>(
				ut_zalloc_nokey(sizeof *pool_info));
	}

	for (i = 0; i < srv_buf_pool_instances; i++) {
		buf_pool_t*	buf_pool;

		buf_pool = buf_pool_from_array(i);

		/* Fetch individual buffer pool info and calculate
		aggregated stats along the way */
		buf_stats_get_pool_info(buf_pool, i, pool_info);

		/* If we have more than one buffer pool, store
		the aggregated stats  */
		if (srv_buf_pool_instances > 1) {
			buf_stats_aggregate_pool_info(pool_info_total,
						      &pool_info[i]);
		}
	}

	/* Print the aggreate buffer pool info */
	buf_print_io_instance(pool_info_total, file);

	/* If there are more than one buffer pool, print each individual pool
	info */
	if (srv_buf_pool_instances > 1) {
		fputs("----------------------\n"
		"INDIVIDUAL BUFFER POOL INFO\n"
		"----------------------\n", file);

		for (i = 0; i < srv_buf_pool_instances; i++) {
			fprintf(file, "---BUFFER POOL " ULINTPF "\n", i);
			buf_print_io_instance(&pool_info[i], file);
		}
	}

	ut_free(pool_info);
}

/**********************************************************************//**
Refreshes the statistics used to print per-second averages. */
void
buf_refresh_io_stats_all(void)
/*==========================*/
{
	for (ulint i = 0; i < srv_buf_pool_instances; i++) {
		buf_pool_t*	buf_pool;

		buf_pool = buf_pool_from_array(i);

		buf_refresh_io_stats(buf_pool);
	}
}

/**********************************************************************//**
Check if all pages in all buffer pools are in a replacable state.
@return FALSE if not */
ibool
buf_all_freed(void)
/*===============*/
{
	for (ulint i = 0; i < srv_buf_pool_instances; i++) {
		buf_pool_t*	buf_pool;

		buf_pool = buf_pool_from_array(i);

		if (!buf_all_freed_instance(buf_pool)) {
			return(FALSE);
		}
	}

	return(TRUE);
}

/*********************************************************************//**
Checks that there currently are no pending i/o-operations for the buffer
pool.
@return number of pending i/o */
ulint
buf_pool_check_no_pending_io(void)
/*==============================*/
{
	ulint		i;
	ulint		pending_io = 0;

	buf_pool_mutex_enter_all();

	for (i = 0; i < srv_buf_pool_instances; i++) {
		const buf_pool_t*	buf_pool;

		buf_pool = buf_pool_from_array(i);

		pending_io += buf_pool->n_pend_reads
			      + buf_pool->n_flush[BUF_FLUSH_LRU]
			      + buf_pool->n_flush[BUF_FLUSH_SINGLE_PAGE]
			      + buf_pool->n_flush[BUF_FLUSH_LIST];

	}

	buf_pool_mutex_exit_all();

	return(pending_io);
}

/** Print the given page_id_t object.
@param[in,out]	out	the output stream
@param[in]	page_id	the page_id_t object to be printed
@return the output stream */
std::ostream&
operator<<(
	std::ostream&		out,
	const page_id_t		page_id)
{
	out << "[page id: space=" << page_id.m_space
		<< ", page number=" << page_id.m_page_no << "]";
	return(out);
}

/** Print the given buf_pool_t object.
@param[in,out]	out		the output stream
@param[in]	buf_pool	the buf_pool_t object to be printed
@return the output stream */
std::ostream&
operator<<(
	std::ostream&		out,
	const buf_pool_t&	buf_pool)
{
	out << "[buffer pool instance: "
		<< "buf_pool size=" << buf_pool.curr_size
		<< ", database pages=" << UT_LIST_GET_LEN(buf_pool.LRU)
		<< ", free pages=" << UT_LIST_GET_LEN(buf_pool.free)
		<< ", modified database pages="
		<< UT_LIST_GET_LEN(buf_pool.flush_list)
		<< ", n pending decompressions=" << buf_pool.n_pend_unzip
		<< ", n pending reads=" << buf_pool.n_pend_reads
		<< ", n pending flush LRU=" << buf_pool.n_flush[BUF_FLUSH_LRU]
		<< " list=" << buf_pool.n_flush[BUF_FLUSH_LIST]
		<< " single page=" << buf_pool.n_flush[BUF_FLUSH_SINGLE_PAGE]
		<< ", pages made young=" << buf_pool.stat.n_pages_made_young
		<< ", not young=" << buf_pool.stat.n_pages_not_made_young
		<< ", pages read=" << buf_pool.stat.n_pages_read
		<< ", created=" << buf_pool.stat.n_pages_created
		<< ", written=" << buf_pool.stat.n_pages_written << "]";
	return(out);
}

/** Encryption and page_compression hook that is called just before
a page is written to disk.
@param[in,out]	space		tablespace
@param[in,out]	bpage		buffer page
@param[in]	src_frame	physical page frame that is being encrypted
@return	page frame to be written to file
(may be src_frame or an encrypted/compressed copy of it) */
UNIV_INTERN
byte*
buf_page_encrypt_before_write(
	fil_space_t*	space,
	buf_page_t*	bpage,
	byte*		src_frame)
{
	ut_ad(space->id == bpage->id.space());
	bpage->real_size = srv_page_size;

	fil_page_type_validate(src_frame);

	switch (bpage->id.page_no()) {
	case 0:
		/* Page 0 of a tablespace is not encrypted/compressed */
		return src_frame;
	case TRX_SYS_PAGE_NO:
		if (bpage->id.space() == TRX_SYS_SPACE) {
			/* don't encrypt/compress page as it contains
			address to dblwr buffer */
			return src_frame;
		}
	}

	fil_space_crypt_t* crypt_data = space->crypt_data;

	const bool encrypted = crypt_data
		&& !crypt_data->not_encrypted()
		&& crypt_data->type != CRYPT_SCHEME_UNENCRYPTED
		&& (!crypt_data->is_default_encryption()
		    || srv_encrypt_tables);

	bool page_compressed = FSP_FLAGS_HAS_PAGE_COMPRESSION(space->flags);

	if (!encrypted && !page_compressed) {
		/* No need to encrypt or page compress the page.
		Clear key-version & crypt-checksum. */
		memset(src_frame + FIL_PAGE_FILE_FLUSH_LSN_OR_KEY_VERSION, 0, 8);
		return src_frame;
	}

	ut_ad(!bpage->size.is_compressed() || !page_compressed);
	buf_pool_t* buf_pool = buf_pool_from_bpage(bpage);
	/* Find free slot from temporary memory array */
	buf_tmp_buffer_t* slot = buf_pool_reserve_tmp_slot(buf_pool);
	slot->out_buf = NULL;
	bpage->slot = slot;

	buf_tmp_reserve_crypt_buf(slot);
	byte *dst_frame = slot->crypt_buf;

	if (!page_compressed) {
not_compressed:
		/* Encrypt page content */
		byte* tmp = fil_space_encrypt(space,
					      bpage->id.page_no(),
					      bpage->newest_modification,
					      src_frame,
					      dst_frame);

		bpage->real_size = srv_page_size;
		slot->out_buf = dst_frame = tmp;

		ut_d(fil_page_type_validate(tmp));
	} else {
		/* First we compress the page content */
		buf_tmp_reserve_compression_buf(slot);
		byte* tmp = slot->comp_buf;
		ulint out_len = fil_page_compress(
			src_frame, tmp,
			fsp_flags_get_page_compression_level(space->flags),
			fil_space_get_block_size(space, bpage->id.page_no()),
			encrypted);
		if (!out_len) {
			goto not_compressed;
		}

		bpage->real_size = out_len;

		/* Workaround for MDEV-15527. */
		memset(tmp + out_len, 0 , srv_page_size - out_len);
		ut_d(fil_page_type_validate(tmp));

		if (encrypted) {
			/* And then we encrypt the page content */
			tmp = fil_space_encrypt(space,
						bpage->id.page_no(),
						bpage->newest_modification,
						tmp,
						dst_frame);
		}

		slot->out_buf = dst_frame = tmp;
	}

	ut_d(fil_page_type_validate(dst_frame));

	// return dst_frame which will be written
	return dst_frame;
}

/**
Should we punch hole to deallocate unused portion of the page.
@param[in]	bpage		Page control block
@return true if punch hole should be used, false if not */
bool
buf_page_should_punch_hole(
	const buf_page_t* bpage)
{
	return (bpage->real_size != bpage->size.physical());
}

/**
Calculate the length of trim (punch_hole) operation.
@param[in]	bpage		Page control block
@param[in]	write_length	Write length
@return length of the trim or zero. */
ulint
buf_page_get_trim_length(
	const buf_page_t*	bpage,
	ulint			write_length)
{
	return (bpage->size.physical() - write_length);
}
#endif /* !UNIV_INNOCHECKSUM */<|MERGE_RESOLUTION|>--- conflicted
+++ resolved
@@ -4263,12 +4263,8 @@
 		Skip the assertion on space_page_size. */
 		break;
 	case BUF_PEEK_IF_IN_POOL:
-<<<<<<< HEAD
-		/* In this mode, the caller may pass a dummy page size,
-=======
 	case BUF_GET_IF_IN_POOL:
 		/* The caller may pass a dummy page size,
->>>>>>> 867617a9
 		because it does not really matter. */
 		break;
 	default:
