/*****************************************************************************

Copyright (c) 1995, 2017, Oracle and/or its affiliates. All Rights Reserved.
Copyright (c) 2015, 2018, MariaDB Corporation.

This program is free software; you can redistribute it and/or modify it under
the terms of the GNU General Public License as published by the Free Software
Foundation; version 2 of the License.

This program is distributed in the hope that it will be useful, but WITHOUT
ANY WARRANTY; without even the implied warranty of MERCHANTABILITY or FITNESS
FOR A PARTICULAR PURPOSE. See the GNU General Public License for more details.

You should have received a copy of the GNU General Public License along with
this program; if not, write to the Free Software Foundation, Inc.,
51 Franklin Street, Suite 500, Boston, MA 02110-1335 USA

*****************************************************************************/

/**************************************************//**
@file buf/buf0rea.cc
The database buffer read

Created 11/5/1995 Heikki Tuuri
*******************************************************/

#include "ha_prototypes.h"
#include <mysql/service_thd_wait.h>

#include "buf0rea.h"
#include "fil0fil.h"
#include "mtr0mtr.h"
#include "buf0buf.h"
#include "buf0flu.h"
#include "buf0lru.h"
#include "buf0dblwr.h"
#include "ibuf0ibuf.h"
#include "log0recv.h"
#include "trx0sys.h"
#include "os0file.h"
#include "srv0start.h"
#include "srv0srv.h"

/** There must be at least this many pages in buf_pool in the area to start
a random read-ahead */
#define BUF_READ_AHEAD_RANDOM_THRESHOLD(b)	\
				(5 + BUF_READ_AHEAD_AREA(b) / 8)

/** If there are buf_pool->curr_size per the number below pending reads, then
read-ahead is not done: this is to prevent flooding the buffer pool with
i/o-fixed buffer blocks */
#define BUF_READ_AHEAD_PEND_LIMIT	2

/********************************************************************//**
Unfixes the pages, unlatches the page,
removes it from page_hash and removes it from LRU. */
static
void
buf_read_page_handle_error(
/*=======================*/
	buf_page_t*	bpage)	/*!< in: pointer to the block */
{
	buf_pool_t*	buf_pool = buf_pool_from_bpage(bpage);
	const bool	uncompressed = (buf_page_get_state(bpage)
					== BUF_BLOCK_FILE_PAGE);

	/* First unfix and release lock on the bpage */
	buf_pool_mutex_enter(buf_pool);
	mutex_enter(buf_page_get_mutex(bpage));
	ut_ad(buf_page_get_io_fix(bpage) == BUF_IO_READ);
	ut_ad(bpage->buf_fix_count == 0);

	/* Set BUF_IO_NONE before we remove the block from LRU list */
	buf_page_set_io_fix(bpage, BUF_IO_NONE);

	if (uncompressed) {
		rw_lock_x_unlock_gen(
			&((buf_block_t*) bpage)->lock,
			BUF_IO_READ);
	}

	mutex_exit(buf_page_get_mutex(bpage));

	/* remove the block from LRU list */
	buf_LRU_free_one_page(bpage);

	ut_ad(buf_pool->n_pend_reads > 0);
	buf_pool->n_pend_reads--;

	buf_pool_mutex_exit(buf_pool);
}

/** Low-level function which reads a page asynchronously from a file to the
buffer buf_pool if it is not already there, in which case does nothing.
Sets the io_fix flag and sets an exclusive lock on the buffer frame. The
flag is cleared and the x-lock released by an i/o-handler thread.

@param[out] err		DB_SUCCESS, DB_TABLESPACE_DELETED or
			DB_TABLESPACE_TRUNCATED if we are trying
			to read from a non-existent tablespace, a
			tablespace which is just now being dropped,
			or a tablespace which is truncated
@param[in] sync		true if synchronous aio is desired
@param[in] type		IO type, SIMULATED, IGNORE_MISSING
@param[in] mode		BUF_READ_IBUF_PAGES_ONLY, ...,
@param[in] page_id	page id
@param[in] unzip	true=request uncompressed page
@param[in] ignore_missing_space  true=ignore missing space when reading
@return 1 if a read request was queued, 0 if the page already resided
in buf_pool, or if the page is in the doublewrite buffer blocks in
which case it is never read into the pool, or if the tablespace does
not exist or is being dropped */
static
ulint
buf_read_page_low(
	dberr_t*		err,
	bool			sync,
	ulint			type,
	ulint			mode,
	const page_id_t&	page_id,
	const page_size_t&	page_size,
	bool			unzip,
	bool			ignore_missing_space = false)
{
	buf_page_t*	bpage;

	*err = DB_SUCCESS;

	if (page_id.space() == TRX_SYS_SPACE
	    && buf_dblwr_page_inside(page_id.page_no())) {

		ib::error() << "Trying to read doublewrite buffer page "
			<< page_id;
		return(0);
	}

	if (ibuf_bitmap_page(page_id, page_size) || trx_sys_hdr_page(page_id)) {

		/* Trx sys header is so low in the latching order that we play
		safe and do not leave the i/o-completion to an asynchronous
		i/o-thread. Ibuf bitmap pages must always be read with
		syncronous i/o, to make sure they do not get involved in
		thread deadlocks. */

		sync = true;
	}

	/* The following call will also check if the tablespace does not exist
	or is being dropped; if we succeed in initing the page in the buffer
	pool for read, then DISCARD cannot proceed until the read has
	completed */
	bpage = buf_page_init_for_read(err, mode, page_id, page_size, unzip);

	if (bpage == NULL) {

		return(0);
	}

	DBUG_LOG("ib_buf",
		 "read page " << page_id << " size=" << page_size.physical()
		 << " unzip=" << unzip << ',' << (sync ? "sync" : "async"));

	ut_ad(buf_page_in_file(bpage));

	if (sync) {
		thd_wait_begin(NULL, THD_WAIT_DISKIO);
	}

	void*	dst;

	if (page_size.is_compressed()) {
		dst = bpage->zip.data;
	} else {
		ut_a(buf_page_get_state(bpage) == BUF_BLOCK_FILE_PAGE);

		dst = ((buf_block_t*) bpage)->frame;
	}

<<<<<<< HEAD
	DBUG_EXECUTE_IF(
		"innodb_invalid_read_after_truncate",
		if (fil_space_t* space = fil_space_acquire(page_id.space())) {
			if (!strcmp(space->name, "test/t1")
			    && page_id.page_no() == space->size - 1) {
				type = 0;
				sync = true;
			}
			space->release();
		});

=======
>>>>>>> 980d1bf1
	IORequest	request(type | IORequest::READ);

	*err = fil_io(
		request, sync, page_id, page_size, 0, page_size.physical(),
		dst, bpage, ignore_missing_space);

	if (sync) {
		thd_wait_end(NULL);
	}

	if (*err != DB_SUCCESS) {
		if (*err == DB_TABLESPACE_TRUNCATED) {
			/* Remove the page which is outside the
			truncated tablespace bounds when recovering
			from a crash happened during a truncation */
			buf_read_page_handle_error(bpage);
			if (recv_recovery_on) {
				mutex_enter(&recv_sys->mutex);
				ut_ad(recv_sys->n_addrs > 0);
				recv_sys->n_addrs--;
				mutex_exit(&recv_sys->mutex);
			}
			return(0);
		} else if (IORequest::ignore_missing(type)
			   || *err == DB_TABLESPACE_DELETED) {
			buf_read_page_handle_error(bpage);
			return(0);
		}

		ut_error;
	}

	if (sync) {
		/* The i/o is already completed when we arrive from
		fil_read */
		*err = buf_page_io_complete(bpage);

		if (*err != DB_SUCCESS) {
			return(0);
		}
	}

	return(1);
}

/** Applies a random read-ahead in buf_pool if there are at least a threshold
value of accessed pages from the random read-ahead area. Does not read any
page, not even the one at the position (space, offset), if the read-ahead
mechanism is not activated. NOTE 1: the calling thread may own latches on
pages: to avoid deadlocks this function must be written such that it cannot
end up waiting for these latches! NOTE 2: the calling thread must want
access to the page given: this rule is set to prevent unintended read-aheads
performed by ibuf routines, a situation which could result in a deadlock if
the OS does not support asynchronous i/o.
@param[in]	page_id		page id of a page which the current thread
wants to access
@param[in]	page_size	page size
@param[in]	inside_ibuf	TRUE if we are inside ibuf routine
@return number of page read requests issued; NOTE that if we read ibuf
pages, it may happen that the page at the given page number does not
get read even if we return a positive value! */
ulint
buf_read_ahead_random(
	const page_id_t&	page_id,
	const page_size_t&	page_size,
	ibool			inside_ibuf)
{
	buf_pool_t*	buf_pool = buf_pool_get(page_id);
	ulint		recent_blocks	= 0;
	ulint		ibuf_mode;
	ulint		count;
	ulint		low, high;
	dberr_t		err = DB_SUCCESS;
	ulint		i;
	const ulint	buf_read_ahead_random_area
				= BUF_READ_AHEAD_AREA(buf_pool);

	if (!srv_random_read_ahead) {
		/* Disabled by user */
		return(0);
	}

	if (srv_startup_is_before_trx_rollback_phase) {
		/* No read-ahead to avoid thread deadlocks */
		return(0);
	}

	if (ibuf_bitmap_page(page_id, page_size) || trx_sys_hdr_page(page_id)) {

		/* If it is an ibuf bitmap page or trx sys hdr, we do
		no read-ahead, as that could break the ibuf page access
		order */

		return(0);
	}

	low  = (page_id.page_no() / buf_read_ahead_random_area)
		* buf_read_ahead_random_area;

	high = (page_id.page_no() / buf_read_ahead_random_area + 1)
		* buf_read_ahead_random_area;

	/* Remember the tablespace version before we ask the tablespace size
	below: if DISCARD + IMPORT changes the actual .ibd file meanwhile, we
	do not try to read outside the bounds of the tablespace! */
	if (fil_space_t* space = fil_space_acquire(page_id.space())) {

#ifdef UNIV_DEBUG
		if (srv_file_per_table) {
			ulint	size = 0;

			for (const fil_node_t*	node =
				UT_LIST_GET_FIRST(space->chain);
			     node != NULL;
			     node = UT_LIST_GET_NEXT(chain, node)) {

				size += ulint(os_file_get_size(node->handle)
					/ page_size.physical());
			}

			ut_ad(size == space->size);
		}
#endif /* UNIV_DEBUG */

		if (high > space->size) {
			high = space->size;
		}
		space->release();
	} else {
		return(0);
	}

	buf_pool_mutex_enter(buf_pool);

	if (buf_pool->n_pend_reads
	    > buf_pool->curr_size / BUF_READ_AHEAD_PEND_LIMIT) {
		buf_pool_mutex_exit(buf_pool);

		return(0);
	}

	/* Count how many blocks in the area have been recently accessed,
	that is, reside near the start of the LRU list. */

	for (i = low; i < high; i++) {
<<<<<<< HEAD
		DBUG_EXECUTE_IF(
			"innodb_invalid_read_after_truncate",
			if (fil_space_t* space = fil_space_acquire(
				    page_id.space())) {
				bool skip = !strcmp(space->name, "test/t1");
				space->release();
				if (skip) {
					high = space->size;
					buf_pool_mutex_exit(buf_pool);
					goto read_ahead;
				}
			});

=======
>>>>>>> 980d1bf1
		const buf_page_t*	bpage = buf_page_hash_get(
			buf_pool, page_id_t(page_id.space(), i));

		if (bpage != NULL
		    && buf_page_is_accessed(bpage)
		    && buf_page_peek_if_young(bpage)) {

			recent_blocks++;

			if (recent_blocks
			    >= BUF_READ_AHEAD_RANDOM_THRESHOLD(buf_pool)) {

				buf_pool_mutex_exit(buf_pool);
				goto read_ahead;
			}
		}
	}

	buf_pool_mutex_exit(buf_pool);
	/* Do nothing */
	return(0);

read_ahead:
	/* Read all the suitable blocks within the area */

	if (inside_ibuf) {
		ibuf_mode = BUF_READ_IBUF_PAGES_ONLY;
	} else {
		ibuf_mode = BUF_READ_ANY_PAGE;
	}

	count = 0;

	for (i = low; i < high; i++) {
		/* It is only sensible to do read-ahead in the non-sync aio
		mode: hence FALSE as the first parameter */

		const page_id_t	cur_page_id(page_id.space(), i);

		if (!ibuf_bitmap_page(cur_page_id, page_size)) {
			count += buf_read_page_low(
				&err, false,
				IORequest::DO_NOT_WAKE,
				ibuf_mode,
				cur_page_id, page_size, false);

			switch (err) {
			case DB_SUCCESS:
			case DB_TABLESPACE_TRUNCATED:
			case DB_ERROR:
				break;
			case DB_TABLESPACE_DELETED:
				ib::info() << "Random readahead trying to"
					" access page " << cur_page_id
					<< " in nonexisting or"
					" being-dropped tablespace";
				break;
			default:
				ut_error;
			}
		}
	}

	/* In simulated aio we wake the aio handler threads only after
	queuing all aio requests, in native aio the following call does
	nothing: */

	os_aio_simulated_wake_handler_threads();

	if (count) {
		DBUG_PRINT("ib_buf", ("random read-ahead %u pages, %u:%u",
				      (unsigned) count,
				      (unsigned) page_id.space(),
				      (unsigned) page_id.page_no()));
	}

	/* Read ahead is considered one I/O operation for the purpose of
	LRU policy decision. */
	buf_LRU_stat_inc_io();

	buf_pool->stat.n_ra_pages_read_rnd += count;
	srv_stats.buf_pool_reads.add(count);
	return(count);
}

/** High-level function which reads a page asynchronously from a file to the
buffer buf_pool if it is not already there. Sets the io_fix flag and sets
an exclusive lock on the buffer frame. The flag is cleared and the x-lock
released by the i/o-handler thread.
@param[in]	page_id		page id
@param[in]	page_size	page size
@retval DB_SUCCESS if the page was read and is not corrupted,
@retval DB_PAGE_CORRUPTED if page based on checksum check is corrupted,
@retval DB_DECRYPTION_FAILED if page post encryption checksum matches but
after decryption normal page checksum does not match.
@retval DB_TABLESPACE_DELETED if tablespace .ibd file is missing */
dberr_t
buf_read_page(
	const page_id_t&	page_id,
	const page_size_t&	page_size)
{
	ulint		count;
	dberr_t		err = DB_SUCCESS;

	/* We do synchronous IO because our AIO completion code
	is sub-optimal. See buf_page_io_complete(), we have to
	acquire the buffer pool mutex before acquiring the block
	mutex, required for updating the page state. The acquire
	of the buffer pool mutex becomes an expensive bottleneck. */

	count = buf_read_page_low(
		&err, true,
		0, BUF_READ_ANY_PAGE, page_id, page_size, false);

	srv_stats.buf_pool_reads.add(count);

	if (err == DB_TABLESPACE_DELETED) {
		ib::info() << "trying to read page " << page_id
			<< " in nonexisting or being-dropped tablespace";
	}

	/* Increment number of I/O operations used for LRU policy. */
	buf_LRU_stat_inc_io();

	return(err);
}

/** High-level function which reads a page asynchronously from a file to the
buffer buf_pool if it is not already there. Sets the io_fix flag and sets
an exclusive lock on the buffer frame. The flag is cleared and the x-lock
released by the i/o-handler thread.
@param[in]	page_id		page id
@param[in]	page_size	page size
@param[in]	sync		true if synchronous aio is desired */
void
buf_read_page_background(
	const page_id_t&	page_id,
	const page_size_t&	page_size,
	bool			sync)
{
	ulint		count;
	dberr_t		err;

	count = buf_read_page_low(
		&err, sync,
		IORequest::DO_NOT_WAKE | IORequest::IGNORE_MISSING,
		BUF_READ_ANY_PAGE,
		page_id, page_size, false);

	switch (err) {
	case DB_SUCCESS:
	case DB_TABLESPACE_TRUNCATED:
	case DB_ERROR:
		break;
	case DB_TABLESPACE_DELETED:
		ib::info() << "trying to read page " << page_id
			<< " in the background"
			" in a non-existing or being-dropped tablespace";
		break;
	case DB_PAGE_CORRUPTED:
	case DB_DECRYPTION_FAILED:
		ib::error()
			<< "Background Page read failed to "
			"read or decrypt " << page_id;
		break;
	default:
		ib::fatal() << "Error " << err << " in background read of "
			<< page_id;
	}

	srv_stats.buf_pool_reads.add(count);

	/* We do not increment number of I/O operations used for LRU policy
	here (buf_LRU_stat_inc_io()). We use this in heuristics to decide
	about evicting uncompressed version of compressed pages from the
	buffer pool. Since this function is called from buffer pool load
	these IOs are deliberate and are not part of normal workload we can
	ignore these in our heuristics. */
}

/** Applies linear read-ahead if in the buf_pool the page is a border page of
a linear read-ahead area and all the pages in the area have been accessed.
Does not read any page if the read-ahead mechanism is not activated. Note
that the algorithm looks at the 'natural' adjacent successor and
predecessor of the page, which on the leaf level of a B-tree are the next
and previous page in the chain of leaves. To know these, the page specified
in (space, offset) must already be present in the buf_pool. Thus, the
natural way to use this function is to call it when a page in the buf_pool
is accessed the first time, calling this function just after it has been
bufferfixed.
NOTE 1: as this function looks at the natural predecessor and successor
fields on the page, what happens, if these are not initialized to any
sensible value? No problem, before applying read-ahead we check that the
area to read is within the span of the space, if not, read-ahead is not
applied. An uninitialized value may result in a useless read operation, but
only very improbably.
NOTE 2: the calling thread may own latches on pages: to avoid deadlocks this
function must be written such that it cannot end up waiting for these
latches!
NOTE 3: the calling thread must want access to the page given: this rule is
set to prevent unintended read-aheads performed by ibuf routines, a situation
which could result in a deadlock if the OS does not support asynchronous io.
@param[in]	page_id		page id; see NOTE 3 above
@param[in]	page_size	page size
@param[in]	inside_ibuf	TRUE if we are inside ibuf routine
@return number of page read requests issued */
ulint
buf_read_ahead_linear(
	const page_id_t&	page_id,
	const page_size_t&	page_size,
	ibool			inside_ibuf)
{
	buf_pool_t*	buf_pool = buf_pool_get(page_id);
	buf_page_t*	bpage;
	buf_frame_t*	frame;
	buf_page_t*	pred_bpage	= NULL;
	ulint		pred_offset;
	ulint		succ_offset;
	int		asc_or_desc;
	ulint		new_offset;
	ulint		fail_count;
	ulint		low, high;
	dberr_t		err = DB_SUCCESS;
	ulint		i;
	const ulint	buf_read_ahead_linear_area
		= BUF_READ_AHEAD_AREA(buf_pool);
	ulint		threshold;

	/* check if readahead is disabled */
	if (!srv_read_ahead_threshold) {
		return(0);
	}

	if (srv_startup_is_before_trx_rollback_phase) {
		/* No read-ahead to avoid thread deadlocks */
		return(0);
	}

	low  = (page_id.page_no() / buf_read_ahead_linear_area)
		* buf_read_ahead_linear_area;
	high = (page_id.page_no() / buf_read_ahead_linear_area + 1)
		* buf_read_ahead_linear_area;

	if ((page_id.page_no() != low) && (page_id.page_no() != high - 1)) {
		/* This is not a border page of the area: return */

		return(0);
	}

	if (ibuf_bitmap_page(page_id, page_size) || trx_sys_hdr_page(page_id)) {

		/* If it is an ibuf bitmap page or trx sys hdr, we do
		no read-ahead, as that could break the ibuf page access
		order */

		return(0);
	}

	/* Remember the tablespace version before we ask te tablespace size
	below: if DISCARD + IMPORT changes the actual .ibd file meanwhile, we
	do not try to read outside the bounds of the tablespace! */
	ulint	space_size;

	if (fil_space_t* space = fil_space_acquire(page_id.space())) {
		space_size = space->size;
		space->release();

		if (high > space_size) {
			/* The area is not whole */
			return(0);
		}
	} else {
		return(0);
	}

	buf_pool_mutex_enter(buf_pool);

	if (buf_pool->n_pend_reads
	    > buf_pool->curr_size / BUF_READ_AHEAD_PEND_LIMIT) {
		buf_pool_mutex_exit(buf_pool);

		return(0);
	}

	/* Check that almost all pages in the area have been accessed; if
	offset == low, the accesses must be in a descending order, otherwise,
	in an ascending order. */

	asc_or_desc = 1;

	if (page_id.page_no() == low) {
		asc_or_desc = -1;
	}

	/* How many out of order accessed pages can we ignore
	when working out the access pattern for linear readahead */
	threshold = ut_min(static_cast<ulint>(64 - srv_read_ahead_threshold),
			   BUF_READ_AHEAD_AREA(buf_pool));

	fail_count = 0;

	for (i = low; i < high; i++) {
		bpage = buf_page_hash_get(buf_pool,
					  page_id_t(page_id.space(), i));

		if (bpage == NULL || !buf_page_is_accessed(bpage)) {
			/* Not accessed */
			fail_count++;

		} else if (pred_bpage) {
			/* Note that buf_page_is_accessed() returns
			the time of the first access.  If some blocks
			of the extent existed in the buffer pool at
			the time of a linear access pattern, the first
			access times may be nonmonotonic, even though
			the latest access times were linear.  The
			threshold (srv_read_ahead_factor) should help
			a little against this. */
			int res = ut_ulint_cmp(
				buf_page_is_accessed(bpage),
				buf_page_is_accessed(pred_bpage));
			/* Accesses not in the right order */
			if (res != 0 && res != asc_or_desc) {
				fail_count++;
			}
		}

		if (fail_count > threshold) {
			/* Too many failures: return */
			buf_pool_mutex_exit(buf_pool);
			return(0);
		}

		if (bpage && buf_page_is_accessed(bpage)) {
			pred_bpage = bpage;
		}
	}

	/* If we got this far, we know that enough pages in the area have
	been accessed in the right order: linear read-ahead can be sensible */

	bpage = buf_page_hash_get(buf_pool, page_id);

	if (bpage == NULL) {
		buf_pool_mutex_exit(buf_pool);

		return(0);
	}

	switch (buf_page_get_state(bpage)) {
	case BUF_BLOCK_ZIP_PAGE:
		frame = bpage->zip.data;
		break;
	case BUF_BLOCK_FILE_PAGE:
		frame = ((buf_block_t*) bpage)->frame;
		break;
	default:
		ut_error;
		break;
	}

	/* Read the natural predecessor and successor page addresses from
	the page; NOTE that because the calling thread may have an x-latch
	on the page, we do not acquire an s-latch on the page, this is to
	prevent deadlocks. Even if we read values which are nonsense, the
	algorithm will work. */

	pred_offset = fil_page_get_prev(frame);
	succ_offset = fil_page_get_next(frame);

	buf_pool_mutex_exit(buf_pool);

	if ((page_id.page_no() == low)
	    && (succ_offset == page_id.page_no() + 1)) {

		/* This is ok, we can continue */
		new_offset = pred_offset;

	} else if ((page_id.page_no() == high - 1)
		   && (pred_offset == page_id.page_no() - 1)) {

		/* This is ok, we can continue */
		new_offset = succ_offset;
	} else {
		/* Successor or predecessor not in the right order */

		return(0);
	}

	low  = (new_offset / buf_read_ahead_linear_area)
		* buf_read_ahead_linear_area;
	high = (new_offset / buf_read_ahead_linear_area + 1)
		* buf_read_ahead_linear_area;

	if ((new_offset != low) && (new_offset != high - 1)) {
		/* This is not a border page of the area: return */

		return(0);
	}

	if (high > space_size) {
		/* The area is not whole, return */

		return(0);
	}

	ulint	count = 0;

	/* If we got this far, read-ahead can be sensible: do it */

	ulint	ibuf_mode;

	ibuf_mode = inside_ibuf ? BUF_READ_IBUF_PAGES_ONLY : BUF_READ_ANY_PAGE;

	/* Since Windows XP seems to schedule the i/o handler thread
	very eagerly, and consequently it does not wait for the
	full read batch to be posted, we use special heuristics here */

	os_aio_simulated_put_read_threads_to_sleep();

	for (i = low; i < high; i++) {
		/* It is only sensible to do read-ahead in the non-sync
		aio mode: hence FALSE as the first parameter */

		const page_id_t	cur_page_id(page_id.space(), i);

		if (!ibuf_bitmap_page(cur_page_id, page_size)) {
			count += buf_read_page_low(
				&err, false,
				IORequest::DO_NOT_WAKE,
				ibuf_mode, cur_page_id, page_size, false);

			switch (err) {
			case DB_SUCCESS:
			case DB_TABLESPACE_TRUNCATED:
			case DB_TABLESPACE_DELETED:
			case DB_ERROR:
				break;
			case DB_PAGE_CORRUPTED:
			case DB_DECRYPTION_FAILED:
				ib::error() << "linear readahead failed to"
					" read or decrypt "
					<< page_id_t(page_id.space(), i);
				break;
			default:
				ut_error;
			}
		}
	}

	/* In simulated aio we wake the aio handler threads only after
	queuing all aio requests, in native aio the following call does
	nothing: */

	os_aio_simulated_wake_handler_threads();

	if (count) {
		DBUG_PRINT("ib_buf", ("linear read-ahead " ULINTPF " pages, "
				      "%u:%u",
				      count,
				      page_id.space(),
				      page_id.page_no()));
	}

	/* Read ahead is considered one I/O operation for the purpose of
	LRU policy decision. */
	buf_LRU_stat_inc_io();

	buf_pool->stat.n_ra_pages_read += count;
	return(count);
}

/********************************************************************//**
Issues read requests for pages which the ibuf module wants to read in, in
order to contract the insert buffer tree. Technically, this function is like
a read-ahead function. */
void
buf_read_ibuf_merge_pages(
/*======================*/
	bool		sync,		/*!< in: true if the caller
					wants this function to wait
					for the highest address page
					to get read in, before this
					function returns */
	const ulint*	space_ids,	/*!< in: array of space ids */
	const ulint*	page_nos,	/*!< in: array of page numbers
					to read, with the highest page
					number the last in the
					array */
	ulint		n_stored)	/*!< in: number of elements
					in the arrays */
{
#ifdef UNIV_IBUF_DEBUG
	ut_a(n_stored < srv_page_size);
#endif

	for (ulint i = 0; i < n_stored; i++) {
		bool			found;
		const page_size_t	page_size(fil_space_get_page_size(
			space_ids[i], &found));

		if (!found) {
tablespace_deleted:
			/* The tablespace was not found: remove all
			entries for it */
			ibuf_delete_for_discarded_space(space_ids[i]);
			while (i + 1 < n_stored
			       && space_ids[i + 1] == space_ids[i]) {
				i++;
			}
			continue;
		}

		const page_id_t	page_id(space_ids[i], page_nos[i]);

		buf_pool_t*	buf_pool = buf_pool_get(page_id);

		while (buf_pool->n_pend_reads
		       > buf_pool->curr_size / BUF_READ_AHEAD_PEND_LIMIT) {
			os_thread_sleep(500000);
		}

		dberr_t	err;

		buf_read_page_low(&err,
				  sync && (i + 1 == n_stored),
				  0,
				  BUF_READ_ANY_PAGE, page_id, page_size,
				  true, true /* ignore_missing_space */);

		switch(err) {
		case DB_SUCCESS:
		case DB_TABLESPACE_TRUNCATED:
		case DB_ERROR:
			break;
		case DB_TABLESPACE_DELETED:
			goto tablespace_deleted;
		case DB_PAGE_CORRUPTED:
		case DB_DECRYPTION_FAILED:
			ib::error() << "Failed to read or decrypt " << page_id
				<< " for change buffer merge";
			break;
		default:
			ut_error;
		}
	}

	os_aio_simulated_wake_handler_threads();

	if (n_stored) {
		DBUG_PRINT("ib_buf",
			   ("ibuf merge read-ahead %u pages, space %u",
			    unsigned(n_stored), unsigned(space_ids[0])));
	}
}

/** Issues read requests for pages which recovery wants to read in.
@param[in]	sync		true if the caller wants this function to wait
for the highest address page to get read in, before this function returns
@param[in]	space_id	tablespace id
@param[in]	page_nos	array of page numbers to read, with the
highest page number the last in the array
@param[in]	n_stored	number of page numbers in the array */
void
buf_read_recv_pages(
	bool		sync,
	ulint		space_id,
	const ulint*	page_nos,
	ulint		n_stored)
{
	fil_space_t*		space	= fil_space_get(space_id);

	if (space == NULL) {
		/* The tablespace is missing: do nothing */
		return;
	}

	fil_space_open_if_needed(space);

	const page_size_t	page_size(space->flags);

	for (ulint i = 0; i < n_stored; i++) {
		buf_pool_t*		buf_pool;
		const page_id_t	cur_page_id(space_id, page_nos[i]);

		ulint			count = 0;

		buf_pool = buf_pool_get(cur_page_id);
		while (buf_pool->n_pend_reads >= recv_n_pool_free_frames / 2) {

			os_aio_simulated_wake_handler_threads();
			os_thread_sleep(10000);

			count++;

			if (!(count % 1000)) {

				ib::error()
					<< "Waited for " << count / 100
					<< " seconds for "
					<< buf_pool->n_pend_reads
					<< " pending reads";
			}
		}

		dberr_t err;

		if (sync && i + 1 == n_stored) {
			buf_read_page_low(
				&err, true,
				0,
				BUF_READ_ANY_PAGE,
				cur_page_id, page_size, true);
		} else {
			buf_read_page_low(
				&err, false,
				IORequest::DO_NOT_WAKE,
				BUF_READ_ANY_PAGE,
				cur_page_id, page_size, true);
		}

		if (err == DB_DECRYPTION_FAILED || err == DB_PAGE_CORRUPTED) {
			ib::error() << "Recovery failed to read or decrypt "
				<< cur_page_id;
		}
	}

	os_aio_simulated_wake_handler_threads();

	DBUG_PRINT("ib_buf", ("recovery read-ahead (%u pages)",
			      unsigned(n_stored)));
}<|MERGE_RESOLUTION|>--- conflicted
+++ resolved
@@ -176,20 +176,6 @@
 		dst = ((buf_block_t*) bpage)->frame;
 	}
 
-<<<<<<< HEAD
-	DBUG_EXECUTE_IF(
-		"innodb_invalid_read_after_truncate",
-		if (fil_space_t* space = fil_space_acquire(page_id.space())) {
-			if (!strcmp(space->name, "test/t1")
-			    && page_id.page_no() == space->size - 1) {
-				type = 0;
-				sync = true;
-			}
-			space->release();
-		});
-
-=======
->>>>>>> 980d1bf1
 	IORequest	request(type | IORequest::READ);
 
 	*err = fil_io(
@@ -335,22 +321,6 @@
 	that is, reside near the start of the LRU list. */
 
 	for (i = low; i < high; i++) {
-<<<<<<< HEAD
-		DBUG_EXECUTE_IF(
-			"innodb_invalid_read_after_truncate",
-			if (fil_space_t* space = fil_space_acquire(
-				    page_id.space())) {
-				bool skip = !strcmp(space->name, "test/t1");
-				space->release();
-				if (skip) {
-					high = space->size;
-					buf_pool_mutex_exit(buf_pool);
-					goto read_ahead;
-				}
-			});
-
-=======
->>>>>>> 980d1bf1
 		const buf_page_t*	bpage = buf_page_hash_get(
 			buf_pool, page_id_t(page_id.space(), i));
 
