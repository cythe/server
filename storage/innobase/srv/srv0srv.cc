/*****************************************************************************

Copyright (c) 1995, 2017, Oracle and/or its affiliates. All Rights Reserved.
Copyright (c) 2008, 2009 Google Inc.
Copyright (c) 2009, Percona Inc.
Copyright (c) 2013, 2020, MariaDB Corporation.

Portions of this file contain modifications contributed and copyrighted by
Google, Inc. Those modifications are gratefully acknowledged and are described
briefly in the InnoDB documentation. The contributions by Google are
incorporated with their permission, and subject to the conditions contained in
the file COPYING.Google.

Portions of this file contain modifications contributed and copyrighted
by Percona Inc.. Those modifications are
gratefully acknowledged and are described briefly in the InnoDB
documentation. The contributions by Percona Inc. are incorporated with
their permission, and subject to the conditions contained in the file
COPYING.Percona.

This program is free software; you can redistribute it and/or modify it under
the terms of the GNU General Public License as published by the Free Software
Foundation; version 2 of the License.

This program is distributed in the hope that it will be useful, but WITHOUT
ANY WARRANTY; without even the implied warranty of MERCHANTABILITY or FITNESS
FOR A PARTICULAR PURPOSE. See the GNU General Public License for more details.

You should have received a copy of the GNU General Public License along with
this program; if not, write to the Free Software Foundation, Inc.,
51 Franklin Street, Fifth Floor, Boston, MA 02110-1335 USA

*****************************************************************************/

/**************************************************//**
@file srv/srv0srv.cc
The database server main program

Created 10/8/1995 Heikki Tuuri
*******************************************************/

#include "my_global.h"
// JAN: TODO: MySQL 5.7 missing header
//#include "my_thread.h"
//
// #include "mysql/psi/mysql_stage.h"
// #include "mysql/psi/psi.h"

#include "btr0sea.h"
#include "buf0flu.h"
#include "buf0lru.h"
#include "dict0boot.h"
#include "dict0load.h"
#include "ibuf0ibuf.h"
#include "lock0lock.h"
#include "log0recv.h"
#include "mem0mem.h"
#include "os0proc.h"
#include "pars0pars.h"
#include "que0que.h"
#include "row0mysql.h"
#include "row0trunc.h"
#include "row0log.h"
#include "srv0mon.h"
#include "srv0srv.h"
#include "srv0start.h"
#include "sync0sync.h"
#include "trx0i_s.h"
#include "trx0purge.h"
#include "ut0crc32.h"
#include "btr0defragment.h"
#include "ut0mem.h"
#include "fil0fil.h"
#include "fil0crypt.h"
#include "fil0pagecompress.h"
#include "btr0scrub.h"

#include <my_service_manager.h>

#ifdef WITH_WSREP
extern int wsrep_debug;
extern int wsrep_trx_is_aborting(void *thd_ptr);
#endif
/* The following is the maximum allowed duration of a lock wait. */
UNIV_INTERN ulong	srv_fatal_semaphore_wait_threshold =  DEFAULT_SRV_FATAL_SEMAPHORE_TIMEOUT;

/* How much data manipulation language (DML) statements need to be delayed,
in microseconds, in order to reduce the lagging of the purge thread. */
ulint	srv_dml_needed_delay;

bool	srv_monitor_active;
bool	srv_error_monitor_active;
bool	srv_buf_dump_thread_active;
bool	srv_dict_stats_thread_active;
bool	srv_buf_resize_thread_active;

my_bool	srv_scrub_log;

const char*	srv_main_thread_op_info = "";

/** Prefix used by MySQL to indicate pre-5.1 table name encoding */
const char		srv_mysql50_table_name_prefix[10] = "#mysql50#";

/* Server parameters which are read from the initfile */

/* The following three are dir paths which are catenated before file
names, where the file name itself may also contain a path */

char*	srv_data_home;

/** Rollback files directory, can be absolute. */
char*	srv_undo_dir;

/** The number of tablespaces to use for rollback segments. */
ulong	srv_undo_tablespaces;

/** The number of UNDO tablespaces that are open and ready to use. */
ulint	srv_undo_tablespaces_open;

/** The number of UNDO tablespaces that are active (hosting some rollback
segment). It is quite possible that some of the tablespaces doesn't host
any of the rollback-segment based on configuration used. */
ulint	srv_undo_tablespaces_active;

/* The number of rollback segments to use */
ulong	srv_undo_logs;

/** Rate at which UNDO records should be purged. */
ulong	srv_purge_rseg_truncate_frequency;

/** Enable or Disable Truncate of UNDO tablespace.
Note: If enabled then UNDO tablespace will be selected for truncate.
While Server waits for undo-tablespace to truncate if user disables
it, truncate action is completed but no new tablespace is marked
for truncate (action is never aborted). */
my_bool	srv_undo_log_truncate;

/** Maximum size of undo tablespace. */
unsigned long long	srv_max_undo_log_size;

/** Default undo tablespace size in UNIV_PAGEs count (10MB). */
const ulint SRV_UNDO_TABLESPACE_SIZE_IN_PAGES =
	((1024 * 1024) * 10) / UNIV_PAGE_SIZE_DEF;

/** Set if InnoDB must operate in read-only mode. We don't do any
recovery and open all tables in RO mode instead of RW mode. We don't
sync the max trx id to disk either. */
my_bool	srv_read_only_mode;
/** store to its own file each table created by an user; data
dictionary tables are in the system tablespace 0 */
my_bool	srv_file_per_table;
/** Set if InnoDB operates in read-only mode or innodb-force-recovery
is greater than SRV_FORCE_NO_TRX_UNDO. */
my_bool	high_level_read_only;

/** Place locks to records only i.e. do not use next-key locking except
on duplicate key checking and foreign key checking */
ibool	srv_locks_unsafe_for_binlog;
/** Sort buffer size in index creation */
ulong	srv_sort_buf_size;
/** Maximum modification log file size for online index creation */
unsigned long long	srv_online_max_size;

/* If this flag is TRUE, then we will use the native aio of the
OS (provided we compiled Innobase with it in), otherwise we will
use simulated aio we build below with threads.
Currently we support native aio on windows and linux */
my_bool	srv_use_native_aio;
my_bool	srv_numa_interleave;
/** copy of innodb_use_atomic_writes; @see innodb_init_params() */
my_bool	srv_use_atomic_writes;
/** innodb_compression_algorithm; used with page compression */
ulong	innodb_compression_algorithm;

#ifdef UNIV_DEBUG
/** Used by SET GLOBAL innodb_master_thread_disabled_debug = X. */
my_bool	srv_master_thread_disabled_debug;
/** Event used to inform that master thread is disabled. */
static os_event_t	srv_master_thread_disabled_event;
#endif /* UNIV_DEBUG */

/*------------------------- LOG FILES ------------------------ */
char*	srv_log_group_home_dir;

ulong	srv_n_log_files;
/** The InnoDB redo log file size, or 0 when changing the redo log format
at startup (while disallowing writes to the redo log). */
ulonglong	srv_log_file_size;
/** innodb_log_buffer_size, in bytes */
ulong		srv_log_buffer_size;
/** innodb_flush_log_at_trx_commit */
ulong		srv_flush_log_at_trx_commit;
/** innodb_flush_log_at_timeout */
uint		srv_flush_log_at_timeout;
/** innodb_page_size */
ulong		srv_page_size;
/** log2 of innodb_page_size; @see innodb_init_params() */
ulong		srv_page_size_shift;
/** innodb_log_write_ahead_size */
ulong		srv_log_write_ahead_size;

page_size_t	univ_page_size(0, 0, false);

/** innodb_adaptive_flushing; try to flush dirty pages so as to avoid
IO bursts at the checkpoints. */
my_bool	srv_adaptive_flushing;

/** innodb_flush_sync; whether to ignore io_capacity at log checkpoints */
my_bool	srv_flush_sync;

/** Maximum number of times allowed to conditionally acquire
mutex before switching to blocking wait on the mutex */
#define MAX_MUTEX_NOWAIT	20

/** Check whether the number of failed nonblocking mutex
acquisition attempts exceeds maximum allowed value. If so,
srv_printf_innodb_monitor() will request mutex acquisition
with mutex_enter(), which will wait until it gets the mutex. */
#define MUTEX_NOWAIT(mutex_skipped)	((mutex_skipped) < MAX_MUTEX_NOWAIT)

#ifdef WITH_INNODB_DISALLOW_WRITES
UNIV_INTERN os_event_t	srv_allow_writes_event;
#endif /* WITH_INNODB_DISALLOW_WRITES */

/** copy of innodb_buffer_pool_size */
ulint	srv_buf_pool_size;
const ulint	srv_buf_pool_min_size	= 5 * 1024 * 1024;
/** Default pool size in bytes */
const ulint	srv_buf_pool_def_size	= 128 * 1024 * 1024;
/** Requested buffer pool chunk size. Each buffer pool instance consists
of one or more chunks. */
ulong	srv_buf_pool_chunk_unit;
/** innodb_buffer_pool_instances (0 is interpreted as 1) */
ulong	srv_buf_pool_instances;
/** Default value of innodb_buffer_pool_instances */
const ulong	srv_buf_pool_instances_default = 0;
/** innodb_page_hash_locks (a debug-only parameter);
number of locks to protect buf_pool->page_hash */
ulong	srv_n_page_hash_locks = 16;
/** innodb_lru_scan_depth; number of blocks scanned in LRU flush batch */
ulong	srv_LRU_scan_depth;
/** innodb_flush_neighbors; whether or not to flush neighbors of a block */
ulong	srv_flush_neighbors;
/** Previously requested size */
ulint	srv_buf_pool_old_size;
/** Current size as scaling factor for the other components */
ulint	srv_buf_pool_base_size;
/** Current size in bytes */
ulint	srv_buf_pool_curr_size;
/** Dump this % of each buffer pool during BP dump */
ulong	srv_buf_pool_dump_pct;
/** Abort load after this amount of pages */
#ifdef UNIV_DEBUG
ulong srv_buf_pool_load_pages_abort = LONG_MAX;
#endif
/** Lock table size in bytes */
ulint	srv_lock_table_size	= ULINT_MAX;

/** innodb_idle_flush_pct */
ulong	srv_idle_flush_pct;

/** innodb_read_io_threads */
ulong	srv_n_read_io_threads;
/** innodb_write_io_threads */
ulong	srv_n_write_io_threads;

/** innodb_random_read_ahead */
my_bool	srv_random_read_ahead;
/** innodb_read_ahead_threshold; the number of pages that must be present
in the buffer cache and accessed sequentially for InnoDB to trigger a
readahead request. */
ulong	srv_read_ahead_threshold;

/** innodb_change_buffer_max_size; maximum on-disk size of change
buffer in terms of percentage of the buffer pool. */
uint	srv_change_buffer_max_size;

ulong	srv_file_flush_method;


/** copy of innodb_open_files; @see innodb_init_params() */
ulint	srv_max_n_open_files;

/** innodb_io_capacity */
ulong	srv_io_capacity;
/** innodb_io_capacity_max */
ulong	srv_max_io_capacity;

/** innodb_page_cleaners; the number of page cleaner threads */
ulong	srv_n_page_cleaners;

/* The InnoDB main thread tries to keep the ratio of modified pages
in the buffer pool to all database pages in the buffer pool smaller than
the following number. But it is not guaranteed that the value stays below
that during a time of heavy update/insert activity. */

/** innodb_max_dirty_pages_pct */
double	srv_max_buf_pool_modified_pct;
/** innodb_max_dirty_pages_pct_lwm */
double	srv_max_dirty_pages_pct_lwm;

/** innodb_adaptive_flushing_lwm; the percentage of log capacity at
which adaptive flushing, if enabled, will kick in. */
double	srv_adaptive_flushing_lwm;

/** innodb_flushing_avg_loops; number of iterations over which
adaptive flushing is averaged */
ulong	srv_flushing_avg_loops;

/** innodb_purge_threads; the number of purge threads to use */
ulong	srv_n_purge_threads;

/** innodb_purge_batch_size, in pages */
ulong	srv_purge_batch_size;

/** innodb_stats_method decides how InnoDB treats
NULL value when collecting statistics. By default, it is set to
SRV_STATS_NULLS_EQUAL(0), ie. all NULL value are treated equal */
ulong srv_innodb_stats_method;

srv_stats_t	srv_stats;

/* structure to pass status variables to MySQL */
export_var_t export_vars;

/** Normally 0. When nonzero, skip some phases of crash recovery,
starting from SRV_FORCE_IGNORE_CORRUPT, so that data can be recovered
by SELECT or mysqldump. When this is nonzero, we do not allow any user
modifications to the data. */
ulong	srv_force_recovery;

/** innodb_print_all_deadlocks; whether to print all user-level
transactions deadlocks to the error log */
my_bool	srv_print_all_deadlocks;

/** innodb_cmp_per_index_enabled; enable
INFORMATION_SCHEMA.innodb_cmp_per_index */
my_bool	srv_cmp_per_index_enabled;

/** innodb_fast_shutdown; if 1 then we do not run purge and insert buffer
merge to completion before shutdown. If it is set to 2, do not even flush the
buffer pool to data files at the shutdown: we effectively 'crash'
InnoDB (but lose no committed transactions). */
uint	srv_fast_shutdown;

/** copy of innodb_status_file; generate a innodb_status.<pid> file */
ibool	srv_innodb_status;

/** innodb_prefix_index_cluster_optimization; whether to optimize
prefix index queries to skip cluster index lookup when possible */
my_bool	srv_prefix_index_cluster_optimization;

/** innodb_stats_transient_sample_pages;
When estimating number of different key values in an index, sample
this many index pages, there are 2 ways to calculate statistics:
* persistent stats that are calculated by ANALYZE TABLE and saved
  in the innodb database.
* quick transient stats, that are used if persistent stats for the given
  table/index are not found in the innodb database */
unsigned long long	srv_stats_transient_sample_pages;
/** innodb_stats_persistent */
my_bool		srv_stats_persistent;
/** innodb_stats_include_delete_marked */
my_bool		srv_stats_include_delete_marked;
/** innodb_stats_persistent_sample_pages */
unsigned long long	srv_stats_persistent_sample_pages;
/** innodb_stats_auto_recalc */
my_bool		srv_stats_auto_recalc;

/** innodb_stats_modified_counter; The number of rows modified before
we calculate new statistics (default 0 = current limits) */
unsigned long long srv_stats_modified_counter;

/** innodb_stats_traditional; enable traditional statistic calculation
based on number of configured pages */
my_bool	srv_stats_sample_traditional;

my_bool	srv_use_doublewrite_buf;

/** innodb_doublewrite_batch_size (a debug parameter) specifies the
number of pages to use in LRU and flush_list batch flushing.
The rest of the doublewrite buffer is used for single-page flushing. */
ulong	srv_doublewrite_batch_size = 120;

/** innodb_replication_delay */
ulong	srv_replication_delay;

/** innodb_sync_spin_loops */
ulong	srv_n_spin_wait_rounds;
/** innodb_spin_wait_delay */
uint	srv_spin_wait_delay;

static ulint		srv_n_rows_inserted_old;
static ulint		srv_n_rows_updated_old;
static ulint		srv_n_rows_deleted_old;
static ulint		srv_n_rows_read_old;
static ulint		srv_n_system_rows_inserted_old;
static ulint		srv_n_system_rows_updated_old;
static ulint		srv_n_system_rows_deleted_old;
static ulint		srv_n_system_rows_read_old;

ulint	srv_truncated_status_writes;
/** Number of initialized rollback segments for persistent undo log */
ulong	srv_available_undo_logs;

/* Defragmentation */
UNIV_INTERN my_bool	srv_defragment;
/** innodb_defragment_n_pages */
UNIV_INTERN uint	srv_defragment_n_pages;
UNIV_INTERN uint	srv_defragment_stats_accuracy;
/** innodb_defragment_fill_factor_n_recs */
UNIV_INTERN uint	srv_defragment_fill_factor_n_recs;
/** innodb_defragment_fill_factor */
UNIV_INTERN double	srv_defragment_fill_factor;
/** innodb_defragment_frequency */
UNIV_INTERN uint	srv_defragment_frequency;
/** derived from innodb_defragment_frequency;
@see innodb_defragment_frequency_update() */
UNIV_INTERN ulonglong	srv_defragment_interval;

/** Current mode of operation */
UNIV_INTERN enum srv_operation_mode srv_operation;

/* Set the following to 0 if you want InnoDB to write messages on
stderr on startup/shutdown. Not enabled on the embedded server. */
ibool	srv_print_verbose_log;
my_bool	srv_print_innodb_monitor;
my_bool	srv_print_innodb_lock_monitor;
/** innodb_force_primary_key; whether to disallow CREATE TABLE without
PRIMARY KEY */
my_bool	srv_force_primary_key;

/** Key version to encrypt the temporary tablespace */
my_bool innodb_encrypt_temporary_tables;

/* Array of English strings describing the current state of an
i/o handler thread */

const char* srv_io_thread_op_info[SRV_MAX_N_IO_THREADS];
const char* srv_io_thread_function[SRV_MAX_N_IO_THREADS];

static time_t	srv_last_monitor_time;

static ib_mutex_t	srv_innodb_monitor_mutex;

/** Mutex protecting page_zip_stat_per_index */
ib_mutex_t	page_zip_stat_per_index_mutex;

/* Mutex for locking srv_monitor_file. Not created if srv_read_only_mode */
ib_mutex_t	srv_monitor_file_mutex;

/** Temporary file for innodb monitor output */
FILE*	srv_monitor_file;
/** Mutex for locking srv_misc_tmpfile. Not created if srv_read_only_mode.
This mutex has a very low rank; threads reserving it should not
acquire any further latches or sleep before releasing this one. */
ib_mutex_t	srv_misc_tmpfile_mutex;
/** Temporary file for miscellanous diagnostic output */
FILE*	srv_misc_tmpfile;

static ulint	srv_main_thread_process_no;
static ulint	srv_main_thread_id;

/* The following counts are used by the srv_master_thread. */

/** Iterations of the loop bounded by 'srv_active' label. */
static ulint		srv_main_active_loops;
/** Iterations of the loop bounded by the 'srv_idle' label. */
static ulint		srv_main_idle_loops;
/** Iterations of the loop bounded by the 'srv_shutdown' label. */
static ulint		srv_main_shutdown_loops;
/** Log writes involving flush. */
static ulint		srv_log_writes_and_flush;

/* This is only ever touched by the master thread. It records the
time when the last flush of log file has happened. The master
thread ensures that we flush the log files at least once per
second. */
static time_t	srv_last_log_flush_time;

/* Interval in seconds at which various tasks are performed by the
master thread when server is active. In order to balance the workload,
we should try to keep intervals such that they are not multiple of
each other. For example, if we have intervals for various tasks
defined as 5, 10, 15, 60 then all tasks will be performed when
current_time % 60 == 0 and no tasks will be performed when
current_time % 5 != 0. */

# define	SRV_MASTER_CHECKPOINT_INTERVAL		(7)
#ifdef MEM_PERIODIC_CHECK
# define	SRV_MASTER_MEM_VALIDATE_INTERVAL	(13)
#endif /* MEM_PERIODIC_CHECK */
# define	SRV_MASTER_DICT_LRU_INTERVAL		(47)

/** Simulate compression failures. */
UNIV_INTERN uint srv_simulate_comp_failures;

/** Buffer pool dump status frequence in percentages */
UNIV_INTERN ulong srv_buf_dump_status_frequency;

/** Acquire the system_mutex. */
#define srv_sys_mutex_enter() do {			\
	mutex_enter(&srv_sys.mutex);			\
} while (0)

/** Test if the system mutex is owned. */
#define srv_sys_mutex_own() (mutex_own(&srv_sys.mutex)	\
			     && !srv_read_only_mode)

/** Release the system mutex. */
#define srv_sys_mutex_exit() do {			\
	mutex_exit(&srv_sys.mutex);			\
} while (0)

/*
	IMPLEMENTATION OF THE SERVER MAIN PROGRAM
	=========================================

There is the following analogue between this database
server and an operating system kernel:

DB concept			equivalent OS concept
----------			---------------------
transaction		--	process;

query thread		--	thread;

lock			--	semaphore;

kernel			--	kernel;

query thread execution:
(a) without lock mutex
reserved		--	process executing in user mode;
(b) with lock mutex reserved
			--	process executing in kernel mode;

The server has several backgroind threads all running at the same
priority as user threads. It periodically checks if here is anything
happening in the server which requires intervention of the master
thread. Such situations may be, for example, when flushing of dirty
blocks is needed in the buffer pool or old version of database rows
have to be cleaned away (purged). The user can configure a separate
dedicated purge thread(s) too, in which case the master thread does not
do any purging.

The threads which we call user threads serve the queries of the MySQL
server. They run at normal priority.

When there is no activity in the system, also the master thread
suspends itself to wait for an event making the server totally silent.

There is still one complication in our server design. If a
background utility thread obtains a resource (e.g., mutex) needed by a user
thread, and there is also some other user activity in the system,
the user thread may have to wait indefinitely long for the
resource, as the OS does not schedule a background thread if
there is some other runnable user thread. This problem is called
priority inversion in real-time programming.

One solution to the priority inversion problem would be to keep record
of which thread owns which resource and in the above case boost the
priority of the background thread so that it will be scheduled and it
can release the resource.  This solution is called priority inheritance
in real-time programming.  A drawback of this solution is that the overhead
of acquiring a mutex increases slightly, maybe 0.2 microseconds on a 100
MHz Pentium, because the thread has to call os_thread_get_curr_id.  This may
be compared to 0.5 microsecond overhead for a mutex lock-unlock pair. Note
that the thread cannot store the information in the resource , say mutex,
itself, because competing threads could wipe out the information if it is
stored before acquiring the mutex, and if it stored afterwards, the
information is outdated for the time of one machine instruction, at least.
(To be precise, the information could be stored to lock_word in mutex if
the machine supports atomic swap.)

The above solution with priority inheritance may become actual in the
future, currently we do not implement any priority twiddling solution.
Our general aim is to reduce the contention of all mutexes by making
them more fine grained.

The thread table contains information of the current status of each
thread existing in the system, and also the event semaphores used in
suspending the master thread and utility threads when they have nothing
to do.  The thread table can be seen as an analogue to the process table
in a traditional Unix implementation. */

/** The server system struct */
struct srv_sys_t{
	ib_mutex_t	tasks_mutex;		/*!< variable protecting the
						tasks queue */
	UT_LIST_BASE_NODE_T(que_thr_t)
			tasks;			/*!< task queue */

	ib_mutex_t	mutex;			/*!< variable protecting the
						fields below. */
	ulint		n_sys_threads;		/*!< size of the sys_threads
						array */

	srv_slot_t
	sys_threads[srv_max_purge_threads + 1];	/*!< server thread table;
						os_event_set() and
						os_event_reset() on
						sys_threads[]->event are
						covered by srv_sys_t::mutex */

	ulint		n_threads_active[SRV_MASTER + 1];
						/*!< number of threads active
						in a thread class; protected
						by both my_atomic_addlint()
						and mutex */

	srv_stats_t::ulint_ctr_1_t
			activity_count;		/*!< For tracking server
						activity */
};

static srv_sys_t	srv_sys;

/** @return whether the purge coordinator thread is active */
bool purge_sys_t::running()
{
  return my_atomic_loadlint(&srv_sys.n_threads_active[SRV_PURGE]);
}

/** Event to signal srv_monitor_thread. Not protected by a mutex.
Set after setting srv_print_innodb_monitor. */
os_event_t	srv_monitor_event;

/** Event to signal the shutdown of srv_error_monitor_thread.
Not protected by a mutex. */
os_event_t	srv_error_event;

/** Event for waking up buf_dump_thread. Not protected by a mutex.
Set on shutdown or by buf_dump_start() or buf_load_start(). */
os_event_t	srv_buf_dump_event;

/** Event to signal the buffer pool resize thread */
os_event_t	srv_buf_resize_event;

/** The buffer pool dump/load file name */
char*	srv_buf_dump_filename;

/** Boolean config knobs that tell InnoDB to dump the buffer pool at shutdown
and/or load it during startup. */
char	srv_buffer_pool_dump_at_shutdown = TRUE;
char	srv_buffer_pool_load_at_startup = TRUE;

/** Slot index in the srv_sys.sys_threads array for the master thread. */
#define SRV_MASTER_SLOT 0

/** Slot index in the srv_sys.sys_threads array for the purge thread. */
#define SRV_PURGE_SLOT 1

/** Slot index in the srv_sys.sys_threads array from which purge workers start.
  */
#define SRV_WORKER_SLOTS_START 2

#ifdef HAVE_PSI_STAGE_INTERFACE
/** Performance schema stage event for monitoring ALTER TABLE progress
everything after flush log_make_checkpoint(). */
PSI_stage_info	srv_stage_alter_table_end
	= {0, "alter table (end)", PSI_FLAG_STAGE_PROGRESS};

/** Performance schema stage event for monitoring ALTER TABLE progress
log_make_checkpoint(). */
PSI_stage_info	srv_stage_alter_table_flush
	= {0, "alter table (flush)", PSI_FLAG_STAGE_PROGRESS};

/** Performance schema stage event for monitoring ALTER TABLE progress
row_merge_insert_index_tuples(). */
PSI_stage_info	srv_stage_alter_table_insert
	= {0, "alter table (insert)", PSI_FLAG_STAGE_PROGRESS};

/** Performance schema stage event for monitoring ALTER TABLE progress
row_log_apply(). */
PSI_stage_info	srv_stage_alter_table_log_index
	= {0, "alter table (log apply index)", PSI_FLAG_STAGE_PROGRESS};

/** Performance schema stage event for monitoring ALTER TABLE progress
row_log_table_apply(). */
PSI_stage_info	srv_stage_alter_table_log_table
	= {0, "alter table (log apply table)", PSI_FLAG_STAGE_PROGRESS};

/** Performance schema stage event for monitoring ALTER TABLE progress
row_merge_sort(). */
PSI_stage_info	srv_stage_alter_table_merge_sort
	= {0, "alter table (merge sort)", PSI_FLAG_STAGE_PROGRESS};

/** Performance schema stage event for monitoring ALTER TABLE progress
row_merge_read_clustered_index(). */
PSI_stage_info	srv_stage_alter_table_read_pk_internal_sort
	= {0, "alter table (read PK and internal sort)", PSI_FLAG_STAGE_PROGRESS};

/** Performance schema stage event for monitoring buffer pool load progress. */
PSI_stage_info	srv_stage_buffer_pool_load
	= {0, "buffer pool load", PSI_FLAG_STAGE_PROGRESS};
#endif /* HAVE_PSI_STAGE_INTERFACE */

/*********************************************************************//**
Prints counters for work done by srv_master_thread. */
static
void
srv_print_master_thread_info(
/*=========================*/
	FILE  *file)    /* in: output stream */
{
	fprintf(file, "srv_master_thread loops: " ULINTPF " srv_active, "
		ULINTPF " srv_shutdown, " ULINTPF " srv_idle\n"
		"srv_master_thread log flush and writes: " ULINTPF "\n",
		srv_main_active_loops,
		srv_main_shutdown_loops,
		srv_main_idle_loops,
		srv_log_writes_and_flush);
}

/*********************************************************************//**
Sets the info describing an i/o thread current state. */
void
srv_set_io_thread_op_info(
/*======================*/
	ulint		i,	/*!< in: the 'segment' of the i/o thread */
	const char*	str)	/*!< in: constant char string describing the
				state */
{
	ut_a(i < SRV_MAX_N_IO_THREADS);

	srv_io_thread_op_info[i] = str;
}

/*********************************************************************//**
Resets the info describing an i/o thread current state. */
void
srv_reset_io_thread_op_info()
/*=========================*/
{
	for (ulint i = 0; i < UT_ARR_SIZE(srv_io_thread_op_info); ++i) {
		srv_io_thread_op_info[i] = "not started yet";
	}
}

#ifdef UNIV_DEBUG
/*********************************************************************//**
Validates the type of a thread table slot.
@return TRUE if ok */
static
ibool
srv_thread_type_validate(
/*=====================*/
	srv_thread_type	type)	/*!< in: thread type */
{
	switch (type) {
	case SRV_NONE:
		break;
	case SRV_WORKER:
	case SRV_PURGE:
	case SRV_MASTER:
		return(TRUE);
	}
	ut_error;
	return(FALSE);
}
#endif /* UNIV_DEBUG */

/*********************************************************************//**
Gets the type of a thread table slot.
@return thread type */
static
srv_thread_type
srv_slot_get_type(
/*==============*/
	const srv_slot_t*	slot)	/*!< in: thread slot */
{
	srv_thread_type	type = slot->type;
	ut_ad(srv_thread_type_validate(type));
	return(type);
}

/*********************************************************************//**
Reserves a slot in the thread table for the current thread.
@return reserved slot */
static
srv_slot_t*
srv_reserve_slot(
/*=============*/
	srv_thread_type	type)	/*!< in: type of the thread */
{
	srv_slot_t*	slot = 0;

	srv_sys_mutex_enter();

	ut_ad(srv_thread_type_validate(type));

	switch (type) {
	case SRV_MASTER:
		slot = &srv_sys.sys_threads[SRV_MASTER_SLOT];
		break;

	case SRV_PURGE:
		slot = &srv_sys.sys_threads[SRV_PURGE_SLOT];
		break;

	case SRV_WORKER:
		/* Find an empty slot, skip the master and purge slots. */
		for (slot = &srv_sys.sys_threads[SRV_WORKER_SLOTS_START];
		     slot->in_use;
		     ++slot) {

			ut_a(slot < &srv_sys.sys_threads[
				     srv_sys.n_sys_threads]);
		}
		break;

	case SRV_NONE:
		ut_error;
	}

	ut_a(!slot->in_use);

	slot->in_use = TRUE;
	slot->suspended = FALSE;
	slot->type = type;

	ut_ad(srv_slot_get_type(slot) == type);

	my_atomic_addlint(&srv_sys.n_threads_active[type], 1);

	srv_sys_mutex_exit();

	return(slot);
}

/*********************************************************************//**
Suspends the calling thread to wait for the event in its thread slot.
@return the current signal count of the event. */
static
int64_t
srv_suspend_thread_low(
/*===================*/
	srv_slot_t*	slot)	/*!< in/out: thread slot */
{
	ut_ad(!srv_read_only_mode);
	ut_ad(srv_sys_mutex_own());

	ut_ad(slot->in_use);

	srv_thread_type	type = srv_slot_get_type(slot);

	switch (type) {
	case SRV_NONE:
		ut_error;

	case SRV_MASTER:
		/* We have only one master thread and it
		should be the first entry always. */
		ut_a(srv_sys.n_threads_active[type] == 1);
		break;

	case SRV_PURGE:
		/* We have only one purge coordinator thread
		and it should be the second entry always. */
		ut_a(srv_sys.n_threads_active[type] == 1);
		break;

	case SRV_WORKER:
		ut_a(srv_n_purge_threads > 1);
		break;
	}

	ut_a(!slot->suspended);
	slot->suspended = TRUE;

	if (lint(my_atomic_addlint(&srv_sys.n_threads_active[type], ulint(-1)))
	    < 0) {
		ut_error;
	}

	return(os_event_reset(slot->event));
}

/*********************************************************************//**
Suspends the calling thread to wait for the event in its thread slot.
@return the current signal count of the event. */
static
int64_t
srv_suspend_thread(
/*===============*/
	srv_slot_t*	slot)	/*!< in/out: thread slot */
{
	srv_sys_mutex_enter();

	int64_t		sig_count = srv_suspend_thread_low(slot);

	srv_sys_mutex_exit();

	return(sig_count);
}

/** Resume the calling thread.
@param[in,out]	slot		thread slot
@param[in]	sig_count	signal count (if wait)
@param[in]	wait		whether to wait for the event
@param[in]	timeout_usec	timeout in microseconds (0=infinite)
@return	whether the wait timed out */
static
bool
srv_resume_thread(srv_slot_t* slot, int64_t sig_count = 0, bool wait = true,
		  ulint timeout_usec = 0)
{
	bool	timeout;

	ut_ad(!srv_read_only_mode);
	ut_ad(slot->in_use);
	ut_ad(slot->suspended);

	if (!wait) {
		timeout = false;
	} else if (timeout_usec) {
		timeout = OS_SYNC_TIME_EXCEEDED == os_event_wait_time_low(
			slot->event, timeout_usec, sig_count);
	} else {
		timeout = false;
		os_event_wait_low(slot->event, sig_count);
	}

	srv_sys_mutex_enter();
	ut_ad(slot->in_use);
	ut_ad(slot->suspended);

	slot->suspended = FALSE;
	my_atomic_addlint(&srv_sys.n_threads_active[slot->type], 1);
	srv_sys_mutex_exit();
	return(timeout);
}

/** Ensure that a given number of threads of the type given are running
(or are already terminated).
@param[in]	type	thread type
@param[in]	n	number of threads that have to run */
void
srv_release_threads(enum srv_thread_type type, ulint n)
{
	ulint	running;

	ut_ad(srv_thread_type_validate(type));
	ut_ad(n > 0);

	do {
		running = 0;

		srv_sys_mutex_enter();

		for (ulint i = 0; i < srv_sys.n_sys_threads; i++) {
			srv_slot_t*	slot = &srv_sys.sys_threads[i];

			if (!slot->in_use || srv_slot_get_type(slot) != type) {
				continue;
			} else if (!slot->suspended) {
				if (++running >= n) {
					break;
				}
				continue;
			}

			switch (type) {
			case SRV_NONE:
				ut_error;

			case SRV_MASTER:
				/* We have only one master thread and it
				should be the first entry always. */
				ut_a(n == 1);
				ut_a(i == SRV_MASTER_SLOT);
				ut_a(srv_sys.n_threads_active[type] == 0);
				break;

			case SRV_PURGE:
				/* We have only one purge coordinator thread
				and it should be the second entry always. */
				ut_a(n == 1);
				ut_a(i == SRV_PURGE_SLOT);
				ut_a(srv_n_purge_threads > 0);
				ut_a(srv_sys.n_threads_active[type] == 0);
				break;

			case SRV_WORKER:
				ut_a(srv_n_purge_threads > 1);
				ut_a(srv_sys.n_threads_active[type]
				     < srv_n_purge_threads - 1);
				break;
			}

			os_event_set(slot->event);
		}

		srv_sys_mutex_exit();
	} while (running && running < n);
}

/*********************************************************************//**
Release a thread's slot. */
static
void
srv_free_slot(
/*==========*/
	srv_slot_t*	slot)	/*!< in/out: thread slot */
{
	srv_sys_mutex_enter();

	/* Mark the thread as inactive. */
	srv_suspend_thread_low(slot);
	/* Free the slot for reuse. */
	ut_ad(slot->in_use);
	slot->in_use = FALSE;

	srv_sys_mutex_exit();
}

/** Initialize the server. */
static
void
srv_init()
{
	mutex_create(LATCH_ID_SRV_INNODB_MONITOR, &srv_innodb_monitor_mutex);

	srv_sys.n_sys_threads = srv_read_only_mode
		? 0
		: srv_n_purge_threads + 1/* purge coordinator */;

	if (!srv_read_only_mode) {
		mutex_create(LATCH_ID_SRV_SYS, &srv_sys.mutex);

		mutex_create(LATCH_ID_SRV_SYS_TASKS, &srv_sys.tasks_mutex);

		for (ulint i = 0; i < srv_sys.n_sys_threads; ++i) {
			srv_slot_t*	slot = &srv_sys.sys_threads[i];

			slot->event = os_event_create(0);

			ut_a(slot->event);
		}

		srv_error_event = os_event_create(0);

		srv_monitor_event = os_event_create(0);

		srv_buf_dump_event = os_event_create(0);

		buf_flush_event = os_event_create("buf_flush_event");

		UT_LIST_INIT(srv_sys.tasks, &que_thr_t::queue);
	}

	srv_buf_resize_event = os_event_create(0);

	ut_d(srv_master_thread_disabled_event = os_event_create(0));

	/* page_zip_stat_per_index_mutex is acquired from:
	1. page_zip_compress() (after SYNC_FSP)
	2. page_zip_decompress()
	3. i_s_cmp_per_index_fill_low() (where SYNC_DICT is acquired)
	4. innodb_cmp_per_index_update(), no other latches
	since we do not acquire any other latches while holding this mutex,
	it can have very low level. We pick SYNC_ANY_LATCH for it. */
	mutex_create(LATCH_ID_PAGE_ZIP_STAT_PER_INDEX,
		     &page_zip_stat_per_index_mutex);

	/* Create dummy indexes for infimum and supremum records */

	dict_ind_init();

#ifdef WITH_INNODB_DISALLOW_WRITES
	/* Writes have to be enabled on init or else we hang. Thus, we
	always set the event here regardless of innobase_disallow_writes.
	That flag will always be 0 at this point because it isn't settable
	via my.cnf or command line arg. */
	srv_allow_writes_event = os_event_create(0);
	os_event_set(srv_allow_writes_event);
#endif /* WITH_INNODB_DISALLOW_WRITES */

	/* Initialize some INFORMATION SCHEMA internal structures */
	trx_i_s_cache_init(trx_i_s_cache);

	ut_crc32_init();
}

/*********************************************************************//**
Frees the data structures created in srv_init(). */
void
srv_free(void)
/*==========*/
{
	if (!srv_buf_resize_event) {
		return;
	}

	mutex_free(&srv_innodb_monitor_mutex);
	mutex_free(&page_zip_stat_per_index_mutex);

	if (!srv_read_only_mode) {
		mutex_free(&srv_sys.mutex);
		mutex_free(&srv_sys.tasks_mutex);

		for (ulint i = 0; i < srv_sys.n_sys_threads; ++i) {
			os_event_destroy(srv_sys.sys_threads[i].event);
		}

		os_event_destroy(srv_error_event);
		os_event_destroy(srv_monitor_event);
		os_event_destroy(srv_buf_dump_event);
		os_event_destroy(buf_flush_event);
	}

	os_event_destroy(srv_buf_resize_event);

	ut_d(os_event_destroy(srv_master_thread_disabled_event));

	dict_ind_free();

	trx_i_s_cache_free(trx_i_s_cache);
}

/*********************************************************************//**
Boots the InnoDB server. */
void
srv_boot(void)
/*==========*/
{
	sync_check_init();
	recv_sys_var_init();
	trx_pool_init();
	row_mysql_init();
	srv_init();
}

/******************************************************************//**
Refreshes the values used to calculate per-second averages. */
static
void
srv_refresh_innodb_monitor_stats(void)
/*==================================*/
{
	mutex_enter(&srv_innodb_monitor_mutex);

	time_t current_time = time(NULL);

	if (difftime(current_time, srv_last_monitor_time) <= 60) {
		/* We referesh InnoDB Monitor values so that averages are
		printed from at most 60 last seconds */
		mutex_exit(&srv_innodb_monitor_mutex);
		return;
	}

	srv_last_monitor_time = current_time;

	os_aio_refresh_stats();

#ifdef BTR_CUR_HASH_ADAPT
	btr_cur_n_sea_old = btr_cur_n_sea;
#endif /* BTR_CUR_HASH_ADAPT */
	btr_cur_n_non_sea_old = my_atomic_loadlint(&btr_cur_n_non_sea);

	log_refresh_stats();

	buf_refresh_io_stats_all();

	srv_n_rows_inserted_old = srv_stats.n_rows_inserted;
	srv_n_rows_updated_old = srv_stats.n_rows_updated;
	srv_n_rows_deleted_old = srv_stats.n_rows_deleted;
	srv_n_rows_read_old = srv_stats.n_rows_read;

	srv_n_system_rows_inserted_old = srv_stats.n_system_rows_inserted;
	srv_n_system_rows_updated_old = srv_stats.n_system_rows_updated;
	srv_n_system_rows_deleted_old = srv_stats.n_system_rows_deleted;
	srv_n_system_rows_read_old = srv_stats.n_system_rows_read;

	mutex_exit(&srv_innodb_monitor_mutex);
}

/******************************************************************//**
Outputs to a file the output of the InnoDB Monitor.
@return FALSE if not all information printed
due to failure to obtain necessary mutex */
ibool
srv_printf_innodb_monitor(
/*======================*/
	FILE*	file,		/*!< in: output stream */
	ibool	nowait,		/*!< in: whether to wait for the
				lock_sys_t:: mutex */
	ulint*	trx_start_pos,	/*!< out: file position of the start of
				the list of active transactions */
	ulint*	trx_end)	/*!< out: file position of the end of
				the list of active transactions */
{
	double	time_elapsed;
	time_t	current_time;
	ibool	ret;

	mutex_enter(&srv_innodb_monitor_mutex);

	current_time = time(NULL);

	/* We add 0.001 seconds to time_elapsed to prevent division
	by zero if two users happen to call SHOW ENGINE INNODB STATUS at the
	same time */

	time_elapsed = difftime(current_time, srv_last_monitor_time)
		+ 0.001;

	srv_last_monitor_time = time(NULL);

	fputs("\n=====================================\n", file);

	ut_print_timestamp(file);
	fprintf(file,
		" INNODB MONITOR OUTPUT\n"
		"=====================================\n"
		"Per second averages calculated from the last %lu seconds\n",
		(ulong) time_elapsed);

	fputs("-----------------\n"
	      "BACKGROUND THREAD\n"
	      "-----------------\n", file);
	srv_print_master_thread_info(file);

	fputs("----------\n"
	      "SEMAPHORES\n"
	      "----------\n", file);

	sync_print(file);

	/* Conceptually, srv_innodb_monitor_mutex has a very high latching
	order level in sync0sync.h, while dict_foreign_err_mutex has a very
	low level 135. Therefore we can reserve the latter mutex here without
	a danger of a deadlock of threads. */

	mutex_enter(&dict_foreign_err_mutex);

	if (!srv_read_only_mode && ftell(dict_foreign_err_file) != 0L) {
		fputs("------------------------\n"
		      "LATEST FOREIGN KEY ERROR\n"
		      "------------------------\n", file);
		ut_copy_file(file, dict_foreign_err_file);
	}

	mutex_exit(&dict_foreign_err_mutex);

	/* Only if lock_print_info_summary proceeds correctly,
	before we call the lock_print_info_all_transactions
	to print all the lock information. IMPORTANT NOTE: This
	function acquires the lock mutex on success. */
	ret = lock_print_info_summary(file, nowait);

	if (ret) {
		if (trx_start_pos) {
			long	t = ftell(file);
			if (t < 0) {
				*trx_start_pos = ULINT_UNDEFINED;
			} else {
				*trx_start_pos = (ulint) t;
			}
		}

		/* NOTE: If we get here then we have the lock mutex. This
		function will release the lock mutex that we acquired when
		we called the lock_print_info_summary() function earlier. */

		lock_print_info_all_transactions(file);

		if (trx_end) {
			long	t = ftell(file);
			if (t < 0) {
				*trx_end = ULINT_UNDEFINED;
			} else {
				*trx_end = (ulint) t;
			}
		}
	}

	fputs("--------\n"
	      "FILE I/O\n"
	      "--------\n", file);
	os_aio_print(file);

	fputs("-------------------------------------\n"
	      "INSERT BUFFER AND ADAPTIVE HASH INDEX\n"
	      "-------------------------------------\n", file);
	ibuf_print(file);

#ifdef BTR_CUR_HASH_ADAPT
	btr_search_x_lock_all();
	for (ulint i = 0; i < btr_ahi_parts && btr_search_enabled; ++i) {
		const hash_table_t* table = btr_search_sys->hash_tables[i];

		ut_ad(table->magic_n == HASH_TABLE_MAGIC_N);
		/* this is only used for buf_pool->page_hash */
		ut_ad(!table->heaps);
		/* this is used for the adaptive hash index */
		ut_ad(table->heap);

		const mem_heap_t* heap = table->heap;
		/* The heap may change during the following call,
		so the data displayed may be garbage. We intentionally
		avoid acquiring btr_search_latches[] so that the
		diagnostic output will not stop here even in case another
		thread hangs while holding btr_search_latches[].

		This should be safe from crashes, because
		table->heap will be pointing to the same object
		for the full lifetime of the server. Even during
		btr_search_disable() the heap will stay valid. */
		fprintf(file, "Hash table size " ULINTPF
			", node heap has " ULINTPF " buffer(s)\n",
			table->n_cells, heap->base.count - !heap->free_block);
	}
	btr_search_x_unlock_all();

	fprintf(file,
		"%.2f hash searches/s, %.2f non-hash searches/s\n",
		(btr_cur_n_sea - btr_cur_n_sea_old)
		/ time_elapsed,
		(my_atomic_loadlint(&btr_cur_n_non_sea) - btr_cur_n_non_sea_old)
		/ time_elapsed);
	btr_cur_n_sea_old = btr_cur_n_sea;
#else /* BTR_CUR_HASH_ADAPT */
	fprintf(file,
		"%.2f non-hash searches/s\n",
		(my_atomic_loadlint(&btr_cur_n_non_sea) - btr_cur_n_non_sea_old)
		/ time_elapsed);
#endif /* BTR_CUR_HASH_ADAPT */
	btr_cur_n_non_sea_old = my_atomic_loadlint(&btr_cur_n_non_sea);

	fputs("---\n"
	      "LOG\n"
	      "---\n", file);
	log_print(file);

	fputs("----------------------\n"
	      "BUFFER POOL AND MEMORY\n"
	      "----------------------\n", file);
	fprintf(file,
		"Total large memory allocated " ULINTPF "\n"
		"Dictionary memory allocated " ULINTPF "\n",
		os_total_large_mem_allocated,
		dict_sys_get_size());

	buf_print_io(file);

	fputs("--------------\n"
	      "ROW OPERATIONS\n"
	      "--------------\n", file);
	fprintf(file,
		ULINTPF " queries inside InnoDB, "
		ULINTPF " queries in queue\n",
		srv_conc_get_active_threads(),
		srv_conc_get_waiting_threads());

	fprintf(file, ULINTPF " read views open inside InnoDB\n",
		trx_sys.view_count());

	if (ulint n_reserved = fil_system.sys_space->n_reserved_extents) {
		fprintf(file,
			ULINTPF " tablespace extents now reserved for"
			" B-tree split operations\n",
			n_reserved);
	}

	fprintf(file,
		"Process ID=" ULINTPF
		", Main thread ID=" ULINTPF
		", state: %s\n",
		srv_main_thread_process_no,
		srv_main_thread_id,
		srv_main_thread_op_info);
	fprintf(file,
		"Number of rows inserted " ULINTPF
		", updated " ULINTPF
		", deleted " ULINTPF
		", read " ULINTPF "\n",
		(ulint) srv_stats.n_rows_inserted,
		(ulint) srv_stats.n_rows_updated,
		(ulint) srv_stats.n_rows_deleted,
		(ulint) srv_stats.n_rows_read);
	fprintf(file,
		"%.2f inserts/s, %.2f updates/s,"
		" %.2f deletes/s, %.2f reads/s\n",
		((ulint) srv_stats.n_rows_inserted - srv_n_rows_inserted_old)
		/ time_elapsed,
		((ulint) srv_stats.n_rows_updated - srv_n_rows_updated_old)
		/ time_elapsed,
		((ulint) srv_stats.n_rows_deleted - srv_n_rows_deleted_old)
		/ time_elapsed,
		((ulint) srv_stats.n_rows_read - srv_n_rows_read_old)
		/ time_elapsed);
	fprintf(file,
		"Number of system rows inserted " ULINTPF
		", updated " ULINTPF ", deleted " ULINTPF
		", read " ULINTPF "\n",
		(ulint) srv_stats.n_system_rows_inserted,
		(ulint) srv_stats.n_system_rows_updated,
		(ulint) srv_stats.n_system_rows_deleted,
		(ulint) srv_stats.n_system_rows_read);
	fprintf(file,
		"%.2f inserts/s, %.2f updates/s,"
		" %.2f deletes/s, %.2f reads/s\n",
		((ulint) srv_stats.n_system_rows_inserted
		 - srv_n_system_rows_inserted_old) / time_elapsed,
		((ulint) srv_stats.n_system_rows_updated
		 - srv_n_system_rows_updated_old) / time_elapsed,
		((ulint) srv_stats.n_system_rows_deleted
		 - srv_n_system_rows_deleted_old) / time_elapsed,
		((ulint) srv_stats.n_system_rows_read
		 - srv_n_system_rows_read_old) / time_elapsed);
	srv_n_rows_inserted_old = srv_stats.n_rows_inserted;
	srv_n_rows_updated_old = srv_stats.n_rows_updated;
	srv_n_rows_deleted_old = srv_stats.n_rows_deleted;
	srv_n_rows_read_old = srv_stats.n_rows_read;
	srv_n_system_rows_inserted_old = srv_stats.n_system_rows_inserted;
	srv_n_system_rows_updated_old = srv_stats.n_system_rows_updated;
	srv_n_system_rows_deleted_old = srv_stats.n_system_rows_deleted;
	srv_n_system_rows_read_old = srv_stats.n_system_rows_read;

	fputs("----------------------------\n"
	      "END OF INNODB MONITOR OUTPUT\n"
	      "============================\n", file);
	mutex_exit(&srv_innodb_monitor_mutex);
	fflush(file);

	return(ret);
}

/******************************************************************//**
Function to pass InnoDB status variables to MySQL */
void
srv_export_innodb_status(void)
/*==========================*/
{
	buf_pool_stat_t		stat;
	buf_pools_list_size_t	buf_pools_list_size;
	ulint			LRU_len;
	ulint			free_len;
	ulint			flush_list_len;
	fil_crypt_stat_t	crypt_stat;
	btr_scrub_stat_t	scrub_stat;

	buf_get_total_stat(&stat);
	buf_get_total_list_len(&LRU_len, &free_len, &flush_list_len);
	buf_get_total_list_size_in_bytes(&buf_pools_list_size);
	if (!srv_read_only_mode) {
		fil_crypt_total_stat(&crypt_stat);
		btr_scrub_total_stat(&scrub_stat);
	}

	mutex_enter(&srv_innodb_monitor_mutex);

	export_vars.innodb_data_pending_reads =
		ulint(MONITOR_VALUE(MONITOR_OS_PENDING_READS));

	export_vars.innodb_data_pending_writes =
		ulint(MONITOR_VALUE(MONITOR_OS_PENDING_WRITES));

	export_vars.innodb_data_pending_fsyncs =
		fil_n_pending_log_flushes
		+ fil_n_pending_tablespace_flushes;

	export_vars.innodb_data_fsyncs = os_n_fsyncs;

	export_vars.innodb_data_read = srv_stats.data_read;

	export_vars.innodb_data_reads = os_n_file_reads;

	export_vars.innodb_data_writes = os_n_file_writes;

	export_vars.innodb_data_written = srv_stats.data_written;

	export_vars.innodb_buffer_pool_read_requests = stat.n_page_gets;

	export_vars.innodb_buffer_pool_write_requests =
		srv_stats.buf_pool_write_requests;

	export_vars.innodb_buffer_pool_wait_free =
		srv_stats.buf_pool_wait_free;

	export_vars.innodb_buffer_pool_pages_flushed =
		srv_stats.buf_pool_flushed;

	export_vars.innodb_buffer_pool_reads = srv_stats.buf_pool_reads;

	export_vars.innodb_buffer_pool_read_ahead_rnd =
		stat.n_ra_pages_read_rnd;

	export_vars.innodb_buffer_pool_read_ahead =
		stat.n_ra_pages_read;

	export_vars.innodb_buffer_pool_read_ahead_evicted =
		stat.n_ra_pages_evicted;

	export_vars.innodb_buffer_pool_pages_data = LRU_len;

	export_vars.innodb_buffer_pool_bytes_data =
		buf_pools_list_size.LRU_bytes
		+ buf_pools_list_size.unzip_LRU_bytes;

	export_vars.innodb_buffer_pool_pages_dirty = flush_list_len;

	export_vars.innodb_buffer_pool_bytes_dirty =
		buf_pools_list_size.flush_list_bytes;

	export_vars.innodb_buffer_pool_pages_free = free_len;

#ifdef UNIV_DEBUG
	export_vars.innodb_buffer_pool_pages_latched =
		buf_get_latched_pages_number();
#endif /* UNIV_DEBUG */
	export_vars.innodb_buffer_pool_pages_total = buf_pool_get_n_pages();

	export_vars.innodb_buffer_pool_pages_misc =
		buf_pool_get_n_pages() - LRU_len - free_len;

#ifdef HAVE_ATOMIC_BUILTINS
	export_vars.innodb_have_atomic_builtins = 1;
#else
	export_vars.innodb_have_atomic_builtins = 0;
#endif

	export_vars.innodb_page_size = srv_page_size;

	export_vars.innodb_log_waits = srv_stats.log_waits;

	export_vars.innodb_os_log_written = srv_stats.os_log_written;

	export_vars.innodb_os_log_fsyncs = fil_n_log_flushes;

	export_vars.innodb_os_log_pending_fsyncs = fil_n_pending_log_flushes;

	export_vars.innodb_os_log_pending_writes =
		srv_stats.os_log_pending_writes;

	export_vars.innodb_log_write_requests = srv_stats.log_write_requests;

	export_vars.innodb_log_writes = srv_stats.log_writes;

	export_vars.innodb_dblwr_pages_written =
		srv_stats.dblwr_pages_written;

	export_vars.innodb_dblwr_writes = srv_stats.dblwr_writes;

	export_vars.innodb_pages_created = stat.n_pages_created;

	export_vars.innodb_pages_read = stat.n_pages_read;
	export_vars.innodb_page0_read = srv_stats.page0_read;

	export_vars.innodb_pages_written = stat.n_pages_written;

	export_vars.innodb_row_lock_waits = srv_stats.n_lock_wait_count;

	export_vars.innodb_row_lock_current_waits =
		srv_stats.n_lock_wait_current_count;

	export_vars.innodb_row_lock_time = srv_stats.n_lock_wait_time / 1000;

	if (srv_stats.n_lock_wait_count > 0) {

		export_vars.innodb_row_lock_time_avg = (ulint)
			(srv_stats.n_lock_wait_time
			 / 1000 / srv_stats.n_lock_wait_count);

	} else {
		export_vars.innodb_row_lock_time_avg = 0;
	}

	export_vars.innodb_row_lock_time_max =
		lock_sys.n_lock_max_wait_time / 1000;

	export_vars.innodb_rows_read = srv_stats.n_rows_read;

	export_vars.innodb_rows_inserted = srv_stats.n_rows_inserted;

	export_vars.innodb_rows_updated = srv_stats.n_rows_updated;

	export_vars.innodb_rows_deleted = srv_stats.n_rows_deleted;

	export_vars.innodb_system_rows_read = srv_stats.n_system_rows_read;

	export_vars.innodb_system_rows_inserted =
		srv_stats.n_system_rows_inserted;

	export_vars.innodb_system_rows_updated =
		srv_stats.n_system_rows_updated;

	export_vars.innodb_system_rows_deleted =
		srv_stats.n_system_rows_deleted;

	export_vars.innodb_num_open_files = fil_system.n_open;

	export_vars.innodb_truncated_status_writes =
		srv_truncated_status_writes;

	export_vars.innodb_available_undo_logs = srv_available_undo_logs;
	export_vars.innodb_page_compression_saved = srv_stats.page_compression_saved;
	export_vars.innodb_index_pages_written = srv_stats.index_pages_written;
	export_vars.innodb_non_index_pages_written = srv_stats.non_index_pages_written;
	export_vars.innodb_pages_page_compressed = srv_stats.pages_page_compressed;
	export_vars.innodb_page_compressed_trim_op = srv_stats.page_compressed_trim_op;
	export_vars.innodb_pages_page_decompressed = srv_stats.pages_page_decompressed;
	export_vars.innodb_pages_page_compression_error = srv_stats.pages_page_compression_error;
	export_vars.innodb_pages_decrypted = srv_stats.pages_decrypted;
	export_vars.innodb_pages_encrypted = srv_stats.pages_encrypted;
	export_vars.innodb_n_merge_blocks_encrypted = srv_stats.n_merge_blocks_encrypted;
	export_vars.innodb_n_merge_blocks_decrypted = srv_stats.n_merge_blocks_decrypted;
	export_vars.innodb_n_rowlog_blocks_encrypted = srv_stats.n_rowlog_blocks_encrypted;
	export_vars.innodb_n_rowlog_blocks_decrypted = srv_stats.n_rowlog_blocks_decrypted;

	export_vars.innodb_n_temp_blocks_encrypted =
		srv_stats.n_temp_blocks_encrypted;

	export_vars.innodb_n_temp_blocks_decrypted =
		srv_stats.n_temp_blocks_decrypted;

	export_vars.innodb_defragment_compression_failures =
		btr_defragment_compression_failures;
	export_vars.innodb_defragment_failures = btr_defragment_failures;
	export_vars.innodb_defragment_count = btr_defragment_count;

	export_vars.innodb_onlineddl_rowlog_rows = onlineddl_rowlog_rows;
	export_vars.innodb_onlineddl_rowlog_pct_used = onlineddl_rowlog_pct_used;
	export_vars.innodb_onlineddl_pct_progress = onlineddl_pct_progress;

	export_vars.innodb_sec_rec_cluster_reads =
		srv_stats.n_sec_rec_cluster_reads;
	export_vars.innodb_sec_rec_cluster_reads_avoided =
		srv_stats.n_sec_rec_cluster_reads_avoided;

	if (!srv_read_only_mode) {
	export_vars.innodb_encryption_rotation_pages_read_from_cache =
		crypt_stat.pages_read_from_cache;
	export_vars.innodb_encryption_rotation_pages_read_from_disk =
		crypt_stat.pages_read_from_disk;
	export_vars.innodb_encryption_rotation_pages_modified =
		crypt_stat.pages_modified;
	export_vars.innodb_encryption_rotation_pages_flushed =
		crypt_stat.pages_flushed;
	export_vars.innodb_encryption_rotation_estimated_iops =
		crypt_stat.estimated_iops;
	export_vars.innodb_encryption_key_requests =
		srv_stats.n_key_requests;
	export_vars.innodb_key_rotation_list_length =
		srv_stats.key_rotation_list_length;

	export_vars.innodb_scrub_page_reorganizations =
		scrub_stat.page_reorganizations;
	export_vars.innodb_scrub_page_splits =
		scrub_stat.page_splits;
	export_vars.innodb_scrub_page_split_failures_underflow =
		scrub_stat.page_split_failures_underflow;
	export_vars.innodb_scrub_page_split_failures_out_of_filespace =
		scrub_stat.page_split_failures_out_of_filespace;
	export_vars.innodb_scrub_page_split_failures_missing_index =
		scrub_stat.page_split_failures_missing_index;
	export_vars.innodb_scrub_page_split_failures_unknown =
		scrub_stat.page_split_failures_unknown;
	export_vars.innodb_scrub_log = srv_stats.n_log_scrubs;
	}

	mutex_exit(&srv_innodb_monitor_mutex);
}

/*********************************************************************//**
A thread which prints the info output by various InnoDB monitors.
@return a dummy parameter */
extern "C"
os_thread_ret_t
DECLARE_THREAD(srv_monitor_thread)(void*)
{
	int64_t		sig_count;
	double		time_elapsed;
	time_t		current_time;
	time_t		last_monitor_time;
	ulint		mutex_skipped;
	ibool		last_srv_print_monitor;

	ut_ad(!srv_read_only_mode);

#ifdef UNIV_DEBUG_THREAD_CREATION
	ib::info() << "Lock timeout thread starts, id "
		<< os_thread_pf(os_thread_get_curr_id());
#endif /* UNIV_DEBUG_THREAD_CREATION */

#ifdef UNIV_PFS_THREAD
	pfs_register_thread(srv_monitor_thread_key);
#endif /* UNIV_PFS_THREAD */

	current_time = time(NULL);
	srv_last_monitor_time = current_time;
	last_monitor_time = current_time;
	mutex_skipped = 0;
	last_srv_print_monitor = srv_print_innodb_monitor;
loop:
	/* Wake up every 5 seconds to see if we need to print
	monitor information or if signalled at shutdown. */

	sig_count = os_event_reset(srv_monitor_event);

	os_event_wait_time_low(srv_monitor_event, 5000000, sig_count);

	current_time = time(NULL);

	time_elapsed = difftime(current_time, last_monitor_time);

	if (time_elapsed > 15) {
		last_monitor_time = current_time;

		if (srv_print_innodb_monitor) {
			/* Reset mutex_skipped counter everytime
			srv_print_innodb_monitor changes. This is to
			ensure we will not be blocked by lock_sys.mutex
			for short duration information printing,
			such as requested by sync_array_print_long_waits() */
			if (!last_srv_print_monitor) {
				mutex_skipped = 0;
				last_srv_print_monitor = TRUE;
			}

			if (!srv_printf_innodb_monitor(stderr,
						MUTEX_NOWAIT(mutex_skipped),
						NULL, NULL)) {
				mutex_skipped++;
			} else {
				/* Reset the counter */
				mutex_skipped = 0;
			}
		} else {
			last_srv_print_monitor = FALSE;
		}


		/* We don't create the temp files or associated
		mutexes in read-only-mode */

		if (!srv_read_only_mode && srv_innodb_status) {
			mutex_enter(&srv_monitor_file_mutex);
			rewind(srv_monitor_file);
			if (!srv_printf_innodb_monitor(srv_monitor_file,
						MUTEX_NOWAIT(mutex_skipped),
						NULL, NULL)) {
				mutex_skipped++;
			} else {
				mutex_skipped = 0;
			}

			os_file_set_eof(srv_monitor_file);
			mutex_exit(&srv_monitor_file_mutex);
		}
	}

	srv_refresh_innodb_monitor_stats();

	if (srv_shutdown_state > SRV_SHUTDOWN_INITIATED) {
		goto exit_func;
	}

	if (srv_print_innodb_monitor
	    || srv_print_innodb_lock_monitor) {
		goto loop;
	}

	goto loop;

exit_func:
	srv_monitor_active = false;

	/* We count the number of threads in os_thread_exit(). A created
	thread should always use that to exit and not use return() to exit. */

	os_thread_exit();

	OS_THREAD_DUMMY_RETURN;
}

/*********************************************************************//**
A thread which prints warnings about semaphore waits which have lasted
too long. These can be used to track bugs which cause hangs.
@return a dummy parameter */
extern "C"
os_thread_ret_t
DECLARE_THREAD(srv_error_monitor_thread)(void*)
{
	/* number of successive fatal timeouts observed */
	ulint		fatal_cnt	= 0;
	lsn_t		old_lsn;
	lsn_t		new_lsn;
	int64_t		sig_count;
	/* longest waiting thread for a semaphore */
	os_thread_id_t	waiter		= os_thread_get_curr_id();
	os_thread_id_t	old_waiter	= waiter;
	/* the semaphore that is being waited for */
	const void*	sema		= NULL;
	const void*	old_sema	= NULL;

	ut_ad(!srv_read_only_mode);

	old_lsn = srv_start_lsn;

#ifdef UNIV_DEBUG_THREAD_CREATION
	ib::info() << "Error monitor thread starts, id "
		<< os_thread_pf(os_thread_get_curr_id());
#endif /* UNIV_DEBUG_THREAD_CREATION */

#ifdef UNIV_PFS_THREAD
	pfs_register_thread(srv_error_monitor_thread_key);
#endif /* UNIV_PFS_THREAD */

loop:
	/* Try to track a strange bug reported by Harald Fuchs and others,
	where the lsn seems to decrease at times */

	if (log_peek_lsn(&new_lsn)) {
		if (new_lsn < old_lsn) {
		ib::error() << "Old log sequence number " << old_lsn << " was"
			<< " greater than the new log sequence number "
			<< new_lsn << ". Please submit a bug report to"
			" https://jira.mariadb.org/";
			ut_ad(0);
		}

		old_lsn = new_lsn;
	}

	/* Update the statistics collected for deciding LRU
	eviction policy. */
	buf_LRU_stat_update();

	if (sync_array_print_long_waits(&waiter, &sema)
	    && sema == old_sema && os_thread_eq(waiter, old_waiter)) {
#if defined(WITH_WSREP) && defined(WITH_INNODB_DISALLOW_WRITES)
	  if (os_event_is_set(srv_allow_writes_event)) {
#endif /* WITH_WSREP */
		fatal_cnt++;
#if defined(WITH_WSREP) && defined(WITH_INNODB_DISALLOW_WRITES)
	  } else {
		fprintf(stderr,
			"WSREP: avoiding InnoDB self crash due to long "
			"semaphore wait of  > %lu seconds\n"
			"Server is processing SST donor operation, "
			"fatal_cnt now: " ULINTPF,
			srv_fatal_semaphore_wait_threshold, fatal_cnt);
	  }
#endif /* WITH_WSREP */
		if (fatal_cnt > 10) {
			ib::fatal() << "Semaphore wait has lasted > "
				<< srv_fatal_semaphore_wait_threshold
				<< " seconds. We intentionally crash the"
				" server because it appears to be hung.";
		}
	} else {
		fatal_cnt = 0;
		old_waiter = waiter;
		old_sema = sema;
	}

	/* Flush stderr so that a database user gets the output
	to possible MySQL error file */

	fflush(stderr);

	sig_count = os_event_reset(srv_error_event);

	os_event_wait_time_low(srv_error_event, 1000000, sig_count);

	if (srv_shutdown_state <= SRV_SHUTDOWN_INITIATED) {

		goto loop;
	}

	srv_error_monitor_active = false;

	/* We count the number of threads in os_thread_exit(). A created
	thread should always use that to exit and not use return() to exit. */

	os_thread_exit();

	OS_THREAD_DUMMY_RETURN;
}

/******************************************************************//**
Increment the server activity count. */
void
srv_inc_activity_count(void)
/*========================*/
{
	srv_sys.activity_count.inc();
}

/**********************************************************************//**
Check whether any background thread is active. If so return the thread
type.
@return SRV_NONE if all are suspended or have exited, thread
type if any are still active. */
srv_thread_type
srv_get_active_thread_type(void)
/*============================*/
{
	srv_thread_type ret = SRV_NONE;

	if (srv_read_only_mode) {
		return(SRV_NONE);
	}

	srv_sys_mutex_enter();

	for (ulint i = SRV_WORKER; i <= SRV_MASTER; ++i) {
		if (srv_sys.n_threads_active[i] != 0) {
			ret = static_cast<srv_thread_type>(i);
			break;
		}
	}

	srv_sys_mutex_exit();

<<<<<<< HEAD
	if (ret == SRV_NONE && purge_sys.enabled()) {
		ret = SRV_PURGE;
=======
	if (ret == SRV_NONE && srv_shutdown_state > SRV_SHUTDOWN_INITIATED
	    && purge_sys != NULL) {
		/* Check only on shutdown. */
		switch (trx_purge_state()) {
		case PURGE_STATE_RUN:
		case PURGE_STATE_STOP:
			ret = SRV_PURGE;
			break;
		case PURGE_STATE_INIT:
		case PURGE_STATE_DISABLED:
		case PURGE_STATE_EXIT:
			break;
		}
>>>>>>> efc70da5
	}

	return(ret);
}

/** Wake up the InnoDB master thread if it was suspended (not sleeping). */
void
srv_active_wake_master_thread_low()
{
	ut_ad(!srv_read_only_mode);
	ut_ad(!srv_sys_mutex_own());

	srv_inc_activity_count();

	if (my_atomic_loadlint(&srv_sys.n_threads_active[SRV_MASTER]) == 0) {
		srv_slot_t*	slot;

		srv_sys_mutex_enter();

		slot = &srv_sys.sys_threads[SRV_MASTER_SLOT];

		/* Only if the master thread has been started. */

		if (slot->in_use) {
			ut_a(srv_slot_get_type(slot) == SRV_MASTER);
			os_event_set(slot->event);
		}

		srv_sys_mutex_exit();
	}
}

/** Wake up the purge threads if there is work to do. */
void
srv_wake_purge_thread_if_not_active()
{
	ut_ad(!srv_sys_mutex_own());

	if (purge_sys.enabled() && !purge_sys.paused()
	    && !my_atomic_loadlint(&srv_sys.n_threads_active[SRV_PURGE])
	    && trx_sys.history_size()) {

		srv_release_threads(SRV_PURGE, 1);
	}
}

/** Wake up the master thread if it is suspended or being suspended. */
void
srv_wake_master_thread()
{
	srv_inc_activity_count();
	srv_release_threads(SRV_MASTER, 1);
}

/*******************************************************************//**
Get current server activity count. We don't hold srv_sys::mutex while
reading this value as it is only used in heuristics.
@return activity count. */
ulint
srv_get_activity_count(void)
/*========================*/
{
	return(srv_sys.activity_count);
}

/*******************************************************************//**
Check if there has been any activity.
@return FALSE if no change in activity counter. */
ibool
srv_check_activity(
/*===============*/
	ulint		old_activity_count)	/*!< in: old activity count */
{
	return(srv_sys.activity_count != old_activity_count);
}

/********************************************************************//**
The master thread is tasked to ensure that flush of log file happens
once every second in the background. This is to ensure that not more
than one second of trxs are lost in case of crash when
innodb_flush_logs_at_trx_commit != 1 */
static
void
srv_sync_log_buffer_in_background(void)
/*===================================*/
{
	time_t	current_time = time(NULL);

	srv_main_thread_op_info = "flushing log";
	if (difftime(current_time, srv_last_log_flush_time)
	    >= srv_flush_log_at_timeout) {
		log_buffer_sync_in_background(true);
		srv_last_log_flush_time = current_time;
		srv_log_writes_and_flush++;
	}
}

/********************************************************************//**
Make room in the table cache by evicting an unused table.
@return number of tables evicted. */
static
ulint
srv_master_evict_from_table_cache(
/*==============================*/
	ulint	pct_check)	/*!< in: max percent to check */
{
	ulint	n_tables_evicted = 0;

	rw_lock_x_lock(&dict_operation_lock);

	dict_mutex_enter_for_mysql();

	n_tables_evicted = dict_make_room_in_cache(
		innobase_get_table_cache_size(), pct_check);

	dict_mutex_exit_for_mysql();

	rw_lock_x_unlock(&dict_operation_lock);

	return(n_tables_evicted);
}

/*********************************************************************//**
This function prints progress message every 60 seconds during server
shutdown, for any activities that master thread is pending on. */
static
void
srv_shutdown_print_master_pending(
/*==============================*/
	time_t*		last_print_time,	/*!< last time the function
						print the message */
	ulint		n_tables_to_drop,	/*!< number of tables to
						be dropped */
	ulint		n_bytes_merged)		/*!< number of change buffer
						just merged */
{
	time_t current_time = time(NULL);

	if (difftime(current_time, *last_print_time) > 60) {
		*last_print_time = current_time;

		if (n_tables_to_drop) {
			ib::info() << "Waiting for " << n_tables_to_drop
				<< " table(s) to be dropped";
		}

		/* Check change buffer merge, we only wait for change buffer
		merge if it is a slow shutdown */
		if (!srv_fast_shutdown && n_bytes_merged) {
			ib::info() << "Waiting for change buffer merge to"
				" complete number of bytes of change buffer"
				" just merged: " << n_bytes_merged;
		}
	}
}

#ifdef UNIV_DEBUG
/** Waits in loop as long as master thread is disabled (debug) */
static
void
srv_master_do_disabled_loop(void)
{
	if (!srv_master_thread_disabled_debug) {
		/* We return here to avoid changing op_info. */
		return;
	}

	srv_main_thread_op_info = "disabled";

	while (srv_master_thread_disabled_debug) {
		os_event_set(srv_master_thread_disabled_event);
		if (srv_shutdown_state != SRV_SHUTDOWN_NONE) {
			break;
		}
		os_thread_sleep(100000);
	}

	srv_main_thread_op_info = "";
}

/** Disables master thread. It's used by:
	SET GLOBAL innodb_master_thread_disabled_debug = 1 (0).
@param[in]	save		immediate result from check function */
void
srv_master_thread_disabled_debug_update(THD*, st_mysql_sys_var*, void*,
					const void* save)
{
	/* This method is protected by mutex, as every SET GLOBAL .. */
	ut_ad(srv_master_thread_disabled_event != NULL);

	const bool disable = *static_cast<const my_bool*>(save);

	const int64_t sig_count = os_event_reset(
		srv_master_thread_disabled_event);

	srv_master_thread_disabled_debug = disable;

	if (disable) {
		os_event_wait_low(
			srv_master_thread_disabled_event, sig_count);
	}
}
#endif /* UNIV_DEBUG */

/*********************************************************************//**
Perform the tasks that the master thread is supposed to do when the
server is active. There are two types of tasks. The first category is
of such tasks which are performed at each inovcation of this function.
We assume that this function is called roughly every second when the
server is active. The second category is of such tasks which are
performed at some interval e.g.: purge, dict_LRU cleanup etc. */
static
void
srv_master_do_active_tasks(void)
/*============================*/
{
	time_t		cur_time = time(NULL);
	ulonglong	counter_time = microsecond_interval_timer();

	/* First do the tasks that we are suppose to do at each
	invocation of this function. */

	++srv_main_active_loops;

	MONITOR_INC(MONITOR_MASTER_ACTIVE_LOOPS);

	/* ALTER TABLE in MySQL requires on Unix that the table handler
	can drop tables lazily after there no longer are SELECT
	queries to them. */
	srv_main_thread_op_info = "doing background drop tables";
	row_drop_tables_for_mysql_in_background();
	MONITOR_INC_TIME_IN_MICRO_SECS(
		MONITOR_SRV_BACKGROUND_DROP_TABLE_MICROSECOND, counter_time);

	ut_d(srv_master_do_disabled_loop());

	if (srv_shutdown_state > SRV_SHUTDOWN_INITIATED) {
		return;
	}

	/* make sure that there is enough reusable space in the redo
	log files */
	srv_main_thread_op_info = "checking free log space";
	log_free_check();

	/* Do an ibuf merge */
	srv_main_thread_op_info = "doing insert buffer merge";
	counter_time = microsecond_interval_timer();
	ibuf_merge_in_background(false);
	MONITOR_INC_TIME_IN_MICRO_SECS(
		MONITOR_SRV_IBUF_MERGE_MICROSECOND, counter_time);

	/* Flush logs if needed */
	srv_main_thread_op_info = "flushing log";
	srv_sync_log_buffer_in_background();
	MONITOR_INC_TIME_IN_MICRO_SECS(
		MONITOR_SRV_LOG_FLUSH_MICROSECOND, counter_time);

	/* Now see if various tasks that are performed at defined
	intervals need to be performed. */

	if (srv_shutdown_state > SRV_SHUTDOWN_INITIATED) {
		return;
	}

	if (cur_time % SRV_MASTER_DICT_LRU_INTERVAL == 0) {
		srv_main_thread_op_info = "enforcing dict cache limit";
		ulint	n_evicted = srv_master_evict_from_table_cache(50);
		if (n_evicted != 0) {
			MONITOR_INC_VALUE(
				MONITOR_SRV_DICT_LRU_EVICT_COUNT_ACTIVE, n_evicted);
		}
		MONITOR_INC_TIME_IN_MICRO_SECS(
			MONITOR_SRV_DICT_LRU_MICROSECOND, counter_time);
	}

	/* The periodic log_checkpoint() call here makes it harder to
	reproduce bugs in crash recovery or mariabackup --prepare, or
	in code that writes the redo log records. Omitting the call
	here should not affect correctness, because log_free_check()
	should still be invoking checkpoints when needed. In a
	production server, those calls could cause "furious flushing"
	and stall the server. Normally we want to perform checkpoints
	early and often to avoid those situations. */
	DBUG_EXECUTE_IF("ib_log_checkpoint_avoid", return;);

	if (srv_shutdown_state > SRV_SHUTDOWN_INITIATED) {
		return;
	}

	/* Make a new checkpoint */
	if (cur_time % SRV_MASTER_CHECKPOINT_INTERVAL == 0) {
		srv_main_thread_op_info = "making checkpoint";
		log_checkpoint(true);
		MONITOR_INC_TIME_IN_MICRO_SECS(
			MONITOR_SRV_CHECKPOINT_MICROSECOND, counter_time);
	}
}

/*********************************************************************//**
Perform the tasks that the master thread is supposed to do whenever the
server is idle. We do check for the server state during this function
and if the server has entered the shutdown phase we may return from
the function without completing the required tasks.
Note that the server can move to active state when we are executing this
function but we don't check for that as we are suppose to perform more
or less same tasks when server is active. */
static
void
srv_master_do_idle_tasks(void)
/*==========================*/
{
	++srv_main_idle_loops;

	MONITOR_INC(MONITOR_MASTER_IDLE_LOOPS);


	/* ALTER TABLE in MySQL requires on Unix that the table handler
	can drop tables lazily after there no longer are SELECT
	queries to them. */
	ulonglong counter_time = microsecond_interval_timer();
	srv_main_thread_op_info = "doing background drop tables";
	row_drop_tables_for_mysql_in_background();
	MONITOR_INC_TIME_IN_MICRO_SECS(
		MONITOR_SRV_BACKGROUND_DROP_TABLE_MICROSECOND,
			 counter_time);

	ut_d(srv_master_do_disabled_loop());

	if (srv_shutdown_state > SRV_SHUTDOWN_INITIATED) {
		return;
	}

	/* make sure that there is enough reusable space in the redo
	log files */
	srv_main_thread_op_info = "checking free log space";
	log_free_check();

	/* Do an ibuf merge */
	counter_time = microsecond_interval_timer();
	srv_main_thread_op_info = "doing insert buffer merge";
	ibuf_merge_in_background(true);
	MONITOR_INC_TIME_IN_MICRO_SECS(
		MONITOR_SRV_IBUF_MERGE_MICROSECOND, counter_time);

	if (srv_shutdown_state > SRV_SHUTDOWN_INITIATED) {
		return;
	}

	srv_main_thread_op_info = "enforcing dict cache limit";
	ulint	n_evicted = srv_master_evict_from_table_cache(100);
	if (n_evicted != 0) {
		MONITOR_INC_VALUE(
			MONITOR_SRV_DICT_LRU_EVICT_COUNT_IDLE, n_evicted);
	}
	MONITOR_INC_TIME_IN_MICRO_SECS(
		MONITOR_SRV_DICT_LRU_MICROSECOND, counter_time);

	/* Flush logs if needed */
	srv_sync_log_buffer_in_background();
	MONITOR_INC_TIME_IN_MICRO_SECS(
		MONITOR_SRV_LOG_FLUSH_MICROSECOND, counter_time);

	/* The periodic log_checkpoint() call here makes it harder to
	reproduce bugs in crash recovery or mariabackup --prepare, or
	in code that writes the redo log records. Omitting the call
	here should not affect correctness, because log_free_check()
	should still be invoking checkpoints when needed. In a
	production server, those calls could cause "furious flushing"
	and stall the server. Normally we want to perform checkpoints
	early and often to avoid those situations. */
	DBUG_EXECUTE_IF("ib_log_checkpoint_avoid", return;);

	if (srv_shutdown_state > SRV_SHUTDOWN_INITIATED) {
		return;
	}

	/* Make a new checkpoint */
	srv_main_thread_op_info = "making checkpoint";
	log_checkpoint(true);
	MONITOR_INC_TIME_IN_MICRO_SECS(MONITOR_SRV_CHECKPOINT_MICROSECOND,
				       counter_time);
}

/** Perform shutdown tasks.
@param[in]	ibuf_merge	whether to complete the change buffer merge */
static
void
srv_shutdown(bool ibuf_merge)
{
	ulint		n_bytes_merged	= 0;
	ulint		n_tables_to_drop;
	time_t		now = time(NULL);

	do {
		ut_ad(!srv_read_only_mode);
		ut_ad(srv_shutdown_state == SRV_SHUTDOWN_CLEANUP);
		++srv_main_shutdown_loops;

		/* FIXME: Remove the background DROP TABLE queue; it is not
		crash-safe and breaks ACID. */
		srv_main_thread_op_info = "doing background drop tables";
		n_tables_to_drop = row_drop_tables_for_mysql_in_background();

		if (ibuf_merge) {
			srv_main_thread_op_info = "checking free log space";
			log_free_check();
			srv_main_thread_op_info = "doing insert buffer merge";
			n_bytes_merged = ibuf_merge_in_background(true);

			/* Flush logs if needed */
			srv_sync_log_buffer_in_background();
		}

		/* Print progress message every 60 seconds during shutdown */
		if (srv_print_verbose_log) {
			srv_shutdown_print_master_pending(
				&now, n_tables_to_drop, n_bytes_merged);
		}
	} while (n_bytes_merged || n_tables_to_drop);
}

/*********************************************************************//**
Puts master thread to sleep. At this point we are using polling to
service various activities. Master thread sleeps for one second before
checking the state of the server again */
static
void
srv_master_sleep(void)
/*==================*/
{
	srv_main_thread_op_info = "sleeping";
	os_thread_sleep(1000000);
	srv_main_thread_op_info = "";
}

/*********************************************************************//**
The master thread controlling the server.
@return a dummy parameter */
extern "C"
os_thread_ret_t
DECLARE_THREAD(srv_master_thread)(
/*==============================*/
	void*	arg MY_ATTRIBUTE((unused)))
			/*!< in: a dummy parameter required by
			os_thread_create */
{
	my_thread_init();
	DBUG_ENTER("srv_master_thread");

	srv_slot_t*	slot;
	ulint		old_activity_count = srv_get_activity_count();

	ut_ad(!srv_read_only_mode);

#ifdef UNIV_DEBUG_THREAD_CREATION
	ib::info() << "Master thread starts, id "
		<< os_thread_pf(os_thread_get_curr_id());
#endif /* UNIV_DEBUG_THREAD_CREATION */

#ifdef UNIV_PFS_THREAD
	pfs_register_thread(srv_master_thread_key);
#endif /* UNIV_PFS_THREAD */

	srv_main_thread_process_no = os_proc_get_number();
	srv_main_thread_id = os_thread_pf(os_thread_get_curr_id());

	slot = srv_reserve_slot(SRV_MASTER);
	ut_a(slot == srv_sys.sys_threads);

loop:
	while (srv_shutdown_state <= SRV_SHUTDOWN_INITIATED) {
		srv_master_sleep();

		MONITOR_INC(MONITOR_MASTER_THREAD_SLEEP);

		if (srv_check_activity(old_activity_count)) {
			old_activity_count = srv_get_activity_count();
			srv_master_do_active_tasks();
		} else {
			srv_master_do_idle_tasks();
		}
	}

	switch (srv_shutdown_state) {
	case SRV_SHUTDOWN_NONE:
	case SRV_SHUTDOWN_INITIATED:
		break;
	case SRV_SHUTDOWN_FLUSH_PHASE:
	case SRV_SHUTDOWN_LAST_PHASE:
		ut_ad(0);
		/* fall through */
	case SRV_SHUTDOWN_EXIT_THREADS:
		/* srv_init_abort() must have been invoked */
	case SRV_SHUTDOWN_CLEANUP:
		if (srv_shutdown_state == SRV_SHUTDOWN_CLEANUP
		    && srv_fast_shutdown < 2) {
			srv_shutdown(srv_fast_shutdown == 0);
		}
		srv_suspend_thread(slot);
		my_thread_end();
		os_thread_exit();
	}

	srv_main_thread_op_info = "suspending";

	srv_suspend_thread(slot);

	srv_main_thread_op_info = "waiting for server activity";

	srv_resume_thread(slot);
	goto loop;
}

/** @return whether purge should exit due to shutdown */
static bool srv_purge_should_exit()
{
	ut_ad(srv_shutdown_state <= SRV_SHUTDOWN_CLEANUP);

	if (srv_undo_sources) {
		return(false);
	}
	if (srv_fast_shutdown) {
		return(true);
	}
	/* Slow shutdown was requested. */
<<<<<<< HEAD
	ulint history_size = trx_sys.history_size();

	if (history_size) {
#if defined HAVE_SYSTEMD && !defined EMBEDDED_LIBRARY
=======
	if (ulint history_size = n_purged ? trx_sys->rseg_history_len : 0) {
>>>>>>> efc70da5
		static time_t progress_time;
		time_t now = time(NULL);
		if (now - progress_time >= 15) {
			progress_time = now;
#if defined HAVE_SYSTEMD && !defined EMBEDDED_LIBRARY
			service_manager_extend_timeout(
				INNODB_EXTEND_TIMEOUT_INTERVAL,
				"InnoDB: to purge " ULINTPF " transactions",
				history_size);
<<<<<<< HEAD
		}
#endif
		return false;
=======
#endif
			ib::info() << "to purge " << history_size
				   << " transactions";
		}
		/* The previous round still did some work. */
		return(false);
>>>>>>> efc70da5
	}

	return !trx_sys.any_active_transactions();
}

/*********************************************************************//**
Fetch and execute a task from the work queue.
@param [in,out]	slot	purge worker thread slot
@return true if a task was executed */
static bool srv_task_execute(ut_d(srv_slot_t *slot))
{
	ut_ad(!srv_read_only_mode);
	ut_ad(srv_force_recovery < SRV_FORCE_NO_BACKGROUND);

	mutex_enter(&srv_sys.tasks_mutex);

	if (que_thr_t* thr = UT_LIST_GET_FIRST(srv_sys.tasks)) {
		ut_a(que_node_get_type(thr->child) == QUE_NODE_PURGE);
		UT_LIST_REMOVE(srv_sys.tasks, thr);
		mutex_exit(&srv_sys.tasks_mutex);
		ut_d(thr->thread_slot = slot);
		que_run_threads(thr);
		my_atomic_addlint(&purge_sys.n_completed, 1);
		return true;
	}

	ut_ad(UT_LIST_GET_LEN(srv_sys.tasks) == 0);
	mutex_exit(&srv_sys.tasks_mutex);
	return false;
}

/*********************************************************************//**
Worker thread that reads tasks from the work queue and executes them.
@return a dummy parameter */
extern "C"
os_thread_ret_t
DECLARE_THREAD(srv_worker_thread)(
/*==============================*/
	void*	arg MY_ATTRIBUTE((unused)))	/*!< in: a dummy parameter
						required by os_thread_create */
{
	my_thread_init();

	srv_slot_t*	slot;

	ut_ad(!srv_read_only_mode);
	ut_a(srv_force_recovery < SRV_FORCE_NO_BACKGROUND);
	my_thread_init();
	THD*		thd = innobase_create_background_thd("InnoDB purge worker");

#ifdef UNIV_DEBUG_THREAD_CREATION
	ib::info() << "Worker thread starting, id "
		<< os_thread_pf(os_thread_get_curr_id());
#endif /* UNIV_DEBUG_THREAD_CREATION */

	slot = srv_reserve_slot(SRV_WORKER);

	ut_a(srv_n_purge_threads > 1);
	ut_a(ulong(my_atomic_loadlint(&srv_sys.n_threads_active[SRV_WORKER]))
	     < srv_n_purge_threads);

	/* We need to ensure that the worker threads exit after the
	purge coordinator thread. Otherwise the purge coordinator can
	end up waiting forever in trx_purge_wait_for_workers_to_complete() */

	do {
		srv_suspend_thread(slot);
		srv_resume_thread(slot);

		if (srv_task_execute(ut_d(slot))) {

			/* If there are tasks in the queue, wakeup
			the purge coordinator thread. */

			srv_wake_purge_thread_if_not_active();
		}
	} while (purge_sys.enabled());

	srv_free_slot(slot);

	ut_ad(!purge_sys.enabled());

#ifdef UNIV_DEBUG_THREAD_CREATION
	ib::info() << "Purge worker thread exiting, id "
		<< os_thread_pf(os_thread_get_curr_id());
#endif /* UNIV_DEBUG_THREAD_CREATION */

	innobase_destroy_background_thd(thd);
	my_thread_end();
	/* We count the number of threads in os_thread_exit(). A created
	thread should always use that to exit and not use return() to exit. */
	os_thread_exit();

	OS_THREAD_DUMMY_RETURN;	/* Not reached, avoid compiler warning */
}

/** Do the actual purge operation.
@param[in,out]	n_total_purged	total number of purged pages
@return length of history list before the last purge batch. */
static ulint srv_do_purge(ulint* n_total_purged
#ifdef UNIV_DEBUG
			  , srv_slot_t* slot /*!< purge coordinator */
#endif
			  )
{
	ulint		n_pages_purged;

	static ulint	count = 0;
	static ulint	n_use_threads = 0;
	static ulint	rseg_history_len = 0;
	ulint		old_activity_count = srv_get_activity_count();
	const ulint	n_threads = srv_n_purge_threads;

	ut_a(n_threads > 0);
	ut_ad(!srv_read_only_mode);

	/* Purge until there are no more records to purge and there is
	no change in configuration or server state. If the user has
	configured more than one purge thread then we treat that as a
	pool of threads and only use the extra threads if purge can't
	keep up with updates. */

	if (n_use_threads == 0) {
		n_use_threads = n_threads;
	}

	do {
		if (trx_sys.history_size() > rseg_history_len
		    || (srv_max_purge_lag > 0
			&& rseg_history_len > srv_max_purge_lag)) {

			/* History length is now longer than what it was
			when we took the last snapshot. Use more threads. */

			if (n_use_threads < n_threads) {
				++n_use_threads;
			}

		} else if (srv_check_activity(old_activity_count)
			   && n_use_threads > 1) {

			/* History length same or smaller since last snapshot,
			use fewer threads. */

			--n_use_threads;

			old_activity_count = srv_get_activity_count();
		}

		/* Ensure that the purge threads are less than what
		was configured. */

		ut_a(n_use_threads > 0);
		ut_a(n_use_threads <= n_threads);

		/* Take a snapshot of the history list before purge. */
		if (!(rseg_history_len = trx_sys.history_size())) {
			break;
		}

		ulint	undo_trunc_freq =
			purge_sys.undo_trunc.get_rseg_truncate_frequency();

		ulint	rseg_truncate_frequency = ut_min(
			static_cast<ulint>(srv_purge_rseg_truncate_frequency),
			undo_trunc_freq);

		n_pages_purged = trx_purge(
			n_use_threads,
			(++count % rseg_truncate_frequency) == 0
#ifdef UNIV_DEBUG
			, slot
#endif
					   );

		*n_total_purged += n_pages_purged;
	} while (n_pages_purged > 0 && !purge_sys.paused()
		 && !srv_purge_should_exit());

	return(rseg_history_len);
}
#ifndef UNIV_DEBUG
# define srv_do_purge(n_total_purged, slot) srv_do_purge(n_total_purged)
#endif

/*********************************************************************//**
Suspend the purge coordinator thread. */
static
void
srv_purge_coordinator_suspend(
/*==========================*/
	srv_slot_t*	slot,			/*!< in/out: Purge coordinator
						thread slot */
	ulint		rseg_history_len)	/*!< in: history list length
						before last purge */
{
	ut_ad(!srv_read_only_mode);
	ut_a(slot->type == SRV_PURGE);

	bool		stop = false;

	/** Maximum wait time on the purge event, in micro-seconds. */
	static const ulint SRV_PURGE_MAX_TIMEOUT = 10000;

	int64_t		sig_count = srv_suspend_thread(slot);

	do {
		/* We don't wait right away on the the non-timed wait because
		we want to signal the thread that wants to suspend purge. */
		const bool wait = stop
			|| rseg_history_len <= trx_sys.history_size();
		const bool timeout = srv_resume_thread(
			slot, sig_count, wait,
			stop ? 0 : SRV_PURGE_MAX_TIMEOUT);

		sig_count = srv_suspend_thread(slot);

		rw_lock_x_lock(&purge_sys.latch);

		stop = srv_shutdown_state == SRV_SHUTDOWN_NONE
			&& purge_sys.paused_latched();

		if (!stop) {
			if (timeout
			    && rseg_history_len < 5000
			    && rseg_history_len == trx_sys.history_size()) {
				/* No new records were added since the
				wait started. Simply wait for new
				records. The magic number 5000 is an
				approximation for the case where we
				have cached UNDO log records which
				prevent truncate of the UNDO
				segments. */
				stop = true;
			}
		} else {
			/* Signal that we are suspended. */
			os_event_set(purge_sys.event);
		}

		rw_lock_x_unlock(&purge_sys.latch);
	} while (stop && srv_undo_sources);

	srv_resume_thread(slot, 0, false);
}

/*********************************************************************//**
Purge coordinator thread that schedules the purge tasks.
@return a dummy parameter */
extern "C"
os_thread_ret_t
DECLARE_THREAD(srv_purge_coordinator_thread)(
/*=========================================*/
	void*	arg MY_ATTRIBUTE((unused)))	/*!< in: a dummy parameter
						required by os_thread_create */
{
	my_thread_init();
	THD*		thd = innobase_create_background_thd("InnoDB purge coordinator");
	srv_slot_t*	slot;
	ulint           n_total_purged = ULINT_UNDEFINED;

	ut_ad(!srv_read_only_mode);
	ut_a(srv_n_purge_threads >= 1);
	ut_a(srv_force_recovery < SRV_FORCE_NO_BACKGROUND);

	purge_sys.coordinator_startup();

#ifdef UNIV_PFS_THREAD
	pfs_register_thread(srv_purge_thread_key);
#endif /* UNIV_PFS_THREAD */

#ifdef UNIV_DEBUG_THREAD_CREATION
	ib::info() << "Purge coordinator thread created, id "
		<< os_thread_pf(os_thread_get_curr_id());
#endif /* UNIV_DEBUG_THREAD_CREATION */

	slot = srv_reserve_slot(SRV_PURGE);

	ulint	rseg_history_len = trx_sys.history_size();

	do {
		/* If there are no records to purge or the last
		purge didn't purge any records then wait for activity. */

		if (srv_shutdown_state == SRV_SHUTDOWN_NONE
		    && srv_undo_sources
		    && (n_total_purged == 0 || purge_sys.paused())) {

			srv_purge_coordinator_suspend(slot, rseg_history_len);
		}

		ut_ad(!slot->suspended);

		if (srv_purge_should_exit()) {
			break;
		}

		n_total_purged = 0;

		rseg_history_len = srv_do_purge(&n_total_purged, slot);
	} while (!srv_purge_should_exit());

	/* The task queue should always be empty, independent of fast
	shutdown state. */
	ut_a(srv_get_task_queue_length() == 0);

	srv_free_slot(slot);

	/* Note that we are shutting down. */
	rw_lock_x_lock(&purge_sys.latch);
	purge_sys.coordinator_shutdown();

	/* If there are any pending undo-tablespace truncate then clear
	it off as we plan to shutdown the purge thread. */
	purge_sys.undo_trunc.clear();

	/* Ensure that the wait in purge_sys_t::stop() will terminate. */
	os_event_set(purge_sys.event);

	rw_lock_x_unlock(&purge_sys.latch);

#ifdef UNIV_DEBUG_THREAD_CREATION
	ib::info() << "Purge coordinator exiting, id "
		<< os_thread_pf(os_thread_get_curr_id());
#endif /* UNIV_DEBUG_THREAD_CREATION */

	/* Ensure that all the worker threads quit. */
	if (ulint n_workers = srv_n_purge_threads - 1) {
		const srv_slot_t* slot;
		const srv_slot_t* const end = &srv_sys.sys_threads[
			srv_sys.n_sys_threads];

		do {
			srv_release_threads(SRV_WORKER, n_workers);
			srv_sys_mutex_enter();
			for (slot = &srv_sys.sys_threads[2];
			     !slot++->in_use && slot < end; );
			srv_sys_mutex_exit();
		} while (slot < end);
	}

	innobase_destroy_background_thd(thd);
	my_thread_end();
	/* We count the number of threads in os_thread_exit(). A created
	thread should always use that to exit and not use return() to exit. */
	os_thread_exit();

	OS_THREAD_DUMMY_RETURN;	/* Not reached, avoid compiler warning */
}

/**********************************************************************//**
Enqueues a task to server task queue and releases a worker thread, if there
is a suspended one. */
void
srv_que_task_enqueue_low(
/*=====================*/
	que_thr_t*	thr)	/*!< in: query thread */
{
	ut_ad(!srv_read_only_mode);
	mutex_enter(&srv_sys.tasks_mutex);

	UT_LIST_ADD_LAST(srv_sys.tasks, thr);

	mutex_exit(&srv_sys.tasks_mutex);

	srv_release_threads(SRV_WORKER, 1);
}

/**********************************************************************//**
Get count of tasks in the queue.
@return number of tasks in queue */
ulint
srv_get_task_queue_length(void)
/*===========================*/
{
	ulint	n_tasks;

	ut_ad(!srv_read_only_mode);

	mutex_enter(&srv_sys.tasks_mutex);

	n_tasks = UT_LIST_GET_LEN(srv_sys.tasks);

	mutex_exit(&srv_sys.tasks_mutex);

	return(n_tasks);
}

/** Wake up the purge threads. */
void
srv_purge_wakeup()
{
	ut_ad(!srv_read_only_mode);
	ut_ad(!sync_check_iterate(sync_check()));

	if (srv_force_recovery >= SRV_FORCE_NO_BACKGROUND) {
		return;
	}

	do {
		srv_release_threads(SRV_PURGE, 1);

		if (srv_n_purge_threads > 1) {
			ulint	n_workers = srv_n_purge_threads - 1;

			srv_release_threads(SRV_WORKER, n_workers);
		}
	} while (!my_atomic_loadptr_explicit(reinterpret_cast<void**>
					     (&srv_running),
					     MY_MEMORY_ORDER_RELAXED)
		 && (srv_sys.n_threads_active[SRV_WORKER]
		     || srv_sys.n_threads_active[SRV_PURGE]));
}

/** Shut down the purge threads. */
void srv_purge_shutdown()
{
	do {
		ut_ad(!srv_undo_sources);
		srv_purge_wakeup();
	} while (srv_sys.sys_threads[SRV_PURGE_SLOT].in_use);
}

/** Check if tablespace is being truncated.
(Ignore system-tablespace as we don't re-create the tablespace
and so some of the action that are suppressed by this function
for independent tablespace are not applicable to system-tablespace).
@param	space_id	space_id to check for truncate action
@return true		if being truncated, false if not being
			truncated or tablespace is system-tablespace. */
bool
srv_is_tablespace_truncated(ulint space_id)
{
	if (is_system_tablespace(space_id)) {
		return(false);
	}

	return(truncate_t::is_tablespace_truncated(space_id)
	       || undo::Truncate::is_tablespace_truncated(space_id));

}

/** Check if tablespace was truncated.
@param[in]	space	space object to check for truncate action
@return true if tablespace was truncated and we still have an active
MLOG_TRUNCATE REDO log record. */
bool
srv_was_tablespace_truncated(const fil_space_t* space)
{
	if (space == NULL) {
		ut_ad(0);
		return(false);
	}

	return (!is_system_tablespace(space->id)
		&& truncate_t::was_tablespace_truncated(space->id));
}

#ifdef UNIV_DEBUG
static ulint get_first_slot(srv_thread_type type)
{
	switch (type) {
	case SRV_MASTER:
		return SRV_MASTER_SLOT;
	case SRV_PURGE:
		return SRV_PURGE_SLOT;
	case SRV_WORKER:
		/* Find an empty slot, skip the master and purge slots. */
		return SRV_WORKER_SLOTS_START;
	default:
		ut_error;
	}
}

void srv_for_each_thread(srv_thread_type type,
			 srv_slot_callback_t callback,
			 const void *arg)
{
	for (ulint slot_idx= get_first_slot(type);
	     slot_idx < srv_sys.n_sys_threads
		     && srv_sys.sys_threads[slot_idx].in_use
		     && srv_sys.sys_threads[slot_idx].type == type;
	     slot_idx++) {
		callback(&srv_sys.sys_threads[slot_idx], arg);
	}
}
#endif<|MERGE_RESOLUTION|>--- conflicted
+++ resolved
@@ -1916,24 +1916,8 @@
 
 	srv_sys_mutex_exit();
 
-<<<<<<< HEAD
 	if (ret == SRV_NONE && purge_sys.enabled()) {
 		ret = SRV_PURGE;
-=======
-	if (ret == SRV_NONE && srv_shutdown_state > SRV_SHUTDOWN_INITIATED
-	    && purge_sys != NULL) {
-		/* Check only on shutdown. */
-		switch (trx_purge_state()) {
-		case PURGE_STATE_RUN:
-		case PURGE_STATE_STOP:
-			ret = SRV_PURGE;
-			break;
-		case PURGE_STATE_INIT:
-		case PURGE_STATE_DISABLED:
-		case PURGE_STATE_EXIT:
-			break;
-		}
->>>>>>> efc70da5
 	}
 
 	return(ret);
@@ -2451,47 +2435,33 @@
 /** @return whether purge should exit due to shutdown */
 static bool srv_purge_should_exit()
 {
-	ut_ad(srv_shutdown_state <= SRV_SHUTDOWN_CLEANUP);
-
-	if (srv_undo_sources) {
-		return(false);
-	}
-	if (srv_fast_shutdown) {
-		return(true);
-	}
-	/* Slow shutdown was requested. */
-<<<<<<< HEAD
-	ulint history_size = trx_sys.history_size();
-
-	if (history_size) {
+  ut_ad(srv_shutdown_state <= SRV_SHUTDOWN_CLEANUP);
+
+  if (srv_undo_sources)
+    return false;
+
+  if (srv_fast_shutdown)
+    return true;
+
+  /* Slow shutdown was requested. */
+  if (const ulint history_size= trx_sys.history_size())
+  {
+    static time_t progress_time;
+    time_t now= time(NULL);
+    if (now - progress_time >= 15)
+    {
+      progress_time= now;
 #if defined HAVE_SYSTEMD && !defined EMBEDDED_LIBRARY
-=======
-	if (ulint history_size = n_purged ? trx_sys->rseg_history_len : 0) {
->>>>>>> efc70da5
-		static time_t progress_time;
-		time_t now = time(NULL);
-		if (now - progress_time >= 15) {
-			progress_time = now;
-#if defined HAVE_SYSTEMD && !defined EMBEDDED_LIBRARY
-			service_manager_extend_timeout(
-				INNODB_EXTEND_TIMEOUT_INTERVAL,
-				"InnoDB: to purge " ULINTPF " transactions",
-				history_size);
-<<<<<<< HEAD
-		}
+      service_manager_extend_timeout(INNODB_EXTEND_TIMEOUT_INTERVAL,
+				     "InnoDB: to purge %zu transactions",
+				     history_size);
+      ib::info() << "to purge " << history_size << " transactions";
 #endif
-		return false;
-=======
-#endif
-			ib::info() << "to purge " << history_size
-				   << " transactions";
-		}
-		/* The previous round still did some work. */
-		return(false);
->>>>>>> efc70da5
-	}
-
-	return !trx_sys.any_active_transactions();
+    }
+    return false;
+  }
+
+  return !trx_sys.any_active_transactions();
 }
 
 /*********************************************************************//**
