/*****************************************************************************

Copyright (c) 1995, 2017, Oracle and/or its affiliates. All Rights Reserved.
Copyright (c) 2008, 2009 Google Inc.
Copyright (c) 2009, Percona Inc.
Copyright (c) 2013, 2022, MariaDB Corporation.

Portions of this file contain modifications contributed and copyrighted by
Google, Inc. Those modifications are gratefully acknowledged and are described
briefly in the InnoDB documentation. The contributions by Google are
incorporated with their permission, and subject to the conditions contained in
the file COPYING.Google.

Portions of this file contain modifications contributed and copyrighted
by Percona Inc.. Those modifications are
gratefully acknowledged and are described briefly in the InnoDB
documentation. The contributions by Percona Inc. are incorporated with
their permission, and subject to the conditions contained in the file
COPYING.Percona.

This program is free software; you can redistribute it and/or modify it under
the terms of the GNU General Public License as published by the Free Software
Foundation; version 2 of the License.

This program is distributed in the hope that it will be useful, but WITHOUT
ANY WARRANTY; without even the implied warranty of MERCHANTABILITY or FITNESS
FOR A PARTICULAR PURPOSE. See the GNU General Public License for more details.

You should have received a copy of the GNU General Public License along with
this program; if not, write to the Free Software Foundation, Inc.,
51 Franklin Street, Fifth Floor, Boston, MA 02110-1335 USA

*****************************************************************************/

/**************************************************//**
@file srv/srv0srv.cc
The database server main program

Created 10/8/1995 Heikki Tuuri
*******************************************************/

#include "my_global.h"
#include "mysql/psi/mysql_stage.h"
#include "mysql/psi/psi.h"

#include "btr0sea.h"
#include "buf0flu.h"
#include "buf0lru.h"
#include "dict0boot.h"
#include "dict0load.h"
#include "ibuf0ibuf.h"
#include "lock0lock.h"
#include "log0recv.h"
#include "mem0mem.h"
#include "pars0pars.h"
#include "que0que.h"
#include "row0mysql.h"
#include "row0log.h"
#include "srv0mon.h"
#include "srv0srv.h"
#include "srv0start.h"
#include "trx0i_s.h"
#include "trx0purge.h"
#include "ut0crc32.h"
#include "btr0defragment.h"
#include "ut0mem.h"
#include "fil0fil.h"
#include "fil0crypt.h"
#include "fil0pagecompress.h"
#include "trx0types.h"
#include <list>
#include "log.h"

#include "transactional_lock_guard.h"

#include <my_service_manager.h>
/* The following is the maximum allowed duration of a lock wait. */
ulong	srv_fatal_semaphore_wait_threshold =  DEFAULT_SRV_FATAL_SEMAPHORE_TIMEOUT;

/* How much data manipulation language (DML) statements need to be delayed,
in microseconds, in order to reduce the lagging of the purge thread. */
ulint	srv_dml_needed_delay;

const char*	srv_main_thread_op_info = "";

/** Prefix used by MySQL to indicate pre-5.1 table name encoding */
const char		srv_mysql50_table_name_prefix[10] = "#mysql50#";

/* Server parameters which are read from the initfile */

/* The following three are dir paths which are catenated before file
names, where the file name itself may also contain a path */

char*	srv_data_home;

/** Rollback files directory, can be absolute. */
char*	srv_undo_dir;

/** The number of tablespaces to use for rollback segments. */
ulong	srv_undo_tablespaces;

/** The number of UNDO tablespaces that are open and ready to use. */
ulint	srv_undo_tablespaces_open;

/** The number of UNDO tablespaces that are active (hosting some rollback
segment). It is quite possible that some of the tablespaces doesn't host
any of the rollback-segment based on configuration used. */
ulint	srv_undo_tablespaces_active;

/** Rate at which UNDO records should be purged. */
ulong	srv_purge_rseg_truncate_frequency;

/** Enable or Disable Truncate of UNDO tablespace.
Note: If enabled then UNDO tablespace will be selected for truncate.
While Server waits for undo-tablespace to truncate if user disables
it, truncate action is completed but no new tablespace is marked
for truncate (action is never aborted). */
my_bool	srv_undo_log_truncate;

/** Maximum size of undo tablespace. */
unsigned long long	srv_max_undo_log_size;

/** Set if InnoDB must operate in read-only mode. We don't do any
recovery and open all tables in RO mode instead of RW mode. We don't
sync the max trx id to disk either. */
my_bool	srv_read_only_mode;
/** store to its own file each table created by an user; data
dictionary tables are in the system tablespace 0 */
my_bool	srv_file_per_table;
/** Set if InnoDB operates in read-only mode or innodb-force-recovery
is greater than SRV_FORCE_NO_TRX_UNDO. */
my_bool	high_level_read_only;

/** Sort buffer size in index creation */
ulong	srv_sort_buf_size;
/** Maximum modification log file size for online index creation */
unsigned long long	srv_online_max_size;

/* If this flag is TRUE, then we will use the native aio of the
OS (provided we compiled Innobase with it in), otherwise we will
use simulated aio we build below with threads.
Currently we support native aio on windows and linux */
my_bool	srv_use_native_aio;
my_bool	srv_numa_interleave;
/** copy of innodb_use_atomic_writes; @see innodb_init_params() */
my_bool	srv_use_atomic_writes;
/** innodb_compression_algorithm; used with page compression */
ulong	innodb_compression_algorithm;

/*------------------------- LOG FILES ------------------------ */
char*	srv_log_group_home_dir;

/** The InnoDB redo log file size, or 0 when changing the redo log format
at startup (while disallowing writes to the redo log). */
ulonglong	srv_log_file_size;
/** innodb_log_buffer_size, in bytes */
ulong		srv_log_buffer_size;
/** innodb_flush_log_at_trx_commit */
ulong		srv_flush_log_at_trx_commit;
/** innodb_flush_log_at_timeout */
uint		srv_flush_log_at_timeout;
/** innodb_page_size */
ulong		srv_page_size;
/** log2 of innodb_page_size; @see innodb_init_params() */
ulong		srv_page_size_shift;
/** innodb_log_write_ahead_size */
ulong		srv_log_write_ahead_size;

/** innodb_adaptive_flushing; try to flush dirty pages so as to avoid
IO bursts at the checkpoints. */
my_bool	srv_adaptive_flushing;

/** innodb_flush_sync; whether to ignore io_capacity at log checkpoints */
my_bool	srv_flush_sync;

/** common thread pool*/
tpool::thread_pool* srv_thread_pool;

/** Maximum number of times allowed to conditionally acquire
mutex before switching to blocking wait on the mutex */
#define MAX_MUTEX_NOWAIT	2

/** Check whether the number of failed nonblocking mutex
acquisition attempts exceeds maximum allowed value. If so,
srv_printf_innodb_monitor() will request mutex acquisition
with mysql_mutex_lock(), which will wait until it gets the mutex. */
#define MUTEX_NOWAIT(mutex_skipped)	((mutex_skipped) < MAX_MUTEX_NOWAIT)

/** copy of innodb_buffer_pool_size */
ulint	srv_buf_pool_size;
/** Requested buffer pool chunk size. Each buffer pool instance consists
of one or more chunks. */
ulong	srv_buf_pool_chunk_unit;
/** innodb_lru_scan_depth; number of blocks scanned in LRU flush batch */
ulong	srv_LRU_scan_depth;
/** innodb_flush_neighbors; whether or not to flush neighbors of a block */
ulong	srv_flush_neighbors;
/** Previously requested size */
ulint	srv_buf_pool_old_size;
/** Current size as scaling factor for the other components */
ulint	srv_buf_pool_base_size;
/** Current size in bytes */
ulint	srv_buf_pool_curr_size;
/** Dump this % of each buffer pool during BP dump */
ulong	srv_buf_pool_dump_pct;
/** Abort load after this amount of pages */
#ifdef UNIV_DEBUG
ulong srv_buf_pool_load_pages_abort = LONG_MAX;
#endif
/** Lock table size in bytes */
ulint	srv_lock_table_size	= ULINT_MAX;

/** the value of innodb_checksum_algorithm */
ulong	srv_checksum_algorithm;

/** innodb_read_io_threads */
uint	srv_n_read_io_threads;
/** innodb_write_io_threads */
uint	srv_n_write_io_threads;

/** innodb_random_read_ahead */
my_bool	srv_random_read_ahead;
/** innodb_read_ahead_threshold; the number of pages that must be present
in the buffer cache and accessed sequentially for InnoDB to trigger a
readahead request. */
ulong	srv_read_ahead_threshold;

/** innodb_change_buffer_max_size; maximum on-disk size of change
buffer in terms of percentage of the buffer pool. */
uint	srv_change_buffer_max_size;

ulong	srv_file_flush_method;


/** copy of innodb_open_files; @see innodb_init_params() */
ulint	srv_max_n_open_files;

/** innodb_io_capacity */
ulong	srv_io_capacity;
/** innodb_io_capacity_max */
ulong	srv_max_io_capacity;

/* The InnoDB main thread tries to keep the ratio of modified pages
in the buffer pool to all database pages in the buffer pool smaller than
the following number. But it is not guaranteed that the value stays below
that during a time of heavy update/insert activity. */

/** innodb_max_dirty_pages_pct */
double	srv_max_buf_pool_modified_pct;
/** innodb_max_dirty_pages_pct_lwm */
double	srv_max_dirty_pages_pct_lwm;

/** innodb_adaptive_flushing_lwm; the percentage of log capacity at
which adaptive flushing, if enabled, will kick in. */
double	srv_adaptive_flushing_lwm;

/** innodb_flushing_avg_loops; number of iterations over which
adaptive flushing is averaged */
ulong	srv_flushing_avg_loops;

/** innodb_purge_threads; the number of purge tasks to use */
uint srv_n_purge_threads;

/** innodb_purge_batch_size, in pages */
ulong	srv_purge_batch_size;

/** innodb_stats_method decides how InnoDB treats
NULL value when collecting statistics. By default, it is set to
SRV_STATS_NULLS_EQUAL(0), ie. all NULL value are treated equal */
ulong srv_innodb_stats_method;

srv_stats_t	srv_stats;

/* structure to pass status variables to MySQL */
export_var_t export_vars;

/** Normally 0. When nonzero, skip some phases of crash recovery,
starting from SRV_FORCE_IGNORE_CORRUPT, so that data can be recovered
by SELECT or mysqldump. When this is nonzero, we do not allow any user
modifications to the data. */
ulong	srv_force_recovery;

/** innodb_print_all_deadlocks; whether to print all user-level
transactions deadlocks to the error log */
my_bool	srv_print_all_deadlocks;

/** innodb_cmp_per_index_enabled; enable
INFORMATION_SCHEMA.innodb_cmp_per_index */
my_bool	srv_cmp_per_index_enabled;

/** innodb_fast_shutdown=1 skips purge and change buffer merge.
innodb_fast_shutdown=2 effectively crashes the server (no log checkpoint).
innodb_fast_shutdown=3 is a clean shutdown that skips the rollback
of active transaction (to be done on restart). */
uint	srv_fast_shutdown;

/** copy of innodb_status_file; generate a innodb_status.<pid> file */
ibool	srv_innodb_status;

/** innodb_prefix_index_cluster_optimization; whether to optimize
prefix index queries to skip cluster index lookup when possible */
my_bool	srv_prefix_index_cluster_optimization;

/** innodb_stats_transient_sample_pages;
When estimating number of different key values in an index, sample
this many index pages, there are 2 ways to calculate statistics:
* persistent stats that are calculated by ANALYZE TABLE and saved
  in the innodb database.
* quick transient stats, that are used if persistent stats for the given
  table/index are not found in the innodb database */
unsigned long long	srv_stats_transient_sample_pages;
/** innodb_stats_persistent */
my_bool		srv_stats_persistent;
/** innodb_stats_include_delete_marked */
my_bool		srv_stats_include_delete_marked;
/** innodb_stats_persistent_sample_pages */
unsigned long long	srv_stats_persistent_sample_pages;
/** innodb_stats_auto_recalc */
my_bool		srv_stats_auto_recalc;

/** innodb_stats_modified_counter; The number of rows modified before
we calculate new statistics (default 0 = current limits) */
unsigned long long srv_stats_modified_counter;

/** innodb_stats_traditional; enable traditional statistic calculation
based on number of configured pages */
my_bool	srv_stats_sample_traditional;

my_bool	srv_use_doublewrite_buf;

/** innodb_sync_spin_loops */
ulong	srv_n_spin_wait_rounds;
/** innodb_spin_wait_delay */
uint	srv_spin_wait_delay;

static ulint		srv_n_rows_inserted_old;
static ulint		srv_n_rows_updated_old;
static ulint		srv_n_rows_deleted_old;
static ulint		srv_n_rows_read_old;
static ulint		srv_n_system_rows_inserted_old;
static ulint		srv_n_system_rows_updated_old;
static ulint		srv_n_system_rows_deleted_old;
static ulint		srv_n_system_rows_read_old;

ulint	srv_truncated_status_writes;
/** Number of initialized rollback segments for persistent undo log */
ulong	srv_available_undo_logs;

/* Defragmentation */
my_bool	srv_defragment;
/** innodb_defragment_n_pages */
uint	srv_defragment_n_pages;
uint	srv_defragment_stats_accuracy;
/** innodb_defragment_fill_factor_n_recs */
uint	srv_defragment_fill_factor_n_recs;
/** innodb_defragment_fill_factor */
double	srv_defragment_fill_factor;
/** innodb_defragment_frequency */
uint	srv_defragment_frequency;
/** derived from innodb_defragment_frequency;
@see innodb_defragment_frequency_update() */
ulonglong	srv_defragment_interval;

/** Current mode of operation */
enum srv_operation_mode srv_operation;

/** whether this is the server's first start after mariabackup --prepare */
bool srv_start_after_restore;

/* Set the following to 0 if you want InnoDB to write messages on
stderr on startup/shutdown. Not enabled on the embedded server. */
ibool	srv_print_verbose_log;
my_bool	srv_print_innodb_monitor;
my_bool	srv_print_innodb_lock_monitor;
/** innodb_force_primary_key; whether to disallow CREATE TABLE without
PRIMARY KEY */
my_bool	srv_force_primary_key;

/** Key version to encrypt the temporary tablespace */
my_bool innodb_encrypt_temporary_tables;

my_bool srv_immediate_scrub_data_uncompressed;

static time_t	srv_last_monitor_time;

static mysql_mutex_t srv_innodb_monitor_mutex;

/** Mutex protecting page_zip_stat_per_index */
mysql_mutex_t page_zip_stat_per_index_mutex;

/** Mutex for locking srv_monitor_file */
mysql_mutex_t srv_monitor_file_mutex;

/** Temporary file for innodb monitor output */
FILE*	srv_monitor_file;
/** Mutex for locking srv_misc_tmpfile */
mysql_mutex_t srv_misc_tmpfile_mutex;
/** Temporary file for miscellanous diagnostic output */
FILE*	srv_misc_tmpfile;

/* The following counts are used by the srv_master_callback. */

/** Iterations of the loop bounded by 'srv_active' label. */
ulint		srv_main_active_loops;
/** Iterations of the loop bounded by the 'srv_idle' label. */
ulint		srv_main_idle_loops;
/** Iterations of the loop bounded by the 'srv_shutdown' label. */
static ulint		srv_main_shutdown_loops;
/** Log writes involving flush. */
ulint		srv_log_writes_and_flush;

/* This is only ever touched by the master thread. It records the
time when the last flush of log file has happened. The master
thread ensures that we flush the log files at least once per
second. */
static time_t	srv_last_log_flush_time;

/** Buffer pool dump status frequence in percentages */
ulong srv_buf_dump_status_frequency;

/*
	IMPLEMENTATION OF THE SERVER MAIN PROGRAM
	=========================================

There is the following analogue between this database
server and an operating system kernel:

DB concept			equivalent OS concept
----------			---------------------
transaction		--	process;

query thread		--	thread;

lock			--	semaphore;

kernel			--	kernel;

query thread execution:
(a) without lock_sys.latch
reserved		--	process executing in user mode;
(b) with lock_sys.latch reserved
			--	process executing in kernel mode;

The server has several background threads all running at the same
priority as user threads.

The threads which we call user threads serve the queries of the MySQL
server. They run at normal priority.

When there is no activity in the system, also the master thread
suspends itself to wait for an event making the server totally silent.

There is still one complication in our server design. If a
background utility thread obtains a resource (e.g., mutex) needed by a user
thread, and there is also some other user activity in the system,
the user thread may have to wait indefinitely long for the
resource, as the OS does not schedule a background thread if
there is some other runnable user thread. This problem is called
priority inversion in real-time programming.

One solution to the priority inversion problem would be to keep record
of which thread owns which resource and in the above case boost the
priority of the background thread so that it will be scheduled and it
can release the resource.  This solution is called priority inheritance
in real-time programming.  A drawback of this solution is that the overhead
of acquiring a mutex increases slightly, maybe 0.2 microseconds on a 100
MHz Pentium, because the thread has to call pthread_self.  This may
be compared to 0.5 microsecond overhead for a mutex lock-unlock pair. Note
that the thread cannot store the information in the resource , say mutex,
itself, because competing threads could wipe out the information if it is
stored before acquiring the mutex, and if it stored afterwards, the
information is outdated for the time of one machine instruction, at least.
(To be precise, the information could be stored to lock_word in mutex if
the machine supports atomic swap.)

The above solution with priority inheritance may become actual in the
future, currently we do not implement any priority twiddling solution.
Our general aim is to reduce the contention of all mutexes by making
them more fine grained.

The thread table contains information of the current status of each
thread existing in the system, and also the event semaphores used in
suspending the master thread and utility threads when they have nothing
to do.  The thread table can be seen as an analogue to the process table
in a traditional Unix implementation. */

/** The server system struct */
struct srv_sys_t{
	mysql_mutex_t	tasks_mutex;		/*!< variable protecting the
						tasks queue */
	UT_LIST_BASE_NODE_T(que_thr_t)
			tasks;			/*!< task queue */

	srv_stats_t::ulint_ctr_1_t
			activity_count;		/*!< For tracking server
						activity */
};

static srv_sys_t	srv_sys;

/*
  Structure shared by timer and coordinator_callback.
  No protection necessary since timer and task never run
  in parallel (being in the same task group of size 1).
*/
struct purge_coordinator_state
{
  /** Snapshot of the last history length before the purge call.*/
  size_t m_history_length;
  Atomic_counter<int> m_running;
private:
  ulint count;
  ulint n_use_threads;
  ulint n_threads;

  ulint lsn_lwm;
  ulint lsn_hwm;
  ulonglong start_time;
  ulint lsn_age_factor;

  static constexpr ulint adaptive_purge_threshold= 20;
  static constexpr ulint safety_net= 20;
  ulint series[innodb_purge_threads_MAX + 1];

  inline void compute_series();
  inline void lazy_init();
  void refresh(bool full);

public:
  inline void do_purge();
};

static purge_coordinator_state purge_state;

/** threadpool timer for srv_monitor_task() */
std::unique_ptr<tpool::timer> srv_monitor_timer;


/** The buffer pool dump/load file name */
char*	srv_buf_dump_filename;

/** Boolean config knobs that tell InnoDB to dump the buffer pool at shutdown
and/or load it during startup. */
char	srv_buffer_pool_dump_at_shutdown = TRUE;
char	srv_buffer_pool_load_at_startup = TRUE;

#ifdef HAVE_PSI_STAGE_INTERFACE
/** Performance schema stage event for monitoring ALTER TABLE progress
in ha_innobase::commit_inplace_alter_table(). */
PSI_stage_info	srv_stage_alter_table_end
	= {0, "alter table (end)", PSI_FLAG_STAGE_PROGRESS};

/** Performance schema stage event for monitoring ALTER TABLE progress
row_merge_insert_index_tuples(). */
PSI_stage_info	srv_stage_alter_table_insert
	= {0, "alter table (insert)", PSI_FLAG_STAGE_PROGRESS};

/** Performance schema stage event for monitoring ALTER TABLE progress
row_log_apply(). */
PSI_stage_info	srv_stage_alter_table_log_index
	= {0, "alter table (log apply index)", PSI_FLAG_STAGE_PROGRESS};

/** Performance schema stage event for monitoring ALTER TABLE progress
row_log_table_apply(). */
PSI_stage_info	srv_stage_alter_table_log_table
	= {0, "alter table (log apply table)", PSI_FLAG_STAGE_PROGRESS};

/** Performance schema stage event for monitoring ALTER TABLE progress
row_merge_sort(). */
PSI_stage_info	srv_stage_alter_table_merge_sort
	= {0, "alter table (merge sort)", PSI_FLAG_STAGE_PROGRESS};

/** Performance schema stage event for monitoring ALTER TABLE progress
row_merge_read_clustered_index(). */
PSI_stage_info	srv_stage_alter_table_read_pk_internal_sort
	= {0, "alter table (read PK and internal sort)", PSI_FLAG_STAGE_PROGRESS};

/** Performance schema stage event for monitoring buffer pool load progress. */
PSI_stage_info	srv_stage_buffer_pool_load
	= {0, "buffer pool load", PSI_FLAG_STAGE_PROGRESS};
#endif /* HAVE_PSI_STAGE_INTERFACE */

/*********************************************************************//**
Prints counters for work done by srv_master_thread. */
static
void
srv_print_master_thread_info(
/*=========================*/
	FILE  *file)    /* in: output stream */
{
	fprintf(file, "srv_master_thread loops: " ULINTPF " srv_active, "
		ULINTPF " srv_shutdown, " ULINTPF " srv_idle\n"
		"srv_master_thread log flush and writes: " ULINTPF "\n",
		srv_main_active_loops,
		srv_main_shutdown_loops,
		srv_main_idle_loops,
		srv_log_writes_and_flush);
}

static void thread_pool_thread_init()
{
	my_thread_init();
	pfs_register_thread(thread_pool_thread_key);
}
static void thread_pool_thread_end()
{
	pfs_delete_thread();
	my_thread_end();
}


void srv_thread_pool_init()
{
  DBUG_ASSERT(!srv_thread_pool);

#if defined (_WIN32)
  srv_thread_pool= tpool::create_thread_pool_win();
#else
  srv_thread_pool= tpool::create_thread_pool_generic();
#endif
  srv_thread_pool->set_thread_callbacks(thread_pool_thread_init,
                                        thread_pool_thread_end);
}


void srv_thread_pool_end()
{
  ut_ad(!srv_master_timer);
  delete srv_thread_pool;
  srv_thread_pool= nullptr;
}

static bool need_srv_free;

/** Initialize the server. */
static void srv_init()
{
	mysql_mutex_init(srv_innodb_monitor_mutex_key,
			 &srv_innodb_monitor_mutex, nullptr);
	mysql_mutex_init(srv_threads_mutex_key, &srv_sys.tasks_mutex, nullptr);
	UT_LIST_INIT(srv_sys.tasks, &que_thr_t::queue);

	need_srv_free = true;

	mysql_mutex_init(page_zip_stat_per_index_mutex_key,
			 &page_zip_stat_per_index_mutex, nullptr);

	/* Initialize some INFORMATION SCHEMA internal structures */
	trx_i_s_cache_init(trx_i_s_cache);
}

/*********************************************************************//**
Frees the data structures created in srv_init(). */
void
srv_free(void)
/*==========*/
{
	if (!need_srv_free) {
		return;
	}

	mysql_mutex_destroy(&srv_innodb_monitor_mutex);
	mysql_mutex_destroy(&page_zip_stat_per_index_mutex);
	mysql_mutex_destroy(&srv_sys.tasks_mutex);

	trx_i_s_cache_free(trx_i_s_cache);
	srv_thread_pool_end();
}

/*********************************************************************//**
Boots the InnoDB server. */
void srv_boot()
{
#ifndef NO_ELISION
  if (transactional_lock_enabled())
    sql_print_information("InnoDB: Using transactional memory");
#endif
  buf_dblwr.init();
  srv_thread_pool_init();
  trx_pool_init();
  srv_init();
}

/******************************************************************//**
Refreshes the values used to calculate per-second averages. */
static void srv_refresh_innodb_monitor_stats(time_t current_time)
{
	mysql_mutex_lock(&srv_innodb_monitor_mutex);

	if (difftime(current_time, srv_last_monitor_time) < 60) {
		/* We referesh InnoDB Monitor values so that averages are
		printed from at most 60 last seconds */
		mysql_mutex_unlock(&srv_innodb_monitor_mutex);
		return;
	}

	srv_last_monitor_time = current_time;

	os_aio_refresh_stats();

#ifdef BTR_CUR_HASH_ADAPT
	btr_cur_n_sea_old = btr_cur_n_sea;
	btr_cur_n_non_sea_old = btr_cur_n_non_sea;
#endif /* BTR_CUR_HASH_ADAPT */

	log_refresh_stats();

	buf_refresh_io_stats();

	srv_n_rows_inserted_old = srv_stats.n_rows_inserted;
	srv_n_rows_updated_old = srv_stats.n_rows_updated;
	srv_n_rows_deleted_old = srv_stats.n_rows_deleted;
	srv_n_rows_read_old = srv_stats.n_rows_read;

	srv_n_system_rows_inserted_old = srv_stats.n_system_rows_inserted;
	srv_n_system_rows_updated_old = srv_stats.n_system_rows_updated;
	srv_n_system_rows_deleted_old = srv_stats.n_system_rows_deleted;
	srv_n_system_rows_read_old = srv_stats.n_system_rows_read;

	mysql_mutex_unlock(&srv_innodb_monitor_mutex);
}

/******************************************************************//**
Outputs to a file the output of the InnoDB Monitor.
@return FALSE if not all information printed
due to failure to obtain necessary mutex */
ibool
srv_printf_innodb_monitor(
/*======================*/
	FILE*	file,		/*!< in: output stream */
	ibool	nowait,		/*!< in: whether to wait for lock_sys.latch */
	ulint*	trx_start_pos,	/*!< out: file position of the start of
				the list of active transactions */
	ulint*	trx_end)	/*!< out: file position of the end of
				the list of active transactions */
{
	double	time_elapsed;
	time_t	current_time;
	ibool	ret;

	mysql_mutex_lock(&srv_innodb_monitor_mutex);

	current_time = time(NULL);

	/* We add 0.001 seconds to time_elapsed to prevent division
	by zero if two users happen to call SHOW ENGINE INNODB STATUS at the
	same time */

	time_elapsed = difftime(current_time, srv_last_monitor_time)
		+ 0.001;

	srv_last_monitor_time = time(NULL);

	fputs("\n=====================================\n", file);

	ut_print_timestamp(file);
	fprintf(file,
		" INNODB MONITOR OUTPUT\n"
		"=====================================\n"
		"Per second averages calculated from the last %lu seconds\n",
		(ulong) time_elapsed);

	fputs("-----------------\n"
	      "BACKGROUND THREAD\n"
	      "-----------------\n", file);
	srv_print_master_thread_info(file);

	/* This section is intentionally left blank, for tools like "innotop" */
	fputs("----------\n"
	      "SEMAPHORES\n"
	      "----------\n", file);
	/* End of intentionally blank section */

	/* Conceptually, srv_innodb_monitor_mutex has a very high latching
	order level, while dict_foreign_err_mutex has a very low level.
	Therefore we can reserve the latter mutex here without
	a danger of a deadlock of threads. */

	mysql_mutex_lock(&dict_foreign_err_mutex);

	if (!srv_read_only_mode && ftell(dict_foreign_err_file) != 0L) {
		fputs("------------------------\n"
		      "LATEST FOREIGN KEY ERROR\n"
		      "------------------------\n", file);
		ut_copy_file(file, dict_foreign_err_file);
	}

	mysql_mutex_unlock(&dict_foreign_err_mutex);

	/* Only if lock_print_info_summary proceeds correctly,
	before we call the lock_print_info_all_transactions
	to print all the lock information. IMPORTANT NOTE: This
	function acquires exclusive lock_sys.latch on success. */
	ret = lock_print_info_summary(file, nowait);

	if (ret) {
		if (trx_start_pos) {
			long	t = ftell(file);
			if (t < 0) {
				*trx_start_pos = ULINT_UNDEFINED;
			} else {
				*trx_start_pos = (ulint) t;
			}
		}

		/* NOTE: The following function will release the lock_sys.latch
		that lock_print_info_summary() acquired. */

		lock_print_info_all_transactions(file);

		if (trx_end) {
			long	t = ftell(file);
			if (t < 0) {
				*trx_end = ULINT_UNDEFINED;
			} else {
				*trx_end = (ulint) t;
			}
		}
	}

	fputs("--------\n"
	      "FILE I/O\n"
	      "--------\n", file);
	os_aio_print(file);

	fputs("-------------------------------------\n"
	      "INSERT BUFFER AND ADAPTIVE HASH INDEX\n"
	      "-------------------------------------\n", file);
	ibuf_print(file);

#ifdef BTR_CUR_HASH_ADAPT
	for (ulint i = 0; i < btr_ahi_parts && btr_search_enabled; ++i) {
		const auto part= &btr_search_sys.parts[i];
		part->latch.rd_lock(SRW_LOCK_CALL);
		ut_ad(part->heap->type == MEM_HEAP_FOR_BTR_SEARCH);
		fprintf(file, "Hash table size " ULINTPF
			", node heap has " ULINTPF " buffer(s)\n",
			part->table.n_cells,
			part->heap->base.count - !part->heap->free_block);
		part->latch.rd_unlock();
	}

	/* btr_cur_n_sea_old and btr_cur_n_non_sea_old are protected by
	srv_innodb_monitor_mutex (srv_refresh_innodb_monitor_stats) */
	const ulint with_ahi = btr_cur_n_sea, without_ahi = btr_cur_n_non_sea;
	fprintf(file,
		"%.2f hash searches/s, %.2f non-hash searches/s\n",
		static_cast<double>(with_ahi - btr_cur_n_sea_old)
		/ time_elapsed,
		static_cast<double>(without_ahi - btr_cur_n_non_sea_old)
		/ time_elapsed);
	btr_cur_n_sea_old = with_ahi;
	btr_cur_n_non_sea_old = without_ahi;
#endif /* BTR_CUR_HASH_ADAPT */

	fputs("---\n"
	      "LOG\n"
	      "---\n", file);
	log_print(file);

	fputs("----------------------\n"
	      "BUFFER POOL AND MEMORY\n"
	      "----------------------\n", file);
	fprintf(file,
		"Total large memory allocated " ULINTPF "\n"
		"Dictionary memory allocated " ULINTPF "\n",
		ulint{os_total_large_mem_allocated},
		dict_sys.rough_size());

	buf_print_io(file);

	fputs("--------------\n"
	      "ROW OPERATIONS\n"
	      "--------------\n", file);
	fprintf(file, ULINTPF " read views open inside InnoDB\n",
		trx_sys.view_count());

	if (ulint n_reserved = fil_system.sys_space->n_reserved_extents) {
		fprintf(file,
			ULINTPF " tablespace extents now reserved for"
			" B-tree split operations\n",
			n_reserved);
	}

	fprintf(file, "Process ID=0, Main thread ID=0, state: %s\n",
		srv_main_thread_op_info);
	fprintf(file,
		"Number of rows inserted " ULINTPF
		", updated " ULINTPF
		", deleted " ULINTPF
		", read " ULINTPF "\n",
		(ulint) srv_stats.n_rows_inserted,
		(ulint) srv_stats.n_rows_updated,
		(ulint) srv_stats.n_rows_deleted,
		(ulint) srv_stats.n_rows_read);
	fprintf(file,
		"%.2f inserts/s, %.2f updates/s,"
		" %.2f deletes/s, %.2f reads/s\n",
		static_cast<double>(srv_stats.n_rows_inserted
				    - srv_n_rows_inserted_old)
		/ time_elapsed,
		static_cast<double>(srv_stats.n_rows_updated
				    - srv_n_rows_updated_old)
		/ time_elapsed,
		static_cast<double>(srv_stats.n_rows_deleted
				    - srv_n_rows_deleted_old)
		/ time_elapsed,
		static_cast<double>(srv_stats.n_rows_read
				    - srv_n_rows_read_old)
		/ time_elapsed);
	fprintf(file,
		"Number of system rows inserted " ULINTPF
		", updated " ULINTPF ", deleted " ULINTPF
		", read " ULINTPF "\n",
		(ulint) srv_stats.n_system_rows_inserted,
		(ulint) srv_stats.n_system_rows_updated,
		(ulint) srv_stats.n_system_rows_deleted,
		(ulint) srv_stats.n_system_rows_read);
	fprintf(file,
		"%.2f inserts/s, %.2f updates/s,"
		" %.2f deletes/s, %.2f reads/s\n",
		static_cast<double>(srv_stats.n_system_rows_inserted
				    - srv_n_system_rows_inserted_old)
		/ time_elapsed,
		static_cast<double>(srv_stats.n_system_rows_updated
				    - srv_n_system_rows_updated_old)
		/ time_elapsed,
		static_cast<double>(srv_stats.n_system_rows_deleted
				    - srv_n_system_rows_deleted_old)
		/ time_elapsed,
		static_cast<double>(srv_stats.n_system_rows_read
				    - srv_n_system_rows_read_old)
		/ time_elapsed);
	srv_n_rows_inserted_old = srv_stats.n_rows_inserted;
	srv_n_rows_updated_old = srv_stats.n_rows_updated;
	srv_n_rows_deleted_old = srv_stats.n_rows_deleted;
	srv_n_rows_read_old = srv_stats.n_rows_read;
	srv_n_system_rows_inserted_old = srv_stats.n_system_rows_inserted;
	srv_n_system_rows_updated_old = srv_stats.n_system_rows_updated;
	srv_n_system_rows_deleted_old = srv_stats.n_system_rows_deleted;
	srv_n_system_rows_read_old = srv_stats.n_system_rows_read;

	fputs("----------------------------\n"
	      "END OF INNODB MONITOR OUTPUT\n"
	      "============================\n", file);
	mysql_mutex_unlock(&srv_innodb_monitor_mutex);
	fflush(file);

	return(ret);
}

/******************************************************************//**
Function to pass InnoDB status variables to MySQL */
void
srv_export_innodb_status(void)
/*==========================*/
{
	fil_crypt_stat_t	crypt_stat;

	if (!srv_read_only_mode) {
		fil_crypt_total_stat(&crypt_stat);
	}

#ifdef BTR_CUR_HASH_ADAPT
	export_vars.innodb_ahi_hit = btr_cur_n_sea;
	export_vars.innodb_ahi_miss = btr_cur_n_non_sea;

	ulint mem_adaptive_hash = 0;
	for (ulong i = 0; i < btr_ahi_parts; i++) {
		const auto part= &btr_search_sys.parts[i];
		part->latch.rd_lock(SRW_LOCK_CALL);
		if (part->heap) {
			ut_ad(part->heap->type == MEM_HEAP_FOR_BTR_SEARCH);

			mem_adaptive_hash += mem_heap_get_size(part->heap)
				+ part->table.n_cells * sizeof(hash_cell_t);
		}
		part->latch.rd_unlock();
	}
	export_vars.innodb_mem_adaptive_hash = mem_adaptive_hash;
#endif

	export_vars.innodb_mem_dictionary = dict_sys.rough_size();

	mysql_mutex_lock(&srv_innodb_monitor_mutex);

	export_vars.innodb_data_pending_reads =
		ulint(MONITOR_VALUE(MONITOR_OS_PENDING_READS));

	export_vars.innodb_data_pending_writes =
		ulint(MONITOR_VALUE(MONITOR_OS_PENDING_WRITES));

	export_vars.innodb_data_pending_fsyncs =
		log_sys.get_pending_flushes()
		+ fil_n_pending_tablespace_flushes;

	export_vars.innodb_data_fsyncs = os_n_fsyncs;

	export_vars.innodb_data_read = srv_stats.data_read;

	export_vars.innodb_data_reads = os_n_file_reads;

	export_vars.innodb_data_writes = os_n_file_writes;

	buf_dblwr.lock();
	ulint dblwr = buf_dblwr.written();
	export_vars.innodb_dblwr_pages_written = dblwr;
	export_vars.innodb_dblwr_writes = buf_dblwr.batches();
	buf_dblwr.unlock();

	export_vars.innodb_data_written = srv_stats.data_written
		+ (dblwr << srv_page_size_shift);

	export_vars.innodb_buffer_pool_write_requests =
		srv_stats.buf_pool_write_requests;

	export_vars.innodb_buffer_pool_bytes_data =
		buf_pool.stat.LRU_bytes
		+ (UT_LIST_GET_LEN(buf_pool.unzip_LRU)
		   << srv_page_size_shift);

#ifdef UNIV_DEBUG
	export_vars.innodb_buffer_pool_pages_latched =
		buf_get_latched_pages_number();
#endif /* UNIV_DEBUG */
	export_vars.innodb_buffer_pool_pages_total = buf_pool.get_n_pages();

	export_vars.innodb_buffer_pool_pages_misc =
		buf_pool.get_n_pages()
		- UT_LIST_GET_LEN(buf_pool.LRU)
		- UT_LIST_GET_LEN(buf_pool.free);

	export_vars.innodb_max_trx_id = trx_sys.get_max_trx_id();
	export_vars.innodb_history_list_length = trx_sys.history_size_approx();

	export_vars.innodb_log_waits = srv_stats.log_waits;

	export_vars.innodb_os_log_written = srv_stats.os_log_written;

	export_vars.innodb_os_log_fsyncs = log_sys.get_flushes();

	export_vars.innodb_os_log_pending_fsyncs
		= log_sys.get_pending_flushes();

	export_vars.innodb_os_log_pending_writes =
		srv_stats.os_log_pending_writes;

	export_vars.innodb_log_write_requests = srv_stats.log_write_requests;

	export_vars.innodb_log_writes = srv_stats.log_writes;

	mysql_mutex_lock(&lock_sys.wait_mutex);
	export_vars.innodb_row_lock_waits = lock_sys.get_wait_cumulative();

	export_vars.innodb_row_lock_current_waits= lock_sys.get_wait_pending();

	export_vars.innodb_row_lock_time = lock_sys.get_wait_time_cumulative()
		/ 1000;
	export_vars.innodb_row_lock_time_max = lock_sys.get_wait_time_max()
		/ 1000;
	mysql_mutex_unlock(&lock_sys.wait_mutex);

	export_vars.innodb_row_lock_time_avg= export_vars.innodb_row_lock_waits
		? static_cast<ulint>(export_vars.innodb_row_lock_time
				     / export_vars.innodb_row_lock_waits)
		: 0;

	export_vars.innodb_rows_read = srv_stats.n_rows_read;

	export_vars.innodb_rows_inserted = srv_stats.n_rows_inserted;

	export_vars.innodb_rows_updated = srv_stats.n_rows_updated;

	export_vars.innodb_rows_deleted = srv_stats.n_rows_deleted;

	export_vars.innodb_system_rows_read = srv_stats.n_system_rows_read;

	export_vars.innodb_system_rows_inserted =
		srv_stats.n_system_rows_inserted;

	export_vars.innodb_system_rows_updated =
		srv_stats.n_system_rows_updated;

	export_vars.innodb_system_rows_deleted =
		srv_stats.n_system_rows_deleted;

	export_vars.innodb_truncated_status_writes =
		srv_truncated_status_writes;

	export_vars.innodb_page_compression_saved = srv_stats.page_compression_saved;
	export_vars.innodb_pages_page_compressed = srv_stats.pages_page_compressed;
	export_vars.innodb_page_compressed_trim_op = srv_stats.page_compressed_trim_op;
	export_vars.innodb_pages_page_decompressed = srv_stats.pages_page_decompressed;
	export_vars.innodb_pages_page_compression_error = srv_stats.pages_page_compression_error;
	export_vars.innodb_pages_decrypted = srv_stats.pages_decrypted;
	export_vars.innodb_pages_encrypted = srv_stats.pages_encrypted;
	export_vars.innodb_n_merge_blocks_encrypted = srv_stats.n_merge_blocks_encrypted;
	export_vars.innodb_n_merge_blocks_decrypted = srv_stats.n_merge_blocks_decrypted;
	export_vars.innodb_n_rowlog_blocks_encrypted = srv_stats.n_rowlog_blocks_encrypted;
	export_vars.innodb_n_rowlog_blocks_decrypted = srv_stats.n_rowlog_blocks_decrypted;

	export_vars.innodb_n_temp_blocks_encrypted =
		srv_stats.n_temp_blocks_encrypted;

	export_vars.innodb_n_temp_blocks_decrypted =
		srv_stats.n_temp_blocks_decrypted;

	export_vars.innodb_defragment_compression_failures =
		btr_defragment_compression_failures;
	export_vars.innodb_defragment_failures = btr_defragment_failures;
	export_vars.innodb_defragment_count = btr_defragment_count;

	export_vars.innodb_onlineddl_rowlog_rows = onlineddl_rowlog_rows;
	export_vars.innodb_onlineddl_rowlog_pct_used = onlineddl_rowlog_pct_used;
	export_vars.innodb_onlineddl_pct_progress = onlineddl_pct_progress;

	export_vars.innodb_sec_rec_cluster_reads =
		srv_stats.n_sec_rec_cluster_reads;
	export_vars.innodb_sec_rec_cluster_reads_avoided =
		srv_stats.n_sec_rec_cluster_reads_avoided;

	if (!srv_read_only_mode) {
		export_vars.innodb_encryption_rotation_pages_read_from_cache =
			crypt_stat.pages_read_from_cache;
		export_vars.innodb_encryption_rotation_pages_read_from_disk =
			crypt_stat.pages_read_from_disk;
		export_vars.innodb_encryption_rotation_pages_modified =
			crypt_stat.pages_modified;
		export_vars.innodb_encryption_rotation_pages_flushed =
			crypt_stat.pages_flushed;
		export_vars.innodb_encryption_rotation_estimated_iops =
			crypt_stat.estimated_iops;
		export_vars.innodb_encryption_key_requests =
			srv_stats.n_key_requests;
	}

	mysql_mutex_unlock(&srv_innodb_monitor_mutex);

	mysql_mutex_lock(&log_sys.mutex);
	export_vars.innodb_lsn_current = log_sys.get_lsn();
	export_vars.innodb_lsn_flushed = log_sys.get_flushed_lsn();
	export_vars.innodb_lsn_last_checkpoint = log_sys.last_checkpoint_lsn;
	export_vars.innodb_checkpoint_max_age = static_cast<ulint>(
		log_sys.max_checkpoint_age);
	mysql_mutex_unlock(&log_sys.mutex);

	export_vars.innodb_checkpoint_age = static_cast<ulint>(
		export_vars.innodb_lsn_current
		- export_vars.innodb_lsn_last_checkpoint);
}

struct srv_monitor_state_t
{
  time_t last_monitor_time;
  ulint mutex_skipped;
  bool last_srv_print_monitor;
  srv_monitor_state_t() : mutex_skipped(0), last_srv_print_monitor(false)
  {
    srv_last_monitor_time = time(NULL);
    last_monitor_time= srv_last_monitor_time;
  }
};

static srv_monitor_state_t monitor_state;

/** A task which prints the info output by various InnoDB monitors.*/
static void srv_monitor()
{
	time_t current_time = time(NULL);

	if (difftime(current_time, monitor_state.last_monitor_time) >= 15) {
		monitor_state.last_monitor_time = current_time;

		if (srv_print_innodb_monitor) {
			/* Reset mutex_skipped counter everytime
			srv_print_innodb_monitor changes. This is to
			ensure we will not be blocked by lock_sys.latch
			for short duration information printing */
			if (!monitor_state.last_srv_print_monitor) {
				monitor_state.mutex_skipped = 0;
				monitor_state.last_srv_print_monitor = true;
			}

			if (!srv_printf_innodb_monitor(stderr,
						MUTEX_NOWAIT(monitor_state.mutex_skipped),
						NULL, NULL)) {
				monitor_state.mutex_skipped++;
			} else {
				/* Reset the counter */
				monitor_state.mutex_skipped = 0;
			}
		} else {
			monitor_state.last_monitor_time = 0;
		}


		/* We don't create the temp files or associated
		mutexes in read-only-mode */

		if (!srv_read_only_mode && srv_innodb_status) {
			mysql_mutex_lock(&srv_monitor_file_mutex);
			rewind(srv_monitor_file);
			if (!srv_printf_innodb_monitor(srv_monitor_file,
						MUTEX_NOWAIT(monitor_state.mutex_skipped),
						NULL, NULL)) {
				monitor_state.mutex_skipped++;
			} else {
				monitor_state.mutex_skipped = 0;
			}

			os_file_set_eof(srv_monitor_file);
			mysql_mutex_unlock(&srv_monitor_file_mutex);
		}
	}

	srv_refresh_innodb_monitor_stats(current_time);
}

/** Periodic task which prints the info output by various InnoDB monitors.*/
void srv_monitor_task(void*)
{
	/* number of successive fatal timeouts observed */
	static lsn_t		old_lsn = recv_sys.recovered_lsn;

	ut_ad(!srv_read_only_mode);

	/* Try to track a strange bug reported by Harald Fuchs and others,
	where the lsn seems to decrease at times */

	lsn_t new_lsn = log_sys.get_lsn();
	ut_a(new_lsn >= old_lsn);
	old_lsn = new_lsn;

	/* Update the statistics collected for deciding LRU
	eviction policy. */
	buf_LRU_stat_update();

	ulonglong now = my_hrtime_coarse().val;
	const ulong threshold = srv_fatal_semaphore_wait_threshold;

	if (ulonglong start = dict_sys.oldest_wait()) {
		if (now >= start) {
			now -= start;
			ulong waited = static_cast<ulong>(now / 1000000);
			if (waited >= threshold) {
				ib::fatal() << dict_sys.fatal_msg;
			}

			if (waited == threshold / 4
			    || waited == threshold / 2
			    || waited == threshold / 4 * 3) {
				ib::warn() << "Long wait (" << waited
					   << " seconds) for dict_sys.latch";
			}
		}
	}

	srv_monitor();
}

/******************************************************************//**
Increment the server activity count. */
void
srv_inc_activity_count(void)
/*========================*/
{
	srv_sys.activity_count.inc();
}

#ifdef UNIV_DEBUG
/** @return whether purge or master task is active */
bool srv_any_background_activity()
{
  if (purge_sys.enabled() || srv_master_timer.get())
  {
    ut_ad(!srv_read_only_mode);
    return true;
  }
  return false;
}
#endif /* UNIV_DEBUG */

static void purge_worker_callback(void*);
static void purge_coordinator_callback(void*);

static tpool::task_group purge_task_group;
tpool::waitable_task purge_worker_task(purge_worker_callback, nullptr,
                                       &purge_task_group);
static tpool::task_group purge_coordinator_task_group(1);
static tpool::waitable_task purge_coordinator_task
  (purge_coordinator_callback, nullptr, &purge_coordinator_task_group);

static tpool::timer *purge_coordinator_timer;

/** Wake up the purge threads if there is work to do. */
void
srv_wake_purge_thread_if_not_active()
{
	ut_ad(!srv_read_only_mode);

	if (purge_sys.enabled() && !purge_sys.paused()
	    && trx_sys.history_exists()) {
		if(++purge_state.m_running == 1) {
			srv_thread_pool->submit_task(&purge_coordinator_task);
		}
	}
}

/** @return whether the purge tasks are active */
bool purge_sys_t::running() const
{
  return purge_coordinator_task.is_running();
}

/** Suspend purge in data dictionary tables */
void purge_sys_t::stop_SYS()
{
  latch.rd_lock(SRW_LOCK_CALL);
  ++m_SYS_paused;
  latch.rd_unlock();
}

/** Stop purge during FLUSH TABLES FOR EXPORT */
void purge_sys_t::stop()
{
  for (;;)
  {
    latch.wr_lock(SRW_LOCK_CALL);

    if (!enabled())
    {
      /* Shutdown must have been initiated during FLUSH TABLES FOR EXPORT. */
      ut_ad(!srv_undo_sources);
      latch.wr_unlock();
      return;
    }

    ut_ad(srv_n_purge_threads > 0);

    if (!must_wait_SYS())
      break;

    latch.wr_unlock();
    std::this_thread::sleep_for(std::chrono::seconds(1));
  }

  const auto paused= m_paused++;

  latch.wr_unlock();

  if (!paused)
  {
    ib::info() << "Stopping purge";
    MONITOR_ATOMIC_INC(MONITOR_PURGE_STOP_COUNT);
    purge_coordinator_task.disable();
  }
}

/** Resume purge in data dictionary tables */
void purge_sys_t::resume_SYS(void *)
{
  ut_d(const auto s=)
  purge_sys.m_SYS_paused--;
  ut_ad(s);
}

/** Resume purge at UNLOCK TABLES after FLUSH TABLES FOR EXPORT */
void purge_sys_t::resume()
{
   if (!enabled())
   {
     /* Shutdown must have been initiated during FLUSH TABLES FOR EXPORT. */
     ut_ad(!srv_undo_sources);
     return;
   }
   ut_ad(!srv_read_only_mode);
   ut_ad(srv_force_recovery < SRV_FORCE_NO_BACKGROUND);
   purge_coordinator_task.enable();
   latch.wr_lock(SRW_LOCK_CALL);
   int32_t paused= m_paused--;
   ut_a(paused);

   if (paused == 1)
   {
     ib::info() << "Resuming purge";
     purge_state.m_running = 0;
     srv_wake_purge_thread_if_not_active();
     MONITOR_ATOMIC_INC(MONITOR_PURGE_RESUME_COUNT);
   }
   latch.wr_unlock();
}

/*******************************************************************//**
Get current server activity count.
@return activity count. */
ulint
srv_get_activity_count(void)
/*========================*/
{
	return(srv_sys.activity_count);
}

/** Check if srv_inc_activity_count() has been called.
@param activity_count   copy of srv_sys.activity_count
@return whether the activity_count had changed */
static bool srv_check_activity(ulint *activity_count)
{
  ulint new_activity_count= srv_sys.activity_count;
  if (new_activity_count != *activity_count)
  {
    *activity_count= new_activity_count;
    return true;
  }

  return false;
}

/********************************************************************//**
The master thread is tasked to ensure that flush of log file happens
once every second in the background. This is to ensure that not more
than one second of trxs are lost in case of crash when
innodb_flush_logs_at_trx_commit != 1 */
static void srv_sync_log_buffer_in_background()
{
	time_t	current_time = time(NULL);

	srv_main_thread_op_info = "flushing log";
	if (difftime(current_time, srv_last_log_flush_time)
	    >= srv_flush_log_at_timeout) {
		log_buffer_flush_to_disk();
		srv_last_log_flush_time = current_time;
		srv_log_writes_and_flush++;
	}
}

/** Report progress during shutdown.
@param last   time of last output
@param n_read number of page reads initiated for change buffer merge */
static void srv_shutdown_print(time_t &last, ulint n_read)
{
  time_t now= time(nullptr);
  if (now - last >= 15)
  {
    last= now;

    const ulint ibuf_size= ibuf.size;
    sql_print_information("Completing change buffer merge;"
                          " %zu page reads initiated;"
                          " %zu change buffer pages remain",
                          n_read, ibuf_size);
#if defined HAVE_SYSTEMD && !defined EMBEDDED_LIBRARY
    service_manager_extend_timeout(INNODB_EXTEND_TIMEOUT_INTERVAL,
                                   "Completing change buffer merge;"
                                   " %zu page reads initiated;"
                                   " %zu change buffer pages remain",
                                   n_read, ibuf_size);
#endif
  }
}

/** Perform periodic tasks whenever the server is active.
@param counter_time  microsecond_interval_timer() */
static void srv_master_do_active_tasks(ulonglong counter_time)
{
	++srv_main_active_loops;

	MONITOR_INC(MONITOR_MASTER_ACTIVE_LOOPS);

	if (!(counter_time % (47 * 1000000ULL))) {
		srv_main_thread_op_info = "enforcing dict cache limit";
		if (ulint n_evicted = dict_sys.evict_table_LRU(true)) {
			MONITOR_INC_VALUE(
				MONITOR_SRV_DICT_LRU_EVICT_COUNT_ACTIVE,
				n_evicted);
		}
		MONITOR_INC_TIME_IN_MICRO_SECS(
			MONITOR_SRV_DICT_LRU_MICROSECOND, counter_time);
	}
}

/** Perform periodic tasks whenever the server is idle.
@param counter_time  microsecond_interval_timer() */
static void srv_master_do_idle_tasks(ulonglong counter_time)
{
	++srv_main_idle_loops;

	MONITOR_INC(MONITOR_MASTER_IDLE_LOOPS);

	srv_main_thread_op_info = "enforcing dict cache limit";
	if (ulint n_evicted = dict_sys.evict_table_LRU(false)) {
		MONITOR_INC_VALUE(
			MONITOR_SRV_DICT_LRU_EVICT_COUNT_IDLE, n_evicted);
	}
	MONITOR_INC_TIME_IN_MICRO_SECS(
		MONITOR_SRV_DICT_LRU_MICROSECOND, counter_time);
}

/**
Complete the shutdown tasks such as background DROP TABLE,
and optionally change buffer merge (on innodb_fast_shutdown=0). */
void srv_shutdown(bool ibuf_merge)
{
	ulint		n_read = 0;
	time_t		now = time(NULL);

	do {
		ut_ad(!srv_read_only_mode);
		ut_ad(srv_shutdown_state == SRV_SHUTDOWN_CLEANUP);
		++srv_main_shutdown_loops;

		if (ibuf_merge) {
			srv_main_thread_op_info = "doing insert buffer merge";
			/* Disallow the use of change buffer to
			avoid a race condition with
			ibuf_read_merge_pages() */
			ibuf_max_size_update(0);
			log_free_check();
			n_read = ibuf_contract();
			srv_shutdown_print(now, n_read);
		}
	} while (n_read);
}

/** The periodic master task controlling the server. */
void srv_master_callback(void*)
{
  static ulint old_activity_count;

  ut_a(srv_shutdown_state <= SRV_SHUTDOWN_INITIATED);

  MONITOR_INC(MONITOR_MASTER_THREAD_SLEEP);
  if (!purge_state.m_running)
    srv_wake_purge_thread_if_not_active();
  ulonglong counter_time= microsecond_interval_timer();
  srv_sync_log_buffer_in_background();
  MONITOR_INC_TIME_IN_MICRO_SECS(MONITOR_SRV_LOG_FLUSH_MICROSECOND,
				 counter_time);

  if (srv_check_activity(&old_activity_count))
    srv_master_do_active_tasks(counter_time);
  else
    srv_master_do_idle_tasks(counter_time);

  srv_main_thread_op_info= "sleeping";
}

/** @return whether purge should exit due to shutdown */
static bool srv_purge_should_exit(size_t old_history_size)
{
  ut_ad(srv_shutdown_state <= SRV_SHUTDOWN_CLEANUP);

  if (srv_undo_sources)
    return false;

  if (srv_fast_shutdown)
    return true;

  /* Slow shutdown was requested. */
<<<<<<< HEAD
  const size_t history_size= trx_sys.history_size();
  if (history_size)
=======
  size_t prepared, active= trx_sys.any_active_transactions(&prepared);
  const size_t history_size= trx_sys.rseg_history_len;

  if (!history_size);
  else if (!active && history_size == old_history_size && prepared);
  else
>>>>>>> e0084b9d
  {
    static time_t progress_time;
    time_t now= time(NULL);
    if (now - progress_time >= 15)
    {
      progress_time= now;
#if defined HAVE_SYSTEMD && !defined EMBEDDED_LIBRARY
      service_manager_extend_timeout(INNODB_EXTEND_TIMEOUT_INTERVAL,
				     "InnoDB: to purge %zu transactions",
				     history_size);
      sql_print_information("InnoDB: to purge %zu transactions", history_size);
#endif
    }
    return false;
  }

  return !active;
}

/*********************************************************************//**
Fetch and execute a task from the work queue.
@param [in,out]	slot	purge worker thread slot
@return true if a task was executed */
static bool srv_task_execute()
{
	ut_ad(!srv_read_only_mode);
	ut_ad(srv_force_recovery < SRV_FORCE_NO_BACKGROUND);

	mysql_mutex_lock(&srv_sys.tasks_mutex);

	if (que_thr_t* thr = UT_LIST_GET_FIRST(srv_sys.tasks)) {
		ut_a(que_node_get_type(thr->child) == QUE_NODE_PURGE);
		UT_LIST_REMOVE(srv_sys.tasks, thr);
		mysql_mutex_unlock(&srv_sys.tasks_mutex);
		que_run_threads(thr);
		return true;
	}

	ut_ad(UT_LIST_GET_LEN(srv_sys.tasks) == 0);
	mysql_mutex_unlock(&srv_sys.tasks_mutex);
	return false;
}

static void purge_create_background_thds(int );

std::mutex purge_thread_count_mtx;
void srv_update_purge_thread_count(uint n)
{
	std::lock_guard<std::mutex> lk(purge_thread_count_mtx);
	purge_create_background_thds(n);
	srv_n_purge_threads = n;
	srv_purge_thread_count_changed = 1;
}

Atomic_counter<int> srv_purge_thread_count_changed;

inline void purge_coordinator_state::do_purge()
{
  ut_ad(!srv_read_only_mode);
  lazy_init();
  ut_ad(n_threads);
  bool wakeup= false;

  purge_coordinator_timer->disarm();

  while (purge_sys.enabled() && !purge_sys.paused())
  {
loop:
    wakeup= false;
    const auto now= my_interval_timer();
    const auto sigcount= m_running;

    if (now - start_time >= 1000000)
    {
      refresh(false);
      start_time= now;
    }

    const auto old_activity_count= srv_sys.activity_count;
    const auto history_size= trx_sys.history_size();

    if (UNIV_UNLIKELY(srv_purge_thread_count_changed))
    {
      /* Read the fresh value of srv_n_purge_threads, reset
      the changed flag. Both are protected by purge_thread_count_mtx.

      This code does not run concurrently, it is executed
      by a single purge_coordinator thread, and no races
      involving srv_purge_thread_count_changed are possible. */
      {
        std::lock_guard<std::mutex> lk(purge_thread_count_mtx);
        n_threads= n_use_threads= srv_n_purge_threads;
        srv_purge_thread_count_changed= 0;
      }
      refresh(true);
      start_time= now;
    }
    else if (history_size > m_history_length)
    {
      /* dynamically adjust the purge thread based on redo log fill factor */
      if (n_use_threads < n_threads && lsn_age_factor < lsn_lwm)
      {
more_threads:
        ++n_use_threads;
        lsn_hwm= lsn_lwm;
        lsn_lwm-= series[n_use_threads];
      }
      else if (n_use_threads > 1 && lsn_age_factor >= lsn_hwm)
      {
fewer_threads:
        --n_use_threads;
        lsn_lwm= lsn_hwm;
        lsn_hwm+= series[n_use_threads];
      }
      else if (n_use_threads == 1 && lsn_age_factor >= 100 - safety_net)
      {
        wakeup= true;
        break;
      }
    }
    else if (n_threads > n_use_threads &&
             srv_max_purge_lag && m_history_length > srv_max_purge_lag)
      goto more_threads;
    else if (n_use_threads > 1 && old_activity_count == srv_sys.activity_count)
      goto fewer_threads;

    ut_ad(n_use_threads);
    ut_ad(n_use_threads <= n_threads);

    m_history_length= history_size;

    if (!history_size)
      srv_dml_needed_delay= 0;
    else if (trx_purge(n_use_threads, history_size,
                       !(++count % srv_purge_rseg_truncate_frequency) ||
                       purge_sys.truncate.current ||
                       (srv_shutdown_state != SRV_SHUTDOWN_NONE &&
                        srv_fast_shutdown == 0)))
      continue;

    if (srv_dml_needed_delay);
    else if (m_running == sigcount)
    {
      /* Purge was not woken up by srv_wake_purge_thread_if_not_active() */

      /* The magic number 5000 is an approximation for the case where we have
      cached undo log records which prevent truncate of rollback segments. */
      wakeup= history_size >= 5000 ||
        (history_size && history_size != trx_sys.history_size_approx());
      break;
    }

    if (!trx_sys.history_exists())
    {
      srv_dml_needed_delay= 0;
      break;
    }

    if (!srv_purge_should_exit())
      goto loop;
  }

  if (wakeup)
    purge_coordinator_timer->set_time(10, 0);

  m_running= 0;
}

inline void purge_coordinator_state::compute_series()
{
  ulint points= n_threads;
  memset(series, 0, sizeof series);
  constexpr ulint spread= 100 - adaptive_purge_threshold - safety_net;

  /* We distribute spread across n_threads,
  e.g.: spread of 60 is distributed across n_threads=4 as: 6+12+18+24 */

<<<<<<< HEAD
  const ulint additional_points= (points * (points + 1)) / 2;
  if (spread % additional_points == 0)
  {
    /* Arithmetic progression is possible. */
    const ulint delta= spread / additional_points;
    ulint growth= delta;
    do
    {
      series[points--]= growth;
      growth += delta;
    }
    while (points);
    return;
  }

  /* Use average distribution to spread across the points */
  const ulint delta= spread / points;
  ulint total= 0;
  do
  {
    series[points--]= delta;
    total+= delta;
  }
  while (points);
=======
		*n_total_purged += n_pages_purged;
	} while (n_pages_purged > 0 && !purge_sys.paused()
		 && !srv_purge_should_exit(rseg_history_len));
>>>>>>> e0084b9d

  for (points= 1; points <= n_threads && total++ < spread; )
    series[points++]++;
}

inline void purge_coordinator_state::lazy_init()
{
  if (n_threads)
    return;
  n_threads= n_use_threads= srv_n_purge_threads;
  refresh(true);
  start_time= my_interval_timer();
}

void purge_coordinator_state::refresh(bool full)
{
  if (full)
  {
    compute_series();
    lsn_lwm= adaptive_purge_threshold;
    lsn_hwm= adaptive_purge_threshold + series[n_threads];
  }

  mysql_mutex_lock(&log_sys.mutex);
  const lsn_t last= log_sys.last_checkpoint_lsn,
    max_age= log_sys.max_checkpoint_age;
  mysql_mutex_unlock(&log_sys.mutex);

  lsn_age_factor= ulint(((log_sys.get_lsn() - last) * 100) / max_age);
}


static std::list<THD*> purge_thds;
static std::mutex purge_thd_mutex;
extern void* thd_attach_thd(THD*);
extern void thd_detach_thd(void *);
static int n_purge_thds;

/* Ensure  that we have at least n background THDs for purge */
static void purge_create_background_thds(int n)
{
	THD *thd= current_thd;
	std::unique_lock<std::mutex> lk(purge_thd_mutex);
	while (n_purge_thds < n)
	{
		purge_thds.push_back(innobase_create_background_thd("InnoDB purge worker"));
		n_purge_thds++;
	}
	set_current_thd(thd);
}

static THD *acquire_thd(void **ctx)
{
	std::unique_lock<std::mutex> lk(purge_thd_mutex);
	ut_a(!purge_thds.empty());
	THD* thd = purge_thds.front();
	purge_thds.pop_front();
	lk.unlock();

	/* Set current thd, and thd->mysys_var as well,
	it might be used by something in the server.*/
	*ctx = thd_attach_thd(thd);
	return thd;
}

static void release_thd(THD *thd, void *ctx)
{
	thd_detach_thd(ctx);
	std::unique_lock<std::mutex> lk(purge_thd_mutex);
	purge_thds.push_back(thd);
	lk.unlock();
	set_current_thd(0);
}

static void purge_worker_callback(void*)
{
  ut_ad(!current_thd);
  ut_ad(!srv_read_only_mode);
  ut_ad(srv_force_recovery < SRV_FORCE_NO_BACKGROUND);
  void *ctx;
  THD *thd= acquire_thd(&ctx);
  while (srv_task_execute())
    ut_ad(purge_sys.running());
  release_thd(thd,ctx);
}

<<<<<<< HEAD
=======
static void purge_coordinator_callback_low()
{
  ulint n_total_purged= ULINT_UNDEFINED;
  purge_state.m_history_length= 0;

  if (!purge_sys.enabled() || purge_sys.paused())
    return;
  do
  {
    n_total_purged = 0;
    int sigcount= purge_state.m_running;

    purge_state.m_history_length= srv_do_purge(&n_total_purged);

    /* Check if purge was woken by srv_wake_purge_thread_if_not_active() */

    bool woken_during_purge= purge_state.m_running > sigcount;

    /* If last purge batch processed less than 1 page and there is
    still work to do, delay the next batch by 10ms. Unless
    someone added work and woke us up. */
    if (n_total_purged == 0)
    {
      if (trx_sys.rseg_history_len == 0)
        return;
      if (!woken_during_purge)
      {
        /* Delay next purge round*/
        purge_coordinator_timer->set_time(10, 0);
        return;
      }
    }
  }
  while ((purge_sys.enabled() && !purge_sys.paused()) ||
         !srv_purge_should_exit(trx_sys.rseg_history_len));
}

>>>>>>> e0084b9d
static void purge_coordinator_callback(void*)
{
  void *ctx;
  THD *thd= acquire_thd(&ctx);
  purge_state.do_purge();
  release_thd(thd, ctx);
}

void srv_init_purge_tasks()
{
  purge_create_background_thds(srv_n_purge_threads);
  purge_coordinator_timer= srv_thread_pool->create_timer
    (purge_coordinator_callback, nullptr);
}

static void srv_shutdown_purge_tasks()
{
  purge_coordinator_task.disable();
  delete purge_coordinator_timer;
  purge_coordinator_timer= nullptr;
  purge_worker_task.wait();
  std::unique_lock<std::mutex> lk(purge_thd_mutex);
  while (!purge_thds.empty())
  {
    destroy_background_thd(purge_thds.front());
    purge_thds.pop_front();
  }
  n_purge_thds= 0;
}

/**********************************************************************//**
Enqueues a task to server task queue and releases a worker thread, if there
is a suspended one. */
void
srv_que_task_enqueue_low(
/*=====================*/
	que_thr_t*	thr)	/*!< in: query thread */
{
	ut_ad(!srv_read_only_mode);
	mysql_mutex_lock(&srv_sys.tasks_mutex);

	UT_LIST_ADD_LAST(srv_sys.tasks, thr);

	mysql_mutex_unlock(&srv_sys.tasks_mutex);
}

#ifdef UNIV_DEBUG
/** @return number of tasks in queue */
ulint srv_get_task_queue_length()
{
	ulint	n_tasks;

	ut_ad(!srv_read_only_mode);

	mysql_mutex_lock(&srv_sys.tasks_mutex);

	n_tasks = UT_LIST_GET_LEN(srv_sys.tasks);

	mysql_mutex_unlock(&srv_sys.tasks_mutex);

	return(n_tasks);
}
#endif

/** Shut down the purge threads. */
void srv_purge_shutdown()
{
  if (purge_sys.enabled())
  {
    if (!srv_fast_shutdown && !opt_bootstrap)
      srv_update_purge_thread_count(innodb_purge_threads_MAX);
    size_t history_size= trx_sys.rseg_history_len;
    while (!srv_purge_should_exit(history_size))
    {
      history_size= trx_sys.rseg_history_len;
      ut_a(!purge_sys.paused());
      srv_wake_purge_thread_if_not_active();
      purge_coordinator_task.wait();
    }
    purge_sys.coordinator_shutdown();
    srv_shutdown_purge_tasks();
  }
}<|MERGE_RESOLUTION|>--- conflicted
+++ resolved
@@ -1556,17 +1556,12 @@
     return true;
 
   /* Slow shutdown was requested. */
-<<<<<<< HEAD
+  size_t prepared, active= trx_sys.any_active_transactions(&prepared);
   const size_t history_size= trx_sys.history_size();
-  if (history_size)
-=======
-  size_t prepared, active= trx_sys.any_active_transactions(&prepared);
-  const size_t history_size= trx_sys.rseg_history_len;
 
   if (!history_size);
   else if (!active && history_size == old_history_size && prepared);
   else
->>>>>>> e0084b9d
   {
     static time_t progress_time;
     time_t now= time(NULL);
@@ -1725,7 +1720,7 @@
       break;
     }
 
-    if (!srv_purge_should_exit())
+    if (!srv_purge_should_exit(history_size))
       goto loop;
   }
 
@@ -1744,7 +1739,6 @@
   /* We distribute spread across n_threads,
   e.g.: spread of 60 is distributed across n_threads=4 as: 6+12+18+24 */
 
-<<<<<<< HEAD
   const ulint additional_points= (points * (points + 1)) / 2;
   if (spread % additional_points == 0)
   {
@@ -1769,11 +1763,6 @@
     total+= delta;
   }
   while (points);
-=======
-		*n_total_purged += n_pages_purged;
-	} while (n_pages_purged > 0 && !purge_sys.paused()
-		 && !srv_purge_should_exit(rseg_history_len));
->>>>>>> e0084b9d
 
   for (points= 1; points <= n_threads && total++ < spread; )
     series[points++]++;
@@ -1860,46 +1849,6 @@
   release_thd(thd,ctx);
 }
 
-<<<<<<< HEAD
-=======
-static void purge_coordinator_callback_low()
-{
-  ulint n_total_purged= ULINT_UNDEFINED;
-  purge_state.m_history_length= 0;
-
-  if (!purge_sys.enabled() || purge_sys.paused())
-    return;
-  do
-  {
-    n_total_purged = 0;
-    int sigcount= purge_state.m_running;
-
-    purge_state.m_history_length= srv_do_purge(&n_total_purged);
-
-    /* Check if purge was woken by srv_wake_purge_thread_if_not_active() */
-
-    bool woken_during_purge= purge_state.m_running > sigcount;
-
-    /* If last purge batch processed less than 1 page and there is
-    still work to do, delay the next batch by 10ms. Unless
-    someone added work and woke us up. */
-    if (n_total_purged == 0)
-    {
-      if (trx_sys.rseg_history_len == 0)
-        return;
-      if (!woken_during_purge)
-      {
-        /* Delay next purge round*/
-        purge_coordinator_timer->set_time(10, 0);
-        return;
-      }
-    }
-  }
-  while ((purge_sys.enabled() && !purge_sys.paused()) ||
-         !srv_purge_should_exit(trx_sys.rseg_history_len));
-}
-
->>>>>>> e0084b9d
 static void purge_coordinator_callback(void*)
 {
   void *ctx;
@@ -1971,10 +1920,10 @@
   {
     if (!srv_fast_shutdown && !opt_bootstrap)
       srv_update_purge_thread_count(innodb_purge_threads_MAX);
-    size_t history_size= trx_sys.rseg_history_len;
+    size_t history_size= trx_sys.history_size();
     while (!srv_purge_should_exit(history_size))
     {
-      history_size= trx_sys.rseg_history_len;
+      history_size= trx_sys.history_size();
       ut_a(!purge_sys.paused());
       srv_wake_purge_thread_if_not_active();
       purge_coordinator_task.wait();
