/*****************************************************************************

Copyright (c) 1995, 2017, Oracle and/or its affiliates. All Rights Reserved.
Copyright (c) 2008, 2009 Google Inc.
Copyright (c) 2009, Percona Inc.
Copyright (c) 2013, 2022, MariaDB Corporation.

Portions of this file contain modifications contributed and copyrighted by
Google, Inc. Those modifications are gratefully acknowledged and are described
briefly in the InnoDB documentation. The contributions by Google are
incorporated with their permission, and subject to the conditions contained in
the file COPYING.Google.

Portions of this file contain modifications contributed and copyrighted
by Percona Inc.. Those modifications are
gratefully acknowledged and are described briefly in the InnoDB
documentation. The contributions by Percona Inc. are incorporated with
their permission, and subject to the conditions contained in the file
COPYING.Percona.

This program is free software; you can redistribute it and/or modify it under
the terms of the GNU General Public License as published by the Free Software
Foundation; version 2 of the License.

This program is distributed in the hope that it will be useful, but WITHOUT
ANY WARRANTY; without even the implied warranty of MERCHANTABILITY or FITNESS
FOR A PARTICULAR PURPOSE. See the GNU General Public License for more details.

You should have received a copy of the GNU General Public License along with
this program; if not, write to the Free Software Foundation, Inc.,
51 Franklin Street, Fifth Floor, Boston, MA 02110-1335 USA

*****************************************************************************/

/**************************************************//**
@file srv/srv0srv.cc
The database server main program

Created 10/8/1995 Heikki Tuuri
*******************************************************/

#include "my_global.h"
#include "mysql/psi/mysql_stage.h"
#include "mysql/psi/psi.h"

#include "btr0sea.h"
#include "buf0flu.h"
#include "buf0lru.h"
#include "dict0boot.h"
#include "dict0load.h"
#include "ibuf0ibuf.h"
#include "lock0lock.h"
#include "log0recv.h"
#include "mem0mem.h"
#include "pars0pars.h"
#include "que0que.h"
#include "row0mysql.h"
#include "row0log.h"
#include "srv0mon.h"
#include "srv0srv.h"
#include "srv0start.h"
#include "trx0i_s.h"
#include "trx0purge.h"
#include "btr0defragment.h"
#include "ut0mem.h"
#include "fil0fil.h"
#include "fil0crypt.h"
#include "fil0pagecompress.h"
#include "trx0types.h"
#include <list>
#include "log.h"

#include "transactional_lock_guard.h"

#include <my_service_manager.h>
/* The following is the maximum allowed duration of a lock wait. */
ulong	srv_fatal_semaphore_wait_threshold =  DEFAULT_SRV_FATAL_SEMAPHORE_TIMEOUT;

/* How much data manipulation language (DML) statements need to be delayed,
in microseconds, in order to reduce the lagging of the purge thread. */
ulint	srv_dml_needed_delay;

const char*	srv_main_thread_op_info = "";

/** Prefix used by MySQL to indicate pre-5.1 table name encoding */
const char		srv_mysql50_table_name_prefix[10] = "#mysql50#";

/* Server parameters which are read from the initfile */

/* The following three are dir paths which are catenated before file
names, where the file name itself may also contain a path */

char*	srv_data_home;

/** Rollback files directory, can be absolute. */
char*	srv_undo_dir;

/** The number of tablespaces to use for rollback segments. */
uint	srv_undo_tablespaces;

/** The number of UNDO tablespaces that are open and ready to use. */
uint32_t srv_undo_tablespaces_open;

/** The number of UNDO tablespaces that are active (hosting some rollback
segment). It is quite possible that some of the tablespaces doesn't host
any of the rollback-segment based on configuration used. */
uint32_t srv_undo_tablespaces_active;

/** Rate at which UNDO records should be purged. */
ulong	srv_purge_rseg_truncate_frequency;

/** Enable or Disable Truncate of UNDO tablespace.
Note: If enabled then UNDO tablespace will be selected for truncate.
While Server waits for undo-tablespace to truncate if user disables
it, truncate action is completed but no new tablespace is marked
for truncate (action is never aborted). */
my_bool	srv_undo_log_truncate;

/** Maximum size of undo tablespace. */
unsigned long long	srv_max_undo_log_size;

/** Set if InnoDB must operate in read-only mode. We don't do any
recovery and open all tables in RO mode instead of RW mode. We don't
sync the max trx id to disk either. */
my_bool	srv_read_only_mode;
/** store to its own file each table created by an user; data
dictionary tables are in the system tablespace 0 */
my_bool	srv_file_per_table;
/** Set if InnoDB operates in read-only mode or innodb-force-recovery
is greater than SRV_FORCE_NO_TRX_UNDO. */
my_bool	high_level_read_only;

/** Sort buffer size in index creation */
ulong	srv_sort_buf_size;
/** Maximum modification log file size for online index creation */
unsigned long long	srv_online_max_size;

/* If this flag is TRUE, then we will use the native aio of the
OS (provided we compiled Innobase with it in), otherwise we will
use simulated aio we build below with threads.
Currently we support native aio on windows and linux */
my_bool	srv_use_native_aio;
my_bool	srv_numa_interleave;
/** copy of innodb_use_atomic_writes; @see innodb_init_params() */
my_bool	srv_use_atomic_writes;
/** innodb_compression_algorithm; used with page compression */
ulong	innodb_compression_algorithm;

/*------------------------- LOG FILES ------------------------ */
char*	srv_log_group_home_dir;

/** The InnoDB redo log file size, or 0 when changing the redo log format
at startup (while disallowing writes to the redo log). */
ulonglong	srv_log_file_size;
/** innodb_flush_log_at_trx_commit */
ulong		srv_flush_log_at_trx_commit;
/** innodb_flush_log_at_timeout */
uint		srv_flush_log_at_timeout;
/** innodb_page_size */
ulong		srv_page_size;
/** log2 of innodb_page_size; @see innodb_init_params() */
uint32_t	srv_page_size_shift;

/** innodb_adaptive_flushing; try to flush dirty pages so as to avoid
IO bursts at the checkpoints. */
my_bool	srv_adaptive_flushing;

/** innodb_flush_sync; whether to ignore io_capacity at log checkpoints */
my_bool	srv_flush_sync;

/** common thread pool*/
tpool::thread_pool* srv_thread_pool;

/** Maximum number of times allowed to conditionally acquire
mutex before switching to blocking wait on the mutex */
#define MAX_MUTEX_NOWAIT	2

/** Check whether the number of failed nonblocking mutex
acquisition attempts exceeds maximum allowed value. If so,
srv_printf_innodb_monitor() will request mutex acquisition
with mysql_mutex_lock(), which will wait until it gets the mutex. */
#define MUTEX_NOWAIT(mutex_skipped)	((mutex_skipped) < MAX_MUTEX_NOWAIT)

/** copy of innodb_buffer_pool_size */
ulint	srv_buf_pool_size;
/** Requested buffer pool chunk size */
size_t	srv_buf_pool_chunk_unit;
/** innodb_lru_scan_depth; number of blocks scanned in LRU flush batch */
ulong	srv_LRU_scan_depth;
/** innodb_flush_neighbors; whether or not to flush neighbors of a block */
ulong	srv_flush_neighbors;
/** Previously requested size */
ulint	srv_buf_pool_old_size;
/** Current size as scaling factor for the other components */
ulint	srv_buf_pool_base_size;
/** Current size in bytes */
ulint	srv_buf_pool_curr_size;
/** Dump this % of each buffer pool during BP dump */
ulong	srv_buf_pool_dump_pct;
/** Abort load after this amount of pages */
#ifdef UNIV_DEBUG
ulong srv_buf_pool_load_pages_abort = LONG_MAX;
#endif
/** Lock table size in bytes */
ulint	srv_lock_table_size	= ULINT_MAX;

/** the value of innodb_checksum_algorithm */
ulong	srv_checksum_algorithm;

/** innodb_read_io_threads */
uint	srv_n_read_io_threads;
/** innodb_write_io_threads */
uint	srv_n_write_io_threads;

/** innodb_random_read_ahead */
my_bool	srv_random_read_ahead;
/** innodb_read_ahead_threshold; the number of pages that must be present
in the buffer cache and accessed sequentially for InnoDB to trigger a
readahead request. */
ulong	srv_read_ahead_threshold;

/** innodb_change_buffer_max_size; maximum on-disk size of change
buffer in terms of percentage of the buffer pool. */
uint	srv_change_buffer_max_size;

ulong	srv_file_flush_method;


/** copy of innodb_open_files; @see innodb_init_params() */
ulint	srv_max_n_open_files;

/** innodb_io_capacity */
ulong	srv_io_capacity;
/** innodb_io_capacity_max */
ulong	srv_max_io_capacity;

/* The InnoDB main thread tries to keep the ratio of modified pages
in the buffer pool to all database pages in the buffer pool smaller than
the following number. But it is not guaranteed that the value stays below
that during a time of heavy update/insert activity. */

/** innodb_max_dirty_pages_pct */
double	srv_max_buf_pool_modified_pct;
/** innodb_max_dirty_pages_pct_lwm */
double	srv_max_dirty_pages_pct_lwm;

/** innodb_adaptive_flushing_lwm; the percentage of log capacity at
which adaptive flushing, if enabled, will kick in. */
double	srv_adaptive_flushing_lwm;

/** innodb_flushing_avg_loops; number of iterations over which
adaptive flushing is averaged */
ulong	srv_flushing_avg_loops;

/** innodb_purge_threads; the number of purge tasks to use */
uint srv_n_purge_threads;

/** innodb_purge_batch_size, in pages */
ulong	srv_purge_batch_size;

/** innodb_stats_method decides how InnoDB treats
NULL value when collecting statistics. By default, it is set to
SRV_STATS_NULLS_EQUAL(0), ie. all NULL value are treated equal */
ulong srv_innodb_stats_method;

srv_stats_t	srv_stats;

/* structure to pass status variables to MySQL */
export_var_t export_vars;

/** Normally 0. When nonzero, skip some phases of crash recovery,
starting from SRV_FORCE_IGNORE_CORRUPT, so that data can be recovered
by SELECT or mysqldump. When this is nonzero, we do not allow any user
modifications to the data. */
ulong	srv_force_recovery;

/** innodb_print_all_deadlocks; whether to print all user-level
transactions deadlocks to the error log */
my_bool	srv_print_all_deadlocks;

/** innodb_cmp_per_index_enabled; enable
INFORMATION_SCHEMA.innodb_cmp_per_index */
my_bool	srv_cmp_per_index_enabled;

/** innodb_fast_shutdown=1 skips purge and change buffer merge.
innodb_fast_shutdown=2 effectively crashes the server (no log checkpoint).
innodb_fast_shutdown=3 is a clean shutdown that skips the rollback
of active transaction (to be done on restart). */
uint	srv_fast_shutdown;

/** copy of innodb_status_file; generate a innodb_status.<pid> file */
ibool	srv_innodb_status;

/** innodb_stats_transient_sample_pages;
When estimating number of different key values in an index, sample
this many index pages, there are 2 ways to calculate statistics:
* persistent stats that are calculated by ANALYZE TABLE and saved
  in the innodb database.
* quick transient stats, that are used if persistent stats for the given
  table/index are not found in the innodb database */
unsigned long long	srv_stats_transient_sample_pages;
/** innodb_stats_persistent */
my_bool		srv_stats_persistent;
/** innodb_stats_include_delete_marked */
my_bool		srv_stats_include_delete_marked;
/** innodb_stats_persistent_sample_pages */
unsigned long long	srv_stats_persistent_sample_pages;
/** innodb_stats_auto_recalc */
my_bool		srv_stats_auto_recalc;

/** innodb_stats_modified_counter; The number of rows modified before
we calculate new statistics (default 0 = current limits) */
unsigned long long srv_stats_modified_counter;

/** innodb_stats_traditional; enable traditional statistic calculation
based on number of configured pages */
my_bool	srv_stats_sample_traditional;

my_bool	srv_use_doublewrite_buf;

/** innodb_sync_spin_loops */
ulong	srv_n_spin_wait_rounds;
/** innodb_spin_wait_delay */
uint	srv_spin_wait_delay;

/** Number of initialized rollback segments for persistent undo log */
ulong	srv_available_undo_logs;

/* Defragmentation */
my_bool	srv_defragment;
/** innodb_defragment_n_pages */
uint	srv_defragment_n_pages;
uint	srv_defragment_stats_accuracy;
/** innodb_defragment_fill_factor_n_recs */
uint	srv_defragment_fill_factor_n_recs;
/** innodb_defragment_fill_factor */
double	srv_defragment_fill_factor;
/** innodb_defragment_frequency */
uint	srv_defragment_frequency;
/** derived from innodb_defragment_frequency;
@see innodb_defragment_frequency_update() */
ulonglong	srv_defragment_interval;

/** Current mode of operation */
enum srv_operation_mode srv_operation;

/** whether this is the server's first start after mariabackup --prepare */
bool srv_start_after_restore;

/* Set the following to 0 if you want InnoDB to write messages on
stderr on startup/shutdown. Not enabled on the embedded server. */
ibool	srv_print_verbose_log;
my_bool	srv_print_innodb_monitor;
my_bool	srv_print_innodb_lock_monitor;
/** innodb_force_primary_key; whether to disallow CREATE TABLE without
PRIMARY KEY */
my_bool	srv_force_primary_key;

/** Key version to encrypt the temporary tablespace */
my_bool innodb_encrypt_temporary_tables;

my_bool srv_immediate_scrub_data_uncompressed;

static time_t	srv_last_monitor_time;

static mysql_mutex_t srv_innodb_monitor_mutex;

/** Mutex protecting page_zip_stat_per_index */
mysql_mutex_t page_zip_stat_per_index_mutex;

/** Mutex for locking srv_monitor_file */
mysql_mutex_t srv_monitor_file_mutex;

/** Temporary file for innodb monitor output */
FILE*	srv_monitor_file;
/** Mutex for locking srv_misc_tmpfile */
mysql_mutex_t srv_misc_tmpfile_mutex;
/** Temporary file for miscellanous diagnostic output */
FILE*	srv_misc_tmpfile;

/* The following counts are used by the srv_master_callback. */

/** Iterations of the loop bounded by 'srv_active' label. */
ulint		srv_main_active_loops;
/** Iterations of the loop bounded by the 'srv_idle' label. */
ulint		srv_main_idle_loops;
/** Iterations of the loop bounded by the 'srv_shutdown' label. */
static ulint		srv_main_shutdown_loops;
/** Log writes involving flush. */
ulint		srv_log_writes_and_flush;

/* This is only ever touched by the master thread. It records the
time when the last flush of log file has happened. The master
thread ensures that we flush the log files at least once per
second. */
static time_t	srv_last_log_flush_time;

/* Interval in seconds at which various tasks are performed by the
master thread when server is active. In order to balance the workload,
we should try to keep intervals such that they are not multiple of
each other. For example, if we have intervals for various tasks
defined as 5, 10, 15, 60 then all tasks will be performed when
current_time % 60 == 0 and no tasks will be performed when
current_time % 5 != 0. */

# define	SRV_MASTER_CHECKPOINT_INTERVAL		(7)
# define	SRV_MASTER_DICT_LRU_INTERVAL		(47)

/** Buffer pool dump status frequence in percentages */
ulong srv_buf_dump_status_frequency;

/*
	IMPLEMENTATION OF THE SERVER MAIN PROGRAM
	=========================================

There is the following analogue between this database
server and an operating system kernel:

DB concept			equivalent OS concept
----------			---------------------
transaction		--	process;

query thread		--	thread;

lock			--	semaphore;

kernel			--	kernel;

query thread execution:
(a) without lock_sys.latch
reserved		--	process executing in user mode;
(b) with lock_sys.latch reserved
			--	process executing in kernel mode;

The server has several background threads all running at the same
priority as user threads.

The threads which we call user threads serve the queries of the MySQL
server. They run at normal priority.

When there is no activity in the system, also the master thread
suspends itself to wait for an event making the server totally silent.

There is still one complication in our server design. If a
background utility thread obtains a resource (e.g., mutex) needed by a user
thread, and there is also some other user activity in the system,
the user thread may have to wait indefinitely long for the
resource, as the OS does not schedule a background thread if
there is some other runnable user thread. This problem is called
priority inversion in real-time programming.

One solution to the priority inversion problem would be to keep record
of which thread owns which resource and in the above case boost the
priority of the background thread so that it will be scheduled and it
can release the resource.  This solution is called priority inheritance
in real-time programming.  A drawback of this solution is that the overhead
of acquiring a mutex increases slightly, maybe 0.2 microseconds on a 100
MHz Pentium, because the thread has to call pthread_self.  This may
be compared to 0.5 microsecond overhead for a mutex lock-unlock pair. Note
that the thread cannot store the information in the resource , say mutex,
itself, because competing threads could wipe out the information if it is
stored before acquiring the mutex, and if it stored afterwards, the
information is outdated for the time of one machine instruction, at least.
(To be precise, the information could be stored to lock_word in mutex if
the machine supports atomic swap.)

The above solution with priority inheritance may become actual in the
future, currently we do not implement any priority twiddling solution.
Our general aim is to reduce the contention of all mutexes by making
them more fine grained.

The thread table contains information of the current status of each
thread existing in the system, and also the event semaphores used in
suspending the master thread and utility threads when they have nothing
to do.  The thread table can be seen as an analogue to the process table
in a traditional Unix implementation. */

/** The server system struct */
struct srv_sys_t{
	mysql_mutex_t	tasks_mutex;		/*!< variable protecting the
						tasks queue */
	UT_LIST_BASE_NODE_T(que_thr_t)
			tasks;			/*!< task queue */

	srv_stats_t::ulint_ctr_1_t
			activity_count;		/*!< For tracking server
						activity */
};

static srv_sys_t	srv_sys;

/*
  Structure shared by timer and coordinator_callback.
  No protection necessary since timer and task never run
  in parallel (being in the same task group of size 1).
*/
struct purge_coordinator_state
{
  /** Snapshot of the last history length before the purge call.*/
  size_t m_history_length;
  Atomic_counter<int> m_running;
private:
  ulint count;
  ulint n_use_threads;
  ulint n_threads;

  ulint lsn_lwm;
  ulint lsn_hwm;
  ulonglong start_time;
  ulint lsn_age_factor;

  static constexpr ulint adaptive_purge_threshold= 20;
  static constexpr ulint safety_net= 20;
  ulint series[innodb_purge_threads_MAX + 1];

  inline void compute_series();
  inline void lazy_init();
  void refresh(bool full);

public:
  inline void do_purge();
};

static purge_coordinator_state purge_state;

/** threadpool timer for srv_monitor_task() */
std::unique_ptr<tpool::timer> srv_monitor_timer;


/** The buffer pool dump/load file name */
char*	srv_buf_dump_filename;

/** Boolean config knobs that tell InnoDB to dump the buffer pool at shutdown
and/or load it during startup. */
char	srv_buffer_pool_dump_at_shutdown = TRUE;
char	srv_buffer_pool_load_at_startup = TRUE;

#ifdef HAVE_PSI_STAGE_INTERFACE
/** Performance schema stage event for monitoring ALTER TABLE progress
in ha_innobase::commit_inplace_alter_table(). */
PSI_stage_info	srv_stage_alter_table_end
	= {0, "alter table (end)", PSI_FLAG_STAGE_PROGRESS};

/** Performance schema stage event for monitoring ALTER TABLE progress
row_merge_insert_index_tuples(). */
PSI_stage_info	srv_stage_alter_table_insert
	= {0, "alter table (insert)", PSI_FLAG_STAGE_PROGRESS};

/** Performance schema stage event for monitoring ALTER TABLE progress
row_log_apply(). */
PSI_stage_info	srv_stage_alter_table_log_index
	= {0, "alter table (log apply index)", PSI_FLAG_STAGE_PROGRESS};

/** Performance schema stage event for monitoring ALTER TABLE progress
row_log_table_apply(). */
PSI_stage_info	srv_stage_alter_table_log_table
	= {0, "alter table (log apply table)", PSI_FLAG_STAGE_PROGRESS};

/** Performance schema stage event for monitoring ALTER TABLE progress
row_merge_sort(). */
PSI_stage_info	srv_stage_alter_table_merge_sort
	= {0, "alter table (merge sort)", PSI_FLAG_STAGE_PROGRESS};

/** Performance schema stage event for monitoring ALTER TABLE progress
row_merge_read_clustered_index(). */
PSI_stage_info	srv_stage_alter_table_read_pk_internal_sort
	= {0, "alter table (read PK and internal sort)", PSI_FLAG_STAGE_PROGRESS};

/** Performance schema stage event for monitoring buffer pool load progress. */
PSI_stage_info	srv_stage_buffer_pool_load
	= {0, "buffer pool load", PSI_FLAG_STAGE_PROGRESS};
#endif /* HAVE_PSI_STAGE_INTERFACE */

/*********************************************************************//**
Prints counters for work done by srv_master_thread. */
static
void
srv_print_master_thread_info(
/*=========================*/
	FILE  *file)    /* in: output stream */
{
	fprintf(file, "srv_master_thread loops: " ULINTPF " srv_active, "
		ULINTPF " srv_shutdown, " ULINTPF " srv_idle\n"
		"srv_master_thread log flush and writes: " ULINTPF "\n",
		srv_main_active_loops,
		srv_main_shutdown_loops,
		srv_main_idle_loops,
		srv_log_writes_and_flush);
}

static void thread_pool_thread_init()
{
	my_thread_init();
	pfs_register_thread(thread_pool_thread_key);
}
static void thread_pool_thread_end()
{
	pfs_delete_thread();
	my_thread_end();
}


void srv_thread_pool_init()
{
  DBUG_ASSERT(!srv_thread_pool);

#if defined (_WIN32)
  srv_thread_pool= tpool::create_thread_pool_win();
#else
  srv_thread_pool= tpool::create_thread_pool_generic();
#endif
  srv_thread_pool->set_thread_callbacks(thread_pool_thread_init,
                                        thread_pool_thread_end);
}


void srv_thread_pool_end()
{
  ut_ad(!srv_master_timer);
  delete srv_thread_pool;
  srv_thread_pool= nullptr;
}

static bool need_srv_free;

/** Initialize the server. */
static void srv_init()
{
	mysql_mutex_init(srv_innodb_monitor_mutex_key,
			 &srv_innodb_monitor_mutex, nullptr);
	mysql_mutex_init(srv_threads_mutex_key, &srv_sys.tasks_mutex, nullptr);
	UT_LIST_INIT(srv_sys.tasks, &que_thr_t::queue);

	need_srv_free = true;

	mysql_mutex_init(page_zip_stat_per_index_mutex_key,
			 &page_zip_stat_per_index_mutex, nullptr);

	/* Initialize some INFORMATION SCHEMA internal structures */
	trx_i_s_cache_init(trx_i_s_cache);
}

/*********************************************************************//**
Frees the data structures created in srv_init(). */
void
srv_free(void)
/*==========*/
{
	if (!need_srv_free) {
		return;
	}

	mysql_mutex_destroy(&srv_innodb_monitor_mutex);
	mysql_mutex_destroy(&page_zip_stat_per_index_mutex);
	mysql_mutex_destroy(&srv_sys.tasks_mutex);

	trx_i_s_cache_free(trx_i_s_cache);
	srv_thread_pool_end();
}

/*********************************************************************//**
Boots the InnoDB server. */
void srv_boot()
{
#ifndef NO_ELISION
  if (transactional_lock_enabled())
    sql_print_information("InnoDB: Using transactional memory");
#endif
  srv_thread_pool_init();
  trx_pool_init();
  srv_init();
}

/******************************************************************//**
Refreshes the values used to calculate per-second averages. */
static void srv_refresh_innodb_monitor_stats(time_t current_time)
{
	mysql_mutex_lock(&srv_innodb_monitor_mutex);

	if (difftime(current_time, srv_last_monitor_time) < 60) {
		/* We refresh InnoDB Monitor values so that averages are
		printed from at most 60 last seconds */
		mysql_mutex_unlock(&srv_innodb_monitor_mutex);
		return;
	}

	srv_last_monitor_time = current_time;

	os_aio_refresh_stats();

#ifdef BTR_CUR_HASH_ADAPT
	btr_cur_n_sea_old = btr_cur_n_sea;
	btr_cur_n_non_sea_old = btr_cur_n_non_sea;
#endif /* BTR_CUR_HASH_ADAPT */

	buf_refresh_io_stats();

	mysql_mutex_unlock(&srv_innodb_monitor_mutex);
}

/******************************************************************//**
Outputs to a file the output of the InnoDB Monitor.
@return FALSE if not all information printed
due to failure to obtain necessary mutex */
ibool
srv_printf_innodb_monitor(
/*======================*/
	FILE*	file,		/*!< in: output stream */
	ibool	nowait,		/*!< in: whether to wait for lock_sys.latch */
	ulint*	trx_start_pos,	/*!< out: file position of the start of
				the list of active transactions */
	ulint*	trx_end)	/*!< out: file position of the end of
				the list of active transactions */
{
	double	time_elapsed;
	time_t	current_time;
	ibool	ret;

	mysql_mutex_lock(&srv_innodb_monitor_mutex);

	current_time = time(NULL);

	/* We add 0.001 seconds to time_elapsed to prevent division
	by zero if two users happen to call SHOW ENGINE INNODB STATUS at the
	same time */

	time_elapsed = difftime(current_time, srv_last_monitor_time)
		+ 0.001;

	srv_last_monitor_time = time(NULL);

	fputs("\n=====================================\n", file);

	ut_print_timestamp(file);
	fprintf(file,
		" INNODB MONITOR OUTPUT\n"
		"=====================================\n"
		"Per second averages calculated from the last %lu seconds\n",
		(ulong) time_elapsed);

	fputs("-----------------\n"
	      "BACKGROUND THREAD\n"
	      "-----------------\n", file);
	srv_print_master_thread_info(file);

	/* This section is intentionally left blank, for tools like "innotop" */
	fputs("----------\n"
	      "SEMAPHORES\n"
	      "----------\n", file);
	/* End of intentionally blank section */

	/* Conceptually, srv_innodb_monitor_mutex has a very high latching
	order level, while dict_foreign_err_mutex has a very low level.
	Therefore we can reserve the latter mutex here without
	a danger of a deadlock of threads. */

	mysql_mutex_lock(&dict_foreign_err_mutex);

	if (!srv_read_only_mode && ftell(dict_foreign_err_file) != 0L) {
		fputs("------------------------\n"
		      "LATEST FOREIGN KEY ERROR\n"
		      "------------------------\n", file);
		ut_copy_file(file, dict_foreign_err_file);
	}

	mysql_mutex_unlock(&dict_foreign_err_mutex);

	/* Only if lock_print_info_summary proceeds correctly,
	before we call the lock_print_info_all_transactions
	to print all the lock information. IMPORTANT NOTE: This
	function acquires exclusive lock_sys.latch on success. */
	ret = lock_print_info_summary(file, nowait);

	if (ret) {
		if (trx_start_pos) {
			long	t = ftell(file);
			if (t < 0) {
				*trx_start_pos = ULINT_UNDEFINED;
			} else {
				*trx_start_pos = (ulint) t;
			}
		}

		/* NOTE: The following function will release the lock_sys.latch
		that lock_print_info_summary() acquired. */

		lock_print_info_all_transactions(file);

		if (trx_end) {
			long	t = ftell(file);
			if (t < 0) {
				*trx_end = ULINT_UNDEFINED;
			} else {
				*trx_end = (ulint) t;
			}
		}
	}

	fputs("--------\n"
	      "FILE I/O\n"
	      "--------\n", file);
	os_aio_print(file);

	ibuf_print(file);

#ifdef BTR_CUR_HASH_ADAPT
	if (btr_search_enabled) {
		fputs("-------------------\n"
		      "ADAPTIVE HASH INDEX\n"
		      "-------------------\n", file);
		for (ulint i = 0; i < btr_ahi_parts; ++i) {
			const auto part= &btr_search_sys.parts[i];
			part->latch.rd_lock(SRW_LOCK_CALL);
			ut_ad(part->heap->type == MEM_HEAP_FOR_BTR_SEARCH);
			fprintf(file, "Hash table size " ULINTPF
				", node heap has " ULINTPF " buffer(s)\n",
				part->table.n_cells,
				part->heap->base.count
				- !part->heap->free_block);
			part->latch.rd_unlock();
		}

		const ulint with_ahi = btr_cur_n_sea;
		const ulint without_ahi = btr_cur_n_non_sea;
		fprintf(file,
			"%.2f hash searches/s, %.2f non-hash searches/s\n",
			static_cast<double>(with_ahi - btr_cur_n_sea_old)
			/ time_elapsed,
			static_cast<double>(without_ahi - btr_cur_n_non_sea_old)
			/ time_elapsed);
		btr_cur_n_sea_old = with_ahi;
		btr_cur_n_non_sea_old = without_ahi;
	}
#endif /* BTR_CUR_HASH_ADAPT */

	fputs("---\n"
	      "LOG\n"
	      "---\n", file);
	log_print(file);

	fputs("----------------------\n"
	      "BUFFER POOL AND MEMORY\n"
	      "----------------------\n", file);
	fprintf(file,
		"Total large memory allocated " ULINTPF "\n"
		"Dictionary memory allocated " ULINTPF "\n",
		ulint{os_total_large_mem_allocated},
		dict_sys.rough_size());

	buf_print_io(file);

	fputs("--------------\n"
	      "ROW OPERATIONS\n"
	      "--------------\n", file);
	fprintf(file, ULINTPF " read views open inside InnoDB\n",
		trx_sys.view_count());

	if (ulint n_reserved = fil_system.sys_space->n_reserved_extents) {
		fprintf(file,
			ULINTPF " tablespace extents now reserved for"
			" B-tree split operations\n",
			n_reserved);
	}

<<<<<<< HEAD
	fprintf(file, ", state: %s\n", srv_main_thread_op_info);
=======
	fprintf(file, "Process ID=0, Main thread ID=0, state: %s\n",
		srv_main_thread_op_info);
	fprintf(file,
		"Number of rows inserted " ULINTPF
		", updated " ULINTPF
		", deleted " ULINTPF
		", read " ULINTPF "\n",
		(ulint) srv_stats.n_rows_inserted,
		(ulint) srv_stats.n_rows_updated,
		(ulint) srv_stats.n_rows_deleted,
		(ulint) srv_stats.n_rows_read);
	fprintf(file,
		"%.2f inserts/s, %.2f updates/s,"
		" %.2f deletes/s, %.2f reads/s\n",
		static_cast<double>(srv_stats.n_rows_inserted
				    - srv_n_rows_inserted_old)
		/ time_elapsed,
		static_cast<double>(srv_stats.n_rows_updated
				    - srv_n_rows_updated_old)
		/ time_elapsed,
		static_cast<double>(srv_stats.n_rows_deleted
				    - srv_n_rows_deleted_old)
		/ time_elapsed,
		static_cast<double>(srv_stats.n_rows_read
				    - srv_n_rows_read_old)
		/ time_elapsed);
	fprintf(file,
		"Number of system rows inserted " ULINTPF
		", updated " ULINTPF ", deleted " ULINTPF
		", read " ULINTPF "\n",
		(ulint) srv_stats.n_system_rows_inserted,
		(ulint) srv_stats.n_system_rows_updated,
		(ulint) srv_stats.n_system_rows_deleted,
		(ulint) srv_stats.n_system_rows_read);
	fprintf(file,
		"%.2f inserts/s, %.2f updates/s,"
		" %.2f deletes/s, %.2f reads/s\n",
		static_cast<double>(srv_stats.n_system_rows_inserted
				    - srv_n_system_rows_inserted_old)
		/ time_elapsed,
		static_cast<double>(srv_stats.n_system_rows_updated
				    - srv_n_system_rows_updated_old)
		/ time_elapsed,
		static_cast<double>(srv_stats.n_system_rows_deleted
				    - srv_n_system_rows_deleted_old)
		/ time_elapsed,
		static_cast<double>(srv_stats.n_system_rows_read
				    - srv_n_system_rows_read_old)
		/ time_elapsed);
	srv_n_rows_inserted_old = srv_stats.n_rows_inserted;
	srv_n_rows_updated_old = srv_stats.n_rows_updated;
	srv_n_rows_deleted_old = srv_stats.n_rows_deleted;
	srv_n_rows_read_old = srv_stats.n_rows_read;
	srv_n_system_rows_inserted_old = srv_stats.n_system_rows_inserted;
	srv_n_system_rows_updated_old = srv_stats.n_system_rows_updated;
	srv_n_system_rows_deleted_old = srv_stats.n_system_rows_deleted;
	srv_n_system_rows_read_old = srv_stats.n_system_rows_read;
>>>>>>> b35a048e

	fputs("----------------------------\n"
	      "END OF INNODB MONITOR OUTPUT\n"
	      "============================\n", file);
	mysql_mutex_unlock(&srv_innodb_monitor_mutex);
	fflush(file);

	return(ret);
}

/******************************************************************//**
Function to pass InnoDB status variables to MySQL */
void
srv_export_innodb_status(void)
/*==========================*/
{
	fil_crypt_stat_t	crypt_stat;

	if (!srv_read_only_mode) {
		fil_crypt_total_stat(&crypt_stat);
	}

#ifdef BTR_CUR_HASH_ADAPT
	export_vars.innodb_ahi_hit = btr_cur_n_sea;
	export_vars.innodb_ahi_miss = btr_cur_n_non_sea;

	ulint mem_adaptive_hash = 0;
	for (ulong i = 0; i < btr_ahi_parts; i++) {
		const auto part= &btr_search_sys.parts[i];
		part->latch.rd_lock(SRW_LOCK_CALL);
		if (part->heap) {
			ut_ad(part->heap->type == MEM_HEAP_FOR_BTR_SEARCH);

			mem_adaptive_hash += mem_heap_get_size(part->heap)
				+ part->table.n_cells * sizeof(hash_cell_t);
		}
		part->latch.rd_unlock();
	}
	export_vars.innodb_mem_adaptive_hash = mem_adaptive_hash;
#endif

	export_vars.innodb_mem_dictionary = dict_sys.rough_size();

	mysql_mutex_lock(&srv_innodb_monitor_mutex);

	export_vars.innodb_data_pending_reads =
		ulint(MONITOR_VALUE(MONITOR_OS_PENDING_READS));

	export_vars.innodb_data_pending_writes =
		ulint(MONITOR_VALUE(MONITOR_OS_PENDING_WRITES));

	export_vars.innodb_data_read = srv_stats.data_read;

	export_vars.innodb_data_reads = os_n_file_reads;

	export_vars.innodb_data_writes = os_n_file_writes;

	ulint dblwr = 0;

	if (buf_dblwr.is_initialised()) {
		buf_dblwr.lock();
		dblwr = buf_dblwr.submitted();
		export_vars.innodb_dblwr_pages_written = buf_dblwr.written();
		export_vars.innodb_dblwr_writes = buf_dblwr.batches();
		buf_dblwr.unlock();
	}

	export_vars.innodb_data_written = srv_stats.data_written + dblwr;

	export_vars.innodb_buffer_pool_read_requests
		= buf_pool.stat.n_page_gets;

	export_vars.innodb_buffer_pool_reads = srv_stats.buf_pool_reads;

	export_vars.innodb_buffer_pool_read_ahead_rnd =
		buf_pool.stat.n_ra_pages_read_rnd;

	export_vars.innodb_buffer_pool_read_ahead =
		buf_pool.stat.n_ra_pages_read;

	export_vars.innodb_buffer_pool_read_ahead_evicted =
		buf_pool.stat.n_ra_pages_evicted;

	export_vars.innodb_buffer_pool_pages_data =
		UT_LIST_GET_LEN(buf_pool.LRU);

	export_vars.innodb_buffer_pool_bytes_data =
		buf_pool.stat.LRU_bytes
		+ (UT_LIST_GET_LEN(buf_pool.unzip_LRU)
		   << srv_page_size_shift);

	export_vars.innodb_buffer_pool_pages_dirty =
		UT_LIST_GET_LEN(buf_pool.flush_list);

	export_vars.innodb_buffer_pool_pages_made_young
		= buf_pool.stat.n_pages_made_young;
	export_vars.innodb_buffer_pool_pages_made_not_young
		= buf_pool.stat.n_pages_not_made_young;

	export_vars.innodb_buffer_pool_pages_old = buf_pool.LRU_old_len;

	export_vars.innodb_buffer_pool_bytes_dirty =
		buf_pool.stat.flush_list_bytes;

	export_vars.innodb_buffer_pool_pages_free =
		UT_LIST_GET_LEN(buf_pool.free);

#ifdef UNIV_DEBUG
	export_vars.innodb_buffer_pool_pages_latched =
		buf_get_latched_pages_number();
#endif /* UNIV_DEBUG */
	export_vars.innodb_buffer_pool_pages_total = buf_pool.get_n_pages();

	export_vars.innodb_buffer_pool_pages_misc =
		buf_pool.get_n_pages()
		- UT_LIST_GET_LEN(buf_pool.LRU)
		- UT_LIST_GET_LEN(buf_pool.free);

	export_vars.innodb_max_trx_id = trx_sys.get_max_trx_id();
	export_vars.innodb_history_list_length = trx_sys.history_size_approx();

	mysql_mutex_lock(&lock_sys.wait_mutex);
	export_vars.innodb_row_lock_waits = lock_sys.get_wait_cumulative();

	export_vars.innodb_row_lock_current_waits= lock_sys.get_wait_pending();

	export_vars.innodb_row_lock_time = lock_sys.get_wait_time_cumulative()
		/ 1000;
	export_vars.innodb_row_lock_time_max = lock_sys.get_wait_time_max()
		/ 1000;
	mysql_mutex_unlock(&lock_sys.wait_mutex);

	export_vars.innodb_row_lock_time_avg= export_vars.innodb_row_lock_waits
		? static_cast<ulint>(export_vars.innodb_row_lock_time
				     / export_vars.innodb_row_lock_waits)
		: 0;

	export_vars.innodb_page_compression_saved = srv_stats.page_compression_saved;
	export_vars.innodb_pages_page_compressed = srv_stats.pages_page_compressed;
	export_vars.innodb_page_compressed_trim_op = srv_stats.page_compressed_trim_op;
	export_vars.innodb_pages_page_decompressed = srv_stats.pages_page_decompressed;
	export_vars.innodb_pages_page_compression_error = srv_stats.pages_page_compression_error;
	export_vars.innodb_pages_decrypted = srv_stats.pages_decrypted;
	export_vars.innodb_pages_encrypted = srv_stats.pages_encrypted;
	export_vars.innodb_n_merge_blocks_encrypted = srv_stats.n_merge_blocks_encrypted;
	export_vars.innodb_n_merge_blocks_decrypted = srv_stats.n_merge_blocks_decrypted;
	export_vars.innodb_n_rowlog_blocks_encrypted = srv_stats.n_rowlog_blocks_encrypted;
	export_vars.innodb_n_rowlog_blocks_decrypted = srv_stats.n_rowlog_blocks_decrypted;

	export_vars.innodb_n_temp_blocks_encrypted =
		srv_stats.n_temp_blocks_encrypted;

	export_vars.innodb_n_temp_blocks_decrypted =
		srv_stats.n_temp_blocks_decrypted;

	export_vars.innodb_defragment_compression_failures =
		btr_defragment_compression_failures;
	export_vars.innodb_defragment_failures = btr_defragment_failures;
	export_vars.innodb_defragment_count = btr_defragment_count;

	export_vars.innodb_onlineddl_rowlog_rows = onlineddl_rowlog_rows;
	export_vars.innodb_onlineddl_rowlog_pct_used = onlineddl_rowlog_pct_used;
	export_vars.innodb_onlineddl_pct_progress = onlineddl_pct_progress;

	if (!srv_read_only_mode) {
		export_vars.innodb_encryption_rotation_pages_read_from_cache =
			crypt_stat.pages_read_from_cache;
		export_vars.innodb_encryption_rotation_pages_read_from_disk =
			crypt_stat.pages_read_from_disk;
		export_vars.innodb_encryption_rotation_pages_modified =
			crypt_stat.pages_modified;
		export_vars.innodb_encryption_rotation_pages_flushed =
			crypt_stat.pages_flushed;
		export_vars.innodb_encryption_rotation_estimated_iops =
			crypt_stat.estimated_iops;
		export_vars.innodb_encryption_key_requests =
			srv_stats.n_key_requests;
	}

	mysql_mutex_unlock(&srv_innodb_monitor_mutex);

	log_sys.latch.rd_lock(SRW_LOCK_CALL);
	export_vars.innodb_lsn_current = log_sys.get_lsn();
	export_vars.innodb_lsn_flushed = log_sys.get_flushed_lsn();
	export_vars.innodb_lsn_last_checkpoint = log_sys.last_checkpoint_lsn;
	export_vars.innodb_checkpoint_max_age = static_cast<ulint>(
		log_sys.max_checkpoint_age);
	log_sys.latch.rd_unlock();
	export_vars.innodb_os_log_written = export_vars.innodb_lsn_current
		- recv_sys.lsn;

	export_vars.innodb_checkpoint_age = static_cast<ulint>(
		export_vars.innodb_lsn_current
		- export_vars.innodb_lsn_last_checkpoint);
}

struct srv_monitor_state_t
{
  time_t last_monitor_time;
  ulint mutex_skipped;
  bool last_srv_print_monitor;
  srv_monitor_state_t() : mutex_skipped(0), last_srv_print_monitor(false)
  {
    srv_last_monitor_time = time(NULL);
    last_monitor_time= srv_last_monitor_time;
  }
};

static srv_monitor_state_t monitor_state;

/** A task which prints the info output by various InnoDB monitors.*/
static void srv_monitor()
{
	time_t current_time = time(NULL);

	if (difftime(current_time, monitor_state.last_monitor_time) >= 15) {
		monitor_state.last_monitor_time = current_time;

		if (srv_print_innodb_monitor) {
			/* Reset mutex_skipped counter everytime
			srv_print_innodb_monitor changes. This is to
			ensure we will not be blocked by lock_sys.latch
			for short duration information printing */
			if (!monitor_state.last_srv_print_monitor) {
				monitor_state.mutex_skipped = 0;
				monitor_state.last_srv_print_monitor = true;
			}

			if (!srv_printf_innodb_monitor(stderr,
						MUTEX_NOWAIT(monitor_state.mutex_skipped),
						NULL, NULL)) {
				monitor_state.mutex_skipped++;
			} else {
				/* Reset the counter */
				monitor_state.mutex_skipped = 0;
			}
		} else {
			monitor_state.last_monitor_time = 0;
		}


		/* We don't create the temp files or associated
		mutexes in read-only-mode */

		if (!srv_read_only_mode && srv_innodb_status) {
			mysql_mutex_lock(&srv_monitor_file_mutex);
			rewind(srv_monitor_file);
			if (!srv_printf_innodb_monitor(srv_monitor_file,
						MUTEX_NOWAIT(monitor_state.mutex_skipped),
						NULL, NULL)) {
				monitor_state.mutex_skipped++;
			} else {
				monitor_state.mutex_skipped = 0;
			}

			os_file_set_eof(srv_monitor_file);
			mysql_mutex_unlock(&srv_monitor_file_mutex);
		}
	}

	srv_refresh_innodb_monitor_stats(current_time);
}

/** Periodic task which prints the info output by various InnoDB monitors.*/
void srv_monitor_task(void*)
{
	/* number of successive fatal timeouts observed */
	static lsn_t		old_lsn = recv_sys.lsn;

	ut_ad(!srv_read_only_mode);

	/* Try to track a strange bug reported by Harald Fuchs and others,
	where the lsn seems to decrease at times */

	lsn_t new_lsn = log_sys.get_lsn();
	ut_a(new_lsn >= old_lsn);
	old_lsn = new_lsn;

	/* Update the statistics collected for deciding LRU
	eviction policy. */
	buf_LRU_stat_update();

	ulonglong now = my_hrtime_coarse().val;
	const ulong threshold = srv_fatal_semaphore_wait_threshold;

	if (ulonglong start = dict_sys.oldest_wait()) {
		if (now >= start) {
			now -= start;
			ulong waited = static_cast<ulong>(now / 1000000);
			if (waited >= threshold) {
				ib::fatal() << dict_sys.fatal_msg;
			}

			if (waited == threshold / 4
			    || waited == threshold / 2
			    || waited == threshold / 4 * 3) {
				ib::warn() << "Long wait (" << waited
					   << " seconds) for dict_sys.latch";
			}
		}
	}

	srv_monitor();
}

/******************************************************************//**
Increment the server activity count. */
void
srv_inc_activity_count(void)
/*========================*/
{
	srv_sys.activity_count.inc();
}

#ifdef UNIV_DEBUG
/** @return whether purge or master task is active */
bool srv_any_background_activity()
{
  if (purge_sys.enabled() || srv_master_timer.get())
  {
    ut_ad(!srv_read_only_mode);
    return true;
  }
  return false;
}
#endif /* UNIV_DEBUG */

static void purge_worker_callback(void*);
static void purge_coordinator_callback(void*);

static tpool::task_group purge_task_group;
tpool::waitable_task purge_worker_task(purge_worker_callback, nullptr,
                                       &purge_task_group);
static tpool::task_group purge_coordinator_task_group(1);
static tpool::waitable_task purge_coordinator_task
  (purge_coordinator_callback, nullptr, &purge_coordinator_task_group);

static tpool::timer *purge_coordinator_timer;

/** Wake up the purge threads if there is work to do. */
void
srv_wake_purge_thread_if_not_active()
{
	ut_ad(!srv_read_only_mode);

	if (purge_sys.enabled() && !purge_sys.paused()
	    && trx_sys.history_exists()) {
		if(++purge_state.m_running == 1) {
			srv_thread_pool->submit_task(&purge_coordinator_task);
		}
	}
}

/** @return whether the purge tasks are active */
bool purge_sys_t::running() const
{
  return purge_coordinator_task.is_running();
}

/** Suspend purge in data dictionary tables */
void purge_sys_t::stop_SYS()
{
  latch.rd_lock(SRW_LOCK_CALL);
  ++m_SYS_paused;
  latch.rd_unlock();
}

/** Stop purge during FLUSH TABLES FOR EXPORT */
void purge_sys_t::stop()
{
  for (;;)
  {
    latch.wr_lock(SRW_LOCK_CALL);

    if (!enabled())
    {
      /* Shutdown must have been initiated during FLUSH TABLES FOR EXPORT. */
      ut_ad(!srv_undo_sources);
      latch.wr_unlock();
      return;
    }

    ut_ad(srv_n_purge_threads > 0);

    if (!must_wait_SYS())
      break;

    latch.wr_unlock();
    std::this_thread::sleep_for(std::chrono::seconds(1));
  }

  const auto paused= m_paused++;

  latch.wr_unlock();

  if (!paused)
  {
    ib::info() << "Stopping purge";
    MONITOR_ATOMIC_INC(MONITOR_PURGE_STOP_COUNT);
    purge_coordinator_task.disable();
  }
}

/** Resume purge in data dictionary tables */
void purge_sys_t::resume_SYS(void *)
{
  ut_d(const auto s=)
  purge_sys.m_SYS_paused--;
  ut_ad(s);
}

/** Resume purge at UNLOCK TABLES after FLUSH TABLES FOR EXPORT */
void purge_sys_t::resume()
{
   if (!enabled())
   {
     /* Shutdown must have been initiated during FLUSH TABLES FOR EXPORT. */
     ut_ad(!srv_undo_sources);
     return;
   }
   ut_ad(!srv_read_only_mode);
   ut_ad(srv_force_recovery < SRV_FORCE_NO_BACKGROUND);
   purge_coordinator_task.enable();
   latch.wr_lock(SRW_LOCK_CALL);
   int32_t paused= m_paused--;
   ut_a(paused);

   if (paused == 1)
   {
     ib::info() << "Resuming purge";
     purge_state.m_running = 0;
     srv_wake_purge_thread_if_not_active();
     MONITOR_ATOMIC_INC(MONITOR_PURGE_RESUME_COUNT);
   }
   latch.wr_unlock();
}

/*******************************************************************//**
Get current server activity count.
@return activity count. */
ulint
srv_get_activity_count(void)
/*========================*/
{
	return(srv_sys.activity_count);
}

/** Check if srv_inc_activity_count() has been called.
@param activity_count   copy of srv_sys.activity_count
@return whether the activity_count had changed */
static bool srv_check_activity(ulint *activity_count)
{
  ulint new_activity_count= srv_sys.activity_count;
  if (new_activity_count != *activity_count)
  {
    *activity_count= new_activity_count;
    return true;
  }

  return false;
}

/********************************************************************//**
The master thread is tasked to ensure that flush of log file happens
once every second in the background. This is to ensure that not more
than one second of trxs are lost in case of crash when
innodb_flush_logs_at_trx_commit != 1 */
static void srv_sync_log_buffer_in_background()
{
	time_t	current_time = time(NULL);

	srv_main_thread_op_info = "flushing log";
	if (difftime(current_time, srv_last_log_flush_time)
	    >= srv_flush_log_at_timeout) {
		log_buffer_flush_to_disk();
		srv_last_log_flush_time = current_time;
		srv_log_writes_and_flush++;
	}
}

/** Report progress during shutdown.
@param last   time of last output
@param n_read number of page reads initiated for change buffer merge */
static void srv_shutdown_print(time_t &last, ulint n_read)
{
  time_t now= time(nullptr);
  if (now - last >= 15)
  {
    last= now;

    const ulint ibuf_size= ibuf.size;
    sql_print_information("Completing change buffer merge;"
                          " %zu page reads initiated;"
                          " %zu change buffer pages remain",
                          n_read, ibuf_size);
#if defined HAVE_SYSTEMD && !defined EMBEDDED_LIBRARY
    service_manager_extend_timeout(INNODB_EXTEND_TIMEOUT_INTERVAL,
                                   "Completing change buffer merge;"
                                   " %zu page reads initiated;"
                                   " %zu change buffer pages remain",
                                   n_read, ibuf_size);
#endif
  }
}

/** Perform periodic tasks whenever the server is active.
@param counter_time  microsecond_interval_timer() */
static void srv_master_do_active_tasks(ulonglong counter_time)
{
	++srv_main_active_loops;

	MONITOR_INC(MONITOR_MASTER_ACTIVE_LOOPS);

	if (!(counter_time % (SRV_MASTER_DICT_LRU_INTERVAL * 1000000ULL))) {
		srv_main_thread_op_info = "enforcing dict cache limit";
		if (ulint n_evicted = dict_sys.evict_table_LRU(true)) {
			MONITOR_INC_VALUE(
				MONITOR_SRV_DICT_LRU_EVICT_COUNT_ACTIVE,
				n_evicted);
		}
		MONITOR_INC_TIME_IN_MICRO_SECS(
			MONITOR_SRV_DICT_LRU_MICROSECOND, counter_time);
	}
}

/** Perform periodic tasks whenever the server is idle.
@param counter_time  microsecond_interval_timer() */
static void srv_master_do_idle_tasks(ulonglong counter_time)
{
	++srv_main_idle_loops;

	MONITOR_INC(MONITOR_MASTER_IDLE_LOOPS);

	srv_main_thread_op_info = "enforcing dict cache limit";
	if (ulint n_evicted = dict_sys.evict_table_LRU(false)) {
		MONITOR_INC_VALUE(
			MONITOR_SRV_DICT_LRU_EVICT_COUNT_IDLE, n_evicted);
	}
	MONITOR_INC_TIME_IN_MICRO_SECS(
		MONITOR_SRV_DICT_LRU_MICROSECOND, counter_time);
}

/**
Complete the shutdown tasks such as background DROP TABLE,
and optionally change buffer merge (on innodb_fast_shutdown=0). */
void srv_shutdown(bool ibuf_merge)
{
	ulint		n_read = 0;
	time_t		now = time(NULL);

	do {
		ut_ad(!srv_read_only_mode);
		ut_ad(srv_shutdown_state == SRV_SHUTDOWN_CLEANUP);
		++srv_main_shutdown_loops;

		if (ibuf_merge) {
			srv_main_thread_op_info = "doing insert buffer merge";
			log_free_check();
			n_read = ibuf_contract();
			srv_shutdown_print(now, n_read);
		}
	} while (n_read);
}

/** The periodic master task controlling the server. */
void srv_master_callback(void*)
{
  static ulint old_activity_count;

  ut_a(srv_shutdown_state <= SRV_SHUTDOWN_INITIATED);

  MONITOR_INC(MONITOR_MASTER_THREAD_SLEEP);
  if (!purge_state.m_running)
    srv_wake_purge_thread_if_not_active();
  ulonglong counter_time= microsecond_interval_timer();
  srv_sync_log_buffer_in_background();
  MONITOR_INC_TIME_IN_MICRO_SECS(MONITOR_SRV_LOG_FLUSH_MICROSECOND,
				 counter_time);

  if (srv_check_activity(&old_activity_count))
    srv_master_do_active_tasks(counter_time);
  else
    srv_master_do_idle_tasks(counter_time);

  srv_main_thread_op_info= "sleeping";
}

/** @return whether purge should exit due to shutdown */
static bool srv_purge_should_exit()
{
  ut_ad(srv_shutdown_state <= SRV_SHUTDOWN_CLEANUP);

  if (srv_undo_sources)
    return false;

  if (srv_fast_shutdown)
    return true;

  /* Slow shutdown was requested. */
  const size_t history_size= trx_sys.history_size();
  if (history_size)
  {
    static time_t progress_time;
    time_t now= time(NULL);
    if (now - progress_time >= 15)
    {
      progress_time= now;
#if defined HAVE_SYSTEMD && !defined EMBEDDED_LIBRARY
      service_manager_extend_timeout(INNODB_EXTEND_TIMEOUT_INTERVAL,
				     "InnoDB: to purge %zu transactions",
				     history_size);
      sql_print_information("InnoDB: to purge %zu transactions", history_size);
#endif
    }
    return false;
  }

  return !trx_sys.any_active_transactions();
}

/*********************************************************************//**
Fetch and execute a task from the work queue.
@param [in,out]	slot	purge worker thread slot
@return true if a task was executed */
static bool srv_task_execute()
{
	ut_ad(!srv_read_only_mode);
	ut_ad(srv_force_recovery < SRV_FORCE_NO_BACKGROUND);

	mysql_mutex_lock(&srv_sys.tasks_mutex);

	if (que_thr_t* thr = UT_LIST_GET_FIRST(srv_sys.tasks)) {
		ut_a(que_node_get_type(thr->child) == QUE_NODE_PURGE);
		UT_LIST_REMOVE(srv_sys.tasks, thr);
		mysql_mutex_unlock(&srv_sys.tasks_mutex);
		que_run_threads(thr);
		return true;
	}

	ut_ad(UT_LIST_GET_LEN(srv_sys.tasks) == 0);
	mysql_mutex_unlock(&srv_sys.tasks_mutex);
	return false;
}

static void purge_create_background_thds(int );

std::mutex purge_thread_count_mtx;
void srv_update_purge_thread_count(uint n)
{
	std::lock_guard<std::mutex> lk(purge_thread_count_mtx);
	ut_ad(n > 0);
	ut_ad(n <= innodb_purge_threads_MAX);
	srv_n_purge_threads = n;
	srv_purge_thread_count_changed = 1;
}

Atomic_counter<int> srv_purge_thread_count_changed;

inline void purge_coordinator_state::do_purge()
{
  ut_ad(!srv_read_only_mode);
  lazy_init();
  ut_ad(n_threads);
  bool wakeup= false;

  purge_coordinator_timer->disarm();

  while (purge_sys.enabled() && !purge_sys.paused())
  {
loop:
    wakeup= false;
    const auto now= my_interval_timer();
    const auto sigcount= m_running;

    if (now - start_time >= 1000000)
    {
      refresh(false);
      start_time= now;
    }

    const auto old_activity_count= srv_sys.activity_count;
    const auto history_size= trx_sys.history_size();

    if (UNIV_UNLIKELY(srv_purge_thread_count_changed))
    {
      /* Read the fresh value of srv_n_purge_threads, reset
      the changed flag. Both are protected by purge_thread_count_mtx.

      This code does not run concurrently, it is executed
      by a single purge_coordinator thread, and no races
      involving srv_purge_thread_count_changed are possible. */
      {
        std::lock_guard<std::mutex> lk(purge_thread_count_mtx);
        n_threads= n_use_threads= srv_n_purge_threads;
        srv_purge_thread_count_changed= 0;
      }
      refresh(true);
      start_time= now;
    }
    else if (history_size > m_history_length)
    {
      /* dynamically adjust the purge thread based on redo log fill factor */
      if (n_use_threads < n_threads && lsn_age_factor < lsn_lwm)
      {
more_threads:
        ++n_use_threads;
        lsn_hwm= lsn_lwm;
        lsn_lwm-= series[n_use_threads];
      }
      else if (n_use_threads > 1 && lsn_age_factor >= lsn_hwm)
      {
fewer_threads:
        --n_use_threads;
        lsn_lwm= lsn_hwm;
        lsn_hwm+= series[n_use_threads];
      }
      else if (n_use_threads == 1 && lsn_age_factor >= 100 - safety_net)
      {
        wakeup= true;
        break;
      }
    }
    else if (n_threads > n_use_threads &&
             srv_max_purge_lag && m_history_length > srv_max_purge_lag)
      goto more_threads;
    else if (n_use_threads > 1 && old_activity_count == srv_sys.activity_count)
      goto fewer_threads;

    ut_ad(n_use_threads);
    ut_ad(n_use_threads <= n_threads);

    m_history_length= history_size;

    if (history_size &&
        trx_purge(n_use_threads,
                  !(++count % srv_purge_rseg_truncate_frequency) ||
                  purge_sys.truncate.current ||
                  (srv_shutdown_state != SRV_SHUTDOWN_NONE &&
                   srv_fast_shutdown == 0)))
      continue;

    if (m_running == sigcount)
    {
      /* Purge was not woken up by srv_wake_purge_thread_if_not_active() */

      /* The magic number 5000 is an approximation for the case where we have
      cached undo log records which prevent truncate of rollback segments. */
      wakeup= history_size &&
        (history_size >= 5000 ||
         history_size != trx_sys.history_size_approx());
      break;
    }
    else if (!trx_sys.history_exists())
      break;

    if (!srv_purge_should_exit())
      goto loop;
  }

  if (wakeup)
    purge_coordinator_timer->set_time(10, 0);

  m_running= 0;
}

inline void purge_coordinator_state::compute_series()
{
  ulint points= n_threads;
  memset(series, 0, sizeof series);
  constexpr ulint spread= 100 - adaptive_purge_threshold - safety_net;

  /* We distribute spread across n_threads,
  e.g.: spread of 60 is distributed across n_threads=4 as: 6+12+18+24 */

  const ulint additional_points= (points * (points + 1)) / 2;
  if (spread % additional_points == 0)
  {
    /* Arithmetic progression is possible. */
    const ulint delta= spread / additional_points;
    ulint growth= delta;
    do
    {
      series[points--]= growth;
      growth += delta;
    }
    while (points);
    return;
  }

  /* Use average distribution to spread across the points */
  const ulint delta= spread / points;
  ulint total= 0;
  do
  {
    series[points--]= delta;
    total+= delta;
  }
  while (points);

  for (points= 1; points <= n_threads && total++ < spread; )
    series[points++]++;
}

inline void purge_coordinator_state::lazy_init()
{
  if (n_threads)
    return;
  n_threads= n_use_threads= srv_n_purge_threads;
  refresh(true);
  start_time= my_interval_timer();
}

void purge_coordinator_state::refresh(bool full)
{
  if (full)
  {
    compute_series();
    lsn_lwm= adaptive_purge_threshold;
    lsn_hwm= adaptive_purge_threshold + series[n_threads];
  }

  log_sys.latch.rd_lock(SRW_LOCK_CALL);
  const lsn_t last= log_sys.last_checkpoint_lsn,
    max_age= log_sys.max_checkpoint_age;
  log_sys.latch.rd_unlock();

  lsn_age_factor= ulint(((log_sys.get_lsn() - last) * 100) / max_age);
}


static std::list<THD*> purge_thds;
static std::mutex purge_thd_mutex;
extern void* thd_attach_thd(THD*);
extern void thd_detach_thd(void *);
static int n_purge_thds;

/* Ensure  that we have at least n background THDs for purge */
static void purge_create_background_thds(int n)
{
	THD *thd= current_thd;
	std::unique_lock<std::mutex> lk(purge_thd_mutex);
	while (n_purge_thds < n)
	{
		purge_thds.push_back(innobase_create_background_thd("InnoDB purge worker"));
		n_purge_thds++;
	}
	set_current_thd(thd);
}

static THD *acquire_thd(void **ctx)
{
	std::unique_lock<std::mutex> lk(purge_thd_mutex);
	ut_a(!purge_thds.empty());
	THD* thd = purge_thds.front();
	purge_thds.pop_front();
	lk.unlock();

	/* Set current thd, and thd->mysys_var as well,
	it might be used by something in the server.*/
	*ctx = thd_attach_thd(thd);
	return thd;
}

static void release_thd(THD *thd, void *ctx)
{
	thd_detach_thd(ctx);
	std::unique_lock<std::mutex> lk(purge_thd_mutex);
	purge_thds.push_back(thd);
	lk.unlock();
	set_current_thd(0);
}

static void purge_worker_callback(void*)
{
  ut_ad(!current_thd);
  ut_ad(!srv_read_only_mode);
  ut_ad(srv_force_recovery < SRV_FORCE_NO_BACKGROUND);
  void *ctx;
  THD *thd= acquire_thd(&ctx);
  while (srv_task_execute())
    ut_ad(purge_sys.running());
  release_thd(thd,ctx);
}

static void purge_coordinator_callback(void*)
{
  void *ctx;
  THD *thd= acquire_thd(&ctx);
  purge_state.do_purge();
  release_thd(thd, ctx);
}

void srv_init_purge_tasks()
{
  purge_create_background_thds(innodb_purge_threads_MAX);
  purge_coordinator_timer= srv_thread_pool->create_timer
    (purge_coordinator_callback, nullptr);
}

static void srv_shutdown_purge_tasks()
{
  purge_coordinator_task.disable();
  delete purge_coordinator_timer;
  purge_coordinator_timer= nullptr;
  purge_worker_task.wait();
  std::unique_lock<std::mutex> lk(purge_thd_mutex);
  while (!purge_thds.empty())
  {
    destroy_background_thd(purge_thds.front());
    purge_thds.pop_front();
  }
  n_purge_thds= 0;
}

/**********************************************************************//**
Enqueues a task to server task queue and releases a worker thread, if there
is a suspended one. */
void
srv_que_task_enqueue_low(
/*=====================*/
	que_thr_t*	thr)	/*!< in: query thread */
{
	ut_ad(!srv_read_only_mode);
	mysql_mutex_lock(&srv_sys.tasks_mutex);

	UT_LIST_ADD_LAST(srv_sys.tasks, thr);

	mysql_mutex_unlock(&srv_sys.tasks_mutex);
}

#ifdef UNIV_DEBUG
/** @return number of tasks in queue */
ulint srv_get_task_queue_length()
{
	ulint	n_tasks;

	ut_ad(!srv_read_only_mode);

	mysql_mutex_lock(&srv_sys.tasks_mutex);

	n_tasks = UT_LIST_GET_LEN(srv_sys.tasks);

	mysql_mutex_unlock(&srv_sys.tasks_mutex);

	return(n_tasks);
}
#endif

/** Shut down the purge threads. */
void srv_purge_shutdown()
{
	if (purge_sys.enabled()) {
		if (!srv_fast_shutdown && !opt_bootstrap)
			srv_update_purge_thread_count(innodb_purge_threads_MAX);
		while(!srv_purge_should_exit()) {
			ut_a(!purge_sys.paused());
			srv_wake_purge_thread_if_not_active();
			purge_coordinator_task.wait();
		}
		purge_sys.coordinator_shutdown();
		srv_shutdown_purge_tasks();
	}
}<|MERGE_RESOLUTION|>--- conflicted
+++ resolved
@@ -862,67 +862,7 @@
 			n_reserved);
 	}
 
-<<<<<<< HEAD
-	fprintf(file, ", state: %s\n", srv_main_thread_op_info);
-=======
-	fprintf(file, "Process ID=0, Main thread ID=0, state: %s\n",
-		srv_main_thread_op_info);
-	fprintf(file,
-		"Number of rows inserted " ULINTPF
-		", updated " ULINTPF
-		", deleted " ULINTPF
-		", read " ULINTPF "\n",
-		(ulint) srv_stats.n_rows_inserted,
-		(ulint) srv_stats.n_rows_updated,
-		(ulint) srv_stats.n_rows_deleted,
-		(ulint) srv_stats.n_rows_read);
-	fprintf(file,
-		"%.2f inserts/s, %.2f updates/s,"
-		" %.2f deletes/s, %.2f reads/s\n",
-		static_cast<double>(srv_stats.n_rows_inserted
-				    - srv_n_rows_inserted_old)
-		/ time_elapsed,
-		static_cast<double>(srv_stats.n_rows_updated
-				    - srv_n_rows_updated_old)
-		/ time_elapsed,
-		static_cast<double>(srv_stats.n_rows_deleted
-				    - srv_n_rows_deleted_old)
-		/ time_elapsed,
-		static_cast<double>(srv_stats.n_rows_read
-				    - srv_n_rows_read_old)
-		/ time_elapsed);
-	fprintf(file,
-		"Number of system rows inserted " ULINTPF
-		", updated " ULINTPF ", deleted " ULINTPF
-		", read " ULINTPF "\n",
-		(ulint) srv_stats.n_system_rows_inserted,
-		(ulint) srv_stats.n_system_rows_updated,
-		(ulint) srv_stats.n_system_rows_deleted,
-		(ulint) srv_stats.n_system_rows_read);
-	fprintf(file,
-		"%.2f inserts/s, %.2f updates/s,"
-		" %.2f deletes/s, %.2f reads/s\n",
-		static_cast<double>(srv_stats.n_system_rows_inserted
-				    - srv_n_system_rows_inserted_old)
-		/ time_elapsed,
-		static_cast<double>(srv_stats.n_system_rows_updated
-				    - srv_n_system_rows_updated_old)
-		/ time_elapsed,
-		static_cast<double>(srv_stats.n_system_rows_deleted
-				    - srv_n_system_rows_deleted_old)
-		/ time_elapsed,
-		static_cast<double>(srv_stats.n_system_rows_read
-				    - srv_n_system_rows_read_old)
-		/ time_elapsed);
-	srv_n_rows_inserted_old = srv_stats.n_rows_inserted;
-	srv_n_rows_updated_old = srv_stats.n_rows_updated;
-	srv_n_rows_deleted_old = srv_stats.n_rows_deleted;
-	srv_n_rows_read_old = srv_stats.n_rows_read;
-	srv_n_system_rows_inserted_old = srv_stats.n_system_rows_inserted;
-	srv_n_system_rows_updated_old = srv_stats.n_system_rows_updated;
-	srv_n_system_rows_deleted_old = srv_stats.n_system_rows_deleted;
-	srv_n_system_rows_read_old = srv_stats.n_system_rows_read;
->>>>>>> b35a048e
+	fprintf(file, "state: %s\n", srv_main_thread_op_info);
 
 	fputs("----------------------------\n"
 	      "END OF INNODB MONITOR OUTPUT\n"
