--- conflicted
+++ resolved
@@ -671,24 +671,8 @@
 	mutex_create(LATCH_ID_PAGE_ZIP_STAT_PER_INDEX,
 		     &page_zip_stat_per_index_mutex);
 
-<<<<<<< HEAD
-#ifdef WITH_INNODB_DISALLOW_WRITES
-	/* Writes have to be enabled on init or else we hang. Thus, we
-	always set the event here regardless of innobase_disallow_writes.
-	That flag will always be 0 at this point because it isn't settable
-	via my.cnf or command line arg. */
-	srv_allow_writes_event = os_event_create(0);
-	os_event_set(srv_allow_writes_event);
-#endif /* WITH_INNODB_DISALLOW_WRITES */
-=======
-	/* Create dummy indexes for infimum and supremum records */
-
-	dict_ind_init();
->>>>>>> cbdf62ae
-
 	/* Initialize some INFORMATION SCHEMA internal structures */
 	trx_i_s_cache_init(trx_i_s_cache);
-
 }
 
 /*********************************************************************//**
@@ -1343,23 +1327,7 @@
 
 	if (sync_array_print_long_waits(&waiter, &sema)
 	    && sema == old_sema && os_thread_eq(waiter, old_waiter)) {
-<<<<<<< HEAD
-#if defined(WITH_WSREP) && defined(WITH_INNODB_DISALLOW_WRITES)
-		if (!os_event_is_set(srv_allow_writes_event)) {
-			fprintf(stderr,
-				"WSREP: avoiding InnoDB self crash due to "
-				"long semaphore wait of  > %lu seconds\n"
-				"Server is processing SST donor operation, "
-				"fatal_cnt now: " ULINTPF,
-				srv_fatal_semaphore_wait_threshold, fatal_cnt);
-			return;
-		}
-#endif /* WITH_WSREP */
 		if (fatal_cnt++) {
-=======
-		fatal_cnt++;
-		if (fatal_cnt > 10) {
->>>>>>> cbdf62ae
 			ib::fatal() << "Semaphore wait has lasted > "
 				<< srv_fatal_semaphore_wait_threshold
 				<< " seconds. We intentionally crash the"
