/*****************************************************************************

Copyright (c) 1996, 2016, Oracle and/or its affiliates. All Rights Reserved.
Copyright (c) 2012, Facebook Inc.
Copyright (c) 2013, 2023, MariaDB Corporation.

This program is free software; you can redistribute it and/or modify it under
the terms of the GNU General Public License as published by the Free Software
Foundation; version 2 of the License.

This program is distributed in the hope that it will be useful, but WITHOUT
ANY WARRANTY; without even the implied warranty of MERCHANTABILITY or FITNESS
FOR A PARTICULAR PURPOSE. See the GNU General Public License for more details.

You should have received a copy of the GNU General Public License along with
this program; if not, write to the Free Software Foundation, Inc.,
51 Franklin Street, Fifth Floor, Boston, MA 02110-1335 USA

*****************************************************************************/

/******************************************************************//**
@file dict/dict0dict.cc
Data dictionary system

Created 1/8/1996 Heikki Tuuri
***********************************************************************/

#include <my_config.h>
#include <string>

#include "ha_prototypes.h"
#include <mysqld.h>
#include <strfunc.h>

#include "dict0dict.h"
#include "fts0fts.h"
#include "fil0fil.h"
#include <algorithm>
#include "sql_class.h"
#include "sql_table.h"
#include <mysql/service_thd_mdl.h>

#include "btr0btr.h"
#include "btr0cur.h"
#include "btr0sea.h"
#include "buf0buf.h"
#include "data0type.h"
#include "dict0boot.h"
#include "dict0load.h"
#include "dict0crea.h"
#include "dict0mem.h"
#include "dict0stats.h"
#include "fts0fts.h"
#include "fts0types.h"
#include "lock0lock.h"
#include "mach0data.h"
#include "mem0mem.h"
#include "page0page.h"
#include "page0zip.h"
#include "pars0pars.h"
#include "pars0sym.h"
#include "que0que.h"
#include "rem0cmp.h"
#include "row0log.h"
#include "row0merge.h"
#include "row0mysql.h"
#include "row0upd.h"
#include "srv0mon.h"
#include "srv0start.h"
#include "trx0undo.h"
#include "trx0purge.h"

#include <vector>
#include <algorithm>

/** the dictionary system */
dict_sys_t	dict_sys;

/** System table names; @see dict_system_id_t */
const span<const char> dict_sys_t::SYS_TABLE[]=
{
  {C_STRING_WITH_LEN("SYS_TABLES")},{C_STRING_WITH_LEN("SYS_INDEXES")},
  {C_STRING_WITH_LEN("SYS_COLUMNS")},{C_STRING_WITH_LEN("SYS_FIELDS")},
  {C_STRING_WITH_LEN("SYS_FOREIGN")},{C_STRING_WITH_LEN("SYS_FOREIGN_COLS")},
  {C_STRING_WITH_LEN("SYS_VIRTUAL")}
};

/** Diagnostic message for exceeding the mutex_lock_wait() timeout */
const char dict_sys_t::fatal_msg[]=
  "innodb_fatal_semaphore_wait_threshold was exceeded for dict_sys.latch. "
  "Please refer to "
  "https://mariadb.com/kb/en/how-to-produce-a-full-stack-trace-for-mysqld/";

/** Percentage of compression failures that are allowed in a single
round */
ulong	zip_failure_threshold_pct = 5;

/** Maximum percentage of a page that can be allowed as a pad to avoid
compression failures */
ulong	zip_pad_max = 50;

#define	DICT_HEAP_SIZE		100	/*!< initial memory heap size when
					creating a table or index object */
#define DICT_POOL_PER_TABLE_HASH 512	/*!< buffer pool max size per table
					hash table fixed size in bytes */
#define DICT_POOL_PER_VARYING	4	/*!< buffer pool max size per data
					dictionary varying size in bytes */

/** Identifies generated InnoDB foreign key names */
static char	dict_ibfk[] = "_ibfk_";

/*******************************************************************//**
Tries to find column names for the index and sets the col field of the
index.
@param[in]	index	index
@param[in]	add_v	new virtual columns added along with an add index call
@return whether the column names were found */
static
bool
dict_index_find_cols(
	dict_index_t*		index,
	const dict_add_v_col_t*	add_v);
/*******************************************************************//**
Builds the internal dictionary cache representation for a clustered
index, containing also system fields not defined by the user.
@return own: the internal representation of the clustered index */
static
dict_index_t*
dict_index_build_internal_clust(
/*============================*/
	dict_index_t*		index);	/*!< in: user representation of
					a clustered index */
/*******************************************************************//**
Builds the internal dictionary cache representation for a non-clustered
index, containing also system fields not defined by the user.
@return own: the internal representation of the non-clustered index */
static
dict_index_t*
dict_index_build_internal_non_clust(
/*================================*/
	dict_index_t*		index);	/*!< in: user representation of
					a non-clustered index */
/**********************************************************************//**
Builds the internal dictionary cache representation for an FTS index.
@return own: the internal representation of the FTS index */
static
dict_index_t*
dict_index_build_internal_fts(
/*==========================*/
	dict_index_t*	index);	/*!< in: user representation of an FTS index */

/**********************************************************************//**
Removes an index from the dictionary cache. */
static
void
dict_index_remove_from_cache_low(
/*=============================*/
	dict_table_t*	table,		/*!< in/out: table */
	dict_index_t*	index,		/*!< in, own: index */
	ibool		lru_evict);	/*!< in: TRUE if page being evicted
					to make room in the table LRU list */
#ifdef UNIV_DEBUG
/**********************************************************************//**
Validate the dictionary table LRU list.
@return TRUE if validate OK */
static
ibool
dict_lru_validate(void);
/*===================*/
#endif /* UNIV_DEBUG */

/* Stream for storing detailed information about the latest foreign key
and unique key errors. Only created if !srv_read_only_mode */
FILE*	dict_foreign_err_file		= NULL;
/* mutex protecting the foreign and unique error buffers */
mysql_mutex_t dict_foreign_err_mutex;

/********************************************************************//**
Checks if the database name in two table names is the same.
@return TRUE if same db name */
ibool
dict_tables_have_same_db(
/*=====================*/
	const char*	name1,	/*!< in: table name in the form
				dbname '/' tablename */
	const char*	name2)	/*!< in: table name in the form
				dbname '/' tablename */
{
	for (; *name1 == *name2; name1++, name2++) {
		if (*name1 == '/') {
			return(TRUE);
		}
		ut_a(*name1); /* the names must contain '/' */
	}
	return(FALSE);
}

/** Decrement the count of open handles */
void dict_table_close(dict_table_t *table)
{
  if (table->get_ref_count() == 1 &&
      dict_stats_is_persistent_enabled(table) &&
      strchr(table->name.m_name, '/'))
  {
    /* It looks like we are closing the last handle. The user could
    have executed FLUSH TABLES in order to have the statistics reloaded
    from the InnoDB persistent statistics tables. We must acquire
    exclusive dict_sys.latch to prevent a race condition with another
    thread concurrently acquiring a handle on the table. */
    dict_sys.lock(SRW_LOCK_CALL);
    if (table->release())
    {
      table->stats_mutex_lock();
      if (table->get_ref_count() == 0)
        dict_stats_deinit(table);
      table->stats_mutex_unlock();
    }
    dict_sys.unlock();
  }
  else
    table->release();
}

/** Decrements the count of open handles of a table.
@param[in,out]	table		table
@param[in]	dict_locked	whether dict_sys.latch is being held
@param[in]	thd		thread to release MDL
@param[in]	mdl		metadata lock or NULL if the thread
				is a foreground one. */
void
dict_table_close(
	dict_table_t*	table,
	bool		dict_locked,
	THD*		thd,
	MDL_ticket*	mdl)
{
  if (!dict_locked)
    dict_table_close(table);
  else
  {
    if (table->release() && dict_stats_is_persistent_enabled(table) &&
	strchr(table->name.m_name, '/'))
    {
      /* Force persistent stats re-read upon next open of the table so
      that FLUSH TABLE can be used to forcibly fetch stats from disk if
      they have been manually modified. */
      table->stats_mutex_lock();
      if (table->get_ref_count() == 0)
        dict_stats_deinit(table);
      table->stats_mutex_unlock();
    }

    ut_ad(dict_lru_validate());
    ut_ad(dict_sys.find(table));
  }

  if (!thd || !mdl);
  else if (MDL_context *mdl_context= static_cast<MDL_context*>
           (thd_mdl_context(thd)))
    mdl_context->release_lock(mdl);
}

/** Check if the table has a given (non_virtual) column.
@param[in]	table		table object
@param[in]	col_name	column name
@param[in]	col_nr		column number guessed, 0 as default
@return column number if the table has the specified column,
otherwise table->n_def */
ulint
dict_table_has_column(
	const dict_table_t*	table,
	const char*		col_name,
	ulint			col_nr)
{
	ulint		col_max = table->n_def;

	ut_ad(table);
	ut_ad(col_name);
	ut_ad(table->magic_n == DICT_TABLE_MAGIC_N);

	if (col_nr < col_max
	    && innobase_strcasecmp(
		col_name, dict_table_get_col_name(table, col_nr)) == 0) {
		return(col_nr);
	}

	/** The order of column may changed, check it with other columns */
	for (ulint i = 0; i < col_max; i++) {
		if (i != col_nr
		    && innobase_strcasecmp(
			col_name, dict_table_get_col_name(table, i)) == 0) {

			return(i);
		}
	}

	return(col_max);
}

/** Retrieve the column name.
@param[in]	table	the table of this column */
const char* dict_col_t::name(const dict_table_t& table) const
{
	ut_ad(table.magic_n == DICT_TABLE_MAGIC_N);

	size_t col_nr;
	const char *s;

	if (is_virtual()) {
		col_nr = size_t(reinterpret_cast<const dict_v_col_t*>(this)
				- table.v_cols);
		ut_ad(col_nr < table.n_v_def);
		s = table.v_col_names;
	} else {
		col_nr = size_t(this - table.cols);
		ut_ad(col_nr < table.n_def);
		s = table.col_names;
	}

	if (s) {
		for (size_t i = 0; i < col_nr; i++) {
			s += strlen(s) + 1;
		}
	}

	return(s);
}

/** Returns a virtual column's name.
@param[in]	table	target table
@param[in]	col_nr	virtual column number (nth virtual column)
@return column name or NULL if column number out of range. */
const char*
dict_table_get_v_col_name(
	const dict_table_t*	table,
	ulint			col_nr)
{
	const char*	s;

	ut_ad(table);
	ut_ad(col_nr < table->n_v_def);
	ut_ad(table->magic_n == DICT_TABLE_MAGIC_N);

	if (col_nr >= table->n_v_def) {
		return(NULL);
	}

	s = table->v_col_names;

	if (s != NULL) {
		for (ulint i = 0; i < col_nr; i++) {
			s += strlen(s) + 1;
		}
	}

	return(s);
}

/** Search virtual column's position in InnoDB according to its position
in original table's position
@param[in]	table	target table
@param[in]	col_nr	column number (nth column in the MySQL table)
@return virtual column's position in InnoDB, ULINT_UNDEFINED if not find */
static
ulint
dict_table_get_v_col_pos_for_mysql(
	const dict_table_t*	table,
	ulint			col_nr)
{
	ulint	i;

	ut_ad(table);
	ut_ad(col_nr < static_cast<ulint>(table->n_t_def));
	ut_ad(table->magic_n == DICT_TABLE_MAGIC_N);

	for (i = 0; i < table->n_v_def; i++) {
		if (col_nr == dict_get_v_col_mysql_pos(
				table->v_cols[i].m_col.ind)) {
			break;
		}
	}

	if (i == table->n_v_def) {
		return(ULINT_UNDEFINED);
	}

	return(i);
}

/** Returns a virtual column's name according to its original
MySQL table position.
@param[in]	table	target table
@param[in]	col_nr	column number (nth column in the table)
@return column name. */
static
const char*
dict_table_get_v_col_name_mysql(
	const dict_table_t*	table,
	ulint			col_nr)
{
	ulint	i = dict_table_get_v_col_pos_for_mysql(table, col_nr);

	if (i == ULINT_UNDEFINED) {
		return(NULL);
	}

	return(dict_table_get_v_col_name(table, i));
}

/** Get nth virtual column according to its original MySQL table position
@param[in]	table	target table
@param[in]	col_nr	column number in MySQL Table definition
@return dict_v_col_t ptr */
dict_v_col_t*
dict_table_get_nth_v_col_mysql(
	const dict_table_t*	table,
	ulint			col_nr)
{
	ulint	i = dict_table_get_v_col_pos_for_mysql(table, col_nr);

	if (i == ULINT_UNDEFINED) {
		return(NULL);
	}

	return(dict_table_get_nth_v_col(table, i));
}


/** Get all the FTS indexes on a table.
@param[in]	table	table
@param[out]	indexes	all FTS indexes on this table
@return number of FTS indexes */
ulint
dict_table_get_all_fts_indexes(
	const dict_table_t*	table,
	ib_vector_t*		indexes)
{
	dict_index_t* index;

	ut_a(ib_vector_size(indexes) == 0);

	for (index = dict_table_get_first_index(table);
	     index;
	     index = dict_table_get_next_index(index)) {

		if (index->type == DICT_FTS) {
			ib_vector_push(indexes, &index);
		}
	}

	return(ib_vector_size(indexes));
}

/** Looks for column n in an index.
@param[in]	index		index
@param[in]	n		column number
@param[in]	inc_prefix	true=consider column prefixes too
@param[in]	is_virtual	true==virtual column
@param[out]	prefix_col_pos	col num if prefix
@return position in internal representation of the index;
ULINT_UNDEFINED if not contained */
ulint
dict_index_get_nth_col_or_prefix_pos(
	const dict_index_t*	index,
	ulint			n,
	bool			inc_prefix,
	bool			is_virtual,
	ulint*			prefix_col_pos)
{
	const dict_field_t*	field;
	const dict_col_t*	col;
	ulint			pos;
	ulint			n_fields;

	ut_ad(index);
	ut_ad(index->magic_n == DICT_INDEX_MAGIC_N);

	if (prefix_col_pos) {
		*prefix_col_pos = ULINT_UNDEFINED;
	}

	if (is_virtual) {
		col = &(dict_table_get_nth_v_col(index->table, n)->m_col);
	} else {
		col = dict_table_get_nth_col(index->table, n);
	}

	if (dict_index_is_clust(index)) {

		return(dict_col_get_clust_pos(col, index));
	}

	n_fields = dict_index_get_n_fields(index);

	for (pos = 0; pos < n_fields; pos++) {
		field = dict_index_get_nth_field(index, pos);

		if (col == field->col) {
			if (prefix_col_pos) {
				*prefix_col_pos = pos;
			}
			if (inc_prefix || field->prefix_len == 0) {
				return(pos);
			}
		}
	}

	return(ULINT_UNDEFINED);
}

/** Check if the index contains a column or a prefix of that column.
@param[in]	n		column number
@param[in]	is_virtual	whether it is a virtual col
@return whether the index contains the column or its prefix */
bool dict_index_t::contains_col_or_prefix(ulint n, bool is_virtual) const
{
	ut_ad(magic_n == DICT_INDEX_MAGIC_N);

	if (is_primary()) {
		return(!is_virtual);
	}

	const dict_col_t* col = is_virtual
		? &dict_table_get_nth_v_col(table, n)->m_col
		: dict_table_get_nth_col(table, n);

	for (ulint pos = 0; pos < n_fields; pos++) {
		if (col == fields[pos].col) {
			return true;
		}
	}

	return false;
}

/********************************************************************//**
Looks for a matching field in an index. The column has to be the same. The
column in index must be complete, or must contain a prefix longer than the
column in index2. That is, we must be able to construct the prefix in index2
from the prefix in index.
@return position in internal representation of the index;
ULINT_UNDEFINED if not contained */
ulint
dict_index_get_nth_field_pos(
/*=========================*/
	const dict_index_t*	index,	/*!< in: index from which to search */
	const dict_index_t*	index2,	/*!< in: index */
	ulint			n)	/*!< in: field number in index2 */
{
	const dict_field_t*	field;
	const dict_field_t*	field2;
	ulint			n_fields;
	ulint			pos;

	ut_ad(index->magic_n == DICT_INDEX_MAGIC_N);

	field2 = dict_index_get_nth_field(index2, n);

	n_fields = dict_index_get_n_fields(index);

	/* Are we looking for a MBR (Minimum Bound Box) field of
	a spatial index */
	bool	is_mbr_fld = (n == 0 && dict_index_is_spatial(index2));

	for (pos = 0; pos < n_fields; pos++) {
		field = dict_index_get_nth_field(index, pos);

		/* The first field of a spatial index is a transformed
		MBR (Minimum Bound Box) field made out of original column,
		so its field->col still points to original cluster index
		col, but the actual content is different. So we cannot
		consider them equal if neither of them is MBR field */
		if (pos == 0 && dict_index_is_spatial(index) && !is_mbr_fld) {
			continue;
		}

		if (field->col == field2->col
		    && (field->prefix_len == 0
			|| (field->prefix_len >= field2->prefix_len
			    && field2->prefix_len != 0))) {

			return(pos);
		}
	}

	return(ULINT_UNDEFINED);
}

/** Parse the table file name into table name and database name.
@tparam        dict_frozen  whether the caller holds dict_sys.latch
@param[in,out] db_name      database name buffer
@param[in,out] tbl_name     table name buffer
@param[out] db_name_len     database name length
@param[out] tbl_name_len    table name length
@return whether the table name is visible to SQL */
template<bool dict_frozen>
bool dict_table_t::parse_name(char (&db_name)[NAME_LEN + 1],
                              char (&tbl_name)[NAME_LEN + 1],
                              size_t *db_name_len, size_t *tbl_name_len) const
{
  char db_buf[MAX_DATABASE_NAME_LEN + 1];
  char tbl_buf[MAX_TABLE_NAME_LEN + 1];

  if (!dict_frozen)
    dict_sys.freeze(SRW_LOCK_CALL); /* protect against renaming */
  ut_ad(dict_sys.frozen());
  const size_t db_len= name.dblen();
  ut_ad(db_len <= MAX_DATABASE_NAME_LEN);

  memcpy(db_buf, mdl_name.m_name, db_len);
  db_buf[db_len]= 0;

  size_t tbl_len= strlen(mdl_name.m_name + db_len + 1);
  const bool is_temp= mdl_name.is_temporary();

  if (is_temp);
  else if (const char *is_part= static_cast<const char*>
           (memchr(mdl_name.m_name + db_len + 1, '#', tbl_len)))
    tbl_len= static_cast<size_t>(is_part - &mdl_name.m_name[db_len + 1]);

  memcpy(tbl_buf, mdl_name.m_name + db_len + 1, tbl_len);
  tbl_buf[tbl_len]= 0;

  if (!dict_frozen)
    dict_sys.unfreeze();

  *db_name_len= filename_to_tablename(db_buf, db_name,
                                      MAX_DATABASE_NAME_LEN + 1, true);

  if (is_temp)
    return false;

  *tbl_name_len= filename_to_tablename(tbl_buf, tbl_name,
                                       MAX_TABLE_NAME_LEN + 1, true);
  return true;
}

template bool
dict_table_t::parse_name<>(char(&)[NAME_LEN + 1], char(&)[NAME_LEN + 1],
                           size_t*, size_t*) const;

dict_table_t *dict_sys_t::acquire_temporary_table(table_id_t id) const noexcept
{
  ut_ad(frozen());
  ut_ad(id >= DICT_HDR_FIRST_ID);
  return temp_id_hash.cell_get(ut_fold_ull(id))->
    find(&dict_table_t::id_hash, [id](dict_table_t *t)
    {
      ut_ad(t->is_temporary());
      ut_ad(t->cached);
      if (t->id != id)
        return false;
      t->acquire();
      return true;
    });
}

dict_table_t *dict_sys_t::find_table(table_id_t id) const noexcept
{
  ut_ad(frozen());
  return table_id_hash.cell_get(ut_fold_ull(id))->
    find(&dict_table_t::id_hash, [id](const dict_table_t *t)
    {
      ut_ad(!t->is_temporary());
      ut_ad(t->cached);
      return t->id == id;
    });
}

dict_table_t *dict_sys_t::find_table(const span<const char> &name)
  const noexcept
{
  ut_ad(frozen());
  return table_hash.cell_get(my_crc32c(0, name.data(), name.size()))->
    find(&dict_table_t::name_hash, [name](const dict_table_t *t)
    {
      return strlen(t->name.m_name) == name.size() &&
        !memcmp(t->name.m_name, name.data(), name.size());
    });
}

/** Acquire MDL shared for the table name.
@tparam trylock whether to use non-blocking operation
@param[in,out]  table           table object
@param[in,out]  mdl_context     MDL context
@param[out]     mdl             MDL ticket
@param[in]      table_op        operation to perform when opening
@return table object after locking MDL shared
@retval nullptr if the table is not readable, or if trylock && MDL blocked */
template<bool trylock>
__attribute__((nonnull, warn_unused_result))
dict_table_t*
dict_acquire_mdl_shared(dict_table_t *table,
                        MDL_context *mdl_context, MDL_ticket **mdl,
                        dict_table_op_t table_op)
{
  table_id_t table_id= table->id;
  char db_buf[NAME_LEN + 1], db_buf1[NAME_LEN + 1];
  char tbl_buf[NAME_LEN + 1], tbl_buf1[NAME_LEN + 1];
  size_t db_len, tbl_len;
  bool unaccessible= false;

  if (!table->parse_name<!trylock>(db_buf, tbl_buf, &db_len, &tbl_len))
    /* The name of an intermediate table starts with #sql */
    return table;

retry:
  if (!unaccessible && (!table->is_readable() || table->corrupted))
  {
    if (*mdl)
    {
      mdl_context->release_lock(*mdl);
      *mdl= nullptr;
    }
    unaccessible= true;
  }

  if (!trylock)
    table->release();

  if (unaccessible)
    return nullptr;

  if (!trylock)
    dict_sys.unfreeze();

  {
    MDL_request request;
    MDL_REQUEST_INIT(&request,MDL_key::TABLE, db_buf, tbl_buf, MDL_SHARED,
                     MDL_EXPLICIT);
    if (trylock
        ? mdl_context->try_acquire_lock(&request)
        : mdl_context->acquire_lock(&request,
                                    /* FIXME: use compatible type, and maybe
                                    remove this parameter altogether! */
                                    static_cast<double>(global_system_variables
                                                        .lock_wait_timeout)))
    {
      *mdl= nullptr;
      if (trylock)
        return nullptr;
    }
    else
    {
      *mdl= request.ticket;
      if (trylock && !*mdl)
        return nullptr;
    }
  }

  dict_sys.freeze(SRW_LOCK_CALL);
  table= dict_sys.find_table(table_id);
  if (table)
    table->acquire();
  if (!table && table_op != DICT_TABLE_OP_OPEN_ONLY_IF_CACHED)
  {
    dict_sys.unfreeze();
    dict_sys.lock(SRW_LOCK_CALL);
    table= dict_load_table_on_id(table_id,
                                 table_op == DICT_TABLE_OP_LOAD_TABLESPACE
                                 ? DICT_ERR_IGNORE_RECOVER_LOCK
                                 : DICT_ERR_IGNORE_FK_NOKEY);
    if (table)
      table->acquire();
    dict_sys.unlock();
    dict_sys.freeze(SRW_LOCK_CALL);
  }

  if (!table || !table->is_accessible())
  {
return_without_mdl:
    if (trylock)
      dict_sys.unfreeze();
    if (*mdl)
    {
      mdl_context->release_lock(*mdl);
      *mdl= nullptr;
    }
    return nullptr;
  }

  size_t db1_len, tbl1_len;

  if (!table->parse_name<true>(db_buf1, tbl_buf1, &db1_len, &tbl1_len))
  {
    /* The table was renamed to #sql prefix.
    Release MDL (if any) for the old name and return. */
    goto return_without_mdl;
  }

  if (*mdl)
  {
    if (db_len == db1_len && tbl_len == tbl1_len &&
        !memcmp(db_buf, db_buf1, db_len) &&
        !memcmp(tbl_buf, tbl_buf1, tbl_len))
    {
      if (trylock)
        dict_sys.unfreeze();
      return table;
    }

    /* The table was renamed. Release MDL for the old name and
    try to acquire MDL for the new name. */
    mdl_context->release_lock(*mdl);
    *mdl= nullptr;
  }

  db_len= db1_len;
  tbl_len= tbl1_len;

  memcpy(tbl_buf, tbl_buf1, tbl_len + 1);
  memcpy(db_buf, db_buf1, db_len + 1);
  goto retry;
}

template dict_table_t* dict_acquire_mdl_shared<false>
(dict_table_t*,MDL_context*,MDL_ticket**,dict_table_op_t);

/** Acquire MDL shared for the table name.
@tparam trylock whether to use non-blocking operation
@param[in,out]  table           table object
@param[in,out]  thd             background thread
@param[out]     mdl             mdl ticket
@param[in]      table_op        operation to perform when opening
@return table object after locking MDL shared
@retval nullptr if the table is not readable, or if trylock && MDL blocked */
template<bool trylock>
dict_table_t*
dict_acquire_mdl_shared(dict_table_t *table,
                        THD *thd,
                        MDL_ticket **mdl,
                        dict_table_op_t table_op)
{
  if (!table || !mdl)
    return table;

  MDL_context *mdl_context= static_cast<MDL_context*>(thd_mdl_context(thd));
  size_t db_len;

  if (trylock)
  {
    dict_sys.freeze(SRW_LOCK_CALL);
    db_len= dict_get_db_name_len(table->name.m_name);
    dict_sys.unfreeze();
  }
  else
  {
    ut_ad(dict_sys.frozen_not_locked());
    db_len= dict_get_db_name_len(table->name.m_name);
  }

  if (db_len == 0)
    return table; /* InnoDB system tables are not covered by MDL */

  return mdl_context
    ? dict_acquire_mdl_shared<trylock>(table, mdl_context, mdl, table_op)
    : nullptr;
}

template dict_table_t* dict_acquire_mdl_shared<false>
(dict_table_t*,THD*,MDL_ticket**,dict_table_op_t);
template dict_table_t* dict_acquire_mdl_shared<true>
(dict_table_t*,THD*,MDL_ticket**,dict_table_op_t);

/** Look up a table by numeric identifier.
@param[in]      table_id        table identifier
@param[in]      dict_locked     data dictionary locked
@param[in]      table_op        operation to perform when opening
@param[in,out]  thd             background thread, or NULL to not acquire MDL
@param[out]     mdl             mdl ticket, or NULL
@return table, NULL if does not exist */
dict_table_t *dict_table_open_on_id(table_id_t table_id, bool dict_locked,
                                    dict_table_op_t table_op, THD *thd,
                                    MDL_ticket **mdl)
{
  if (!dict_locked)
    dict_sys.freeze(SRW_LOCK_CALL);

  dict_table_t *table= dict_sys.find_table(table_id);

  if (table)
  {
    table->acquire();
    if (thd && !dict_locked)
      table= dict_acquire_mdl_shared<false>(table, thd, mdl, table_op);
  }
  else if (table_op != DICT_TABLE_OP_OPEN_ONLY_IF_CACHED)
  {
    if (!dict_locked)
    {
      dict_sys.unfreeze();
      dict_sys.lock(SRW_LOCK_CALL);
    }
    table= dict_load_table_on_id(table_id,
                                 table_op == DICT_TABLE_OP_LOAD_TABLESPACE
                                 ? DICT_ERR_IGNORE_RECOVER_LOCK
                                 : DICT_ERR_IGNORE_FK_NOKEY);
    if (table)
      table->acquire();
    if (!dict_locked)
    {
      dict_sys.unlock();
      if (table && thd)
      {
        dict_sys.freeze(SRW_LOCK_CALL);
        table= dict_acquire_mdl_shared<false>(table, thd, mdl, table_op);
        dict_sys.unfreeze();
      }
      return table;
    }
  }

  if (!dict_locked)
    dict_sys.unfreeze();

  return table;
}

/********************************************************************//**
Looks for column n position in the clustered index.
@return position in internal representation of the clustered index */
unsigned
dict_table_get_nth_col_pos(
/*=======================*/
	const dict_table_t*	table,	/*!< in: table */
	ulint			n,	/*!< in: column number */
	ulint*			prefix_col_pos)
{
  ulint pos= dict_index_get_nth_col_pos(dict_table_get_first_index(table),
					n, prefix_col_pos);
  DBUG_ASSERT(pos <= dict_index_t::MAX_N_FIELDS);
  return static_cast<unsigned>(pos);
}

/********************************************************************//**
Checks if a column is in the ordering columns of the clustered index of a
table. Column prefixes are treated like whole columns.
@return TRUE if the column, or its prefix, is in the clustered key */
ibool
dict_table_col_in_clustered_key(
/*============================*/
	const dict_table_t*	table,	/*!< in: table */
	ulint			n)	/*!< in: column number */
{
	const dict_index_t*	index;
	const dict_field_t*	field;
	const dict_col_t*	col;
	ulint			pos;
	ulint			n_fields;

	col = dict_table_get_nth_col(table, n);

	index = dict_table_get_first_index(table);

	n_fields = dict_index_get_n_unique(index);

	for (pos = 0; pos < n_fields; pos++) {
		field = dict_index_get_nth_field(index, pos);

		if (col == field->col) {

			return(TRUE);
		}
	}

	return(FALSE);
}

/** Initialise the data dictionary cache. */
void dict_sys_t::create() noexcept
{
  ut_ad(this == &dict_sys);
  ut_ad(!is_initialised());
  m_initialised= true;
  UT_LIST_INIT(table_LRU, &dict_table_t::table_LRU);
  UT_LIST_INIT(table_non_LRU, &dict_table_t::table_LRU);

  const ulint hash_size = buf_pool_get_curr_size()
    / (DICT_POOL_PER_TABLE_HASH * UNIV_WORD_SIZE);

  table_hash.create(hash_size);
  table_id_hash.create(hash_size);
  temp_id_hash.create(hash_size);

  latch.SRW_LOCK_INIT(dict_operation_lock_key);

  if (!srv_read_only_mode)
  {
    dict_foreign_err_file= os_file_create_tmpfile();
    ut_a(dict_foreign_err_file);
  }

  mysql_mutex_init(dict_foreign_err_mutex_key, &dict_foreign_err_mutex,
                   nullptr);
}


void dict_sys_t::lock_wait(SRW_LOCK_ARGS(const char *file, unsigned line)) noexcept
{
  ulonglong now= my_hrtime_coarse().val, old= 0;
  if (latch_ex_wait_start.compare_exchange_strong
      (old, now, std::memory_order_relaxed, std::memory_order_relaxed))
  {
    latch.wr_lock(SRW_LOCK_ARGS(file, line));
    latch_ex_wait_start.store(0, std::memory_order_relaxed);
    return;
  }

  ut_ad(old);
  /* We could have old > now due to our use of my_hrtime_coarse(). */
  ulong waited= old <= now ? static_cast<ulong>((now - old) / 1000000) : 0;
  const ulong threshold= srv_fatal_semaphore_wait_threshold;

  if (waited >= threshold)
    ib::fatal() << fatal_msg;

  if (waited > threshold / 4)
    ib::warn() << "A long wait (" << waited
               << " seconds) was observed for dict_sys.latch";
  latch.wr_lock(SRW_LOCK_ARGS(file, line));
}

#ifdef UNIV_PFS_RWLOCK
ATTRIBUTE_NOINLINE void dict_sys_t::unlock() noexcept
{
  latch.wr_unlock();
}

ATTRIBUTE_NOINLINE void dict_sys_t::freeze(const char *file, unsigned line) noexcept
{
  latch.rd_lock(file, line);
}

ATTRIBUTE_NOINLINE void dict_sys_t::unfreeze() noexcept
{
  latch.rd_unlock();
}
#endif /* UNIV_PFS_RWLOCK */

/** Report an error about failing to open a table.
@param name   table name */
static void dict_table_open_failed(const table_name_t &name)
{
  my_printf_error(ER_TABLE_CORRUPT,
                  "Table %`.*s.%`s is corrupted."
                  " Please drop the table and recreate.",
                  MYF(ME_ERROR_LOG),
                  int(name.dblen()), name.m_name, name.basename());
}

/**********************************************************************//**
Returns a table object and increments its open handle count.
NOTE! This is a high-level function to be used mainly from outside the
'dict' directory. Inside this directory dict_table_get_low
is usually the appropriate function.
@param[in] table_name Table name
@param[in] dict_locked whether dict_sys.latch is being held exclusively
@param[in] ignore_err error to be ignored when loading the table
@return table
@retval nullptr if does not exist */
dict_table_t*
dict_table_open_on_name(
	const char*		table_name,
	bool			dict_locked,
	dict_err_ignore_t	ignore_err)
{
  dict_table_t *table;
  DBUG_ENTER("dict_table_open_on_name");
  DBUG_PRINT("dict_table_open_on_name", ("table: '%s'", table_name));

  const span<const char> name{table_name, strlen(table_name)};

  if (!dict_locked)
  {
    dict_sys.freeze(SRW_LOCK_CALL);
    table= dict_sys.find_table(name);
    if (table)
    {
      ut_ad(table->cached);
      if (!(ignore_err & ~DICT_ERR_IGNORE_FK_NOKEY) &&
          !table->is_readable() && table->corrupted)
      {
        ulint algo= table->space->get_compression_algo();
        if (algo <= PAGE_ALGORITHM_LAST && !fil_comp_algo_loaded(algo))
          my_printf_error(ER_PROVIDER_NOT_LOADED,
                          "Table %`.*s.%`s is compressed with %s,"
                          " which is not currently loaded. "
                          "Please load the %s provider plugin"
                          " to open the table",
                          MYF(ME_ERROR_LOG),
                          int(table->name.dblen()), table->name.m_name,
                          table->name.basename(),
                          page_compression_algorithms[algo],
                          page_compression_algorithms[algo]);
        else
          dict_table_open_failed(table->name);
        dict_sys.unfreeze();
        DBUG_RETURN(nullptr);
      }
      table->acquire();
      dict_sys.unfreeze();
      DBUG_RETURN(table);
    }
    dict_sys.unfreeze();
    dict_sys.lock(SRW_LOCK_CALL);
  }

  table= dict_sys.load_table(name, ignore_err);

  if (table)
  {
    ut_ad(table->cached);
    if (!(ignore_err & ~DICT_ERR_IGNORE_FK_NOKEY) &&
        !table->is_readable() && table->corrupted)
    {
      dict_table_open_failed(table->name);
      if (!dict_locked)
        dict_sys.unlock();
      DBUG_RETURN(nullptr);
    }

    table->acquire();
  }

  ut_ad(dict_lru_validate());
  if (!dict_locked)
    dict_sys.unlock();

  DBUG_RETURN(table);
}

/**********************************************************************//**
Adds system columns to a table object. */
void
dict_table_add_system_columns(
/*==========================*/
	dict_table_t*	table,	/*!< in/out: table */
	mem_heap_t*	heap)	/*!< in: temporary heap */
{
	ut_ad(table->n_def == table->n_cols - DATA_N_SYS_COLS);
	ut_ad(table->magic_n == DICT_TABLE_MAGIC_N);
	ut_ad(!table->cached);

	/* NOTE: the system columns MUST be added in the following order
	(so that they can be indexed by the numerical value of DATA_ROW_ID,
	etc.) and as the last columns of the table memory object.
	The clustered index will not always physically contain all system
	columns. */

	dict_mem_table_add_col(table, heap, "DB_ROW_ID", DATA_SYS,
			       DATA_ROW_ID | DATA_NOT_NULL,
			       DATA_ROW_ID_LEN);

	compile_time_assert(DATA_ROW_ID == 0);
	dict_mem_table_add_col(table, heap, "DB_TRX_ID", DATA_SYS,
			       DATA_TRX_ID | DATA_NOT_NULL,
			       DATA_TRX_ID_LEN);
	compile_time_assert(DATA_TRX_ID == 1);
	dict_mem_table_add_col(table, heap, "DB_ROLL_PTR", DATA_SYS,
			       DATA_ROLL_PTR | DATA_NOT_NULL,
			       DATA_ROLL_PTR_LEN);
	compile_time_assert(DATA_ROLL_PTR == 2);

	/* This check reminds that if a new system column is added to
	the program, it should be dealt with here */
	compile_time_assert(DATA_N_SYS_COLS == 3);
}

/** Add the table definition to the data dictionary cache */
void dict_table_t::add_to_cache()
{
	cached = TRUE;

	dict_sys.add(this);
}

/** Add a table definition to the data dictionary cache */
inline void dict_sys_t::add(dict_table_t *table) noexcept
{
<<<<<<< HEAD
	ut_ad(!find(table));

	ulint fold = my_crc32c(0, table->name.m_name,
			       strlen(table->name.m_name));

	table->row_id = 0;
	table->autoinc_mutex.init();
	table->lock_mutex_init();

	/* Look for a table with the same name: error if such exists */
	{
		dict_table_t*	table2;
		HASH_SEARCH(name_hash, &table_hash, fold,
			    dict_table_t*, table2, ut_ad(table2->cached),
			    !strcmp(table2->name.m_name, table->name.m_name));
		ut_a(table2 == NULL);

#ifdef UNIV_DEBUG
		/* Look for the same table pointer with a different name */
		HASH_SEARCH_ALL(name_hash, &table_hash,
				dict_table_t*, table2, ut_ad(table2->cached),
				table2 == table);
		ut_ad(table2 == NULL);
#endif /* UNIV_DEBUG */
	}
	HASH_INSERT(dict_table_t, name_hash, &table_hash, fold, table);

	/* Look for a table with the same id: error if such exists */
	hash_table_t* id_hash = table->is_temporary()
		? &temp_id_hash : &table_id_hash;
	const ulint id_fold = ut_fold_ull(table->id);
	{
		dict_table_t*	table2;
		HASH_SEARCH(id_hash, id_hash, id_fold,
			    dict_table_t*, table2, ut_ad(table2->cached),
			    table2->id == table->id);
		ut_a(table2 == NULL);

#ifdef UNIV_DEBUG
		/* Look for the same table pointer with a different id */
		HASH_SEARCH_ALL(id_hash, id_hash,
				dict_table_t*, table2, ut_ad(table2->cached),
				table2 == table);
		ut_ad(table2 == NULL);
#endif /* UNIV_DEBUG */

		HASH_INSERT(dict_table_t, id_hash, id_hash, id_fold, table);
	}

	UT_LIST_ADD_FIRST(table->can_be_evicted ? table_LRU : table_non_LRU,
			  table);
	ut_ad(dict_lru_validate());
=======
  ut_ad(!table->name_hash);
  ut_ad(!table->id_hash);
  table->autoinc_mutex.init();
  table->lock_mutex_init();
  const char *name= table->name.m_name;
  dict_table_t **prev= table_hash.cell_get(my_crc32c(0, name, strlen(name)))->
    search(&dict_table_t::name_hash, [name](const dict_table_t *t)
    {
      if (!t) return true;
      ut_ad(t->cached);
      ut_a(strcmp(t->name.m_name, name));
      return false;
    });
  *prev= table;
  prev= (table->is_temporary() ? temp_id_hash : table_id_hash).
    cell_get(ut_fold_ull(table->id))->
    search(&dict_table_t::id_hash, [table](const dict_table_t *t)
    {
      if (!t) return true;
      ut_ad(t->cached);
      ut_a(t->id != table->id);
      return false;
    });
  *prev= table;
  UT_LIST_ADD_FIRST(table->can_be_evicted ? table_LRU : table_non_LRU, table);
  ut_ad(dict_lru_validate());
>>>>>>> 3d23adb7
}

/** Test whether a table can be evicted from dict_sys.table_LRU.
@param table   table to be considered for eviction
@return whether the table can be evicted */
TRANSACTIONAL_TARGET
static bool dict_table_can_be_evicted(dict_table_t *table)
{
	ut_ad(dict_sys.locked());
	ut_a(table->can_be_evicted);
	ut_a(table->foreign_set.empty());
	ut_a(table->referenced_set.empty());

	if (table->get_ref_count() == 0) {
		/* The transaction commit and rollback are called from
		outside the handler interface. This means that there is
		a window where the table->n_ref_count can be zero but
		the table instance is in "use". */

		if (lock_table_has_locks(table)) {
			return false;
		}

#ifdef BTR_CUR_HASH_ADAPT
		/* We cannot really evict the table if adaptive hash
		index entries are pointing to any of its indexes. */
		for (const dict_index_t* index
			     = dict_table_get_first_index(table);
		     index; index = dict_table_get_next_index(index)) {
			if (index->n_ahi_pages()) {
				return false;
			}
		}
#endif /* BTR_CUR_HASH_ADAPT */

		ut_ad(!table->fts);
		return true;
	}

	return false;
}

#ifdef BTR_CUR_HASH_ADAPT
/** @return a clone of this */
dict_index_t *dict_index_t::clone() const
{
  ut_ad(n_fields);
  ut_ad(is_btree());
  ut_ad(online_status == ONLINE_INDEX_COMPLETE);
  ut_ad(is_committed());
  ut_ad(!is_dummy);
  ut_ad(!parser);
  ut_ad(!online_log);
  ut_ad(!rtr_track);

  const size_t size= sizeof *this + n_fields * sizeof(*fields) +
#ifdef BTR_CUR_ADAPT
    sizeof *search_info +
#endif
    1 + strlen(name) +
    n_uniq * (sizeof *stat_n_diff_key_vals +
              sizeof *stat_n_sample_sizes +
              sizeof *stat_n_non_null_key_vals);

  mem_heap_t* heap= mem_heap_create(size);
  dict_index_t *index= static_cast<dict_index_t*>
    (mem_heap_alloc(heap, sizeof *this));
  *index= *this;
  index->lock.SRW_LOCK_INIT(index_tree_rw_lock_key);
  index->heap= heap;
  index->name= mem_heap_strdup(heap, name);
  index->fields= static_cast<dict_field_t*>
    (mem_heap_dup(heap, fields, n_fields * sizeof *fields));
#ifdef BTR_CUR_ADAPT
  index->search_info= btr_search_info_create(index->heap);
#endif /* BTR_CUR_ADAPT */
  index->stat_n_diff_key_vals= static_cast<ib_uint64_t*>
    (mem_heap_zalloc(heap, n_uniq * sizeof *stat_n_diff_key_vals));
  index->stat_n_sample_sizes= static_cast<ib_uint64_t*>
    (mem_heap_zalloc(heap, n_uniq * sizeof *stat_n_sample_sizes));
  index->stat_n_non_null_key_vals= static_cast<ib_uint64_t*>
    (mem_heap_zalloc(heap, n_uniq * sizeof *stat_n_non_null_key_vals));
  new (&index->zip_pad.mutex) std::mutex();
  return index;
}

/** Clone this index for lazy dropping of the adaptive hash.
@return this or a clone */
dict_index_t *dict_index_t::clone_if_needed()
{
  if (!search_info->ref_count)
    return this;
  dict_index_t *prev= UT_LIST_GET_PREV(indexes, this);

  table->autoinc_mutex.wr_lock();
  UT_LIST_REMOVE(table->indexes, this);
  UT_LIST_ADD_LAST(table->freed_indexes, this);
  dict_index_t *index= clone();
  set_freed();
  if (prev)
    UT_LIST_INSERT_AFTER(table->indexes, prev, index);
  else
    UT_LIST_ADD_FIRST(table->indexes, index);
  table->autoinc_mutex.wr_unlock();
  return index;
}
#endif /* BTR_CUR_HASH_ADAPT */

/** Evict unused, unlocked tables from table_LRU.
@param half whether to consider half the tables only (instead of all)
@return number of tables evicted */
ulint dict_sys_t::evict_table_LRU(bool half) noexcept
{
#ifdef MYSQL_DYNAMIC_PLUGIN
	constexpr ulint max_tables = 400;
#else
	extern ulong tdc_size;
	const ulint max_tables = tdc_size;
#endif
	ulint n_evicted = 0;

	lock(SRW_LOCK_CALL);
	ut_ad(dict_lru_validate());

	const ulint len = UT_LIST_GET_LEN(table_LRU);

	if (len < max_tables) {
func_exit:
		unlock();
		return(n_evicted);
	}

	const ulint check_up_to = half ? len / 2 : 0;
	ulint i = len;

	/* Find a suitable candidate to evict from the cache. Don't scan the
	entire LRU list. Only scan pct_check list entries. */

	for (dict_table_t *table = UT_LIST_GET_LAST(table_LRU);
	     table && i > check_up_to && (len - n_evicted) > max_tables; --i) {
		dict_table_t* prev_table = UT_LIST_GET_PREV(table_LRU, table);

		if (dict_table_can_be_evicted(table)) {
			remove(table, true);
			++n_evicted;
		}

		table = prev_table;
	}

	goto func_exit;
}

/** Looks for an index with the given id given a table instance.
@param[in]	table	table instance
@param[in]	id	index id
@return index or NULL */
dict_index_t*
dict_table_find_index_on_id(
	const dict_table_t*	table,
	index_id_t		id)
{
	dict_index_t*	index;

	for (index = dict_table_get_first_index(table);
	     index != NULL;
	     index = dict_table_get_next_index(index)) {

		if (id == index->id) {
			/* Found */

			return(index);
		}
	}

	return(NULL);
}

/** Function object to remove a foreign key constraint from the
referenced_set of the referenced table.  The foreign key object is
also removed from the dictionary cache.  The foreign key constraint
is not removed from the foreign_set of the table containing the
constraint. */
struct dict_foreign_remove_partial
{
	void operator()(dict_foreign_t* foreign) {
		dict_table_t*	table = foreign->referenced_table;
		if (table != NULL) {
			table->referenced_set.erase(foreign);
		}
		dict_foreign_free(foreign);
	}
};

/** This function returns a new path name after replacing the basename
in an old path with a new basename.  The old_path is a full path
name including the extension.  The tablename is in the normal
form "databasename/tablename".  The new base name is found after
the forward slash.  Both input strings are null terminated.

This function allocates memory to be returned.  It is the callers
responsibility to free the return value after it is no longer needed.

@param[in]	old_path		Pathname
@param[in]	tablename		Contains new base name
@return own: new full pathname */
static char *dir_pathname(const char *old_path, span<const char> tablename)
{
  /* Split the tablename into its database and table name components.
  They are separated by a '/'. */
  const char *base_name= tablename.data();
  for (const char *last= tablename.end(); last > tablename.data(); last--)
  {
    if (last[-1] == '/')
    {
      base_name= last;
      break;
    }
  }
  const size_t base_name_len= tablename.end() - base_name;

  /* Find the offset of the last slash. We will strip off the
  old basename.ibd which starts after that slash. */
  const char *last_slash= strrchr(old_path, '/');
#ifdef _WIN32
  if (const char *last= strrchr(old_path, '\\'))
    if (last > last_slash)
      last_slash= last;
#endif

  size_t dir_len= last_slash
    ? size_t(last_slash - old_path)
    : strlen(old_path);

  /* allocate a new path and move the old directory path to it. */
  size_t new_path_len= dir_len + base_name_len + sizeof "/.ibd";
  char *new_path= static_cast<char*>(ut_malloc_nokey(new_path_len));
  memcpy(new_path, old_path, dir_len);
  snprintf(new_path + dir_len, new_path_len - dir_len, "/%.*s.ibd",
           int(base_name_len), base_name);
  return new_path;
}

/** Rename the data file.
@param new_name     name of the table
@param replace      whether to replace the file with the new name
                    (as part of rolling back TRUNCATE) */
dberr_t
dict_table_t::rename_tablespace(span<const char> new_name, bool replace) const
{
  ut_ad(dict_table_is_file_per_table(this));
  ut_ad(!is_temporary());

  if (!space)
    return DB_SUCCESS;

  const char *old_path= UT_LIST_GET_FIRST(space->chain)->name;
  const bool data_dir= DICT_TF_HAS_DATA_DIR(flags);
  char *path= data_dir
    ? dir_pathname(old_path, new_name)
    : fil_make_filepath(nullptr, new_name, IBD, false);
  dberr_t err;
  if (!path)
    err= DB_OUT_OF_MEMORY;
  else if (!strcmp(path, old_path))
    err= DB_SUCCESS;
  else if (data_dir &&
           DB_SUCCESS != RemoteDatafile::create_link_file(new_name, path))
    err= DB_TABLESPACE_EXISTS;
  else
  {
    space->x_lock();
    err= space->rename(path, true, replace);
    if (data_dir)
    {
      if (err == DB_SUCCESS)
        new_name= {name.m_name, strlen(name.m_name)};
      RemoteDatafile::delete_link_file(new_name);
    }
    space->x_unlock();
  }

  ut_free(path);
  return err;
}

/**********************************************************************//**
Renames a table object.
@return TRUE if success */
dberr_t
dict_table_rename_in_cache(
/*=======================*/
	dict_table_t*	table,		/*!< in/out: table */
	span<const char> new_name,	/*!< in: new name */
	bool		replace_new_file)
					/*!< in: whether to replace the
					file with the new name
					(as part of rolling back TRUNCATE) */
{
	dict_foreign_t*	foreign;
	char		old_name[MAX_FULL_NAME_LEN + 1];

	ut_ad(dict_sys.locked());

	/* store the old/current name to an automatic variable */
	const size_t old_name_len = strlen(table->name.m_name);
	ut_a(old_name_len < sizeof old_name);
	strcpy(old_name, table->name.m_name);

	if (!dict_table_is_file_per_table(table)) {
	} else if (dberr_t err = table->rename_tablespace(new_name,
							  replace_new_file)) {
		return err;
	}

	/* Remove table from the hash tables of tables */
	dict_sys.table_hash.cell_get(my_crc32c(0, table->name.m_name,
					       old_name_len))
		->remove(*table, &dict_table_t::name_hash);

	bool keep_mdl_name = !table->name.is_temporary();

	if (!keep_mdl_name) {
	} else if (const char* s = static_cast<const char*>
		   (memchr(new_name.data(), '/', new_name.size()))) {
		keep_mdl_name = new_name.end() - s >= 5
			&& !memcmp(s, "/#sql", 5);
	}

	if (keep_mdl_name) {
		/* Preserve the original table name for
		dict_table_t::parse_name() and dict_acquire_mdl_shared(). */
		table->mdl_name.m_name = mem_heap_strdup(table->heap,
							 table->name.m_name);
	}

	if (new_name.size() > strlen(table->name.m_name)) {
		/* We allocate MAX_FULL_NAME_LEN + 1 bytes here to avoid
		memory fragmentation, we assume a repeated calls of
		ut_realloc() with the same size do not cause fragmentation */
		ut_a(new_name.size() <= MAX_FULL_NAME_LEN);

		table->name.m_name = static_cast<char*>(
			ut_realloc(table->name.m_name, MAX_FULL_NAME_LEN + 1));
	}
	memcpy(table->name.m_name, new_name.data(), new_name.size());
	table->name.m_name[new_name.size()] = '\0';

	if (!keep_mdl_name) {
		table->mdl_name.m_name = table->name.m_name;
	}

	/* Add table to hash table of tables */
	ut_ad(!table->name_hash);
	dict_table_t** after = reinterpret_cast<dict_table_t**>(
		&dict_sys.table_hash.cell_get(my_crc32c(0, new_name.data(),
							new_name.size()))
		->node);
	for (; *after; after = &(*after)->name_hash) {
		ut_ad((*after)->cached);
		ut_a(strcmp((*after)->name.m_name, new_name.data()));
	}
	*after = table;

	if (table->name.is_temporary()) {
		/* In ALTER TABLE we think of the rename table operation
		in the direction table -> temporary table (#sql...)
		as dropping the table with the old name and creating
		a new with the new name. Thus we kind of drop the
		constraints from the dictionary cache here. The foreign key
		constraints will be inherited to the new table from the
		system tables through a call of dict_load_foreigns. */

		/* Remove the foreign constraints from the cache */
		std::for_each(table->foreign_set.begin(),
			      table->foreign_set.end(),
			      dict_foreign_remove_partial());
		table->foreign_set.clear();

		/* Reset table field in referencing constraints */
		for (dict_foreign_set::iterator it
			= table->referenced_set.begin();
		     it != table->referenced_set.end();
		     ++it) {

			foreign = *it;
			foreign->referenced_table = NULL;
			foreign->referenced_index = NULL;

		}

		/* Make the set of referencing constraints empty */
		table->referenced_set.clear();

		return(DB_SUCCESS);
	}

	/* Update the table name fields in foreign constraints, and update also
	the constraint id of new format >= 4.0.18 constraints. Note that at
	this point we have already changed table->name to the new name. */

	dict_foreign_set	fk_set;

	for (;;) {

		dict_foreign_set::iterator	it
			= table->foreign_set.begin();

		if (it == table->foreign_set.end()) {
			break;
		}

		foreign = *it;

		if (foreign->referenced_table) {
			foreign->referenced_table->referenced_set.erase(foreign);
		}

		if (strlen(foreign->foreign_table_name)
		    < strlen(table->name.m_name)) {
			/* Allocate a longer name buffer;
			TODO: store buf len to save memory */

			foreign->foreign_table_name = mem_heap_strdup(
				foreign->heap, table->name.m_name);
			dict_mem_foreign_table_name_lookup_set(foreign, TRUE);
		} else {
			strcpy(foreign->foreign_table_name,
			       table->name.m_name);
			dict_mem_foreign_table_name_lookup_set(foreign, FALSE);
		}
		if (strchr(foreign->id, '/')) {
			/* This is a >= 4.0.18 format id */

			ulint	db_len;
			char*	old_id;
			char    old_name_cs_filename[MAX_FULL_NAME_LEN+1];
			uint    errors = 0;

			/* All table names are internally stored in charset
			my_charset_filename (except the temp tables and the
			partition identifier suffix in partition tables). The
			foreign key constraint names are internally stored
			in UTF-8 charset.  The variable fkid here is used
			to store foreign key constraint name in charset
			my_charset_filename for comparison further below. */
			char    fkid[MAX_TABLE_NAME_LEN * 2 + 20];

			/* The old table name in my_charset_filename is stored
			in old_name_cs_filename */

			strcpy(old_name_cs_filename, old_name);
			old_name_cs_filename[MAX_FULL_NAME_LEN] = '\0';
			if (!dict_table_t::is_temporary_name(old_name)) {
				innobase_convert_to_system_charset(
					strchr(old_name_cs_filename, '/') + 1,
					strchr(old_name, '/') + 1,
					MAX_TABLE_NAME_LEN, &errors);

				if (errors) {
					/* There has been an error to convert
					old table into UTF-8.  This probably
					means that the old table name is
					actually in UTF-8. */
					innobase_convert_to_filename_charset(
						strchr(old_name_cs_filename,
						       '/') + 1,
						strchr(old_name, '/') + 1,
						MAX_TABLE_NAME_LEN);
				} else {
					/* Old name already in
					my_charset_filename */
					strcpy(old_name_cs_filename, old_name);
					old_name_cs_filename[MAX_FULL_NAME_LEN]
						= '\0';
				}
			}

			strncpy(fkid, foreign->id, (sizeof fkid) - 1);
			fkid[(sizeof fkid) - 1] = '\0';

			const bool on_tmp = dict_table_t::is_temporary_name(
				fkid);

			if (!on_tmp) {
				innobase_convert_to_filename_charset(
					strchr(fkid, '/') + 1,
					strchr(foreign->id, '/') + 1,
					MAX_TABLE_NAME_LEN+20);
			}

			old_id = mem_strdup(foreign->id);

			if (strlen(fkid) > strlen(old_name_cs_filename)
			    + ((sizeof dict_ibfk) - 1)
			    && !memcmp(fkid, old_name_cs_filename,
				       strlen(old_name_cs_filename))
			    && !memcmp(fkid + strlen(old_name_cs_filename),
				       dict_ibfk, (sizeof dict_ibfk) - 1)) {

				/* This is a generated >= 4.0.18 format id */

				char	table_name[MAX_TABLE_NAME_LEN + 1];
				uint	errors = 0;

				if (strlen(table->name.m_name)
				    > strlen(old_name)) {
					foreign->id = static_cast<char*>(
						mem_heap_alloc(
						foreign->heap,
						strlen(table->name.m_name)
						+ strlen(old_id) + 1));
				}

				/* Convert the table name to UTF-8 */
				strncpy(table_name, table->name.m_name,
					MAX_TABLE_NAME_LEN);
				table_name[MAX_TABLE_NAME_LEN] = '\0';
				innobase_convert_to_system_charset(
					strchr(table_name, '/') + 1,
					strchr(table->name.m_name, '/') + 1,
					MAX_TABLE_NAME_LEN, &errors);

				if (errors) {
					/* Table name could not be converted
					from charset my_charset_filename to
					UTF-8. This means that the table name
					is already in UTF-8 (#mysql50#). */
					strncpy(table_name, table->name.m_name,
						MAX_TABLE_NAME_LEN);
					table_name[MAX_TABLE_NAME_LEN] = '\0';
				}

				/* Replace the prefix 'databasename/tablename'
				with the new names */
				strcpy(foreign->id, table_name);
				if (on_tmp) {
					strcat(foreign->id,
					       old_id + strlen(old_name));
				} else {
					sprintf(strchr(foreign->id, '/') + 1,
						"%s%s",
						strchr(table_name, '/') +1,
						strstr(old_id, "_ibfk_") );
				}

			} else {
				/* This is a >= 4.0.18 format id where the user
				gave the id name */
				db_len = dict_get_db_name_len(
					table->name.m_name) + 1;

				if (db_len - 1
				    > dict_get_db_name_len(foreign->id)) {

					foreign->id = static_cast<char*>(
						mem_heap_alloc(
						foreign->heap,
						db_len + strlen(old_id) + 1));
				}

				/* Replace the database prefix in id with the
				one from table->name */

				memcpy(foreign->id,
				       table->name.m_name, db_len);

				strcpy(foreign->id + db_len,
				       dict_remove_db_name(old_id));
			}

			ut_free(old_id);
		}

		table->foreign_set.erase(it);
		fk_set.insert(foreign);

		if (foreign->referenced_table) {
			foreign->referenced_table->referenced_set.insert(foreign);
		}
	}

	ut_a(table->foreign_set.empty());
	table->foreign_set.swap(fk_set);

	for (dict_foreign_set::iterator it = table->referenced_set.begin();
	     it != table->referenced_set.end();
	     ++it) {

		foreign = *it;

		if (strlen(foreign->referenced_table_name)
		    < strlen(table->name.m_name)) {
			/* Allocate a longer name buffer;
			TODO: store buf len to save memory */

			foreign->referenced_table_name = mem_heap_strdup(
				foreign->heap, table->name.m_name);

			dict_mem_referenced_table_name_lookup_set(
				foreign, TRUE);
		} else {
			/* Use the same buffer */
			strcpy(foreign->referenced_table_name,
			       table->name.m_name);

			dict_mem_referenced_table_name_lookup_set(
				foreign, FALSE);
		}
	}

	return(DB_SUCCESS);
}

/** Evict a table definition from the InnoDB data dictionary cache.
@param[in,out]	table	cached table definition to be evicted
@param[in]	lru	whether this is part of least-recently-used eviction
@param[in]	keep	whether to keep (not free) the object */
void dict_sys_t::remove(dict_table_t* table, bool lru, bool keep) noexcept
{
	dict_foreign_t*	foreign;
	dict_index_t*	index;

	ut_ad(dict_lru_validate());
	ut_a(table->get_ref_count() == 0);
	ut_a(table->n_rec_locks == 0);
	ut_ad(find(table));
	ut_ad(table->magic_n == DICT_TABLE_MAGIC_N);

	/* Remove the foreign constraints from the cache */
	std::for_each(table->foreign_set.begin(), table->foreign_set.end(),
		      dict_foreign_remove_partial());
	table->foreign_set.clear();

	/* Reset table field in referencing constraints */
	for (dict_foreign_set::iterator it = table->referenced_set.begin();
	     it != table->referenced_set.end();
	     ++it) {

		foreign = *it;
		foreign->referenced_table = NULL;
		foreign->referenced_index = NULL;
	}

	/* Remove the indexes from the cache */

	for (index = UT_LIST_GET_LAST(table->indexes);
	     index != NULL;
	     index = UT_LIST_GET_LAST(table->indexes)) {

		dict_index_remove_from_cache_low(table, index, lru);
	}

	/* Remove table from the hash tables of tables */
	table_hash.cell_get(my_crc32c(0, table->name.m_name,
				      strlen(table->name.m_name)))
		->remove(*table, &dict_table_t::name_hash);
	(table->is_temporary() ? temp_id_hash : table_id_hash)
		.cell_get(ut_fold_ull(table->id))
		->remove(*table, &dict_table_t::id_hash);

	/* Remove table from LRU or non-LRU list. */
	if (table->can_be_evicted) {
		UT_LIST_REMOVE(table_LRU, table);
	} else {
		UT_LIST_REMOVE(table_non_LRU, table);
	}

	/* Free virtual column template if any */
	if (table->vc_templ != NULL) {
		dict_free_vc_templ(table->vc_templ);
		UT_DELETE(table->vc_templ);
	}

	table->lock_mutex_destroy();

	if (keep) {
		table->autoinc_mutex.destroy();
		return;
	}

#ifdef BTR_CUR_HASH_ADAPT
	if (table->fts) {
		fts_optimize_remove_table(table);
		table->fts->~fts_t();
		table->fts = nullptr;
	}

	table->autoinc_mutex.wr_lock();

	ulint freed = UT_LIST_GET_LEN(table->freed_indexes);

	table->vc_templ = NULL;
	table->id = 0;
	table->autoinc_mutex.wr_unlock();

	if (UNIV_UNLIKELY(freed != 0)) {
		return;
	}
#endif /* BTR_CUR_HASH_ADAPT */

	table->autoinc_mutex.destroy();
	dict_mem_table_free(table);
}

/****************************************************************//**
If the given column name is reserved for InnoDB system columns, return
TRUE.
@return TRUE if name is reserved */
ibool
dict_col_name_is_reserved(
/*======================*/
	const char*	name)	/*!< in: column name */
{
	static const char*	reserved_names[] = {
		"DB_ROW_ID", "DB_TRX_ID", "DB_ROLL_PTR"
	};

	compile_time_assert(UT_ARR_SIZE(reserved_names) == DATA_N_SYS_COLS);

	for (ulint i = 0; i < UT_ARR_SIZE(reserved_names); i++) {
		if (innobase_strcasecmp(name, reserved_names[i]) == 0) {

			return(TRUE);
		}
	}

	return(FALSE);
}

/** Adds an index to the dictionary cache, with possible indexing newly
added column.
@param[in,out]	index	index; NOTE! The index memory
			object is freed in this function!
@param[in]	page_no	root page number of the index
@param[in]	add_v	virtual columns being added along with ADD INDEX
@return DB_SUCCESS, or DB_CORRUPTION */
dberr_t
dict_index_add_to_cache(
	dict_index_t*&		index,
	ulint			page_no,
	const dict_add_v_col_t* add_v)
{
	dict_index_t*	new_index;
	ulint		n_ord;
	ulint		i;

	ut_ad(dict_sys.locked());
	ut_ad(index->n_def == index->n_fields);
	ut_ad(index->magic_n == DICT_INDEX_MAGIC_N);
	ut_ad(!dict_index_is_online_ddl(index));

	ut_d(mem_heap_validate(index->heap));
	ut_a(!dict_index_is_clust(index)
	     || UT_LIST_GET_LEN(index->table->indexes) == 0);
	ut_ad(dict_index_is_clust(index) || !index->table->no_rollback());

	if (!dict_index_find_cols(index, add_v)) {

		dict_mem_index_free(index);
		index = NULL;
		return DB_CORRUPTION;
	}

	/* Build the cache internal representation of the index,
	containing also the added system fields */

	if (dict_index_is_clust(index)) {
		new_index = dict_index_build_internal_clust(index);
	} else {
		new_index = (index->type & DICT_FTS)
			? dict_index_build_internal_fts(index)
			: dict_index_build_internal_non_clust(index);
		new_index->n_core_null_bytes = static_cast<uint8_t>(
			UT_BITS_IN_BYTES(unsigned(new_index->n_nullable)));
	}

	/* Set the n_fields value in new_index to the actual defined
	number of fields in the cache internal representation */

	new_index->n_fields = new_index->n_def;
	new_index->trx_id = index->trx_id;
	new_index->set_committed(index->is_committed());

	n_ord = new_index->n_uniq;
	/* Flag the ordering columns and also set column max_prefix */

	for (i = 0; i < n_ord; i++) {
		const dict_field_t*	field
			= dict_index_get_nth_field(new_index, i);

		/* Check the column being added in the index for
		the first time and flag the ordering column. */
		if (field->col->ord_part == 0 ) {
			field->col->max_prefix = field->prefix_len;
			field->col->ord_part = 1;
		} else if (field->prefix_len == 0) {
			/* Set the max_prefix for a column to 0 if
			its prefix length is 0 (for this index)
			even if it was a part of any other index
			with some prefix length. */
			field->col->max_prefix = 0;
		} else if (field->col->max_prefix != 0
			   && field->prefix_len
			   > field->col->max_prefix) {
			/* Set the max_prefix value based on the
			prefix_len. */
			ut_ad(field->col->is_binary()
			      || field->prefix_len % field->col->mbmaxlen == 0
			      || field->prefix_len % 4 == 0);
			field->col->max_prefix = field->prefix_len;
		}
		ut_ad(field->col->ord_part == 1);
	}

	new_index->stat_n_diff_key_vals =
		static_cast<ib_uint64_t*>(mem_heap_zalloc(
			new_index->heap,
			dict_index_get_n_unique(new_index)
			* sizeof(*new_index->stat_n_diff_key_vals)));

	new_index->stat_n_sample_sizes =
		static_cast<ib_uint64_t*>(mem_heap_zalloc(
			new_index->heap,
			dict_index_get_n_unique(new_index)
			* sizeof(*new_index->stat_n_sample_sizes)));

	new_index->stat_n_non_null_key_vals =
		static_cast<ib_uint64_t*>(mem_heap_zalloc(
			new_index->heap,
			dict_index_get_n_unique(new_index)
			* sizeof(*new_index->stat_n_non_null_key_vals)));

	new_index->stat_index_size = 1;
	new_index->stat_n_leaf_pages = 1;

	/* Add the new index as the last index for the table */

	UT_LIST_ADD_LAST(new_index->table->indexes, new_index);
#ifdef BTR_CUR_ADAPT
	new_index->search_info = btr_search_info_create(new_index->heap);
#endif /* BTR_CUR_ADAPT */

	new_index->page = unsigned(page_no);
	new_index->lock.SRW_LOCK_INIT(index_tree_rw_lock_key);

	new_index->n_core_fields = new_index->n_fields;

	dict_mem_index_free(index);
	index = new_index;
	return DB_SUCCESS;
}

/**********************************************************************//**
Removes an index from the dictionary cache. */
TRANSACTIONAL_TARGET
static
void
dict_index_remove_from_cache_low(
/*=============================*/
	dict_table_t*	table,		/*!< in/out: table */
	dict_index_t*	index,		/*!< in, own: index */
	ibool		lru_evict)	/*!< in: TRUE if index being evicted
					to make room in the table LRU list */
{
	ut_ad(table && index);
	ut_ad(table->magic_n == DICT_TABLE_MAGIC_N);
	ut_ad(index->magic_n == DICT_INDEX_MAGIC_N);
	ut_ad(dict_sys.locked());
	ut_ad(table->id);
#ifdef BTR_CUR_HASH_ADAPT
	ut_ad(!index->freed());
#endif /* BTR_CUR_HASH_ADAPT */

	/* No need to acquire the dict_index_t::lock here because
	there can't be any active operations on this index (or table). */

	if (index->online_log) {
		row_log_free(index->online_log);
		index->online_log = NULL;
	}

	/* Remove the index from the list of indexes of the table */
	UT_LIST_REMOVE(table->indexes, index);

	/* The index is being dropped, remove any compression stats for it. */
	if (!lru_evict && DICT_TF_GET_ZIP_SSIZE(index->table->flags)) {
		mysql_mutex_lock(&page_zip_stat_per_index_mutex);
		page_zip_stat_per_index.erase(index->id);
		mysql_mutex_unlock(&page_zip_stat_per_index_mutex);
	}

	/* Remove the index from affected virtual column index list */
	index->detach_columns();

#ifdef BTR_CUR_HASH_ADAPT
	/* We always create search info whether or not adaptive
	hash index is enabled or not. */
	/* We are not allowed to free the in-memory index struct
	dict_index_t until all entries in the adaptive hash index
	that point to any of the page belonging to his b-tree index
	are dropped. This is so because dropping of these entries
	require access to dict_index_t struct. To avoid such scenario
	We keep a count of number of such pages in the search_info and
	only free the dict_index_t struct when this count drops to
	zero. See also: dict_table_can_be_evicted() */

	if (index->n_ahi_pages()) {
		table->autoinc_mutex.wr_lock();
		index->set_freed();
		UT_LIST_ADD_LAST(table->freed_indexes, index);
		table->autoinc_mutex.wr_unlock();
		return;
	}
#endif /* BTR_CUR_HASH_ADAPT */

	index->lock.free();

	dict_mem_index_free(index);
}

/**********************************************************************//**
Removes an index from the dictionary cache. */
void
dict_index_remove_from_cache(
/*=========================*/
	dict_table_t*	table,	/*!< in/out: table */
	dict_index_t*	index)	/*!< in, own: index */
{
	dict_index_remove_from_cache_low(table, index, FALSE);
}

/** Tries to find column names for the index and sets the col field of the
index.
@param[in]	table	table
@param[in,out]	index	index
@param[in]	add_v	new virtual columns added along with an add index call
@return whether the column names were found */
static
bool
dict_index_find_cols(
	dict_index_t*		index,
	const dict_add_v_col_t*	add_v)
{
	std::vector<ulint, ut_allocator<ulint> >	col_added;
	std::vector<ulint, ut_allocator<ulint> >	v_col_added;

	const dict_table_t* table = index->table;
	ut_ad(table->magic_n == DICT_TABLE_MAGIC_N);
	ut_ad(dict_sys.locked());

	for (ulint i = 0; i < index->n_fields; i++) {
		ulint		j;
		dict_field_t*	field = dict_index_get_nth_field(index, i);

		for (j = 0; j < table->n_cols; j++) {
			if (!innobase_strcasecmp(dict_table_get_col_name(table, j),
				    field->name)) {

				/* Check if same column is being assigned again
				which suggest that column has duplicate name. */
				bool exists =
					std::find(col_added.begin(),
						  col_added.end(), j)
					!= col_added.end();

				if (exists) {
					/* Duplicate column found. */
					goto dup_err;
				}

				field->col = dict_table_get_nth_col(table, j);

				col_added.push_back(j);

				goto found;
			}
		}

		/* Let's check if it is a virtual column */
		for (j = 0; j < table->n_v_cols; j++) {
			if (!strcmp(dict_table_get_v_col_name(table, j),
				    field->name)) {

				/* Check if same column is being assigned again
				which suggest that column has duplicate name. */
				bool exists =
					std::find(v_col_added.begin(),
						  v_col_added.end(), j)
					!= v_col_added.end();

				if (exists) {
					/* Duplicate column found. */
					break;
				}

				field->col = reinterpret_cast<dict_col_t*>(
					dict_table_get_nth_v_col(table, j));

				v_col_added.push_back(j);

				goto found;
			}
		}

		if (add_v) {
			for (j = 0; j < add_v->n_v_col; j++) {
				if (!strcmp(add_v->v_col_name[j],
					    field->name)) {
					field->col = const_cast<dict_col_t*>(
						&add_v->v_col[j].m_col);
					goto found;
				}
			}
		}

dup_err:
#ifdef UNIV_DEBUG
		/* It is an error not to find a matching column. */
		ib::error() << "No matching column for " << field->name
			<< " in index " << index->name
			<< " of table " << table->name;
#endif /* UNIV_DEBUG */
		return(FALSE);

found:
		;
	}

	return(TRUE);
}

/** Add a column to an index.
@param index          index
@param table          table
@param col            column
@param prefix_len     column prefix length
@param descending     whether to use descending order */
void dict_index_add_col(dict_index_t *index, const dict_table_t *table,
                        dict_col_t *col, ulint prefix_len, bool descending)
{
	dict_field_t*	field;
	const char*	col_name;

	if (col->is_virtual()) {
		dict_v_col_t*	v_col = reinterpret_cast<dict_v_col_t*>(col);
		/* Register the index with the virtual column index list */
		v_col->v_indexes.push_front(dict_v_idx_t(index, index->n_def));
		col_name = dict_table_get_v_col_name_mysql(
			table, dict_col_get_no(col));
	} else {
		col_name = dict_table_get_col_name(table, dict_col_get_no(col));
	}

	dict_mem_index_add_field(index, col_name, prefix_len);

	field = dict_index_get_nth_field(index, unsigned(index->n_def) - 1);

	field->col = col;
	field->fixed_len = static_cast<uint16_t>(
		dict_col_get_fixed_size(
			col, dict_table_is_comp(table)))
		& ((1U << 10) - 1);

	if (prefix_len && field->fixed_len > prefix_len) {
		field->fixed_len = static_cast<uint16_t>(prefix_len)
			& ((1U << 10) - 1);
	}

	/* Long fixed-length fields that need external storage are treated as
	variable-length fields, so that the extern flag can be embedded in
	the length word. */

	if (field->fixed_len > DICT_MAX_FIXED_COL_LEN) {
		field->fixed_len = 0;
	}

	field->descending = descending;

	/* The comparison limit above must be constant.  If it were
	changed, the disk format of some fixed-length columns would
	change, which would be a disaster. */
	compile_time_assert(DICT_MAX_FIXED_COL_LEN == 768);

	if (!(col->prtype & DATA_NOT_NULL)) {
		index->n_nullable++;
	}
}

/*******************************************************************//**
Copies fields contained in index2 to index1. */
static
void
dict_index_copy(
/*============*/
	dict_index_t*		index1,	/*!< in: index to copy to */
	const dict_index_t*	index2,	/*!< in: index to copy from */
	ulint			start,	/*!< in: first position to copy */
	ulint			end)	/*!< in: last position to copy */
{
	dict_field_t*	field;
	ulint		i;

	/* Copy fields contained in index2 */

	for (i = start; i < end; i++) {

		field = dict_index_get_nth_field(index2, i);

		dict_index_add_col(index1, index2->table, field->col,
				   field->prefix_len, field->descending);
	}
}

/*******************************************************************//**
Copies types of fields contained in index to tuple. */
void
dict_index_copy_types(
/*==================*/
	dtuple_t*		tuple,		/*!< in/out: data tuple */
	const dict_index_t*	index,		/*!< in: index */
	ulint			n_fields)	/*!< in: number of
						field types to copy */
{
	for (ulint i = 0; i < n_fields; i++) {
		const dict_field_t*	ifield;
		dtype_t*		dfield_type;

		ifield = dict_index_get_nth_field(index, i);
		dfield_type = dfield_get_type(dtuple_get_nth_field(tuple, i));
		dict_col_copy_type(dict_field_get_col(ifield), dfield_type);
		if (dict_index_is_spatial(index)
		    && DATA_GEOMETRY_MTYPE(dfield_type->mtype)) {
			dfield_type->prtype |= DATA_GIS_MBR;
		}
	}
}

/** Copies types of virtual columns contained in table to tuple and sets all
fields of the tuple to the SQL NULL value.  This function should
be called right after dtuple_create().
@param[in,out]	tuple	data tuple
@param[in]	table	table
*/
void
dict_table_copy_v_types(
	dtuple_t*		tuple,
	const dict_table_t*	table)
{
	/* tuple could have more virtual columns than existing table,
	if we are calling this for creating index along with adding
	virtual columns */
	ulint	n_fields = ut_min(dtuple_get_n_v_fields(tuple),
				  static_cast<ulint>(table->n_v_def));

	for (ulint i = 0; i < n_fields; i++) {

		dfield_t*	dfield	= dtuple_get_nth_v_field(tuple, i);
		dtype_t*	dtype	= dfield_get_type(dfield);

		dfield_set_null(dfield);
		dict_col_copy_type(
			&(dict_table_get_nth_v_col(table, i)->m_col),
			dtype);
	}
}
/*******************************************************************//**
Copies types of columns contained in table to tuple and sets all
fields of the tuple to the SQL NULL value.  This function should
be called right after dtuple_create(). */
void
dict_table_copy_types(
/*==================*/
	dtuple_t*		tuple,	/*!< in/out: data tuple */
	const dict_table_t*	table)	/*!< in: table */
{
	ulint		i;

	for (i = 0; i < dtuple_get_n_fields(tuple); i++) {

		dfield_t*	dfield	= dtuple_get_nth_field(tuple, i);
		dtype_t*	dtype	= dfield_get_type(dfield);

		dfield_set_null(dfield);
		dict_col_copy_type(dict_table_get_nth_col(table, i), dtype);
	}

	dict_table_copy_v_types(tuple, table);
}

/*******************************************************************//**
Builds the internal dictionary cache representation for a clustered
index, containing also system fields not defined by the user.
@return own: the internal representation of the clustered index */
static
dict_index_t*
dict_index_build_internal_clust(
/*============================*/
	dict_index_t*		index)	/*!< in: user representation of
					a clustered index */
{
	dict_table_t*	table = index->table;
	dict_index_t*	new_index;
	dict_field_t*	field;
	ulint		trx_id_pos;
	ulint		i;
	ibool*		indexed;

	ut_ad(index->is_primary());
	ut_ad(!index->has_virtual());

	ut_ad(dict_sys.locked());

	/* Create a new index object with certainly enough fields */
	new_index = dict_mem_index_create(index->table, index->name,
					  index->type,
					  unsigned(index->n_fields
						   + table->n_cols));

	/* Copy other relevant data from the old index struct to the new
	struct: it inherits the values */

	new_index->n_user_defined_cols = index->n_fields;

	new_index->id = index->id;

	/* Copy the fields of index */
	dict_index_copy(new_index, index, 0, index->n_fields);

	if (dict_index_is_unique(index)) {
		/* Only the fields defined so far are needed to identify
		the index entry uniquely */

		new_index->n_uniq = new_index->n_def;
	} else {
		/* Also the row id is needed to identify the entry */
		new_index->n_uniq = unsigned(new_index->n_def + 1)
			& dict_index_t::MAX_N_FIELDS;
	}

	new_index->trx_id_offset = 0;

	/* Add system columns, trx id first */

	trx_id_pos = new_index->n_def;

	compile_time_assert(DATA_ROW_ID == 0);
	compile_time_assert(DATA_TRX_ID == 1);
	compile_time_assert(DATA_ROLL_PTR == 2);

	if (!dict_index_is_unique(index)) {
		dict_index_add_col(new_index, table,
				   dict_table_get_sys_col(
					   table, DATA_ROW_ID),
				   0);
		trx_id_pos++;
	}

	dict_index_add_col(
		new_index, table,
		dict_table_get_sys_col(table, DATA_TRX_ID), 0);

	for (i = 0; i < trx_id_pos; i++) {

		ulint	fixed_size = dict_col_get_fixed_size(
			dict_index_get_nth_col(new_index, i),
			dict_table_is_comp(table));

		if (fixed_size == 0) {
			new_index->trx_id_offset = 0;

			break;
		}

		dict_field_t* field = dict_index_get_nth_field(
			new_index, i);
		if (field->prefix_len > 0) {
			new_index->trx_id_offset = 0;

			break;
		}

		/* Add fixed_size to new_index->trx_id_offset.
		Because the latter is a bit-field, an overflow
		can theoretically occur. Check for it. */
		fixed_size += new_index->trx_id_offset;

		new_index->trx_id_offset = static_cast<unsigned>(fixed_size)
			& ((1U << 12) - 1);

		if (new_index->trx_id_offset != fixed_size) {
			/* Overflow. Pretend that this is a
			variable-length PRIMARY KEY. */
			ut_ad(0);
			new_index->trx_id_offset = 0;
			break;
		}
	}

	dict_index_add_col(
		new_index, table,
		dict_table_get_sys_col(table, DATA_ROLL_PTR), 0);

	/* Remember the table columns already contained in new_index */
	indexed = static_cast<ibool*>(
		ut_zalloc_nokey(table->n_cols * sizeof *indexed));

	/* Mark the table columns already contained in new_index */
	for (i = 0; i < new_index->n_def; i++) {

		field = dict_index_get_nth_field(new_index, i);

		/* If there is only a prefix of the column in the index
		field, do not mark the column as contained in the index */

		if (field->prefix_len == 0) {

			indexed[field->col->ind] = TRUE;
		}
	}

	/* Add to new_index non-system columns of table not yet included
	there */
	for (i = 0; i + DATA_N_SYS_COLS < ulint(table->n_cols); i++) {
		dict_col_t*	col = dict_table_get_nth_col(table, i);
		ut_ad(col->mtype != DATA_SYS);

		if (!indexed[col->ind]) {
			dict_index_add_col(new_index, table, col, 0);
		}
	}

	ut_free(indexed);

	ut_ad(UT_LIST_GET_LEN(table->indexes) == 0);

	new_index->n_core_null_bytes = table->supports_instant()
		? dict_index_t::NO_CORE_NULL_BYTES
		: static_cast<uint8_t>(
			UT_BITS_IN_BYTES(unsigned(new_index->n_nullable)));
	new_index->cached = TRUE;

	return(new_index);
}

/*******************************************************************//**
Builds the internal dictionary cache representation for a non-clustered
index, containing also system fields not defined by the user.
@return own: the internal representation of the non-clustered index */
static
dict_index_t*
dict_index_build_internal_non_clust(
/*================================*/
	dict_index_t*		index)	/*!< in: user representation of
					a non-clustered index */
{
	dict_field_t*	field;
	dict_index_t*	new_index;
	dict_index_t*	clust_index;
	dict_table_t*	table = index->table;
	ulint		i;
	ibool*		indexed;

	ut_ad(!index->is_primary());
	ut_ad(dict_sys.locked());

	/* The clustered index should be the first in the list of indexes */
	clust_index = UT_LIST_GET_FIRST(table->indexes);

	ut_ad(clust_index);
	ut_ad(clust_index->is_clust());

	/* Create a new index */
	new_index = dict_mem_index_create(
		index->table, index->name, index->type,
		ulint(index->n_fields + 1 + clust_index->n_uniq));

	/* Copy other relevant data from the old index
	struct to the new struct: it inherits the values */

	new_index->n_user_defined_cols = index->n_fields;

	new_index->id = index->id;

	/* Copy fields from index to new_index */
	dict_index_copy(new_index, index, 0, index->n_fields);

	/* Remember the table columns already contained in new_index */
	indexed = static_cast<ibool*>(
		ut_zalloc_nokey(table->n_cols * sizeof *indexed));

	/* Mark the table columns already contained in new_index */
	for (i = 0; i < new_index->n_def; i++) {

		field = dict_index_get_nth_field(new_index, i);

		if (field->col->is_virtual()) {
			continue;
		}

		/* If there is only a prefix of the column in the index
		field, do not mark the column as contained in the index */

		if (field->prefix_len == 0) {

			indexed[field->col->ind] = TRUE;
		}
	}

	/* Add to new_index the columns necessary to determine the clustered
	index entry uniquely */

	for (i = 0; i < clust_index->n_uniq; i++) {
		field = dict_index_get_nth_field(clust_index, i);

		if (!indexed[field->col->ind] || index->is_spatial()) {
			dict_index_add_col(new_index, table, field->col,
					   field->prefix_len,
					   field->descending);
		}
	}

	ut_free(indexed);

	if (dict_index_is_unique(index)) {
		new_index->n_uniq = index->n_fields;
	} else {
		new_index->n_uniq = new_index->n_def;
	}

	/* Set the n_fields value in new_index to the actual defined
	number of fields */

	new_index->n_fields = new_index->n_def;

	new_index->cached = TRUE;

	return(new_index);
}

/***********************************************************************
Builds the internal dictionary cache representation for an FTS index.
@return own: the internal representation of the FTS index */
static
dict_index_t*
dict_index_build_internal_fts(
/*==========================*/
	dict_index_t*	index)	/*!< in: user representation of an FTS index */
{
	dict_index_t*	new_index;

	ut_ad(index->type & DICT_FTS);
	ut_ad(dict_sys.locked());

	/* Create a new index */
	new_index = dict_mem_index_create(index->table, index->name,
					  index->type, index->n_fields);

	/* Copy other relevant data from the old index struct to the new
	struct: it inherits the values */

	new_index->n_user_defined_cols = index->n_fields;

	new_index->id = index->id;

	/* Copy fields from index to new_index */
	dict_index_copy(new_index, index, 0, index->n_fields);

	new_index->n_uniq = 0;
	new_index->cached = TRUE;

	dict_table_t* table = index->table;

	if (table->fts->cache == NULL) {
		table->fts->cache = fts_cache_create(table);
	}

	mysql_mutex_lock(&table->fts->cache->init_lock);
	/* Notify the FTS cache about this index. */
	fts_cache_index_cache_create(table, new_index);
	mysql_mutex_unlock(&table->fts->cache->init_lock);

	return(new_index);
}
/*====================== FOREIGN KEY PROCESSING ========================*/

/**********************************************************************//**
Removes a foreign constraint struct from the dictionary cache. */
void
dict_foreign_remove_from_cache(
/*===========================*/
	dict_foreign_t*	foreign)	/*!< in, own: foreign constraint */
{
	ut_ad(dict_sys.locked());
	ut_a(foreign);

	if (foreign->referenced_table != NULL) {
		foreign->referenced_table->referenced_set.erase(foreign);
	}

	if (foreign->foreign_table != NULL) {
		foreign->foreign_table->foreign_set.erase(foreign);
	}

	dict_foreign_free(foreign);
}

/**********************************************************************//**
Looks for the foreign constraint from the foreign and referenced lists
of a table.
@return foreign constraint */
static
dict_foreign_t*
dict_foreign_find(
/*==============*/
	dict_table_t*	table,		/*!< in: table object */
	dict_foreign_t*	foreign)	/*!< in: foreign constraint */
{
	ut_ad(dict_sys.frozen());

	ut_ad(dict_foreign_set_validate(table->foreign_set));
	ut_ad(dict_foreign_set_validate(table->referenced_set));

	dict_foreign_set::iterator it = table->foreign_set.find(foreign);

	if (it != table->foreign_set.end()) {
		return(*it);
	}

	it = table->referenced_set.find(foreign);

	if (it != table->referenced_set.end()) {
		return(*it);
	}

	return(NULL);
}

/*********************************************************************//**
Tries to find an index whose first fields are the columns in the array,
in the same order and is not marked for deletion and is not the same
as types_idx.
@return matching index, NULL if not found */
dict_index_t*
dict_foreign_find_index(
/*====================*/
	const dict_table_t*	table,	/*!< in: table */
	const char**		col_names,
					/*!< in: column names, or NULL
					to use table->col_names */
	const char**		columns,/*!< in: array of column names */
	ulint			n_cols,	/*!< in: number of columns */
	const dict_index_t*	types_idx,
					/*!< in: NULL or an index
					whose types the column types
					must match */
	bool			check_charsets,
					/*!< in: whether to check
					charsets.  only has an effect
					if types_idx != NULL */
	ulint			check_null,
					/*!< in: nonzero if none of
					the columns must be declared
					NOT NULL */
	fkerr_t*		error,	/*!< out: error code */
	ulint*			err_col_no,
					/*!< out: column number where
					error happened */
	dict_index_t**		err_index)
					/*!< out: index where error
					happened */
{
	ut_ad(dict_sys.frozen());

	if (error) {
		*error = FK_INDEX_NOT_FOUND;
	}

	for (dict_index_t* index = dict_table_get_first_index(table);
	     index;
	     index = dict_table_get_next_index(index)) {
		if (!index->to_be_dropped
		    && !dict_index_is_online_ddl(index)
		    && dict_foreign_qualify_index(
			    table, col_names, columns, n_cols,
			    index, types_idx,
			    check_charsets, check_null,
			    error, err_col_no, err_index)) {
			if (error) {
				*error = FK_SUCCESS;
			}

			return(index);
		}
	}

	return(NULL);
}
/**********************************************************************//**
Report an error in a foreign key definition. */
static
void
dict_foreign_error_report_low(
/*==========================*/
	FILE*		file,	/*!< in: output stream */
	const char*	name)	/*!< in: table name */
{
	rewind(file);
	ut_print_timestamp(file);
	fprintf(file, " Error in foreign key constraint of table %s:\n",
		name);
}

/**********************************************************************//**
Report an error in a foreign key definition. */
static
void
dict_foreign_error_report(
/*======================*/
	FILE*		file,	/*!< in: output stream */
	dict_foreign_t*	fk,	/*!< in: foreign key constraint */
	const char*	msg)	/*!< in: the error message */
{
	std::string fk_str;
	mysql_mutex_lock(&dict_foreign_err_mutex);
	dict_foreign_error_report_low(file, fk->foreign_table_name);
	fputs(msg, file);
	fputs(" Constraint:\n", file);
	fk_str = dict_print_info_on_foreign_key_in_create_format(NULL, fk, TRUE);
	fputs(fk_str.c_str(), file);
	putc('\n', file);
	if (fk->foreign_index) {
		fprintf(file, "The index in the foreign key in table is"
			" %s\n%s\n", fk->foreign_index->name(),
			FOREIGN_KEY_CONSTRAINTS_MSG);
	}
	mysql_mutex_unlock(&dict_foreign_err_mutex);
}

/**********************************************************************//**
Adds a foreign key constraint object to the dictionary cache. May free
the object if there already is an object with the same identifier in.
At least one of the foreign table and the referenced table must already
be in the dictionary cache!
@return DB_SUCCESS or error code */
dberr_t
dict_foreign_add_to_cache(
/*======================*/
	dict_foreign_t*		foreign,
				/*!< in, own: foreign key constraint */
	const char**		col_names,
				/*!< in: column names, or NULL to use
				foreign->foreign_table->col_names */
	bool			check_charsets,
				/*!< in: whether to check charset
				compatibility */
	dict_err_ignore_t	ignore_err)
				/*!< in: error to be ignored */
{
	dict_table_t*	for_table;
	dict_table_t*	ref_table;
	dict_foreign_t*	for_in_cache		= NULL;
	dict_index_t*	index;
	ibool		added_to_referenced_list= FALSE;
	FILE*		ef			= dict_foreign_err_file;

	DBUG_ENTER("dict_foreign_add_to_cache");
	DBUG_PRINT("dict_foreign_add_to_cache", ("id: %s", foreign->id));

	ut_ad(dict_sys.locked());

	for_table = dict_sys.find_table(
		{foreign->foreign_table_name_lookup,
		 strlen(foreign->foreign_table_name_lookup)});

	ref_table = dict_sys.find_table(
		{foreign->referenced_table_name_lookup,
		 strlen(foreign->referenced_table_name_lookup)});
	ut_a(for_table || ref_table);

	if (for_table) {
		for_in_cache = dict_foreign_find(for_table, foreign);
	}

	if (!for_in_cache && ref_table) {
		for_in_cache = dict_foreign_find(ref_table, foreign);
	}

	if (for_in_cache) {
		dict_foreign_free(foreign);
	} else {
		for_in_cache = foreign;

	}

	if (ref_table && !for_in_cache->referenced_table) {
		index = dict_foreign_find_index(
			ref_table, NULL,
			for_in_cache->referenced_col_names,
			for_in_cache->n_fields, for_in_cache->foreign_index,
			check_charsets, false);

		if (index == NULL
		    && !(ignore_err & DICT_ERR_IGNORE_FK_NOKEY)) {
			dict_foreign_error_report(
				ef, for_in_cache,
				"there is no index in referenced table"
				" which would contain\n"
				"the columns as the first columns,"
				" or the data types in the\n"
				"referenced table do not match"
				" the ones in table.");

			if (for_in_cache == foreign) {
				dict_foreign_free(foreign);
			}

			DBUG_RETURN(DB_CANNOT_ADD_CONSTRAINT);
		}

		for_in_cache->referenced_table = ref_table;
		for_in_cache->referenced_index = index;

		std::pair<dict_foreign_set::iterator, bool>	ret
			= ref_table->referenced_set.insert(for_in_cache);

		ut_a(ret.second);	/* second is true if the insertion
					took place */
		added_to_referenced_list = TRUE;
	}

	if (for_table && !for_in_cache->foreign_table) {
		index = dict_foreign_find_index(
			for_table, col_names,
			for_in_cache->foreign_col_names,
			for_in_cache->n_fields,
			for_in_cache->referenced_index, check_charsets,
			for_in_cache->type
			& (foreign->DELETE_SET_NULL
			   | foreign->UPDATE_SET_NULL));

		if (index == NULL
		    && !(ignore_err & DICT_ERR_IGNORE_FK_NOKEY)) {
			dict_foreign_error_report(
				ef, for_in_cache,
				"there is no index in the table"
				" which would contain\n"
				"the columns as the first columns,"
				" or the data types in the\n"
				"table do not match"
				" the ones in the referenced table\n"
				"or one of the ON ... SET NULL columns"
				" is declared NOT NULL.");

			if (for_in_cache == foreign) {
				if (added_to_referenced_list) {
					const dict_foreign_set::size_type
						n = ref_table->referenced_set
						  .erase(for_in_cache);

					ut_a(n == 1);	/* the number of
							elements removed must
							be one */
				}

				dict_foreign_free(foreign);
			}

			DBUG_RETURN(DB_CANNOT_ADD_CONSTRAINT);
		}

		for_in_cache->foreign_table = for_table;
		for_in_cache->foreign_index = index;

		std::pair<dict_foreign_set::iterator, bool>	ret
			= for_table->foreign_set.insert(for_in_cache);

		ut_a(ret.second);	/* second is true if the insertion
					took place */
	}

	/* We need to move the table to the non-LRU end of the table LRU
	list. Otherwise it will be evicted from the cache. */

	if (ref_table != NULL) {
		dict_sys.prevent_eviction(ref_table);
	}

	if (for_table != NULL) {
		dict_sys.prevent_eviction(for_table);
	}

	ut_ad(dict_lru_validate());
	DBUG_RETURN(DB_SUCCESS);
}

/*********************************************************************//**
Scans from pointer onwards. Stops if is at the start of a copy of
'string' where characters are compared without case sensitivity, and
only outside `` or "" quotes. Stops also at NUL.
@return scanned up to this */
static
const char*
dict_scan_to(
/*=========*/
	const char*	ptr,	/*!< in: scan from */
	const char*	string)	/*!< in: look for this */
{
	char	quote	= '\0';
	bool	escape	= false;

	for (; *ptr; ptr++) {
		if (*ptr == quote) {
			/* Closing quote character: do not look for
			starting quote or the keyword. */

			/* If the quote character is escaped by a
			backslash, ignore it. */
			if (escape) {
				escape = false;
			} else {
				quote = '\0';
			}
		} else if (quote) {
			/* Within quotes: do nothing. */
			if (escape) {
				escape = false;
			} else if (*ptr == '\\') {
				escape = true;
			}
		} else if (*ptr == '`' || *ptr == '"' || *ptr == '\'') {
			/* Starting quote: remember the quote character. */
			quote = *ptr;
		} else {
			/* Outside quotes: look for the keyword. */
			ulint	i;
			for (i = 0; string[i]; i++) {
				if (toupper((int)(unsigned char)(ptr[i]))
				    != toupper((int)(unsigned char)
					       (string[i]))) {
					goto nomatch;
				}
			}
			break;
nomatch:
			;
		}
	}

	return(ptr);
}

/*********************************************************************//**
Accepts a specified string. Comparisons are case-insensitive.
@return if string was accepted, the pointer is moved after that, else
ptr is returned */
static
const char*
dict_accept(
/*========*/
	CHARSET_INFO*	cs,	/*!< in: the character set of ptr */
	const char*	ptr,	/*!< in: scan from this */
	const char*	string,	/*!< in: accept only this string as the next
				non-whitespace string */
	ibool*		success)/*!< out: TRUE if accepted */
{
	const char*	old_ptr = ptr;
	const char*	old_ptr2;

	*success = FALSE;

	while (my_isspace(cs, *ptr)) {
		ptr++;
	}

	old_ptr2 = ptr;

	ptr = dict_scan_to(ptr, string);

	if (*ptr == '\0' || old_ptr2 != ptr) {
		return(old_ptr);
	}

	*success = TRUE;

	return ptr + strlen(string);
}

/*********************************************************************//**
Scans an id. For the lexical definition of an 'id', see the code below.
Strips backquotes or double quotes from around the id.
@return scanned to */
static
const char*
dict_scan_id(
/*=========*/
	CHARSET_INFO*	cs,	/*!< in: the character set of ptr */
	const char*	ptr,	/*!< in: scanned to */
	mem_heap_t*	heap,	/*!< in: heap where to allocate the id
				(NULL=id will not be allocated, but it
				will point to string near ptr) */
	const char**	id,	/*!< out,own: the id; NULL if no id was
				scannable */
	ibool		table_id,/*!< in: TRUE=convert the allocated id
				as a table name; FALSE=convert to UTF-8 */
	ibool		accept_also_dot)
				/*!< in: TRUE if also a dot can appear in a
				non-quoted id; in a quoted id it can appear
				always */
{
	char		quote	= '\0';
	ulint		len	= 0;
	const char*	s;
	char*		str;
	char*		dst;

	*id = NULL;

	while (my_isspace(cs, *ptr)) {
		ptr++;
	}

	if (*ptr == '\0') {

		return(ptr);
	}

	if (*ptr == '`' || *ptr == '"') {
		quote = *ptr++;
	}

	s = ptr;

	if (quote) {
		for (;;) {
			if (!*ptr) {
				/* Syntax error */
				return(ptr);
			}
			if (*ptr == quote) {
				ptr++;
				if (*ptr != quote) {
					break;
				}
			}
			ptr++;
			len++;
		}
	} else {
		while (!my_isspace(cs, *ptr) && *ptr != '(' && *ptr != ')'
		       && (accept_also_dot || *ptr != '.')
		       && *ptr != ',' && *ptr != '\0') {

			ptr++;
		}

		len = ulint(ptr - s);
	}

	if (heap == NULL) {
		/* no heap given: id will point to source string */
		*id = s;
		return(ptr);
	}

	if (quote) {
		char*	d;

		str = d = static_cast<char*>(
			mem_heap_alloc(heap, len + 1));

		while (len--) {
			if ((*d++ = *s++) == quote) {
				s++;
			}
		}
		*d++ = 0;
		len = ulint(d - str);
		ut_ad(*s == quote);
		ut_ad(s + 1 == ptr);
	} else {
		str = mem_heap_strdupl(heap, s, len);
	}

	if (!table_id) {
convert_id:
		/* Convert the identifier from connection character set
		to UTF-8. */
		len = 3 * len + 1;
		*id = dst = static_cast<char*>(mem_heap_alloc(heap, len));

		innobase_convert_from_id(cs, dst, str, len);
	} else if (!strncmp(str, srv_mysql50_table_name_prefix,
			    sizeof(srv_mysql50_table_name_prefix) - 1)) {
		/* This is a pre-5.1 table name
		containing chars other than [A-Za-z0-9].
		Discard the prefix and use raw UTF-8 encoding. */
		str += sizeof(srv_mysql50_table_name_prefix) - 1;
		len -= sizeof(srv_mysql50_table_name_prefix) - 1;
		goto convert_id;
	} else {
		/* Encode using filename-safe characters. */
		len = 5 * len + 1;
		*id = dst = static_cast<char*>(mem_heap_alloc(heap, len));

		innobase_convert_from_table_id(cs, dst, str, len);
	}

	return(ptr);
}

/*********************************************************************//**
Open a table from its database and table name, this is currently used by
foreign constraint parser to get the referenced table.
@return complete table name with database and table name, allocated from
heap memory passed in */
char*
dict_get_referenced_table(
	const char*    name,		  /*!< in: foreign key table name */
	const char*    database_name,	  /*!< in: table db name */
	ulint	       database_name_len, /*!< in: db name length */
	const char*    table_name,	  /*!< in: table name */
	ulint	       table_name_len,	  /*!< in: table name length */
	dict_table_t** table,		  /*!< out: table object or NULL */
	mem_heap_t*    heap,		  /*!< in/out: heap memory */
	CHARSET_INFO*  from_cs)		  /*!< in: table name charset */
{
	char*		ref;
	char		db_name[MAX_DATABASE_NAME_LEN];
	char		tbl_name[MAX_TABLE_NAME_LEN];
	CHARSET_INFO*	to_cs = &my_charset_filename;
	uint		errors;
	ut_ad(database_name || name);
	ut_ad(table_name);

	if (!strncmp(table_name, srv_mysql50_table_name_prefix,
		     sizeof(srv_mysql50_table_name_prefix) - 1)) {
		/* This is a pre-5.1 table name
		containing chars other than [A-Za-z0-9].
		Discard the prefix and use raw UTF-8 encoding. */
		table_name += sizeof(srv_mysql50_table_name_prefix) - 1;
		table_name_len -= sizeof(srv_mysql50_table_name_prefix) - 1;

		to_cs = system_charset_info;
	}

	table_name_len = strconvert(from_cs, table_name, table_name_len, to_cs,
				    tbl_name, MAX_TABLE_NAME_LEN, &errors);
	table_name     = tbl_name;

	if (database_name) {
		to_cs = &my_charset_filename;
		if (!strncmp(database_name, srv_mysql50_table_name_prefix,
			     sizeof(srv_mysql50_table_name_prefix) - 1)) {
			database_name
				+= sizeof(srv_mysql50_table_name_prefix) - 1;
			database_name_len
				-= sizeof(srv_mysql50_table_name_prefix) - 1;
			to_cs = system_charset_info;
		}

		database_name_len = strconvert(
			from_cs, database_name, database_name_len, to_cs,
			db_name, MAX_DATABASE_NAME_LEN, &errors);
		database_name = db_name;
	} else {
		/* Use the database name of the foreign key table */

		database_name = name;
		database_name_len = dict_get_db_name_len(name);
	}

	/* Copy database_name, '/', table_name, '\0' */
	const size_t len = database_name_len + table_name_len + 1;
	ref = static_cast<char*>(mem_heap_alloc(heap, len + 1));
	memcpy(ref, database_name, database_name_len);
	ref[database_name_len] = '/';
	memcpy(ref + database_name_len + 1, table_name, table_name_len + 1);

	/* Values;  0 = Store and compare as given; case sensitive
	            1 = Store and compare in lower; case insensitive
	            2 = Store as given, compare in lower; case semi-sensitive */
	if (lower_case_table_names == 2) {
		innobase_casedn_str(ref);
		*table = dict_sys.load_table({ref, len});
		memcpy(ref, database_name, database_name_len);
		ref[database_name_len] = '/';
		memcpy(ref + database_name_len + 1, table_name, table_name_len + 1);

	} else {
#ifndef _WIN32
		if (lower_case_table_names == 1) {
			innobase_casedn_str(ref);
		}
#else
		innobase_casedn_str(ref);
#endif /* !_WIN32 */
		*table = dict_sys.load_table({ref, len});
	}

	return(ref);
}

/*********************************************************************//**
Removes MySQL comments from an SQL string. A comment is either
(a) '#' to the end of the line,
(b) '--[space]' to the end of the line, or
(c) '[slash][asterisk]' till the next '[asterisk][slash]' (like the familiar
C comment syntax).
@return own: SQL string stripped from comments; the caller must free
this with ut_free()! */
static
char*
dict_strip_comments(
/*================*/
	const char*	sql_string,	/*!< in: SQL string */
	size_t		sql_length)	/*!< in: length of sql_string */
{
	char*		str;
	const char*	sptr;
	const char*	eptr	= sql_string + sql_length;
	char*		ptr;
	/* unclosed quote character (0 if none) */
	char		quote	= 0;
	bool		escape = false;

	DBUG_ENTER("dict_strip_comments");

	DBUG_PRINT("dict_strip_comments", ("%s", sql_string));

	str = static_cast<char*>(ut_malloc_nokey(sql_length + 1));

	sptr = sql_string;
	ptr = str;

	for (;;) {
scan_more:
		if (sptr >= eptr || *sptr == '\0') {
end_of_string:
			*ptr = '\0';

			ut_a(ptr <= str + sql_length);

			DBUG_PRINT("dict_strip_comments", ("%s", str));
			DBUG_RETURN(str);
		}

		if (*sptr == quote) {
			/* Closing quote character: do not look for
			starting quote or comments. */

			/* If the quote character is escaped by a
			backslash, ignore it. */
			if (escape) {
				escape = false;
			} else {
				quote = 0;
			}
		} else if (quote) {
			/* Within quotes: do not look for
			starting quotes or comments. */
			if (escape) {
				escape = false;
			} else if (*sptr == '\\') {
				escape = true;
			}
		} else if (*sptr == '"' || *sptr == '`' || *sptr == '\'') {
			/* Starting quote: remember the quote character. */
			quote = *sptr;
		} else if (*sptr == '#'
			   || (sptr[0] == '-' && sptr[1] == '-'
			       && sptr[2] == ' ')) {
			for (;;) {
				if (++sptr >= eptr) {
					goto end_of_string;
				}

				/* In Unix a newline is 0x0A while in Windows
				it is 0x0D followed by 0x0A */

				switch (*sptr) {
				case (char) 0X0A:
				case (char) 0x0D:
				case '\0':
					goto scan_more;
				}
			}
		} else if (!quote && *sptr == '/' && *(sptr + 1) == '*') {
			sptr += 2;
			for (;;) {
				if (sptr >= eptr) {
					goto end_of_string;
				}

				switch (*sptr) {
				case '\0':
					goto scan_more;
				case '*':
					if (sptr[1] == '/') {
						sptr += 2;
						goto scan_more;
					}
				}

				sptr++;
			}
		}

		*ptr = *sptr;

		ptr++;
		sptr++;
	}
}

/*********************************************************************//**
Finds the highest [number] for foreign key constraints of the table. Looks
only at the >= 4.0.18-format id's, which are of the form
databasename/tablename_ibfk_[number].
@return highest number, 0 if table has no new format foreign key constraints */
ulint
dict_table_get_highest_foreign_id(
/*==============================*/
	dict_table_t*	table)	/*!< in: table in the dictionary memory cache */
{
	dict_foreign_t*	foreign;
	char*		endp;
	ulint		biggest_id	= 0;
	ulint		id;
	ulint		len;

	DBUG_ENTER("dict_table_get_highest_foreign_id");

	ut_a(table);

	len = strlen(table->name.m_name);

	for (dict_foreign_set::iterator it = table->foreign_set.begin();
	     it != table->foreign_set.end();
	     ++it) {
		char    fkid[MAX_TABLE_NAME_LEN * 2 + 20];
		foreign = *it;

		strncpy(fkid, foreign->id, (sizeof fkid) - 1);
		fkid[(sizeof fkid) - 1] = '\0';
		/* Convert foreign key identifier on dictionary memory
		cache to filename charset. */
		innobase_convert_to_filename_charset(
				strchr(fkid, '/') + 1,
				strchr(foreign->id, '/') + 1,
				MAX_TABLE_NAME_LEN);

		if (strlen(fkid) > ((sizeof dict_ibfk) - 1) + len
		    && 0 == memcmp(fkid, table->name.m_name, len)
		    && 0 == memcmp(fkid + len,
				   dict_ibfk, (sizeof dict_ibfk) - 1)
		    && fkid[len + ((sizeof dict_ibfk) - 1)] != '0') {
			/* It is of the >= 4.0.18 format */

			id = strtoul(fkid + len
				     + ((sizeof dict_ibfk) - 1),
				     &endp, 10);
			if (*endp == '\0') {
				ut_a(id != biggest_id);

				if (id > biggest_id) {
					biggest_id = id;
				}
			}
		}
	}

	DBUG_PRINT("dict_table_get_highest_foreign_id",
		   ("id: " ULINTPF, biggest_id));

	DBUG_RETURN(biggest_id);
}

/**********************************************************************//**
Parses the CONSTRAINT id's to be dropped in an ALTER TABLE statement.
@return DB_SUCCESS or DB_CANNOT_DROP_CONSTRAINT if syntax error or the
constraint id does not match */
dberr_t
dict_foreign_parse_drop_constraints(
/*================================*/
	mem_heap_t*	heap,			/*!< in: heap from which we can
						allocate memory */
	trx_t*		trx,			/*!< in: transaction */
	dict_table_t*	table,			/*!< in: table */
	ulint*		n,			/*!< out: number of constraints
						to drop */
	const char***	constraints_to_drop)	/*!< out: id's of the
						constraints to drop */
{
	ibool			success;
	char*			str;
	size_t			len;
	const char*		ptr;
	const char*		ptr1;
	const char*		id;
	CHARSET_INFO*		cs;
	bool			if_exists = false;

	ut_a(trx->mysql_thd);

	cs = thd_charset(trx->mysql_thd);

	*n = 0;

	*constraints_to_drop = static_cast<const char**>(
		mem_heap_alloc(heap, 1000 * sizeof(char*)));

	ptr = innobase_get_stmt_unsafe(trx->mysql_thd, &len);

	str = dict_strip_comments(ptr, len);

	ptr = str;

	ut_ad(dict_sys.locked());
loop:
	ptr = dict_scan_to(ptr, "DROP");

	if (*ptr == '\0') {
		ut_free(str);

		return(DB_SUCCESS);
	}

	ptr = dict_accept(cs, ptr, "DROP", &success);

	if (!my_isspace(cs, *ptr)) {

		goto loop;
	}

	ptr = dict_accept(cs, ptr, "FOREIGN", &success);

	if (!success || !my_isspace(cs, *ptr)) {

		goto loop;
	}

	ptr = dict_accept(cs, ptr, "KEY", &success);

	if (!success) {

		goto syntax_error;
	}

	ptr1 = dict_accept(cs, ptr, "IF", &success);

	if (success && my_isspace(cs, *ptr1)) {
		ptr1 = dict_accept(cs, ptr1, "EXISTS", &success);
		if (success) {
			ptr = ptr1;
			if_exists = true;
		}
	}

	ptr = dict_scan_id(cs, ptr, heap, &id, FALSE, TRUE);

	if (id == NULL) {

		goto syntax_error;
	}

	if (std::find_if(table->foreign_set.begin(),
			    table->foreign_set.end(),
			    dict_foreign_matches_id(id))
	        == table->foreign_set.end()) {

		if (if_exists) {
			goto loop;
		}

		if (!srv_read_only_mode) {
			FILE*	ef = dict_foreign_err_file;

			mysql_mutex_lock(&dict_foreign_err_mutex);
			rewind(ef);
			ut_print_timestamp(ef);
			fputs(" Error in dropping of a foreign key"
			      " constraint of table ", ef);
			ut_print_name(ef, NULL, table->name.m_name);
			fprintf(ef, ",\nin SQL command\n%s"
				"\nCannot find a constraint with the"
				" given id %s.\n", str, id);
			mysql_mutex_unlock(&dict_foreign_err_mutex);
		}

		ut_free(str);

		return(DB_CANNOT_DROP_CONSTRAINT);
	}

	ut_a(*n < 1000);
	(*constraints_to_drop)[*n] = id;
	(*n)++;
	goto loop;

syntax_error:
	if (!srv_read_only_mode) {
		FILE*	ef = dict_foreign_err_file;

		mysql_mutex_lock(&dict_foreign_err_mutex);
		rewind(ef);
		ut_print_timestamp(ef);
		fputs(" Syntax error in dropping of a"
		      " foreign key constraint of table ", ef);
		ut_print_name(ef, NULL, table->name.m_name);
		fprintf(ef, ",\n"
			"close to:\n%s\n in SQL command\n%s\n", ptr, str);
		mysql_mutex_unlock(&dict_foreign_err_mutex);
	}

	ut_free(str);

	return(DB_CANNOT_DROP_CONSTRAINT);
}

/*==================== END OF FOREIGN KEY PROCESSING ====================*/

/**********************************************************************//**
Returns an index object if it is found in the dictionary cache.
Assumes that dict_sys.latch is already being held.
@return index, NULL if not found */
dict_index_t*
dict_index_get_if_in_cache_low(
/*===========================*/
	index_id_t	index_id)	/*!< in: index id */
{
  ut_ad(dict_sys.frozen());

  for (dict_table_t *table= UT_LIST_GET_FIRST(dict_sys.table_LRU);
       table; table= UT_LIST_GET_NEXT(table_LRU, table))
    if (dict_index_t *index= dict_table_find_index_on_id(table, index_id))
      return index;

  for (dict_table_t *table = UT_LIST_GET_FIRST(dict_sys.table_non_LRU);
       table; table= UT_LIST_GET_NEXT(table_LRU, table))
    if (dict_index_t *index= dict_table_find_index_on_id(table, index_id))
      return index;

  return nullptr;
}

#ifdef UNIV_DEBUG
/**********************************************************************//**
Returns an index object if it is found in the dictionary cache.
@return index, NULL if not found */
dict_index_t*
dict_index_get_if_in_cache(
/*=======================*/
	index_id_t	index_id)	/*!< in: index id */
{
	dict_index_t*	index;

	if (!dict_sys.is_initialised()) {
		return(NULL);
	}

	dict_sys.freeze(SRW_LOCK_CALL);

	index = dict_index_get_if_in_cache_low(index_id);

	dict_sys.unfreeze();

	return(index);
}

/**********************************************************************//**
Checks that a tuple has n_fields_cmp value in a sensible range, so that
no comparison can occur with the page number field in a node pointer.
@return TRUE if ok */
ibool
dict_index_check_search_tuple(
/*==========================*/
	const dict_index_t*	index,	/*!< in: index tree */
	const dtuple_t*		tuple)	/*!< in: tuple used in a search */
{
	ut_ad(dtuple_get_n_fields_cmp(tuple)
	      <= dict_index_get_n_unique_in_tree(index));
	return(TRUE);
}
#endif /* UNIV_DEBUG */

/**********************************************************************//**
Builds a node pointer out of a physical record and a page number.
@return own: node pointer */
dtuple_t*
dict_index_build_node_ptr(
/*======================*/
	const dict_index_t*	index,	/*!< in: index */
	const rec_t*		rec,	/*!< in: record for which to build node
					pointer */
	ulint			page_no,/*!< in: page number to put in node
					pointer */
	mem_heap_t*		heap,	/*!< in: memory heap where pointer
					created */
	ulint			level)	/*!< in: level of rec in tree:
					0 means leaf level */
{
	dtuple_t*	tuple;
	dfield_t*	field;
	byte*		buf;
	ulint n_unique = dict_index_get_n_unique_in_tree_nonleaf(index);

	tuple = dtuple_create(heap, n_unique + 1);

	/* When searching in the tree for the node pointer, we must not do
	comparison on the last field, the page number field, as on upper
	levels in the tree there may be identical node pointers with a
	different page number; therefore, we set the n_fields_cmp to one
	less: */

	dtuple_set_n_fields_cmp(tuple, n_unique);

	dict_index_copy_types(tuple, index, n_unique);

	buf = static_cast<byte*>(mem_heap_alloc(heap, 4));

	mach_write_to_4(buf, page_no);

	field = dtuple_get_nth_field(tuple, n_unique);
	dfield_set_data(field, buf, 4);

	dtype_set(dfield_get_type(field), DATA_SYS_CHILD, DATA_NOT_NULL, 4);

	rec_copy_prefix_to_dtuple(tuple, rec, index,
				  level ? 0 : index->n_core_fields,
				  n_unique, heap);
	dtuple_set_info_bits(tuple, dtuple_get_info_bits(tuple)
			     | REC_STATUS_NODE_PTR);

	ut_ad(dtuple_check_typed(tuple));

	return(tuple);
}

/** Convert a physical record into a search tuple.
@param[in]	rec		index record (not necessarily in an index page)
@param[in]	index		index
@param[in]	leaf		whether rec is in a leaf page
@param[in]	n_fields	number of data fields
@param[in,out]	heap		memory heap for allocation
@return own: data tuple */
dtuple_t*
dict_index_build_data_tuple(
	const rec_t*		rec,
	const dict_index_t*	index,
	bool			leaf,
	ulint			n_fields,
	mem_heap_t*		heap)
{
	ut_ad(!index->is_clust());

	dtuple_t* tuple = dtuple_create(heap, n_fields);

	dict_index_copy_types(tuple, index, n_fields);

	rec_copy_prefix_to_dtuple(tuple, rec, index,
				  leaf ? n_fields : 0, n_fields, heap);

	ut_ad(dtuple_check_typed(tuple));

	return(tuple);
}

/*********************************************************************//**
Calculates the minimum record length in an index. */
ulint
dict_index_calc_min_rec_len(
/*========================*/
	const dict_index_t*	index)	/*!< in: index */
{
	ulint	sum	= 0;
	ulint	i;
	ulint	comp	= dict_table_is_comp(index->table);

	if (comp) {
		ulint nullable = 0;
		sum = REC_N_NEW_EXTRA_BYTES;
		for (i = 0; i < dict_index_get_n_fields(index); i++) {
			const dict_col_t*	col
				= dict_index_get_nth_col(index, i);
			ulint	size = dict_col_get_fixed_size(col, comp);
			sum += size;
			if (!size) {
				size = col->len;
				sum += size < 128 ? 1 : 2;
			}
			if (!(col->prtype & DATA_NOT_NULL)) {
				nullable++;
			}
		}

		/* round the NULL flags up to full bytes */
		sum += UT_BITS_IN_BYTES(nullable);

		return(sum);
	}

	for (i = 0; i < dict_index_get_n_fields(index); i++) {
		sum += dict_col_get_fixed_size(
			dict_index_get_nth_col(index, i), comp);
	}

	if (sum > 127) {
		sum += 2 * dict_index_get_n_fields(index);
	} else {
		sum += dict_index_get_n_fields(index);
	}

	sum += REC_N_OLD_EXTRA_BYTES;

	return(sum);
}

std::string
dict_print_info_on_foreign_key_in_create_format(const trx_t *trx,
                                                const dict_foreign_t *foreign,
                                                bool add_newline)
{
	const char*	stripped_id;
	ulint	i;
	std::string	str;

	if (strchr(foreign->id, '/')) {
		/* Strip the preceding database name from the constraint id */
		stripped_id = foreign->id + 1
			+ dict_get_db_name_len(foreign->id);
	} else {
		stripped_id = foreign->id;
	}

	str.append(",");

	if (add_newline) {
		/* SHOW CREATE TABLE wants constraints each printed nicely
		on its own line, while error messages want no newlines
		inserted. */
		str.append("\n ");
	}

	str.append(" CONSTRAINT ");

	str.append(innobase_quote_identifier(trx, stripped_id));
	str.append(" FOREIGN KEY (");

	for (i = 0;;) {
		str.append(innobase_quote_identifier(trx, foreign->foreign_col_names[i]));

		if (++i < foreign->n_fields) {
			str.append(", ");
		} else {
			break;
		}
	}

	str.append(") REFERENCES ");

	if (dict_tables_have_same_db(foreign->foreign_table_name_lookup,
				     foreign->referenced_table_name_lookup)) {
		/* Do not print the database name of the referenced table */
		str.append(ut_get_name(trx,
			      dict_remove_db_name(
				      foreign->referenced_table_name)));
	} else {
		str.append(ut_get_name(trx,
				foreign->referenced_table_name));
	}

	str.append(" (");

	for (i = 0;;) {
		str.append(innobase_quote_identifier(trx,
				foreign->referenced_col_names[i]));

		if (++i < foreign->n_fields) {
			str.append(", ");
		} else {
			break;
		}
	}

	str.append(")");

	if (foreign->type & foreign->DELETE_CASCADE) {
		str.append(" ON DELETE CASCADE");
	}

	if (foreign->type & foreign->DELETE_SET_NULL) {
		str.append(" ON DELETE SET NULL");
	}

	if (foreign->type & foreign->DELETE_NO_ACTION) {
		str.append(" ON DELETE NO ACTION");
	}

	if (foreign->type & foreign->UPDATE_CASCADE) {
		str.append(" ON UPDATE CASCADE");
	}

	if (foreign->type & foreign->UPDATE_SET_NULL) {
		str.append(" ON UPDATE SET NULL");
	}

	if (foreign->type & foreign->UPDATE_NO_ACTION) {
		str.append(" ON UPDATE NO ACTION");
	}

	return str;
}

/**********************************************************************//**
Outputs info on foreign keys of a table. */
std::string
dict_print_info_on_foreign_keys(
/*============================*/
	ibool		create_table_format, /*!< in: if TRUE then print in
				a format suitable to be inserted into
				a CREATE TABLE, otherwise in the format
				of SHOW TABLE STATUS */
	trx_t*		trx,	/*!< in: transaction */
	dict_table_t*	table)	/*!< in: table */
{
	dict_foreign_t*	foreign;
	std::string 	str;

	dict_sys.freeze(SRW_LOCK_CALL);

	for (dict_foreign_set::iterator it = table->foreign_set.begin();
	     it != table->foreign_set.end();
	     ++it) {

		foreign = *it;

		if (create_table_format) {
			str.append(
				dict_print_info_on_foreign_key_in_create_format(
					trx, foreign, TRUE));
		} else {
			ulint	i;
			str.append("; (");

			for (i = 0; i < foreign->n_fields; i++) {
				if (i) {
					str.append(" ");
				}

				str.append(innobase_quote_identifier(trx,
						foreign->foreign_col_names[i]));
			}

			str.append(") REFER ");
			str.append(ut_get_name(trx,
					foreign->referenced_table_name));
			str.append(")");

			for (i = 0; i < foreign->n_fields; i++) {
				if (i) {
					str.append(" ");
				}
				str.append(innobase_quote_identifier(
						trx,
						foreign->referenced_col_names[i]));
			}

			str.append(")");

			if (foreign->type == foreign->DELETE_CASCADE) {
				str.append(" ON DELETE CASCADE");
			}

			if (foreign->type == foreign->DELETE_SET_NULL) {
				str.append(" ON DELETE SET NULL");
			}

			if (foreign->type & foreign->DELETE_NO_ACTION) {
				str.append(" ON DELETE NO ACTION");
			}

			if (foreign->type & foreign->UPDATE_CASCADE) {
				str.append(" ON UPDATE CASCADE");
			}

			if (foreign->type & foreign->UPDATE_SET_NULL) {
				str.append(" ON UPDATE SET NULL");
			}

			if (foreign->type & foreign->UPDATE_NO_ACTION) {
				str.append(" ON UPDATE NO ACTION");
			}
		}
	}

	dict_sys.unfreeze();
	return str;
}

/**********************************************************************//**
Flags an index corrupted both in the data dictionary cache
and in the SYS_INDEXES */
void dict_set_corrupted(dict_index_t *index, const char *ctx)
{
	mem_heap_t*	heap;
	mtr_t		mtr;
	dict_index_t*	sys_index;
	dtuple_t*	tuple;
	dfield_t*	dfield;
	byte*		buf;
	const char*	status;
	btr_cur_t	cursor;

	dict_sys.lock(SRW_LOCK_CALL);

	ut_ad(!dict_table_is_comp(dict_sys.sys_tables));
	ut_ad(!dict_table_is_comp(dict_sys.sys_indexes));

	/* Mark the table as corrupted only if the clustered index
	is corrupted */
	if (dict_index_is_clust(index)) {
		index->table->corrupted = TRUE;
		goto func_exit;
	}

	if (index->type & DICT_CORRUPT) {
		/* The index was already flagged corrupted. */
		ut_ad(!dict_index_is_clust(index) || index->table->corrupted);
		goto func_exit;
	}

	/* If this is read only mode, do not update SYS_INDEXES, just
	mark it as corrupted in memory */
	if (high_level_read_only) {
		index->type |= DICT_CORRUPT;
		goto func_exit;
	}

	heap = mem_heap_create(sizeof(dtuple_t) + 2 * (sizeof(dfield_t)
			       + sizeof(que_fork_t) + sizeof(upd_node_t)
			       + sizeof(upd_t) + 12));
	mtr_start(&mtr);
	index->type |= DICT_CORRUPT;

	sys_index = UT_LIST_GET_FIRST(dict_sys.sys_indexes->indexes);

	/* Find the index row in SYS_INDEXES */
	tuple = dtuple_create(heap, 2);

	dfield = dtuple_get_nth_field(tuple, 0);
	buf = static_cast<byte*>(mem_heap_alloc(heap, 8));
	mach_write_to_8(buf, index->table->id);
	dfield_set_data(dfield, buf, 8);

	dfield = dtuple_get_nth_field(tuple, 1);
	buf = static_cast<byte*>(mem_heap_alloc(heap, 8));
	mach_write_to_8(buf, index->id);
	dfield_set_data(dfield, buf, 8);

	dict_index_copy_types(tuple, sys_index, 2);
	cursor.page_cur.index = sys_index;

	if (cursor.search_leaf(tuple, PAGE_CUR_LE, BTR_MODIFY_LEAF, &mtr)
	    != DB_SUCCESS) {
		goto fail;
	}

	if (cursor.low_match == dtuple_get_n_fields(tuple)) {
		/* UPDATE SYS_INDEXES SET TYPE=index->type
		WHERE TABLE_ID=index->table->id AND INDEX_ID=index->id */
		ulint	len;
		byte*	field	= rec_get_nth_field_old(
			btr_cur_get_rec(&cursor),
			DICT_FLD__SYS_INDEXES__TYPE, &len);
		if (len != 4) {
			goto fail;
		}
		mtr.write<4>(*btr_cur_get_block(&cursor), field, index->type);
		status = "Flagged";
	} else {
fail:
		status = "Unable to flag";
	}

	mtr_commit(&mtr);
	mem_heap_free(heap);
	ib::error() << status << " corruption of " << index->name
		<< " in table " << index->table->name << " in " << ctx;

func_exit:
	dict_sys.unlock();
}

/** Sets merge_threshold in the SYS_INDEXES
@param[in,out]	index		index
@param[in]	merge_threshold	value to set */
void
dict_index_set_merge_threshold(
	dict_index_t*	index,
	ulint		merge_threshold)
{
	mem_heap_t*	heap;
	mtr_t		mtr;
	dict_index_t*	sys_index;
	dtuple_t*	tuple;
	dfield_t*	dfield;
	byte*		buf;
	btr_cur_t	cursor;

	ut_ad(index != NULL);
	ut_ad(!dict_table_is_comp(dict_sys.sys_tables));
	ut_ad(!dict_table_is_comp(dict_sys.sys_indexes));

	heap = mem_heap_create(sizeof(dtuple_t) + 2 * (sizeof(dfield_t)
			       + sizeof(que_fork_t) + sizeof(upd_node_t)
			       + sizeof(upd_t) + 12));

	mtr.start();

	sys_index = UT_LIST_GET_FIRST(dict_sys.sys_indexes->indexes);

	/* Find the index row in SYS_INDEXES */
	tuple = dtuple_create(heap, 2);

	dfield = dtuple_get_nth_field(tuple, 0);
	buf = static_cast<byte*>(mem_heap_alloc(heap, 8));
	mach_write_to_8(buf, index->table->id);
	dfield_set_data(dfield, buf, 8);

	dfield = dtuple_get_nth_field(tuple, 1);
	buf = static_cast<byte*>(mem_heap_alloc(heap, 8));
	mach_write_to_8(buf, index->id);
	dfield_set_data(dfield, buf, 8);

	dict_index_copy_types(tuple, sys_index, 2);
	cursor.page_cur.index = sys_index;

	if (cursor.search_leaf(tuple, PAGE_CUR_GE, BTR_MODIFY_LEAF, &mtr)
	    != DB_SUCCESS) {
		goto func_exit;
	}

	if (cursor.up_match == dtuple_get_n_fields(tuple)
	    && rec_get_n_fields_old(btr_cur_get_rec(&cursor))
	       == DICT_NUM_FIELDS__SYS_INDEXES) {
		ulint	len;
		byte*	field	= rec_get_nth_field_old(
			btr_cur_get_rec(&cursor),
			DICT_FLD__SYS_INDEXES__MERGE_THRESHOLD, &len);

		ut_ad(len == 4);
		mtr.write<4,mtr_t::MAYBE_NOP>(*btr_cur_get_block(&cursor),
					      field, merge_threshold);
	}

func_exit:
	mtr_commit(&mtr);
	mem_heap_free(heap);
}

#ifdef UNIV_DEBUG
/** Sets merge_threshold for all indexes in the list of tables
@param[in]	list	pointer to the list of tables */
inline
void
dict_set_merge_threshold_list_debug(
	UT_LIST_BASE_NODE_T(dict_table_t)*	list,
	uint					merge_threshold_all)
{
	for (dict_table_t* table = UT_LIST_GET_FIRST(*list);
	     table != NULL;
	     table = UT_LIST_GET_NEXT(table_LRU, table)) {
		for (dict_index_t* index = UT_LIST_GET_FIRST(table->indexes);
		     index != NULL;
		     index = UT_LIST_GET_NEXT(indexes, index)) {
			index->lock.x_lock(SRW_LOCK_CALL);
			index->merge_threshold = merge_threshold_all
				& ((1U << 6) - 1);
			index->lock.x_unlock();
		}
	}
}

/** Sets merge_threshold for all indexes in dictionary cache for debug.
@param[in]	merge_threshold_all	value to set for all indexes */
void
dict_set_merge_threshold_all_debug(
	uint	merge_threshold_all)
{
	dict_sys.freeze(SRW_LOCK_CALL);

	dict_set_merge_threshold_list_debug(
		&dict_sys.table_LRU, merge_threshold_all);
	dict_set_merge_threshold_list_debug(
		&dict_sys.table_non_LRU, merge_threshold_all);

	dict_sys.unfreeze();
}

#endif /* UNIV_DEBUG */

/** Get an index by name.
@param[in]	table		the table where to look for the index
@param[in]	name		the index name to look for
@return index, NULL if does not exist */
dict_index_t*
dict_table_get_index_on_name(dict_table_t* table, const char* name)
{
	dict_index_t*	index;

	index = dict_table_get_first_index(table);

	while (index != NULL) {
		if (index->is_committed() && !strcmp(index->name, name)) {
			return(index);
		}

		index = dict_table_get_next_index(index);
	}

	return(NULL);
}

/**********************************************************************//**
Replace the index passed in with another equivalent index in the
foreign key lists of the table.
@return whether all replacements were found */
bool
dict_foreign_replace_index(
/*=======================*/
	dict_table_t*		table,  /*!< in/out: table */
	const char**		col_names,
					/*!< in: column names, or NULL
					to use table->col_names */
	const dict_index_t*	index)	/*!< in: index to be replaced */
{
	bool		found	= true;
	dict_foreign_t*	foreign;

	ut_ad(index->to_be_dropped);
	ut_ad(index->table == table);

	for (dict_foreign_set::iterator it = table->foreign_set.begin();
	     it != table->foreign_set.end();
	     ++it) {

		foreign = *it;
		if (foreign->foreign_index == index) {
			ut_ad(foreign->foreign_table == index->table);

			dict_index_t* new_index = dict_foreign_find_index(
				foreign->foreign_table, col_names,
				foreign->foreign_col_names,
				foreign->n_fields, index,
				/*check_charsets=*/TRUE, /*check_null=*/FALSE,
				NULL, NULL, NULL);
			if (new_index) {
				ut_ad(new_index->table == index->table);
				ut_ad(!new_index->to_be_dropped);
			} else {
				found = false;
			}

			foreign->foreign_index = new_index;
		}
	}

	for (dict_foreign_set::iterator it = table->referenced_set.begin();
	     it != table->referenced_set.end();
	     ++it) {

		foreign = *it;
		if (foreign->referenced_index == index) {
			ut_ad(foreign->referenced_table == index->table);

			dict_index_t* new_index = dict_foreign_find_index(
				foreign->referenced_table, NULL,
				foreign->referenced_col_names,
				foreign->n_fields, index,
				/*check_charsets=*/TRUE, /*check_null=*/FALSE,
				NULL, NULL, NULL);
			/* There must exist an alternative index,
			since this must have been checked earlier. */
			if (new_index) {
				ut_ad(new_index->table == index->table);
				ut_ad(!new_index->to_be_dropped);
			} else {
				found = false;
			}

			foreign->referenced_index = new_index;
		}
	}

	return(found);
}

#ifdef UNIV_DEBUG
/**********************************************************************//**
Check for duplicate index entries in a table [using the index name] */
void
dict_table_check_for_dup_indexes(
/*=============================*/
	const dict_table_t*	table,	/*!< in: Check for dup indexes
					in this table */
	enum check_name		check)	/*!< in: whether and when to allow
					temporary index names */
{
	/* Check for duplicates, ignoring indexes that are marked
	as to be dropped */

	const dict_index_t*	index1;
	const dict_index_t*	index2;

	ut_ad(dict_sys.frozen());

	/* The primary index _must_ exist */
	ut_a(UT_LIST_GET_LEN(table->indexes) > 0);

	index1 = UT_LIST_GET_FIRST(table->indexes);

	do {
		if (!index1->is_committed()) {
			ut_a(!dict_index_is_clust(index1));

			switch (check) {
			case CHECK_ALL_COMPLETE:
				ut_error;
			case CHECK_ABORTED_OK:
				switch (dict_index_get_online_status(index1)) {
				case ONLINE_INDEX_COMPLETE:
				case ONLINE_INDEX_CREATION:
					ut_error;
					break;
				case ONLINE_INDEX_ABORTED:
				case ONLINE_INDEX_ABORTED_DROPPED:
					break;
				}
				/* fall through */
			case CHECK_PARTIAL_OK:
				break;
			}
		}

		for (index2 = UT_LIST_GET_NEXT(indexes, index1);
		     index2 != NULL;
		     index2 = UT_LIST_GET_NEXT(indexes, index2)) {
			ut_ad(index1->is_committed()
			      != index2->is_committed()
			      || strcmp(index1->name, index2->name) != 0);
		}

		index1 = UT_LIST_GET_NEXT(indexes, index1);
	} while (index1);
}
#endif /* UNIV_DEBUG */

/*********************************************************************//**
Converts a database and table name from filesystem encoding
(e.g. d@i1b/a@q1b@1Kc, same format as used in dict_table_t::name) in two
strings in UTF8 encoding (e.g. dцb and aюbØc). The output buffers must be
at least MAX_DB_UTF8_LEN and MAX_TABLE_UTF8_LEN bytes. */
void
dict_fs2utf8(
/*=========*/
	const char*	db_and_table,	/*!< in: database and table names,
					e.g. d@i1b/a@q1b@1Kc */
	char*		db_utf8,	/*!< out: database name, e.g. dцb */
	size_t		db_utf8_size,	/*!< in: dbname_utf8 size */
	char*		table_utf8,	/*!< out: table name, e.g. aюbØc */
	size_t		table_utf8_size)/*!< in: table_utf8 size */
{
	char	db[MAX_DATABASE_NAME_LEN + 1];
	ulint	db_len;
	uint	errors;

	db_len = dict_get_db_name_len(db_and_table);

	ut_a(db_len <= sizeof(db));

	memcpy(db, db_and_table, db_len);
	db[db_len] = '\0';

	strconvert(
		&my_charset_filename, db, uint(db_len), system_charset_info,
		db_utf8, uint(db_utf8_size), &errors);

	/* convert each # to @0023 in table name and store the result in buf */
	const char*	table = dict_remove_db_name(db_and_table);
	const char*	table_p;
	char		buf[MAX_TABLE_NAME_LEN * 5 + 1];
	char*		buf_p;
	for (table_p = table, buf_p = buf; table_p[0] != '\0'; table_p++) {
		if (table_p[0] != '#') {
			buf_p[0] = table_p[0];
			buf_p++;
		} else {
			buf_p[0] = '@';
			buf_p[1] = '0';
			buf_p[2] = '0';
			buf_p[3] = '2';
			buf_p[4] = '3';
			buf_p += 5;
		}
		ut_a((size_t) (buf_p - buf) < sizeof(buf));
	}
	buf_p[0] = '\0';

	errors = 0;
	strconvert(
		&my_charset_filename, buf, (uint) (buf_p - buf),
		system_charset_info,
		table_utf8, uint(table_utf8_size),
		&errors);

	if (errors != 0) {
		snprintf(table_utf8, table_utf8_size, "%s%s",
			    srv_mysql50_table_name_prefix, table);
	}
}

/** Insert a table into the hash tables
@param table   the table
@param id_hash dict_sys.table_id_hash or dict_sys.temp_id_hash */
static void hash_insert(dict_table_t *table, hash_table_t& id_hash) noexcept
{
  ut_ad(table->cached);
  dict_sys.table_hash.cell_get(my_crc32c(0, table->name.m_name,
                                         strlen(table->name.m_name)))->
    append(*table, &dict_table_t::name_hash);
  id_hash.cell_get(ut_fold_ull(table->id))->append(*table,
                                                   &dict_table_t::id_hash);
}

/** Resize the hash tables based on the current buffer pool size. */
void dict_sys_t::resize() noexcept
{
  ut_ad(this == &dict_sys);
  ut_ad(is_initialised());
  lock(SRW_LOCK_CALL);

  /* all table entries are in table_LRU and table_non_LRU lists */
  table_hash.free();
  table_id_hash.free();
  temp_id_hash.free();

  const ulint hash_size = buf_pool_get_curr_size()
    / (DICT_POOL_PER_TABLE_HASH * UNIV_WORD_SIZE);
  table_hash.create(hash_size);
  table_id_hash.create(hash_size);
  temp_id_hash.create(hash_size);

  for (dict_table_t *table= UT_LIST_GET_FIRST(table_LRU); table;
       table= UT_LIST_GET_NEXT(table_LRU, table))
  {
    ut_ad(!table->is_temporary());
    hash_insert(table, table_id_hash);
  }

  for (dict_table_t *table = UT_LIST_GET_FIRST(table_non_LRU); table;
       table= UT_LIST_GET_NEXT(table_LRU, table))
    hash_insert(table, table->is_temporary() ? temp_id_hash : table_id_hash);

  unlock();
}

/** Close the data dictionary cache on shutdown. */
void dict_sys_t::close() noexcept
{
  ut_ad(this == &dict_sys);
  if (!is_initialised()) return;

  lock(SRW_LOCK_CALL);

  /* Free the hash elements. We don't remove them from table_hash
  because we are invoking table_hash.free() below. */
  for (ulint i= table_hash.n_cells; i--; )
    while (auto table= static_cast<dict_table_t*>(table_hash.array[i].node))
      dict_sys.remove(table);

  table_hash.free();

  /* table_id_hash contains the same elements as in table_hash,
  therefore we don't delete the individual elements. */
  table_id_hash.free();

  /* No temporary tables should exist at this point. */
  temp_id_hash.free();

  unlock();
  latch.destroy();

  mysql_mutex_destroy(&dict_foreign_err_mutex);

  if (dict_foreign_err_file)
  {
    my_fclose(dict_foreign_err_file, MYF(MY_WME));
    dict_foreign_err_file = NULL;
  }

  m_initialised= false;
}

#ifdef UNIV_DEBUG
/**********************************************************************//**
Validate the dictionary table LRU list.
@return TRUE if valid */
static
ibool
dict_lru_validate(void)
/*===================*/
{
	dict_table_t*	table;

	ut_ad(dict_sys.frozen());

	for (table = UT_LIST_GET_FIRST(dict_sys.table_LRU);
	     table != NULL;
	     table = UT_LIST_GET_NEXT(table_LRU, table)) {

		ut_a(table->can_be_evicted);
	}

	for (table = UT_LIST_GET_FIRST(dict_sys.table_non_LRU);
	     table != NULL;
	     table = UT_LIST_GET_NEXT(table_LRU, table)) {

		ut_a(!table->can_be_evicted);
	}

	return(TRUE);
}
#endif /* UNIV_DEBUG */
/*********************************************************************//**
Check an index to see whether its first fields are the columns in the array,
in the same order and is not marked for deletion and is not the same
as types_idx.
@return true if the index qualifies, otherwise false */
bool
dict_foreign_qualify_index(
/*=======================*/
	const dict_table_t*	table,	/*!< in: table */
	const char**		col_names,
					/*!< in: column names, or NULL
					to use table->col_names */
	const char**		columns,/*!< in: array of column names */
	ulint			n_cols,	/*!< in: number of columns */
	const dict_index_t*	index,	/*!< in: index to check */
	const dict_index_t*	types_idx,
					/*!< in: NULL or an index
					whose types the column types
					must match */
	bool			check_charsets,
					/*!< in: whether to check
					charsets.  only has an effect
					if types_idx != NULL */
	ulint			check_null,
					/*!< in: nonzero if none of
					the columns must be declared
					NOT NULL */
	fkerr_t*		error,	/*!< out: error code */
	ulint*			err_col_no,
					/*!< out: column number where
					error happened */
	dict_index_t**		err_index)
					/*!< out: index where error
					happened */
{
	if (dict_index_get_n_fields(index) < n_cols) {
		return(false);
	}

	if (!index->is_btree()) {
		return false;
	}

	if (index->online_status >= ONLINE_INDEX_ABORTED) {
		return false;
	}

	for (ulint i = 0; i < n_cols; i++) {
		dict_field_t*	field;
		const char*	col_name;
		ulint		col_no;

		field = dict_index_get_nth_field(index, i);
		col_no = dict_col_get_no(field->col);

		if (field->prefix_len != 0) {
			/* We do not accept column prefix
			indexes here */
			if (error && err_col_no && err_index) {
				*error = FK_IS_PREFIX_INDEX;
				*err_col_no = i;
				*err_index = (dict_index_t*)index;
			}
			return(false);
		}

		if (check_null
		    && (field->col->prtype & DATA_NOT_NULL)) {
			if (error && err_col_no && err_index) {
				*error = FK_COL_NOT_NULL;
				*err_col_no = i;
				*err_index = (dict_index_t*)index;
			}
			return(false);
		}

		if (field->col->is_virtual()) {
			col_name = "";
			for (ulint j = 0; j < table->n_v_def; j++) {
				col_name = dict_table_get_v_col_name(table, j);
				if (innobase_strcasecmp(field->name,col_name) == 0) {
					break;
				}
			}
		} else {
			col_name = col_names
				? col_names[col_no]
				: dict_table_get_col_name(table, col_no);
		}

		if (0 != innobase_strcasecmp(columns[i], col_name)) {
			return(false);
		}

		if (types_idx && !cmp_cols_are_equal(
			    dict_index_get_nth_col(index, i),
			    dict_index_get_nth_col(types_idx, i),
			    check_charsets)) {
			if (error && err_col_no && err_index) {
				*error = FK_COLS_NOT_EQUAL;
				*err_col_no = i;
				*err_index = (dict_index_t*)index;
			}

			return(false);
		}
	}

	return(true);
}

/*********************************************************************//**
Update the state of compression failure padding heuristics. This is
called whenever a compression operation succeeds or fails.
The caller must be holding info->mutex */
static
void
dict_index_zip_pad_update(
/*======================*/
	zip_pad_info_t*	info,	/*<! in/out: info to be updated */
	ulint	zip_threshold)	/*<! in: zip threshold value */
{
	ulint	total;
	ulint	fail_pct;

	ut_ad(info);
	ut_ad(info->pad % ZIP_PAD_INCR == 0);

	total = info->success + info->failure;

	ut_ad(total > 0);

	if (zip_threshold == 0) {
		/* User has just disabled the padding. */
		return;
	}

	if (total < ZIP_PAD_ROUND_LEN) {
		/* We are in middle of a round. Do nothing. */
		return;
	}

	/* We are at a 'round' boundary. Reset the values but first
	calculate fail rate for our heuristic. */
	fail_pct = (info->failure * 100) / total;
	info->failure = 0;
	info->success = 0;

	if (fail_pct > zip_threshold) {
		/* Compression failures are more then user defined
		threshold. Increase the pad size to reduce chances of
		compression failures.

		Only do increment if it won't increase padding
		beyond max pad size. */
		if (info->pad + ZIP_PAD_INCR
		    < (srv_page_size * zip_pad_max) / 100) {
			info->pad.fetch_add(ZIP_PAD_INCR);

			MONITOR_INC(MONITOR_PAD_INCREMENTS);
		}

		info->n_rounds = 0;

	} else {
		/* Failure rate was OK. Another successful round
		completed. */
		++info->n_rounds;

		/* If enough successful rounds are completed with
		compression failure rate in control, decrease the
		padding. */
		if (info->n_rounds >= ZIP_PAD_SUCCESSFUL_ROUND_LIMIT
		    && info->pad > 0) {
			info->pad.fetch_sub(ZIP_PAD_INCR);

			info->n_rounds = 0;

			MONITOR_INC(MONITOR_PAD_DECREMENTS);
		}
	}
}

/*********************************************************************//**
This function should be called whenever a page is successfully
compressed. Updates the compression padding information. */
void
dict_index_zip_success(
/*===================*/
	dict_index_t*	index)	/*!< in/out: index to be updated. */
{
	ulint zip_threshold = zip_failure_threshold_pct;
	if (!zip_threshold) {
		/* Disabled by user. */
		return;
	}

	index->zip_pad.mutex.lock();
	++index->zip_pad.success;
	dict_index_zip_pad_update(&index->zip_pad, zip_threshold);
	index->zip_pad.mutex.unlock();
}

/*********************************************************************//**
This function should be called whenever a page compression attempt
fails. Updates the compression padding information. */
void
dict_index_zip_failure(
/*===================*/
	dict_index_t*	index)	/*!< in/out: index to be updated. */
{
	ulint zip_threshold = zip_failure_threshold_pct;
	if (!zip_threshold) {
		/* Disabled by user. */
		return;
	}

	index->zip_pad.mutex.lock();
	++index->zip_pad.failure;
	dict_index_zip_pad_update(&index->zip_pad, zip_threshold);
	index->zip_pad.mutex.unlock();
}

/*********************************************************************//**
Return the optimal page size, for which page will likely compress.
@return page size beyond which page might not compress */
ulint
dict_index_zip_pad_optimal_page_size(
/*=================================*/
	dict_index_t*	index)	/*!< in: index for which page size
				is requested */
{
	ulint	pad;
	ulint	min_sz;
	ulint	sz;

	if (!zip_failure_threshold_pct) {
		/* Disabled by user. */
		return(srv_page_size);
	}

	pad = index->zip_pad.pad;

	ut_ad(pad < srv_page_size);
	sz = srv_page_size - pad;

	/* Min size allowed by user. */
	ut_ad(zip_pad_max < 100);
	min_sz = (srv_page_size * (100 - zip_pad_max)) / 100;

	return(ut_max(sz, min_sz));
}

/*************************************************************//**
Convert table flag to row format string.
@return row format name. */
const char*
dict_tf_to_row_format_string(
/*=========================*/
	ulint	table_flag)		/*!< in: row format setting */
{
	switch (dict_tf_get_rec_format(table_flag)) {
	case REC_FORMAT_REDUNDANT:
		return("ROW_TYPE_REDUNDANT");
	case REC_FORMAT_COMPACT:
		return("ROW_TYPE_COMPACT");
	case REC_FORMAT_COMPRESSED:
		return("ROW_TYPE_COMPRESSED");
	case REC_FORMAT_DYNAMIC:
		return("ROW_TYPE_DYNAMIC");
	}

	ut_error;
	return(0);
}<|MERGE_RESOLUTION|>--- conflicted
+++ resolved
@@ -1177,62 +1177,9 @@
 /** Add a table definition to the data dictionary cache */
 inline void dict_sys_t::add(dict_table_t *table) noexcept
 {
-<<<<<<< HEAD
-	ut_ad(!find(table));
-
-	ulint fold = my_crc32c(0, table->name.m_name,
-			       strlen(table->name.m_name));
-
-	table->row_id = 0;
-	table->autoinc_mutex.init();
-	table->lock_mutex_init();
-
-	/* Look for a table with the same name: error if such exists */
-	{
-		dict_table_t*	table2;
-		HASH_SEARCH(name_hash, &table_hash, fold,
-			    dict_table_t*, table2, ut_ad(table2->cached),
-			    !strcmp(table2->name.m_name, table->name.m_name));
-		ut_a(table2 == NULL);
-
-#ifdef UNIV_DEBUG
-		/* Look for the same table pointer with a different name */
-		HASH_SEARCH_ALL(name_hash, &table_hash,
-				dict_table_t*, table2, ut_ad(table2->cached),
-				table2 == table);
-		ut_ad(table2 == NULL);
-#endif /* UNIV_DEBUG */
-	}
-	HASH_INSERT(dict_table_t, name_hash, &table_hash, fold, table);
-
-	/* Look for a table with the same id: error if such exists */
-	hash_table_t* id_hash = table->is_temporary()
-		? &temp_id_hash : &table_id_hash;
-	const ulint id_fold = ut_fold_ull(table->id);
-	{
-		dict_table_t*	table2;
-		HASH_SEARCH(id_hash, id_hash, id_fold,
-			    dict_table_t*, table2, ut_ad(table2->cached),
-			    table2->id == table->id);
-		ut_a(table2 == NULL);
-
-#ifdef UNIV_DEBUG
-		/* Look for the same table pointer with a different id */
-		HASH_SEARCH_ALL(id_hash, id_hash,
-				dict_table_t*, table2, ut_ad(table2->cached),
-				table2 == table);
-		ut_ad(table2 == NULL);
-#endif /* UNIV_DEBUG */
-
-		HASH_INSERT(dict_table_t, id_hash, id_hash, id_fold, table);
-	}
-
-	UT_LIST_ADD_FIRST(table->can_be_evicted ? table_LRU : table_non_LRU,
-			  table);
-	ut_ad(dict_lru_validate());
-=======
   ut_ad(!table->name_hash);
   ut_ad(!table->id_hash);
+  table->row_id= 0;
   table->autoinc_mutex.init();
   table->lock_mutex_init();
   const char *name= table->name.m_name;
@@ -1257,7 +1204,6 @@
   *prev= table;
   UT_LIST_ADD_FIRST(table->can_be_evicted ? table_LRU : table_non_LRU, table);
   ut_ad(dict_lru_validate());
->>>>>>> 3d23adb7
 }
 
 /** Test whether a table can be evicted from dict_sys.table_LRU.
