/*****************************************************************************

Copyright (c) 2012, 2017, Oracle and/or its affiliates. All Rights Reserved.
Copyright (c) 2017, 2022, MariaDB Corporation.

This program is free software; you can redistribute it and/or modify it under
the terms of the GNU General Public License as published by the Free Software
Foundation; version 2 of the License.

This program is distributed in the hope that it will be useful, but WITHOUT
ANY WARRANTY; without even the implied warranty of MERCHANTABILITY or FITNESS
FOR A PARTICULAR PURPOSE. See the GNU General Public License for more details.

You should have received a copy of the GNU General Public License along with
this program; if not, write to the Free Software Foundation, Inc.,
51 Franklin Street, Fifth Floor, Boston, MA 02110-1335 USA

*****************************************************************************/

/**************************************************//**
@file dict/dict0stats_bg.cc
Code used for background table and index stats gathering.

Created Apr 25, 2012 Vasil Dimov
*******************************************************/

#include "dict0dict.h"
#include "dict0stats.h"
#include "dict0stats_bg.h"
#include "dict0defrag_bg.h"
#include "row0mysql.h"
#include "srv0start.h"
#include "fil0fil.h"
#ifdef WITH_WSREP
# include "trx0trx.h"
# include "mysql/service_wsrep.h"
# include "wsrep.h"
# include "log.h"
<<<<<<< HEAD
# include "wsrep_mysqld.h"
=======
extern Atomic_relaxed<bool> wsrep_sst_disable_writes;
#else
constexpr bool wsrep_sst_disable_writes= false;
>>>>>>> 2917bd0d
#endif

#include <vector>

/** Minimum time interval between stats recalc for a given table */
#define MIN_RECALC_INTERVAL	10 /* seconds */
static void dict_stats_schedule(int ms);

/** This mutex protects the "recalc_pool" variable. */
static ib_mutex_t		recalc_pool_mutex;

/** Allocator type, used by std::vector */
typedef ut_allocator<table_id_t>
	recalc_pool_allocator_t;

/** The multitude of tables whose stats are to be automatically
recalculated - an STL vector */
typedef std::vector<table_id_t, recalc_pool_allocator_t>
	recalc_pool_t;

/** Iterator type for iterating over the elements of objects of type
recalc_pool_t. */
typedef recalc_pool_t::iterator
	recalc_pool_iterator_t;

/** Pool where we store information on which tables are to be processed
by background statistics gathering. */
static recalc_pool_t		recalc_pool;
/** Whether the global data structures have been initialized */
static bool			stats_initialised;

/*****************************************************************//**
Free the resources occupied by the recalc pool, called once during
thread de-initialization. */
static void dict_stats_recalc_pool_deinit()
{
	ut_ad(!srv_read_only_mode);

	recalc_pool.clear();
	defrag_pool.clear();
        /*
          recalc_pool may still have its buffer allocated. It will free it when
          its destructor is called.
          The problem is, memory leak detector is run before the recalc_pool's
          destructor is invoked, and will report recalc_pool's buffer as leaked
          memory.  To avoid that, we force recalc_pool to surrender its buffer
          to empty_pool object, which will free it when leaving this function:
        */
	recalc_pool_t recalc_empty_pool;
	defrag_pool_t defrag_empty_pool;
	recalc_pool.swap(recalc_empty_pool);
	defrag_pool.swap(defrag_empty_pool);
}

/*****************************************************************//**
Add a table to the recalc pool, which is processed by the
background stats gathering thread. Only the table id is added to the
list, so the table can be closed after being enqueued and it will be
opened when needed. If the table does not exist later (has been DROPped),
then it will be removed from the pool and skipped. */
static
void
dict_stats_recalc_pool_add(
/*=======================*/
	const dict_table_t*	table,	/*!< in: table to add */
	bool schedule_dict_stats_task = true /*!< in: schedule dict stats task */
)
{
	ut_ad(!srv_read_only_mode);

	mutex_enter(&recalc_pool_mutex);

	/* quit if already in the list */
	for (recalc_pool_iterator_t iter = recalc_pool.begin();
	     iter != recalc_pool.end();
	     ++iter) {

		if (*iter == table->id) {
			mutex_exit(&recalc_pool_mutex);
			return;
		}
	}

	recalc_pool.push_back(table->id);
	if (recalc_pool.size() == 1 && schedule_dict_stats_task) {
		dict_stats_schedule_now();
	}
	mutex_exit(&recalc_pool_mutex);

}

#ifdef WITH_WSREP
/** Update the table modification counter and if necessary,
schedule new estimates for table and index statistics to be calculated.
@param[in,out]	table	persistent or temporary table
@param[in]	thd	current session */
void dict_stats_update_if_needed(dict_table_t *table, const trx_t &trx)
#else
/** Update the table modification counter and if necessary,
schedule new estimates for table and index statistics to be calculated.
@param[in,out]	table	persistent or temporary table */
void dict_stats_update_if_needed_func(dict_table_t *table)
#endif
{
	ut_ad(!mutex_own(&dict_sys.mutex));

	if (UNIV_UNLIKELY(!table->stat_initialized)) {
		/* The table may have been evicted from dict_sys
		and reloaded internally by InnoDB for FOREIGN KEY
		processing, but not reloaded by the SQL layer.

		We can (re)compute the transient statistics when the
		table is actually loaded by the SQL layer.

		Note: If InnoDB persistent statistics are enabled,
		we will skip the updates. We must do this, because
		dict_table_get_n_rows() below assumes that the
		statistics have been initialized. The DBA may have
		to execute ANALYZE TABLE. */
		return;
	}

	ulonglong	counter = table->stat_modified_counter++;
	ulonglong	n_rows = dict_table_get_n_rows(table);

	if (dict_stats_is_persistent_enabled(table)) {
		if (counter > n_rows / 10 /* 10% */
		    && dict_stats_auto_recalc_is_enabled(table)) {

#ifdef WITH_WSREP
			/* Do not add table to background
			statistic calculation if this thread is not a
			applier (as all DDL, which is replicated (i.e
			is binlogged in master node), will be executed
			with high priority (a.k.a BF) in slave nodes)
			and is BF. This could again lead BF lock
			waits in applier node but it is better than
			no persistent index/table statistics at
			applier nodes. TODO: allow BF threads
			wait for these InnoDB internal SQL-parser
			generated row locks and allow BF thread
			lock waits to be enqueued at head of waiting
			queue. */
			if (trx.is_wsrep()
			    && !wsrep_thd_is_applying(trx.mysql_thd)
			    && wsrep_thd_is_BF(trx.mysql_thd, 0)) {
				WSREP_DEBUG("Avoiding background statistics"
					    " calculation for table %s.",
					table->name.m_name);
				return;
			}
#endif /* WITH_WSREP */

			dict_stats_recalc_pool_add(table);
			table->stat_modified_counter = 0;
		}
		return;
	}

	/* Calculate new statistics if 1 / 16 of table has been modified
	since the last time a statistics batch was run.
	We calculate statistics at most every 16th round, since we may have
	a counter table which is very small and updated very often. */
	ulonglong threshold = 16 + n_rows / 16; /* 6.25% */

	if (srv_stats_modified_counter) {
		threshold = std::min(srv_stats_modified_counter, threshold);
	}

	if (counter > threshold) {
		/* this will reset table->stat_modified_counter to 0 */
		dict_stats_update(table, DICT_STATS_RECALC_TRANSIENT);
	}
}

/*****************************************************************//**
Get a table from the auto recalc pool. The returned table id is removed
from the pool.
@return true if the pool was non-empty and "id" was set, false otherwise */
static
bool
dict_stats_recalc_pool_get(
/*=======================*/
	table_id_t*	id)	/*!< out: table id, or unmodified if list is
				empty */
{
	ut_ad(!srv_read_only_mode);

	mutex_enter(&recalc_pool_mutex);

	if (recalc_pool.empty()) {
		mutex_exit(&recalc_pool_mutex);
		return(false);
	}

	*id = recalc_pool.at(0);

	recalc_pool.erase(recalc_pool.begin());

	mutex_exit(&recalc_pool_mutex);

	return(true);
}

/*****************************************************************//**
Delete a given table from the auto recalc pool.
dict_stats_recalc_pool_del() */
void
dict_stats_recalc_pool_del(
/*=======================*/
	const dict_table_t*	table)	/*!< in: table to remove */
{
	ut_ad(!srv_read_only_mode);
	ut_ad(mutex_own(&dict_sys.mutex));

	mutex_enter(&recalc_pool_mutex);

	ut_ad(table->id > 0);

	for (recalc_pool_iterator_t iter = recalc_pool.begin();
	     iter != recalc_pool.end();
	     ++iter) {

		if (*iter == table->id) {
			/* erase() invalidates the iterator */
			recalc_pool.erase(iter);
			break;
		}
	}

	mutex_exit(&recalc_pool_mutex);
}

/*****************************************************************//**
Wait until background stats thread has stopped using the specified table.
The caller must have locked the data dictionary using
row_mysql_lock_data_dictionary() and this function may unlock it temporarily
and restore the lock before it exits.
The background stats thread is guaranteed not to start using the specified
table after this function returns and before the caller unlocks the data
dictionary because it sets the BG_STAT_IN_PROGRESS bit in table->stats_bg_flag
under dict_sys.mutex. */
void
dict_stats_wait_bg_to_stop_using_table(
/*===================================*/
	dict_table_t*	table,	/*!< in/out: table */
	trx_t*		trx)	/*!< in/out: transaction to use for
				unlocking/locking the data dict */
{
	while (!dict_stats_stop_bg(table)) {
		DICT_BG_YIELD(trx);
	}
}

/*****************************************************************//**
Initialize global variables needed for the operation of dict_stats_thread()
Must be called before dict_stats_thread() is started. */
void dict_stats_init()
{
	ut_ad(!srv_read_only_mode);

	/* The recalc_pool_mutex is acquired from:
	1) the background stats gathering thread before any other latch
	   and released without latching anything else in between (thus
	   any level would do here)
	2) from dict_stats_update_if_needed()
	   and released without latching anything else in between. We know
	   that dict_sys.mutex (SYNC_DICT) is not acquired when
	   dict_stats_update_if_needed() is called and it may be acquired
	   inside that function (thus a level <=SYNC_DICT would do).
	3) from row_drop_table_for_mysql() after dict_sys.mutex (SYNC_DICT)
	   and dict_sys.latch (SYNC_DICT_OPERATION) have been locked
	   (thus a level <SYNC_DICT && <SYNC_DICT_OPERATION would do)
	So we choose SYNC_STATS_AUTO_RECALC to be about below SYNC_DICT. */

	mutex_create(LATCH_ID_RECALC_POOL, &recalc_pool_mutex);

	dict_defrag_pool_init();
	stats_initialised = true;
}

/*****************************************************************//**
Free resources allocated by dict_stats_init(), must be called
after dict_stats task has exited. */
void dict_stats_deinit()
{
	if (!stats_initialised) {
		return;
	}

	ut_ad(!srv_read_only_mode);
	stats_initialised = false;

	dict_stats_recalc_pool_deinit();
	dict_defrag_pool_deinit();

	mutex_free(&recalc_pool_mutex);
}

/**
Get the first table that has been added for auto recalc and eventually
update its stats.
@return whether the first entry can be processed immediately */
static bool dict_stats_process_entry_from_recalc_pool()
{
	table_id_t	table_id;

	ut_ad(!srv_read_only_mode);

next_table_id:
	/* pop the first table from the auto recalc pool */
	if (!dict_stats_recalc_pool_get(&table_id)) {
		/* no tables for auto recalc */
		return false;
	}

	dict_table_t*	table;

	mutex_enter(&dict_sys.mutex);

	table = dict_table_open_on_id(table_id, TRUE, DICT_TABLE_OP_NORMAL);

	if (table == NULL) {
		/* table does not exist, must have been DROPped
		after its id was enqueued */
		mutex_exit(&dict_sys.mutex);
		goto next_table_id;
	}

	ut_ad(!table->is_temporary());

	if (!table->is_accessible()) {
		dict_table_close(table, TRUE, FALSE);
		mutex_exit(&dict_sys.mutex);
		goto next_table_id;
	}

	table->stats_bg_flag |= BG_STAT_IN_PROGRESS;

	mutex_exit(&dict_sys.mutex);

	/* time() could be expensive, the current function
	is called once every time a table has been changed more than 10% and
	on a system with lots of small tables, this could become hot. If we
	find out that this is a problem, then the check below could eventually
	be replaced with something else, though a time interval is the natural
	approach. */
	int ret;
	if (difftime(time(NULL), table->stats_last_recalc)
	    < MIN_RECALC_INTERVAL) {

		/* Stats were (re)calculated not long ago. To avoid
		too frequent stats updates we put back the table on
		the auto recalc list and do nothing. */

		dict_stats_recalc_pool_add(table, false);
		dict_stats_schedule(MIN_RECALC_INTERVAL*1000);
		ret = false;
	} else {

		dict_stats_update(table, DICT_STATS_RECALC_PERSISTENT);
		ret = true;
	}

	mutex_enter(&dict_sys.mutex);

	table->stats_bg_flag = BG_STAT_NONE;

	dict_table_close(table, TRUE, FALSE);

	mutex_exit(&dict_sys.mutex);
	return ret;
}

static tpool::timer* dict_stats_timer;
static std::mutex dict_stats_mutex;

static void dict_stats_func(void*)
{
	while (dict_stats_process_entry_from_recalc_pool()) {}
	dict_defrag_process_entries_from_defrag_pool();
}


void dict_stats_start()
{
  std::lock_guard<std::mutex> lk(dict_stats_mutex);
  if (!dict_stats_timer)
    dict_stats_timer= srv_thread_pool->create_timer(dict_stats_func);
}


static void dict_stats_schedule(int ms)
{
  std::unique_lock<std::mutex> lk(dict_stats_mutex, std::defer_lock);
  /*
    Use try_lock() to avoid deadlock in dict_stats_shutdown(), which
    uses dict_stats_mutex too. If there is simultaneous timer reschedule,
    the first one will win, which is fine.
  */
  if (!lk.try_lock())
  {
    return;
  }
  if (dict_stats_timer)
    dict_stats_timer->set_time(ms,0);
}

void dict_stats_schedule_now()
{
  dict_stats_schedule(0);
}

/** Shut down the dict_stats_thread. */
void dict_stats_shutdown()
{
  std::lock_guard<std::mutex> lk(dict_stats_mutex);
  delete dict_stats_timer;
  dict_stats_timer= 0;
}<|MERGE_RESOLUTION|>--- conflicted
+++ resolved
@@ -36,13 +36,6 @@
 # include "mysql/service_wsrep.h"
 # include "wsrep.h"
 # include "log.h"
-<<<<<<< HEAD
-# include "wsrep_mysqld.h"
-=======
-extern Atomic_relaxed<bool> wsrep_sst_disable_writes;
-#else
-constexpr bool wsrep_sst_disable_writes= false;
->>>>>>> 2917bd0d
 #endif
 
 #include <vector>
