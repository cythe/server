/*****************************************************************************

<<<<<<< HEAD
Copyright (c) 2007, 2015, Oracle and/or its affiliates. All Rights Reserved.
Copyright (c) 2017, MariaDB Corporation.
=======
Copyright (c) 2007, 2011, Oracle and/or its affiliates. All Rights Reserved.
Copyright (c) 2019, MariaDB Corporation.
>>>>>>> 8d0dabc5

This program is free software; you can redistribute it and/or modify it under
the terms of the GNU General Public License as published by the Free Software
Foundation; version 2 of the License.

This program is distributed in the hope that it will be useful, but WITHOUT
ANY WARRANTY; without even the implied warranty of MERCHANTABILITY or FITNESS
FOR A PARTICULAR PURPOSE. See the GNU General Public License for more details.

You should have received a copy of the GNU General Public License along with
this program; if not, write to the Free Software Foundation, Inc.,
51 Franklin Street, Fifth Floor, Boston, MA 02110-1335 USA

*****************************************************************************/

/**************************************************//**
@file include/trx0i_s.h
INFORMATION SCHEMA innodb_trx, innodb_locks and
innodb_lock_waits tables cache structures and public
functions.

Created July 17, 2007 Vasil Dimov
*******************************************************/

#ifndef trx0i_s_h
#define trx0i_s_h

#include "trx0types.h"
#include "dict0types.h"

/** The maximum amount of memory that can be consumed by innodb_trx,
innodb_locks and innodb_lock_waits information schema tables. */
#define TRX_I_S_MEM_LIMIT		16777216 /* 16 MiB */

/** The maximum length of a string that can be stored in
i_s_locks_row_t::lock_data */
#define TRX_I_S_LOCK_DATA_MAX_LEN	8192

/** The maximum length of a string that can be stored in
i_s_trx_row_t::trx_query */
#define TRX_I_S_TRX_QUERY_MAX_LEN	1024

/** The maximum length of a string that can be stored in
i_s_trx_row_t::trx_operation_state */
#define TRX_I_S_TRX_OP_STATE_MAX_LEN	64

/** The maximum length of a string that can be stored in
i_s_trx_row_t::trx_foreign_key_error */
#define TRX_I_S_TRX_FK_ERROR_MAX_LEN	256

/** The maximum length of a string that can be stored in
i_s_trx_row_t::trx_isolation_level */
#define TRX_I_S_TRX_ISOLATION_LEVEL_MAX_LEN	16

/** Safely copy strings in to the INNODB_TRX table's
string based columns */
#define TRX_I_S_STRING_COPY(data, field, constraint, tcache)	\
do {								\
	if (strlen(data) > constraint) {			\
		char	buff[constraint + 1];			\
		strncpy(buff, data, constraint);		\
		buff[constraint] = '\0';			\
								\
		field = static_cast<const char*>(		\
			ha_storage_put_memlim(			\
			(tcache)->storage, buff, constraint + 1,\
			MAX_ALLOWED_FOR_STORAGE(tcache)));	\
	} else {						\
		field = static_cast<const char*>(		\
			ha_storage_put_str_memlim(		\
			(tcache)->storage, data,		\
			MAX_ALLOWED_FOR_STORAGE(tcache)));	\
	}							\
} while (0)

/** A row of INFORMATION_SCHEMA.innodb_locks */
struct i_s_locks_row_t;

/** Objects of trx_i_s_cache_t::locks_hash */
struct i_s_hash_chain_t;

/** Objects of this type are added to the hash table
trx_i_s_cache_t::locks_hash */
struct i_s_hash_chain_t {
	i_s_locks_row_t*	value;	/*!< row of
					INFORMATION_SCHEMA.innodb_locks*/
	i_s_hash_chain_t*	next;	/*!< next item in the hash chain */
};

/** This structure represents INFORMATION_SCHEMA.innodb_locks row */
struct i_s_locks_row_t {
	trx_id_t	lock_trx_id;	/*!< transaction identifier */
	const char*	lock_mode;	/*!< lock mode from
					lock_get_mode_str() */
	const char*	lock_type;	/*!< lock type from
					lock_get_type_str() */
	const char*	lock_table;	/*!< table name from
					lock_get_table_name() */
	const char*	lock_index;	/*!< index name from
					lock_rec_get_index_name() */
	/** Information for record locks.  All these are
	ULINT_UNDEFINED for table locks. */
	/* @{ */
	ulint		lock_space;	/*!< tablespace identifier */
	ulint		lock_page;	/*!< page number within the_space */
	ulint		lock_rec;	/*!< heap number of the record
					on the page */
	const char*	lock_data;	/*!< (some) content of the record */
	/* @} */

	/** The following are auxiliary and not included in the table */
	/* @{ */
	table_id_t	lock_table_id;
					/*!< table identifier from
					lock_get_table_id */
	i_s_hash_chain_t hash_chain;	/*!< hash table chain node for
					trx_i_s_cache_t::locks_hash */
	/* @} */
};

/** This structure represents INFORMATION_SCHEMA.innodb_trx row */
struct i_s_trx_row_t {
	trx_id_t		trx_id;		/*!< transaction identifier */
	const char*		trx_state;	/*!< transaction state from
						trx_get_que_state_str() */
	time_t			trx_started;	/*!< trx_t::start_time */
	const i_s_locks_row_t*	requested_lock_row;
					/*!< pointer to a row
					in innodb_locks if trx
					is waiting, or NULL */
<<<<<<< HEAD
	ib_time_t	trx_wait_started; /*!< trx_t::wait_started */
	uintmax_t	trx_weight;	/*!< TRX_WEIGHT() */
=======
	time_t		trx_wait_started; /*!< trx->lock.wait_started */
	ullint		trx_weight;	/*!< TRX_WEIGHT() */
>>>>>>> 8d0dabc5
	ulint		trx_mysql_thread_id; /*!< thd_get_thread_id() */
	const char*	trx_query;	/*!< MySQL statement being
					executed in the transaction */
	CHARSET_INFO*	trx_query_cs;	/*!< the charset of trx_query */
	const char*	trx_operation_state; /*!< trx_t::op_info */
	ulint		trx_tables_in_use;/*!< n_mysql_tables_in_use in
					 trx_t */
	ulint		trx_tables_locked;
					/*!< mysql_n_tables_locked in
					trx_t */
	ulint		trx_lock_structs;/*!< list len of trx_locks in
					trx_t */
	ulint		trx_lock_memory_bytes;
					/*!< mem_heap_get_size(
					trx->lock_heap) */
	ulint		trx_rows_locked;/*!< lock_number_of_rows_locked() */
	uintmax_t	trx_rows_modified;/*!< trx_t::undo_no */
	ulint		trx_concurrency_tickets;
					/*!< n_tickets_to_enter_innodb in
					trx_t */
	const char*	trx_isolation_level;
					/*!< isolation_level in trx_t */
	ibool		trx_unique_checks;
					/*!< check_unique_secondary in trx_t*/
	ibool		trx_foreign_key_checks;
					/*!< check_foreigns in trx_t */
	const char*	trx_foreign_key_error;
					/*!< detailed_error in trx_t */
	ulint		trx_is_read_only;
					/*!< trx_t::read_only */
	ulint		trx_is_autocommit_non_locking;
					/*!< trx_is_autocommit_non_locking(trx)
					*/
};

/** This structure represents INFORMATION_SCHEMA.innodb_lock_waits row */
struct i_s_lock_waits_row_t {
	const i_s_locks_row_t*	requested_lock_row;	/*!< requested lock */
	const i_s_locks_row_t*	blocking_lock_row;	/*!< blocking lock */
};

/** Cache of INFORMATION_SCHEMA table data */
struct trx_i_s_cache_t;

/** Auxiliary enum used by functions that need to select one of the
INFORMATION_SCHEMA tables */
enum i_s_table {
	I_S_INNODB_TRX,		/*!< INFORMATION_SCHEMA.innodb_trx */
	I_S_INNODB_LOCKS,	/*!< INFORMATION_SCHEMA.innodb_locks */
	I_S_INNODB_LOCK_WAITS	/*!< INFORMATION_SCHEMA.innodb_lock_waits */
};

/** This is the intermediate buffer where data needed to fill the
INFORMATION SCHEMA tables is fetched and later retrieved by the C++
code in handler/i_s.cc. */
extern trx_i_s_cache_t*	trx_i_s_cache;

/*******************************************************************//**
Initialize INFORMATION SCHEMA trx related cache. */
void
trx_i_s_cache_init(
/*===============*/
	trx_i_s_cache_t*	cache);	/*!< out: cache to init */
/*******************************************************************//**
Free the INFORMATION SCHEMA trx related cache. */
void
trx_i_s_cache_free(
/*===============*/
	trx_i_s_cache_t*	cache);	/*!< in/out: cache to free */

/*******************************************************************//**
Issue a shared/read lock on the tables cache. */
void
trx_i_s_cache_start_read(
/*=====================*/
	trx_i_s_cache_t*	cache);	/*!< in: cache */

/*******************************************************************//**
Release a shared/read lock on the tables cache. */
void
trx_i_s_cache_end_read(
/*===================*/
	trx_i_s_cache_t*	cache);	/*!< in: cache */

/*******************************************************************//**
Issue an exclusive/write lock on the tables cache. */
void
trx_i_s_cache_start_write(
/*======================*/
	trx_i_s_cache_t*	cache);	/*!< in: cache */

/*******************************************************************//**
Release an exclusive/write lock on the tables cache. */
void
trx_i_s_cache_end_write(
/*====================*/
	trx_i_s_cache_t*	cache);	/*!< in: cache */


/*******************************************************************//**
Retrieves the number of used rows in the cache for a given
INFORMATION SCHEMA table.
@return number of rows */
ulint
trx_i_s_cache_get_rows_used(
/*========================*/
	trx_i_s_cache_t*	cache,	/*!< in: cache */
	enum i_s_table		table);	/*!< in: which table */

/*******************************************************************//**
Retrieves the nth row in the cache for a given INFORMATION SCHEMA
table.
@return row */
void*
trx_i_s_cache_get_nth_row(
/*======================*/
	trx_i_s_cache_t*	cache,	/*!< in: cache */
	enum i_s_table		table,	/*!< in: which table */
	ulint			n);	/*!< in: row number */

/*******************************************************************//**
Update the transactions cache if it has not been read for some time.
@return 0 - fetched, 1 - not */
int
trx_i_s_possibly_fetch_data_into_cache(
/*===================================*/
	trx_i_s_cache_t*	cache);	/*!< in/out: cache */

/*******************************************************************//**
Returns TRUE if the data in the cache is truncated due to the memory
limit posed by TRX_I_S_MEM_LIMIT.
@return TRUE if truncated */
ibool
trx_i_s_cache_is_truncated(
/*=======================*/
	trx_i_s_cache_t*	cache);	/*!< in: cache */
/** The maximum length of a resulting lock_id_size in
trx_i_s_create_lock_id(), not including the terminating NUL.
":%lu:%lu:%lu" -> 63 chars */
#define TRX_I_S_LOCK_ID_MAX_LEN	(TRX_ID_MAX_LEN + 63)

/*******************************************************************//**
Crafts a lock id string from a i_s_locks_row_t object. Returns its
second argument. This function aborts if there is not enough space in
lock_id. Be sure to provide at least TRX_I_S_LOCK_ID_MAX_LEN + 1 if you
want to be 100% sure that it will not abort.
@return resulting lock id */
char*
trx_i_s_create_lock_id(
/*===================*/
	const i_s_locks_row_t*	row,	/*!< in: innodb_locks row */
	char*			lock_id,/*!< out: resulting lock_id */
	ulint			lock_id_size);/*!< in: size of the lock id
					buffer */

#endif /* trx0i_s_h */<|MERGE_RESOLUTION|>--- conflicted
+++ resolved
@@ -1,12 +1,7 @@
 /*****************************************************************************
 
-<<<<<<< HEAD
 Copyright (c) 2007, 2015, Oracle and/or its affiliates. All Rights Reserved.
-Copyright (c) 2017, MariaDB Corporation.
-=======
-Copyright (c) 2007, 2011, Oracle and/or its affiliates. All Rights Reserved.
-Copyright (c) 2019, MariaDB Corporation.
->>>>>>> 8d0dabc5
+Copyright (c) 2017, 2019, MariaDB Corporation.
 
 This program is free software; you can redistribute it and/or modify it under
 the terms of the GNU General Public License as published by the Free Software
@@ -137,13 +132,8 @@
 					/*!< pointer to a row
 					in innodb_locks if trx
 					is waiting, or NULL */
-<<<<<<< HEAD
-	ib_time_t	trx_wait_started; /*!< trx_t::wait_started */
+	time_t		trx_wait_started; /*!< trx_t->lock.wait_started */
 	uintmax_t	trx_weight;	/*!< TRX_WEIGHT() */
-=======
-	time_t		trx_wait_started; /*!< trx->lock.wait_started */
-	ullint		trx_weight;	/*!< TRX_WEIGHT() */
->>>>>>> 8d0dabc5
 	ulint		trx_mysql_thread_id; /*!< thd_get_thread_id() */
 	const char*	trx_query;	/*!< MySQL statement being
 					executed in the transaction */
