--- conflicted
+++ resolved
@@ -134,11 +134,6 @@
 						ut_ad(lock_rec_validate_page())
 						assertions. */
 #define UNIV_LRU_DEBUG				/* debug the buffer pool LRU */
-<<<<<<< HEAD
-#define UNIV_HASH_DEBUG				/* debug HASH_ macros */
-=======
-#define UNIV_IBUF_DEBUG				/* debug the insert buffer */
->>>>>>> 3d23adb7
 #define UNIV_PERF_DEBUG                         /* debug flag that enables
                                                 light weight performance
                                                 related stuff. */
