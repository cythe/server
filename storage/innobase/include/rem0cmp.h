--- conflicted
+++ resolved
@@ -42,7 +42,6 @@
 	ibool			check_charsets);
 					/*!< in: whether to check charsets */
 /** Compare two data fields.
-<<<<<<< HEAD
 @param mtype          main type
 @param prtype         precise type
 @param descending     whether to use descending order
@@ -50,25 +49,13 @@
 @param len1           length of data1 in bytes, or UNIV_SQL_NULL
 @param data2          data field
 @param len2           length of data2 in bytes, or UNIV_SQL_NULL
-=======
-@param mtype  main type
-@param prtype precise type
-@param data1  data field
-@param len1   length of data1 in bytes, or UNIV_SQL_NULL
-@param data2  data field
-@param len2   length of data2 in bytes, or UNIV_SQL_NULL
->>>>>>> e4d33b49
 @return the comparison result of data1 and data2
 @retval 0 if data1 is equal to data2
 @retval negative if data1 is less than data2
 @retval positive if data1 is greater than data2 */
-<<<<<<< HEAD
 int cmp_data(ulint mtype, ulint prtype, bool descending,
              const byte *data1, size_t len1, const byte *data2, size_t len2)
-=======
-int cmp_data_data(ulint mtype, ulint prtype, const byte *data1, ulint len1,
-                  const byte *data2, ulint len2) noexcept
->>>>>>> e4d33b49
+  noexcept
   MY_ATTRIBUTE((warn_unused_result));
 
 /** Compare two data fields.
@@ -159,50 +146,14 @@
 @retval 0 if dtuple is equal to rec
 @retval negative if dtuple is less than rec
 @retval positive if dtuple is greater than rec */
-<<<<<<< HEAD
 int cmp_dtuple_rec_with_match_low(const dtuple_t *dtuple, const rec_t *rec,
                                   const dict_index_t *index,
                                   const rec_offs *offsets,
-                                  ulint n_cmp, ulint *matched_fields)
+                                  ulint n_cmp, uint16_t *matched_fields)
   MY_ATTRIBUTE((nonnull));
 #define cmp_dtuple_rec_with_match(tuple,rec,index,offsets,fields)	\
 	cmp_dtuple_rec_with_match_low(					\
 		tuple,rec,index,offsets,dtuple_get_n_fields_cmp(tuple),fields)
-/** Compare a data tuple to a physical record.
-@param[in]	dtuple		data tuple
-@param[in]	rec		B-tree or R-tree index record
-@param[in]	index		index tree
-@param[in]	offsets		rec_get_offsets(rec)
-@param[in,out]	matched_fields	number of completely matched fields
-@param[in,out]	matched_bytes	number of matched bytes in the first
-field that is not matched
-@return the comparison result of dtuple and rec
-@retval 0 if dtuple is equal to rec
-@retval negative if dtuple is less than rec
-@retval positive if dtuple is greater than rec */
-int
-cmp_dtuple_rec_with_match_bytes(
-	const dtuple_t*		dtuple,
-	const rec_t*		rec,
-	const dict_index_t*	index,
-	const rec_offs*		offsets,
-	ulint*			matched_fields,
-	ulint*			matched_bytes)
-	MY_ATTRIBUTE((warn_unused_result));
-=======
-int
-cmp_dtuple_rec_with_match_low(
-	const dtuple_t*	dtuple,
-	const rec_t*	rec,
-	const rec_offs*	offsets,
-	ulint		n_cmp,
-	uint16_t*	matched_fields)
-	MY_ATTRIBUTE((nonnull));
-#define cmp_dtuple_rec_with_match(tuple,rec,offsets,fields)		\
-	cmp_dtuple_rec_with_match_low(					\
-		tuple,rec,offsets,dtuple_get_n_fields_cmp(tuple),fields)
-
->>>>>>> e4d33b49
 /** Compare a data tuple to a physical record.
 @see cmp_dtuple_rec_with_match
 @param dtuple  data tuple
@@ -216,7 +167,7 @@
 inline int cmp_dtuple_rec(const dtuple_t *dtuple, const rec_t *rec,
                           const dict_index_t *index, const rec_offs *offsets)
 {
-  ulint matched= 0;
+  uint16_t matched= 0;
   return cmp_dtuple_rec_with_match(dtuple, rec, index, offsets, &matched);
 }
 
