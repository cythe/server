--- conflicted
+++ resolved
@@ -402,7 +402,6 @@
 	static inline bool is_block_dirtied(const buf_block_t* block)
 		MY_ATTRIBUTE((warn_unused_result));
 
-<<<<<<< HEAD
   /** Write request types */
   enum write_type
   {
@@ -592,12 +591,11 @@
     m_freed_pages->add_value(id.page_no());
   }
 
-=======
-	/** Determine the added buffer fix count of a block.
-	@param block block to be checked
-	@return number of buffer count added by this mtr */
-	uint32_t get_fix_count(const buf_block_t *block);
->>>>>>> cf9b3b25
+  /** Determine the added buffer fix count of a block.
+  @param block block to be checked
+  @return number of buffer count added by this mtr */
+  uint32_t get_fix_count(const buf_block_t *block) const;
+
 private:
   /** Log a write of a byte string to a page.
   @param block   buffer page
