/*****************************************************************************

Copyright (c) 1996, 2015, Oracle and/or its affiliates. All Rights Reserved.
Copyright (c) 2016, 2021, MariaDB Corporation.

This program is free software; you can redistribute it and/or modify it under
the terms of the GNU General Public License as published by the Free Software
Foundation; version 2 of the License.

This program is distributed in the hope that it will be useful, but WITHOUT
ANY WARRANTY; without even the implied warranty of MERCHANTABILITY or FITNESS
FOR A PARTICULAR PURPOSE. See the GNU General Public License for more details.

You should have received a copy of the GNU General Public License along with
this program; if not, write to the Free Software Foundation, Inc.,
51 Franklin Street, Fifth Floor, Boston, MA 02110-1335 USA

*****************************************************************************/

/**************************************************//**
@file include/trx0trx.ic
The transaction

Created 3/26/1996 Heikki Tuuri
*******************************************************/

/**********************************************************************//**
Determines if a transaction is in the given state.
The caller must hold trx_sys.mutex, or it must be the thread
that is serving a running transaction.
A running RW transaction must be in trx_sys.rw_trx_hash.
@return TRUE if trx->state == state */
UNIV_INLINE
bool
trx_state_eq(
/*=========*/
	const trx_t*	trx,	/*!< in: transaction */
	trx_state_t	state,	/*!< in: state;
				if state != TRX_STATE_NOT_STARTED
				asserts that
				trx->state != TRX_STATE_NOT_STARTED */
	bool		relaxed)
				/*!< in: whether to allow
				trx->state == TRX_STATE_NOT_STARTED
				after an error has been reported */
{
#ifdef UNIV_DEBUG
	switch (trx->state) {
	case TRX_STATE_PREPARED:
	case TRX_STATE_PREPARED_RECOVERED:
	case TRX_STATE_COMMITTED_IN_MEMORY:
<<<<<<< HEAD
		ut_ad(!trx_is_autocommit_non_locking(trx));
		return(trx->state == state);

	case TRX_STATE_ACTIVE:
		assert_trx_nonlocking_or_in_list(trx);
=======
		ut_ad(!trx->is_autocommit_non_locking());
		return(trx->state == state);

	case TRX_STATE_ACTIVE:
		if (trx->is_autocommit_non_locking()) {
			ut_ad(!trx->is_recovered);
			ut_ad(trx->read_only);
			ut_ad(trx->mysql_thd);
			ut_ad(!trx->in_rw_trx_list);
			ut_ad(trx->in_mysql_trx_list);
		}
>>>>>>> afe00bb7
		return(state == trx->state);

	case TRX_STATE_NOT_STARTED:
		/* These states are not allowed for running transactions. */
		ut_a(state == TRX_STATE_NOT_STARTED
		     || (relaxed
			 && thd_get_error_number(trx->mysql_thd)));

		return(true);
	}
	ut_error;
#endif /* UNIV_DEBUG */
	return(trx->state == state);
}

/****************************************************************//**
Retrieves the error_info field from a trx.
@return the error info */
UNIV_INLINE
const dict_index_t*
trx_get_error_info(
/*===============*/
	const trx_t*	trx)	/*!< in: trx object */
{
	return(trx->error_info);
}

/*******************************************************************//**
Retrieves transaction's que state in a human readable string. The string
should not be free()'d or modified.
@return string in the data segment */
UNIV_INLINE
const char*
trx_get_que_state_str(
/*==================*/
	const trx_t*	trx)	/*!< in: transaction */
{
	/* be sure to adjust TRX_QUE_STATE_STR_MAX_LEN if you change this */
	switch (trx->lock.que_state) {
	case TRX_QUE_RUNNING:
		return("RUNNING");
	case TRX_QUE_LOCK_WAIT:
		return("LOCK WAIT");
	case TRX_QUE_ROLLING_BACK:
		return("ROLLING BACK");
	case TRX_QUE_COMMITTING:
		return("COMMITTING");
	default:
		return("UNKNOWN");
	}
}

/** Retreieves the transaction ID.
In a given point in time it is guaranteed that IDs of the running
transactions are unique. The values returned by this function for readonly
transactions may be reused, so a subsequent RO transaction may get the same ID
as a RO transaction that existed in the past. The values returned by this
function should be used for printing purposes only.
@param[in]	trx	transaction whose id to retrieve
@return transaction id */
UNIV_INLINE
trx_id_t
trx_get_id_for_print(
	const trx_t*	trx)
{
	/* Readonly and transactions whose intentions are unknown (whether
	they will eventually do a WRITE) don't have trx_t::id assigned (it is
	0 for those transactions). Transaction IDs in
	innodb_trx.trx_id,
	innodb_locks.lock_id,
	innodb_locks.lock_trx_id,
	innodb_lock_waits.requesting_trx_id,
	innodb_lock_waits.blocking_trx_id should match because those tables
	could be used in an SQL JOIN on those columns. Also trx_t::id is
	printed by SHOW ENGINE INNODB STATUS, and in logs, so we must have the
	same value printed everywhere consistently. */

	/* DATA_TRX_ID_LEN is the storage size in bytes. */
	static const trx_id_t	max_trx_id
		= (1ULL << (DATA_TRX_ID_LEN * CHAR_BIT)) - 1;

	ut_ad(trx->id <= max_trx_id);

	return(trx->id != 0
	       ? trx->id
	       : reinterpret_cast<trx_id_t>(trx) | (max_trx_id + 1));
}

/**********************************************************************//**
Determine if a transaction is a dictionary operation.
@return dictionary operation mode */
UNIV_INLINE
enum trx_dict_op_t
trx_get_dict_operation(
/*===================*/
	const trx_t*	trx)	/*!< in: transaction */
{
	trx_dict_op_t op = static_cast<trx_dict_op_t>(trx->dict_operation);

#ifdef UNIV_DEBUG
	switch (op) {
	case TRX_DICT_OP_NONE:
	case TRX_DICT_OP_TABLE:
	case TRX_DICT_OP_INDEX:
		return(op);
	}
	ut_error;
#endif /* UNIV_DEBUG */
	return(op);
}
/**********************************************************************//**
Flag a transaction a dictionary operation. */
UNIV_INLINE
void
trx_set_dict_operation(
/*===================*/
	trx_t*			trx,	/*!< in/out: transaction */
	enum trx_dict_op_t	op)	/*!< in: operation, not
					TRX_DICT_OP_NONE */
{
#ifdef UNIV_DEBUG
	enum trx_dict_op_t	old_op = trx_get_dict_operation(trx);

	switch (op) {
	case TRX_DICT_OP_NONE:
		ut_error;
		break;
	case TRX_DICT_OP_TABLE:
		switch (old_op) {
		case TRX_DICT_OP_NONE:
		case TRX_DICT_OP_INDEX:
		case TRX_DICT_OP_TABLE:
			goto ok;
		}
		ut_error;
		break;
	case TRX_DICT_OP_INDEX:
		ut_ad(old_op == TRX_DICT_OP_NONE);
		break;
	}
ok:
#endif /* UNIV_DEBUG */

	trx->ddl = true;
	trx->dict_operation = op;
}<|MERGE_RESOLUTION|>--- conflicted
+++ resolved
@@ -49,13 +49,6 @@
 	case TRX_STATE_PREPARED:
 	case TRX_STATE_PREPARED_RECOVERED:
 	case TRX_STATE_COMMITTED_IN_MEMORY:
-<<<<<<< HEAD
-		ut_ad(!trx_is_autocommit_non_locking(trx));
-		return(trx->state == state);
-
-	case TRX_STATE_ACTIVE:
-		assert_trx_nonlocking_or_in_list(trx);
-=======
 		ut_ad(!trx->is_autocommit_non_locking());
 		return(trx->state == state);
 
@@ -64,10 +57,7 @@
 			ut_ad(!trx->is_recovered);
 			ut_ad(trx->read_only);
 			ut_ad(trx->mysql_thd);
-			ut_ad(!trx->in_rw_trx_list);
-			ut_ad(trx->in_mysql_trx_list);
 		}
->>>>>>> afe00bb7
 		return(state == trx->state);
 
 	case TRX_STATE_NOT_STARTED:
