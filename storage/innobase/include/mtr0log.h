/*****************************************************************************

<<<<<<< HEAD
Copyright (c) 2019, 2021, MariaDB Corporation.
=======
Copyright (c) 2019, 2022, MariaDB Corporation.
>>>>>>> fd9e733a

This program is free software; you can redistribute it and/or modify it under
the terms of the GNU General Public License as published by the Free Software
Foundation; version 2 of the License.

This program is distributed in the hope that it will be useful, but WITHOUT
ANY WARRANTY; without even the implied warranty of MERCHANTABILITY or FITNESS
FOR A PARTICULAR PURPOSE. See the GNU General Public License for more details.

You should have received a copy of the GNU General Public License along with
this program; if not, write to the Free Software Foundation, Inc.,
51 Franklin Street, Fifth Floor, Boston, MA 02110-1335 USA

*****************************************************************************/

/**
@file include/mtr0log.h
Mini-transaction log record encoding and decoding
*******************************************************/

#pragma once
#include "mtr0mtr.h"

/** The smallest invalid page identifier for persistent tablespaces */
constexpr page_id_t end_page_id{SRV_SPACE_ID_UPPER_BOUND, 0};

/** The minimum 2-byte integer (0b10xxxxxx xxxxxxxx) */
constexpr uint32_t MIN_2BYTE= 1 << 7;
/** The minimum 3-byte integer (0b110xxxxx xxxxxxxx xxxxxxxx) */
constexpr uint32_t MIN_3BYTE= MIN_2BYTE + (1 << 14);
/** The minimum 4-byte integer (0b1110xxxx xxxxxxxx xxxxxxxx xxxxxxxx) */
constexpr uint32_t MIN_4BYTE= MIN_3BYTE + (1 << 21);
/** Minimum 5-byte integer (0b11110000 xxxxxxxx xxxxxxxx xxxxxxxx xxxxxxxx) */
constexpr uint32_t MIN_5BYTE= MIN_4BYTE + (1 << 28);

/** Error from mlog_decode_varint() */
constexpr uint32_t MLOG_DECODE_ERROR= ~0U;

/** Decode the length of a variable-length encoded integer.
@param first  first byte of the encoded integer
@return the length, in bytes */
inline uint8_t mlog_decode_varint_length(byte first)
{
  uint8_t len= 1;
  for (; first & 0x80; len++, first= static_cast<uint8_t>(first << 1));
  return len;
}

/** Decode an integer in a redo log record.
@param log    redo log record buffer
@return the decoded integer
@retval MLOG_DECODE_ERROR on error */
inline uint32_t mlog_decode_varint(const byte* log)
{
  uint32_t i= *log;
  if (i < MIN_2BYTE)
    return i;
  if (i < 0xc0)
    return MIN_2BYTE + ((i & ~0x80) << 8 | log[1]);
  if (i < 0xe0)
    return MIN_3BYTE + ((i & ~0xc0) << 16 | uint32_t{log[1]} << 8 | log[2]);
  if (i < 0xf0)
    return MIN_4BYTE + ((i & ~0xe0) << 24 | uint32_t{log[1]} << 16 |
                        uint32_t{log[2]} << 8 | log[3]);
  if (i == 0xf0)
  {
    i= uint32_t{log[1]} << 24 | uint32_t{log[2]} << 16 |
      uint32_t{log[3]} << 8 | log[4];
    if (i <= ~MIN_5BYTE)
      return MIN_5BYTE + i;
  }
  return MLOG_DECODE_ERROR;
}

/** Encode an integer in a redo log record.
@param log  redo log record buffer
@param i    the integer to encode
@return end of the encoded integer */
inline byte *mlog_encode_varint(byte *log, size_t i)
{
#if defined __GNUC__ && !defined __clang__ && __GNUC__ < 6
# pragma GCC diagnostic push
# pragma GCC diagnostic ignored "-Wconversion" /* GCC 4 and 5 need this here */
#endif
  if (i < MIN_2BYTE)
  {
  }
  else if (i < MIN_3BYTE)
  {
    i-= MIN_2BYTE;
    static_assert(MIN_3BYTE - MIN_2BYTE == 1 << 14, "compatibility");
    *log++= 0x80 | static_cast<byte>(i >> 8);
  }
  else if (i < MIN_4BYTE)
  {
    i-= MIN_3BYTE;
    static_assert(MIN_4BYTE - MIN_3BYTE == 1 << 21, "compatibility");
    *log++= 0xc0 | static_cast<byte>(i >> 16);
    goto last2;
  }
  else if (i < MIN_5BYTE)
  {
    i-= MIN_4BYTE;
    static_assert(MIN_5BYTE - MIN_4BYTE == 1 << 28, "compatibility");
    *log++= 0xe0 | static_cast<byte>(i >> 24);
    goto last3;
  }
  else
  {
    ut_ad(i < MLOG_DECODE_ERROR);
    i-= MIN_5BYTE;
    *log++= 0xf0;
    *log++= static_cast<byte>(i >> 24);
last3:
    *log++= static_cast<byte>(i >> 16);
last2:
    *log++= static_cast<byte>(i >> 8);
  }
#if defined __GNUC__ && !defined __clang__ && __GNUC__ < 6
# pragma GCC diagnostic pop
#endif
  *log++= static_cast<byte>(i);
  return log;
}

/** Determine the length of a log record.
@param log  start of log record
@param end  end of the log record buffer
@return the length of the record, in bytes
@retval 0                 if the log extends past the end
@retval MLOG_DECODE_ERROR if the record is corrupted */
inline uint32_t mlog_decode_len(const byte *log, const byte *end)
{
  ut_ad(log < end);
  uint32_t i= *log;
  if (!i)
    return 0; /* end of mini-transaction */
  if (~i & 15)
    return (i & 15) + 1; /* 1..16 bytes */
  if (UNIV_UNLIKELY(++log == end))
    return 0; /* end of buffer */
  i= *log;
  if (UNIV_LIKELY(i < MIN_2BYTE)) /* 1 additional length byte: 16..143 bytes */
    return 16 + i;
  if (i < 0xc0) /* 2 additional length bytes: 144..16,527 bytes */
  {
    if (UNIV_UNLIKELY(log + 1 == end))
      return 0; /* end of buffer */
    return 16 + MIN_2BYTE + ((i & ~0xc0) << 8 | log[1]);
  }
  if (i < 0xe0) /* 3 additional length bytes: 16528..1065103 bytes */
  {
    if (UNIV_UNLIKELY(log + 2 == end))
      return 0; /* end of buffer */
    return 16 + MIN_3BYTE + ((i & ~0xe0) << 16 |
                             static_cast<uint32_t>(log[1]) << 8 | log[2]);
  }
  /* 1,065,103 bytes per log record ought to be enough for everyone */
  return MLOG_DECODE_ERROR;
}

/** Write 1, 2, 4, or 8 bytes to a file page.
@param[in]      block   file page
@param[in,out]  ptr     pointer in file page
@param[in]      val     value to write
@tparam l       number of bytes to write
@tparam w       write request type
@tparam V       type of val
@return whether any log was written */
template<unsigned l,mtr_t::write_type w,typename V>
inline bool mtr_t::write(const buf_block_t &block, void *ptr, V val)
{
  ut_ad(ut_align_down(ptr, srv_page_size) == block.page.frame);
  static_assert(l == 1 || l == 2 || l == 4 || l == 8, "wrong length");
  byte buf[l];

  switch (l) {
  case 1:
    ut_ad(val == static_cast<byte>(val));
    buf[0]= static_cast<byte>(val);
    break;
  case 2:
    ut_ad(val == static_cast<uint16_t>(val));
    mach_write_to_2(buf, static_cast<uint16_t>(val));
    break;
  case 4:
    ut_ad(val == static_cast<uint32_t>(val));
    mach_write_to_4(buf, static_cast<uint32_t>(val));
    break;
  case 8:
    mach_write_to_8(buf, val);
    break;
  }
  byte *p= static_cast<byte*>(ptr);
  const byte *const end= p + l;
  if (w != FORCED && m_log_mode == MTR_LOG_ALL)
  {
    const byte *b= buf;
    while (*p++ == *b++)
    {
      if (p == end)
      {
        ut_ad(w == MAYBE_NOP);
        return false;
      }
    }
    p--;
  }
  ::memcpy(ptr, buf, l);
  memcpy_low(block, static_cast<uint16_t>
             (ut_align_offset(p, srv_page_size)), p, end - p);
  return true;
}

/** Log an initialization of a string of bytes.
@param[in]      b       buffer page
@param[in]      ofs     byte offset from b->frame
@param[in]      len     length of the data to write
@param[in]      val     the data byte to write */
inline void mtr_t::memset(const buf_block_t &b, ulint ofs, ulint len, byte val)
{
  ut_ad(len);
  set_modified(b);
  if (m_log_mode != MTR_LOG_ALL)
    return;

  static_assert(MIN_4BYTE > UNIV_PAGE_SIZE_MAX, "consistency");
  size_t lenlen= (len < MIN_2BYTE ? 1 + 1 : len < MIN_3BYTE ? 2 + 1 : 3 + 1);
  byte *l= log_write<MEMSET>(b.page.id(), &b.page, lenlen, true, ofs);
  l= mlog_encode_varint(l, len);
  *l++= val;
  m_log.close(l);
  m_last_offset= static_cast<uint16_t>(ofs + len);
}

/** Initialize a string of bytes.
@param[in,out]  b       buffer page
@param[in]      ofs     byte offset from block->frame
@param[in]      len     length of the data to write
@param[in]      val     the data byte to write */
inline void mtr_t::memset(const buf_block_t *b, ulint ofs, ulint len, byte val)
{
  ut_ad(ofs <= ulint(srv_page_size));
  ut_ad(ofs + len <= ulint(srv_page_size));
  ::memset(ofs + b->page.frame, val, len);
  memset(*b, ofs, len, val);
}

/** Log an initialization of a repeating string of bytes.
@param[in]      b       buffer page
@param[in]      ofs     byte offset from b->frame
@param[in]      len     length of the data to write, in bytes
@param[in]      str     the string to write
@param[in]      size    size of str, in bytes */
inline void mtr_t::memset(const buf_block_t &b, ulint ofs, size_t len,
                          const void *str, size_t size)
{
  ut_ad(size);
  ut_ad(len > size); /* use mtr_t::memcpy() for shorter writes */
  set_modified(b);
  if (m_log_mode != MTR_LOG_ALL)
    return;

  static_assert(MIN_4BYTE > UNIV_PAGE_SIZE_MAX, "consistency");
  size_t lenlen= (len < MIN_2BYTE ? 1 : len < MIN_3BYTE ? 2 : 3);
  byte *l= log_write<MEMSET>(b.page.id(), &b.page, lenlen + size, true, ofs);
  l= mlog_encode_varint(l, len);
  ::memcpy(l, str, size);
  l+= size;
  m_log.close(l);
  m_last_offset= static_cast<uint16_t>(ofs + len);
}

/** Initialize a repeating string of bytes.
@param[in,out]  b       buffer page
@param[in]      ofs     byte offset from b->frame
@param[in]      len     length of the data to write, in bytes
@param[in]      str     the string to write
@param[in]      size    size of str, in bytes */
inline void mtr_t::memset(const buf_block_t *b, ulint ofs, size_t len,
                          const void *str, size_t size)
{
  ut_ad(ofs <= ulint(srv_page_size));
  ut_ad(ofs + len <= ulint(srv_page_size));
  ut_ad(len > size); /* use mtr_t::memcpy() for shorter writes */
  size_t s= 0;
  while (s < len)
  {
    ::memcpy(ofs + s + b->page.frame, str, size);
    s+= len;
  }
  ::memcpy(ofs + s + b->page.frame, str, len - s);
  memset(*b, ofs, len, str, size);
}

/** Log a write of a byte string to a page.
@param[in]      b       buffer page
@param[in]      offset  byte offset from b->frame
@param[in]      str     the data to write
@param[in]      len     length of the data to write */
inline void mtr_t::memcpy(const buf_block_t &b, ulint offset, ulint len)
{
  ut_ad(len);
  ut_ad(offset <= ulint(srv_page_size));
  ut_ad(offset + len <= ulint(srv_page_size));
  memcpy_low(b, uint16_t(offset), &b.page.frame[offset], len);
}

/** Log a write of a byte string to a page.
@param block   page
@param offset  byte offset within page
@param data    data to be written
@param len     length of the data, in bytes */
inline void mtr_t::memcpy_low(const buf_block_t &block, uint16_t offset,
                              const void *data, size_t len)
{
  ut_ad(len);
  set_modified(block);
  if (m_log_mode != MTR_LOG_ALL)
    return;
  if (len < mtr_buf_t::MAX_DATA_SIZE - (1 + 3 + 3 + 5 + 5))
  {
    byte *end= log_write<WRITE>(block.page.id(), &block.page, len, true,
                                offset);
    ::memcpy(end, data, len);
    m_log.close(end + len);
  }
  else
  {
    m_log.close(log_write<WRITE>(block.page.id(), &block.page, len, false,
                                 offset));
    m_log.push(static_cast<const byte*>(data), static_cast<uint32_t>(len));
  }
  m_last_offset= static_cast<uint16_t>(offset + len);
}

/** Log that a string of bytes was copied from the same page.
@param[in]      b       buffer page
@param[in]      d       destination offset within the page
@param[in]      s       source offset within the page
@param[in]      len     length of the data to copy */
inline void mtr_t::memmove(const buf_block_t &b, ulint d, ulint s, ulint len)
{
  ut_ad(d >= 8);
  ut_ad(s >= 8);
  ut_ad(len);
  ut_ad(s <= ulint(srv_page_size));
  ut_ad(s + len <= ulint(srv_page_size));
  ut_ad(s != d);
  ut_ad(d <= ulint(srv_page_size));
  ut_ad(d + len <= ulint(srv_page_size));

  set_modified(b);
  if (m_log_mode != MTR_LOG_ALL)
    return;
  static_assert(MIN_4BYTE > UNIV_PAGE_SIZE_MAX, "consistency");
  size_t lenlen= (len < MIN_2BYTE ? 1 : len < MIN_3BYTE ? 2 : 3);
  /* The source offset is encoded relative to the destination offset,
  with the sign in the least significant bit. */
  if (s > d)
    s= (s - d) << 1;
  else
    s= (d - s) << 1 | 1;
  /* The source offset 0 is not possible. */
  s-= 1 << 1;
  size_t slen= (s < MIN_2BYTE ? 1 : s < MIN_3BYTE ? 2 : 3);
  byte *l= log_write<MEMMOVE>(b.page.id(), &b.page, lenlen + slen, true, d);
  l= mlog_encode_varint(l, len);
  l= mlog_encode_varint(l, s);
  m_log.close(l);
  m_last_offset= static_cast<uint16_t>(d + len);
}

/**
Write a log record.
@tparam type   redo log record type
@param id     persistent page identifier
@param bpage  buffer pool page, or nullptr
@param len    number of additional bytes to write
@param alloc  whether to allocate the additional bytes
@param offset byte offset, or 0 if the record type does not allow one
@return end of mini-transaction log, minus len */
template<byte type>
inline byte *mtr_t::log_write(const page_id_t id, const buf_page_t *bpage,
                              size_t len, bool alloc, size_t offset)
{
  static_assert(!(type & 15) && type != RESERVED && type != OPTION &&
                type <= FILE_CHECKPOINT, "invalid type");
  ut_ad(type >= FILE_CREATE || is_named_space(id.space()));
  ut_ad(!bpage || bpage->id() == id);
  ut_ad(id < end_page_id);
  constexpr bool have_len= type != INIT_PAGE && type != FREE_PAGE;
  constexpr bool have_offset= type == WRITE || type == MEMSET ||
    type == MEMMOVE;
  static_assert(!have_offset || have_len, "consistency");
  ut_ad(have_len || len == 0);
  ut_ad(have_len || !alloc);
  ut_ad(have_offset || offset == 0);
  ut_ad(offset + len <= srv_page_size);
  static_assert(MIN_4BYTE >= UNIV_PAGE_SIZE_MAX, "consistency");

  size_t max_len;
  if (!have_len)
    max_len= 1 + 5 + 5;
  else if (!have_offset)
    max_len= bpage && m_last == bpage
      ? 1 + 3
      : 1 + 3 + 5 + 5;
  else if (bpage && m_last == bpage && m_last_offset <= offset)
  {
    /* Encode the offset relative from m_last_offset. */
    offset-= m_last_offset;
    max_len= 1 + 3 + 3;
  }
  else
    max_len= 1 + 3 + 5 + 5 + 3;
  byte *const log_ptr= m_log.open(alloc ? max_len + len : max_len);
  byte *end= log_ptr + 1;
  const byte same_page= max_len < 1 + 5 + 5 ? 0x80 : 0;
  if (!same_page)
  {
    end= mlog_encode_varint(end, id.space());
    end= mlog_encode_varint(end, id.page_no());
    m_last= bpage;
  }
  if (have_offset)
  {
    byte* oend= mlog_encode_varint(end, offset);
    if (oend + len > &log_ptr[16])
    {
      len+= oend - log_ptr - 15;
      if (len >= MIN_3BYTE - 1)
        len+= 2;
      else if (len >= MIN_2BYTE)
        len++;

      *log_ptr= type | same_page;
      end= mlog_encode_varint(log_ptr + 1, len);
      if (!same_page)
      {
        end= mlog_encode_varint(end, id.space());
        end= mlog_encode_varint(end, id.page_no());
      }
      end= mlog_encode_varint(end, offset);
      return end;
    }
    else
      end= oend;
  }
  else if (len >= 3 && end + len > &log_ptr[16])
  {
    len+= end - log_ptr - 15;
    if (len >= MIN_3BYTE - 1)
      len+= 2;
    else if (len >= MIN_2BYTE)
      len++;

    end= log_ptr;
    *end++= type | same_page;
    end= mlog_encode_varint(end, len);

    if (!same_page)
    {
      end= mlog_encode_varint(end, id.space());
      end= mlog_encode_varint(end, id.page_no());
    }
    return end;
  }

  ut_ad(end + len >= &log_ptr[1] + !same_page);
  ut_ad(end + len <= &log_ptr[16]);
  ut_ad(end <= &log_ptr[max_len]);
  *log_ptr= type | same_page | static_cast<byte>(end + len - log_ptr - 1);
  ut_ad(*log_ptr & 15);
  return end;
}

/** Write a byte string to a page.
@param[in]      b       buffer page
@param[in]      dest    destination within b.frame
@param[in]      str     the data to write
@param[in]      len     length of the data to write
@tparam w       write request type */
template<mtr_t::write_type w>
inline void mtr_t::memcpy(const buf_block_t &b, void *dest, const void *str,
                          ulint len)
{
  ut_ad(ut_align_down(dest, srv_page_size) == b.page.frame);
  char *d= static_cast<char*>(dest);
  const char *s= static_cast<const char*>(str);
  if (w != FORCED && m_log_mode == MTR_LOG_ALL)
  {
    ut_ad(len);
    const char *const end= d + len;
    while (*d++ == *s++)
    {
      if (d == end)
      {
        ut_ad(w == MAYBE_NOP);
        return;
      }
    }
    s--;
    d--;
    len= static_cast<ulint>(end - d);
  }
  ::memcpy(d, s, len);
  memcpy(b, ut_align_offset(d, srv_page_size), len);
}

/** Initialize an entire page.
@param[in,out]        b       buffer page */
inline void mtr_t::init(buf_block_t *b)
{
  const page_id_t id{b->page.id()};
  ut_ad(is_named_space(id.space()));
  ut_ad(!m_freed_pages == !m_freed_space);

  if (UNIV_LIKELY_NULL(m_freed_space) &&
      m_freed_space->id == id.space() &&
      m_freed_pages->remove_if_exists(b->page.id().page_no()) &&
      m_freed_pages->empty())
  {
    delete m_freed_pages;
    m_freed_pages= nullptr;
    m_freed_space= nullptr;
  }

  b->page.set_reinit(b->page.state() & buf_page_t::LRU_MASK);

  if (m_log_mode != MTR_LOG_ALL)
  {
    ut_ad(m_log_mode == MTR_LOG_NONE || m_log_mode == MTR_LOG_NO_REDO);
    return;
  }

  m_log.close(log_write<INIT_PAGE>(b->page.id(), &b->page));
  m_last_offset= FIL_PAGE_TYPE;
}

/** Free a page.
@param[in]	space 	tablespace contains page to be freed
@param[in]	offset	page offset to be freed */
inline void mtr_t::free(fil_space_t &space, uint32_t offset)
{
  ut_ad(is_named_space(&space));
  ut_ad(!m_freed_space || m_freed_space == &space);

  if (m_log_mode == MTR_LOG_ALL)
    m_log.close(log_write<FREE_PAGE>({space.id, offset}, nullptr));
}

/** Write an EXTENDED log record.
@param block  buffer pool page
@param type   extended record subtype; @see mrec_ext_t */
inline void mtr_t::log_write_extended(const buf_block_t &block, byte type)
{
  set_modified(block);
  if (m_log_mode != MTR_LOG_ALL)
    return;
  byte *l= log_write<EXTENDED>(block.page.id(), &block.page, 1, true);
  *l++= type;
  m_log.close(l);
  m_last_offset= FIL_PAGE_TYPE;
}

/** Write log for partly initializing a B-tree or R-tree page.
@param block    B-tree or R-tree page
@param comp     false=ROW_FORMAT=REDUNDANT, true=COMPACT or DYNAMIC */
inline void mtr_t::page_create(const buf_block_t &block, bool comp)
{
  static_assert(false == INIT_ROW_FORMAT_REDUNDANT, "encoding");
  static_assert(true == INIT_ROW_FORMAT_DYNAMIC, "encoding");
  log_write_extended(block, comp);
}

/** Write log for deleting a B-tree or R-tree record in ROW_FORMAT=REDUNDANT.
@param block      B-tree or R-tree page
@param prev_rec   byte offset of the predecessor of the record to delete,
                  starting from PAGE_OLD_INFIMUM */
inline void mtr_t::page_delete(const buf_block_t &block, ulint prev_rec)
{
  ut_ad(!block.zip_size());
  ut_ad(prev_rec < block.physical_size());
  set_modified(block);
  if (m_log_mode != MTR_LOG_ALL)
    return;
  size_t len= (prev_rec < MIN_2BYTE ? 2 : prev_rec < MIN_3BYTE ? 3 : 4);
  byte *l= log_write<EXTENDED>(block.page.id(), &block.page, len, true);
  ut_d(byte *end= l + len);
  *l++= DELETE_ROW_FORMAT_REDUNDANT;
  l= mlog_encode_varint(l, prev_rec);
  ut_ad(end == l);
  m_log.close(l);
  m_last_offset= FIL_PAGE_TYPE;
}

/** Write log for deleting a COMPACT or DYNAMIC B-tree or R-tree record.
@param block      B-tree or R-tree page
@param prev_rec   byte offset of the predecessor of the record to delete,
                  starting from PAGE_NEW_INFIMUM
@param prev_rec   the predecessor of the record to delete
@param hdr_size   record header size, excluding REC_N_NEW_EXTRA_BYTES
@param data_size  data payload size, in bytes */
inline void mtr_t::page_delete(const buf_block_t &block, ulint prev_rec,
                               size_t hdr_size, size_t data_size)
{
  ut_ad(!block.zip_size());
  set_modified(block);
  ut_ad(hdr_size < MIN_3BYTE);
  ut_ad(prev_rec < block.physical_size());
  ut_ad(data_size < block.physical_size());
  if (m_log_mode != MTR_LOG_ALL)
    return;
  size_t len= prev_rec < MIN_2BYTE ? 2 : prev_rec < MIN_3BYTE ? 3 : 4;
  len+= hdr_size < MIN_2BYTE ? 1 : 2;
  len+= data_size < MIN_2BYTE ? 1 : data_size < MIN_3BYTE ? 2 : 3;
  byte *l= log_write<EXTENDED>(block.page.id(), &block.page, len, true);
  ut_d(byte *end= l + len);
  *l++= DELETE_ROW_FORMAT_DYNAMIC;
  l= mlog_encode_varint(l, prev_rec);
  l= mlog_encode_varint(l, hdr_size);
  l= mlog_encode_varint(l, data_size);
  ut_ad(end == l);
  m_log.close(l);
  m_last_offset= FIL_PAGE_TYPE;
}

/** Write log for initializing an undo log page.
@param block    undo page */
inline void mtr_t::undo_create(const buf_block_t &block)
{
  log_write_extended(block, UNDO_INIT);
}

/** Write log for appending an undo log record.
@param block    undo page
@param data     record within the undo page
@param len      length of the undo record, in bytes */
inline void mtr_t::undo_append(const buf_block_t &block,
                               const void *data, size_t len)
{
  ut_ad(len > 2);
  set_modified(block);
  if (m_log_mode != MTR_LOG_ALL)
    return;
  const bool small= len + 1 < mtr_buf_t::MAX_DATA_SIZE - (1 + 3 + 3 + 5 + 5);
  byte *end= log_write<EXTENDED>(block.page.id(), &block.page, len + 1, small);
  if (UNIV_LIKELY(small))
  {
    *end++= UNDO_APPEND;
    ::memcpy(end, data, len);
    m_log.close(end + len);
  }
  else
  {
    m_log.close(end);
    *m_log.push<byte*>(1)= UNDO_APPEND;
    m_log.push(static_cast<const byte*>(data), static_cast<uint32_t>(len));
  }
  m_last_offset= FIL_PAGE_TYPE;
}

/** Trim the end of a tablespace.
@param id       first page identifier that will not be in the file */
inline void mtr_t::trim_pages(const page_id_t id)
{
  if (m_log_mode != MTR_LOG_ALL)
    return;
  byte *l= log_write<EXTENDED>(id, nullptr, 1, true);
  *l++= TRIM_PAGES;
  m_log.close(l);
  set_trim_pages();
}<|MERGE_RESOLUTION|>--- conflicted
+++ resolved
@@ -1,10 +1,6 @@
 /*****************************************************************************
 
-<<<<<<< HEAD
-Copyright (c) 2019, 2021, MariaDB Corporation.
-=======
 Copyright (c) 2019, 2022, MariaDB Corporation.
->>>>>>> fd9e733a
 
 This program is free software; you can redistribute it and/or modify it under
 the terms of the GNU General Public License as published by the Free Software
