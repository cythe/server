/*****************************************************************************

Copyright (c) 1995, 2016, Oracle and/or its affiliates. All Rights Reserved.
Copyright (c) 2014, 2018, MariaDB Corporation.

This program is free software; you can redistribute it and/or modify it under
the terms of the GNU General Public License as published by the Free Software
Foundation; version 2 of the License.

This program is distributed in the hope that it will be useful, but WITHOUT
ANY WARRANTY; without even the implied warranty of MERCHANTABILITY or FITNESS
FOR A PARTICULAR PURPOSE. See the GNU General Public License for more details.

You should have received a copy of the GNU General Public License along with
this program; if not, write to the Free Software Foundation, Inc.,
51 Franklin Street, Fifth Floor, Boston, MA 02110-1335 USA

*****************************************************************************/

/**************************************************//**
@file include/buf0flu.h
The database buffer pool flush algorithm

Created 11/5/1995 Heikki Tuuri
*******************************************************/

#ifndef buf0flu_h
#define buf0flu_h

#include "ut0byte.h"
#include "log0log.h"
#include "buf0types.h"

/** Flag indicating if the page_cleaner is in active state. */
extern bool buf_page_cleaner_is_active;

#ifdef UNIV_DEBUG

/** Value of MySQL global variable used to disable page cleaner. */
extern my_bool		innodb_page_cleaner_disabled_debug;

#endif /* UNIV_DEBUG */

/** Event to synchronise with the flushing. */
extern os_event_t	buf_flush_event;

class ut_stage_alter_t;

/** Handled page counters for a single flush */
struct flush_counters_t {
	ulint	flushed;	/*!< number of dirty pages flushed */
	ulint	evicted;	/*!< number of clean pages evicted */
	ulint	unzip_LRU_evicted;/*!< number of uncompressed page images
				evicted */
};

/********************************************************************//**
Remove a block from the flush list of modified blocks. */
void
buf_flush_remove(
/*=============*/
	buf_page_t*	bpage);	/*!< in: pointer to the block in question */
/*******************************************************************//**
Relocates a buffer control block on the flush_list.
Note that it is assumed that the contents of bpage has already been
copied to dpage. */
void
buf_flush_relocate_on_flush_list(
/*=============================*/
	buf_page_t*	bpage,	/*!< in/out: control block being moved */
	buf_page_t*	dpage);	/*!< in/out: destination block */
/** Update the flush system data structures when a write is completed.
@param[in,out]	bpage	flushed page
@param[in]	dblwr	whether the doublewrite buffer was used */
void buf_flush_write_complete(buf_page_t* bpage, bool dblwr);
/** Initialize a page for writing to the tablespace.
@param[in]	block		buffer block; NULL if bypassing the buffer pool
@param[in,out]	page		page frame
@param[in,out]	page_zip_	compressed page, or NULL if uncompressed
@param[in]	newest_lsn	newest modification LSN to the page */
void
buf_flush_init_for_writing(
	const buf_block_t*	block,
	byte*			page,
	void*			page_zip_,
	lsn_t			newest_lsn);

# if defined UNIV_DEBUG || defined UNIV_IBUF_DEBUG
/********************************************************************//**
Writes a flushable page asynchronously from the buffer pool to a file.
NOTE: buf_pool->mutex and block->mutex must be held upon entering this
function, and they will be released by this function after flushing.
This is loosely based on buf_flush_batch() and buf_flush_page().
@return TRUE if the page was flushed and the mutexes released */
ibool
buf_flush_page_try(
/*===============*/
	buf_pool_t*	buf_pool,	/*!< in/out: buffer pool instance */
	buf_block_t*	block)		/*!< in/out: buffer control block */
	MY_ATTRIBUTE((warn_unused_result));
# endif /* UNIV_DEBUG || UNIV_IBUF_DEBUG */
/** Do flushing batch of a given type.
NOTE: The calling thread is not allowed to own any latches on pages!
@param[in,out]	buf_pool	buffer pool instance
@param[in]	type		flush type
@param[in]	min_n		wished minimum mumber of blocks flushed
(it is not guaranteed that the actual number is that big, though)
@param[in]	lsn_limit	in the case BUF_FLUSH_LIST all blocks whose
oldest_modification is smaller than this should be flushed (if their number
does not exceed min_n), otherwise ignored
@param[out]	n		the number of pages which were processed is
passed back to caller. Ignored if NULL
@retval true	if a batch was queued successfully.
@retval false	if another batch of same type was already running. */
bool
buf_flush_do_batch(
	buf_pool_t*		buf_pool,
	buf_flush_t		type,
	ulint			min_n,
	lsn_t			lsn_limit,
	flush_counters_t*	n);

/** This utility flushes dirty blocks from the end of the flush list of all
buffer pool instances.
NOTE: The calling thread is not allowed to own any latches on pages!
@param[in]	min_n		wished minimum mumber of blocks flushed (it is
not guaranteed that the actual number is that big, though)
@param[in]	lsn_limit	in the case BUF_FLUSH_LIST all blocks whose
oldest_modification is smaller than this should be flushed (if their number
does not exceed min_n), otherwise ignored
@param[out]	n_processed	the number of pages which were processed is
passed back to caller. Ignored if NULL.
@return true if a batch was queued successfully for each buffer pool
instance. false if another batch of same type was already running in
at least one of the buffer pool instance */
bool
buf_flush_lists(
	ulint			min_n,
	lsn_t			lsn_limit,
	ulint*			n_processed);

/******************************************************************//**
This function picks up a single page from the tail of the LRU
list, flushes it (if it is dirty), removes it from page_hash and LRU
list and puts it on the free list. It is called from user threads when
they are unable to find a replaceable page at the tail of the LRU
list i.e.: when the background LRU flushing in the page_cleaner thread
is not fast enough to keep pace with the workload.
@return true if success. */
bool
buf_flush_single_page_from_LRU(
/*===========================*/
	buf_pool_t*	buf_pool);	/*!< in/out: buffer pool instance */
/******************************************************************//**
Waits until a flush batch of the given type ends */
void
buf_flush_wait_batch_end(
/*=====================*/
	buf_pool_t*	buf_pool,	/*!< in: buffer pool instance */
	buf_flush_t	type);		/*!< in: BUF_FLUSH_LRU
					or BUF_FLUSH_LIST */
<<<<<<< HEAD
/**
Waits until a flush batch of the given lsn ends
@param[in]	new_oldest	target oldest_modified_lsn to wait for */

void
buf_flush_wait_flushed(
	lsn_t		new_oldest);

/******************************************************************//**
Waits until a flush batch of the given type ends. This is called by
a thread that only wants to wait for a flush to end but doesn't do
any flushing itself. */
void
buf_flush_wait_batch_end_wait_only(
/*===============================*/
	buf_pool_t*	buf_pool,	/*!< in: buffer pool instance */
	buf_flush_t	type);		/*!< in: BUF_FLUSH_LRU
					or BUF_FLUSH_LIST */
=======
>>>>>>> d95f96ad
/********************************************************************//**
This function should be called at a mini-transaction commit, if a page was
modified in it. Puts the block to the list of modified blocks, if it not
already in it. */
UNIV_INLINE
void
buf_flush_note_modification(
/*========================*/
	buf_block_t*	block,		/*!< in: block which is modified */
	lsn_t		start_lsn,	/*!< in: start lsn of the first mtr in a
					set of mtr's */
	lsn_t		end_lsn,	/*!< in: end lsn of the last mtr in the
					set of mtr's */
	FlushObserver*	observer);	/*!< in: flush observer */

/********************************************************************//**
This function should be called when recovery has modified a buffer page. */
UNIV_INLINE
void
buf_flush_recv_note_modification(
/*=============================*/
	buf_block_t*	block,		/*!< in: block which is modified */
	lsn_t		start_lsn,	/*!< in: start lsn of the first mtr in a
					set of mtr's */
	lsn_t		end_lsn);	/*!< in: end lsn of the last mtr in the
					set of mtr's */
/********************************************************************//**
Returns TRUE if the file page block is immediately suitable for replacement,
i.e., transition FILE_PAGE => NOT_USED allowed.
@return TRUE if can replace immediately */
ibool
buf_flush_ready_for_replace(
/*========================*/
	buf_page_t*	bpage);	/*!< in: buffer control block, must be
				buf_page_in_file(bpage) and in the LRU list */

#ifdef UNIV_DEBUG
/** Disables page cleaner threads (coordinator and workers).
It's used by: SET GLOBAL innodb_page_cleaner_disabled_debug = 1 (0).
@param[in]	thd		thread handle
@param[in]	var		pointer to system variable
@param[out]	var_ptr		where the formal string goes
@param[in]	save		immediate result from check function */
void
buf_flush_page_cleaner_disabled_debug_update(
	THD*				thd,
	struct st_mysql_sys_var*	var,
	void*				var_ptr,
	const void*			save);
#endif /* UNIV_DEBUG */

/******************************************************************//**
page_cleaner thread tasked with flushing dirty pages from the buffer
pools. As of now we'll have only one coordinator of this thread.
@return a dummy parameter */
extern "C"
os_thread_ret_t
DECLARE_THREAD(buf_flush_page_cleaner_coordinator)(
/*===============================================*/
	void*	arg);		/*!< in: a dummy parameter required by
				os_thread_create */
/******************************************************************//**
Worker thread of page_cleaner.
@return a dummy parameter */
extern "C"
os_thread_ret_t
DECLARE_THREAD(buf_flush_page_cleaner_worker)(
/*==========================================*/
	void*	arg);		/*!< in: a dummy parameter required by
				os_thread_create */
/** Initialize page_cleaner. */
void
buf_flush_page_cleaner_init(void);

/** Wait for any possible LRU flushes that are in progress to end. */
void
buf_flush_wait_LRU_batch_end(void);

#if defined UNIV_DEBUG || defined UNIV_BUF_DEBUG
/******************************************************************//**
Validates the flush list.
@return TRUE if ok */
ibool
buf_flush_validate(
/*===============*/
	buf_pool_t*	buf_pool);
#endif /* UNIV_DEBUG || UNIV_BUF_DEBUG */

/********************************************************************//**
Initialize the red-black tree to speed up insertions into the flush_list
during recovery process. Should be called at the start of recovery
process before any page has been read/written. */
void
buf_flush_init_flush_rbt(void);
/*==========================*/

/********************************************************************//**
Frees up the red-black tree. */
void
buf_flush_free_flush_rbt(void);
/*==========================*/

/********************************************************************//**
Writes a flushable page asynchronously from the buffer pool to a file.
NOTE: in simulated aio we must call
os_aio_simulated_wake_handler_threads after we have posted a batch of
writes! NOTE: buf_pool->mutex and buf_page_get_mutex(bpage) must be
held upon entering this function, and they will be released by this
function.
@return TRUE if page was flushed */
ibool
buf_flush_page(
/*===========*/
	buf_pool_t*	buf_pool,	/*!< in: buffer pool instance */
	buf_page_t*	bpage,		/*!< in: buffer control block */
	buf_flush_t	flush_type,	/*!< in: type of flush */
	bool		sync);		/*!< in: true if sync IO request */
/********************************************************************//**
Returns true if the block is modified and ready for flushing.
@return true if can flush immediately */
bool
buf_flush_ready_for_flush(
/*======================*/
	buf_page_t*	bpage,	/*!< in: buffer control block, must be
				buf_page_in_file(bpage) */
	buf_flush_t	flush_type)/*!< in: type of flush */
	MY_ATTRIBUTE((warn_unused_result));

/******************************************************************//**
Check if there are any dirty pages that belong to a space id in the flush
list in a particular buffer pool.
@return number of dirty pages present in a single buffer pool */
ulint
buf_pool_get_dirty_pages_count(
/*===========================*/
	buf_pool_t*	buf_pool,	/*!< in: buffer pool */
	ulint		id,		/*!< in: space id to check */
	FlushObserver*	observer);	/*!< in: flush observer to check */

/*******************************************************************//**
Synchronously flush dirty blocks from the end of the flush list of all buffer
pool instances.
NOTE: The calling thread is not allowed to own any latches on pages! */
void
buf_flush_sync_all_buf_pools(void);
/*==============================*/

/** Request IO burst and wake page_cleaner up.
@param[in]	lsn_limit	upper limit of LSN to be flushed */
void
buf_flush_request_force(
	lsn_t	lsn_limit);

/** We use FlushObserver to track flushing of non-redo logged pages in bulk
create index(BtrBulk.cc).Since we disable redo logging during a index build,
we need to make sure that all dirty pages modifed by the index build are
flushed to disk before any redo logged operations go to the index. */

class FlushObserver {
public:
	/** Constructor
	@param[in]	space_id	table space id
	@param[in]	trx		trx instance
	@param[in]	stage		performance schema accounting object,
	used by ALTER TABLE. It is passed to log_preflush_pool_modified_pages()
	for accounting. */
	FlushObserver(ulint space_id, trx_t* trx, ut_stage_alter_t* stage);

	/** Deconstructor */
	~FlushObserver();

	/** Check pages have been flushed and removed from the flush list
	in a buffer pool instance.
	@param[in]	instance_no	buffer pool instance no
	@return true if the pages were removed from the flush list */
	bool is_complete(ulint	instance_no)
	{
		return(m_flushed->at(instance_no) == m_removed->at(instance_no)
		       || m_interrupted);
	}

	/** @return whether to flush only some pages of the tablespace */
	bool is_partial_flush() const { return m_stage != NULL; }

	/** @return whether the operation was interrupted */
	bool is_interrupted() const { return m_interrupted; }

	/** Interrupt observer not to wait. */
	void interrupted()
	{
		m_interrupted = true;
	}

	/** Check whether the operation has been interrupted */
	void check_interrupted();

	/** Flush dirty pages. */
	void flush();
	/** Notify observer of flushing a page
	@param[in]	buf_pool	buffer pool instance
	@param[in]	bpage		buffer page to flush */
	void notify_flush(
		buf_pool_t*	buf_pool,
		buf_page_t*	bpage);

	/** Notify observer of removing a page from flush list
	@param[in]	buf_pool	buffer pool instance
	@param[in]	bpage		buffer page flushed */
	void notify_remove(
		buf_pool_t*	buf_pool,
		buf_page_t*	bpage);
private:
	/** Table space id */
	const ulint		m_space_id;

	/** Trx instance */
	const trx_t* const	m_trx;

	/** Performance schema accounting object, used by ALTER TABLE.
	If not NULL, then stage->begin_phase_flush() will be called initially,
	specifying the number of pages to be attempted to be flushed and
	subsequently, stage->inc() will be called for each page we attempt to
	flush. */
	ut_stage_alter_t*	m_stage;

	/* Flush request sent */
	std::vector<ulint>*	m_flushed;

	/* Flush request finished */
	std::vector<ulint>*	m_removed;

	/* True if the operation was interrupted. */
	bool			m_interrupted;
};

/******************************************************************//**
Start a buffer flush batch for LRU or flush list */
ibool
buf_flush_start(
/*============*/
	buf_pool_t*	buf_pool,	/*!< buffer pool instance */
	buf_flush_t	flush_type);	/*!< in: BUF_FLUSH_LRU
					or BUF_FLUSH_LIST */
/******************************************************************//**
End a buffer flush batch for LRU or flush list */
void
buf_flush_end(
/*==========*/
	buf_pool_t*	buf_pool,	/*!< buffer pool instance */
	buf_flush_t	flush_type);	/*!< in: BUF_FLUSH_LRU
					or BUF_FLUSH_LIST */
/******************************************************************//**
Gather the aggregated stats for both flush list and LRU list flushing */
void
buf_flush_common(
/*=============*/
	buf_flush_t	flush_type,	/*!< in: type of flush */
	ulint		page_count);	/*!< in: number of pages flushed */

/*******************************************************************//**
This utility flushes dirty blocks from the end of the LRU list or flush_list.
NOTE 1: in the case of an LRU flush the calling thread may own latches to
pages: to avoid deadlocks, this function must be written so that it cannot
end up waiting for these latches! NOTE 2: in the case of a flush list flush,
the calling thread is not allowed to own any latches on pages! */
__attribute__((nonnull))
void
buf_flush_batch(
/*============*/
	buf_pool_t*	buf_pool,	/*!< in: buffer pool instance */
	buf_flush_t	flush_type,	/*!< in: BUF_FLUSH_LRU or
					BUF_FLUSH_LIST; if BUF_FLUSH_LIST,
					then the caller must not own any
					latches on pages */
	ulint		min_n,		/*!< in: wished minimum mumber of blocks
					flushed (it is not guaranteed that the
					actual number is that big, though) */
	lsn_t		lsn_limit,	/*!< in: in the case of BUF_FLUSH_LIST
					all blocks whose oldest_modification is
					smaller than this should be flushed
					(if their number does not exceed
					min_n), otherwise ignored */
	flush_counters_t*	n);	/*!< out: flushed/evicted page
					counts  */


#include "buf0flu.ic"

#endif<|MERGE_RESOLUTION|>--- conflicted
+++ resolved
@@ -159,7 +159,6 @@
 	buf_pool_t*	buf_pool,	/*!< in: buffer pool instance */
 	buf_flush_t	type);		/*!< in: BUF_FLUSH_LRU
 					or BUF_FLUSH_LIST */
-<<<<<<< HEAD
 /**
 Waits until a flush batch of the given lsn ends
 @param[in]	new_oldest	target oldest_modified_lsn to wait for */
@@ -168,18 +167,6 @@
 buf_flush_wait_flushed(
 	lsn_t		new_oldest);
 
-/******************************************************************//**
-Waits until a flush batch of the given type ends. This is called by
-a thread that only wants to wait for a flush to end but doesn't do
-any flushing itself. */
-void
-buf_flush_wait_batch_end_wait_only(
-/*===============================*/
-	buf_pool_t*	buf_pool,	/*!< in: buffer pool instance */
-	buf_flush_t	type);		/*!< in: BUF_FLUSH_LRU
-					or BUF_FLUSH_LIST */
-=======
->>>>>>> d95f96ad
 /********************************************************************//**
 This function should be called at a mini-transaction commit, if a page was
 modified in it. Puts the block to the list of modified blocks, if it not
