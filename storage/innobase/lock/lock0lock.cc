--- conflicted
+++ resolved
@@ -1416,16 +1416,12 @@
 	lock_t*         lock,           /*!< in: lock_sys.get_first() */
 	const trx_t*    trx)            /*!< in: transaction */
 {
-<<<<<<< HEAD
 	lock_sys.rec_hash.assert_locked(lock->un_member.rec_lock.page_id);
-=======
-	ut_ad(lock_mutex_own());
 	DBUG_EXECUTE_IF("innodb_skip_lock_bitmap", {
 		if (!trx->in_rollback) {
 			return nullptr;
 		}
 	});
->>>>>>> 0c440abd
 
 	for (/* No op */;
 	     lock != NULL;
