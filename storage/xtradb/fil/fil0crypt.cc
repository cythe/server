/*****************************************************************************
Copyright (C) 2013, 2015, Google Inc. All Rights Reserved.
Copyright (c) 2014, 2017, MariaDB Corporation. All Rights Reserved.

This program is free software; you can redistribute it and/or modify it under
the terms of the GNU General Public License as published by the Free Software
Foundation; version 2 of the License.

This program is distributed in the hope that it will be useful, but WITHOUT
ANY WARRANTY; without even the implied warranty of MERCHANTABILITY or FITNESS
FOR A PARTICULAR PURPOSE. See the GNU General Public License for more details.

You should have received a copy of the GNU General Public License along with
this program; if not, write to the Free Software Foundation, Inc.,
51 Franklin St, Fifth Floor, Boston, MA 02110-1301 USA

*****************************************************************************/
/**************************************************//**
@file fil0crypt.cc
Innodb file space encrypt/decrypt

Created            Jonas Oreland Google
Modified           Jan Lindström jan.lindstrom@mariadb.com
*******************************************************/

#include "fil0fil.h"
#include "fil0crypt.h"
#include "srv0srv.h"
#include "srv0start.h"
#include "mach0data.h"
#include "log0recv.h"
#include "mtr0mtr.h"
#include "mtr0log.h"
#include "page0zip.h"
#include "ut0ut.h"
#include "btr0scrub.h"
#include "fsp0fsp.h"
#include "fil0pagecompress.h"
#include "ha_prototypes.h" // IB_LOG_
#include <my_crypt.h>

/** Mutex for keys */
static ib_mutex_t fil_crypt_key_mutex;

static bool fil_crypt_threads_inited = false;

#ifdef UNIV_PFS_MUTEX
static mysql_pfs_key_t fil_crypt_key_mutex_key;
#endif

/** Is encryption enabled/disabled */
UNIV_INTERN ulong srv_encrypt_tables = 0;

/** No of key rotation threads requested */
UNIV_INTERN uint srv_n_fil_crypt_threads = 0;

/** No of key rotation threads started */
UNIV_INTERN uint srv_n_fil_crypt_threads_started = 0;

/** At this age or older a space/page will be rotated */
UNIV_INTERN uint srv_fil_crypt_rotate_key_age;

/** Event to signal FROM the key rotation threads. */
static os_event_t fil_crypt_event;

/** Event to signal TO the key rotation threads. */
UNIV_INTERN os_event_t fil_crypt_threads_event;

/** Event for waking up threads throttle. */
static os_event_t fil_crypt_throttle_sleep_event;

/** Mutex for key rotation threads. */
UNIV_INTERN ib_mutex_t fil_crypt_threads_mutex;

#ifdef UNIV_PFS_MUTEX
static mysql_pfs_key_t fil_crypt_threads_mutex_key;
#endif

/** Variable ensuring only 1 thread at time does initial conversion */
static bool fil_crypt_start_converting = false;

/** Variables for throttling */
UNIV_INTERN uint srv_n_fil_crypt_iops = 100;	 // 10ms per iop
static uint srv_alloc_time = 3;		    // allocate iops for 3s at a time
static uint n_fil_crypt_iops_allocated = 0;

/** Variables for scrubbing */
extern uint srv_background_scrub_data_interval;
extern uint srv_background_scrub_data_check_interval;

#define DEBUG_KEYROTATION_THROTTLING 0

/** Statistics variables */
static fil_crypt_stat_t crypt_stat;
static ib_mutex_t crypt_stat_mutex;

#ifdef UNIV_PFS_MUTEX
static mysql_pfs_key_t fil_crypt_stat_mutex_key;

/**
 * key for crypt data mutex
*/
UNIV_INTERN mysql_pfs_key_t fil_crypt_data_mutex_key;
#endif

/** Is background scrubbing enabled, defined on btr0scrub.cc */
extern my_bool srv_background_scrub_data_uncompressed;
extern my_bool srv_background_scrub_data_compressed;

static bool
fil_crypt_needs_rotation(
	fil_encryption_t        encrypt_mode,           /*!< in: Encryption
							mode */
	uint			key_version,		/*!< in: Key version */
	uint			latest_key_version,	/*!< in: Latest key version */
	uint			rotate_key_age);	/*!< in: When to rotate */

/*********************************************************************
Init space crypt */
UNIV_INTERN
void
fil_space_crypt_init()
{
	mutex_create(fil_crypt_key_mutex_key,
		     &fil_crypt_key_mutex, SYNC_NO_ORDER_CHECK);

	fil_crypt_throttle_sleep_event = os_event_create();

	mutex_create(fil_crypt_stat_mutex_key,
		     &crypt_stat_mutex, SYNC_NO_ORDER_CHECK);

	memset(&crypt_stat, 0, sizeof(crypt_stat));
}

/*********************************************************************
Cleanup space crypt */
UNIV_INTERN
void
fil_space_crypt_cleanup()
{
	os_event_free(fil_crypt_throttle_sleep_event);
	fil_crypt_throttle_sleep_event = NULL;
	mutex_free(&fil_crypt_key_mutex);
	mutex_free(&crypt_stat_mutex);
}

/**
Get latest key version from encryption plugin.
@return key version or ENCRYPTION_KEY_VERSION_INVALID */
uint
fil_space_crypt_t::key_get_latest_version(void)
{
	uint key_version = key_found;

	if (is_key_found()) {
		key_version = encryption_key_get_latest_version(key_id);
		srv_stats.n_key_requests.inc();
		key_found = key_version;
	}

	return key_version;
}

/******************************************************************
Get the latest(key-version), waking the encrypt thread, if needed
@param[in,out]	crypt_data	Crypt data */
static inline
uint
fil_crypt_get_latest_key_version(
	fil_space_crypt_t* crypt_data)
{
	ut_ad(crypt_data != NULL);

	uint key_version = crypt_data->key_get_latest_version();

	if (crypt_data->is_key_found()) {

		if (fil_crypt_needs_rotation(crypt_data->encryption,
				crypt_data->min_key_version,
				key_version,
				srv_fil_crypt_rotate_key_age)) {
			os_event_set(fil_crypt_threads_event);
		}
	}

	return key_version;
}

/******************************************************************
Mutex helper for crypt_data->scheme */
void
crypt_data_scheme_locker(
/*=====================*/
	st_encryption_scheme*	scheme,
	int			exit)
{
	fil_space_crypt_t* crypt_data =
		static_cast<fil_space_crypt_t*>(scheme);

	if (exit) {
		mutex_exit(&crypt_data->mutex);
	} else {
		mutex_enter(&crypt_data->mutex);
	}
}

/******************************************************************
Create a fil_space_crypt_t object
@param[in]	type		CRYPT_SCHEME_UNENCRYPTE or
				CRYPT_SCHEME_1
@param[in]	encrypt_mode	FIL_ENCRYPTION_DEFAULT or
				FIL_ENCRYPTION_ON or
				FIL_ENCRYPTION_OFF
@param[in]	min_key_version key_version or 0
@param[in]	key_id		Used key id
@return crypt object */
static
fil_space_crypt_t*
fil_space_create_crypt_data(
	uint			type,
	fil_encryption_t	encrypt_mode,
	uint			min_key_version,
	uint			key_id)
{
	void* buf = mem_zalloc(sizeof(fil_space_crypt_t));
	fil_space_crypt_t* crypt_data = NULL;

	if (buf) {
		crypt_data = new(buf)
			fil_space_crypt_t(
				type,
				min_key_version,
				key_id,
				encrypt_mode);
	}

	return crypt_data;
}

/******************************************************************
Create a fil_space_crypt_t object
@param[in]	encrypt_mode	FIL_ENCRYPTION_DEFAULT or
				FIL_ENCRYPTION_ON or
				FIL_ENCRYPTION_OFF

@param[in]	key_id		Encryption key id
@return crypt object */
UNIV_INTERN
fil_space_crypt_t*
fil_space_create_crypt_data(
	fil_encryption_t	encrypt_mode,
	uint			key_id)
{
	return (fil_space_create_crypt_data(0, encrypt_mode, 0, key_id));
}

/******************************************************************
Merge fil_space_crypt_t object
@param[in,out]	dst		Destination cryp data
@param[in]	src		Source crypt data */
UNIV_INTERN
void
fil_space_merge_crypt_data(
	fil_space_crypt_t* dst,
	const fil_space_crypt_t* src)
{
	mutex_enter(&dst->mutex);

	/* validate that they are mergeable */
	ut_a(src->type == CRYPT_SCHEME_UNENCRYPTED ||
	     src->type == CRYPT_SCHEME_1);

	ut_a(dst->type == CRYPT_SCHEME_UNENCRYPTED ||
	     dst->type == CRYPT_SCHEME_1);

	dst->encryption = src->encryption;
	dst->type = src->type;
	dst->min_key_version = src->min_key_version;
	dst->keyserver_requests += src->keyserver_requests;

	mutex_exit(&dst->mutex);
}

/******************************************************************
Read crypt data from a page (0)
@param[in]	space		space_id
@param[in]	page		Page 0
@param[in]	offset		Offset to crypt data
@return crypt data from page 0 or NULL. */
UNIV_INTERN
fil_space_crypt_t*
fil_space_read_crypt_data(
	ulint		space,
	const byte*	page,
	ulint		offset)
{
	if (memcmp(page + offset, CRYPT_MAGIC, MAGIC_SZ) != 0) {
		/* Crypt data is not stored. */
		return NULL;
	}

	ulint type = mach_read_from_1(page + offset + MAGIC_SZ + 0);

	if (! (type == CRYPT_SCHEME_UNENCRYPTED ||
	       type == CRYPT_SCHEME_1)) {

		ib_logf(IB_LOG_LEVEL_ERROR,
			"Found non sensible crypt scheme: " ULINTPF " for space " ULINTPF
			" offset: " ULINTPF " bytes: "
			"[ %.2x %.2x %.2x %.2x %.2x %.2x ].",
			type, space, offset,
			page[offset + 0 + MAGIC_SZ],
			page[offset + 1 + MAGIC_SZ],
			page[offset + 2 + MAGIC_SZ],
			page[offset + 3 + MAGIC_SZ],
			page[offset + 4 + MAGIC_SZ],
			page[offset + 5 + MAGIC_SZ]);
		ut_error;
	}

	fil_space_crypt_t* crypt_data;
	ulint iv_length = mach_read_from_1(page + offset + MAGIC_SZ + 1);

	if (! (iv_length == sizeof(crypt_data->iv))) {
		ib_logf(IB_LOG_LEVEL_ERROR,
			"Found non sensible iv length: %lu for space %lu "
			" offset: %lu type: %lu bytes: "
			"[ %.2x %.2x %.2x %.2x %.2x %.2x ].",
			iv_length, space, offset, type,
			page[offset + 0 + MAGIC_SZ],
			page[offset + 1 + MAGIC_SZ],
			page[offset + 2 + MAGIC_SZ],
			page[offset + 3 + MAGIC_SZ],
			page[offset + 4 + MAGIC_SZ],
			page[offset + 5 + MAGIC_SZ]);
		ut_error;
	}

	uint min_key_version = mach_read_from_4
		(page + offset + MAGIC_SZ + 2 + iv_length);

	uint key_id = mach_read_from_4
		(page + offset + MAGIC_SZ + 2 + iv_length + 4);

	fil_encryption_t encryption = (fil_encryption_t)mach_read_from_1(
		page + offset + MAGIC_SZ + 2 + iv_length + 8);

	crypt_data = fil_space_create_crypt_data(encryption, key_id);
	/* We need to overwrite these as above function will initialize
	members */
	crypt_data->type = type;
	crypt_data->min_key_version = min_key_version;
	crypt_data->page0_offset = offset;
	memcpy(crypt_data->iv, page + offset + MAGIC_SZ + 2, iv_length);

	return crypt_data;
}

/******************************************************************
Free a crypt data object
@param[in,out] crypt_data	crypt data to be freed */
UNIV_INTERN
void
fil_space_destroy_crypt_data(
	fil_space_crypt_t **crypt_data)
{
	if (crypt_data != NULL && (*crypt_data) != NULL) {
		fil_space_crypt_t* c = *crypt_data;
		c->~fil_space_crypt_t();
		mem_free(c);
		*crypt_data = NULL;
	}
}

/******************************************************************
Write crypt data to a page (0)
@param[in,out]	page0		Page 0 where to write
@param[in,out]	mtr		Minitransaction */
UNIV_INTERN
void
fil_space_crypt_t::write_page0(
	byte* 			page,
	mtr_t*			mtr)
{
	ulint space_id = mach_read_from_4(
		page + FIL_PAGE_ARCH_LOG_NO_OR_SPACE_ID);
	const uint len = sizeof(iv);
	ulint zip_size = fsp_header_get_zip_size(page);
	const ulint offset = fsp_header_get_crypt_offset(zip_size);
	page0_offset = offset;

	/*
	redo log this as bytewise updates to page 0
	followed by an MLOG_FILE_WRITE_CRYPT_DATA
	(that will during recovery update fil_space_t)
	*/
	mlog_write_string(page + offset, CRYPT_MAGIC, MAGIC_SZ, mtr);
	mlog_write_ulint(page + offset + MAGIC_SZ + 0, type, MLOG_1BYTE, mtr);
	mlog_write_ulint(page + offset + MAGIC_SZ + 1, len, MLOG_1BYTE, mtr);
	mlog_write_string(page + offset + MAGIC_SZ + 2, iv, len,
			  mtr);
	mlog_write_ulint(page + offset + MAGIC_SZ + 2 + len, min_key_version,
			 MLOG_4BYTES, mtr);
	mlog_write_ulint(page + offset + MAGIC_SZ + 2 + len + 4, key_id,
			 MLOG_4BYTES, mtr);
	mlog_write_ulint(page + offset + MAGIC_SZ + 2 + len + 8, encryption,
		MLOG_1BYTE, mtr);

	byte* log_ptr = mlog_open(mtr, 11 + 17 + len);

	if (log_ptr != NULL) {
		log_ptr = mlog_write_initial_log_record_fast(
			page,
			MLOG_FILE_WRITE_CRYPT_DATA,
			log_ptr, mtr);
		mach_write_to_4(log_ptr, space_id);
		log_ptr += 4;
		mach_write_to_2(log_ptr, offset);
		log_ptr += 2;
		mach_write_to_1(log_ptr, type);
		log_ptr += 1;
		mach_write_to_1(log_ptr, len);
		log_ptr += 1;
		mach_write_to_4(log_ptr, min_key_version);
		log_ptr += 4;
		mach_write_to_4(log_ptr, key_id);
		log_ptr += 4;
		mach_write_to_1(log_ptr, encryption);
		log_ptr += 1;
		mlog_close(mtr, log_ptr);

		mlog_catenate_string(mtr, iv, len);
	}
}

/******************************************************************
Set crypt data for a tablespace
@param[in,out]		space		Tablespace
@param[in,out]		crypt_data	Crypt data to be set
@return crypt_data in tablespace */
static
fil_space_crypt_t*
fil_space_set_crypt_data(
	fil_space_t*		space,
	fil_space_crypt_t*	crypt_data)
{
	fil_space_crypt_t* free_crypt_data = NULL;
	fil_space_crypt_t* ret_crypt_data = NULL;

	/* Provided space is protected using fil_space_acquire()
	from concurrent operations. */
	if (space->crypt_data != NULL) {
		/* There is already crypt data present,
		merge new crypt_data */
		fil_space_merge_crypt_data(space->crypt_data,
						   crypt_data);
		ret_crypt_data = space->crypt_data;
		free_crypt_data = crypt_data;
	} else {
		space->crypt_data = crypt_data;
		ret_crypt_data = space->crypt_data;
	}

	if (free_crypt_data != NULL) {
		/* there was already crypt data present and the new crypt
		* data provided as argument to this function has been merged
		* into that => free new crypt data
		*/
		fil_space_destroy_crypt_data(&free_crypt_data);
	}

	return ret_crypt_data;
}

/******************************************************************
Parse a MLOG_FILE_WRITE_CRYPT_DATA log entry
@param[in]	ptr		Log entry start
@param[in]	end_ptr		Log entry end
@param[in]	block		buffer block
@return position on log buffer */
UNIV_INTERN
const byte*
fil_parse_write_crypt_data(
	const byte*		ptr,
	const byte*		end_ptr,
	const buf_block_t*	block)
{
	/* check that redo log entry is complete */
        size_t entry_size =
		4 + // size of space_id
		2 + // size of offset
		1 + // size of type
		1 + // size of iv-len
		4 +  // size of min_key_version
		4 +  // size of key_id
		1; // fil_encryption_t

<<<<<<< HEAD
	if ((size_t) (end_ptr - ptr) < entry_size){
=======
	if (ptr + entry_size > end_ptr) {
>>>>>>> a00517ac
		return NULL;
	}

	ulint space_id = mach_read_from_4(ptr);
	ptr += 4;
	uint offset = mach_read_from_2(ptr);
	ptr += 2;
	uint type = mach_read_from_1(ptr);
	ptr += 1;
	size_t len = mach_read_from_1(ptr);
	ptr += 1;

	ut_a(type == CRYPT_SCHEME_UNENCRYPTED ||
	     type == CRYPT_SCHEME_1); // only supported

	ut_a(len == CRYPT_SCHEME_1_IV_LEN); // only supported
	uint min_key_version = mach_read_from_4(ptr);
	ptr += 4;

	uint key_id = mach_read_from_4(ptr);
	ptr += 4;

	fil_encryption_t encryption = (fil_encryption_t)mach_read_from_1(ptr);
	ptr +=1;

<<<<<<< HEAD
	if ((size_t) (end_ptr - ptr) < len) {
=======
	if (ptr + len > end_ptr) {
>>>>>>> a00517ac
		return NULL;
	}

	fil_space_crypt_t* crypt_data = fil_space_create_crypt_data(encryption, key_id);
	/* Need to overwrite these as above will initialize fields. */
	crypt_data->page0_offset = offset;
	crypt_data->min_key_version = min_key_version;
	crypt_data->encryption = encryption;
	memcpy(crypt_data->iv, ptr, len);
	ptr += len;

	/* update fil_space memory cache with crypt_data */
	fil_space_t* space = fil_space_acquire_silent(space_id);

	if (space) {
		crypt_data = fil_space_set_crypt_data(space, crypt_data);
		fil_space_release(space);
	}

	return ptr;
}

/******************************************************************
Encrypt a buffer
@param[in,out]		crypt_data	Crypt data
@param[in]		space		space_id
@param[in]		offset		Page offset
@param[in]		lsn		Log sequence number
@param[in]		src_frame	Page to encrypt
@param[in]		zip_size	Compressed size or 0
@param[in,out]		dst_frame	Output buffer
@return encrypted buffer or NULL */
UNIV_INTERN
byte*
fil_encrypt_buf(
	fil_space_crypt_t* crypt_data,
	ulint		space,
	ulint		offset,
	lsn_t		lsn,
	const byte*	src_frame,
	ulint		zip_size,
	byte*		dst_frame)
{
	ulint page_size = (zip_size) ? zip_size : UNIV_PAGE_SIZE;
	uint key_version = fil_crypt_get_latest_key_version(crypt_data);

	if (key_version == ENCRYPTION_KEY_VERSION_INVALID) {
		ib_logf(IB_LOG_LEVEL_FATAL,
			"Unknown key id %u. Can't continue!\n",
			crypt_data->key_id);
		ut_error;
	}

	ulint orig_page_type = mach_read_from_2(src_frame+FIL_PAGE_TYPE);
	ibool page_compressed = (orig_page_type == FIL_PAGE_PAGE_COMPRESSED_ENCRYPTED);
	ulint header_len = FIL_PAGE_DATA;

	if (page_compressed) {
		header_len += (FIL_PAGE_COMPRESSED_SIZE + FIL_PAGE_COMPRESSION_METHOD_SIZE);
	}

	/* FIL page header is not encrypted */
	memcpy(dst_frame, src_frame, header_len);

	/* Store key version */
	mach_write_to_4(dst_frame + FIL_PAGE_FILE_FLUSH_LSN_OR_KEY_VERSION, key_version);

	/* Calculate the start offset in a page */
	ulint unencrypted_bytes = header_len + FIL_PAGE_DATA_END;
	ulint srclen = page_size - unencrypted_bytes;
	const byte* src = src_frame + header_len;
	byte* dst = dst_frame + header_len;
	uint32 dstlen = 0;

	if (page_compressed) {
		srclen = mach_read_from_2(src_frame + FIL_PAGE_DATA);
	}

	int rc = encryption_scheme_encrypt(src, srclen, dst, &dstlen,
					   crypt_data, key_version,
					   space, offset, lsn);

	if (! ((rc == MY_AES_OK) && ((ulint) dstlen == srclen))) {
		ib_logf(IB_LOG_LEVEL_FATAL,
			"Unable to encrypt data-block "
			" src: %p srclen: %ld buf: %p buflen: %d."
			" return-code: %d. Can't continue!\n",
			src, (long)srclen,
			dst, dstlen, rc);
		ut_error;
	}

	/* For compressed tables we do not store the FIL header because
	the whole page is not stored to the disk. In compressed tables only
	the FIL header + compressed (and now encrypted) payload alligned
	to sector boundary is written. */
	if (!page_compressed) {
		/* FIL page trailer is also not encrypted */
		memcpy(dst_frame + page_size - FIL_PAGE_DATA_END,
			src_frame + page_size - FIL_PAGE_DATA_END,
			FIL_PAGE_DATA_END);
	} else {
		/* Clean up rest of buffer */
		memset(dst_frame+header_len+srclen, 0, page_size - (header_len+srclen));
	}

	/* handle post encryption checksum */
	ib_uint32_t checksum = 0;

	checksum = fil_crypt_calculate_checksum(zip_size, dst_frame);

	// store the post-encryption checksum after the key-version
	mach_write_to_4(dst_frame + FIL_PAGE_FILE_FLUSH_LSN_OR_KEY_VERSION + 4, checksum);

	ut_ad(fil_space_verify_crypt_checksum(dst_frame, zip_size, NULL, offset));

	srv_stats.pages_encrypted.inc();

	return dst_frame;
}

/******************************************************************
Encrypt a page

@param[in]		space		Tablespace
@param[in]		offset		Page offset
@param[in]		lsn		Log sequence number
@param[in]		src_frame	Page to encrypt
@param[in,out]		dst_frame	Output buffer
@return encrypted buffer or NULL */
UNIV_INTERN
byte*
fil_space_encrypt(
	const fil_space_t*	space,
	ulint		offset,
	lsn_t		lsn,
	byte*		src_frame,
	byte*		dst_frame)
{
	ulint orig_page_type = mach_read_from_2(src_frame+FIL_PAGE_TYPE);

	if (orig_page_type==FIL_PAGE_TYPE_FSP_HDR
		|| orig_page_type==FIL_PAGE_TYPE_XDES) {
		/* File space header or extent descriptor do not need to be
		encrypted. */
		return (src_frame);
	}

	if (!space->crypt_data || !space->crypt_data->is_encrypted()) {
		return (src_frame);
	}

	fil_space_crypt_t* crypt_data = space->crypt_data;
	ut_ad(space->n_pending_ops);
	ulint zip_size = fsp_flags_get_zip_size(space->flags);
	byte* tmp = fil_encrypt_buf(crypt_data, space->id, offset, lsn, src_frame, zip_size, dst_frame);

#ifdef UNIV_DEBUG
	if (tmp) {
		/* Verify that encrypted buffer is not corrupted */
		byte* tmp_mem = (byte *)malloc(UNIV_PAGE_SIZE);
		dberr_t err = DB_SUCCESS;
		byte* src = src_frame;
		bool page_compressed_encrypted = (mach_read_from_2(tmp+FIL_PAGE_TYPE) == FIL_PAGE_PAGE_COMPRESSED_ENCRYPTED);
		byte* comp_mem = NULL;
		byte* uncomp_mem = NULL;
		ulint size = (zip_size) ? zip_size : UNIV_PAGE_SIZE;

		if (page_compressed_encrypted) {
			comp_mem = (byte *)malloc(UNIV_PAGE_SIZE);
			uncomp_mem = (byte *)malloc(UNIV_PAGE_SIZE);
			memcpy(comp_mem, src_frame, UNIV_PAGE_SIZE);
			fil_decompress_page(uncomp_mem, comp_mem, UNIV_PAGE_SIZE, NULL);
			src = uncomp_mem;
		}

		bool corrupted1 = buf_page_is_corrupted(true, src, zip_size, space);
		bool ok = fil_space_decrypt(crypt_data, tmp_mem, size, tmp, &err);

		/* Need to decompress the page if it was also compressed */
		if (page_compressed_encrypted) {
			memcpy(comp_mem, tmp_mem, UNIV_PAGE_SIZE);
			fil_decompress_page(tmp_mem, comp_mem, UNIV_PAGE_SIZE, NULL);
		}

		bool corrupted = buf_page_is_corrupted(true, tmp_mem, zip_size, space);
		bool different = memcmp(src, tmp_mem, size);

		if (!ok || corrupted || corrupted1 || err != DB_SUCCESS || different) {
			fprintf(stderr, "ok %d corrupted %d corrupted1 %d err %d different %d\n", ok , corrupted, corrupted1, err, different);
			fprintf(stderr, "src_frame\n");
			buf_page_print(src_frame, zip_size, BUF_PAGE_PRINT_NO_CRASH);
			fprintf(stderr, "encrypted_frame\n");
			buf_page_print(tmp, zip_size, BUF_PAGE_PRINT_NO_CRASH);
			fprintf(stderr, "decrypted_frame\n");
			buf_page_print(tmp_mem, zip_size, 0);
		}

		free(tmp_mem);

		if (comp_mem) {
			free(comp_mem);
		}

		if (uncomp_mem) {
			free(uncomp_mem);
		}
	}

#endif /* UNIV_DEBUG */

	return tmp;
}

/******************************************************************
Decrypt a page
@param[in]	crypt_data		crypt_data
@param[in]	tmp_frame		Temporary buffer
@param[in]	page_size		Page size
@param[in,out]	src_frame		Page to decrypt
@param[out]	err			DB_SUCCESS or DB_DECRYPTION_FAILED
@return true if page decrypted, false if not.*/
UNIV_INTERN
bool
fil_space_decrypt(
	fil_space_crypt_t*	crypt_data,
	byte*			tmp_frame,
	ulint			page_size,
	byte*			src_frame,
	dberr_t*		err)
{
	ulint page_type = mach_read_from_2(src_frame+FIL_PAGE_TYPE);
	uint key_version = mach_read_from_4(src_frame + FIL_PAGE_FILE_FLUSH_LSN_OR_KEY_VERSION);
	bool page_compressed = (page_type == FIL_PAGE_PAGE_COMPRESSED_ENCRYPTED);
	ulint offset = mach_read_from_4(src_frame + FIL_PAGE_OFFSET);
	ulint space = mach_read_from_4(src_frame + FIL_PAGE_ARCH_LOG_NO_OR_SPACE_ID);
	ib_uint64_t lsn = mach_read_from_8(src_frame + FIL_PAGE_LSN);

	*err = DB_SUCCESS;

	if (key_version == ENCRYPTION_KEY_NOT_ENCRYPTED) {
		return false;
	}

	if (crypt_data == NULL) {
		if (!(space == 0 && offset == 0) && key_version != 0) {
			/* FIL_PAGE_FILE_FLUSH_LSN field i.e.
			FIL_PAGE_FILE_FLUSH_LSN_OR_KEY_VERSION
			should be only defined for the
			first page in a system tablespace
			data file (ibdata*, not *.ibd), if not
			clear it. */

			DBUG_PRINT("ib_crypt",
				("Page on space %lu offset %lu has key_version %u"
				" when it shoud be undefined.",
				space, offset, key_version));

			mach_write_to_4(src_frame + FIL_PAGE_FILE_FLUSH_LSN_OR_KEY_VERSION, 0);
		}
		return false;
	}

	ut_a(crypt_data != NULL && crypt_data->is_encrypted());

	/* read space & lsn */
	ulint header_len = FIL_PAGE_DATA;

	if (page_compressed) {
		header_len += (FIL_PAGE_COMPRESSED_SIZE + FIL_PAGE_COMPRESSION_METHOD_SIZE);
	}

	/* Copy FIL page header, it is not encrypted */
	memcpy(tmp_frame, src_frame, header_len);

	/* Calculate the offset where decryption starts */
	const byte* src = src_frame + header_len;
	byte* dst = tmp_frame + header_len;
	uint32 dstlen = 0;
	ulint srclen = page_size - (header_len + FIL_PAGE_DATA_END);

	if (page_compressed) {
		srclen = mach_read_from_2(src_frame + FIL_PAGE_DATA);
	}

	int rc = encryption_scheme_decrypt(src, srclen, dst, &dstlen,
					   crypt_data, key_version,
					   space, offset, lsn);

	if (! ((rc == MY_AES_OK) && ((ulint) dstlen == srclen))) {

		if (rc == -1) {
			*err = DB_DECRYPTION_FAILED;
			return false;
		}

		ib_logf(IB_LOG_LEVEL_FATAL,
			"Unable to decrypt data-block "
			" src: %p srclen: %ld buf: %p buflen: %d."
			" return-code: %d. Can't continue!\n",
			src, (long)srclen,
			dst, dstlen, rc);
		ut_error;
	}

	/* For compressed tables we do not store the FIL header because
	the whole page is not stored to the disk. In compressed tables only
	the FIL header + compressed (and now encrypted) payload alligned
	to sector boundary is written. */
	if (!page_compressed) {
		/* Copy FIL trailer */
		memcpy(tmp_frame + page_size - FIL_PAGE_DATA_END,
		       src_frame + page_size - FIL_PAGE_DATA_END,
		       FIL_PAGE_DATA_END);

		// clear key-version & crypt-checksum from dst
		memset(tmp_frame + FIL_PAGE_FILE_FLUSH_LSN_OR_KEY_VERSION, 0, 8);
	}

	srv_stats.pages_decrypted.inc();

	return true; /* page was decrypted */
}

/******************************************************************
Decrypt a page
@param[in]	space			Tablespace
@param[in]	tmp_frame		Temporary buffer used for decrypting
@param[in]	page_size		Page size
@param[in,out]	src_frame		Page to decrypt
@param[out]	decrypted		true if page was decrypted
@return decrypted page, or original not encrypted page if decryption is
not needed.*/
UNIV_INTERN
byte*
fil_space_decrypt(
	const fil_space_t* space,
	byte*		tmp_frame,
	byte*		src_frame,
	bool*		decrypted)
{
	dberr_t err = DB_SUCCESS;
	byte* res = NULL;
	ulint zip_size = fsp_flags_get_zip_size(space->flags);
	ulint size = zip_size ? zip_size : UNIV_PAGE_SIZE;
	*decrypted = false;

	ut_ad(space->crypt_data != NULL && space->crypt_data->is_encrypted());
	ut_ad(space->n_pending_ops > 0);

	bool encrypted = fil_space_decrypt(
				space->crypt_data,
				tmp_frame,
				size,
				src_frame,
				&err);

	if (err == DB_SUCCESS) {
		if (encrypted) {
			*decrypted = true;
			/* Copy the decrypted page back to page buffer, not
			really any other options. */
			memcpy(src_frame, tmp_frame, size);
		}

		res = src_frame;
	}

	return res;
}

/******************************************************************
Calculate post encryption checksum
@param[in]	zip_size	zip_size or 0
@param[in]	dst_frame	Block where checksum is calculated
@return page checksum or BUF_NO_CHECKSUM_MAGIC
not needed. */
UNIV_INTERN
ulint
fil_crypt_calculate_checksum(
	ulint		zip_size,
	const byte*	dst_frame)
{
	ib_uint32_t checksum = 0;
	srv_checksum_algorithm_t algorithm =
			static_cast<srv_checksum_algorithm_t>(srv_checksum_algorithm);

	if (zip_size == 0) {
		switch (algorithm) {
		case SRV_CHECKSUM_ALGORITHM_CRC32:
		case SRV_CHECKSUM_ALGORITHM_STRICT_CRC32:
			checksum = buf_calc_page_crc32(dst_frame);
			break;
		case SRV_CHECKSUM_ALGORITHM_INNODB:
		case SRV_CHECKSUM_ALGORITHM_STRICT_INNODB:
			checksum = (ib_uint32_t) buf_calc_page_new_checksum(
				dst_frame);
			break;
		case SRV_CHECKSUM_ALGORITHM_NONE:
		case SRV_CHECKSUM_ALGORITHM_STRICT_NONE:
			checksum = BUF_NO_CHECKSUM_MAGIC;
			break;
			/* no default so the compiler will emit a warning
			* if new enum is added and not handled here */
		}
	} else {
		checksum = page_zip_calc_checksum(dst_frame, zip_size,
				                          algorithm);
	}

	return checksum;
}

/*********************************************************************
Verify that post encryption checksum match calculated checksum.
This function should be called only if tablespace contains crypt_data
metadata (this is strong indication that tablespace is encrypted).
Function also verifies that traditional checksum does not match
calculated checksum as if it does page could be valid unencrypted,
encrypted, or corrupted.

@param[in]	page		Page to verify
@param[in]	zip_size	zip size
@param[in]	space		Tablespace
@param[in]	pageno		Page no
@return true if page is encrypted AND OK, false otherwise */
UNIV_INTERN
bool
fil_space_verify_crypt_checksum(
	byte* 			page,
	ulint			zip_size,
	const fil_space_t*	space,
	ulint			pageno)
{
	uint key_version = mach_read_from_4(page+ FIL_PAGE_FILE_FLUSH_LSN_OR_KEY_VERSION);

	/* If page is not encrypted, return false */
	if (key_version == 0) {
		return false;
	}

	srv_checksum_algorithm_t algorithm =
			static_cast<srv_checksum_algorithm_t>(srv_checksum_algorithm);
	/* If no checksum is used, can't continue checking. */
	if (algorithm == SRV_CHECKSUM_ALGORITHM_NONE) {
		return(true);
	}

	/* Read stored post encryption checksum. */
	ib_uint32_t checksum = mach_read_from_4(
		page + FIL_PAGE_FILE_FLUSH_LSN_OR_KEY_VERSION + 4);

	/* Declare empty pages non-corrupted */
	if (checksum == 0
	    && *reinterpret_cast<const ib_uint64_t*>(page + FIL_PAGE_LSN) == 0
	    && buf_page_is_zeroes(page, zip_size)) {
		return(true);
	}

	/* Compressed and encrypted pages do not have checksum. Assume not
	corrupted. Page verification happens after decompression in
	buf_page_io_complete() using buf_page_is_corrupted(). */
	if (mach_read_from_2(page+FIL_PAGE_TYPE) == FIL_PAGE_PAGE_COMPRESSED_ENCRYPTED) {
		return (true);
	}

	/* Compressed pages use different checksum method. We first store
	the post encryption checksum on checksum location and after function
	restore the original. */
	if (zip_size) {
		ib_uint32_t old = static_cast<ib_uint32_t>(mach_read_from_4(
				page + FIL_PAGE_SPACE_OR_CHKSUM));

		mach_write_to_4(page + FIL_PAGE_SPACE_OR_CHKSUM, checksum);

		bool valid = page_zip_verify_checksum(page, zip_size);

		mach_write_to_4(page + FIL_PAGE_SPACE_OR_CHKSUM, old);

		return (valid);
	}

	/* If stored checksum matches one of the calculated checksums
	page is not corrupted. */

	ib_uint32_t cchecksum1 = buf_calc_page_crc32(page);
	ib_uint32_t cchecksum2 = (ib_uint32_t) buf_calc_page_new_checksum(
				page);
	bool encrypted = (checksum == cchecksum1 || checksum == cchecksum2
		|| checksum == BUF_NO_CHECKSUM_MAGIC);

	/* MySQL 5.6 and MariaDB 10.0 and 10.1 will write an LSN to the
	first page of each system tablespace file at
	FIL_PAGE_FILE_FLUSH_LSN offset. On other pages and in other files,
	the field might have been uninitialized until MySQL 5.5. In MySQL 5.7
	(and MariaDB Server 10.2.2) WL#7990 stopped writing the field for other
	than page 0 of the system tablespace.

	Starting from MariaDB 10.1 the field has been repurposed for
	encryption key_version.

	Starting with MySQL 5.7 (and MariaDB Server 10.2), the
	field has been repurposed for SPATIAL INDEX pages for
	FIL_RTREE_SPLIT_SEQ_NUM.

	Note that FIL_PAGE_FILE_FLUSH_LSN is not included in the InnoDB page
	checksum.

	Thus, FIL_PAGE_FILE_FLUSH_LSN could contain any value. While the
	field would usually be 0 for pages that are not encrypted, we cannot
	assume that a nonzero value means that the page is encrypted.
	Therefore we must validate the page both as encrypted and unencrypted
	when FIL_PAGE_FILE_FLUSH_LSN does not contain 0.
	*/

	ulint checksum1 = mach_read_from_4(
		page + FIL_PAGE_SPACE_OR_CHKSUM);

	ulint checksum2 = mach_read_from_4(
		page + UNIV_PAGE_SIZE - FIL_PAGE_END_LSN_OLD_CHKSUM);


	bool valid = (buf_page_is_checksum_valid_crc32(page,checksum1,checksum2)
		|| buf_page_is_checksum_valid_none(page,checksum1,checksum2)
		|| buf_page_is_checksum_valid_innodb(page,checksum1, checksum2));

	if (encrypted && valid) {
		/* If page is encrypted and traditional checksums match,
		page could be still encrypted, or not encrypted and valid or
		corrupted. */
		ib_logf(IB_LOG_LEVEL_ERROR,
			" Page %lu in space %s (%lu) maybe corrupted."
			" Post encryption checksum %u stored [%lu:%lu] key_version %u",
			pageno,
			space ? space->name : "N/A",
			mach_read_from_4(page + FIL_PAGE_ARCH_LOG_NO_OR_SPACE_ID),
			checksum, checksum1, checksum2, key_version);
		encrypted = false;
	}

	return(encrypted);
}

/***********************************************************************/

/** A copy of global key state */
struct key_state_t {
	key_state_t() : key_id(0), key_version(0),
			rotate_key_age(srv_fil_crypt_rotate_key_age) {}
	bool operator==(const key_state_t& other) const {
		return key_version == other.key_version &&
			rotate_key_age == other.rotate_key_age;
	}
	uint key_id;
	uint key_version;
	uint rotate_key_age;
};

/***********************************************************************
Copy global key state
@param[in,out]	new_state	key state
@param[in]	crypt_data	crypt data */
static void
fil_crypt_get_key_state(
	key_state_t*			new_state,
	fil_space_crypt_t*		crypt_data)
{
	if (srv_encrypt_tables) {
		new_state->key_version = crypt_data->key_get_latest_version();
		new_state->rotate_key_age = srv_fil_crypt_rotate_key_age;

		ut_a(new_state->key_version != ENCRYPTION_KEY_NOT_ENCRYPTED);
	} else {
		new_state->key_version = 0;
		new_state->rotate_key_age = 0;
	}
}

/***********************************************************************
Check if a key needs rotation given a key_state
@param[in]	encrypt_mode		Encryption mode
@param[in]	key_version		Current key version
@param[in]	latest_key_version	Latest key version
@param[in]	rotate_key_age		when to rotate
@return true if key needs rotation, false if not */
static bool
fil_crypt_needs_rotation(
	fil_encryption_t	encrypt_mode,
	uint			key_version,
	uint			latest_key_version,
	uint			rotate_key_age)
{
	if (key_version == ENCRYPTION_KEY_VERSION_INVALID) {
		return false;
	}

	if (key_version == 0 && latest_key_version != 0) {
		/* this is rotation unencrypted => encrypted
		* ignore rotate_key_age */
		return true;
	}

	if (latest_key_version == 0 && key_version != 0) {
		if (encrypt_mode == FIL_ENCRYPTION_DEFAULT) {
			/* this is rotation encrypted => unencrypted */
			return true;
		}
		return false;
	}

	/* this is rotation encrypted => encrypted,
	* only reencrypt if key is sufficiently old */
	if (key_version + rotate_key_age < latest_key_version) {
		return true;
	}

	return false;
}

/***********************************************************************
Start encrypting a space
@param[in,out]		space		Tablespace
@return true if a recheck is needed */
static
bool
fil_crypt_start_encrypting_space(
	fil_space_t*	space)
{
	bool recheck = false;
	mutex_enter(&fil_crypt_threads_mutex);

	fil_space_crypt_t *crypt_data = space->crypt_data;

	/* If space is not encrypted and encryption is not enabled, then
	do not continue encrypting the space. */
	if (!crypt_data && !srv_encrypt_tables) {
		mutex_exit(&fil_crypt_threads_mutex);
		return false;
	}

	if (crypt_data != NULL || fil_crypt_start_converting) {
		/* someone beat us to it */
		if (fil_crypt_start_converting) {
			recheck = true;
		}

		mutex_exit(&fil_crypt_threads_mutex);
		return recheck;
	}

	/* NOTE: we need to write and flush page 0 before publishing
	* the crypt data. This so that after restart there is no
	* risk of finding encrypted pages without having
	* crypt data in page 0 */

	/* 1 - create crypt data */
	crypt_data = fil_space_create_crypt_data(FIL_ENCRYPTION_DEFAULT, FIL_DEFAULT_ENCRYPTION_KEY);

	if (crypt_data == NULL) {
		mutex_exit(&fil_crypt_threads_mutex);
		return false;
	}

	crypt_data->type = CRYPT_SCHEME_UNENCRYPTED;
	crypt_data->min_key_version = 0; // all pages are unencrypted
	crypt_data->rotate_state.start_time = time(0);
	crypt_data->rotate_state.starting = true;
	crypt_data->rotate_state.active_threads = 1;

	mutex_enter(&crypt_data->mutex);
	crypt_data = fil_space_set_crypt_data(space, crypt_data);
	mutex_exit(&crypt_data->mutex);

	fil_crypt_start_converting = true;
	mutex_exit(&fil_crypt_threads_mutex);

	do
	{
		mtr_t mtr;
		mtr_start(&mtr);

		/* 2 - get page 0 */
		ulint zip_size = fsp_flags_get_zip_size(space->flags);
		buf_block_t* block = buf_page_get_gen(space->id, zip_size, 0,
						      RW_X_LATCH,
						      NULL,
						      BUF_GET,
						      __FILE__, __LINE__,
						      &mtr);


		/* 3 - write crypt data to page 0 */
		byte* frame = buf_block_get_frame(block);
		crypt_data->type = CRYPT_SCHEME_1;
		crypt_data->write_page0(frame, &mtr);


		mtr_commit(&mtr);

		/* record lsn of update */
		lsn_t end_lsn = mtr.end_lsn;

		/* 4 - sync tablespace before publishing crypt data */

		bool success = false;
		ulint sum_pages = 0;

		do {
			ulint n_pages = 0;
			success = buf_flush_list(ULINT_MAX, end_lsn, &n_pages);
			buf_flush_wait_batch_end(NULL, BUF_FLUSH_LIST);
			sum_pages += n_pages;
		} while (!success);

		/* 5 - publish crypt data */
		mutex_enter(&fil_crypt_threads_mutex);
		mutex_enter(&crypt_data->mutex);
		crypt_data->type = CRYPT_SCHEME_1;
		ut_a(crypt_data->rotate_state.active_threads == 1);
		crypt_data->rotate_state.active_threads = 0;
		crypt_data->rotate_state.starting = false;

		fil_crypt_start_converting = false;
		mutex_exit(&crypt_data->mutex);
		mutex_exit(&fil_crypt_threads_mutex);

		return recheck;
	} while (0);

	mutex_enter(&crypt_data->mutex);
	ut_a(crypt_data->rotate_state.active_threads == 1);
	crypt_data->rotate_state.active_threads = 0;
	mutex_exit(&crypt_data->mutex);

	mutex_enter(&fil_crypt_threads_mutex);
	fil_crypt_start_converting = false;
	mutex_exit(&fil_crypt_threads_mutex);

	return recheck;
}

/** State of a rotation thread */
struct rotate_thread_t {
	explicit rotate_thread_t(uint no) {
		memset(this, 0, sizeof(* this));
		thread_no = no;
		first = true;
		estimated_max_iops = 20;
	}

	uint thread_no;
	bool first;		    /*!< is position before first space */
	fil_space_t* space;	    /*!< current space or NULL */
	ulint offset;		    /*!< current offset */
	ulint batch;		    /*!< #pages to rotate */
	uint  min_key_version_found;/*!< min key version found but not rotated */
	lsn_t end_lsn;		    /*!< max lsn when rotating this space */

	uint estimated_max_iops;   /*!< estimation of max iops */
	uint allocated_iops;	   /*!< allocated iops */
	uint cnt_waited;	   /*!< #times waited during this slot */
	uint sum_waited_us;	   /*!< wait time during this slot */

	fil_crypt_stat_t crypt_stat; // statistics

	btr_scrub_t scrub_data;      /* thread local data used by btr_scrub-functions
				     * when iterating pages of tablespace */

	/** @return whether this thread should terminate */
	bool should_shutdown() const {
		switch (srv_shutdown_state) {
		case SRV_SHUTDOWN_NONE:
		case SRV_SHUTDOWN_CLEANUP:
			return thread_no >= srv_n_fil_crypt_threads;
		case SRV_SHUTDOWN_FLUSH_PHASE:
			return true;
		case SRV_SHUTDOWN_LAST_PHASE:
		case SRV_SHUTDOWN_EXIT_THREADS:
			break;
		}
		ut_ad(0);
		return true;
	}
};

/***********************************************************************
Check if space needs rotation given a key_state
@param[in,out]		state		Key rotation state
@param[in,out]		key_state	Key state
@param[in,out]		recheck		needs recheck ?
@return true if space needs key rotation */
static
bool
fil_crypt_space_needs_rotation(
	rotate_thread_t*	state,
	key_state_t*		key_state,
	bool*			recheck)
{
	fil_space_t* space = state->space;

	/* Make sure that tablespace is normal tablespace */
	if (space->purpose != FIL_TABLESPACE) {
		return false;
	}

	ut_ad(space->n_pending_ops > 0);

	fil_space_crypt_t *crypt_data = space->crypt_data;

	if (crypt_data == NULL) {
		/**
		* space has no crypt data
		*   start encrypting it...
		*/
		*recheck = fil_crypt_start_encrypting_space(space);
		crypt_data = space->crypt_data;

		if (crypt_data == NULL) {
			return false;
		}

		crypt_data->key_get_latest_version();
	}

	/* If used key_id is not found from encryption plugin we can't
	continue to rotate the tablespace */
	if (!crypt_data->is_key_found()) {
		return false;
	}

	mutex_enter(&crypt_data->mutex);

	do {
		/* prevent threads from starting to rotate space */
		if (crypt_data->rotate_state.starting) {
			/* recheck this space later */
			*recheck = true;
			break;
		}

		/* prevent threads from starting to rotate space */
		if (space->is_stopping()) {
			break;
		}

		if (crypt_data->rotate_state.flushing) {
			break;
		}

		/* No need to rotate space if encryption is disabled */
		if (crypt_data->not_encrypted()) {
			break;
		}

		if (crypt_data->key_id != key_state->key_id) {
			key_state->key_id= crypt_data->key_id;
			fil_crypt_get_key_state(key_state, crypt_data);
		}

		bool need_key_rotation = fil_crypt_needs_rotation(
			crypt_data->encryption,
			crypt_data->min_key_version,
			key_state->key_version, key_state->rotate_key_age);

		crypt_data->rotate_state.scrubbing.is_active =
			btr_scrub_start_space(space->id, &state->scrub_data);

		time_t diff = time(0) - crypt_data->rotate_state.scrubbing.
			last_scrub_completed;

		bool need_scrubbing =
			(srv_background_scrub_data_uncompressed ||
			 srv_background_scrub_data_compressed) &&
			crypt_data->rotate_state.scrubbing.is_active
<<<<<<< HEAD
                        && diff >= (time_t) srv_background_scrub_data_interval;
=======
			&& diff >= 0
			&& ulint(diff) >= srv_background_scrub_data_interval;
>>>>>>> a00517ac

		if (need_key_rotation == false && need_scrubbing == false) {
			break;
		}

		mutex_exit(&crypt_data->mutex);

		return true;
	} while (0);

	mutex_exit(&crypt_data->mutex);


	return false;
}

/***********************************************************************
Update global statistics with thread statistics
@param[in,out]	state		key rotation statistics */
static void
fil_crypt_update_total_stat(
	rotate_thread_t *state)
{
	mutex_enter(&crypt_stat_mutex);
	crypt_stat.pages_read_from_cache +=
		state->crypt_stat.pages_read_from_cache;
	crypt_stat.pages_read_from_disk +=
		state->crypt_stat.pages_read_from_disk;
	crypt_stat.pages_modified += state->crypt_stat.pages_modified;
	crypt_stat.pages_flushed += state->crypt_stat.pages_flushed;
	// remote old estimate
	crypt_stat.estimated_iops -= state->crypt_stat.estimated_iops;
	// add new estimate
	crypt_stat.estimated_iops += state->estimated_max_iops;
	mutex_exit(&crypt_stat_mutex);

	// make new estimate "current" estimate
	memset(&state->crypt_stat, 0, sizeof(state->crypt_stat));
	// record our old (current) estimate
	state->crypt_stat.estimated_iops = state->estimated_max_iops;
}

/***********************************************************************
Allocate iops to thread from global setting,
used before starting to rotate a space.
@param[in,out]		state		Rotation state
@return true if allocation succeeded, false if failed */
static
bool
fil_crypt_alloc_iops(
	rotate_thread_t *state)
{
	ut_ad(state->allocated_iops == 0);

	/* We have not yet selected the space to rotate, thus
	state might not contain space and we can't check
	its status yet. */

	uint max_iops = state->estimated_max_iops;
	mutex_enter(&fil_crypt_threads_mutex);

	if (n_fil_crypt_iops_allocated >= srv_n_fil_crypt_iops) {
		/* this can happen when user decreases srv_fil_crypt_iops */
		mutex_exit(&fil_crypt_threads_mutex);
		return false;
	}

	uint alloc = srv_n_fil_crypt_iops - n_fil_crypt_iops_allocated;

	if (alloc > max_iops) {
		alloc = max_iops;
	}

	n_fil_crypt_iops_allocated += alloc;
	mutex_exit(&fil_crypt_threads_mutex);

	state->allocated_iops = alloc;

	return alloc > 0;
}

/***********************************************************************
Reallocate iops to thread,
used when inside a space
@param[in,out]		state		Rotation state */
static
void
fil_crypt_realloc_iops(
	rotate_thread_t *state)
{
	ut_a(state->allocated_iops > 0);

	if (10 * state->cnt_waited > state->batch) {
		/* if we waited more than 10% re-estimate max_iops */
		uint avg_wait_time_us =
			state->sum_waited_us / state->cnt_waited;

		DBUG_PRINT("ib_crypt",
			("thr_no: %u - update estimated_max_iops from %u to %u.",
			state->thread_no,
			state->estimated_max_iops,
			1000000 / avg_wait_time_us));

		if (avg_wait_time_us == 0) {
			avg_wait_time_us = 1; // prevent division by zero
		}

		state->estimated_max_iops = 1000000 / avg_wait_time_us;
		state->cnt_waited = 0;
		state->sum_waited_us = 0;
	} else {

		DBUG_PRINT("ib_crypt",
			("thr_no: %u only waited %lu%% skip re-estimate.",
			state->thread_no,
			(100 * state->cnt_waited) / state->batch));
	}

	if (state->estimated_max_iops <= state->allocated_iops) {
		/* return extra iops */
		uint extra = state->allocated_iops - state->estimated_max_iops;

		if (extra > 0) {
			mutex_enter(&fil_crypt_threads_mutex);
			if (n_fil_crypt_iops_allocated < extra) {
				/* unknown bug!
				* crash in debug
				* keep n_fil_crypt_iops_allocated unchanged
				* in release */
				ut_ad(0);
				extra = 0;
			}
			n_fil_crypt_iops_allocated -= extra;
			state->allocated_iops -= extra;

			if (state->allocated_iops == 0) {
				/* no matter how slow io system seems to be
				* never decrease allocated_iops to 0... */
				state->allocated_iops ++;
				n_fil_crypt_iops_allocated ++;
			}

			os_event_set(fil_crypt_threads_event);
			mutex_exit(&fil_crypt_threads_mutex);
		}
	} else {
		/* see if there are more to get */
		mutex_enter(&fil_crypt_threads_mutex);
		if (n_fil_crypt_iops_allocated < srv_n_fil_crypt_iops) {
			/* there are extra iops free */
			uint extra = srv_n_fil_crypt_iops -
				n_fil_crypt_iops_allocated;
			if (state->allocated_iops + extra >
			    state->estimated_max_iops) {
				/* but don't alloc more than our max */
				extra = state->estimated_max_iops -
					state->allocated_iops;
			}
			n_fil_crypt_iops_allocated += extra;
			state->allocated_iops += extra;

			DBUG_PRINT("ib_crypt",
				("thr_no: %u increased iops from %u to %u.",
				state->thread_no,
				state->allocated_iops - extra,
				state->allocated_iops));

		}
		mutex_exit(&fil_crypt_threads_mutex);
	}

	fil_crypt_update_total_stat(state);
}

/***********************************************************************
Return allocated iops to global
@param[in,out]		state		Rotation state */
static
void
fil_crypt_return_iops(
	rotate_thread_t *state)
{
	if (state->allocated_iops > 0) {
		uint iops = state->allocated_iops;
		mutex_enter(&fil_crypt_threads_mutex);
		if (n_fil_crypt_iops_allocated < iops) {
			/* unknown bug!
			* crash in debug
			* keep n_fil_crypt_iops_allocated unchanged
			* in release */
			ut_ad(0);
			iops = 0;
		}

		n_fil_crypt_iops_allocated -= iops;
		state->allocated_iops = 0;
		os_event_set(fil_crypt_threads_event);
		mutex_exit(&fil_crypt_threads_mutex);
	}

	fil_crypt_update_total_stat(state);
}

/***********************************************************************
Search for a space needing rotation
@param[in,out]		key_state		Key state
@param[in,out]		state			Rotation state
@param[in,out]		recheck			recheck ? */
static
bool
fil_crypt_find_space_to_rotate(
	key_state_t*		key_state,
	rotate_thread_t*	state,
	bool*			recheck)
{
	/* we need iops to start rotating */
	while (!state->should_shutdown() && !fil_crypt_alloc_iops(state)) {
		os_event_reset(fil_crypt_threads_event);
		os_event_wait_time(fil_crypt_threads_event, 1000000);
	}

	if (state->should_shutdown()) {
		if (state->space) {
			fil_space_release(state->space);
			state->space = NULL;
		}
		return false;
	}

	if (state->first) {
		state->first = false;
		if (state->space) {
			fil_space_release(state->space);
		}
		state->space = NULL;
	}

	/* If key rotation is enabled (default) we iterate all tablespaces.
	If key rotation is not enabled we iterate only the tablespaces
	added to keyrotation list. */
	if (srv_fil_crypt_rotate_key_age) {
		state->space = fil_space_next(state->space);
	} else {
		state->space = fil_space_keyrotate_next(state->space);
	}

	while (!state->should_shutdown() && state->space) {
		if (fil_crypt_space_needs_rotation(state, key_state, recheck)) {
			ut_ad(key_state->key_id);
			/* init state->min_key_version_found before
			* starting on a space */
			state->min_key_version_found = key_state->key_version;
			return true;
		}

		if (srv_fil_crypt_rotate_key_age) {
			state->space = fil_space_next(state->space);
		} else {
			state->space = fil_space_keyrotate_next(state->space);
		}
	}

	/* if we didn't find any space return iops */
	fil_crypt_return_iops(state);

	return false;

}

/***********************************************************************
Start rotating a space
@param[in]	key_state		Key state
@param[in,out]	state			Rotation state */
static
void
fil_crypt_start_rotate_space(
	const key_state_t*	key_state,
	rotate_thread_t*	state)
{
	fil_space_crypt_t *crypt_data = state->space->crypt_data;

	ut_ad(crypt_data);
	mutex_enter(&crypt_data->mutex);
	ut_ad(key_state->key_id == crypt_data->key_id);

	if (crypt_data->rotate_state.active_threads == 0) {
		/* only first thread needs to init */
		crypt_data->rotate_state.next_offset = 1; // skip page 0
		/* no need to rotate beyond current max
		* if space extends, it will be encrypted with newer version */
		/* FIXME: max_offset could be removed and instead
		space->size consulted.*/
		crypt_data->rotate_state.max_offset = state->space->size;
		crypt_data->rotate_state.end_lsn = 0;
		crypt_data->rotate_state.min_key_version_found =
			key_state->key_version;

		crypt_data->rotate_state.start_time = time(0);

		if (crypt_data->type == CRYPT_SCHEME_UNENCRYPTED &&
			crypt_data->is_encrypted() &&
			key_state->key_version != 0) {
			/* this is rotation unencrypted => encrypted */
			crypt_data->type = CRYPT_SCHEME_1;
		}
	}

	/* count active threads in space */
	crypt_data->rotate_state.active_threads++;

	/* Initialize thread local state */
	state->end_lsn = crypt_data->rotate_state.end_lsn;
	state->min_key_version_found =
		crypt_data->rotate_state.min_key_version_found;

	mutex_exit(&crypt_data->mutex);
}

/***********************************************************************
Search for batch of pages needing rotation
@param[in]	key_state		Key state
@param[in,out]	state			Rotation state
@return true if page needing key rotation found, false if not found */
static
bool
fil_crypt_find_page_to_rotate(
	const key_state_t*	key_state,
	rotate_thread_t*	state)
{
	ulint batch = srv_alloc_time * state->allocated_iops;
	fil_space_t* space = state->space;

	ut_ad(!space || space->n_pending_ops > 0);

	/* If space is marked to be dropped stop rotation. */
	if (!space || space->is_stopping()) {
		return false;
	}

	fil_space_crypt_t *crypt_data = space->crypt_data;

	/* Space might already be dropped */
	if (crypt_data) {
		mutex_enter(&crypt_data->mutex);
		ut_ad(key_state->key_id == crypt_data->key_id);

		if (crypt_data->rotate_state.next_offset <
		    crypt_data->rotate_state.max_offset) {

			state->offset = crypt_data->rotate_state.next_offset;
			ulint remaining = crypt_data->rotate_state.max_offset -
				crypt_data->rotate_state.next_offset;

			if (batch <= remaining) {
				state->batch = batch;
			} else {
				state->batch = remaining;
			}

			crypt_data->rotate_state.next_offset += batch;
			mutex_exit(&crypt_data->mutex);
			return true;
		}

		mutex_exit(&crypt_data->mutex);
	}

	return false;
}

/***********************************************************************
Check if a page is uninitialized (doesn't need to be rotated)
@param[in]	frame		Page to check
@param[in]	zip_size	zip_size or 0
@return true if page is uninitialized, false if not. */
static inline
bool
fil_crypt_is_page_uninitialized(
	const byte	*frame,
	uint		zip_size)
{
	return (buf_page_is_zeroes(frame, zip_size));
}

#define fil_crypt_get_page_throttle(state,offset,mtr,sleeptime_ms) \
	fil_crypt_get_page_throttle_func(state, offset, mtr, \
					 sleeptime_ms, __FILE__, __LINE__)

/***********************************************************************
Get a page and compute sleep time
@param[in,out]		state		Rotation state
@param[in]		zip_size	compressed size or 0
@param[in]		offset		Page offset
@param[in,out]		mtr		Minitransaction
@param[out]		sleeptime_ms	Sleep time
@param[in]		file		File where called
@param[in]		line		Line where called
@return page or NULL*/
static
buf_block_t*
fil_crypt_get_page_throttle_func(
	rotate_thread_t*	state,
	ulint 			offset,
	mtr_t*			mtr,
	ulint*			sleeptime_ms,
	const char*		file,
	ulint 			line)
{
	fil_space_t* space = state->space;
	ulint zip_size = fsp_flags_get_zip_size(space->flags);
	ut_ad(space->n_pending_ops > 0);

	buf_block_t* block = buf_page_try_get_func(space->id, offset, RW_X_LATCH,
						   true,
						   file, line, mtr);
	if (block != NULL) {
		/* page was in buffer pool */
		state->crypt_stat.pages_read_from_cache++;
		return block;
	}

	/* Before reading from tablespace we need to make sure that
	tablespace exists and is not is just being dropped. */
	if (space->is_stopping()) {
		return NULL;
	}

	state->crypt_stat.pages_read_from_disk++;

	ullint start = ut_time_us(NULL);
	block = buf_page_get_gen(space->id, zip_size, offset,
				 RW_X_LATCH,
				 NULL, BUF_GET_POSSIBLY_FREED,
				 file, line, mtr);
	ullint end = ut_time_us(NULL);

	if (end < start) {
		end = start; // safety...
	}

	state->cnt_waited++;
	state->sum_waited_us += (end - start);

	/* average page load */
	ulint add_sleeptime_ms = 0;
	ulint avg_wait_time_us = state->sum_waited_us / state->cnt_waited;
	ulint alloc_wait_us = 1000000 / state->allocated_iops;

	if (avg_wait_time_us < alloc_wait_us) {
		/* we reading faster than we allocated */
		add_sleeptime_ms = (alloc_wait_us - avg_wait_time_us) / 1000;
	} else {
		/* if page load time is longer than we want, skip sleeping */
	}

	*sleeptime_ms += add_sleeptime_ms;

	return block;
}


/***********************************************************************
Get block and allocation status

note: innodb locks fil_space_latch and then block when allocating page
but locks block and then fil_space_latch when freeing page.

@param[in,out]		state		Rotation state
@param[in]		zip_size	Compressed size or 0
@param[in]		offset		Page offset
@param[in,out]		mtr		Minitransaction
@param[out]		allocation_status Allocation status
@param[out]		sleeptime_ms	Sleep time
@return block or NULL
*/
static
buf_block_t*
btr_scrub_get_block_and_allocation_status(
	rotate_thread_t*	state,
	uint 			zip_size,
	ulint 			offset,
	mtr_t*			mtr,
	btr_scrub_page_allocation_status_t *allocation_status,
	ulint*			sleeptime_ms)
{
	mtr_t local_mtr;
	buf_block_t *block = NULL;
	fil_space_t* space = state->space;

	ut_ad(space->n_pending_ops > 0);
	ut_ad(zip_size == fsp_flags_get_zip_size(space->flags));

	mtr_start(&local_mtr);

	*allocation_status = fsp_page_is_free(space->id, offset, &local_mtr) ?
		BTR_SCRUB_PAGE_FREE :
		BTR_SCRUB_PAGE_ALLOCATED;

	if (*allocation_status == BTR_SCRUB_PAGE_FREE) {
		/* this is easy case, we lock fil_space_latch first and
		then block */
		block = fil_crypt_get_page_throttle(state,
						    offset, mtr,
						    sleeptime_ms);
		mtr_commit(&local_mtr);
	} else {
		/* page is allocated according to xdes */

		/* release fil_space_latch *before* fetching block */
		mtr_commit(&local_mtr);

		/* NOTE: when we have locked dict_index_get_lock(),
		* it's safe to release fil_space_latch and then fetch block
		* as dict_index_get_lock() is needed to make tree modifications
		* such as free-ing a page
		*/

		block = fil_crypt_get_page_throttle(state,
						    offset, mtr,
						    sleeptime_ms);
	}

	return block;
}


/***********************************************************************
Rotate one page
@param[in,out]		key_state		Key state
@param[in,out]		state			Rotation state */
static
void
fil_crypt_rotate_page(
	const key_state_t*	key_state,
	rotate_thread_t*	state)
{
	fil_space_t*space = state->space;
	ulint space_id = space->id;
	ulint offset = state->offset;
	const uint zip_size = fsp_flags_get_zip_size(space->flags);
	ulint sleeptime_ms = 0;
	fil_space_crypt_t *crypt_data = space->crypt_data;

	ut_ad(space->n_pending_ops > 0);

	/* In fil_crypt_thread where key rotation is done we have
	acquired space and checked that this space is not yet
	marked to be dropped. Similarly, in fil_crypt_find_page_to_rotate().
	Check here also to give DROP TABLE or similar a change. */
	if (space->is_stopping()) {
		return;
	}

	if (space == TRX_SYS_SPACE && offset == TRX_SYS_PAGE_NO) {
		/* don't encrypt this as it contains address to dblwr buffer */
		return;
	}

	mtr_t mtr;
	mtr_start(&mtr);
	buf_block_t* block = fil_crypt_get_page_throttle(state,
							 offset, &mtr,
							 &sleeptime_ms);

	if (block) {

		bool modified = false;
		int needs_scrubbing = BTR_SCRUB_SKIP_PAGE;
		lsn_t block_lsn = block->page.newest_modification;
		uint kv =  block->page.key_version;

		/* check if tablespace is closing after reading page */
		if (space->is_stopping()) {
			byte* frame = buf_block_get_frame(block);

			if (kv == 0 &&
				fil_crypt_is_page_uninitialized(frame, zip_size)) {
				;
			} else if (fil_crypt_needs_rotation(
					crypt_data->encryption,
					kv, key_state->key_version,
					key_state->rotate_key_age)) {

				/* page can be "fresh" i.e never written in case
				* kv == 0 or it should have a key version at least
				* as big as the space minimum key version*/
				ut_a(kv == 0 || kv >= crypt_data->min_key_version);

				modified = true;

				/* force rotation by dummy updating page */
				mlog_write_ulint(frame +
					FIL_PAGE_ARCH_LOG_NO_OR_SPACE_ID,
					space_id, MLOG_4BYTES, &mtr);

				/* update block */
				block->page.key_version = key_state->key_version;

				/* statistics */
				state->crypt_stat.pages_modified++;
			} else {
				if (crypt_data->is_encrypted()) {
					ut_a(kv >= crypt_data->min_key_version ||
						(kv == 0 && key_state->key_version == 0));

					if (kv < state->min_key_version_found) {
						state->min_key_version_found = kv;
					}
				}
			}

			needs_scrubbing = btr_page_needs_scrubbing(
				&state->scrub_data, block,
				BTR_SCRUB_PAGE_ALLOCATION_UNKNOWN);
		}

		mtr_commit(&mtr);
		lsn_t end_lsn = mtr.end_lsn;

		if (needs_scrubbing == BTR_SCRUB_PAGE) {
			mtr_start(&mtr);
			/*
			* refetch page and allocation status
			*/
			btr_scrub_page_allocation_status_t allocated;
			block = btr_scrub_get_block_and_allocation_status(
				state, zip_size, offset, &mtr,
				&allocated,
				&sleeptime_ms);

			if (block) {

				/* get required table/index and index-locks */
				needs_scrubbing = btr_scrub_recheck_page(
					&state->scrub_data, block, allocated, &mtr);

				if (needs_scrubbing == BTR_SCRUB_PAGE) {
					/* we need to refetch it once more now that we have
					* index locked */
					block = btr_scrub_get_block_and_allocation_status(
						state, zip_size, offset, &mtr,
						&allocated,
						&sleeptime_ms);

					needs_scrubbing = btr_scrub_page(&state->scrub_data,
						block, allocated,
						&mtr);
				}

				/* NOTE: mtr is committed inside btr_scrub_recheck_page()
				* and/or btr_scrub_page. This is to make sure that
				* locks & pages are latched in corrected order,
				* the mtr is in some circumstances restarted.
				* (mtr_commit() + mtr_start())
				*/
			}
		}

		if (needs_scrubbing != BTR_SCRUB_PAGE) {
			/* if page didn't need scrubbing it might be that cleanups
			are needed. do those outside of any mtr to prevent deadlocks.

			the information what kinds of cleanups that are needed are
			encoded inside the needs_scrubbing, but this is opaque to
			this function (except the value BTR_SCRUB_PAGE) */
			btr_scrub_skip_page(&state->scrub_data, needs_scrubbing);
		}

		if (needs_scrubbing == BTR_SCRUB_TURNED_OFF) {
			/* if we just detected that scrubbing was turned off
			* update global state to reflect this */
			ut_ad(crypt_data);
			mutex_enter(&crypt_data->mutex);
			crypt_data->rotate_state.scrubbing.is_active = false;
			mutex_exit(&crypt_data->mutex);
		}

		if (modified) {
			/* if we modified page, we take lsn from mtr */
			ut_a(end_lsn > state->end_lsn);
			ut_a(end_lsn > block_lsn);
			state->end_lsn = end_lsn;
		} else {
			/* if we did not modify page, check for max lsn */
			if (block_lsn > state->end_lsn) {
				state->end_lsn = block_lsn;
			}
		}
	}

	if (sleeptime_ms) {
		os_event_reset(fil_crypt_throttle_sleep_event);
		os_event_wait_time(fil_crypt_throttle_sleep_event,
				   1000 * sleeptime_ms);
	}
}

/***********************************************************************
Rotate a batch of pages
@param[in,out]		key_state		Key state
@param[in,out]		state			Rotation state */
static
void
fil_crypt_rotate_pages(
	const key_state_t*	key_state,
	rotate_thread_t*	state)
{
	ulint space = state->space->id;
	ulint end = state->offset + state->batch;

	ut_ad(state->space->n_pending_ops > 0);

	for (; state->offset < end; state->offset++) {

		/* we can't rotate pages in dblwr buffer as
		* it's not possible to read those due to lots of asserts
		* in buffer pool.
		*
		* However since these are only (short-lived) copies of
		* real pages, they will be updated anyway when the
		* real page is updated
		*/
		if (space == TRX_SYS_SPACE &&
		    buf_dblwr_page_inside(state->offset)) {
			continue;
		}

		fil_crypt_rotate_page(key_state, state);
	}
}

/***********************************************************************
Flush rotated pages and then update page 0

@param[in,out]		state	rotation state */
static
void
fil_crypt_flush_space(
	rotate_thread_t*	state)
{
	fil_space_t* space = state->space;
	fil_space_crypt_t *crypt_data = space->crypt_data;

	ut_ad(space->n_pending_ops > 0);

	/* flush tablespace pages so that there are no pages left with old key */
	lsn_t end_lsn = crypt_data->rotate_state.end_lsn;

	if (end_lsn > 0 && !space->is_stopping()) {
		bool success = false;
		ulint n_pages = 0;
		ulint sum_pages = 0;
		ullint start = ut_time_us(NULL);

		do {
			success = buf_flush_list(ULINT_MAX, end_lsn, &n_pages);
			buf_flush_wait_batch_end(NULL, BUF_FLUSH_LIST);
			sum_pages += n_pages;
		} while (!success && !space->is_stopping());

		ullint end = ut_time_us(NULL);

		if (sum_pages && end > start) {
			state->cnt_waited += sum_pages;
			state->sum_waited_us += (end - start);

			/* statistics */
			state->crypt_stat.pages_flushed += sum_pages;
		}
	}

	if (crypt_data->min_key_version == 0) {
		crypt_data->type = CRYPT_SCHEME_UNENCRYPTED;
	}

	/* update page 0 */
	mtr_t mtr;
	mtr_start(&mtr);

	const uint zip_size = fsp_flags_get_zip_size(state->space->flags);

	buf_block_t* block = buf_page_get_gen(space->id, zip_size, 0,
				RW_X_LATCH, NULL, BUF_GET,
				__FILE__, __LINE__, &mtr);
	byte* frame = buf_block_get_frame(block);

	crypt_data->write_page0(frame, &mtr);

	mtr_commit(&mtr);
}

/***********************************************************************
Complete rotating a space
@param[in,out]		key_state		Key state
@param[in,out]		state			Rotation state */
static
void
fil_crypt_complete_rotate_space(
	const key_state_t*	key_state,
	rotate_thread_t*	state)
{
	fil_space_crypt_t *crypt_data = state->space->crypt_data;

	ut_ad(crypt_data);
	ut_ad(state->space->n_pending_ops > 0);

	/* Space might already be dropped */
	if (!state->space->is_stopping()) {
		mutex_enter(&crypt_data->mutex);

		/**
		* Update crypt data state with state from thread
		*/
		if (state->min_key_version_found <
			crypt_data->rotate_state.min_key_version_found) {
			crypt_data->rotate_state.min_key_version_found =
				state->min_key_version_found;
		}

		if (state->end_lsn > crypt_data->rotate_state.end_lsn) {
			crypt_data->rotate_state.end_lsn = state->end_lsn;
		}

		ut_a(crypt_data->rotate_state.active_threads > 0);
		crypt_data->rotate_state.active_threads--;
		bool last = crypt_data->rotate_state.active_threads == 0;

		/**
		* check if space is fully done
		* this as when threads shutdown, it could be that we "complete"
		* iterating before we have scanned the full space.
		*/
		bool done = crypt_data->rotate_state.next_offset >=
			crypt_data->rotate_state.max_offset;

		/**
		* we should flush space if we're last thread AND
		* the iteration is done
		*/
		bool should_flush = last && done;

		if (should_flush) {
			/* we're the last active thread */
			crypt_data->rotate_state.flushing = true;
			crypt_data->min_key_version =
				crypt_data->rotate_state.min_key_version_found;
		}

		/* inform scrubbing */
		crypt_data->rotate_state.scrubbing.is_active = false;
		mutex_exit(&crypt_data->mutex);

		/* all threads must call btr_scrub_complete_space wo/ mutex held */
		if (btr_scrub_complete_space(&state->scrub_data) == true) {
			if (should_flush) {
				/* only last thread updates last_scrub_completed */
				ut_ad(crypt_data);
				mutex_enter(&crypt_data->mutex);
				crypt_data->rotate_state.scrubbing.
					last_scrub_completed = time(0);
				mutex_exit(&crypt_data->mutex);
			}
		}

		if (should_flush) {
			fil_crypt_flush_space(state);

			mutex_enter(&crypt_data->mutex);
			crypt_data->rotate_state.flushing = false;
			mutex_exit(&crypt_data->mutex);
		}
	}
}

/*********************************************************************//**
A thread which monitors global key state and rotates tablespaces accordingly
@return a dummy parameter */
extern "C" UNIV_INTERN
os_thread_ret_t
DECLARE_THREAD(fil_crypt_thread)(
/*=============================*/
	void*	arg __attribute__((unused))) /*!< in: a dummy parameter required
					     * by os_thread_create */
{
	UT_NOT_USED(arg);

	mutex_enter(&fil_crypt_threads_mutex);
	uint thread_no = srv_n_fil_crypt_threads_started;
	srv_n_fil_crypt_threads_started++;
	os_event_set(fil_crypt_event); /* signal that we started */
	mutex_exit(&fil_crypt_threads_mutex);

	/* state of this thread */
	rotate_thread_t thr(thread_no);

	/* if we find a space that is starting, skip over it and recheck it later */
	bool recheck = false;

	while (!thr.should_shutdown()) {

		key_state_t new_state;

		time_t wait_start = time(0);

		while (!thr.should_shutdown()) {

			/* wait for key state changes
			* i.e either new key version of change or
			* new rotate_key_age */
			os_event_reset(fil_crypt_threads_event);

			if (os_event_wait_time(fil_crypt_threads_event, 1000000) == 0) {
				break;
			}

			if (recheck) {
				/* check recheck here, after sleep, so
				* that we don't busy loop while when one thread is starting
				* a space*/
				break;
			}

			time_t waited = time(0) - wait_start;

<<<<<<< HEAD
			if (waited >= (time_t) srv_background_scrub_data_check_interval) {
=======
			/* Break if we have waited the background scrub
			internal and background scrubbing is enabled */
			if (waited >= 0
			    && ulint(waited) >= srv_background_scrub_data_check_interval
			    && (srv_background_scrub_data_uncompressed
			        || srv_background_scrub_data_compressed)) {
>>>>>>> a00517ac
				break;
			}
		}

		recheck = false;
		thr.first = true;      // restart from first tablespace

		/* iterate all spaces searching for those needing rotation */
		while (!thr.should_shutdown() &&
		       fil_crypt_find_space_to_rotate(&new_state, &thr, &recheck)) {

			/* we found a space to rotate */
			fil_crypt_start_rotate_space(&new_state, &thr);

			/* iterate all pages (cooperativly with other threads) */
			while (!thr.should_shutdown() && thr.space &&
			       fil_crypt_find_page_to_rotate(&new_state, &thr)) {

				/* rotate a (set) of pages */
				fil_crypt_rotate_pages(&new_state, &thr);

				/* If space is marked as stopping, release
				space and stop rotation. */
				if (thr.space->is_stopping()) {
					fil_space_release(thr.space);
					thr.space = NULL;
					break;
				}

				/* realloc iops */
				fil_crypt_realloc_iops(&thr);
			}

			/* complete rotation */
			if (thr.space) {
				fil_crypt_complete_rotate_space(&new_state, &thr);
			}

			/* force key state refresh */
			new_state.key_id = 0;

			/* return iops */
			fil_crypt_return_iops(&thr);
		}
	}

	/* return iops if shutting down */
	fil_crypt_return_iops(&thr);

	/* release current space if shutting down */
	if (thr.space) {
		fil_space_release(thr.space);
		thr.space = NULL;
	}

	mutex_enter(&fil_crypt_threads_mutex);
	srv_n_fil_crypt_threads_started--;
	os_event_set(fil_crypt_event); /* signal that we stopped */
	mutex_exit(&fil_crypt_threads_mutex);

	/* We count the number of threads in os_thread_exit(). A created
	thread should always use that to exit and not use return() to exit. */

	os_thread_exit(NULL);

	OS_THREAD_DUMMY_RETURN;
}

/*********************************************************************
Adjust thread count for key rotation
@param[in]	enw_cnt		Number of threads to be used */
UNIV_INTERN
void
fil_crypt_set_thread_cnt(
	const uint	new_cnt)
{
	if (!fil_crypt_threads_inited) {
		fil_crypt_threads_init();
	}

	mutex_enter(&fil_crypt_threads_mutex);

	if (new_cnt > srv_n_fil_crypt_threads) {
		uint add = new_cnt - srv_n_fil_crypt_threads;
		srv_n_fil_crypt_threads = new_cnt;
		for (uint i = 0; i < add; i++) {
			os_thread_id_t rotation_thread_id;
			os_thread_create(fil_crypt_thread, NULL, &rotation_thread_id);

			ib_logf(IB_LOG_LEVEL_INFO,
				"Creating #%d thread id %lu total threads %u.",
				i+1, os_thread_pf(rotation_thread_id), new_cnt);
		}
	} else if (new_cnt < srv_n_fil_crypt_threads) {
		srv_n_fil_crypt_threads = new_cnt;
		os_event_set(fil_crypt_threads_event);
	}

	mutex_exit(&fil_crypt_threads_mutex);

	while(srv_n_fil_crypt_threads_started != srv_n_fil_crypt_threads) {
		os_event_reset(fil_crypt_event);
		os_event_wait_time(fil_crypt_event, 1000000);
	}
}

/*********************************************************************
Adjust max key age
@param[in]	val		New max key age */
UNIV_INTERN
void
fil_crypt_set_rotate_key_age(
	uint	val)
{
	srv_fil_crypt_rotate_key_age = val;
	os_event_set(fil_crypt_threads_event);
}

/*********************************************************************
Adjust rotation iops
@param[in]	val		New max roation iops */
UNIV_INTERN
void
fil_crypt_set_rotation_iops(
	uint val)
{
	srv_n_fil_crypt_iops = val;
	os_event_set(fil_crypt_threads_event);
}

/*********************************************************************
Adjust encrypt tables
@param[in]	val		New setting for innodb-encrypt-tables */
UNIV_INTERN
void
fil_crypt_set_encrypt_tables(
	uint val)
{
	srv_encrypt_tables = val;
	os_event_set(fil_crypt_threads_event);
}

/*********************************************************************
Init threads for key rotation */
UNIV_INTERN
void
fil_crypt_threads_init()
{
	ut_ad(mutex_own(&fil_system->mutex));
	if (!fil_crypt_threads_inited) {
		fil_crypt_event = os_event_create();
		fil_crypt_threads_event = os_event_create();
		mutex_create(fil_crypt_threads_mutex_key,
			&fil_crypt_threads_mutex, SYNC_NO_ORDER_CHECK);

		uint cnt = srv_n_fil_crypt_threads;
		srv_n_fil_crypt_threads = 0;
		fil_crypt_threads_inited = true;
		fil_crypt_set_thread_cnt(cnt);
	}
}

/*********************************************************************
Clean up key rotation threads resources */
UNIV_INTERN
void
fil_crypt_threads_cleanup()
{
	if (!fil_crypt_threads_inited) {
		return;
	}
	ut_a(!srv_n_fil_crypt_threads_started);
	os_event_free(fil_crypt_event);
	fil_crypt_event = NULL;
	os_event_free(fil_crypt_threads_event);
	fil_crypt_threads_event = NULL;
	mutex_free(&fil_crypt_threads_mutex);
	fil_crypt_threads_inited = false;
}

/*********************************************************************
Wait for crypt threads to stop accessing space
@param[in]	space		Tablespace */
UNIV_INTERN
void
fil_space_crypt_close_tablespace(
	const fil_space_t*	space)
{
	if (!srv_encrypt_tables || !space->crypt_data) {
		return;
	}

	mutex_enter(&fil_crypt_threads_mutex);

	fil_space_crypt_t* crypt_data = space->crypt_data;

	time_t start = time(0);
	time_t last = start;

	mutex_enter(&crypt_data->mutex);
	mutex_exit(&fil_crypt_threads_mutex);

	uint cnt = crypt_data->rotate_state.active_threads;
	bool flushing = crypt_data->rotate_state.flushing;

	while (cnt > 0 || flushing) {
		mutex_exit(&crypt_data->mutex);
		/* release dict mutex so that scrub threads can release their
		* table references */
		dict_mutex_exit_for_mysql();

		/* wakeup throttle (all) sleepers */
		os_event_set(fil_crypt_throttle_sleep_event);

		os_thread_sleep(20000);
		dict_mutex_enter_for_mysql();
		mutex_enter(&crypt_data->mutex);
		cnt = crypt_data->rotate_state.active_threads;
		flushing = crypt_data->rotate_state.flushing;

		time_t now = time(0);

		if (now >= last + 30) {
			ib_logf(IB_LOG_LEVEL_WARN,
				"Waited %ld seconds to drop space: %s(" ULINTPF ").",
				now - start, space->name, space->id);
			last = now;
		}
	}

	mutex_exit(&crypt_data->mutex);
}

/*********************************************************************
Get crypt status for a space (used by information_schema)
@param[in]	space		Tablespace
@param[out]	status		Crypt status */
UNIV_INTERN
void
fil_space_crypt_get_status(
	const fil_space_t*			space,
	struct fil_space_crypt_status_t*	status)
{
	memset(status, 0, sizeof(*status));

	ut_ad(space->n_pending_ops > 0);
	fil_space_crypt_t* crypt_data = space->crypt_data;
	status->space = space->id;

	if (crypt_data != NULL) {
		mutex_enter(&crypt_data->mutex);
		status->scheme = crypt_data->type;
		status->keyserver_requests = crypt_data->keyserver_requests;
		status->min_key_version = crypt_data->min_key_version;
		status->key_id = crypt_data->key_id;

		if (crypt_data->rotate_state.active_threads > 0 ||
		    crypt_data->rotate_state.flushing) {
			status->rotating = true;
			status->flushing =
				crypt_data->rotate_state.flushing;
			status->rotate_next_page_number =
				crypt_data->rotate_state.next_offset;
			status->rotate_max_page_number =
				crypt_data->rotate_state.max_offset;
		}

		mutex_exit(&crypt_data->mutex);

		if (srv_encrypt_tables || crypt_data->min_key_version) {
			status->current_key_version =
				fil_crypt_get_latest_key_version(crypt_data);
		}
	}
}

/*********************************************************************
Return crypt statistics
@param[out]	stat		Crypt statistics */
UNIV_INTERN
void
fil_crypt_total_stat(
	fil_crypt_stat_t *stat)
{
	mutex_enter(&crypt_stat_mutex);
	*stat = crypt_stat;
	mutex_exit(&crypt_stat_mutex);
}

/*********************************************************************
Get scrub status for a space (used by information_schema)

@param[in]	space		Tablespace
@param[out]	status		Scrub status */
UNIV_INTERN
void
fil_space_get_scrub_status(
	const fil_space_t*			space,
	struct fil_space_scrub_status_t*	status)
{
	memset(status, 0, sizeof(*status));

	ut_ad(space->n_pending_ops > 0);
	fil_space_crypt_t* crypt_data = space->crypt_data;

	status->space = space->id;

	if (crypt_data != NULL) {
		status->compressed = fsp_flags_get_zip_size(space->flags) > 0;
		mutex_enter(&crypt_data->mutex);
		status->last_scrub_completed =
			crypt_data->rotate_state.scrubbing.last_scrub_completed;
		if (crypt_data->rotate_state.active_threads > 0 &&
		    crypt_data->rotate_state.scrubbing.is_active) {
			status->scrubbing = true;
			status->current_scrub_started =
				crypt_data->rotate_state.start_time;
			status->current_scrub_active_threads =
				crypt_data->rotate_state.active_threads;
			status->current_scrub_page_number =
				crypt_data->rotate_state.next_offset;
			status->current_scrub_max_page_number =
				crypt_data->rotate_state.max_offset;
		}

		mutex_exit(&crypt_data->mutex);
	}
}<|MERGE_RESOLUTION|>--- conflicted
+++ resolved
@@ -495,11 +495,7 @@
 		4 +  // size of key_id
 		1; // fil_encryption_t
 
-<<<<<<< HEAD
-	if ((size_t) (end_ptr - ptr) < entry_size){
-=======
 	if (ptr + entry_size > end_ptr) {
->>>>>>> a00517ac
 		return NULL;
 	}
 
@@ -525,11 +521,7 @@
 	fil_encryption_t encryption = (fil_encryption_t)mach_read_from_1(ptr);
 	ptr +=1;
 
-<<<<<<< HEAD
-	if ((size_t) (end_ptr - ptr) < len) {
-=======
 	if (ptr + len > end_ptr) {
->>>>>>> a00517ac
 		return NULL;
 	}
 
@@ -1404,12 +1396,8 @@
 			(srv_background_scrub_data_uncompressed ||
 			 srv_background_scrub_data_compressed) &&
 			crypt_data->rotate_state.scrubbing.is_active
-<<<<<<< HEAD
-                        && diff >= (time_t) srv_background_scrub_data_interval;
-=======
 			&& diff >= 0
 			&& ulint(diff) >= srv_background_scrub_data_interval;
->>>>>>> a00517ac
 
 		if (need_key_rotation == false && need_scrubbing == false) {
 			break;
@@ -2334,16 +2322,12 @@
 
 			time_t waited = time(0) - wait_start;
 
-<<<<<<< HEAD
-			if (waited >= (time_t) srv_background_scrub_data_check_interval) {
-=======
 			/* Break if we have waited the background scrub
 			internal and background scrubbing is enabled */
 			if (waited >= 0
 			    && ulint(waited) >= srv_background_scrub_data_check_interval
 			    && (srv_background_scrub_data_uncompressed
 			        || srv_background_scrub_data_compressed)) {
->>>>>>> a00517ac
 				break;
 			}
 		}
