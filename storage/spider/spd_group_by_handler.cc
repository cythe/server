--- conflicted
+++ resolved
@@ -616,13 +616,8 @@
   DBUG_ENTER("spider_fields::create_conn_holder");
   DBUG_PRINT("info",("spider this=%p", this));
   return_conn_holder = (SPIDER_CONN_HOLDER *)
-<<<<<<< HEAD
-    spider_bulk_malloc(spider_current_trx, 252, MYF(MY_WME | MY_ZEROFILL),
+    spider_bulk_malloc(spider_current_trx, SPD_MID_FIELDS_CREATE_CONN_HOLDER_1, MYF(MY_WME | MY_ZEROFILL),
       &return_conn_holder, (uint) (sizeof(SPIDER_CONN_HOLDER)),
-=======
-    spider_bulk_malloc(spider_current_trx, SPD_MID_FIELDS_CREATE_CONN_HOLDER_1, MYF(MY_WME | MY_ZEROFILL),
-      &return_conn_holder, sizeof(SPIDER_CONN_HOLDER),
->>>>>>> 5f890452
       &table_link_idx_holder,
         (uint) (table_count * sizeof(SPIDER_TABLE_LINK_IDX_HOLDER)),
       NullS
@@ -995,15 +990,8 @@
   query(*query_arg), fields(fields_arg)
 {
   DBUG_ENTER("spider_group_by_handler::spider_group_by_handler");
-<<<<<<< HEAD
-  fields->set_pos_to_first_table_holder();
-  SPIDER_TABLE_HOLDER *table_holder = fields->get_next_table_holder();
-  spider = table_holder->spider;
+  spider = fields->get_first_table_holder()->spider;
   trx = spider->wide_handler->trx;
-=======
-  spider = fields->get_first_table_holder()->spider;
-  trx = spider->trx;
->>>>>>> 5f890452
   DBUG_VOID_RETURN;
 }
 
@@ -1728,21 +1716,12 @@
   }
   DBUG_PRINT("info",("spider s->db=%s", from->table->s->db.str));
   DBUG_PRINT("info",("spider s->table_name=%s", from->table->s->table_name.str));
-<<<<<<< HEAD
-  if (!fields->add_table(spider))
-  {
-    DBUG_PRINT("info",("spider can not add a table"));
-    delete fields;
-    DBUG_RETURN(NULL);
-  }
   if (spider->dml_init())
   {
     DBUG_PRINT("info",("spider can not init for dml"));
     delete fields;
     DBUG_RETURN(NULL);
   }
-=======
->>>>>>> 5f890452
   for (
     roop_count = spider_conn_link_idx_next(share->link_statuses,
       spider->conn_link_idx, -1, share->link_count,
