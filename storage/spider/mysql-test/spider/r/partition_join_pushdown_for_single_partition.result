for master_1
for child2
child2_1
child2_2
child2_3
for child3
child3_1
child3_2
child3_3

drop and create databases
connection master_1;
DROP DATABASE IF EXISTS auto_test_local;
CREATE DATABASE auto_test_local;
USE auto_test_local;
connection child2_1;
SET @old_log_output = @@global.log_output;
SET GLOBAL log_output = 'TABLE,FILE';
DROP DATABASE IF EXISTS auto_test_remote;
CREATE DATABASE auto_test_remote;
USE auto_test_remote;
connection child2_2;
SET @old_log_output = @@global.log_output;
SET GLOBAL log_output = 'TABLE,FILE';
DROP DATABASE IF EXISTS auto_test_remote2;
CREATE DATABASE auto_test_remote2;
USE auto_test_remote2;
connection child2_3;
SET @old_log_output = @@global.log_output;
SET GLOBAL log_output = 'TABLE,FILE';
DROP DATABASE IF EXISTS auto_test_remote3;
CREATE DATABASE auto_test_remote3;
USE auto_test_remote3;

create table and insert
connection child2_1;
CHILD2_1_DROP_TABLES
CHILD2_1_DROP_TABLES2
CHILD2_1_CREATE_TABLES
CHILD2_1_CREATE_TABLES2
TRUNCATE TABLE mysql.general_log;
connection child2_2;
CHILD2_2_DROP_TABLES
CHILD2_2_DROP_TABLES2
CHILD2_2_CREATE_TABLES
CHILD2_2_CREATE_TABLES2
TRUNCATE TABLE mysql.general_log;
connection child2_3;
CHILD2_3_DROP_TABLES
CHILD2_3_DROP_TABLES2
CHILD2_3_CREATE_TABLES
CHILD2_3_CREATE_TABLES2
TRUNCATE TABLE mysql.general_log;
connection master_1;
DROP TABLE IF EXISTS tbl_a;
DROP TABLE IF EXISTS tbl_b;
CREATE TABLE tbl_a (
value int NOT NULL,
PRIMARY KEY(value)
) MASTER_1_ENGINE MASTER_1_CHARSET MASTER_1_COMMENT_2_1
CREATE TABLE tbl_b (
value2 int NOT NULL,
PRIMARY KEY(value2)
) MASTER_1_ENGINE MASTER_1_CHARSET MASTER_1_COMMENT_2_2
insert into tbl_a values (1),(2),(3),(4),(5),(6),(7),(8),(9),(10);
insert into tbl_b values (1),(2),(3),(4),(5),(6),(7),(8),(9),(10);
connection master_1;
SELECT sum(a.value), count(b.value2) FROM tbl_a a, tbl_b b WHERE a.value = b.value2 AND a.value = 5;
sum(a.value)	count(b.value2)
5	1
SELECT sum(a.value), count(b.value2) FROM tbl_a a, tbl_b b WHERE a.value = 5 and b.value2 = 5;
sum(a.value)	count(b.value2)
5	1
connection child2_1;
SELECT argument FROM mysql.general_log WHERE command_type != 'Execute' AND argument LIKE '%select %';
argument
SELECT argument FROM mysql.general_log WHERE command_type != 'Execute' AND argument LIKE '%select %'
SELECT value FROM tbl_a ORDER BY value;
value
1
2
3
4
connection child2_2;
SELECT argument FROM mysql.general_log WHERE command_type != 'Execute' AND argument LIKE '%select %';
argument
select `value` from `auto_test_remote2`.`tbl_a` where `value` = 5
select `value2` from `auto_test_remote2`.`tbl_b` where `value2` = 5
select `value` from `auto_test_remote2`.`tbl_a` where `value` = 5
select `value2` from `auto_test_remote2`.`tbl_b` where `value2` = 5
<<<<<<< HEAD
select sum('5') `sum(a.value)`,count('5') `count(b.value2)` from (select 1) t0 join (select 1) t1
SELECT argument FROM mysql.general_log WHERE command_type != 'Execute' AND argument LIKE '%select %'
=======
SELECT argument FROM mysql.general_log WHERE argument LIKE '%select %'
>>>>>>> f6e9600f
SELECT value FROM tbl_a ORDER BY value;
value
5
6
7
8
9
connection child2_3;
SELECT argument FROM mysql.general_log WHERE command_type != 'Execute' AND argument LIKE '%select %';
argument
SELECT argument FROM mysql.general_log WHERE command_type != 'Execute' AND argument LIKE '%select %'
SELECT value FROM tbl_a ORDER BY value;
value
10

deinit
connection master_1;
DROP DATABASE IF EXISTS auto_test_local;
connection child2_1;
DROP DATABASE IF EXISTS auto_test_remote;
SET GLOBAL log_output = @old_log_output;
connection child2_2;
DROP DATABASE IF EXISTS auto_test_remote2;
SET GLOBAL log_output = @old_log_output;
connection child2_3;
DROP DATABASE IF EXISTS auto_test_remote3;
SET GLOBAL log_output = @old_log_output;
connection master_1;
for master_1
for child2
child2_1
child2_2
child2_3
for child3
child3_1
child3_2
child3_3

end of test<|MERGE_RESOLUTION|>--- conflicted
+++ resolved
@@ -88,12 +88,7 @@
 select `value2` from `auto_test_remote2`.`tbl_b` where `value2` = 5
 select `value` from `auto_test_remote2`.`tbl_a` where `value` = 5
 select `value2` from `auto_test_remote2`.`tbl_b` where `value2` = 5
-<<<<<<< HEAD
-select sum('5') `sum(a.value)`,count('5') `count(b.value2)` from (select 1) t0 join (select 1) t1
 SELECT argument FROM mysql.general_log WHERE command_type != 'Execute' AND argument LIKE '%select %'
-=======
-SELECT argument FROM mysql.general_log WHERE argument LIKE '%select %'
->>>>>>> f6e9600f
 SELECT value FROM tbl_a ORDER BY value;
 value
 5
