--- conflicted
+++ resolved
@@ -121,10 +121,6 @@
 SPIDER_DBTON spider_dbton[SPIDER_DBTON_SIZE];
 extern SPIDER_DBTON spider_dbton_mysql;
 extern SPIDER_DBTON spider_dbton_mariadb;
-<<<<<<< HEAD
-=======
-#ifndef WITHOUT_SPIDER_BG_SEARCH
->>>>>>> f00711bb
 SPIDER_THREAD *spider_table_sts_threads;
 SPIDER_THREAD *spider_table_crd_threads;
 extern volatile ulonglong spider_mon_table_cache_version;
@@ -6320,10 +6316,7 @@
   spider_hton->drop_database = spider_drop_database;
   spider_hton->show_status = spider_show_status;
   spider_hton->create_group_by = spider_create_group_by_handler;
-<<<<<<< HEAD
   spider_hton->table_options= spider_table_option_list;
-=======
->>>>>>> f00711bb
 
   if (my_gethwaddr((uchar *) addr))
   {
@@ -7181,13 +7174,10 @@
   DBUG_RETURN(FALSE);
 }
 
-<<<<<<< HEAD
-=======
 /*
   Set fields of a tmp share which has only one link. For use in
   monitoring, spider_copy_tables udf etc.
 */
->>>>>>> f00711bb
 void spider_set_tmp_share_pointer(
   SPIDER_SHARE *tmp_share,
   char **tmp_connect_info,
