--- conflicted
+++ resolved
@@ -663,162 +663,6 @@
 
   for(link_idx = 0; link_idx < (int) share->all_link_count; link_idx++)
   {
-<<<<<<< HEAD
-    if ((len=
-             sizeof(char) * share_alter->tmp_server_names_lengths[roop_count]))
-    {
-      tmp_server_names[roop_count]= tmp_server_names_char;
-      memcpy(tmp_server_names_char, share_alter->tmp_server_names[roop_count],
-             len);
-      tmp_server_names_char+= len + 1;
-    }
-
-    if ((len= sizeof(char) *
-              share_alter->tmp_tgt_table_names_lengths[roop_count]))
-    {
-      tmp_tgt_table_names[roop_count]= tmp_tgt_table_names_char;
-      memcpy(tmp_tgt_table_names_char,
-             share_alter->tmp_tgt_table_names[roop_count], len);
-      tmp_tgt_table_names_char+= len + 1;
-    }
-
-    if ((len= sizeof(char) * share_alter->tmp_tgt_dbs_lengths[roop_count]))
-    {
-      tmp_tgt_dbs[roop_count]= tmp_tgt_dbs_char;
-      memcpy(tmp_tgt_dbs_char, share_alter->tmp_tgt_dbs[roop_count], len);
-      tmp_tgt_dbs_char+= len + 1;
-    }
-
-    if ((len= sizeof(char) * share_alter->tmp_tgt_hosts_lengths[roop_count]))
-    {
-      tmp_tgt_hosts[roop_count]= tmp_tgt_hosts_char;
-      memcpy(tmp_tgt_hosts_char, share_alter->tmp_tgt_hosts[roop_count], len);
-      tmp_tgt_hosts_char+= len + 1;
-    }
-
-    if ((len= sizeof(char) *
-              share_alter->tmp_tgt_usernames_lengths[roop_count]))
-    {
-      tmp_tgt_usernames[roop_count]= tmp_tgt_usernames_char;
-      memcpy(tmp_tgt_usernames_char,
-             share_alter->tmp_tgt_usernames[roop_count], len);
-      tmp_tgt_usernames_char+= len + 1;
-    }
-
-    if ((len= sizeof(char) *
-              share_alter->tmp_tgt_passwords_lengths[roop_count]))
-    {
-      tmp_tgt_passwords[roop_count]= tmp_tgt_passwords_char;
-      memcpy(tmp_tgt_passwords_char,
-             share_alter->tmp_tgt_passwords[roop_count], len);
-      tmp_tgt_passwords_char+= len + 1;
-    }
-
-    if ((len= sizeof(char) * share_alter->tmp_tgt_sockets_lengths[roop_count]))
-    {
-      tmp_tgt_sockets[roop_count]= tmp_tgt_sockets_char;
-      memcpy(tmp_tgt_sockets_char, share_alter->tmp_tgt_sockets[roop_count],
-             len);
-      tmp_tgt_sockets_char+= len + 1;
-    }
-
-    if ((len=
-             sizeof(char) * share_alter->tmp_tgt_wrappers_lengths[roop_count]))
-    {
-      tmp_tgt_wrappers[roop_count]= tmp_tgt_wrappers_char;
-      memcpy(tmp_tgt_wrappers_char, share_alter->tmp_tgt_wrappers[roop_count],
-             len);
-      tmp_tgt_wrappers_char+= len + 1;
-    }
-
-    if ((len= sizeof(char) * share_alter->tmp_tgt_ssl_cas_lengths[roop_count]))
-    {
-      tmp_tgt_ssl_cas[roop_count]= tmp_tgt_ssl_cas_char;
-      memcpy(tmp_tgt_ssl_cas_char, share_alter->tmp_tgt_ssl_cas[roop_count],
-             len);
-      tmp_tgt_ssl_cas_char+= len + 1;
-    }
-
-    if ((len= sizeof(char) *
-              share_alter->tmp_tgt_ssl_capaths_lengths[roop_count]))
-    {
-      tmp_tgt_ssl_capaths[roop_count]= tmp_tgt_ssl_capaths_char;
-      memcpy(tmp_tgt_ssl_capaths_char,
-             share_alter->tmp_tgt_ssl_capaths[roop_count], len);
-      tmp_tgt_ssl_capaths_char+= len + 1;
-    }
-
-    if ((len= sizeof(char) *
-              share_alter->tmp_tgt_ssl_certs_lengths[roop_count]))
-    {
-      tmp_tgt_ssl_certs[roop_count]= tmp_tgt_ssl_certs_char;
-      memcpy(tmp_tgt_ssl_certs_char,
-             share_alter->tmp_tgt_ssl_certs[roop_count], len);
-      tmp_tgt_ssl_certs_char+= len + 1;
-    }
-
-    if ((len= sizeof(char) *
-              share_alter->tmp_tgt_ssl_ciphers_lengths[roop_count]))
-    {
-      tmp_tgt_ssl_ciphers[roop_count]= tmp_tgt_ssl_ciphers_char;
-      memcpy(tmp_tgt_ssl_ciphers_char,
-             share_alter->tmp_tgt_ssl_ciphers[roop_count], len);
-      tmp_tgt_ssl_ciphers_char+= len + 1;
-    }
-
-    if ((len= sizeof(char) * share_alter->tmp_tgt_ssl_keys_lengths[roop_count]))
-    {
-      tmp_tgt_ssl_keys[roop_count]= tmp_tgt_ssl_keys_char;
-      memcpy(tmp_tgt_ssl_keys_char, share_alter->tmp_tgt_ssl_keys[roop_count],
-             len);
-      tmp_tgt_ssl_keys_char+= len + 1;
-    }
-
-    if ((len= sizeof(char) *
-              share_alter->tmp_tgt_default_files_lengths[roop_count]))
-    {
-      tmp_tgt_default_files[roop_count]= tmp_tgt_default_files_char;
-      memcpy(tmp_tgt_default_files_char,
-             share_alter->tmp_tgt_default_files[roop_count], len);
-      tmp_tgt_default_files_char+= len + 1;
-    }
-
-    if ((len= sizeof(char) *
-              share_alter->tmp_tgt_default_groups_lengths[roop_count]))
-    {
-      tmp_tgt_default_groups[roop_count]= tmp_tgt_default_groups_char;
-      memcpy(tmp_tgt_default_groups_char,
-             share_alter->tmp_tgt_default_groups[roop_count], len);
-      tmp_tgt_default_groups_char+= len + 1;
-    }
-
-    tmp_tgt_dsns[roop_count] = tmp_tgt_dsns_char;
-    memcpy(tmp_tgt_dsns_char, share_alter->tmp_tgt_dsns[roop_count],
-      sizeof(char) * share_alter->tmp_tgt_dsns_lengths[roop_count]);
-    tmp_tgt_dsns_char +=
-      share_alter->tmp_tgt_dsns_lengths[roop_count] + 1;
-
-    tmp_tgt_filedsns[roop_count] = tmp_tgt_filedsns_char;
-    memcpy(tmp_tgt_filedsns_char, share_alter->tmp_tgt_filedsns[roop_count],
-      sizeof(char) * share_alter->tmp_tgt_filedsns_lengths[roop_count]);
-    tmp_tgt_filedsns_char +=
-      share_alter->tmp_tgt_filedsns_lengths[roop_count] + 1;
-
-    tmp_tgt_drivers[roop_count] = tmp_tgt_drivers_char;
-    memcpy(tmp_tgt_drivers_char, share_alter->tmp_tgt_drivers[roop_count],
-      sizeof(char) * share_alter->tmp_tgt_drivers_lengths[roop_count]);
-    tmp_tgt_drivers_char +=
-      share_alter->tmp_tgt_drivers_lengths[roop_count] + 1;
-
-    if ((len= sizeof(char) *
-              share_alter->tmp_static_link_ids_lengths[roop_count]))
-    {
-      tmp_static_link_ids[roop_count] = tmp_static_link_ids_char;
-      memcpy(tmp_static_link_ids_char,
-             share_alter->tmp_static_link_ids[roop_count], len);
-      tmp_static_link_ids_char += len + 1;
-    }
-=======
     spider_maybe_memcpy_indexed_string(
       tmp_server_names, share_alter->tmp_server_names,
       share_alter->tmp_server_names_lengths, link_idx, tmp_server_names_char);
@@ -878,16 +722,21 @@
     spider_maybe_memcpy_indexed_string(
       tmp_tgt_default_groups, share_alter->tmp_tgt_default_groups,
       share_alter->tmp_tgt_default_groups_lengths, link_idx, tmp_tgt_default_groups_char);
-
-    /* Notes on merge conflicts (remove this comment after merging):
-    for 10.6+ see d74103292c7be236f3da71c86249d37295f57bbc */
     spider_maybe_memcpy_indexed_string(
       tmp_tgt_dsns, share_alter->tmp_tgt_dsns,
       share_alter->tmp_tgt_dsns_lengths, link_idx, tmp_tgt_dsns_char);
+
+    spider_maybe_memcpy_indexed_string(
+      tmp_tgt_filedsns, share_alter->tmp_tgt_filedsns,
+      share_alter->tmp_tgt_filedsns_lengths, link_idx, tmp_tgt_filedsns_char);
+
+    spider_maybe_memcpy_indexed_string(
+      tmp_tgt_drivers, share_alter->tmp_tgt_drivers,
+      share_alter->tmp_tgt_drivers_lengths, link_idx, tmp_tgt_drivers_char);
+
     spider_maybe_memcpy_indexed_string(
       tmp_static_link_ids, share_alter->tmp_static_link_ids,
       share_alter->tmp_static_link_ids_lengths, link_idx, tmp_static_link_ids_char);
->>>>>>> 65405308
   }
 
   memcpy(tmp_tgt_ports, share_alter->tmp_tgt_ports,
