/* Copyright (C) 2009-2019 Kentoku Shiba
   Copyright (C) 2019 MariaDB corp

  This program is free software; you can redistribute it and/or modify
  it under the terms of the GNU General Public License as published by
  the Free Software Foundation; version 2 of the License.

  This program is distributed in the hope that it will be useful,
  but WITHOUT ANY WARRANTY; without even the implied warranty of
  MERCHANTABILITY or FITNESS FOR A PARTICULAR PURPOSE.  See the
  GNU General Public License for more details.

  You should have received a copy of the GNU General Public License
  along with this program; if not, write to the Free Software
  Foundation, Inc., 51 Franklin Street, Fifth Floor, Boston, MA 02110-1335 USA */

#define MYSQL_SERVER 1
#include <my_global.h>
#include "mysql_version.h"
#include "sql_priv.h"
#include "probes_mysql.h"
#include "sql_class.h"
#include "sql_partition.h"
#include "sql_acl.h"
#include "spd_err.h"
#include "spd_param.h"
#include "spd_db_include.h"
#include "spd_include.h"
#include "ha_spider.h"
#include "spd_db_conn.h"
#include "spd_trx.h"
#include "spd_conn.h"
#include "spd_sys_table.h"
#include "spd_table.h"
#include "spd_ping_table.h"
#include "spd_direct_sql.h"
#include "spd_udf.h"
#include "spd_malloc.h"

extern bool volatile *spd_abort_loop;

extern handlerton *spider_hton_ptr;

#ifdef HAVE_PSI_INTERFACE
extern PSI_mutex_key spd_key_mutex_mon_list_caller;
extern PSI_mutex_key spd_key_mutex_mon_list_receptor;
extern PSI_mutex_key spd_key_mutex_mon_list_monitor;
extern PSI_mutex_key spd_key_mutex_mon_list_update_status;
extern PSI_mutex_key spd_key_mutex_mon_table_cache;
#endif

/* Array (of size `spider_udf_table_mon_mutex_count') of hashes of
`SPIDER_TABLE_MON_LIST'. */
HASH *spider_udf_table_mon_list_hash;
uint spider_udf_table_mon_list_hash_id;
const char *spider_udf_table_mon_list_hash_func_name;
const char *spider_udf_table_mon_list_hash_file_name;
ulong spider_udf_table_mon_list_hash_line_no;
pthread_mutex_t *spider_udf_table_mon_mutexes;
pthread_cond_t *spider_udf_table_mon_conds;

pthread_mutex_t spider_mon_table_cache_mutex;
/* A cache to store distinct SPIDER_MON_KEYs with db name, table name
and link id read from mysql.spider_link_mon_servers table. Initialised
and populated in spider_init_ping_table_mon_cache(), and used in
spider_ping_table_cache_compare(). The udf
spider_flush_table_mon_cache is used to flag a initialisation. */
DYNAMIC_ARRAY spider_mon_table_cache;
uint spider_mon_table_cache_id;
const char *spider_mon_table_cache_func_name;
const char *spider_mon_table_cache_file_name;
ulong spider_mon_table_cache_line_no;
/* The mon table cache version, initialised at 0, and always no
greater than spider_mon_table_cache_version_req. When the inequality
is strict, an initialisation of spider_mon_table_cache will be
triggered. */
volatile ulonglong spider_mon_table_cache_version;
/* The required mon table cache version, incremented by one by the
udf spider_flush_table_mon_cache */
volatile ulonglong spider_mon_table_cache_version_req;

 /* Get or create a `SPIDER_TABLE_MON_LIST' for a key `str' */
SPIDER_TABLE_MON_LIST *spider_get_ping_table_mon_list(
  SPIDER_TRX *trx,
  THD *thd,
  spider_string *str,           /* The key to search in
                                  `spider_udf_table_mon_list_hash',
                                  usually in the format of
                                  "./$db_name/$table_name000000000$link_idx" */
  uint conv_name_length,
  int link_idx,
  char *static_link_id,
  uint static_link_id_length,
  uint32 server_id,             /* The server id of the monitor
                                  server, used for creating a new
                                  table mon list having a
                                  `SPIDER_TABLE_MON' corresponding to
                                  the server id as the `current'
                                  field */
  bool need_lock,
  int *error_num
) {
  uint mutex_hash;
  SPIDER_TABLE_MON_LIST *table_mon_list;
  MEM_ROOT mem_root;
  ulonglong mon_table_cache_version;
  my_hash_value_type hash_value;
  DBUG_ENTER("spider_get_ping_table_mon_list");
  /* Reset the cache if the version does not match the requirement */
  if (spider_mon_table_cache_version != spider_mon_table_cache_version_req)
  {
    SPD_INIT_ALLOC_ROOT(&mem_root, 4096, 0, MYF(MY_WME));
    if ((*error_num = spider_init_ping_table_mon_cache(thd, &mem_root,
      need_lock)))
    {
      free_root(&mem_root, MYF(0));
      goto error;
    }
    free_root(&mem_root, MYF(0));
  }

  /* Search for the table mon list in the hash, if one is not found or
  if it is found but has the wrong cache version, create and
  initialise a new one. */
  mutex_hash=
      spider_udf_calc_hash(str->c_ptr(), spider_udf_table_mon_mutex_count);
  DBUG_PRINT("info",("spider hash key=%s", str->c_ptr()));
  DBUG_PRINT("info",("spider hash key length=%u", str->length()));
  hash_value = my_calc_hash(
    &spider_udf_table_mon_list_hash[mutex_hash],
    (uchar*) str->c_ptr(), str->length());
  pthread_mutex_lock(&spider_udf_table_mon_mutexes[mutex_hash]);
  mon_table_cache_version = (ulonglong) spider_mon_table_cache_version;
  if (!(table_mon_list = (SPIDER_TABLE_MON_LIST *)
    my_hash_search_using_hash_value(
      &spider_udf_table_mon_list_hash[mutex_hash], hash_value,
      (uchar*) str->c_ptr(), str->length())) ||
      table_mon_list->mon_table_cache_version != mon_table_cache_version
  )
  {
    /* If table_mon_list is found but the cache version does not
    match, remove it from the hash and free it. */
    if (
      table_mon_list &&
      table_mon_list->mon_table_cache_version != mon_table_cache_version
    )
      spider_release_ping_table_mon_list_loop(mutex_hash, table_mon_list);
    /* create and initialise `table_mon_list' and insert it into the
    hash */
    if (!(table_mon_list = spider_get_ping_table_tgt(thd, str->c_ptr(),
      conv_name_length, link_idx, static_link_id, static_link_id_length,
      server_id, str, need_lock, error_num)))
    {
      pthread_mutex_unlock(&spider_udf_table_mon_mutexes[mutex_hash]);
      goto error;
    }
    table_mon_list->mutex_hash = mutex_hash;
    table_mon_list->mon_table_cache_version = mon_table_cache_version;
    uint old_elements =
      spider_udf_table_mon_list_hash[mutex_hash].array.max_element;
    table_mon_list->key_hash_value = hash_value;
    if (my_hash_insert(&spider_udf_table_mon_list_hash[mutex_hash],
      (uchar*) table_mon_list))
    {
      spider_ping_table_free_mon_list(table_mon_list);
      *error_num = HA_ERR_OUT_OF_MEM;
      my_error(HA_ERR_OUT_OF_MEM, MYF(0));
      pthread_mutex_unlock(&spider_udf_table_mon_mutexes[mutex_hash]);
      goto error;
    }
    if (spider_udf_table_mon_list_hash[mutex_hash].array.max_element >
      old_elements)
    {
      spider_alloc_calc_mem(spider_current_trx,
        spider_udf_table_mon_list_hash,
        (spider_udf_table_mon_list_hash[mutex_hash].array.max_element -
        old_elements) *
        spider_udf_table_mon_list_hash[mutex_hash].array.size_of_element);
    }
  }
  table_mon_list->use_count++;
  DBUG_PRINT("info",("spider table_mon_list->use_count=%d",
    table_mon_list->use_count));
  pthread_mutex_unlock(&spider_udf_table_mon_mutexes[mutex_hash]);
  DBUG_RETURN(table_mon_list);

error:
  DBUG_RETURN(NULL);
}

void spider_free_ping_table_mon_list(
  SPIDER_TABLE_MON_LIST *table_mon_list
) {
  DBUG_ENTER("spider_free_ping_table_mon_list");
  pthread_mutex_lock(&spider_udf_table_mon_mutexes[
    table_mon_list->mutex_hash]);
  table_mon_list->use_count--;
  DBUG_PRINT("info",("spider table_mon_list->use_count=%d", table_mon_list->use_count));
  if (!table_mon_list->use_count)
    pthread_cond_broadcast(&spider_udf_table_mon_conds[
      table_mon_list->mutex_hash]);
  pthread_mutex_unlock(&spider_udf_table_mon_mutexes[
    table_mon_list->mutex_hash]);
  DBUG_VOID_RETURN;
}

void spider_release_ping_table_mon_list_loop(
  uint mutex_hash,
  SPIDER_TABLE_MON_LIST *table_mon_list
) {
  DBUG_ENTER("spider_release_ping_table_mon_list_loop");
  my_hash_delete(&spider_udf_table_mon_list_hash[mutex_hash],
    (uchar*) table_mon_list);
  while (TRUE)
  {
    if (table_mon_list->use_count)
      pthread_cond_wait(&spider_udf_table_mon_conds[mutex_hash],
        &spider_udf_table_mon_mutexes[mutex_hash]);
    else {
      spider_ping_table_free_mon_list(table_mon_list);
      break;
    }
  }
  DBUG_VOID_RETURN;
}

int spider_release_ping_table_mon_list(
  const char *conv_name,
  uint conv_name_length,
  int link_idx
) {
  uint mutex_hash;
  SPIDER_TABLE_MON_LIST *table_mon_list;
  char link_idx_str[SPIDER_CONNECT_INFO_MAX_LEN + 1];
  int link_idx_str_length;
  DBUG_ENTER("spider_release_ping_table_mon_list");
  DBUG_PRINT("info", ("spider conv_name=%s", conv_name));
  DBUG_PRINT("info", ("spider conv_name_length=%u", conv_name_length));
  DBUG_PRINT("info", ("spider link_idx=%d", link_idx));
  link_idx_str_length = my_sprintf(link_idx_str, (link_idx_str, "%010d",
    link_idx));
  char *buf = (char *) my_alloca(conv_name_length + link_idx_str_length + 1);
  if (!buf)
  {
    my_error(HA_ERR_OUT_OF_MEM, MYF(0));
    DBUG_RETURN(HA_ERR_OUT_OF_MEM);
  }
  spider_string conv_name_str(buf, conv_name_length + link_idx_str_length + 1,
    system_charset_info);
  conv_name_str.init_calc_mem(SPD_MID_RELEASE_PING_TABLE_MON_LIST_1);
  conv_name_str.length(0);
  conv_name_str.q_append(conv_name, conv_name_length);
  conv_name_str.q_append(link_idx_str, link_idx_str_length);

<<<<<<< HEAD
  mutex_hash= spider_udf_calc_hash(conv_name_str.c_ptr_safe(),
                                   spider_udf_table_mon_mutex_count);
=======
  mutex_hash = spider_udf_calc_hash(conv_name_str.c_ptr_safe(),
    spider_param_udf_table_mon_mutex_count());
>>>>>>> 4a09e743
  my_hash_value_type hash_value = my_calc_hash(
    &spider_udf_table_mon_list_hash[mutex_hash],
    (uchar*) conv_name_str.c_ptr(), conv_name_str.length());
  pthread_mutex_lock(&spider_udf_table_mon_mutexes[mutex_hash]);
  if ((table_mon_list = (SPIDER_TABLE_MON_LIST *)
    my_hash_search_using_hash_value(
      &spider_udf_table_mon_list_hash[mutex_hash], hash_value,
      (uchar*) conv_name_str.c_ptr(), conv_name_str.length())))
    spider_release_ping_table_mon_list_loop(mutex_hash, table_mon_list);
  pthread_mutex_unlock(&spider_udf_table_mon_mutexes[mutex_hash]);
  my_afree(buf);
  DBUG_RETURN(0);
}

/*
  Look for a `SPIDER_MON_KEY` in `spider_mon_table_cache' whose db and
  table name and link_idx matching `name' and `link_idx' with wild
  card matching. If a match is found, create `SPIDER_TABLE_MON's from
  all rows in mysql.spider_link_mon_servers that match the info in the
  `SPIDER_MON_KEY' and populate the `table_mon_list' with these
  `SPIDER_TABLE_MON's.
*/
int spider_get_ping_table_mon(
  THD *thd,
  SPIDER_TABLE_MON_LIST *table_mon_list,
  char *name,
  uint name_length,
  int link_idx,
  uint32 server_id,
  MEM_ROOT *mem_root,
  bool need_lock
) {
  int error_num;
  TABLE *table_link_mon = NULL;
  SPIDER_Open_tables_backup open_tables_backup;
  char table_key[MAX_KEY_LENGTH];
  SPIDER_TABLE_MON *table_mon, *table_mon_prev = NULL;
  SPIDER_SHARE *tmp_share;
  char **tmp_connect_info, *tmp_ptr;
  uint *tmp_connect_info_length;
  long *tmp_long;
  longlong *tmp_longlong;
  int list_size = 0;
  DBUG_ENTER("spider_get_ping_table_mon");

  if (
    !(table_link_mon = spider_open_sys_table(
      thd, SPIDER_SYS_LINK_MON_TABLE_NAME_STR,
      SPIDER_SYS_LINK_MON_TABLE_NAME_LEN, FALSE, &open_tables_backup,
      need_lock, &error_num))
  ) {
    my_error(error_num, MYF(0));
    goto error;
  }
  if (table_mon_list->share->static_link_ids[0])
  {
    spider_store_tables_name(table_link_mon, name, name_length);
    spider_store_tables_link_idx_str(table_link_mon,
      table_mon_list->share->static_link_ids[0],
      table_mon_list->share->static_link_ids_lengths[0]);
    if (!(error_num = spider_ping_table_cache_compare(table_link_mon, mem_root)))
      goto create_table_mon;
    if (error_num == HA_ERR_OUT_OF_MEM)
      goto error;
    if ((tmp_ptr = strstr(name, "#P#")))
    {
      *tmp_ptr = '\0';
      spider_store_tables_name(table_link_mon, name, strlen(name));
      *tmp_ptr = '#';
      if (!(error_num = spider_ping_table_cache_compare(table_link_mon,
        mem_root)))
        goto create_table_mon;
      if (error_num == HA_ERR_OUT_OF_MEM)
        goto error;
    }
  }
  spider_store_tables_name(table_link_mon, name, name_length);
  spider_store_tables_link_idx(table_link_mon, link_idx);
  if (!(error_num = spider_ping_table_cache_compare(table_link_mon, mem_root)))
    goto create_table_mon;
  if (error_num == HA_ERR_OUT_OF_MEM)
    goto error;
  if ((tmp_ptr = strstr(name, "#P#")))
  {
    *tmp_ptr = '\0';
    spider_store_tables_name(table_link_mon, name, strlen(name));
    *tmp_ptr = '#';
    if (!(error_num = spider_ping_table_cache_compare(table_link_mon,
      mem_root)))
      goto create_table_mon;
    if (error_num == HA_ERR_OUT_OF_MEM)
      goto error;
  }
  error_num = HA_ERR_KEY_NOT_FOUND;
  table_link_mon->file->print_error(error_num, MYF(0));
  goto error;

create_table_mon:
  /* Find the first row in mysql.spider_link_mon_servers matching the
  db name, table name and link_idx */
  if ((error_num = spider_get_sys_table_by_idx(table_link_mon, table_key,
    table_link_mon->s->primary_key, 3)))
  {
    table_link_mon->file->print_error(error_num, MYF(0));
    goto error;
  }

  /* create one `SPIDER_TABLE_MON' per row in
  mysql.spider_link_mon_servers with matching db name, table name and
  link_idx, and add it to `table_mon_list'. */
  do {
    if (!(table_mon = (SPIDER_TABLE_MON *)
      spider_bulk_malloc(spider_current_trx, SPD_MID_GET_PING_TABLE_MON_1, MYF(MY_WME | MY_ZEROFILL),
        &table_mon, (uint) (sizeof(SPIDER_TABLE_MON)),
        &tmp_share, (uint) (sizeof(SPIDER_SHARE)),
        &tmp_connect_info,
          (uint) (sizeof(char *) * SPIDER_TMP_SHARE_CHAR_PTR_COUNT),
        &tmp_connect_info_length,
          (uint) (sizeof(uint) * SPIDER_TMP_SHARE_UINT_COUNT),
        &tmp_long, (uint) (sizeof(long) * SPIDER_TMP_SHARE_LONG_COUNT),
        &tmp_longlong,
          (uint) (sizeof(longlong) * SPIDER_TMP_SHARE_LONGLONG_COUNT),
        NullS))
    ) {
      spider_sys_index_end(table_link_mon);
      error_num = HA_ERR_OUT_OF_MEM;
      my_error(HA_ERR_OUT_OF_MEM, MYF(0));
      goto error;
    }
    spider_set_tmp_share_pointer(tmp_share, tmp_connect_info,
      tmp_connect_info_length, tmp_long, tmp_longlong);
    tmp_share->link_statuses[0] = -1;
    table_mon->share = tmp_share;
    table_mon->parent = table_mon_list;
    if (table_mon_prev)
      table_mon_prev->next = table_mon;
    else
      table_mon_list->first = table_mon;
    table_mon_prev = table_mon;
    if (
      (error_num = spider_get_sys_link_mon_server_id(
        table_link_mon, &table_mon->server_id, mem_root)) ||
      (error_num = spider_get_sys_link_mon_connect_info(
        table_link_mon, tmp_share, mem_root))
    ) {
      table_link_mon->file->print_error(error_num, MYF(0));
      spider_sys_index_end(table_link_mon);
      goto error;
    }
    if (
      (error_num = spider_set_connect_info_default(
        tmp_share,
        NULL,
        NULL,
        NULL
      )) ||
      (error_num = spider_set_connect_info_default_dbtable(
        tmp_share, name, name_length
      )) ||
      (error_num = spider_create_conn_keys(tmp_share))
    ) {
      spider_sys_index_end(table_link_mon);
      goto error;
    }
    DBUG_PRINT("info",("spider table_mon->server_id=%u",
      table_mon->server_id));
    DBUG_PRINT("info",("spider server_id=%u", server_id));
    if (table_mon->server_id == server_id)
      table_mon_list->current = table_mon;
    list_size++;
    error_num = spider_sys_index_next_same(table_link_mon, table_key);
  } while (error_num == 0);
  spider_sys_index_end(table_link_mon);
  spider_close_sys_table(thd, table_link_mon,
    &open_tables_backup, need_lock);
  table_link_mon = NULL;
  table_mon_list->list_size = list_size;

  if (!table_mon_list->current)
  {
    error_num = ER_SPIDER_UDF_PING_TABLE_NO_SERVER_ID_NUM;
    my_printf_error(ER_SPIDER_UDF_PING_TABLE_NO_SERVER_ID_NUM,
      ER_SPIDER_UDF_PING_TABLE_NO_SERVER_ID_STR, MYF(0));
    goto error;
  }

  DBUG_RETURN(0);

error:
  if (table_link_mon)
    spider_close_sys_table(thd, table_link_mon,
      &open_tables_backup, need_lock);
  table_mon = table_mon_list->first;
  table_mon_list->first = NULL;
  table_mon_list->current = NULL;
  while (table_mon)
  {
    spider_free_tmp_share_alloc(table_mon->share);
    table_mon_prev = table_mon->next;
    spider_free(spider_current_trx, table_mon, MYF(0));
    table_mon = table_mon_prev;
  }
  DBUG_RETURN(error_num);
}

/*
  creates and return table_mon_list associated with table with `name'
  and `link_idx'th link.
*/
SPIDER_TABLE_MON_LIST *spider_get_ping_table_tgt(
  THD *thd,
  char *name,                   /* The table name, usually fully qualified */
  uint name_length,
  int link_idx,
  char *static_link_id,
  uint static_link_id_length,
  uint32 server_id,             /* The server_id will determine the
                                `current' field of the returned
                                `SPIDER_TABLE_MON_LIST'. */
  spider_string *str,           /* str->c_ptr() == name */
  bool need_lock,
  int *error_num
) {
  TABLE *table_tables = NULL;
  SPIDER_Open_tables_backup open_tables_backup;
  char table_key[MAX_KEY_LENGTH];

  SPIDER_TABLE_MON_LIST *table_mon_list = NULL;
  SPIDER_SHARE *tmp_share;
  char **tmp_connect_info;
  uint *tmp_connect_info_length;
  long *tmp_long;
  longlong *tmp_longlong;
  char *key_str;
  MEM_ROOT mem_root;
  DBUG_ENTER("spider_get_ping_table_tgt");

  SPD_INIT_ALLOC_ROOT(&mem_root, 4096, 0, MYF(MY_WME));
  if (!(table_mon_list = (SPIDER_TABLE_MON_LIST *)
    spider_bulk_malloc(spider_current_trx, SPD_MID_GET_PING_TABLE_TGT_1, MYF(MY_WME | MY_ZEROFILL),
      &table_mon_list, (uint) (sizeof(SPIDER_TABLE_MON_LIST)),
      &tmp_share, (uint) (sizeof(SPIDER_SHARE)),
      &tmp_connect_info,
        (uint) (sizeof(char *) * SPIDER_TMP_SHARE_CHAR_PTR_COUNT),
      &tmp_connect_info_length,
        (uint) (sizeof(uint) * SPIDER_TMP_SHARE_UINT_COUNT),
      &tmp_long,
        (uint) (sizeof(long) * SPIDER_TMP_SHARE_LONG_COUNT),
      &tmp_longlong,
        (uint) (sizeof(longlong) * SPIDER_TMP_SHARE_LONGLONG_COUNT),
      &key_str, (uint) (str->length() + 1),
      NullS))
  ) {
    my_error(HA_ERR_OUT_OF_MEM, MYF(0));
    goto error;
  }
  spider_set_tmp_share_pointer(tmp_share, tmp_connect_info,
    tmp_connect_info_length, tmp_long, tmp_longlong);
  table_mon_list->share = tmp_share;
  table_mon_list->key = key_str;
  table_mon_list->key_length = str->length();
  memcpy(key_str, str->ptr(), table_mon_list->key_length);
  tmp_share->access_charset = thd->variables.character_set_client;

  /* Open mysql.spider_tables */
  if (
    !(table_tables = spider_open_sys_table(
      thd, SPIDER_SYS_TABLES_TABLE_NAME_STR,
      SPIDER_SYS_TABLES_TABLE_NAME_LEN, FALSE, &open_tables_backup, need_lock,
      error_num))
  ) {
    my_error(*error_num, MYF(0));
    goto error;
  }
  /* store db and table names and link idx in mysql.spider_tables for
  reading */
  spider_store_tables_name(table_tables, name, name_length);
  if (static_link_id)
  {
    spider_store_tables_static_link_id(table_tables,
      static_link_id, static_link_id_length);
    if (
      (*error_num = spider_get_sys_table_by_idx(table_tables, table_key, 2,
        SPIDER_SYS_TABLES_UIDX1_COL_CNT)) ||
      (*error_num = spider_get_sys_tables_link_idx(
        table_tables, &link_idx, &mem_root))
    ) {
      table_tables->file->print_error(*error_num, MYF(0));
      goto error;
    }
  } else {
    spider_store_tables_link_idx(table_tables, link_idx);
    if (
      (*error_num = spider_check_sys_table(table_tables, table_key))
    ) {
      table_tables->file->print_error(*error_num, MYF(0));
      goto error;
    }
  }
  /* Populate tmp_share with info read from mysql.spider_tables */
  if (
    (*error_num = spider_get_sys_tables_connect_info(
      table_tables, tmp_share, &mem_root)) ||
    (*error_num = spider_get_sys_tables_link_status(
      table_tables, tmp_share, 0, &mem_root))
  ) {
    table_tables->file->print_error(*error_num, MYF(0));
    goto error;
  }
  spider_close_sys_table(thd, table_tables,
    &open_tables_backup, need_lock);
  table_tables = NULL;

  if (
    (*error_num = spider_set_connect_info_default(
      tmp_share,
      NULL,
      NULL,
      NULL
    )) ||
    (*error_num = spider_set_connect_info_default_dbtable(
      tmp_share, name, name_length
    )) ||
    (*error_num = spider_create_conn_keys(tmp_share)) ||
    /* Pinally, populate `table_mon_list' with newly created
    `SPIDER_TABLE_MON's */
    (*error_num = spider_get_ping_table_mon(
      thd, table_mon_list, name, name_length, link_idx, server_id, &mem_root,
      need_lock))
  )
    goto error;

  if (tmp_share->link_statuses[0] == SPIDER_LINK_STATUS_NG)
    table_mon_list->mon_status = SPIDER_LINK_MON_NG;

  if (mysql_mutex_init(spd_key_mutex_mon_list_caller,
    &table_mon_list->caller_mutex, MY_MUTEX_INIT_FAST))
  {
    *error_num = HA_ERR_OUT_OF_MEM;
    goto error_caller_mutex_init;
  }
  if (mysql_mutex_init(spd_key_mutex_mon_list_receptor,
    &table_mon_list->receptor_mutex, MY_MUTEX_INIT_FAST))
  {
    *error_num = HA_ERR_OUT_OF_MEM;
    goto error_receptor_mutex_init;
  }
  if (mysql_mutex_init(spd_key_mutex_mon_list_monitor,
    &table_mon_list->monitor_mutex, MY_MUTEX_INIT_FAST))
  {
    *error_num = HA_ERR_OUT_OF_MEM;
    goto error_monitor_mutex_init;
  }
  if (mysql_mutex_init(spd_key_mutex_mon_list_update_status,
    &table_mon_list->update_status_mutex, MY_MUTEX_INIT_FAST))
  {
    *error_num = HA_ERR_OUT_OF_MEM;
    goto error_update_status_mutex_init;
  }

  free_root(&mem_root, MYF(0));
  DBUG_RETURN(table_mon_list);

error_update_status_mutex_init:
  pthread_mutex_destroy(&table_mon_list->monitor_mutex);
error_monitor_mutex_init:
  pthread_mutex_destroy(&table_mon_list->receptor_mutex);
error_receptor_mutex_init:
  pthread_mutex_destroy(&table_mon_list->caller_mutex);
error_caller_mutex_init:
error:
  if (table_tables)
    spider_close_sys_table(thd, table_tables,
      &open_tables_backup, need_lock);
  free_root(&mem_root, MYF(0));
  if (table_mon_list)
  {
    spider_free_tmp_share_alloc(table_mon_list->share);
    spider_free(spider_current_trx, table_mon_list, MYF(0));
  }
  DBUG_RETURN(NULL);
}

SPIDER_CONN *spider_get_ping_table_tgt_conn(
  SPIDER_TRX *trx,
  SPIDER_SHARE *share,
  int *error_num
) {
  SPIDER_CONN *conn;
  DBUG_ENTER("spider_get_ping_table_tgt_conn");
  if (
    !(conn = spider_get_conn(
      share, 0, share->conn_keys[0], trx, NULL, FALSE, FALSE,
      SPIDER_CONN_KIND_MYSQL, error_num))
  ) {
    my_error(ER_CONNECT_TO_FOREIGN_DATA_SOURCE, MYF(0),
      share->server_names[0]);
    *error_num = ER_CONNECT_TO_FOREIGN_DATA_SOURCE;
    goto error;
  }
#ifndef DBUG_OFF
  DBUG_PRINT("info",("spider conn->thd=%p", conn->thd));
  if (conn->thd)
  {
    DBUG_PRINT("info",("spider query_id=%lld", conn->thd->query_id));
  }
#endif
  conn->error_mode = 0;
  DBUG_RETURN(conn);

error:
  DBUG_RETURN(NULL);
}

int spider_get_ping_table_gtid_pos(
  SPIDER_TRX *trx,
  THD *thd,
  spider_string *str,
  uint conv_name_length,
  int failed_link_idx,
  uint32 server_id,
  bool need_lock,
  spider_string *tmp_str
) {
  int error_num, source_link_idx, need_mon;
  char table_key[MAX_KEY_LENGTH];
  TABLE *table_tables, *table_gtid_pos;
  SPIDER_Open_tables_backup open_tables_backup_tables;
#ifdef SPIDER_REQUIRE_DEFINE_FOR_SECONDARY_OPEN_TABLES_BACKUP
  SPIDER_Open_tables_backup open_tables_backup_gtid_pos;
#endif
  MEM_ROOT mem_root;
  long link_status;
  long monitoring_binlog_pos_at_failing;
  SPIDER_TABLE_MON_LIST *table_mon_list;
  SPIDER_CONN *ping_conn = NULL;
  char *static_link_id;
  uint static_link_id_length;
  DBUG_ENTER("spider_get_ping_table_gtid_pos");

  /*
    select * from
      mysql.spider_tables
    where
      db_name = setted db_name and
      table_name = setted table_name
  */
#ifdef SPIDER_REQUIRE_DEFINE_FOR_SECONDARY_OPEN_TABLES_BACKUP
  if (
    !(table_tables = spider_open_sys_table(
      thd, SPIDER_SYS_TABLES_TABLE_NAME_STR,
      SPIDER_SYS_TABLES_TABLE_NAME_LEN, FALSE, &open_tables_backup_tables,
      need_lock, &error_num))
  )
    goto error_open_table_tables;

  if (
    !(table_gtid_pos = spider_open_sys_table(
      thd, SPIDER_SYS_POS_FOR_RECOVERY_TABLE_NAME_STR,
      SPIDER_SYS_POS_FOR_RECOVERY_TABLE_NAME_LEN, TRUE,
      &open_tables_backup_gtid_pos, need_lock, &error_num))
  )
    goto error_open_table_gtid_pos;
#else
  TABLE_LIST tables_tables;
  TABLE_LIST tables_gtid_pos;
  TABLE_LIST *tables = &tables_tables;
  LEX_CSTRING db_name =
  {
    "mysql",
    sizeof("mysql") - 1
  };
  LEX_CSTRING tbl_name_tables =
  {
    SPIDER_SYS_TABLES_TABLE_NAME_STR,
    SPIDER_SYS_TABLES_TABLE_NAME_LEN
  };
  LEX_CSTRING tbl_name_gtid_pos =
  {
    SPIDER_SYS_POS_FOR_RECOVERY_TABLE_NAME_STR,
    SPIDER_SYS_POS_FOR_RECOVERY_TABLE_NAME_LEN
  };
  tables_tables.init_one_table(&db_name, &tbl_name_tables, 0, TL_READ);
  tables_gtid_pos.init_one_table(&db_name, &tbl_name_gtid_pos, 0, TL_READ);
  MDL_REQUEST_INIT(&tables_tables.mdl_request, MDL_key::TABLE,
    SPIDER_TABLE_LIST_db_str(&tables_tables),
    SPIDER_TABLE_LIST_table_name_str(&tables_tables),
    MDL_SHARED_READ, MDL_TRANSACTION);
  MDL_REQUEST_INIT(&tables_gtid_pos.mdl_request, MDL_key::TABLE,
    SPIDER_TABLE_LIST_db_str(&tables_gtid_pos),
    SPIDER_TABLE_LIST_table_name_str(&tables_gtid_pos),
    MDL_SHARED_READ, MDL_TRANSACTION);
  tables_tables.next_global = &tables_gtid_pos;
  if (spider_sys_open_and_lock_tables(thd, &tables,
    &open_tables_backup_tables))
  {
    error_num = my_errno;
    goto error_open_table_tables;
  }
  table_tables = tables_tables.table;
  table_gtid_pos = tables_gtid_pos.table;
#endif

  table_tables->use_all_columns();
  table_gtid_pos->use_all_columns();
  spider_store_tables_name(table_tables, str->ptr(), conv_name_length);
  spider_store_tables_name(table_gtid_pos, str->ptr(), conv_name_length);
  spider_store_binlog_pos_failed_link_idx(table_gtid_pos, failed_link_idx);
  if ((error_num = spider_get_sys_table_by_idx(table_tables, table_key, 0,
    SPIDER_SYS_TABLES_PK_COL_CNT - 1)))
  {
    if (error_num == HA_ERR_KEY_NOT_FOUND || error_num == HA_ERR_END_OF_FILE)
    {
      error_num = 0;
    }
    goto error_get_sys_table_by_idx;
  }

  SPD_INIT_ALLOC_ROOT(&mem_root, 4096, 0, MYF(MY_WME));
  do {
    if (
      (error_num = spider_get_sys_tables_link_status(table_tables,
        &link_status, &mem_root)) ||
      (error_num = spider_get_sys_tables_static_link_id(table_tables,
        &static_link_id, &static_link_id_length, &mem_root)) ||
      (error_num = spider_get_sys_tables_monitoring_binlog_pos_at_failing(
        table_tables, &monitoring_binlog_pos_at_failing, &mem_root))
    ) {
      goto error_get_sys_tables_link_status;
    }

    if (link_status == 1 && monitoring_binlog_pos_at_failing > 0)
    {
      if ((error_num = spider_get_sys_tables_link_idx(table_tables,
        &source_link_idx, &mem_root)))
      {
        goto error_get_sys_tables_link_idx;
      }
      if (
        (table_mon_list = spider_get_ping_table_mon_list(
          trx,
          thd,
          str,
          conv_name_length,
          source_link_idx,
          static_link_id,
          static_link_id_length,
          server_id,
          need_lock,
          &error_num
        ))
      ) {
        SPIDER_DB_RESULT *res1 = NULL;
        SPIDER_DB_RESULT *res2 = NULL;
        if (
          (ping_conn = spider_get_ping_table_tgt_conn(trx,
            table_mon_list->share, &error_num
          )) &&
          !(error_num = ping_conn->db_conn->show_master_status(
            trx, table_mon_list->share, 0, &need_mon, table_gtid_pos, tmp_str,
            monitoring_binlog_pos_at_failing == 1 ? 0 : 1, &res1, &res2))
        ) {
          spider_store_binlog_pos_source_link_idx(
            table_gtid_pos, source_link_idx);
          spider_insert_sys_table(table_gtid_pos);
        }
        if (res1)
        {
          res1->free_result();
          delete res1;
        }
        if (res2)
        {
          res2->free_result();
          delete res2;
        }
        spider_free_ping_table_mon_list(table_mon_list);
      }
    }

    error_num = spider_sys_index_next_same(table_tables, table_key);
  } while (error_num == 0);
  free_root(&mem_root, MYF(0));

  if ((error_num = spider_sys_index_end(table_tables)))
  {
    goto error_sys_index_end;
  }
#ifdef SPIDER_REQUIRE_DEFINE_FOR_SECONDARY_OPEN_TABLES_BACKUP
  spider_close_sys_table(thd, table_gtid_pos,
    &open_tables_backup_gtid_pos, need_lock);
#endif
  spider_close_sys_table(thd, table_tables, &open_tables_backup_tables,
    need_lock);

  DBUG_RETURN(0);

error_get_sys_tables_link_idx:
error_get_sys_tables_link_status:
  free_root(&mem_root, MYF(0));
  spider_sys_index_end(table_tables);
error_sys_index_end:
error_get_sys_table_by_idx:
#ifdef SPIDER_REQUIRE_DEFINE_FOR_SECONDARY_OPEN_TABLES_BACKUP
  spider_close_sys_table(thd, table_gtid_pos,
    &open_tables_backup_gtid_pos,
    need_lock);
error_open_table_gtid_pos:
#endif
  spider_close_sys_table(thd, table_tables, &open_tables_backup_tables,
    need_lock);
error_open_table_tables:
  DBUG_RETURN(error_num);
}

/*
  Initialise `spider_mon_table_cache' by scanning the
  mysql.spider_link_mon_servers table, creating distinct
  `SPIDER_MON_KEY's with the info and inserting them into the cache.
*/
int spider_init_ping_table_mon_cache(
  THD *thd,
  MEM_ROOT *mem_root,
  bool need_lock
) {
  int error_num, same;
  uint old_elements;
  TABLE *table_link_mon = NULL;
  SPIDER_Open_tables_backup open_tables_backup;
  SPIDER_MON_KEY mon_key;
  DBUG_ENTER("spider_init_ping_table_mon_cache");

  if (
    !(table_link_mon = spider_open_sys_table(
      thd, SPIDER_SYS_LINK_MON_TABLE_NAME_STR,
      SPIDER_SYS_LINK_MON_TABLE_NAME_LEN, FALSE, &open_tables_backup,
      need_lock, &error_num))
  ) {
    my_error(error_num, MYF(0));
    goto error_open_sys_table;
  }

  pthread_mutex_lock(&spider_mon_table_cache_mutex);
  if (spider_mon_table_cache_version != spider_mon_table_cache_version_req)
  {
    /* reset */
    spider_mon_table_cache.elements = 0;

    /* start at the first row */
    if ((error_num = spider_sys_index_first(table_link_mon,
      table_link_mon->s->primary_key)))
    {
      if (error_num != HA_ERR_KEY_NOT_FOUND && error_num != HA_ERR_END_OF_FILE)
      {
        table_link_mon->file->print_error(error_num, MYF(0));
        goto error_sys_index_first;
      }
    }

    if (!error_num)
    {
      mon_key.db_name_length = SPIDER_SYS_LINK_MON_TABLE_DB_NAME_SIZE + 1;
      mon_key.table_name_length = SPIDER_SYS_LINK_MON_TABLE_TABLE_NAME_SIZE + 1;
      mon_key.link_id_length = SPIDER_SYS_LINK_MON_TABLE_LINK_ID_SIZE + 1;
      do {
        /* update content of `mon_key' */
        if ((error_num = spider_get_sys_link_mon_key(table_link_mon, &mon_key,
          mem_root, &same)))
          goto error_get_sys_link_mon_key;

        /* `mon_key' has changed content. since
        mysql.spider_link_mon_servers is indexed by db_name,
        table_name, link_idx, and server_id, it is possible that
        different server_ids share the same mon_key which only has
        db_name, table_name, link_idx */
        if (!same)
        {
          mon_key.sort = spider_calc_for_sort(3, mon_key.db_name,
            mon_key.table_name, mon_key.link_id);
          old_elements = spider_mon_table_cache.max_element;
          if (push_dynamic(&spider_mon_table_cache, (uchar *) &mon_key))
          {
            error_num = HA_ERR_OUT_OF_MEM;
            goto error_push_dynamic;
          }
          if (spider_mon_table_cache.max_element != old_elements)
          {
            spider_free_mem_calc(spider_current_trx,
              spider_mon_table_cache_id,
              old_elements *
              spider_mon_table_cache.size_of_element);
            spider_alloc_calc_mem(spider_current_trx,
              spider_mon_table_cache,
              spider_mon_table_cache.max_element *
              spider_mon_table_cache.size_of_element);
          }
        }

        if ((error_num = spider_sys_index_next(table_link_mon)))
        {
          if (
            error_num != HA_ERR_KEY_NOT_FOUND &&
            error_num != HA_ERR_END_OF_FILE
          ) {
            table_link_mon->file->print_error(error_num, MYF(0));
            goto error_sys_index_next;
          }
        }
      } while (!error_num);
      spider_sys_index_end(table_link_mon);
    }
    my_qsort(
      (uchar *) dynamic_element(&spider_mon_table_cache, 0, SPIDER_MON_KEY *),
      spider_mon_table_cache.elements, sizeof(SPIDER_MON_KEY),
      (qsort_cmp) spider_compare_for_sort);
    old_elements = spider_mon_table_cache.max_element;
    freeze_size(&spider_mon_table_cache);
    if (spider_mon_table_cache.max_element != old_elements)
    {
      spider_free_mem_calc(spider_current_trx,
        spider_mon_table_cache_id,
        old_elements *
        spider_mon_table_cache.size_of_element);
      spider_alloc_calc_mem(spider_current_trx,
        spider_mon_table_cache,
        spider_mon_table_cache.max_element *
        spider_mon_table_cache.size_of_element);
    }
    spider_mon_table_cache_version = spider_mon_table_cache_version_req;
  }
  pthread_mutex_unlock(&spider_mon_table_cache_mutex);
  spider_close_sys_table(thd, table_link_mon, &open_tables_backup, need_lock);
  DBUG_RETURN(0);

error_push_dynamic:
error_get_sys_link_mon_key:
error_sys_index_next:
  spider_sys_index_end(table_link_mon);
error_sys_index_first:
  pthread_mutex_unlock(&spider_mon_table_cache_mutex);
  spider_close_sys_table(thd, table_link_mon, &open_tables_backup, need_lock);
error_open_sys_table:
  DBUG_RETURN(error_num);
}

/*
  Read from msyql.spider_link_mon_servers table fields the db name,
  table name and link_id and search for them with wild card matching
  in `spider_mon_table_cache'. store the db name, table name, and
  link_id of the matching `SPIDER_MON_KEY' back to the table field on
  success.
*/
int spider_ping_table_cache_compare(
  TABLE *table,
  MEM_ROOT *mem_root
) {
  uint32 roop_count;
  SPIDER_MON_KEY *mon_key;
  char *db_name, *table_name, *link_id;
  DBUG_ENTER("spider_ping_table_cache_compare");

  if (!(db_name = get_field(mem_root, table->field[0])))
    DBUG_RETURN(HA_ERR_OUT_OF_MEM);
  if (!(table_name = get_field(mem_root, table->field[1])))
    DBUG_RETURN(HA_ERR_OUT_OF_MEM);
  if (!(link_id = get_field(mem_root, table->field[2])))
    DBUG_RETURN(HA_ERR_OUT_OF_MEM);

  DBUG_PRINT("info", ("spider db_name=%s", db_name));
  DBUG_PRINT("info", ("spider table_name=%s", table_name));
  DBUG_PRINT("info", ("spider link_id=%s", link_id));

  pthread_mutex_lock(&spider_mon_table_cache_mutex);
  for (roop_count = 0; roop_count < spider_mon_table_cache.elements;
    roop_count++)
  {
    mon_key = dynamic_element(&spider_mon_table_cache, roop_count,
      SPIDER_MON_KEY *);
    DBUG_PRINT("info", ("spider roop_count=%d", roop_count));
    DBUG_PRINT("info", ("spider mon_key.db_name=%s", mon_key->db_name));
    DBUG_PRINT("info", ("spider mon_key.table_name=%s", mon_key->table_name));
    DBUG_PRINT("info", ("spider mon_key.link_id=%s", mon_key->link_id));
    if (
      !wild_case_compare(system_charset_info, db_name, mon_key->db_name) &&
      !wild_case_compare(system_charset_info, table_name,
        mon_key->table_name) &&
      !wild_case_compare(system_charset_info, link_id, mon_key->link_id)
    ) {
      spider_store_db_and_table_name(
        table,
        mon_key->db_name,
        mon_key->db_name_length,
        mon_key->table_name,
        mon_key->table_name_length
      );
      spider_store_tables_link_idx_str(
        table,
        mon_key->link_id,
        mon_key->link_id_length
      );
      pthread_mutex_unlock(&spider_mon_table_cache_mutex);
      DBUG_PRINT("info", ("spider found"));
      DBUG_RETURN(0);
    }
  }
  pthread_mutex_unlock(&spider_mon_table_cache_mutex);
  DBUG_PRINT("info", ("spider not found"));
  DBUG_RETURN(1);
}

long long spider_ping_table_body(
  UDF_INIT *initid,
  UDF_ARGS *args,
  char *is_null,
  char *error
) {
  int error_num = 0, link_idx, flags, full_mon_count, current_mon_count,
    success_count, fault_count, tmp_error_num = 0;
  uint32 first_sid, server_id;
  longlong limit, tmp_sid = -1;
  SPIDER_MON_TABLE_RESULT *mon_table_result =
    (SPIDER_MON_TABLE_RESULT *) initid->ptr;
  SPIDER_TRX *trx = mon_table_result->trx;
  THD *thd = trx->thd;
  SPIDER_CONN *ping_conn = NULL, *mon_conn;
  char *where_clause;
  SPIDER_TABLE_MON_LIST *table_mon_list;
  SPIDER_TABLE_MON *table_mon;

  char buf[MAX_FIELD_WIDTH], buf2[MAX_FIELD_WIDTH];
  spider_string conv_name(buf, sizeof(buf), system_charset_info);
  spider_string tmp_str(buf2, sizeof(buf2), system_charset_info);
  int conv_name_length;
  char link_idx_str[SPIDER_CONNECT_INFO_MAX_LEN + 1];
  int link_idx_str_length;
  char *static_link_id = NULL;
  int static_link_id_length = 0;
  bool get_lock = FALSE, status_changed_to_ng = FALSE;
  DBUG_ENTER("spider_ping_table_body");
  conv_name.init_calc_mem(SPD_MID_PING_TABLE_BODY_1);
  tmp_str.init_calc_mem(SPD_MID_PING_TABLE_BODY_2);
  conv_name.length(0);
  server_id = global_system_variables.server_id;
  if (
    thd->open_tables != 0 ||
    thd->handler_tables_hash.records != 0 ||
    thd->derived_tables != 0 ||
    thd->lock != 0 ||
    thd->locked_tables_list.locked_tables() ||
    thd->locked_tables_mode != LTM_NONE
  ) {
    if (thd->open_tables != 0)
    {
      my_printf_error(ER_SPIDER_UDF_CANT_USE_IF_OPEN_TABLE_NUM,
        ER_SPIDER_UDF_CANT_USE_IF_OPEN_TABLE_STR_WITH_PTR, MYF(0),
        "thd->open_tables", thd->open_tables);
    } else if (thd->handler_tables_hash.records != 0)
    {
      my_printf_error(ER_SPIDER_UDF_CANT_USE_IF_OPEN_TABLE_NUM,
        ER_SPIDER_UDF_CANT_USE_IF_OPEN_TABLE_STR_WITH_NUM, MYF(0),
        "thd->handler_tables_hash.records",
        (longlong) thd->handler_tables_hash.records);
    } else if (thd->derived_tables != 0)
    {
      my_printf_error(ER_SPIDER_UDF_CANT_USE_IF_OPEN_TABLE_NUM,
        ER_SPIDER_UDF_CANT_USE_IF_OPEN_TABLE_STR_WITH_PTR, MYF(0),
        "thd->derived_tables", thd->derived_tables);
    } else if (thd->lock != 0)
    {
      my_printf_error(ER_SPIDER_UDF_CANT_USE_IF_OPEN_TABLE_NUM,
        ER_SPIDER_UDF_CANT_USE_IF_OPEN_TABLE_STR_WITH_PTR, MYF(0),
        "thd->lock", thd->lock);
    } else if (thd->locked_tables_list.locked_tables())
    {
      my_printf_error(ER_SPIDER_UDF_CANT_USE_IF_OPEN_TABLE_NUM,
        ER_SPIDER_UDF_CANT_USE_IF_OPEN_TABLE_STR_WITH_PTR, MYF(0),
        "thd->locked_tables_list.locked_tables()",
        thd->locked_tables_list.locked_tables());
    } else if (thd->locked_tables_mode != LTM_NONE)
    {
      my_printf_error(ER_SPIDER_UDF_CANT_USE_IF_OPEN_TABLE_NUM,
        ER_SPIDER_UDF_CANT_USE_IF_OPEN_TABLE_STR_WITH_NUM, MYF(0),
        "thd->locked_tables_mode", (longlong) thd->locked_tables_mode);
    }
    goto error;
  }

  if (
    args->lengths[0] > SPIDER_CONNECT_INFO_MAX_LEN
  ) {
    my_printf_error(ER_SPIDER_UDF_PARAM_TOO_LONG_NUM,
      ER_SPIDER_UDF_PARAM_TOO_LONG_STR, MYF(0), "table name");
    goto error;
  }
  if (
    args->lengths[0] == 0
  ) {
    my_printf_error(ER_SPIDER_UDF_PARAM_REQIRED_NUM,
      ER_SPIDER_UDF_PARAM_REQIRED_STR, MYF(0), "table name");
    goto error;
  }
  if (args->arg_type[1] == STRING_RESULT)
  {
    if (
      !args->args[1]
    ) {
      my_printf_error(ER_SPIDER_UDF_PARAM_REQIRED_NUM,
        ER_SPIDER_UDF_PARAM_REQIRED_STR, MYF(0), "link id");
      goto error;
    }
    if (
      args->lengths[1] > SPIDER_CONNECT_INFO_MAX_LEN
    ) {
      my_printf_error(ER_SPIDER_UDF_PARAM_TOO_LONG_NUM,
        ER_SPIDER_UDF_PARAM_TOO_LONG_STR, MYF(0), "link id");
      goto error;
    }
    link_idx_str_length = args->lengths[1];
    memcpy(link_idx_str, args->args[1], link_idx_str_length + 1);
    if (link_idx_str[0] >= '0' && link_idx_str[0] <= '9')
    {
      link_idx = atoi(link_idx_str);
    } else {
      link_idx = -1;
      static_link_id = link_idx_str;
      static_link_id_length = link_idx_str_length;
    }
  } else {
    link_idx = (int) (args->args[1] ? *((longlong *) args->args[1]) : 0);
    link_idx_str_length = my_sprintf(link_idx_str, (link_idx_str, "%010d",
      link_idx));
  }
  flags = (int) (args->args[2] ? *((longlong *) args->args[2]) : 0);
  limit = args->args[3] ? *((longlong *) args->args[3]) : 0;
  where_clause = args->args[4] ? args->args[4] : (char *) "";

  if (conv_name.append(args->args[0], args->lengths[0],
    trx->thd->variables.character_set_client))
  {
    my_error(HA_ERR_OUT_OF_MEM, MYF(0));
    goto error;
  }
  conv_name_length = conv_name.length();
  if (conv_name.reserve(link_idx_str_length + 1))
  {
    my_error(HA_ERR_OUT_OF_MEM, MYF(0));
    goto error;
  }
  conv_name.q_append(link_idx_str, link_idx_str_length + 1);
  conv_name.length(conv_name.length() - 1);

  if (!(table_mon_list = spider_get_ping_table_mon_list(trx, trx->thd,
    &conv_name, conv_name_length, link_idx,
    static_link_id, static_link_id_length,
    server_id, TRUE, &error_num)))
    goto error;

  if (table_mon_list->mon_status == SPIDER_LINK_MON_NG)
  {
    mon_table_result->result_status = SPIDER_LINK_MON_NG;
    DBUG_PRINT("info",
      ("spider mon_table_result->result_status=SPIDER_LINK_MON_NG 1"));
    goto end;
  }

  if (args->args[5])
    tmp_sid = *((longlong *) args->args[5]);

  if (tmp_sid >= 0)
  {
    first_sid = (uint32) tmp_sid;
    full_mon_count = (int) (args->args[6] ? *((longlong *) args->args[6]) : 0);
    current_mon_count =
      (int) (args->args[7] ? *((longlong *) args->args[7]) + 1 : 1);
    if (full_mon_count != table_mon_list->list_size)
    {
      my_printf_error(ER_SPIDER_UDF_PING_TABLE_DIFFERENT_MON_NUM,
        ER_SPIDER_UDF_PING_TABLE_DIFFERENT_MON_STR, MYF(0));
      goto error_with_free_table_mon_list;
    }
  } else {
    first_sid = server_id;
    full_mon_count = table_mon_list->list_size;
    current_mon_count = 1;
  }

  success_count = (int) (args->args[8] ? *((longlong *) args->args[8]) : 0);
  fault_count = (int) (args->args[9] ? *((longlong *) args->args[9]) : 0);
  if (
    table_mon_list->mon_status != SPIDER_LINK_MON_NG &&
    !(ping_conn = spider_get_ping_table_tgt_conn(trx,
      table_mon_list->share, &error_num))
  ) {
    if (error_num == HA_ERR_OUT_OF_MEM)
      goto error_with_free_table_mon_list;
    else
      thd->clear_error();
  }
  if (
    table_mon_list->mon_status == SPIDER_LINK_MON_NG ||
    error_num ||
    (tmp_error_num = spider_db_udf_ping_table(table_mon_list, table_mon_list->share, trx,
      ping_conn, where_clause, args->lengths[4],
      (flags & SPIDER_UDF_PING_TABLE_PING_ONLY),
      (flags & SPIDER_UDF_PING_TABLE_USE_WHERE),
      limit
    ))
  ) {
    DBUG_PRINT("info",("spider table_mon_list->mon_status == SPIDER_LINK_MON_NG:%s",
      table_mon_list->mon_status == SPIDER_LINK_MON_NG ? "TRUE" : "FALSE"));
    DBUG_PRINT("info",("spider error_num=%d", error_num));
    DBUG_PRINT("info",("spider tmp_error_num=%d", tmp_error_num));
    if (tmp_error_num == HA_ERR_OUT_OF_MEM)
      goto error_with_free_table_mon_list;
    else if(tmp_error_num)
      thd->clear_error();
    if (tmp_error_num != ER_CON_COUNT_ERROR)
    {
      fault_count++;
      error_num = 0;
      if (
        !(flags & SPIDER_UDF_PING_TABLE_USE_ALL_MONITORING_NODES) &&
        fault_count > full_mon_count / 2
      ) {
        mon_table_result->result_status = SPIDER_LINK_MON_NG;
        DBUG_PRINT("info",("spider mon_table_result->result_status=SPIDER_LINK_MON_NG 2"));
        if (table_mon_list->mon_status != SPIDER_LINK_MON_NG)
        {
          pthread_mutex_lock(&spider_udf_table_mon_mutexes[table_mon_list->mutex_hash]);
          if (table_mon_list->mon_status != SPIDER_LINK_MON_NG)
          {
            table_mon_list->mon_status = SPIDER_LINK_MON_NG;
            table_mon_list->share->link_statuses[0] = SPIDER_LINK_STATUS_NG;
            spider_update_link_status_for_share(conv_name.c_ptr(),
              conv_name_length, link_idx, SPIDER_LINK_STATUS_NG);
            spider_sys_update_tables_link_status(trx->thd,
              conv_name.c_ptr(), conv_name_length, link_idx,
              SPIDER_LINK_STATUS_NG, TRUE);
            spider_sys_log_tables_link_failed(trx->thd,
              conv_name.c_ptr(), conv_name_length, link_idx, TRUE);
            status_changed_to_ng = TRUE;
          }
          pthread_mutex_unlock(&spider_udf_table_mon_mutexes[table_mon_list->mutex_hash]);
          if (status_changed_to_ng)
          {
            bool is_error = trx->thd->is_error();
            spider_get_ping_table_gtid_pos(trx, trx->thd,
              &conv_name, conv_name_length, link_idx, server_id, TRUE,
              &tmp_str);
            if (!is_error && trx->thd->is_error())
              trx->thd->clear_error();
          }
        }
        goto end;
      }
    }
  } else {
    success_count++;
    if (
      !(flags & SPIDER_UDF_PING_TABLE_USE_ALL_MONITORING_NODES) &&
      success_count > full_mon_count / 2
    ) {
      mon_table_result->result_status = SPIDER_LINK_MON_OK;
      DBUG_PRINT("info",("spider mon_table_result->result_status=SPIDER_LINK_MON_OK 1"));
      goto end;
    }
  }

  if (tmp_sid < 0)
  {
    if (!pthread_mutex_trylock(&table_mon_list->receptor_mutex))
      get_lock = TRUE;
  }

  if (
    tmp_sid >= 0 ||
    get_lock
  ) {
    table_mon = table_mon_list->current->next;
    while (TRUE)
    {
      if (!table_mon)
        table_mon = table_mon_list->first;
      if (
        table_mon->server_id == first_sid ||
        current_mon_count > full_mon_count
      ) {
        if (
          (flags & SPIDER_UDF_PING_TABLE_USE_ALL_MONITORING_NODES) &&
          fault_count > full_mon_count / 2
        ) {
          mon_table_result->result_status = SPIDER_LINK_MON_NG;
          DBUG_PRINT("info",("spider mon_table_result->result_status=SPIDER_LINK_MON_NG 3"));
          if (table_mon_list->mon_status != SPIDER_LINK_MON_NG)
          {
            pthread_mutex_lock(&spider_udf_table_mon_mutexes[table_mon_list->mutex_hash]);
            if (table_mon_list->mon_status != SPIDER_LINK_MON_NG)
            {
              table_mon_list->mon_status = SPIDER_LINK_MON_NG;
              table_mon_list->share->link_statuses[0] = SPIDER_LINK_STATUS_NG;
              spider_update_link_status_for_share(conv_name.c_ptr(),
                conv_name_length, link_idx, SPIDER_LINK_STATUS_NG);
              spider_sys_update_tables_link_status(trx->thd,
                conv_name.c_ptr(), conv_name_length, link_idx,
                SPIDER_LINK_STATUS_NG, TRUE);
              spider_sys_log_tables_link_failed(trx->thd,
                conv_name.c_ptr(), conv_name_length, link_idx, TRUE);
              status_changed_to_ng = TRUE;
            }
            pthread_mutex_unlock(&spider_udf_table_mon_mutexes[table_mon_list->mutex_hash]);
            if (status_changed_to_ng)
            {
              bool is_error = trx->thd->is_error();
              spider_get_ping_table_gtid_pos(trx, trx->thd,
                &conv_name, conv_name_length, link_idx, server_id, TRUE,
                &tmp_str);
              if (!is_error && trx->thd->is_error())
                trx->thd->clear_error();
            }
          }
        } else if (
          (flags & SPIDER_UDF_PING_TABLE_USE_ALL_MONITORING_NODES) &&
          success_count > full_mon_count / 2
        ) {
          mon_table_result->result_status = SPIDER_LINK_MON_OK;
          DBUG_PRINT("info",("spider mon_table_result->result_status=SPIDER_LINK_MON_OK 2"));
        } else if (success_count + fault_count > full_mon_count / 2)
        {
          mon_table_result->result_status = SPIDER_LINK_MON_DRAW;
          DBUG_PRINT("info",(
            "spider mon_table_result->result_status=SPIDER_LINK_MON_DRAW 1"));
        } else {
          mon_table_result->result_status = SPIDER_LINK_MON_DRAW_FEW_MON;
          DBUG_PRINT("info",(
            "spider mon_table_result->result_status=SPIDER_LINK_MON_DRAW_FEW_MON 1"));
        }
        table_mon_list->last_receptor_result = mon_table_result->result_status;
        break;
      }
      if ((mon_conn = spider_get_ping_table_tgt_conn(trx,
        table_mon->share, &error_num))
      ) {
        if (!spider_db_udf_ping_table_mon_next(
          thd, table_mon, mon_conn, mon_table_result, args->args[0],
          args->lengths[0], link_idx,
          where_clause, args->lengths[4], first_sid, full_mon_count,
          current_mon_count, success_count, fault_count, flags, limit))
        {
          if (
            mon_table_result->result_status == SPIDER_LINK_MON_NG &&
            table_mon_list->mon_status != SPIDER_LINK_MON_NG
          ) {
            pthread_mutex_lock(&spider_udf_table_mon_mutexes[table_mon_list->mutex_hash]);
            if (table_mon_list->mon_status != SPIDER_LINK_MON_NG)
            {
              table_mon_list->mon_status = SPIDER_LINK_MON_NG;
              table_mon_list->share->link_statuses[0] = SPIDER_LINK_STATUS_NG;
              spider_update_link_status_for_share(conv_name.c_ptr(),
                conv_name_length, link_idx, SPIDER_LINK_STATUS_NG);
              spider_sys_update_tables_link_status(trx->thd,
                conv_name.c_ptr(), conv_name_length, link_idx,
                SPIDER_LINK_STATUS_NG, TRUE);
              spider_sys_log_tables_link_failed(trx->thd,
                conv_name.c_ptr(), conv_name_length, link_idx, TRUE);
              status_changed_to_ng = TRUE;
            }
            pthread_mutex_unlock(&spider_udf_table_mon_mutexes[table_mon_list->mutex_hash]);
            if (status_changed_to_ng)
            {
              bool is_error = trx->thd->is_error();
              spider_get_ping_table_gtid_pos(trx, trx->thd,
                &conv_name, conv_name_length, link_idx, server_id, TRUE,
                &tmp_str);
              if (!is_error && trx->thd->is_error())
                trx->thd->clear_error();
            }
          }
          table_mon_list->last_receptor_result =
            mon_table_result->result_status;
          break;
        }
      }
      thd->clear_error();
      table_mon = table_mon->next;
      current_mon_count++;
    }
    if (get_lock)
      pthread_mutex_unlock(&table_mon_list->receptor_mutex);
  } else {
    pthread_mutex_lock(&table_mon_list->receptor_mutex);
    mon_table_result->result_status = table_mon_list->last_receptor_result;
    DBUG_PRINT("info",("spider mon_table_result->result_status=%d 1",
      table_mon_list->last_receptor_result));
    pthread_mutex_unlock(&table_mon_list->receptor_mutex);
  }

end:
  spider_free_ping_table_mon_list(table_mon_list);
  DBUG_RETURN(mon_table_result->result_status);

error_with_free_table_mon_list:
  spider_free_ping_table_mon_list(table_mon_list);
error:
  *error = 1;
  DBUG_RETURN(0);
}

my_bool spider_ping_table_init_body(
  UDF_INIT *initid,
  UDF_ARGS *args,
  char *message
) {
  int error_num;
  THD *thd = current_thd;
  SPIDER_TRX *trx;
  SPIDER_MON_TABLE_RESULT *mon_table_result = NULL;
  DBUG_ENTER("spider_ping_table_init_body");
  if (args->arg_count != 10)
  {
    strcpy(message, "spider_ping_table() requires 10 arguments");
    goto error;
  }
  if (
    args->arg_type[0] != STRING_RESULT ||
    args->arg_type[4] != STRING_RESULT
  ) {
    strcpy(message, "spider_ping_table() requires string 1st "
      "and 5th arguments");
    goto error;
  }
  if (
    args->arg_type[2] != INT_RESULT ||
    args->arg_type[3] != INT_RESULT ||
    args->arg_type[5] != INT_RESULT ||
    args->arg_type[6] != INT_RESULT ||
    args->arg_type[7] != INT_RESULT ||
    args->arg_type[8] != INT_RESULT ||
    args->arg_type[9] != INT_RESULT
  ) {
    strcpy(message, "spider_ping_table() requires integer 3rd, 4,6,7,8,"
      "9th and 10th argument");
    goto error;
  }
  if (
    args->arg_type[1] != INT_RESULT &&
    args->arg_type[1] != STRING_RESULT
  ) {
    strcpy(message, "spider_ping_table() requires string or integer for "
      "2nd argument");
    goto error;
  }

  if (!(trx = spider_get_trx(thd, TRUE, &error_num)))
  {
    my_error(error_num, MYF(0));
    strcpy(message, spider_stmt_da_message(thd));
    goto error;
  }

  if (!(mon_table_result = (SPIDER_MON_TABLE_RESULT *)
    spider_malloc(spider_current_trx, SPD_MID_PING_TABLE_INIT_BODY_1, sizeof(SPIDER_MON_TABLE_RESULT),
      MYF(MY_WME | MY_ZEROFILL)))
  ) {
    strcpy(message, "spider_ping_table() out of memory");
    goto error;
  }
  mon_table_result->trx = trx;
  initid->ptr = (char *) mon_table_result;
  DBUG_RETURN(FALSE);

error:
  if (mon_table_result)
  {
    spider_free(spider_current_trx, mon_table_result, MYF(0));
  }
  DBUG_RETURN(TRUE);
}

void spider_ping_table_deinit_body(
  UDF_INIT *initid
) {
  SPIDER_MON_TABLE_RESULT *mon_table_result =
    (SPIDER_MON_TABLE_RESULT *) initid->ptr;
  DBUG_ENTER("spider_ping_table_deinit_body");
  if (mon_table_result)
  {
    spider_free(spider_current_trx, mon_table_result, MYF(0));
  }
  DBUG_VOID_RETURN;
}

long long spider_flush_table_mon_cache_body()
{
  DBUG_ENTER("spider_flush_table_mon_cache_body");
  spider_mon_table_cache_version_req++;
  DBUG_RETURN(1);
}

void spider_ping_table_free_mon_list(
  SPIDER_TABLE_MON_LIST *table_mon_list
) {
  DBUG_ENTER("spider_ping_table_free_mon_list");
  if (table_mon_list)
  {
    spider_ping_table_free_mon(table_mon_list->first);
    spider_free_tmp_share_alloc(table_mon_list->share);
    pthread_mutex_destroy(&table_mon_list->update_status_mutex);
    pthread_mutex_destroy(&table_mon_list->monitor_mutex);
    pthread_mutex_destroy(&table_mon_list->receptor_mutex);
    pthread_mutex_destroy(&table_mon_list->caller_mutex);
    spider_free(spider_current_trx, table_mon_list, MYF(0));
  }
  DBUG_VOID_RETURN;
}

void spider_ping_table_free_mon(
  SPIDER_TABLE_MON *table_mon
) {
  SPIDER_TABLE_MON *table_mon_next;
  DBUG_ENTER("spider_ping_table_free_mon");
  while (table_mon)
  {
    spider_free_tmp_share_alloc(table_mon->share);
    table_mon_next = table_mon->next;
    spider_free(spider_current_trx, table_mon, MYF(0));
    table_mon = table_mon_next;
  }
  DBUG_VOID_RETURN;
}

int spider_ping_table_mon_from_table(
  SPIDER_TRX *trx,
  THD *thd,
  SPIDER_SHARE *share,
  int base_link_idx,
  uint32 server_id,
  char *conv_name,              /* Usually fully qualified table name */
  uint conv_name_length,
  int link_idx,                 /* The link id to ping */
  char *where_clause,
  uint where_clause_length,
  long monitoring_kind,
  longlong monitoring_limit,
  long monitoring_flag,
  bool need_lock
) {
  int error_num = 0, current_mon_count, flags;
  uint32 first_sid;
  SPIDER_TABLE_MON_LIST *table_mon_list;
  SPIDER_TABLE_MON *table_mon;
  SPIDER_MON_TABLE_RESULT mon_table_result;
  SPIDER_CONN *mon_conn;
  TABLE_SHARE *table_share = share->table_share;
  char link_idx_str[SPIDER_CONNECT_INFO_MAX_LEN + 1];
  int link_idx_str_length;
  uint sql_command = thd_sql_command(thd);
  DBUG_ENTER("spider_ping_table_mon_from_table");
  if (table_share->tmp_table != NO_TMP_TABLE)
  {
    my_printf_error(ER_SPIDER_TMP_TABLE_MON_NUM,
      ER_SPIDER_TMP_TABLE_MON_STR, MYF(0));
    DBUG_RETURN(ER_SPIDER_TMP_TABLE_MON_NUM);
  }
  if (
    sql_command == SQLCOM_DROP_TABLE ||
    sql_command == SQLCOM_ALTER_TABLE
  ) {
    my_printf_error(ER_SPIDER_MON_AT_ALTER_TABLE_NUM,
      ER_SPIDER_MON_AT_ALTER_TABLE_STR, MYF(0));
    DBUG_RETURN(ER_SPIDER_MON_AT_ALTER_TABLE_NUM);
  }
  DBUG_PRINT("info",("spider thd->killed=%s",
    thd ? (thd->killed ? "TRUE" : "FALSE") : "NULL"));
  DBUG_PRINT("info",("spider abort_loop=%s",
    *spd_abort_loop ? "TRUE" : "FALSE"));
  if (
    (thd && thd->killed) ||
    *spd_abort_loop
  ) {
    DBUG_RETURN(ER_SPIDER_COND_SKIP_NUM);
  }

  if (share->static_link_ids[link_idx])
  {
    memcpy(link_idx_str, share->static_link_ids[link_idx],
      share->static_link_ids_lengths[link_idx] + 1);
    link_idx_str_length = share->static_link_ids_lengths[link_idx];
  } else {
    link_idx_str_length = my_sprintf(link_idx_str, (link_idx_str, "%010d",
      link_idx));
  }
  char *buf = (char *) my_alloca(conv_name_length + link_idx_str_length + 1);
  if (!buf)
  {
    my_error(HA_ERR_OUT_OF_MEM, MYF(0));
    DBUG_RETURN(HA_ERR_OUT_OF_MEM);
  }
  buf[conv_name_length + link_idx_str_length] = '\0';
  spider_string conv_name_str(buf, conv_name_length + link_idx_str_length + 1,
    system_charset_info);
  conv_name_str.init_calc_mem(SPD_MID_PING_TABLE_MON_FROM_TABLE_1);
  conv_name_str.length(0);
  conv_name_str.q_append(conv_name, conv_name_length);
  conv_name_str.q_append(link_idx_str, link_idx_str_length + 1);
  conv_name_str.length(conv_name_str.length() - 1);

  if (monitoring_kind == 1)
    flags = SPIDER_UDF_PING_TABLE_PING_ONLY;
  else if (monitoring_kind == 3)
    flags = SPIDER_UDF_PING_TABLE_USE_WHERE;
  else
    flags = 0;

  if (monitoring_flag & 1)
    flags |= SPIDER_UDF_PING_TABLE_USE_ALL_MONITORING_NODES;

  /* Get or create `table_mon_list' for `conv_name_str'. */
  if (!(table_mon_list = spider_get_ping_table_mon_list(trx, thd,
    &conv_name_str, conv_name_length, link_idx,
    share->static_link_ids[link_idx],
    share->static_link_ids_lengths[link_idx],
    server_id, need_lock, &error_num)))
  {
    my_afree(buf);
    goto end;
  }

  if (table_mon_list->mon_status == SPIDER_LINK_MON_NG)
  {
    DBUG_PRINT("info",
      ("spider share->link_statuses[%d]=SPIDER_LINK_STATUS_NG", link_idx));
    pthread_mutex_lock(&spider_udf_table_mon_mutexes[table_mon_list->mutex_hash]);
    share->link_statuses[link_idx] = SPIDER_LINK_STATUS_NG;
    pthread_mutex_unlock(&spider_udf_table_mon_mutexes[table_mon_list->mutex_hash]);
    error_num = ER_SPIDER_LINK_MON_NG_NUM;
    my_printf_error(error_num,
      ER_SPIDER_LINK_MON_NG_STR, MYF(0),
      table_mon_list->share->tgt_dbs[0],
      table_mon_list->share->tgt_table_names[0]);
    my_afree(buf);
    goto end_with_free_table_mon_list;
  }

  if (!pthread_mutex_trylock(&table_mon_list->caller_mutex))
  {
    table_mon = table_mon_list->current;
    first_sid = table_mon->server_id;
    current_mon_count = 1;
    /* Call spider_ping_table on each table_mon of `table_mon_list',
    until one succeeds */
    while (TRUE)
    {
      DBUG_PRINT("info",("spider thd->killed=%s",
        thd ? (thd->killed ? "TRUE" : "FALSE") : "NULL"));
      DBUG_PRINT("info",("spider abort_loop=%s",
        *spd_abort_loop ? "TRUE" : "FALSE"));
      if (
        (thd && thd->killed) ||
        *spd_abort_loop
      ) {
        error_num = ER_SPIDER_COND_SKIP_NUM;
        break;
      } else {
        if (!table_mon)
          table_mon = table_mon_list->first;
        if (
          current_mon_count > table_mon_list->list_size ||
          (current_mon_count > 1 && table_mon->server_id == first_sid)
        ) {
          table_mon_list->last_caller_result = SPIDER_LINK_MON_DRAW_FEW_MON;
          mon_table_result.result_status = SPIDER_LINK_MON_DRAW_FEW_MON;
          DBUG_PRINT("info",(
            "spider mon_table_result->result_status=SPIDER_LINK_MON_DRAW_FEW_MON 1"));
          error_num = ER_SPIDER_LINK_MON_DRAW_FEW_MON_NUM;
          my_printf_error(error_num,
            ER_SPIDER_LINK_MON_DRAW_FEW_MON_STR, MYF(0),
            table_mon_list->share->tgt_dbs[0],
            table_mon_list->share->tgt_table_names[0]);
          break;
        }
        int prev_error = 0;
        char prev_error_msg[MYSQL_ERRMSG_SIZE];
        if (thd->is_error())
        {
          prev_error = spider_stmt_da_sql_errno(thd);
          strmov(prev_error_msg, spider_stmt_da_message(thd));
          thd->clear_error();
        }
        if ((mon_conn = spider_get_ping_table_tgt_conn(trx,
          table_mon->share, &error_num))
        ) {
          if (!spider_db_udf_ping_table_mon_next(
            thd, table_mon, mon_conn, &mon_table_result, conv_name,
            conv_name_length, link_idx,
            where_clause, where_clause_length, /*first_sid=*/-1, table_mon_list->list_size,
            0, 0, 0, flags, monitoring_limit))
          {
            if (
              mon_table_result.result_status == SPIDER_LINK_MON_NG &&
              table_mon_list->mon_status != SPIDER_LINK_MON_NG
            ) {
              pthread_mutex_lock(&spider_udf_table_mon_mutexes[table_mon_list->mutex_hash]);
              if (table_mon_list->mon_status != SPIDER_LINK_MON_NG)
              {
                table_mon_list->mon_status = SPIDER_LINK_MON_NG;
                table_mon_list->share->link_statuses[0] = SPIDER_LINK_STATUS_NG;
                DBUG_PRINT("info", (
                  "spider share->link_statuses[%d]=SPIDER_LINK_STATUS_NG",
                  link_idx));
                share->link_statuses[link_idx] = SPIDER_LINK_STATUS_NG;
                spider_sys_update_tables_link_status(thd, conv_name,
                  conv_name_length, link_idx, SPIDER_LINK_STATUS_NG, need_lock);
                spider_sys_log_tables_link_failed(thd, conv_name,
                  conv_name_length, link_idx, need_lock);
              }
              pthread_mutex_unlock(&spider_udf_table_mon_mutexes[table_mon_list->mutex_hash]);
            }
            table_mon_list->last_caller_result = mon_table_result.result_status;
            if (mon_table_result.result_status == SPIDER_LINK_MON_OK)
            {
              if (prev_error)
                my_message(prev_error, prev_error_msg, MYF(0));
              error_num = ER_SPIDER_LINK_MON_OK_NUM;
              my_printf_error(error_num,
                ER_SPIDER_LINK_MON_OK_STR, MYF(0),
                table_mon_list->share->tgt_dbs[0],
                table_mon_list->share->tgt_table_names[0]);
              break;
            }
            if (mon_table_result.result_status == SPIDER_LINK_MON_NG)
            {
              error_num = ER_SPIDER_LINK_MON_NG_NUM;
              my_printf_error(error_num,
                ER_SPIDER_LINK_MON_NG_STR, MYF(0),
                table_mon_list->share->tgt_dbs[0],
                table_mon_list->share->tgt_table_names[0]);
              break;
            }
            if (mon_table_result.result_status ==
              SPIDER_LINK_MON_DRAW_FEW_MON)
            {
              error_num = ER_SPIDER_LINK_MON_DRAW_FEW_MON_NUM;
              my_printf_error(error_num,
                ER_SPIDER_LINK_MON_DRAW_FEW_MON_STR, MYF(0),
                table_mon_list->share->tgt_dbs[0],
                table_mon_list->share->tgt_table_names[0]);
              break;
            }
            error_num = ER_SPIDER_LINK_MON_DRAW_NUM;
            my_printf_error(error_num,
              ER_SPIDER_LINK_MON_DRAW_STR, MYF(0),
              table_mon_list->share->tgt_dbs[0],
              table_mon_list->share->tgt_table_names[0]);
            break;
          }
        }
        table_mon = table_mon->next;
        current_mon_count++;
      }
    }
    pthread_mutex_unlock(&table_mon_list->caller_mutex);
  } else {
    pthread_mutex_lock(&table_mon_list->caller_mutex);
    DBUG_PRINT("info",("spider thd->killed=%s",
      thd ? (thd->killed ? "TRUE" : "FALSE") : "NULL"));
    DBUG_PRINT("info",("spider abort_loop=%s",
      *spd_abort_loop ? "TRUE" : "FALSE"));
    if (
      (thd && thd->killed) ||
      *spd_abort_loop
    ) {
      error_num = ER_SPIDER_COND_SKIP_NUM;
    } else {
      switch (table_mon_list->last_caller_result)
      {
        case SPIDER_LINK_MON_OK:
          error_num = ER_SPIDER_LINK_MON_OK_NUM;
          my_printf_error(error_num,
            ER_SPIDER_LINK_MON_OK_STR, MYF(0),
            table_mon_list->share->tgt_dbs[0],
            table_mon_list->share->tgt_table_names[0]);
          break;
        case SPIDER_LINK_MON_NG:
          error_num = ER_SPIDER_LINK_MON_NG_NUM;
          my_printf_error(error_num,
            ER_SPIDER_LINK_MON_NG_STR, MYF(0),
            table_mon_list->share->tgt_dbs[0],
            table_mon_list->share->tgt_table_names[0]);
          break;
        case SPIDER_LINK_MON_DRAW_FEW_MON:
          error_num = ER_SPIDER_LINK_MON_DRAW_FEW_MON_NUM;
          my_printf_error(error_num,
            ER_SPIDER_LINK_MON_DRAW_FEW_MON_STR, MYF(0),
            table_mon_list->share->tgt_dbs[0],
            table_mon_list->share->tgt_table_names[0]);
          break;
        default:
          error_num = ER_SPIDER_LINK_MON_DRAW_NUM;
          my_printf_error(error_num,
            ER_SPIDER_LINK_MON_DRAW_STR, MYF(0),
            table_mon_list->share->tgt_dbs[0],
            table_mon_list->share->tgt_table_names[0]);
          break;
      }
    }
    pthread_mutex_unlock(&table_mon_list->caller_mutex);
  }

  my_afree(buf);
end_with_free_table_mon_list:
  spider_free_ping_table_mon_list(table_mon_list);
end:
  DBUG_RETURN(error_num);
}<|MERGE_RESOLUTION|>--- conflicted
+++ resolved
@@ -252,13 +252,8 @@
   conv_name_str.q_append(conv_name, conv_name_length);
   conv_name_str.q_append(link_idx_str, link_idx_str_length);
 
-<<<<<<< HEAD
   mutex_hash= spider_udf_calc_hash(conv_name_str.c_ptr_safe(),
                                    spider_udf_table_mon_mutex_count);
-=======
-  mutex_hash = spider_udf_calc_hash(conv_name_str.c_ptr_safe(),
-    spider_param_udf_table_mon_mutex_count());
->>>>>>> 4a09e743
   my_hash_value_type hash_value = my_calc_hash(
     &spider_udf_table_mon_list_hash[mutex_hash],
     (uchar*) conv_name_str.c_ptr(), conv_name_str.length());
