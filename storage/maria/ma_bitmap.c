/* Copyright (C) 2007 Michael Widenius
   Copyright (c) 2010, 2013, Monty Program Ab.

   This program is free software; you can redistribute it and/or modify
   it under the terms of the GNU General Public License as published by
   the Free Software Foundation; version 2 of the License.

   This program is distributed in the hope that it will be useful,
   but WITHOUT ANY WARRANTY; without even the implied warranty of
   MERCHANTABILITY or FITNESS FOR A PARTICULAR PURPOSE.  See the
   GNU General Public License for more details.

   You should have received a copy of the GNU General Public License
   along with this program; if not, write to the Free Software
   Foundation, Inc., 51 Franklin Street, Fifth Floor, Boston, MA 02110-1335 USA */

/*
  Bitmap handling (for records in block)

  The data file starts with a bitmap page, followed by as many data
  pages as the bitmap can cover. After this there is a new bitmap page
  and more data pages etc.

  The bitmap code assumes there is always an active bitmap page and thus
  that there is at least one bitmap page in the file

  Structure of bitmap page:

  Fixed size records (to be implemented later):

  2 bits are used to indicate:

  0      Empty
  1      0-75 % full  (at least room for 2 records)
  2      75-100 % full (at least room for one record)
  3      100 % full    (no more room for records)

  Assuming 8K pages, this will allow us to map:
  8192 (bytes per page) * 4 (pages mapped per byte) * 8192 (page size)= 256M

  (For Maria this will be 7*4 * 8192 = 224K smaller because of LSN)

  Note that for fixed size rows, we can't add more columns without doing
  a full reorganization of the table. The user can always force a dynamic
  size row format by specifying ROW_FORMAT=dynamic.


  Dynamic size records:

  3 bits are used to indicate				Bytes free in 8K page

  0      Empty page					8176 (head or tail)
  1      0-30 % full  (at least room for 3 records)	5724
  2      30-60 % full (at least room for 2 records)	3271
  3      60-90 % full (at least room for one record)	818
  4      100 % full   (no more room for records)	0
  5      Tail page,  0-40 % full			4906
  6      Tail page,  40-80 % full			1636
  7      Full tail page or full blob page		0

  Assuming 8K pages, this will allow us to map:
  8192 (bytes per page) * 8 bits/byte / 3 bits/page * 8192 (page size)= 170.7M

  Note that values 1-3 may be adjust for each individual table based on
  'min record length'.  Tail pages are for overflow data which can be of
  any size and thus doesn't have to be adjusted for different tables.
  If we add more columns to the table, some of the originally calculated
  'cut off' points may not be optimal, but they shouldn't be 'drasticly
  wrong'.

  When allocating data from the bitmap, we are trying to do it in a
  'best fit' manner. Blobs and varchar blocks are given out in large
  continuous extents to allow fast access to these. Before allowing a
  row to 'flow over' to other blocks, we will compact the page and use
  all space on it. If there is many rows in the page, we will ensure
  there is *LEFT_TO_GROW_ON_SPLIT* bytes left on the page to allow other
  rows to grow.

  The bitmap format allows us to extend the row file in big chunks, if needed.

  When calculating the size for a packed row, we will calculate the following
  things separately:
  - Row header + null_bits + empty_bits fixed size segments etc.
  - Size of all char/varchar fields
  - Size of each blob field

  The bitmap handler will get all the above information and return
  either one page or a set of pages to put the different parts.

  Bitmaps are read on demand in response to insert/delete/update operations.
  The following bitmap pointers will be cached and stored on disk on close:
  - Current insert_bitmap;  When inserting new data we will first try to
    fill this one.
  - First bitmap which is not completely full.  This is updated when we
    free data with an update or delete.

  While flushing out bitmaps, we will cache the status of the bitmap in memory
  to avoid having to read a bitmap for insert of new data that will not
  be of any use
  - Total empty space
  - Largest number of continuous pages

  Bitmap ONLY goes to disk in the following scenarios
  - The file is closed (and we flush all changes to disk)
  - On checkpoint
  (Ie: When we do a checkpoint, we have to ensure that all bitmaps are
  put on disk even if they are not in the page cache).
  - When explicitly requested (for example on backup or after recovery,
  to simplify things)

 The flow of writing a row is that:
 - Mark the bitmap not flushable (_ma_bitmap_flushable(X, 1))
 - Lock the bitmap
 - Decide which data pages we will write to
 - Mark them full in the bitmap page so that other threads do not try to
    use the same data pages as us
 - We unlock the bitmap
 - Write the data pages
 - Lock the bitmap
 - Correct the bitmap page with the true final occupation of the data
   pages (that is, we marked pages full but when we are done we realize
   we didn't fill them)
 - Unlock the bitmap.
 - Mark the bitmap flushable (_ma_bitmap_flushable(X, -1))
*/

#include "maria_def.h"
#include "ma_blockrec.h"

#define FULL_HEAD_PAGE 4
#define FULL_TAIL_PAGE 7

const char *bits_to_txt[]=
{
  "empty", "00-30% full", "30-60% full", "60-90% full", "full",
  "tail 00-40 % full", "tail 40-80 % full", "tail/blob full"
};

#define WRONG_BITMAP_FLUSH 0 /*define to 1 only for provoking bugs*/

static my_bool _ma_read_bitmap_page(MARIA_HA *info,
                                    MARIA_FILE_BITMAP *bitmap,
                                    pgcache_page_no_t page);
static my_bool _ma_bitmap_create_missing(MARIA_HA *info,
                                         MARIA_FILE_BITMAP *bitmap,
                                         pgcache_page_no_t page);
static void _ma_bitmap_unpin_all(MARIA_SHARE *share);
#ifndef DBUG_OFF
static void _ma_check_bitmap(MARIA_FILE_BITMAP *bitmap);
#else
#define _ma_check_bitmap(A) do { } while(0)
#endif


/* Write bitmap page to key cache */

static inline my_bool write_changed_bitmap(MARIA_SHARE *share,
                                           MARIA_FILE_BITMAP *bitmap)
{
  my_bool res;
  DBUG_ENTER("write_changed_bitmap");
  DBUG_ASSERT(share->pagecache->block_size == bitmap->block_size);
  DBUG_ASSERT(bitmap->file.pre_write_hook != 0);
  DBUG_PRINT("info", ("bitmap->non_flushable: %u", bitmap->non_flushable));

  /*
    Mark that a bitmap page has been written to page cache and we have
    to flush it during checkpoint.
  */
  bitmap->changed_not_flushed= 1;

  if ((bitmap->non_flushable == 0) || WRONG_BITMAP_FLUSH)
  {
    res= pagecache_write(share->pagecache,
                                 &bitmap->file, bitmap->page, 0,
                                 bitmap->map, PAGECACHE_PLAIN_PAGE,
                                 PAGECACHE_LOCK_LEFT_UNLOCKED,
                                 PAGECACHE_PIN_LEFT_UNPINNED,
                                 PAGECACHE_WRITE_DELAY, 0, LSN_IMPOSSIBLE);
    DBUG_ASSERT(!res);
    DBUG_RETURN(res);
  }
  else
  {
    /*
      bitmap->non_flushable means that someone has changed the bitmap,
      but it's not yet complete so it can't yet be written to disk.
      In this case we write the changed bitmap to the disk cache,
      but keep it pinned until the change is completed. The page will
      be unpinned later by _ma_bitmap_unpin_all() as soon as non_flushable
      is set back to 0.
    */
    MARIA_PINNED_PAGE page_link;
    DBUG_PRINT("info", ("Writing pinned bitmap page"));
    res= pagecache_write(share->pagecache,
                             &bitmap->file, bitmap->page, 0,
                             bitmap->map, PAGECACHE_PLAIN_PAGE,
                             PAGECACHE_LOCK_LEFT_UNLOCKED, PAGECACHE_PIN,
                             PAGECACHE_WRITE_DELAY, &page_link.link,
                             LSN_IMPOSSIBLE);
    page_link.unlock= PAGECACHE_LOCK_LEFT_UNLOCKED;
    page_link.changed= 1;
    push_dynamic(&bitmap->pinned_pages, (const uchar*) (void*) &page_link);
    DBUG_ASSERT(!res);
    DBUG_RETURN(res);
  }
}

/*
  Initialize bitmap variables in share

  SYNOPSIS
    _ma_bitmap_init()
    share		Share handler
    file		Data file handler
    last_page		Pointer to last page (max_file_size) that needs to be
			mapped by the bitmap. This is adjusted to bitmap
                        alignment.

  NOTES
   This is called the first time a file is opened.

  RETURN
    0   ok
    1   error
*/

my_bool _ma_bitmap_init(MARIA_SHARE *share, File file,
                        pgcache_page_no_t *last_page)
{
  uint aligned_bit_blocks;
  uint max_page_size;
  MARIA_FILE_BITMAP *bitmap= &share->bitmap;
  uint size= share->block_size;
  myf flag= MY_WME | share->malloc_flag;
  pgcache_page_no_t first_bitmap_with_space;
#ifndef DBUG_OFF
  /* We want to have a copy of the bitmap to be able to print differences */
  size*= 2;
#endif

  if (!((bitmap->map= (uchar*) my_malloc(PSI_INSTRUMENT_ME, size, flag))) ||
      my_init_dynamic_array(PSI_INSTRUMENT_ME, &bitmap->pinned_pages,
                            sizeof(MARIA_PINNED_PAGE), 1, 1, flag))
    return 1;

  bitmap->share= share;
  bitmap->block_size= share->block_size;
  bitmap->file.file= file;
  _ma_bitmap_set_pagecache_callbacks(&bitmap->file, share);

  /* Size needs to be aligned on 6 */
  aligned_bit_blocks= (share->block_size - PAGE_SUFFIX_SIZE) / 6;
  bitmap->max_total_size= bitmap->total_size= aligned_bit_blocks * 6;
  /*
    In each 6 bytes, we have 6*8/3 = 16 pages covered
    The +1 is to add the bitmap page, as this doesn't have to be covered
  */
  bitmap->pages_covered= aligned_bit_blocks * 16 + 1;
  bitmap->flush_all_requested= bitmap->waiting_for_flush_all_requested= 
    bitmap->waiting_for_non_flushable= 0;
  bitmap->non_flushable= 0;

  /* Update size for bits */
  /* TODO; Make this dependent of the row size */
  max_page_size= share->block_size - PAGE_OVERHEAD_SIZE(share) + DIR_ENTRY_SIZE;
  bitmap->sizes[0]= max_page_size;              /* Empty page */
  bitmap->sizes[1]= max_page_size - max_page_size * 30 / 100;
  bitmap->sizes[2]= max_page_size - max_page_size * 60 / 100;
  bitmap->sizes[3]= max_page_size - max_page_size * 90 / 100;
  bitmap->sizes[4]= 0;                          /* Full page */
  bitmap->sizes[5]= max_page_size - max_page_size * 40 / 100;
  bitmap->sizes[6]= max_page_size - max_page_size * 80 / 100;
  bitmap->sizes[7]= 0;

  /*
    If a record size will fit into the smallest empty page, return first
   found page in find_head()
  */
  if (bitmap->sizes[3] >= share->base.max_pack_length)
    bitmap->return_first_match= 1;

  mysql_mutex_init(key_SHARE_BITMAP_lock,
                   &share->bitmap.bitmap_lock, MY_MUTEX_INIT_SLOW);
  mysql_cond_init(key_SHARE_BITMAP_cond,
                  &share->bitmap.bitmap_cond, 0);

  first_bitmap_with_space= share->state.first_bitmap_with_space;
  _ma_bitmap_reset_cache(share);

  /*
    The bitmap used to map the file are aligned on 6 bytes. We now
    calculate the max file size that can be used by the bitmap. This
    is needed to get ma_info() give a true file size so that the user can
    estimate if there is still space free for records in the file.
  */
  {
    pgcache_page_no_t last_bitmap_page;
    ulong blocks, bytes;

    last_bitmap_page= *last_page - *last_page % bitmap->pages_covered;
    blocks= (ulong) (*last_page - last_bitmap_page);
    bytes= (blocks * 3) / 8;      /* 3 bit per page / 8 bits per byte */
    /* Size needs to be aligned on 6 */
    bytes/= 6;
    bytes*= 6;
    bitmap->last_bitmap_page= last_bitmap_page;
    bitmap->last_total_size= (uint)bytes;
    *last_page= ((last_bitmap_page + bytes*8/3));
  }

  /* Restore first_bitmap_with_space if it's resonable */
  if (first_bitmap_with_space <= (share->state.state.data_file_length /
                                  share->block_size))
    share->state.first_bitmap_with_space= first_bitmap_with_space;

  return 0;
}


/*
  Free data allocated by _ma_bitmap_init

  SYNOPSIS
    _ma_bitmap_end()
    share		Share handler
*/

my_bool _ma_bitmap_end(MARIA_SHARE *share)
{
  my_bool res;

#ifndef DBUG_OFF
  if (! share->internal_table)
    mysql_mutex_assert_owner(&share->close_lock);
#endif
  DBUG_ASSERT(share->bitmap.non_flushable == 0);
  DBUG_ASSERT(share->bitmap.flush_all_requested == 0);
  DBUG_ASSERT(share->bitmap.waiting_for_non_flushable == 0 &&
              share->bitmap.waiting_for_flush_all_requested == 0);
  DBUG_ASSERT(share->bitmap.pinned_pages.elements == 0);

  res= _ma_bitmap_flush(share);
  mysql_mutex_destroy(&share->bitmap.bitmap_lock);
  mysql_cond_destroy(&share->bitmap.bitmap_cond);
  delete_dynamic(&share->bitmap.pinned_pages);
  my_free(share->bitmap.map);
  share->bitmap.map= 0;
  /*
    This is to not get an assert in checkpoint. The bitmap will be flushed
    at once by  _ma_once_end_block_record() as part of the normal flush
    of the kfile.
  */
  share->bitmap.changed_not_flushed= 0;
  return res;
}

/*
  Ensure that we have incremented open count before we try to read/write
  a page while we have the bitmap lock.
  This is needed to ensure that we don't call _ma_mark_file_changed() as
  part of flushing a page to disk, as this locks share->internal_lock
  and then mutex lock would happen in the wrong order.
*/

static inline void _ma_bitmap_mark_file_changed(MARIA_SHARE *share,
                                                my_bool flush_translog)
{                                                
  /*
    It's extremely unlikely that the following test is true as it
    only happens once if the table has changed.
  */
  if (unlikely(!share->global_changed &&
               (share->state.changed & STATE_CHANGED)))
  {
    /* purecov: begin inspected */
    /* unlock mutex as it can't be hold during _ma_mark_file_changed() */
    mysql_mutex_unlock(&share->bitmap.bitmap_lock);

    /*
      We have to flush the translog to ensure we have registered that the
      table is open.
    */
    if (flush_translog && share->now_transactional)
      (void) translog_flush(share->state.logrec_file_id);

    _ma_mark_file_changed_now(share);
    mysql_mutex_lock(&share->bitmap.bitmap_lock);
    /* purecov: end */
  }
}

/*
  Send updated bitmap to the page cache

  SYNOPSIS
    _ma_bitmap_flush()
    share		Share handler

  NOTES
    In the future, _ma_bitmap_flush() will be called to flush changes don't
    by this thread (ie, checking the changed flag is ok). The reason we
    check it again in the mutex is that if someone else did a flush at the
    same time, we don't have to do the write.
    This is also ok for _ma_scan_init_block_record() which does not want to
    miss rows: it cares only for committed rows, that is, rows for which there
    was a commit before our transaction started; as commit and transaction's
    start are protected by the same LOCK_trn_list mutex, we see memory at
    least as new as at other transaction's commit time, so if the committed
    rows caused bitmap->changed to be true, we see it; if we see 0 it really
    means a flush happened since then. So, it's ok to read without bitmap's
    mutex.

  RETURN
    0    ok
    1    error
*/

my_bool _ma_bitmap_flush(MARIA_SHARE *share)
{
  my_bool res= 0;
  DBUG_ENTER("_ma_bitmap_flush");
  if (share->bitmap.changed)
  {
    mysql_mutex_lock(&share->bitmap.bitmap_lock);
    if (share->bitmap.changed)
    {
      /*
        We have to mark the file changed here, as otherwise the following
        write to pagecache may force a page out from this file, which would
        cause _ma_mark_file_changed() to be called with bitmaplock hold!
      */
      _ma_bitmap_mark_file_changed(share, 1);
      res= write_changed_bitmap(share, &share->bitmap);
      share->bitmap.changed= 0;
    }
    mysql_mutex_unlock(&share->bitmap.bitmap_lock);
  }
  DBUG_RETURN(res);
}


/**
   Dirty-page filtering criteria for bitmap pages

   @param  type                Page's type
   @param  pageno              Page's number
   @param  rec_lsn             Page's rec_lsn
   @param  arg                 pages_covered of bitmap
*/

static enum pagecache_flush_filter_result
filter_flush_bitmap_pages(enum pagecache_page_type type
                          __attribute__ ((unused)),
                          pgcache_page_no_t pageno,
                          LSN rec_lsn __attribute__ ((unused)),
                          void *arg)
{
  return ((pageno % (*(ulong*)arg)) == 0);
}


/**
   Flushes current bitmap page to the pagecache, and then all bitmap pages
   from pagecache to the file. Used by Checkpoint.

   @param  share               Table's share
*/

my_bool _ma_bitmap_flush_all(MARIA_SHARE *share)
{
  my_bool res= 0;
  uint send_signal= 0;
  MARIA_FILE_BITMAP *bitmap= &share->bitmap;
  DBUG_ENTER("_ma_bitmap_flush_all");

#ifdef EXTRA_DEBUG_BITMAP
  {
    char buff[160];
    uint len= my_sprintf(buff,
                         (buff, "bitmap_flush:  fd: %d  id: %u  "
                          "changed: %d  changed_not_flushed: %d  "
                          "flush_all_requested: %d",
                          share->bitmap.file.file,
                          share->id,
                          bitmap->changed,
                          bitmap->changed_not_flushed,
                          bitmap->flush_all_requested));
    (void) translog_log_debug_info(0, LOGREC_DEBUG_INFO_QUERY,
                                   (uchar*) buff, len);
  }
#endif

  mysql_mutex_lock(&bitmap->bitmap_lock);
  if (!bitmap->changed && !bitmap->changed_not_flushed)
  {
    mysql_mutex_unlock(&bitmap->bitmap_lock);
    DBUG_RETURN(0);
  }

  _ma_bitmap_mark_file_changed(share, 0);

  /*
    The following should be true as it was tested above. We have to test
    this again as _ma_bitmap_mark_file_changed() did temporarly release
    the bitmap mutex.
  */
  if (bitmap->changed || bitmap->changed_not_flushed)
  {
    bitmap->flush_all_requested++;
    bitmap->waiting_for_non_flushable++;
#if !WRONG_BITMAP_FLUSH
    while (bitmap->non_flushable > 0)
    {
      DBUG_PRINT("info", ("waiting for bitmap to be flushable"));
      mysql_cond_wait(&bitmap->bitmap_cond, &bitmap->bitmap_lock);
    }
#endif
    bitmap->waiting_for_non_flushable--;
#ifdef EXTRA_DEBUG_BITMAP
    {
      char tmp[MAX_BITMAP_INFO_LENGTH];      
      size_t len;
      len= _ma_get_bitmap_description(bitmap, bitmap->map, bitmap->page, tmp);
      (void) translog_log_debug_info(0, LOGREC_DEBUG_INFO_QUERY,
                                     (uchar*) tmp, len);
    }
#endif

    DBUG_ASSERT(bitmap->flush_all_requested == 1);
    /*
      Bitmap is in a flushable state: its contents in memory are reflected by
      log records (complete REDO-UNDO groups) and all bitmap pages are
      unpinned. We keep the mutex to preserve this situation, and flush to the
      file.
    */
    if (bitmap->changed)
    {
      bitmap->changed= FALSE;
      res= write_changed_bitmap(share, bitmap);
    }
    /*
      We do NOT use FLUSH_KEEP_LAZY because we must be sure that bitmap
      pages have been flushed. That's a condition of correctness of
      Recovery: data pages may have been all flushed, if we write the
      checkpoint record Recovery will start from after their REDOs. If
      bitmap page was not flushed, as the REDOs about it will be skipped, it
      will wrongly not be recovered. If bitmap pages had a rec_lsn it would
      be different.
      There should be no pinned pages as bitmap->non_flushable==0.
    */
    if (flush_pagecache_blocks_with_filter(share->pagecache,
                                           &bitmap->file, FLUSH_KEEP,
                                           filter_flush_bitmap_pages,
                                           &bitmap->pages_covered) &
        PCFLUSH_PINNED_AND_ERROR)
      res= TRUE;
    bitmap->changed_not_flushed= FALSE;
    bitmap->flush_all_requested--;
    /*
      Some well-behaved threads may be waiting for flush_all_requested to
      become false, wake them up.
    */
    DBUG_PRINT("info", ("bitmap flusher waking up others"));
    send_signal= (bitmap->waiting_for_flush_all_requested |
                  bitmap->waiting_for_non_flushable);
  }
  mysql_mutex_unlock(&bitmap->bitmap_lock);
  if (send_signal)
    mysql_cond_broadcast(&bitmap->bitmap_cond);
  DBUG_RETURN(res);
}


/**
   @brief Lock bitmap from being used by another thread

   @fn _ma_bitmap_lock()
   @param  share               Table's share

   @notes
   This is a temporary solution for allowing someone to delete an inserted
   duplicate-key row while someone else is doing concurrent inserts.
   This is ok for now as duplicate key errors are not that common.

   In the future we will add locks for row-pages to ensure two threads doesn't
   work at the same time on the same page.
*/

void _ma_bitmap_lock(MARIA_SHARE *share)
{
  MARIA_FILE_BITMAP *bitmap= &share->bitmap;
  DBUG_ENTER("_ma_bitmap_lock");

  if (!share->now_transactional)
    DBUG_VOID_RETURN;

  mysql_mutex_lock(&bitmap->bitmap_lock);
  bitmap->flush_all_requested++;
  bitmap->waiting_for_non_flushable++;
  while (bitmap->non_flushable)
  {
    DBUG_PRINT("info", ("waiting for bitmap to be flushable"));
    mysql_cond_wait(&bitmap->bitmap_cond, &bitmap->bitmap_lock);
  }
  bitmap->waiting_for_non_flushable--;
  /*
    Ensure that _ma_bitmap_flush_all() and _ma_bitmap_lock() are blocked.
    ma_bitmap_flushable() is blocked thanks to 'flush_all_requested'.
  */
  bitmap->non_flushable= 1;
  mysql_mutex_unlock(&bitmap->bitmap_lock);
  DBUG_VOID_RETURN;
}
  
/**
   @brief Unlock bitmap after _ma_bitmap_lock()

   @fn _ma_bitmap_unlock()
   @param  share               Table's share
*/

void _ma_bitmap_unlock(MARIA_SHARE *share)
{
  MARIA_FILE_BITMAP *bitmap= &share->bitmap;
  uint send_signal;
  DBUG_ENTER("_ma_bitmap_unlock");

  if (!share->now_transactional)
    DBUG_VOID_RETURN;
  DBUG_ASSERT(bitmap->flush_all_requested > 0 && bitmap->non_flushable == 1);

  mysql_mutex_lock(&bitmap->bitmap_lock);
  bitmap->non_flushable= 0;
  _ma_bitmap_unpin_all(share);
  send_signal= bitmap->waiting_for_non_flushable;
  if (!--bitmap->flush_all_requested)
    send_signal|= bitmap->waiting_for_flush_all_requested;
  mysql_mutex_unlock(&bitmap->bitmap_lock);
  if (send_signal)
    mysql_cond_broadcast(&bitmap->bitmap_cond);
  DBUG_VOID_RETURN;
}


/**
  @brief Unpin all pinned bitmap pages

  @param  share            Table's share

  @return Operation status
    @retval   0   ok

  @note This unpins pages pinned by other threads.
*/

static void _ma_bitmap_unpin_all(MARIA_SHARE *share)
{
  MARIA_FILE_BITMAP *bitmap= &share->bitmap;
  MARIA_PINNED_PAGE *page_link= ((MARIA_PINNED_PAGE*)
                                 dynamic_array_ptr(&bitmap->pinned_pages, 0));
  MARIA_PINNED_PAGE *pinned_page= page_link + bitmap->pinned_pages.elements;
  DBUG_ENTER("_ma_bitmap_unpin_all");
  DBUG_PRINT("info", ("pinned: %zu", bitmap->pinned_pages.elements));
  while (pinned_page-- != page_link)
    pagecache_unlock_by_link(share->pagecache, pinned_page->link,
                             pinned_page->unlock, PAGECACHE_UNPIN,
                             LSN_IMPOSSIBLE, LSN_IMPOSSIBLE, FALSE, TRUE);
  bitmap->pinned_pages.elements= 0;
  DBUG_VOID_RETURN;
}


/*
  Intialize bitmap in memory to a zero bitmap

  SYNOPSIS
    _ma_bitmap_delete_all()
    share		Share handler

  NOTES
    This is called on maria_delete_all_rows (truncate data file).
*/

void _ma_bitmap_delete_all(MARIA_SHARE *share)
{
  MARIA_FILE_BITMAP *bitmap= &share->bitmap;
  DBUG_ENTER("_ma_bitmap_delete_all");
  if (bitmap->map)                              /* Not in create */
  {
    bzero(bitmap->map, bitmap->block_size);
    bitmap->changed= 1;
    bitmap->page= 0;
    bitmap->used_size= bitmap->full_tail_size= bitmap->full_head_size= 0;
    bitmap->total_size= bitmap->max_total_size;
  }
  DBUG_VOID_RETURN;
}


/**
   @brief Reset bitmap caches

   @fn    _ma_bitmap_reset_cache()
   @param share		Maria share

   @notes
   This is called after we have swapped file descriptors and we want
   bitmap to forget all cached information.
   It's also called directly after we have opened a file.
*/

void _ma_bitmap_reset_cache(MARIA_SHARE *share)
{
  MARIA_FILE_BITMAP *bitmap= &share->bitmap;

  if (bitmap->map)                              /* If using bitmap */
  {
    /* Forget changes in current bitmap page */
    bitmap->changed= 0;

    /*
      We can't read a page yet, as in some case we don't have an active
      page cache yet.
      Pretend we have a dummy, full and not changed bitmap page in memory.

      We set bitmap->page to a value so that if we use it in
      move_to_next_bitmap() it will point to page 0.
      (This can only happen if writing to a bitmap page fails)
    */
    bitmap->page= ((pgcache_page_no_t) 0) - bitmap->pages_covered;
    bitmap->used_size= bitmap->total_size= bitmap->max_total_size;
    bitmap->full_head_size= bitmap->full_tail_size= bitmap->max_total_size;
    bfill(bitmap->map, share->block_size, 255);
#ifndef DBUG_OFF
    memcpy(bitmap->map + bitmap->block_size, bitmap->map, bitmap->block_size);
#endif

    /* Start scanning for free space from start of file */
    share->state.first_bitmap_with_space = 0;
  }
}


/*
  Return bitmap pattern for the smallest head block that can hold 'size'

  SYNOPSIS
    size_to_head_pattern()
    bitmap      Bitmap
    size        Requested size

  RETURN
    0-3         For a description of the bitmap sizes, see the header
*/

static uint size_to_head_pattern(MARIA_FILE_BITMAP *bitmap, uint size)
{
  if (size <= bitmap->sizes[3])
    return 3;
  if (size <= bitmap->sizes[2])
    return 2;
  if (size <= bitmap->sizes[1])
    return 1;
  DBUG_ASSERT(size <= bitmap->sizes[0]);
  return 0;
}


/*
  Return bitmap pattern for head block where there is size bytes free

  SYNOPSIS
    _ma_free_size_to_head_pattern()
    bitmap      Bitmap
    size        Requested size

  RETURN
    0-4  (Possible bitmap patterns for head block)
*/

uint _ma_free_size_to_head_pattern(MARIA_FILE_BITMAP *bitmap, uint size)
{
  if (size < bitmap->sizes[3])
    return 4;
  if (size < bitmap->sizes[2])
    return 3;
  if (size < bitmap->sizes[1])
    return 2;
  return (size < bitmap->sizes[0]) ? 1 : 0;
}


/*
  Return bitmap pattern for the smallest tail block that can hold 'size'

  SYNOPSIS
    size_to_tail_pattern()
    bitmap      Bitmap
    size        Requested size

  RETURN
    0, 5 or 6   For a description of the bitmap sizes, see the header
*/

static uint size_to_tail_pattern(MARIA_FILE_BITMAP *bitmap, uint size)
{
  if (size <= bitmap->sizes[6])
    return 6;
  if (size <= bitmap->sizes[5])
    return 5;
  DBUG_ASSERT(size <= bitmap->sizes[0]);
  return 0;
}


/*
  Return bitmap pattern for tail block where there is size bytes free

  SYNOPSIS
    free_size_to_tail_pattern()
    bitmap      Bitmap
    size        Requested size

  RETURN
    0, 5, 6, 7   For a description of the bitmap sizes, see the header
*/

static uint free_size_to_tail_pattern(MARIA_FILE_BITMAP *bitmap, uint size)
{
  if (size >= bitmap->sizes[0])
    return 0;                                   /* Revert to empty page */
  if (size < bitmap->sizes[6])
    return 7;
  if (size < bitmap->sizes[5])
    return 6;
  return 5;
}


/*
  Return size guranteed to be available on a page

  SYNOPSIS
    pattern_to_head_size()
    bitmap      Bitmap
    pattern     Pattern (0-7)

  RETURN
    0 - block_size
*/

static inline uint pattern_to_size(MARIA_FILE_BITMAP *bitmap, uint pattern)
{
  DBUG_ASSERT(pattern <= 7);
  return bitmap->sizes[pattern];
}


/*
  Print bitmap for debugging

  SYNOPSIS
  _ma_print_bitmap_changes()
  bitmap	Bitmap to print

  IMPLEMENTATION
    Prints all changed bits since last call to _ma_print_bitmap().
    This is done by having a copy of the last bitmap in
    bitmap->map+bitmap->block_size.
*/

#ifndef DBUG_OFF

static void _ma_print_bitmap_changes(MARIA_FILE_BITMAP *bitmap)
{
  uchar *pos, *end, *org_pos;
  ulong page;
  DBUG_ENTER("_ma_print_bitmap_changes");

  end= bitmap->map + bitmap->used_size;
  DBUG_LOCK_FILE;
  fprintf(DBUG_FILE,"\nBitmap page changes at page: %lu  bitmap: %p\n",
          (ulong) bitmap->page, bitmap->map);

  page= (ulong) bitmap->page+1;
  for (pos= bitmap->map, org_pos= bitmap->map + bitmap->block_size ;
       pos < end ;
       pos+= 6, org_pos+= 6)
  {
    ulonglong bits= uint6korr(pos);    /* 6 bytes = 6*8/3= 16 patterns */
    ulonglong org_bits= uint6korr(org_pos);
    uint i;

    /*
      Test if there is any changes in the next 16 bitmaps (to not have to
      loop through all bits if we know they are the same)
    */
    if (bits != org_bits)
    {
      for (i= 0; i < 16 ; i++, bits>>= 3, org_bits>>= 3)
      {
        if ((bits & 7) != (org_bits & 7))
          fprintf(DBUG_FILE, "Page: %8lu  %s -> %s\n", page+i,
                  bits_to_txt[org_bits & 7], bits_to_txt[bits & 7]);
      }
    }
    page+= 16;
  }
  fputc('\n', DBUG_FILE);
  DBUG_UNLOCK_FILE;
  memcpy(bitmap->map + bitmap->block_size, bitmap->map, bitmap->block_size);
  DBUG_VOID_RETURN;
}


/* Print content of bitmap for debugging */

void _ma_print_bitmap(MARIA_FILE_BITMAP *bitmap, uchar *data,
                      pgcache_page_no_t page)
{
  uchar *pos, *end;
  char llbuff[22];

  DBUG_LOCK_FILE;
  fprintf(DBUG_FILE,"\nDump of bitmap page at %s\n", llstr(page, llbuff));

  page++;                                       /* Skip bitmap page */
  for (pos= data, end= pos + bitmap->max_total_size;
       pos < end ;
       pos+= 6)
  {
    ulonglong bits= uint6korr(pos);    /* 6 bytes = 6*8/3= 16 patterns */

    /*
      Test if there is any changes in the next 16 bitmaps (to not have to
      loop through all bits if we know they are the same)
    */
    if (bits)
    {
      uint i;
      for (i= 0; i < 16 ; i++, bits>>= 3)
      {
        if (bits & 7)
          fprintf(DBUG_FILE, "Page: %8s  %s\n", llstr(page+i, llbuff),
                  bits_to_txt[bits & 7]);
      }
    }
    page+= 16;
  }
  fputc('\n', DBUG_FILE);
  DBUG_UNLOCK_FILE;
}

#endif /* DBUG_OFF */


/*
  Return content of bitmap as a printable string
*/

size_t _ma_get_bitmap_description(MARIA_FILE_BITMAP *bitmap,
                                  uchar *bitmap_data,
                                  pgcache_page_no_t page,
                                  char *out)
{
  uchar *pos, *end;
  size_t count=0, dot_printed= 0, len;
  char buff[80], last[80];

  page++;
  last[0]=0;
  for (pos= bitmap_data, end= pos+ bitmap->used_size ; pos < end ; pos+= 6)
  {
    ulonglong bits= uint6korr(pos);    /* 6 bytes = 6*8/3= 16 patterns */
    uint i;

    for (i= 0; i < 16 ; i++, bits>>= 3)
    {
      if (count > 60)
      {
        if (memcmp(buff, last, count))
        {
          memcpy(last, buff, count);
          len= sprintf(out, "%8lu: ", (ulong) (page - count));
          memcpy(out+len, buff, count);
          out+= len + count + 1;
          out[-1]= '\n';
          dot_printed= 0;
        }
        else if (!(dot_printed++))
        {
          out= strmov(out, "...\n");
        }
        count= 0;
      }
      buff[count++]= '0' + (uint) (bits & 7);
      page++;
    }
  }
  len= sprintf(out, "%8lu: ", (ulong) (page - count));
  memcpy(out+len, buff, count);
  out[len + count]= '\n';
  out[len + count + 1]= 0;
  return len + count + 1;
}


/*
  Adjust bitmap->total_size to not go over max_data_file_size
*/

static void adjust_total_size(MARIA_HA *info, pgcache_page_no_t page)
{
  MARIA_FILE_BITMAP *bitmap= &info->s->bitmap;

  if (page < bitmap->last_bitmap_page)
    bitmap->total_size= bitmap->max_total_size;    /* Use all bits in bitmap */
  else
    bitmap->total_size= bitmap->last_total_size;
}

/***************************************************************************
  Reading & writing bitmap pages
***************************************************************************/

/*
  Read a given bitmap page

  SYNOPSIS
    _ma_read_bitmap_page()
    info                Maria handler
    bitmap              Bitmap handler
    page                Page to read

  NOTE
    We don't always have share->bitmap.bitmap_lock here
    (when called from_ma_check_bitmap_data() for example).

  RETURN
    0  ok
    1  error  (Error writing old bitmap or reading bitmap page)
*/

static my_bool _ma_read_bitmap_page(MARIA_HA *info,
                                    MARIA_FILE_BITMAP *bitmap,
                                    pgcache_page_no_t page)
{
  MARIA_SHARE *share= info->s;
  my_bool res;
  DBUG_ENTER("_ma_read_bitmap_page");
  DBUG_PRINT("enter", ("page: %lld  data_file_length: %lld",
                       (longlong) page,
                       (longlong) share->state.state.data_file_length));
  DBUG_ASSERT(page % bitmap->pages_covered == 0);
  DBUG_ASSERT(!bitmap->changed);

  bitmap->page= page;
  if ((page + 1) * bitmap->block_size >  share->state.state.data_file_length)
  {
    /* Inexistent or half-created page */
    res= _ma_bitmap_create_missing(info, bitmap, page);
    if (!res)
      adjust_total_size(info, page);
    DBUG_RETURN(res);
  }

  adjust_total_size(info, page);
  bitmap->full_head_size=  bitmap->full_tail_size= 0;
  DBUG_ASSERT(share->pagecache->block_size == bitmap->block_size);
  res= pagecache_read(share->pagecache,
                      &bitmap->file, page, 0,
                      bitmap->map, PAGECACHE_PLAIN_PAGE,
                      PAGECACHE_LOCK_LEFT_UNLOCKED, 0) == NULL;

  if (!res)
  {
    /* Calculate used_size */
    const uchar *data, *end=  bitmap->map;
    for (data= bitmap->map + bitmap->total_size; --data >= end && *data == 0; )
    {}
    bitmap->used_size= (uint) ((data + 1) - end);
    DBUG_ASSERT(bitmap->used_size <= bitmap->total_size);
  }
  else
  {
    _ma_set_fatal_error(info, my_errno);
  }
  /*
    We can't check maria_bitmap_marker here as if the bitmap page
    previously had a true checksum and the user switched mode to not checksum
    this may have any value, except maria_normal_page_marker.

    Using maria_normal_page_marker gives us a protection against bugs
    when running without any checksums.
  */

#ifndef DBUG_OFF
  if (!res)
  {
    memcpy(bitmap->map + bitmap->block_size, bitmap->map, bitmap->block_size);
    _ma_check_bitmap(bitmap);
  }
#endif
  DBUG_RETURN(res);
}


/*
  Change to another bitmap page

  SYNOPSIS
  _ma_change_bitmap_page()
    info                Maria handler
    bitmap              Bitmap handler
    page                Bitmap page to read

  NOTES
   If old bitmap was changed, write it out before reading new one
   We return empty bitmap if page is outside of file size

  RETURN
    0  ok
    1  error  (Error writing old bitmap or reading bitmap page)
*/

static my_bool _ma_change_bitmap_page(MARIA_HA *info,
                                      MARIA_FILE_BITMAP *bitmap,
                                      pgcache_page_no_t page)
{
  DBUG_ENTER("_ma_change_bitmap_page");

  _ma_check_bitmap(bitmap);

  /*
    We have to mark the file changed here, as otherwise the following
    read/write to pagecache may force a page out from this file, which would
    cause _ma_mark_file_changed() to be called with bitmaplock hold!
  */
  _ma_bitmap_mark_file_changed(info->s, 1);

  if (bitmap->changed)
  {
    if (write_changed_bitmap(info->s, bitmap))
      DBUG_RETURN(1);
    bitmap->changed= 0;
  }
  DBUG_RETURN(_ma_read_bitmap_page(info, bitmap, page));
}


/*
  Read next suitable bitmap

  SYNOPSIS
    move_to_next_bitmap()
    bitmap              Bitmap handle

  NOTES
    The found bitmap may be full, so calling function may need to call this
    repeatedly until it finds enough space.

  TODO
    Add cache of bitmaps to not read something that is not usable

  RETURN
    0  ok
    1  error (either couldn't save old bitmap or read new one)
*/

static my_bool move_to_next_bitmap(MARIA_HA *info, MARIA_FILE_BITMAP *bitmap)
{
  pgcache_page_no_t page= bitmap->page;
  MARIA_STATE_INFO *state= &info->s->state;
  my_bool res;
  DBUG_ENTER("move_to_next_bitmap");

  if (state->first_bitmap_with_space != ~(pgcache_page_no_t) 0 &&
      state->first_bitmap_with_space != page)
  {
    page= state->first_bitmap_with_space;
    state->first_bitmap_with_space= ~(pgcache_page_no_t) 0;
    DBUG_ASSERT(page % bitmap->pages_covered == 0);
  }
  else
  {
    page+= bitmap->pages_covered;
    DBUG_ASSERT(page % bitmap->pages_covered == 0);
  }
  res= _ma_change_bitmap_page(info, bitmap, page);
  DBUG_RETURN(res);
}


/****************************************************************************
 Allocate data in bitmaps
****************************************************************************/

/*
  Store data in 'block' and mark the place used in the bitmap

  SYNOPSIS
    fill_block()
    bitmap		Bitmap handle
    block		Store data about what we found
    best_data		Pointer to best 6 uchar aligned area in bitmap->map
    best_pos		Which bit in *best_data the area starts
                        0 = first bit pattern, 1 second bit pattern etc
    best_bits		The original value of the bits at best_pos
    fill_pattern	Bitmap pattern to store in best_data[best_pos]

   NOTES
    We mark all pages to be 'TAIL's, which means that
    block->page_count is really a row position inside the page.
*/

static void fill_block(MARIA_FILE_BITMAP *bitmap,
                       MARIA_BITMAP_BLOCK *block,
                       uchar *best_data, uint best_pos, uint best_bits,
                       uint fill_pattern)
{
  uint page, offset, tmp;
  uchar *data;
  DBUG_ENTER("fill_block");

  /* For each 6 bytes we have 6*8/3= 16 patterns */
  page= ((uint) (best_data - bitmap->map)) / 6 * 16 + best_pos;
  DBUG_ASSERT(page + 1 < bitmap->pages_covered);
  block->page= bitmap->page + 1 + page;
  block->page_count= TAIL_PAGE_COUNT_MARKER;
  block->empty_space= pattern_to_size(bitmap, best_bits);
  block->sub_blocks= 0;
  block->org_bitmap_value= best_bits;
  block->used= BLOCKUSED_TAIL; /* See _ma_bitmap_release_unused() */

  /*
    Mark place used by reading/writing 2 bytes at a time to handle
    bitmaps in overlapping bytes
  */
  best_pos*= 3;
  data= best_data+ best_pos / 8;
  offset= best_pos & 7;
  tmp= uint2korr(data);

  /* we turn off the 3 bits and replace them with fill_pattern */
  tmp= (tmp & ~(7 << offset)) | (fill_pattern << offset);
  int2store(data, tmp);
  bitmap->changed= 1;
  DBUG_EXECUTE("bitmap", _ma_print_bitmap_changes(bitmap););
  DBUG_VOID_RETURN;
}


/*
  Allocate data for head block

  SYNOPSIS
   allocate_head()
   bitmap       bitmap
   size         Size of data region we need to store
   block        Store found information here

   IMPLEMENTATION
     Find the best-fit page to put a region of 'size'
     This is defined as the first page of the set of pages
     with the smallest free space that can hold 'size'.

   NOTES
     Updates bitmap->full_head_size while scanning data

   RETURN
    0   ok    (block is updated)
    1   error (no space in bitmap; block is not touched)
*/


static my_bool allocate_head(MARIA_FILE_BITMAP *bitmap, uint size,
                             MARIA_BITMAP_BLOCK *block)
{
  uint min_bits= size_to_head_pattern(bitmap, size);
  uchar *data, *end;
  uchar *best_data= 0;
  uint best_bits= (uint) -1, UNINIT_VAR(best_pos);
  my_bool first_pattern= 0; /* if doing insert_order */
  my_bool first_found= 1;
  MARIA_SHARE *share= bitmap->share;
  my_bool insert_order=
      MY_TEST(share->base.extra_options & MA_EXTRA_OPTIONS_INSERT_ORDER);
  DBUG_ENTER("allocate_head");

  DBUG_ASSERT(size <= FULL_PAGE_SIZE(share));

  end= bitmap->map + bitmap->used_size;
  if (insert_order && bitmap->page == share->last_insert_bitmap)
  {
    uint last_insert_page= share->last_insert_page;
    uint byte= 6 * (last_insert_page / 16);
    first_pattern= last_insert_page % 16;
    data= bitmap->map+byte;
    first_found= 0;                         /* Don't update full_head_size */
    DBUG_ASSERT(data <= end);
  }
  else
    data= bitmap->map + (bitmap->full_head_size/6)*6;

  for (; data < end; data+= 6, first_pattern= 0)
  {
    ulonglong bits= uint6korr(data);    /* 6 bytes = 6*8/3= 16 patterns */
    uint i;

    /*
      Skip common patterns
      We can skip empty pages (if we already found a match) or
      anything matching the following pattern as this will be either
      a full page or a tail page
    */
    if ((!bits && best_data) ||
        ((bits & 04444444444444444LL) == 04444444444444444LL))
      continue;

    for (i= first_pattern, bits >>= (3 * first_pattern); i < 16 ;
	 i++, bits >>= 3)
    {
      uint pattern= (uint) (bits & 7);

      if (pattern <= 3)                       /* Room for more data */
      {
        if (first_found)
        {
          first_found= 0;
          bitmap->full_head_size= (uint)(data - bitmap->map);
        }
      }
      if (pattern <= min_bits)
      {
        /* There is enough space here, check if we have found better */
        if ((int) pattern > (int) best_bits)
        {
          /*
            There is more than enough space here and it's better than what
            we have found so far. Remember it, as we will choose it if we
            don't find anything in this bitmap page.
          */
          best_bits= pattern;
          best_data= data;
          best_pos= i;
          if (pattern == min_bits || bitmap->return_first_match)
            goto found;                         /* Best possible match */
        }
      }
    }
  }
  if (!best_data)                               /* Found no place */
  {
    if (data >= bitmap->map + bitmap->total_size)
      DBUG_RETURN(1);                           /* No space in bitmap */
    DBUG_ASSERT(uint6korr(data) == 0);
    /* Allocate data at end of bitmap */
    bitmap->used_size= (uint) (data - bitmap->map) + 6;
    best_data= data;
    best_pos= best_bits= 0;
  }
  else
  {
    /*
      This is not stricly needed as used_size should be alligned on 6,
       but for easier debugging lets try to keep it more accurate
    */
    uint position= (uint)  (best_data - bitmap->map) + 6;
    set_if_bigger(bitmap->used_size, position);
  }
  DBUG_ASSERT(bitmap->used_size <= bitmap->total_size);

found:
  if (insert_order)
  {
    share->last_insert_page=
        ((uint) (best_data - bitmap->map)) / 6 * 16 + best_pos;
    share->last_insert_bitmap= bitmap->page;
  }
  fill_block(bitmap, block, best_data, best_pos, best_bits, FULL_HEAD_PAGE);
  DBUG_RETURN(0);
}


/*
  Allocate data for tail block

  SYNOPSIS
   allocate_tail()
   bitmap       bitmap
   size         Size of block we need to find
   block        Store found information here

  RETURN
   0    ok      (block is updated)
   1    error   (no space in bitmap; block is not touched)
*/


static my_bool allocate_tail(MARIA_FILE_BITMAP *bitmap, uint size,
                             MARIA_BITMAP_BLOCK *block)
{
  uint min_bits= size_to_tail_pattern(bitmap, size);
  uchar *data, *end, *best_data= 0;
  my_bool first_found= 1;
  uint best_bits= (uint) -1, UNINIT_VAR(best_pos);
  DBUG_ENTER("allocate_tail");
  DBUG_PRINT("enter", ("size: %u", size));

  data= bitmap->map + (bitmap->full_tail_size/6)*6;
  end=  bitmap->map + bitmap->used_size;

  /*
    We have to add DIR_ENTRY_SIZE here as this is not part of the data size
    See call to allocate_tail() in find_tail().
  */
  DBUG_ASSERT(size <= MAX_TAIL_SIZE(bitmap->block_size) + DIR_ENTRY_SIZE);

  for (; data < end; data += 6)
  {
    ulonglong bits= uint6korr(data);    /* 6 bytes = 6*8/3= 16 patterns */
    uint i;

    /*
      Skip common patterns
      We can skip empty pages (if we already found a match) or
      the following patterns: 1-4 (head pages, not suitable for tail) or
      7 (full tail page). See 'Dynamic size records' comment at start of file.

      At the moment we only skip full head and tail pages (ie, all bits are
      set) as this is easy to detect with one simple test and is a
      quite common case if we have blobs.
    */

    if ((!bits && best_data) || bits == 0xffffffffffffLL ||
        bits == 04444444444444444LL)
      continue;
    for (i= 0; i < 16; i++, bits >>= 3)
    {
      uint pattern= (uint) (bits & 7);

      if (pattern == 0 ||
          (pattern > FULL_HEAD_PAGE && pattern < FULL_TAIL_PAGE))
      {
        /* There is room for tail data */
        if (first_found)
        {
          first_found= 0;
          bitmap->full_tail_size= (uint)(data - bitmap->map);
        }
      }

      if (pattern <= min_bits && (!pattern || pattern > FULL_HEAD_PAGE))
      {
        if ((int) pattern > (int) best_bits)
        {
          best_bits= pattern;
          best_data= data;
          best_pos= i;
          if (pattern == min_bits)
            goto found;                         /* Can't be better */
        }
      }
    }
  }
  if (!best_data)
  {
    if (data >= bitmap->map + bitmap->total_size)
      DBUG_RETURN(1);
    DBUG_ASSERT(uint6korr(data) == 0);
    /* Allocate data at end of bitmap */
    best_data= data;
    bitmap->used_size= (uint) (data - bitmap->map) + 6;
    DBUG_ASSERT(bitmap->used_size <= bitmap->total_size);
    best_pos= best_bits= 0;
  }

found:
  fill_block(bitmap, block, best_data, best_pos, best_bits, FULL_TAIL_PAGE);
  DBUG_RETURN(0);
}


/*
  Allocate data for full blocks

  SYNOPSIS
   allocate_full_pages()
   bitmap       bitmap
   pages_needed Total size in pages (bitmap->total_size) we would like to have
   block        Store found information here
   full_page    1 if we are not allowed to split extent

  IMPLEMENTATION
    We will return the smallest area >= size.  If there is no such
    block, we will return the biggest area that satisfies
    area_size >= MY_MIN(BLOB_SEGMENT_MIN_SIZE*full_page_size, size)

    To speed up searches, we will only consider areas that has at least 16 free
    pages starting on an even boundary.  When finding such an area, we will
    extend it with all previous and following free pages.  This will ensure
    we don't get holes between areas

  RETURN
   #            Blocks used
   0            error   (no space in bitmap; block is not touched)
*/

static ulong allocate_full_pages(MARIA_FILE_BITMAP *bitmap,
                                 ulong pages_needed,
                                 MARIA_BITMAP_BLOCK *block, my_bool full_page)
{
  uchar *data, *data_end, *page_end;
  uchar *best_data= 0;
  uint min_size;
  uint best_area_size, UNINIT_VAR(best_prefix_area_size);
  uint page, size;
  ulonglong UNINIT_VAR(best_prefix_bits);
  DBUG_ENTER("allocate_full_pages");
  DBUG_PRINT("enter", ("pages_needed: %lu", pages_needed));

  min_size= pages_needed;
  if (!full_page && min_size > BLOB_SEGMENT_MIN_SIZE)
    min_size= BLOB_SEGMENT_MIN_SIZE;
  best_area_size= ~(uint) 0;

  data= bitmap->map + (bitmap->full_head_size/6)*6;
  data_end= bitmap->map + bitmap->used_size;
  page_end= bitmap->map + bitmap->total_size;

  for (; data < page_end; data+= 6)
  {
    ulonglong bits= uint6korr(data);    /* 6 bytes = 6*8/3= 16 patterns */
    uchar *data_start;
    ulonglong prefix_bits= 0;
    uint area_size, prefix_area_size, suffix_area_size;

    /* Find area with at least 16 free pages */
    if (bits)
      continue;
    data_start= data;
    /* Find size of area */
    for (data+=6 ; data < data_end ; data+= 6)
    {
      if ((bits= uint6korr(data)))
        break;
    }
    /*
      Check if we are end of bitmap. In this case we know that
      the rest of the bitmap is usable
    */
    if (data >= data_end)
      data= page_end;
    area_size= (uint) (data - data_start) / 6 * 16;
    if (area_size >= best_area_size)
      continue;
    prefix_area_size= suffix_area_size= 0;
    if (!bits)
    {
      /*
        End of page; All the rest of the bits on page are part of area
        This is needed because bitmap->used_size only covers the set bits
        in the bitmap.
      */
      area_size+= (uint) (page_end - data) / 6 * 16;
      if (area_size >= best_area_size)
        break;
      data= page_end;
    }
    else
    {
      /* Add bits at end of page */
      for (; !(bits & 7); bits >>= 3)
        suffix_area_size++;
      area_size+= suffix_area_size;
    }
    if (data_start != bitmap->map)
    {
      /* Add bits before page */
      bits= prefix_bits= uint6korr(data_start - 6);
      DBUG_ASSERT(bits != 0);
      /* 111 000 000 000 000 000 000 000 000 000 000 000 000 000 000 000 */
      if (!(bits & 07000000000000000LL))
      {
        data_start-= 6;
        do
        {
          prefix_area_size++;
          bits<<= 3;
        } while (!(bits & 07000000000000000LL));
        area_size+= prefix_area_size;
        /* Calculate offset to page from data_start */
        prefix_area_size= 16 - prefix_area_size;
      }
    }
    if (area_size >= min_size && area_size <= best_area_size)
    {
      best_data= data_start;
      best_area_size= area_size;
      best_prefix_bits= prefix_bits;
      best_prefix_area_size= prefix_area_size;

      /* Prefer to put data in biggest possible area */
      if (area_size <= pages_needed)
        min_size= area_size;
      else
        min_size= pages_needed;
    }
  }
  if (!best_data)
    DBUG_RETURN(0);                             /* No room on page */

  /*
    Now allocate MY_MIN(pages_needed, area_size), starting from
    best_start + best_prefix_area_size
  */
  if (best_area_size > pages_needed)
    best_area_size= pages_needed;

  /* For each 6 bytes we have 6*8/3= 16 patterns */
  page= ((uint) (best_data - bitmap->map) * 8) / 3 + best_prefix_area_size;
  block->page= bitmap->page + 1 + page;
  block->page_count= best_area_size;
  block->empty_space= 0;
  block->sub_blocks= 0;
  block->org_bitmap_value= 0;
  block->used= 0;
  DBUG_ASSERT(page + best_area_size < bitmap->pages_covered);
  DBUG_PRINT("info", ("page: %lu  page_count: %u",
                      (ulong) block->page, block->page_count));

  if (best_prefix_area_size)
  {
    ulonglong tmp;
    /* Convert offset back to bits */
    best_prefix_area_size= 16 - best_prefix_area_size;
    if (best_area_size < best_prefix_area_size)
    {
      tmp= (1LL << best_area_size*3) - 1;
      best_area_size= best_prefix_area_size;    /* for easy end test */
    }
    else
      tmp= (1LL << best_prefix_area_size*3) - 1;
    tmp<<= (16 - best_prefix_area_size) * 3;
    DBUG_ASSERT((best_prefix_bits & tmp) == 0);
    best_prefix_bits|= tmp;
    int6store(best_data, best_prefix_bits);
    if (!(best_area_size-= best_prefix_area_size))
      goto end;
    best_data+= 6;
  }
  best_area_size*= 3;                       /* Bits to set */
  size= best_area_size/8;                   /* Bytes to set */
  bfill(best_data, size, 255);
  best_data+= size;
  if ((best_area_size-= size * 8))
  {
    /* fill last uchar */
    *best_data|= (uchar) ((1 << best_area_size) -1);
    best_data++;
  }
  if (data_end < best_data)
  {
    bitmap->used_size= (uint) (best_data - bitmap->map);
    DBUG_ASSERT(bitmap->used_size <= bitmap->total_size);
  }
end:
  bitmap->changed= 1;
  DBUG_EXECUTE("bitmap", _ma_print_bitmap_changes(bitmap););
  DBUG_RETURN(block->page_count);
}


/****************************************************************************
  Find right bitmaps where to store data
****************************************************************************/

/*
  Find right bitmap and position for head block

  SYNOPSIS
    find_head()
    info		Maria handler
    length	        Size of data region we need store
    position		Position in bitmap_blocks where to store the
			information for the head block.

  RETURN
    0  ok
    1  error
*/

static my_bool find_head(MARIA_HA *info, uint length, uint position)
{
  MARIA_FILE_BITMAP *bitmap= &info->s->bitmap;
  MARIA_BITMAP_BLOCK *block;
  /*
    There is always place for the head block in bitmap_blocks as these are
    preallocated at _ma_init_block_record().
  */
  block= dynamic_element(&info->bitmap_blocks, position, MARIA_BITMAP_BLOCK *);

  if (info->s->base.extra_options & MA_EXTRA_OPTIONS_INSERT_ORDER)
  {
    if (bitmap->page != info->s->last_insert_bitmap &&
        _ma_change_bitmap_page(info, bitmap,
                               info->s->last_insert_bitmap))
      return 1;
    /* Don't allocate any blocks from earlier pages */
    info->s->state.first_bitmap_with_space= info->s->last_insert_bitmap;
  }

  /*
    We need to have DIRENTRY_SIZE here to take into account that we may
    need an extra directory entry for the row
  */
  while (allocate_head(bitmap, length + DIR_ENTRY_SIZE, block))
    if (move_to_next_bitmap(info, bitmap))
      return 1;
  return 0;
}


/*
  Find right bitmap and position for tail

  SYNOPSIS
    find_tail()
    info		Maria handler
    length	        Size of data region we need store
    position		Position in bitmap_blocks where to store the
			information for the head block.

  RETURN
    0  ok
    1  error
*/

static my_bool find_tail(MARIA_HA *info, uint length, size_t position)
{
  MARIA_FILE_BITMAP *bitmap= &info->s->bitmap;
  MARIA_BITMAP_BLOCK *block;
  DBUG_ENTER("find_tail");
  DBUG_ASSERT(length <= info->s->block_size - PAGE_OVERHEAD_SIZE(info->s));

  /* Needed, as there is no error checking in dynamic_element */
  if (allocate_dynamic(&info->bitmap_blocks, position))
    DBUG_RETURN(1);
  block= dynamic_element(&info->bitmap_blocks, position, MARIA_BITMAP_BLOCK *);

  /*
    We have to add DIR_ENTRY_SIZE to ensure we have space for the tail and
    it's directroy entry on the page
  */
  while (allocate_tail(bitmap, length + DIR_ENTRY_SIZE, block))
    if (move_to_next_bitmap(info, bitmap))
      DBUG_RETURN(1);
  DBUG_RETURN(0);
}


/*
  Find right bitmap and position for full blocks in one extent

  SYNOPSIS
    find_mid()
    info		Maria handler.
    pages	        How many pages to allocate.
    position		Position in bitmap_blocks where to store the
			information for the head block.
  NOTES
    This is used to allocate the main extent after the 'head' block
    (Ie, the middle part of the head-middle-tail entry)

  RETURN
    0  ok
    1  error
*/

static my_bool find_mid(MARIA_HA *info, ulong pages, uint position)
{
  MARIA_FILE_BITMAP *bitmap= &info->s->bitmap;
  MARIA_BITMAP_BLOCK *block;
  block= dynamic_element(&info->bitmap_blocks, position, MARIA_BITMAP_BLOCK *);

  while (!allocate_full_pages(bitmap, pages, block, 1))
  {
    if (move_to_next_bitmap(info, bitmap))
      return 1;
  }
  return 0;
}


/*
  Find right bitmap and position for putting a blob

  SYNOPSIS
    find_blob()
    info		Maria handler.
    length		Length of the blob

  NOTES
    The extents are stored last in info->bitmap_blocks

  IMPLEMENTATION
    Allocate all full pages for the block + optionally one tail

  RETURN
    0  ok
    1  error
*/

static my_bool find_blob(MARIA_HA *info, ulong length)
{
  MARIA_FILE_BITMAP *bitmap= &info->s->bitmap;
  uint full_page_size= FULL_PAGE_SIZE(info->s);
  ulong pages;
  uint rest_length, used;
  size_t UNINIT_VAR(first_block_pos);
  MARIA_BITMAP_BLOCK *first_block= 0;
  DBUG_ENTER("find_blob");
  DBUG_PRINT("enter", ("length: %lu", length));

  pages= length / full_page_size;
  rest_length= (uint) (length - pages * full_page_size);
  if (rest_length >= MAX_TAIL_SIZE(info->s->block_size))
  {
    pages++;
    rest_length= 0;
  }

  first_block_pos= info->bitmap_blocks.elements;
  if (pages)
  {
    MARIA_BITMAP_BLOCK *block;
    if (allocate_dynamic(&info->bitmap_blocks,
                         info->bitmap_blocks.elements +
                         pages / BLOB_SEGMENT_MIN_SIZE + 2))
      DBUG_RETURN(1);
    block= dynamic_element(&info->bitmap_blocks, info->bitmap_blocks.elements,
                           MARIA_BITMAP_BLOCK*);
    do
    {
      /*
        We use 0x3fff here as the two upmost bits are reserved for
        TAIL_BIT and START_EXTENT_BIT
      */
      used= allocate_full_pages(bitmap,
                                (pages >= 0x3fff ? 0x3fff : (uint) pages),
                                block, 0);
      if (!used)
      {
        if (move_to_next_bitmap(info, bitmap))
          DBUG_RETURN(1);
      }
      else
      {
        pages-= used;
        info->bitmap_blocks.elements++;
        block++;
      }
    } while (pages != 0);
  }
  if (rest_length && find_tail(info, rest_length,
                               info->bitmap_blocks.elements++))
    DBUG_RETURN(1);
  first_block= dynamic_element(&info->bitmap_blocks, first_block_pos,
                               MARIA_BITMAP_BLOCK*);
  first_block->sub_blocks= (uint)(info->bitmap_blocks.elements
                                  - first_block_pos);
  DBUG_RETURN(0);
}


/*
  Find pages to put ALL blobs

  SYNOPSIS
  allocate_blobs()
  info		Maria handler
  row		Information of what is in the row (from calc_record_size())

  RETURN
   0    ok
   1    error
*/

static my_bool allocate_blobs(MARIA_HA *info, MARIA_ROW *row)
{
  ulong *length, *end;
  size_t elements;
  /*
    Reserve size for:
    head block
    one extent
    tail block
  */
  elements= info->bitmap_blocks.elements;
  for (length= row->blob_lengths, end= length + info->s->base.blobs;
       length < end; length++)
  {
    if (*length && find_blob(info, *length))
      return 1;
  }
  row->extents_count= (uint)(info->bitmap_blocks.elements - elements);
  return 0;
}


/*
  Reserve the current head page

  SYNOPSIS
    use_head()
    info		Maria handler
    page		Page number to update
			(Note that caller guarantees this is in the active
                        bitmap)
    size		How much free space is left on the page
    block_position	In which info->bitmap_block we have the
			information about the head block.

  NOTES
    This is used on update where we are updating an existing head page
*/

static void use_head(MARIA_HA *info, pgcache_page_no_t page, uint size,
                     uint block_position)
{
  MARIA_FILE_BITMAP *bitmap= &info->s->bitmap;
  MARIA_BITMAP_BLOCK *block;
  uchar *data;
  uint offset, tmp, offset_page;
  DBUG_ENTER("use_head");

  DBUG_ASSERT(page % bitmap->pages_covered);

  block= dynamic_element(&info->bitmap_blocks, block_position,
                         MARIA_BITMAP_BLOCK*);
  block->page= page;
  block->page_count= 1 + TAIL_BIT;
  block->empty_space= size;
  block->used= BLOCKUSED_TAIL;

  /*
    Mark place used by reading/writing 2 bytes at a time to handle
    bitmaps in overlapping bytes
  */
  offset_page= (uint) (page - bitmap->page - 1) * 3;
  offset= offset_page & 7;
  data= bitmap->map + offset_page / 8;
  tmp= uint2korr(data);
  block->org_bitmap_value= (tmp >> offset) & 7;
  tmp= (tmp & ~(7 << offset)) | (FULL_HEAD_PAGE << offset);
  int2store(data, tmp);
  bitmap->changed= 1;
  DBUG_EXECUTE("bitmap", _ma_print_bitmap_changes(bitmap););
  DBUG_VOID_RETURN;
}


/*
  Find out where to split the row (ie, what goes in head, middle, tail etc)

  SYNOPSIS
    find_where_to_split_row()
    share           Maria share
    row		    Information of what is in the row (from calc_record_size())
    extents         Max number of extents we have to store in header
    split_size	    Free size on the page (The head length must be less
                    than this)

  RETURN
    row_length for the head block.
*/

static uint find_where_to_split_row(MARIA_SHARE *share, MARIA_ROW *row,
                                    uint extents, uint split_size)
{
  uint *lengths, *lengths_end;
  /*
    Ensure we have the minimum required space on head page:
    - Header + length of field lengths (row->min_length)
    - Number of extents
    - One extent
  */
  uint row_length= (row->min_length +
                    size_to_store_key_length(extents) +
                    ROW_EXTENT_SIZE);
  DBUG_ASSERT(row_length <= split_size);

  /*
    Store first in all_field_lengths the different parts that are written
    to the row. This needs to be in same order as in
    ma_block_rec.c::write_block_record()
  */
  row->null_field_lengths[-3]= extents * ROW_EXTENT_SIZE;
  row->null_field_lengths[-2]= share->base.fixed_not_null_fields_length;
  row->null_field_lengths[-1]= row->field_lengths_length;
  for (lengths= row->null_field_lengths - EXTRA_LENGTH_FIELDS,
       lengths_end= (lengths + share->base.fields - share->base.blobs +
                     EXTRA_LENGTH_FIELDS); lengths < lengths_end; lengths++)
  {
    if (row_length + *lengths > split_size)
      break;
    row_length+= *lengths;
  }
  return row_length;
}


/*
  Find where to write the middle parts of the row and the tail

  SYNOPSIS
    write_rest_of_head()
    info	Maria handler
    position    Position in bitmap_blocks. Is 0 for rows that needs
                full blocks (ie, has a head, middle part and optional tail)
   rest_length  How much left of the head block to write.

  RETURN
    0  ok
    1  error
*/

static my_bool write_rest_of_head(MARIA_HA *info, uint position,
                                  ulong rest_length)
{
  MARIA_SHARE *share= info->s;
  uint full_page_size= FULL_PAGE_SIZE(share);
  MARIA_BITMAP_BLOCK *block;
  DBUG_ENTER("write_rest_of_head");
  DBUG_PRINT("enter", ("position: %u  rest_length: %lu", position,
                       rest_length));

  if (position == 0)
  {
    /* Write out full pages */
    uint pages= rest_length / full_page_size;

    rest_length%= full_page_size;
    if (rest_length >= MAX_TAIL_SIZE(share->block_size))
    {
      /* Put tail on a full page */
      pages++;
      rest_length= 0;
    }
    if (find_mid(info, pages, 1))
      DBUG_RETURN(1);
    /*
      Insert empty block after full pages, to allow write_block_record() to
      split segment into used + free page
    */
    block= dynamic_element(&info->bitmap_blocks, 2, MARIA_BITMAP_BLOCK*);
    block->page_count= 0;
    block->used= 0;
  }
  if (rest_length)
  {
    if (find_tail(info, rest_length, ELEMENTS_RESERVED_FOR_MAIN_PART - 1))
      DBUG_RETURN(1);
  }
  else
  {
    /* Empty tail block */
    block= dynamic_element(&info->bitmap_blocks,
                           ELEMENTS_RESERVED_FOR_MAIN_PART - 1,
                           MARIA_BITMAP_BLOCK *);
    block->page_count= 0;
    block->used= 0;
  }
  DBUG_RETURN(0);
}


/*
  Find where to store one row

  SYNPOSIS
    _ma_bitmap_find_place()
    info                  Maria handler
    row                   Information about row to write
    blocks                Store data about allocated places here

  RETURN
    0  ok
       row->space_on_head_page contains minimum number of bytes we
       expect to put on the head page.
    1  error
       my_errno is set to error
*/

my_bool _ma_bitmap_find_place(MARIA_HA *info, MARIA_ROW *row,
                              MARIA_BITMAP_BLOCKS *blocks)
{
  MARIA_SHARE *share= info->s;
  my_bool res= 1;
  uint full_page_size, position, max_page_size;
  uint head_length, row_length, rest_length, extents_length;
  DBUG_ENTER("_ma_bitmap_find_place");

  blocks->count= 0;
  blocks->tail_page_skipped= blocks->page_skipped= 0;
  row->extents_count= 0;

  /*
    Reserve place for the following blocks:
     - Head block
     - Full page block
     - Marker block to allow write_block_record() to split full page blocks
       into full and free part
     - Tail block
  */

  info->bitmap_blocks.elements= ELEMENTS_RESERVED_FOR_MAIN_PART;
  max_page_size= (share->block_size - PAGE_OVERHEAD_SIZE(share));

  mysql_mutex_lock(&share->bitmap.bitmap_lock);

  if (row->total_length <= max_page_size)
  {
    /* Row fits in one page */
    position= ELEMENTS_RESERVED_FOR_MAIN_PART - 1;
    if (find_head(info, (uint) row->total_length, position))
      goto abort;
    row->space_on_head_page= row->total_length;
    goto end;
  }

  /*
    First allocate all blobs so that we can find out the needed size for
    the main block.
  */
  if (row->blob_length && allocate_blobs(info, row))
    goto abort;

  extents_length= row->extents_count * ROW_EXTENT_SIZE;
  /*
    The + 3 is reserved for storing the number of segments in the row header.
  */
  if ((head_length= (row->head_length + extents_length + 3)) <=
      max_page_size)
  {
    /* Main row part fits into one page */
    position= ELEMENTS_RESERVED_FOR_MAIN_PART - 1;
    if (find_head(info, head_length, position))
      goto abort;
    row->space_on_head_page= head_length;
    goto end;
  }

  /* Allocate enough space */
  head_length+= ELEMENTS_RESERVED_FOR_MAIN_PART * ROW_EXTENT_SIZE;

  /* The first segment size is stored in 'row_length' */
  row_length= find_where_to_split_row(share, row, row->extents_count + 
                                      ELEMENTS_RESERVED_FOR_MAIN_PART-1,
                                      max_page_size);

  full_page_size= MAX_TAIL_SIZE(share->block_size);
  position= 0;
  rest_length= head_length - row_length;
  if (rest_length <= full_page_size)
    position= ELEMENTS_RESERVED_FOR_MAIN_PART -2;    /* Only head and tail */
  if (find_head(info, row_length, position))
    goto abort;
  row->space_on_head_page= row_length;

  if (write_rest_of_head(info, position, rest_length))
    goto abort;

end:
  blocks->block= dynamic_element(&info->bitmap_blocks, position,
                                 MARIA_BITMAP_BLOCK*);
  blocks->block->sub_blocks= ELEMENTS_RESERVED_FOR_MAIN_PART - position;
  /* First block's page_count is for all blocks */
  blocks->count= (uint)(info->bitmap_blocks.elements - position);
  res= 0;

abort:
  mysql_mutex_unlock(&share->bitmap.bitmap_lock);
  DBUG_RETURN(res);
}


/*
  Find where to put row on update (when head page is already defined)

  SYNPOSIS
    _ma_bitmap_find_new_place()
    info                  Maria handler
    row                   Information about row to write
    page                  On which page original row was stored
    free_size             Free size on head page
    blocks                Store data about allocated places here

  NOTES
   This function is only called when the new row can't fit in the space of
   the old row in the head page.

   This is essently same as _ma_bitmap_find_place() except that
   we don't call find_head() to search in bitmaps where to put the page.

  RETURN
    0  ok
    1  error
*/

my_bool _ma_bitmap_find_new_place(MARIA_HA *info, MARIA_ROW *row,
                                  pgcache_page_no_t page, uint free_size,
                                  MARIA_BITMAP_BLOCKS *blocks)
{
  MARIA_SHARE *share= info->s;
  my_bool res= 1;
  uint position;
  uint head_length, row_length, rest_length, extents_length;
  ulonglong bitmap_page;
  DBUG_ENTER("_ma_bitmap_find_new_place");

  blocks->count= 0;
  blocks->tail_page_skipped= blocks->page_skipped= 0;
  row->extents_count= 0;
  info->bitmap_blocks.elements= ELEMENTS_RESERVED_FOR_MAIN_PART;

  mysql_mutex_lock(&share->bitmap.bitmap_lock);

  /*
    First allocate all blobs (so that we can find out the needed size for
    the main block.
  */
  if (row->blob_length && allocate_blobs(info, row))
    goto abort;

  /* Switch bitmap to current head page */
  bitmap_page= page - page % share->bitmap.pages_covered;

  if (share->bitmap.page != bitmap_page &&
      _ma_change_bitmap_page(info, &share->bitmap, bitmap_page))
    goto abort;

  extents_length= row->extents_count * ROW_EXTENT_SIZE;
  if ((head_length= (row->head_length + extents_length + 3)) <= free_size)
  {
    /* Main row part fits into one page */
    position= ELEMENTS_RESERVED_FOR_MAIN_PART - 1;
    use_head(info, page, head_length, position);
    row->space_on_head_page= head_length;
    goto end;
  }

  /* Allocate enough space */
  head_length+= ELEMENTS_RESERVED_FOR_MAIN_PART * ROW_EXTENT_SIZE;

  /*
    The first segment size is stored in 'row_length'
    We have to add ELEMENTS_RESERVED_FOR_MAIN_PART here as the extent
    information may be up to this size when the header splits.
  */
  row_length= find_where_to_split_row(share, row, row->extents_count + 
                                      ELEMENTS_RESERVED_FOR_MAIN_PART-1,
                                      free_size);

  position= 0;
  rest_length= head_length - row_length;
  if (rest_length <= MAX_TAIL_SIZE(share->block_size))
    position= ELEMENTS_RESERVED_FOR_MAIN_PART -2;    /* Only head and tail */
  use_head(info, page, row_length, position);
  row->space_on_head_page= row_length;

  if (write_rest_of_head(info, position, rest_length))
    goto abort;

end:
  blocks->block= dynamic_element(&info->bitmap_blocks, position,
                                 MARIA_BITMAP_BLOCK*);
  blocks->block->sub_blocks= ELEMENTS_RESERVED_FOR_MAIN_PART - position;
  /* First block's page_count is for all blocks */
  blocks->count= (uint)(info->bitmap_blocks.elements - position);
  res= 0;

abort:
  mysql_mutex_unlock(&share->bitmap.bitmap_lock);
  DBUG_RETURN(res);
}


/****************************************************************************
  Clear and reset bits
****************************************************************************/

/*
  Set fill pattern for a page

  set_page_bits()
  info		Maria handler
  bitmap	Bitmap handler
  page		Adress to page
  fill_pattern  Pattern (not size) for page

  NOTES
    Page may not be part of active bitmap

  RETURN
    0  ok
    1  error
*/

static my_bool set_page_bits(MARIA_HA *info, MARIA_FILE_BITMAP *bitmap,
                             pgcache_page_no_t page, uint fill_pattern)
{
  pgcache_page_no_t bitmap_page;
  uint offset_page, offset, tmp, org_tmp, used_offset;
  uchar *data;
  DBUG_ENTER("set_page_bits");
  DBUG_ASSERT(fill_pattern <= 7);

  bitmap_page= page - page % bitmap->pages_covered;
  if (bitmap_page != bitmap->page &&
      _ma_change_bitmap_page(info, bitmap, bitmap_page))
    DBUG_RETURN(1);

  /* Find page number from start of bitmap */
  offset_page= (uint) (page - bitmap->page - 1);

  /*
    Mark place used by reading/writing 2 bytes at a time to handle
    bitmaps in overlapping bytes
  */
  offset_page*= 3;
  offset= offset_page & 7;
  data= bitmap->map + offset_page / 8;
  org_tmp= tmp= uint2korr(data);
  tmp= (tmp & ~(7 << offset)) | (fill_pattern << offset);
  if (tmp == org_tmp)
    DBUG_RETURN(0);                             /* No changes */

  /*
    Take care to not write bytes outside of bitmap.
    fill_pattern is 3 bits, so we need to write two bytes
    if bit position we write to is > (8-3)
   */
  if (offset > 5)
    int2store(data, tmp);
  else
    data[0]= tmp;

  /*
    Reset full_head_size or full_tail_size if we are releasing data before
    it. Increase used_size if we are allocating data.
  */
  used_offset= (uint) (data - bitmap->map);
  if (fill_pattern < 4)
    set_if_smaller(bitmap->full_head_size, used_offset);
  if (fill_pattern == 0 || (fill_pattern > 4 && fill_pattern < 7))
    set_if_smaller(bitmap->full_tail_size, used_offset);
  if (fill_pattern != 0)
  {
    /* Calulcate which was the last changed byte */
    used_offset+= offset > 5 ? 2 : 1;
    set_if_bigger(bitmap->used_size, used_offset);
  }

  _ma_check_bitmap(bitmap);
  bitmap->changed= 1;
  DBUG_EXECUTE("bitmap", _ma_print_bitmap_changes(bitmap););
  if (fill_pattern != FULL_HEAD_PAGE && fill_pattern != FULL_TAIL_PAGE)
    set_if_smaller(info->s->state.first_bitmap_with_space, bitmap_page);
  /*
    Note that if the condition above is false (page is full), and all pages of
    this bitmap are now full, and that bitmap page was
    first_bitmap_with_space, we don't modify first_bitmap_with_space, indeed
    its value still tells us where to start our search for a bitmap with space
    (which is for sure after this full one).
    That does mean that first_bitmap_with_space is only a lower bound.
  */
  DBUG_RETURN(0);
}


/*
  Get bitmap pattern for a given page

  SYNOPSIS
    bitmap_get_page_bits()
    info	Maria handler
    bitmap	Bitmap handler
    page	Page number

  RETURN
    0-7		Bitmap pattern
    ~0		Error (couldn't read page)
*/

static uint bitmap_get_page_bits(MARIA_HA *info, MARIA_FILE_BITMAP *bitmap,
                                 pgcache_page_no_t page)
{
  pgcache_page_no_t bitmap_page;
  uint offset_page, offset, tmp;
  uchar *data;
  DBUG_ENTER("_ma_bitmap_get_page_bits");

  bitmap_page= page - page % bitmap->pages_covered;
  if (bitmap_page != bitmap->page &&
      _ma_change_bitmap_page(info, bitmap, bitmap_page))
    DBUG_RETURN(~ (uint) 0);

  /* Find page number from start of bitmap */
  offset_page= (uint) (page - bitmap->page - 1);
  /*
    Mark place used by reading/writing 2 bytes at a time to handle
    bitmaps in overlapping bytes
  */
  offset_page*= 3;
  offset= offset_page & 7;
  data= bitmap->map + offset_page / 8;
  tmp= uint2korr(data);
  DBUG_RETURN((tmp >> offset) & 7);
}


/* As above, but take a lock while getting the data */

uint _ma_bitmap_get_page_bits(MARIA_HA *info, MARIA_FILE_BITMAP *bitmap,
                              pgcache_page_no_t page)
{
  uint tmp;
  mysql_mutex_lock(&bitmap->bitmap_lock);
  tmp= bitmap_get_page_bits(info, bitmap, page);
  mysql_mutex_unlock(&bitmap->bitmap_lock);  
  return tmp;
}


/*
  Mark all pages in a region as free

  SYNOPSIS
    _ma_bitmap_reset_full_page_bits()
    info                Maria handler
    bitmap              Bitmap handler
    page                Start page
    page_count          Number of pages

  NOTES
    We assume that all pages in region is covered by same bitmap
    One must have a lock on info->s->bitmap.bitmap_lock

  RETURN
    0  ok
    1  Error (when reading bitmap)
*/

my_bool _ma_bitmap_reset_full_page_bits(MARIA_HA *info,
                                        MARIA_FILE_BITMAP *bitmap,
                                        pgcache_page_no_t page,
                                        uint page_count)
{
  ulonglong bitmap_page;
  uint offset, bit_start, bit_count, tmp, byte_offset;
  uchar *data;
  DBUG_ENTER("_ma_bitmap_reset_full_page_bits");
  DBUG_PRINT("enter", ("page: %lu  page_count: %u", (ulong) page, page_count));
  mysql_mutex_assert_owner(&info->s->bitmap.bitmap_lock);

  bitmap_page= page - page % bitmap->pages_covered;
  DBUG_ASSERT(page != bitmap_page);

  if (bitmap_page != bitmap->page &&
      _ma_change_bitmap_page(info, bitmap, bitmap_page))
    DBUG_RETURN(1);

  /* Find page number from start of bitmap */
  offset= (uint) (page - bitmap->page - 1);

  /* Clear bits from 'page * 3' -> '(page + page_count) * 3' */
  bit_start= offset * 3;
  bit_count= page_count * 3;

  byte_offset= bit_start/8;
  data= bitmap->map + byte_offset;
  offset= bit_start & 7;

  tmp= (255 << offset);                         /* Bits to keep */
  if (bit_count + offset < 8)
  {
    /* Only clear bits between 'offset' and 'offset+bit_count-1' */
    tmp^= (255 << (offset + bit_count));
  }
  *data&= ~tmp;

  set_if_smaller(bitmap->full_head_size, byte_offset);
  set_if_smaller(bitmap->full_tail_size, byte_offset);

  if ((int) (bit_count-= (8 - offset)) > 0)
  {
    uint fill;
    data++;
    /*
      -1 is here to avoid one 'if' statement and to let the following code
      handle the last byte
    */
    if ((fill= (bit_count - 1) / 8))
    {
      bzero(data, fill);
      data+= fill;
    }
    bit_count-= fill * 8;                       /* Bits left to clear */
    tmp= (1 << bit_count) - 1;
    *data&= ~tmp;
  }
  set_if_smaller(info->s->state.first_bitmap_with_space, bitmap_page);
  bitmap->changed= 1;
  DBUG_EXECUTE("bitmap", _ma_print_bitmap_changes(bitmap););
  DBUG_RETURN(0);
}


/*
  Set all pages in a region as used

  SYNOPSIS
    _ma_bitmap_set_full_page_bits()
    info                Maria handler
    bitmap              Bitmap handler
    page                Start page
    page_count          Number of pages

  NOTES
    We assume that all pages in region is covered by same bitmap
    One must have a lock on info->s->bitmap.bitmap_lock

  RETURN
    0  ok
    1  Error (when reading bitmap)
*/

my_bool _ma_bitmap_set_full_page_bits(MARIA_HA *info,
                                      MARIA_FILE_BITMAP *bitmap,
                                      pgcache_page_no_t page, uint page_count)
{
  ulonglong bitmap_page;
  uint offset, bit_start, bit_count, tmp;
  uchar *data;
  DBUG_ENTER("_ma_bitmap_set_full_page_bits");
  DBUG_PRINT("enter", ("page: %lu  page_count: %u", (ulong) page, page_count));
  mysql_mutex_assert_owner(&info->s->bitmap.bitmap_lock);

  bitmap_page= page - page % bitmap->pages_covered;
  if (page == bitmap_page ||
      page + page_count > bitmap_page + bitmap->pages_covered)
  {
    DBUG_ASSERT(0);                             /* Wrong in data */
    DBUG_RETURN(1);
  }

  if (bitmap_page != bitmap->page &&
      _ma_change_bitmap_page(info, bitmap, bitmap_page))
    DBUG_RETURN(1);

  /* Find page number from start of bitmap */
  offset= (uint) (page - bitmap->page - 1);

  /* Set bits from 'page * 3' -> '(page + page_count) * 3' */
  bit_start= offset * 3;
  bit_count= page_count * 3;

  data= bitmap->map + bit_start / 8;
  offset= bit_start & 7;

  tmp= (255 << offset);                         /* Bits to keep */
  if (bit_count + offset < 8)
  {
    /* Only set bits between 'offset' and 'offset+bit_count-1' */
    tmp^= (255 << (offset + bit_count));
  }
  *data|= tmp;

  if ((int) (bit_count-= (8 - offset)) > 0)
  {
    uint fill;
    data++;
    /*
      -1 is here to avoid one 'if' statement and to let the following code
      handle the last byte
    */
    if ((fill= (bit_count - 1) / 8))
    {
      bfill(data, fill, 255);
      data+= fill;
    }
    bit_count-= fill * 8;                       /* Bits left to set */
    tmp= (1 << bit_count) - 1;
    *data|= tmp;
  }
  set_if_bigger(bitmap->used_size, (uint) (data - bitmap->map) + 1);
  _ma_check_bitmap(bitmap);
  bitmap->changed= 1;
  DBUG_EXECUTE("bitmap", _ma_print_bitmap_changes(bitmap););
  DBUG_RETURN(0);
}


/**
   @brief
   Make a transition of MARIA_FILE_BITMAP::non_flushable.
   If the bitmap becomes flushable, which requires that REDO-UNDO has been
   logged and all bitmap pages touched by the thread have a correct
   allocation, it unpins all bitmap pages, and if _ma_bitmap_flush_all() is
   waiting (in practice it is a checkpoint), it wakes it up.
   If the bitmap becomes or stays unflushable, the function merely records it
   unless a concurrent _ma_bitmap_flush_all() is happening, in which case the
   function first waits for the flush to be done.

   @note
   this sets info->non_flushable_state to 1 if we have incremented
   bitmap->non_flushable and not yet decremented it.

   @param  share               Table's share
   @param  non_flushable_inc   Increment of MARIA_FILE_BITMAP::non_flushable
                               (-1 or +1).
*/

void _ma_bitmap_flushable(MARIA_HA *info, int non_flushable_inc)
{
  MARIA_SHARE *share= info->s;
  MARIA_FILE_BITMAP *bitmap;
  DBUG_ENTER("_ma_bitmap_flushable");

  /*
    Not transactional tables are never automaticly flushed and needs no
    protection
  */
  if (!share->now_transactional)
    DBUG_VOID_RETURN;

  bitmap= &share->bitmap;
  mysql_mutex_lock(&bitmap->bitmap_lock);

  if (non_flushable_inc == -1)
  {
    DBUG_ASSERT((int) bitmap->non_flushable > 0);
    DBUG_ASSERT(info->non_flushable_state == 1);
    if (--bitmap->non_flushable == 0)
    {
      /*
        We unlock and unpin pages locked and pinned by other threads. It does
        not seem to be an issue as all bitmap changes are serialized with
        the bitmap's mutex.
      */
      _ma_bitmap_unpin_all(share);
      if (unlikely(bitmap->waiting_for_non_flushable))
      {
        DBUG_PRINT("info", ("bitmap flushable waking up flusher"));
        mysql_cond_broadcast(&bitmap->bitmap_cond);
      }
    }
    DBUG_PRINT("info", ("bitmap->non_flushable: %u", bitmap->non_flushable));
    mysql_mutex_unlock(&bitmap->bitmap_lock);
    info->non_flushable_state= 0;
    DBUG_VOID_RETURN;
  }
  DBUG_ASSERT(non_flushable_inc == 1);
  DBUG_ASSERT(info->non_flushable_state == 0);
  
  bitmap->waiting_for_flush_all_requested++;
  while (unlikely(bitmap->flush_all_requested))
  {
    /*
      Some other thread is waiting for the bitmap to become
      flushable. Not the moment to make the bitmap unflushable or more
      unflushable; let's rather back off and wait. If we didn't do this, with
      multiple writers, there may always be one thread causing the bitmap to
      be unflushable and _ma_bitmap_flush_all() would wait for long.
      There should not be a deadlock because if our thread increased
      non_flushable (and thus _ma_bitmap_flush_all() is waiting for at least
      our thread), it is not going to increase it more so is not going to come
      here.
    */
    DBUG_PRINT("info", ("waiting for bitmap flusher"));
    mysql_cond_wait(&bitmap->bitmap_cond, &bitmap->bitmap_lock);
  }
  bitmap->waiting_for_flush_all_requested--;
  bitmap->non_flushable++;
  DBUG_PRINT("info", ("bitmap->non_flushable: %u", bitmap->non_flushable));
  mysql_mutex_unlock(&bitmap->bitmap_lock);
  info->non_flushable_state= 1;
  DBUG_VOID_RETURN;
}


/*
  Correct bitmap pages to reflect the true allocation

  SYNOPSIS
    _ma_bitmap_release_unused()
    info                Maria handle
    blocks              Bitmap blocks

  IMPLEMENTATION
    If block->used & BLOCKUSED_TAIL is set:
       If block->used & BLOCKUSED_USED is set, then the bits for the
       corresponding page is set according to block->empty_space
       If block->used & BLOCKUSED_USED is not set, then the bits for
       the corresponding page is set to org_bitmap_value;

    If block->used & BLOCKUSED_TAIL is not set:
       if block->used is not set, the bits for the corresponding page are
       cleared

  For the first block (head block) the logic is same as for a tail block

  Note that we may have 'filler blocks' that are used to split a block
  in half; These can be recognized by that they have page_count == 0.

  This code also reverse the effect of ma_bitmap_flushable(.., 1);

  RETURN
    0  ok
    1  error (Couldn't write or read bitmap page)
*/

my_bool _ma_bitmap_release_unused(MARIA_HA *info, MARIA_BITMAP_BLOCKS *blocks)
{
  MARIA_BITMAP_BLOCK *block= blocks->block, *end= block + blocks->count;
  MARIA_FILE_BITMAP *bitmap= &info->s->bitmap;
  uint bits, current_bitmap_value;
  DBUG_ENTER("_ma_bitmap_release_unused");

  /*
    We can skip FULL_HEAD_PAGE (4) as the page was marked as 'full'
    when we allocated space in the page
  */
  current_bitmap_value= FULL_HEAD_PAGE;

  mysql_mutex_lock(&bitmap->bitmap_lock);

  /* First handle head block */
  if (block->used & BLOCKUSED_USED)
  {
    DBUG_PRINT("info", ("head page: %lu  empty_space: %u",
                        (ulong) block->page, block->empty_space));
    bits= _ma_free_size_to_head_pattern(bitmap, block->empty_space);
    if (block->used & BLOCKUSED_USE_ORG_BITMAP)
      current_bitmap_value= block->org_bitmap_value;
  }
  else
    bits= block->org_bitmap_value;
  if (bits != current_bitmap_value)
  {
    if (set_page_bits(info, bitmap, block->page, bits))
      goto err;
  }
  else
  {
    DBUG_ASSERT(current_bitmap_value ==
                bitmap_get_page_bits(info, bitmap, block->page));
  }

  /* Handle all full pages and tail pages (for head page and blob) */
  for (block++; block < end; block++)
  {
    uint page_count;
    if (!block->page_count)
      continue;                               /* Skip 'filler blocks' */

    page_count= block->page_count;
    if (block->used & BLOCKUSED_TAIL)
    {
      current_bitmap_value= FULL_TAIL_PAGE;
      /* The bitmap page is only one page */
      page_count= 1;
      if (block->used & BLOCKUSED_USED)
      {
        DBUG_PRINT("info", ("tail page: %lu  empty_space: %u",
                            (ulong) block->page, block->empty_space));
        bits= free_size_to_tail_pattern(bitmap, block->empty_space);
        if (block->used & BLOCKUSED_USE_ORG_BITMAP)
          current_bitmap_value= block->org_bitmap_value;
      }
      else
        bits= block->org_bitmap_value;

      /*
        The page has all bits set; The following test is an optimization
        to not set the bits to the same value as before.
      */
      DBUG_ASSERT(current_bitmap_value ==
                  bitmap_get_page_bits(info, bitmap, block->page));

      if (bits != current_bitmap_value)
      {
        if (set_page_bits(info, bitmap, block->page, bits))
          goto err;
      }
    }
    else if (!(block->used & BLOCKUSED_USED) &&
             _ma_bitmap_reset_full_page_bits(info, bitmap,
                                             block->page, page_count))
      goto err;
  }

  /* This duplicates ma_bitmap_flushable(-1) except it already has mutex */
  if (info->non_flushable_state)
  {
    DBUG_ASSERT(((int) (bitmap->non_flushable)) > 0);
    info->non_flushable_state= 0;
    if (--bitmap->non_flushable == 0)
    {
      _ma_bitmap_unpin_all(info->s);
      if (unlikely(bitmap->waiting_for_non_flushable))
      {
        DBUG_PRINT("info", ("bitmap flushable waking up flusher"));
        mysql_cond_broadcast(&bitmap->bitmap_cond);
      }
    }
  }
  DBUG_PRINT("info", ("bitmap->non_flushable: %u", bitmap->non_flushable));

  mysql_mutex_unlock(&bitmap->bitmap_lock);
  DBUG_RETURN(0);

err:
  mysql_mutex_unlock(&bitmap->bitmap_lock);
  DBUG_RETURN(1);
}


/*
  Free full pages from bitmap and pagecache

  SYNOPSIS
    _ma_bitmap_free_full_pages()
    info                Maria handle
    extents             Extents (as stored on disk)
    count               Number of extents

  IMPLEMENTATION
    Mark all full pages (not tails) from extents as free, both in bitmap
    and page cache.

  RETURN
    0  ok
    1  error (Couldn't write or read bitmap page)
*/

my_bool _ma_bitmap_free_full_pages(MARIA_HA *info, const uchar *extents,
                                   uint count)
{
  MARIA_FILE_BITMAP *bitmap= &info->s->bitmap;
  my_bool res;
  DBUG_ENTER("_ma_bitmap_free_full_pages");

  for (; count--; extents+= ROW_EXTENT_SIZE)
  {
    pgcache_page_no_t page=  uint5korr(extents);
    uint page_count= (uint2korr(extents + ROW_EXTENT_PAGE_SIZE) &
                      ~START_EXTENT_BIT);
    if (!(page_count & TAIL_BIT))
    {
      if (page == 0 && page_count == 0)
        continue;                               /* Not used extent */
      if (pagecache_delete_pages(info->s->pagecache, &info->dfile, page,
                                 page_count, PAGECACHE_LOCK_WRITE, 1))
        DBUG_RETURN(1);
      mysql_mutex_lock(&bitmap->bitmap_lock);
      res= _ma_bitmap_reset_full_page_bits(info, bitmap, page, page_count);
      mysql_mutex_unlock(&bitmap->bitmap_lock);
      if (res)
        DBUG_RETURN(1);
    }
  }
  DBUG_RETURN(0);
}


/*
  Mark in the bitmap how much free space there is on a page

  SYNOPSIS
   _ma_bitmap_set()
   info		Maria handler
   page		Adress to page
   head		1 if page is a head page, 0 if tail page
   empty_space	How much empty space there is on page

  RETURN
    0  ok
    1  error
*/

my_bool _ma_bitmap_set(MARIA_HA *info, pgcache_page_no_t page, my_bool head,
                       uint empty_space)
{
  MARIA_FILE_BITMAP *bitmap= &info->s->bitmap;
  uint bits;
  my_bool res;
  DBUG_ENTER("_ma_bitmap_set");
  DBUG_PRINT("enter", ("page: %lu  head: %d  empty_space: %u",
                       (ulong) page, head, empty_space));

  mysql_mutex_lock(&info->s->bitmap.bitmap_lock);
  bits= (head ?
         _ma_free_size_to_head_pattern(bitmap, empty_space) :
         free_size_to_tail_pattern(bitmap, empty_space));
  res= set_page_bits(info, bitmap, page, bits);
  mysql_mutex_unlock(&info->s->bitmap.bitmap_lock);
  DBUG_RETURN(res);
}


/*
  Check that bitmap pattern is correct for a page

  NOTES
    Used in maria_chk

  SYNOPSIS
    _ma_check_bitmap_data()
    info	    Maria handler
    page_type	    What kind of page this is
    page	    Adress to page
    empty_space     Empty space on page
    bitmap_pattern  Bitmap pattern for page (from bitmap)

  RETURN
    0  ok
    1  error
*/

my_bool _ma_check_bitmap_data(MARIA_HA *info, enum en_page_type page_type,
                              uint empty_space, uint bitmap_pattern)
{
  uint bits;
  switch (page_type) {
  case UNALLOCATED_PAGE:
  case MAX_PAGE_TYPE:
    bits= 0;
    break;
  case HEAD_PAGE:
    bits= _ma_free_size_to_head_pattern(&info->s->bitmap, empty_space);
    break;
  case TAIL_PAGE:
    bits= free_size_to_tail_pattern(&info->s->bitmap, empty_space);
    break;
  case BLOB_PAGE:
    bits= FULL_TAIL_PAGE;
    break;
  default:
    bits= 0; /* to satisfy compiler */
    DBUG_ASSERT(0);
  }
  return (bitmap_pattern != bits);
}

/**
   Check that bitmap looks correct

   - All data before full_head_size and full_tail_size are allocated
   - There is no allocated data after used_size
     All of the above need to be correct only according to 6 byte
     alignment as all loops reads 6 bytes at a time and we check both
     start and end position according to the current 6 byte position.
*/

#ifndef DBUG_OFF
static void _ma_check_bitmap(MARIA_FILE_BITMAP *bitmap)
{
  uchar *data= bitmap->map;
  uchar *end=  bitmap->map + bitmap->total_size;
  uchar *full_head_end=0, *full_tail_end=0, *first_empty= bitmap->map;

  for (; data < end; data+= 6)
  {
    ulonglong bits= uint6korr(data);    /* 6 bytes = 6*8/3= 16 patterns */
    uint i;

    if (bits == 04444444444444444LL || bits == 0xffffffffffffLL)
    {
      first_empty= data + 6;
      continue;                                 /* block fully used */
    }
    if (bits == 0)
    {
      if (!full_head_end)
        full_head_end= data;
      if (!full_tail_end)
        full_tail_end= data;
      continue;
    }

    first_empty= data + 6;
    if (!full_head_end || !full_tail_end)
    {
      for (i= 0, bits >>= 0; i < 16 ; i++, bits >>= 3)
      {
        uint pattern= (uint) (bits & 7);
        if (pattern == FULL_HEAD_PAGE || pattern == FULL_TAIL_PAGE)
          continue;

        if (pattern < 4 && !full_head_end)
          full_head_end= data;
        if ((pattern == 0 || (pattern > 4 && pattern < 7)) && !full_tail_end)
          full_tail_end= data;
      }
    }
  }
  if (!full_head_end)
    full_head_end= data;
  if (!full_tail_end)
    full_tail_end= data;

  /* used_size must point after the last byte that had some data) */
  DBUG_ASSERT(bitmap->used_size <= bitmap->total_size);
  DBUG_ASSERT((bitmap->map + (bitmap->used_size+5)/6*6) >= first_empty);
  /* full_xxxx_size can't point after the first block that has free data */
  DBUG_ASSERT((bitmap->map + (bitmap->full_head_size/6*6)) <= full_head_end);
  DBUG_ASSERT((bitmap->map + (bitmap->full_tail_size/6*6)) <= full_tail_end);
}
#endif


/*
  Check if the page type matches the one that we have in the bitmap

  SYNOPSIS
    _ma_check_if_right_bitmap_type()
    info	    Maria handler
    page_type	    What kind of page this is
    page	    Adress to page
    bitmap_pattern  Store here the pattern that was in the bitmap for the
		    page. This is always updated.

  NOTES
    Used in maria_chk

  RETURN
    0  ok
    1  error
*/

my_bool _ma_check_if_right_bitmap_type(MARIA_HA *info,
                                       enum en_page_type page_type,
                                       pgcache_page_no_t page,
                                       uint *bitmap_pattern)
{
  if ((*bitmap_pattern= _ma_bitmap_get_page_bits(info, &info->s->bitmap,
                                                 page)) > 7)
    return 1;                                   /* Couldn't read page */
  switch (page_type) {
  case HEAD_PAGE:
    return *bitmap_pattern < 1 || *bitmap_pattern > 4;
  case TAIL_PAGE:
    return *bitmap_pattern < 5;
  case BLOB_PAGE:
    return *bitmap_pattern != 7;
  default:
    break;
  }
  DBUG_ASSERT(0);
  return 1;
}


/**
   @brief create the first bitmap page of a freshly created data file

   @param  share           table's share

   @return Operation status
     @retval 0      OK
     @retval !=0    Error
*/

int _ma_bitmap_create_first(MARIA_SHARE *share)
{
  uint block_size= share->bitmap.block_size;
  size_t error;
  File file= share->bitmap.file.file;
  uchar *temp_buff;

  if (!(temp_buff= (uchar*) my_alloca(block_size)))
    return 1;
  bzero(temp_buff, block_size);

  /*
    Next write operation of the page will write correct CRC
    if it is needed
  */
  int4store(temp_buff + block_size - CRC_SIZE, MARIA_NO_CRC_BITMAP_PAGE);

<<<<<<< HEAD
  if (mysql_file_chsize(file, block_size - sizeof(marker),
                        0, MYF(MY_WME)) > 0 ||
      my_pwrite(file, marker, sizeof(marker),
                block_size - sizeof(marker),
                MYF(MY_NABP | MY_WME)))
=======
  error= my_pwrite(file, temp_buff, block_size, 0, MYF(MY_NABP | MY_WME));
  my_afree(temp_buff);
  if (error)
>>>>>>> 44733aa8
    return 1;

  share->state.state.data_file_length= block_size;
  _ma_bitmap_delete_all(share);
  return 0;
}


/**
  @brief Pagecache callback to get the TRANSLOG_ADDRESS to flush up to, when a
  bitmap page needs to be flushed.

  @param page            Page's content
  @param page_no         Page's number (<offset>/<page length>)
  @param data_ptr        Callback data pointer (pointer to MARIA_SHARE)

  @retval TRANSLOG_ADDRESS to flush up to.
*/

static my_bool
flush_log_for_bitmap(PAGECACHE_IO_HOOK_ARGS *args __attribute__ ((unused)))
{
#ifdef DBUG_ASSERT_EXISTS
  const MARIA_SHARE *share= (MARIA_SHARE*)args->data;
#endif
  DBUG_ENTER("flush_log_for_bitmap");
  DBUG_ASSERT(share->now_transactional);
  /*
    WAL imposes that UNDOs reach disk before bitmap is flushed. We don't know
    the LSN of the last UNDO about this bitmap page, so we flush whole log.
  */
  DBUG_RETURN(translog_flush(translog_get_horizon()));
}


/**
   @brief Set callbacks for bitmap pages

   @note
   We don't use pagecache_file_init here, as we want to keep the
   code readable
*/

void _ma_bitmap_set_pagecache_callbacks(PAGECACHE_FILE *file,
                                        MARIA_SHARE *share)
{
  pagecache_file_set_null_hooks(file);
  file->callback_data= (uchar*) share;
  file->flush_log_callback= maria_flush_log_for_page_none;
  file->post_write_hook= maria_page_write_failure;

  if (share->temporary)
  {
    file->post_read_hook=  &maria_page_crc_check_none;
    file->pre_write_hook= &maria_page_filler_set_none;
  }
  else
  {
    file->post_read_hook=  &maria_page_crc_check_bitmap;
    if (share->options & HA_OPTION_PAGE_CHECKSUM)
      file->pre_write_hook= &maria_page_crc_set_normal;
    else
      file->pre_write_hook= &maria_page_filler_set_bitmap;
    if (share->now_transactional)
      file->flush_log_callback= flush_log_for_bitmap;
  }
}


/**
  Extends data file with zeroes and creates new bitmap pages into page cache.

  Writes all bitmap pages in [from, to].

  Non-bitmap pages of zeroes are correct as they are marked empty in
  bitmaps. Bitmap pages will not be zeroes: they will get their CRC fixed when
  flushed. And if there is a crash before flush (so they are zeroes at
  restart), a REDO will re-create them in page cache.
*/

static my_bool
_ma_bitmap_create_missing_into_pagecache(MARIA_SHARE *share,
                                         MARIA_FILE_BITMAP *bitmap,
                                         pgcache_page_no_t from,
                                         pgcache_page_no_t to,
                                         uchar *zeroes)
{
  pgcache_page_no_t i;
  /*
    We do not use my_chsize() because there can be a race between when it
    reads the physical size and when it writes (assume data_file_length is 10,
    physical length is 8 and two data pages are in cache, and here we do a
    my_chsize: my_chsize sees physical length is 8, then the two data pages go
    to disk then my_chsize writes from page 8 and so overwrites the two data
    pages, wrongly).
    We instead rely on the filesystem filling gaps with zeroes.
  */
  for (i= from; i <= to; i+= bitmap->pages_covered)
  {
    /**
      No need to keep them pinned, they are new so flushable.
      @todo but we may want to keep them pinned, as an optimization: if they
      are not pinned they may go to disk before the data pages go (so, the
      physical pages would be in non-ascending "sparse" order on disk), or the
      filesystem may fill gaps with zeroes physically which is a waste of
      time.
    */
    if (pagecache_write(share->pagecache,
                        &bitmap->file, i, 0,
                        zeroes, PAGECACHE_PLAIN_PAGE,
                        PAGECACHE_LOCK_LEFT_UNLOCKED,
                        PAGECACHE_PIN_LEFT_UNPINNED,
                        PAGECACHE_WRITE_DELAY, 0, LSN_IMPOSSIBLE))
      goto err;
  }
  /*
    Data pages after data_file_length are full of zeroes but that is allowed
    as they are marked empty in the bitmap.
  */
  return FALSE;
err:
  _ma_set_fatal_error_with_share(share, my_errno);
  return TRUE;
}


/**
 Creates missing bitmaps when we extend the data file.

 At run-time, when we need a new bitmap page we come here; and only one bitmap
 page at a time is created.

 In some recovery cases we insert at a large offset in the data file, way
 beyond state.data_file_length, so can need to create more than one bitmap
 page in one go. Known case is:
 Start a transaction in Maria;
 delete last row of very large table (with delete_row)
 do a bulk insert
 crash
 Then UNDO_BULK_INSERT will truncate table files, and
 UNDO_ROW_DELETE will want to put the row back to its original position,
 extending the data file a lot: bitmap page*s* in the hole must be created,
 or he table would look corrupted.

 We need to log REDOs for bitmap creation, consider: we apply a REDO for a
 data page, which creates the first data page covered by a new bitmap
 not yet created. If the data page is flushed but the bitmap page is not and
 there is a crash, re-execution of the REDO will complain about the zeroed
 bitmap page (see it as corruption). Thus a REDO is needed to re-create the
 bitmap.

 @param  info              Maria handler
 @param  bitmap            Bitmap handler
 @param  page              Last bitmap page to create

 @note When this function is called this must be true:
 ((page + 1) * bitmap->block_size > info->s->state.state.data_file_length)

*/

static my_bool _ma_bitmap_create_missing(MARIA_HA *info,
                                         MARIA_FILE_BITMAP *bitmap,
                                         pgcache_page_no_t page)
{
  MARIA_SHARE *share= info->s;
  uint block_size= bitmap->block_size;
  pgcache_page_no_t from, to;
  my_off_t data_file_length= share->state.state.data_file_length;
  DBUG_ENTER("_ma_bitmap_create_missing");
  DBUG_PRINT("enter", ("page: %lld", (longlong) page));

  /* First (in offset order) bitmap page to create */
  if (data_file_length < block_size)
    goto err; /* corrupted, should have first bitmap page */
  if (page * block_size >= share->base.max_data_file_length)
  {
    my_errno= HA_ERR_RECORD_FILE_FULL;
    goto err;
  }

  from= (data_file_length / block_size - 1) / bitmap->pages_covered + 1;
  from*= bitmap->pages_covered;
  /*
    page>=from because:
    (page + 1) * bs > dfl, and page == k * pc so:
    (k * pc + 1) * bs > dfl; k * pc + 1 > dfl / bs; k * pc > dfl / bs - 1
    k > (dfl / bs - 1) / pc; k >= (dfl / bs - 1) / pc + 1
    k * pc >= ((dfl / bs - 1) / pc + 1) * pc == from.
  */
  DBUG_ASSERT(page >= from);

  if (share->now_transactional)
  {
    LSN lsn;
    uchar log_data[FILEID_STORE_SIZE + PAGE_STORE_SIZE * 2];
    LEX_CUSTRING log_array[TRANSLOG_INTERNAL_PARTS + 1];
    page_store(log_data + FILEID_STORE_SIZE, from);
    page_store(log_data + FILEID_STORE_SIZE + PAGE_STORE_SIZE, page);
    log_array[TRANSLOG_INTERNAL_PARTS + 0].str=    log_data;
    log_array[TRANSLOG_INTERNAL_PARTS + 0].length= sizeof(log_data);
    /*
      We don't use info->trn so that this REDO is always executed even though
      the UNDO does not reach disk due to crash. This is also consistent with
      the fact that the new bitmap pages are not pinned.
    */
    if (translog_write_record(&lsn, LOGREC_REDO_BITMAP_NEW_PAGE,
                              &dummy_transaction_object, info,
                              (translog_size_t)sizeof(log_data),
                              TRANSLOG_INTERNAL_PARTS + 1, log_array,
                              log_data, NULL))
      goto err;
    /*
      No need to flush the log: the bitmap pages we are going to create will
      flush it when they go to disk.
    */
  }

  /*
    Last bitmap page. It has special creation: will go to the page cache
    only later as we are going to modify it very soon.
  */
  bzero(bitmap->map, bitmap->block_size);
  bitmap->used_size= bitmap->full_head_size= bitmap->full_tail_size= 0;
  bitmap->changed=1;
#ifndef DBUG_OFF
  /*
    Make a copy of the page to be able to print out bitmap changes during
    debugging
  */
  memcpy(bitmap->map + bitmap->block_size, bitmap->map, bitmap->block_size);
#endif

  /* Last bitmap page to create before 'page' */
  DBUG_ASSERT(page >= bitmap->pages_covered);
  to= page - bitmap->pages_covered;
  /*
    In run-time situations, from>=to is always false, i.e. we always create
    one bitmap at a time ('page').
  */
  if ((from <= to) &&
      _ma_bitmap_create_missing_into_pagecache(share, bitmap, from, to,
                                               bitmap->map))
    goto err;

  share->state.state.data_file_length= (page + 1) * bitmap->block_size;
  if (info->s->tracked &&
      _ma_update_tmp_file_size(&share->track_data,
                               share->state.state.data_file_length))
    goto err;

 DBUG_RETURN(FALSE);
err:
 DBUG_RETURN(TRUE);
}


my_bool _ma_apply_redo_bitmap_new_page(MARIA_HA *info,
                                       LSN lsn __attribute__ ((unused)),
                                       const uchar *header)
{
  MARIA_SHARE *share= info->s;
  MARIA_FILE_BITMAP *bitmap= &share->bitmap;
  my_bool error;
  pgcache_page_no_t from, to, min_from;
  DBUG_ENTER("_ma_apply_redo_bitmap_new_page");

  from= page_korr(header);
  to=   page_korr(header + PAGE_STORE_SIZE);
  DBUG_PRINT("info", ("from: %lu to: %lu", (ulong)from, (ulong)to));
  if ((from > to) ||
      (from % bitmap->pages_covered) != 0 ||
      (to % bitmap->pages_covered) != 0)
  {
    error= TRUE; /* corrupted log record */
    goto err;
  }

  min_from= (share->state.state.data_file_length / bitmap->block_size - 1) /
    bitmap->pages_covered + 1;
  min_from*= bitmap->pages_covered;
  if (from < min_from)
  {
    DBUG_PRINT("info", ("overwrite bitmap pages from %lu", (ulong)min_from));
    /*
      We have to overwrite. It could be that there was a bitmap page in
      memory, covering a data page which went to disk, then crash: the
      bitmap page is now full of zeros and is ==min_from, we have to overwrite
      it with correct checksum.
    */
  }
  share->state.changed|= STATE_CHANGED;
  bzero(info->buff, bitmap->block_size);
  if (!(error=
        _ma_bitmap_create_missing_into_pagecache(share, bitmap, from, to,
                                                 info->buff)))
    share->state.state.data_file_length= (to + 1) * bitmap->block_size;

err:
  DBUG_RETURN(error);
}<|MERGE_RESOLUTION|>--- conflicted
+++ resolved
@@ -3091,17 +3091,9 @@
   */
   int4store(temp_buff + block_size - CRC_SIZE, MARIA_NO_CRC_BITMAP_PAGE);
 
-<<<<<<< HEAD
-  if (mysql_file_chsize(file, block_size - sizeof(marker),
-                        0, MYF(MY_WME)) > 0 ||
-      my_pwrite(file, marker, sizeof(marker),
-                block_size - sizeof(marker),
-                MYF(MY_NABP | MY_WME)))
-=======
   error= my_pwrite(file, temp_buff, block_size, 0, MYF(MY_NABP | MY_WME));
   my_afree(temp_buff);
   if (error)
->>>>>>> 44733aa8
     return 1;
 
   share->state.state.data_file_length= block_size;
