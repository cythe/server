DROP TABLE IF EXISTS ids;
CREATE TABLE ids (
id INT NOT NULL
) ENGINE=Mroonga DEFAULT CHARSET=utf8;
INSERT INTO ids VALUES (1);
INSERT INTO ids VALUES (2);
ALTER TABLE ids ADD PRIMARY KEY (id);
SHOW CREATE TABLE ids;
Table	Create Table
ids	CREATE TABLE `ids` (
  `id` int(11) NOT NULL,
  PRIMARY KEY (`id`)
<<<<<<< HEAD
) ENGINE=Mroonga DEFAULT CHARSET=utf8mb3
=======
) ENGINE=Mroonga DEFAULT CHARSET=utf8 COLLATE=utf8_general_ci
>>>>>>> 0792aff1
SELECT * FROM ids WHERE id = 2;
id
2
DROP TABLE ids;<|MERGE_RESOLUTION|>--- conflicted
+++ resolved
@@ -10,11 +10,7 @@
 ids	CREATE TABLE `ids` (
   `id` int(11) NOT NULL,
   PRIMARY KEY (`id`)
-<<<<<<< HEAD
-) ENGINE=Mroonga DEFAULT CHARSET=utf8mb3
-=======
-) ENGINE=Mroonga DEFAULT CHARSET=utf8 COLLATE=utf8_general_ci
->>>>>>> 0792aff1
+) ENGINE=Mroonga DEFAULT CHARSET=utf8mb3 COLLATE=utf8mb3_general_ci
 SELECT * FROM ids WHERE id = 2;
 id
 2
