/*************** TabRest H Declares Source Code File (.H) **************/
/*  Name: tabrest.h   Version 1.0                                      */
/*  (C) Copyright to the author Olivier BERTRAND          2019         */
/*  This file contains the common tabrest classes declares.            */
/***********************************************************************/
#pragma once

<<<<<<< HEAD
extern PCSZ slash;
#if defined(__WIN__)
#define dir_slash "\\"
#else // !__WIN__
#define dir_slash "/"
=======
#ifndef __WIN__
>>>>>>> e2f1f88f
#define stricmp strcasecmp
#endif // !__WIN__

typedef int(__stdcall* XGETREST) (char*, bool, PCSZ, PCSZ, PCSZ);

/***********************************************************************/
/*  Functions used by REST.                                            */
/***********************************************************************/
XGETREST GetRestFunction(PGLOBAL g);
#if defined(REST_SOURCE)
extern "C" int restGetFile(char* m, bool xt, PCSZ http, PCSZ uri, PCSZ fn);
#endif   // REST_SOURCE
#if defined(MARIADB)
PQRYRES RESTColumns(PGLOBAL g, PTOS tp, char* tab, char* db, bool info);
#endif  // !MARIADB


/***********************************************************************/
/*  Restest table.                                                     */
/***********************************************************************/
class RESTDEF : public TABDEF {         /* Table description */
public:
	// Constructor
	RESTDEF(void) { Tdp = NULL; Http = Uri = Fn = NULL; }

	// Implementation
	virtual const char *GetType(void) { return "REST"; }

	// Methods
	virtual bool DefineAM(PGLOBAL g, LPCSTR am, int poff);
	virtual PTDB GetTable(PGLOBAL g, MODE m);

protected:
	// Members
	PRELDEF Tdp;
	PCSZ    Http;										/* Web connection HTTP               */
	PCSZ    Uri;							      /* Web connection URI                */
	PCSZ    Fn;                     /* The intermediate file name        */
}; // end of class RESTDEF<|MERGE_RESOLUTION|>--- conflicted
+++ resolved
@@ -5,15 +5,7 @@
 /***********************************************************************/
 #pragma once
 
-<<<<<<< HEAD
-extern PCSZ slash;
-#if defined(__WIN__)
-#define dir_slash "\\"
-#else // !__WIN__
-#define dir_slash "/"
-=======
 #ifndef __WIN__
->>>>>>> e2f1f88f
 #define stricmp strcasecmp
 #endif // !__WIN__
 
