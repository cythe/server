--- conflicted
+++ resolved
@@ -1114,11 +1114,7 @@
   else if (!stricmp(opname, "Compressed"))
     opval= (options->compressed);
 
-<<<<<<< HEAD
-  if (opval == (unsigned)NO_IVAL) {
-=======
   if (opval == (ulonglong)NO_IVAL) {
->>>>>>> abe87bb0
     char *pv;
 
     if ((pv= GetListOption(g, opname, options->oplist)))
