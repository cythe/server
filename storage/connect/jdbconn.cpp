--- conflicted
+++ resolved
@@ -187,8 +187,6 @@
 		case -5:   // BIGINT
 			type = TYPE_BIGINT;
 			break;
-<<<<<<< HEAD
-=======
 		case 1111: // UNKNOWN or UUID
 			if (!tn || !stricmp(tn, "UUID")) {
 				type = TYPE_STRING;
@@ -197,7 +195,6 @@
 			}	// endif tn
 
 			// Pass through
->>>>>>> f9cf2df0
 		case 0:    // NULL
 		case -2:   // BINARY
 		case -4:   // LONGVARBINARY
