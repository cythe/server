--- conflicted
+++ resolved
@@ -269,14 +269,10 @@
   archive_reader_open= FALSE;
 }
 
-<<<<<<< HEAD
-static int archive_discover(handlerton *hton, THD* thd, TABLE_SHARE *share)
-=======
 /* Stack size 50264 with clang */
 PRAGMA_DISABLE_CHECK_STACK_FRAME
 
-int archive_discover(handlerton *hton, THD* thd, TABLE_SHARE *share)
->>>>>>> 581976a7
+static int archive_discover(handlerton *hton, THD* thd, TABLE_SHARE *share)
 {
   DBUG_ENTER("archive_discover");
   DBUG_PRINT("archive_discover", ("db: '%s'  name: '%s'", share->db.str,
