--- conflicted
+++ resolved
@@ -29,107 +29,11 @@
 
 THR_LOCK table_threads::m_table_lock;
 
-<<<<<<< HEAD
-=======
-static const TABLE_FIELD_TYPE field_types[]=
-{
-  {
-    { C_STRING_WITH_LEN("THREAD_ID") },
-    { C_STRING_WITH_LEN("bigint(20)") },
-    { NULL, 0}
-  },
-  {
-    { C_STRING_WITH_LEN("NAME") },
-    { C_STRING_WITH_LEN("varchar(128)") },
-    { NULL, 0}
-  },
-  {
-    { C_STRING_WITH_LEN("TYPE") },
-    { C_STRING_WITH_LEN("varchar(10)") },
-    { NULL, 0}
-  },
-  {
-    { C_STRING_WITH_LEN("PROCESSLIST_ID") },
-    { C_STRING_WITH_LEN("bigint(20)") },
-    { NULL, 0}
-  },
-  {
-    { C_STRING_WITH_LEN("PROCESSLIST_USER") },
-    { C_STRING_WITH_LEN("varchar(" USERNAME_CHAR_LENGTH_STR ")") },
-    { NULL, 0}
-  },
-  {
-    { C_STRING_WITH_LEN("PROCESSLIST_HOST") },
-    { C_STRING_WITH_LEN("varchar(60)") },
-    { NULL, 0}
-  },
-  {
-    { C_STRING_WITH_LEN("PROCESSLIST_DB") },
-    { C_STRING_WITH_LEN("varchar(64)") },
-    { NULL, 0}
-  },
-  {
-    { C_STRING_WITH_LEN("PROCESSLIST_COMMAND") },
-    { C_STRING_WITH_LEN("varchar(16)") },
-    { NULL, 0}
-  },
-  {
-    { C_STRING_WITH_LEN("PROCESSLIST_TIME") },
-    { C_STRING_WITH_LEN("bigint(20)") },
-    { NULL, 0}
-  },
-  {
-    { C_STRING_WITH_LEN("PROCESSLIST_STATE") },
-    { C_STRING_WITH_LEN("varchar(64)") },
-    { NULL, 0}
-  },
-  {
-    { C_STRING_WITH_LEN("PROCESSLIST_INFO") },
-    { C_STRING_WITH_LEN("longtext") },
-    { NULL, 0}
-  },
-  {
-    { C_STRING_WITH_LEN("PARENT_THREAD_ID") },
-    { C_STRING_WITH_LEN("bigint(20)") },
-    { NULL, 0}
-  },
-  {
-    { C_STRING_WITH_LEN("ROLE") },
-    { C_STRING_WITH_LEN("varchar(64)") },
-    { NULL, 0}
-  },
-  {
-    { C_STRING_WITH_LEN("INSTRUMENTED") },
-    { C_STRING_WITH_LEN("enum(\'YES\',\'NO\')") },
-    { NULL, 0}
-  },
-  {
-    { C_STRING_WITH_LEN("HISTORY") },
-    { C_STRING_WITH_LEN("enum(\'YES\',\'NO\')") },
-    { NULL, 0}
-  },
-  {
-    { C_STRING_WITH_LEN("CONNECTION_TYPE") },
-    { C_STRING_WITH_LEN("varchar(16)") },
-    { NULL, 0 }
-  },
-  {
-    { C_STRING_WITH_LEN("THREAD_OS_ID") },
-    { C_STRING_WITH_LEN("bigint(20)") },
-    { NULL, 0}
-  },
-};
-
-TABLE_FIELD_DEF
-table_threads::m_field_def=
-{ 17, field_types };
-
 PFS_engine_table_share_state
 table_threads::m_share_state = {
   false /* m_checked */
 };
 
->>>>>>> 61d08f74
 PFS_engine_table_share
 table_threads::m_share=
 {
@@ -141,7 +45,6 @@
   cursor_by_thread::get_row_count,
   sizeof(PFS_simple_index), /* ref length */
   &m_table_lock,
-<<<<<<< HEAD
   { C_STRING_WITH_LEN("CREATE TABLE threads("
                       "THREAD_ID BIGINT unsigned not null comment 'A unique thread identifier.',"
                       "NAME VARCHAR(128) not null comment 'Name associated with the server''s thread instrumentation code, for example thread/sql/main for the server''s main() function, and thread/sql/one_connection for a user connection.',"
@@ -160,13 +63,9 @@
                       "HISTORY ENUM ('YES', 'NO') not null comment 'Whether to log historical events for the thread.',"
                       "CONNECTION_TYPE VARCHAR(16) comment 'The protocol used to establish the connection, or NULL for background threads.',"
                       "THREAD_OS_ID BIGINT unsigned comment 'The thread or task identifier as defined by the underlying operating system, if there is one.')") },
-  false  /* perpetual */
-=======
-  &m_field_def,
   false, /* m_perpetual */
   false, /* m_optional */
   &m_share_state
->>>>>>> 61d08f74
 };
 
 PFS_engine_table* table_threads::create()
