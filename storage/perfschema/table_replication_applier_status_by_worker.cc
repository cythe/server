--- conflicted
+++ resolved
@@ -42,64 +42,11 @@
 
 THR_LOCK table_replication_applier_status_by_worker::m_table_lock;
 
-<<<<<<< HEAD
-=======
-/* numbers in varchar count utf8 characters. */
-static const TABLE_FIELD_TYPE field_types[]=
-{
-
-  {
-    {C_STRING_WITH_LEN("CHANNEL_NAME")},
-    {C_STRING_WITH_LEN("char(64)")},
-    {NULL, 0}
-  },
-  {
-    {C_STRING_WITH_LEN("WORKER_ID")},
-    {C_STRING_WITH_LEN("bigint")},
-    {NULL, 0}
-  },
-  {
-    {C_STRING_WITH_LEN("THREAD_ID")},
-    {C_STRING_WITH_LEN("bigint")},
-    {NULL, 0}
-  },
-  {
-    {C_STRING_WITH_LEN("SERVICE_STATE")},
-    {C_STRING_WITH_LEN("enum('ON','OFF')")},
-    {NULL, 0}
-  },
-  {
-    {C_STRING_WITH_LEN("LAST_SEEN_TRANSACTION")},
-    {C_STRING_WITH_LEN("char(57)")},
-    {NULL, 0}
-  },
-  {
-    {C_STRING_WITH_LEN("LAST_ERROR_NUMBER")},
-    {C_STRING_WITH_LEN("int(11)")},
-    {NULL, 0}
-  },
-  {
-    {C_STRING_WITH_LEN("LAST_ERROR_MESSAGE")},
-    {C_STRING_WITH_LEN("varchar(1024)")},
-    {NULL, 0}
-  },
-  {
-    {C_STRING_WITH_LEN("LAST_ERROR_TIMESTAMP")},
-    {C_STRING_WITH_LEN("timestamp")},
-    {NULL, 0}
-  },
-};
-
-TABLE_FIELD_DEF
-table_replication_applier_status_by_worker::m_field_def=
-{ 8, field_types };
-
 PFS_engine_table_share_state
 table_replication_applier_status_by_worker::m_share_state = {
   false /* m_checked */
 };
 
->>>>>>> 61d08f74
 PFS_engine_table_share
 table_replication_applier_status_by_worker::m_share=
 {
@@ -111,7 +58,6 @@
   table_replication_applier_status_by_worker::get_row_count, /*records*/
   sizeof(pos_t), /* ref length */
   &m_table_lock,
-<<<<<<< HEAD
   { C_STRING_WITH_LEN("CREATE TABLE replication_applier_status_by_worker("
   "CHANNEL_NAME CHAR(64) collate utf8_general_ci not null comment 'Name of replication channel through which the transaction is received.',"
   "WORKER_ID BIGINT UNSIGNED not null comment 'Worker identifier.,"
@@ -121,13 +67,8 @@
   "LAST_ERROR_NUMBER INTEGER not null comment 'Last Error that occurred on a particular worker.',"
   "LAST_ERROR_MESSAGE VARCHAR(1024) not null comment 'Last error specific message.',"
   "LAST_ERROR_TIMESTAMP TIMESTAMP(0) not null comment 'Time stamp of last error.')") },
-  false  /* perpetual */
-=======
-  &m_field_def,
   false, /* m_perpetual */
-  false, /* m_optional */
   &m_share_state
->>>>>>> 61d08f74
 };
 
 PFS_engine_table* table_replication_applier_status_by_worker::create(void)
