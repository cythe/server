--- conflicted
+++ resolved
@@ -141,46 +141,25 @@
   ha_rocksdb_proto.h
   logger.h
   rdb_comparator.h
-<<<<<<< HEAD
   rdb_cf_options.cc
   rdb_cf_options.h
   event_listener.cc
   event_listener.h
+  rdb_converter.cc rdb_converter.h
   rdb_perf_context.cc
   rdb_perf_context.h
   rdb_buff.h
   rdb_mariadb_port.h
-=======
-  rdb_datadic.cc rdb_datadic.h
-  rdb_cf_options.cc rdb_cf_options.h
-  rdb_cf_manager.cc rdb_cf_manager.h
-  rdb_converter.cc rdb_converter.h
-  properties_collector.cc properties_collector.h
-  event_listener.cc event_listener.h
-  rdb_i_s.cc rdb_i_s.h
-  rdb_index_merge.cc rdb_index_merge.h
-  rdb_io_watchdog.cc rdb_io_watchdog.h
-  rdb_perf_context.cc rdb_perf_context.h
-  rdb_mutex_wrapper.cc rdb_mutex_wrapper.h
-  rdb_psi.h rdb_psi.cc
-  rdb_sst_info.cc rdb_sst_info.h
-  rdb_utils.cc rdb_utils.h rdb_buff.h
-  rdb_threads.cc rdb_threads.h
   nosql_access.cc nosql_access.h
-  ${ROCKSDB_LIB_SOURCES}
->>>>>>> 5173e396
 )
 
 ADD_DEPENDENCIES(rocksdb_aux_lib GenError)
 
-<<<<<<< HEAD
 # MARIAROCKS-TODO: how to properly depend on -lrt ?
 TARGET_LINK_LIBRARIES(rocksdb_aux_lib rocksdblib ${ZLIB_LIBRARY})
 if (UNIX AND NOT APPLE)
   TARGET_LINK_LIBRARIES(rocksdb_aux_lib -lrt)
 endif()
-=======
-SET(rocksdb_static_libs )
 
 IF (WITH_JEMALLOC)
   FIND_LIBRARY(JEMALLOC_LIBRARY
@@ -200,15 +179,6 @@
     ${UNWIND_LIBRARY})
 ENDIF()
 
-IF (WITH_SNAPPY)
-  FIND_LIBRARY(SNAPPY_LIBRARY
-    NAMES libsnappy${PIC_EXT}.a snappy
-    HINTS ${WITH_SNAPPY}/lib)
-  SET(rocksdb_static_libs ${rocksdb_static_libs}
-    ${SNAPPY_LIBRARY})
-  ADD_DEFINITIONS(-DSNAPPY)
-ENDIF()
->>>>>>> 5173e396
 
 TARGET_LINK_LIBRARIES(rocksdb rocksdb_aux_lib)
   FIND_LIBRARY(LZ4_LIBRARY
@@ -235,16 +205,10 @@
     PROPERTIES COMPILE_FLAGS -frtti)
 ENDIF()
 
-<<<<<<< HEAD
 CHECK_FUNCTION_EXISTS(sched_getcpu  HAVE_SCHED_GETCPU)
 IF(HAVE_SCHED_GETCPU)
   ADD_DEFINITIONS(-DHAVE_SCHED_GETCPU=1)
-=======
-IF (WITH_ZSTD)
-  SET(rocksdb_static_libs ${rocksdb_static_libs} ${ZSTD_LIBRARY})
-  ADD_DEFINITIONS(-DZSTD)
   ADD_DEFINITIONS(-DZSTD_STATIC_LINKING_ONLY)
->>>>>>> 5173e396
 ENDIF()
 
 IF (WITH_TBB)
@@ -267,10 +231,6 @@
   SET(rocksdb_static_libs ${rocksdb_static_libs} "-lrt")
 endif()
 
-<<<<<<< HEAD
-=======
-SET(rocksdb_static_libs ${rocksdb_static_libs} "-lrt" "-ldl" "-lpthread")
->>>>>>> 5173e396
 
 ADD_LIBRARY(rocksdb_tools STATIC
    rocksdb/tools/ldb_tool.cc
