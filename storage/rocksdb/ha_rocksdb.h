--- conflicted
+++ resolved
@@ -490,27 +490,16 @@
   int read_hidden_pk_id_from_rowkey(longlong *const hidden_pk_id)
       MY_ATTRIBUTE((__nonnull__, __warn_unused_result__));
   bool can_use_single_delete(const uint &index) const
-<<<<<<< HEAD
-    __attribute__((__warn_unused_result__));
-  bool skip_unique_check() const __attribute__((__warn_unused_result__));
+      MY_ATTRIBUTE((__warn_unused_result__));
+  bool skip_unique_check() const MY_ATTRIBUTE((__warn_unused_result__));
 #ifdef MARIAROCKS_NOT_YET // MDEV-10975
   void set_force_skip_unique_check(bool skip) override;
 #endif
-  bool commit_in_the_middle() __attribute__((__warn_unused_result__));
-  bool do_bulk_commit(Rdb_transaction* const tx)
-    __attribute__((__nonnull__, __warn_unused_result__));
-  bool has_hidden_pk(const TABLE* const table) const
-    __attribute__((__nonnull__, __warn_unused_result__));
-=======
-      MY_ATTRIBUTE((__warn_unused_result__));
-  bool skip_unique_check() const MY_ATTRIBUTE((__warn_unused_result__));
-  void set_force_skip_unique_check(bool skip) override;
   bool commit_in_the_middle() MY_ATTRIBUTE((__warn_unused_result__));
   bool do_bulk_commit(Rdb_transaction *const tx)
       MY_ATTRIBUTE((__nonnull__, __warn_unused_result__));
   bool has_hidden_pk(const TABLE *const table) const
       MY_ATTRIBUTE((__nonnull__, __warn_unused_result__));
->>>>>>> 7468ccfa
 
   void update_row_stats(const operation_type &type);
 
@@ -578,7 +567,6 @@
 
 public:
   /*
-<<<<<<< HEAD
     The following two are currently only used for getting the range bounds
     from QUICK_SELECT_DESC.
     We don't need to implement prepare_index_key_scan[_map] because it is
@@ -590,11 +578,8 @@
                          const key_range *end_key) override;
 
   /*
-    Controls whether writes include checksums. This is updated from the session variable
-=======
     Controls whether writes include checksums. This is updated from the session
     variable
->>>>>>> 7468ccfa
     at the start of each query.
   */
   bool m_store_row_debug_checksums;
@@ -615,9 +600,10 @@
   /** @brief
     The name that will be used for display purposes.
    */
-  const char *table_type() const override {
-    DBUG_ENTER_FUNC();
-
+  const char *table_type() const /*override*/ {
+    DBUG_ENTER_FUNC();
+   // MariaDB: this function is not virtual, however ha_innodb
+   // declares it (and then never uses!) psergey-merge-todo:.
     DBUG_RETURN(rocksdb_hton_name);
   }
 
@@ -628,10 +614,10 @@
     DBUG_RETURN("LSMTREE");
   }
 
-  /** @brief
-    The file extensions.
-   */
-  const char **bas_ext() const override;
+  /* 
+    Not present in MariaDB:
+    const char **bas_ext() const override;
+  */
 
   /*
     See if this is the same base table - this should only be true for different
@@ -660,21 +646,12 @@
         - have some (or all) of PK that can't be decoded from the secondary
           index.
     */
-<<<<<<< HEAD
-    return HA_BINLOG_ROW_CAPABLE | HA_BINLOG_STMT_CAPABLE |
-           HA_REC_NOT_IN_SEQ | HA_CAN_INDEX_BLOBS |
-           HA_PRIMARY_KEY_IN_READ_INDEX |
-           HA_PRIMARY_KEY_REQUIRED_FOR_POSITION |
-           HA_NULL_IN_KEY |
-           HA_PARTIAL_COLUMN_READ |
-           HA_TABLE_SCAN_ON_INDEX;
-=======
     DBUG_RETURN(HA_BINLOG_ROW_CAPABLE | HA_BINLOG_STMT_CAPABLE |
                 HA_REC_NOT_IN_SEQ | HA_CAN_INDEX_BLOBS |
-                (m_pk_can_be_decoded ? HA_PRIMARY_KEY_IN_READ_INDEX : 0) |
+                HA_PRIMARY_KEY_IN_READ_INDEX |
                 HA_PRIMARY_KEY_REQUIRED_FOR_POSITION | HA_NULL_IN_KEY |
-                HA_PARTIAL_COLUMN_READ);
->>>>>>> 7468ccfa
+                HA_PARTIAL_COLUMN_READ |
+                HA_TABLE_SCAN_ON_INDEX);
   }
 
 private:
@@ -817,10 +794,6 @@
                           const key_range *end_key)
       MY_ATTRIBUTE((__warn_unused_result__));
 
-  int index_read_last_map(uchar *const buf, const uchar *const key,
-                          key_part_map keypart_map) override
-      MY_ATTRIBUTE((__warn_unused_result__));
-
   int read_range_first(const key_range *const start_key,
                        const key_range *const end_key, bool eq_range,
                        bool sorted) override
@@ -945,14 +918,8 @@
   int index_last_intern(uchar *buf)
       MY_ATTRIBUTE((__nonnull__, __warn_unused_result__));
 
-<<<<<<< HEAD
-  int find_icp_matching_index_rec(const bool &move_forward, uchar* const buf)
-    __attribute__((__nonnull__, __warn_unused_result__));
-=======
-  enum icp_result check_index_cond() const;
   int find_icp_matching_index_rec(const bool &move_forward, uchar *const buf)
       MY_ATTRIBUTE((__nonnull__, __warn_unused_result__));
->>>>>>> 7468ccfa
 
   void calc_updated_indexes();
   int update_write_row(const uchar *const old_data, const uchar *const new_data,
@@ -1066,14 +1033,6 @@
    * required by the interface. */
   int extra(enum ha_extra_function operation) override;
 
-<<<<<<< HEAD
-  int start_stmt(THD* const thd, thr_lock_type lock_type)
-    __attribute__((__warn_unused_result__));
-  int external_lock(THD* const thd, int lock_type)
-    __attribute__((__warn_unused_result__));
-  int delete_all_rows() __attribute__((__warn_unused_result__));
-  int truncate() __attribute__((__warn_unused_result__));
-=======
   int start_stmt(THD *const thd, thr_lock_type lock_type) override
       MY_ATTRIBUTE((__warn_unused_result__));
   int external_lock(THD *const thd, int lock_type) override
@@ -1082,7 +1041,6 @@
 
   int reset() override {
     DBUG_ENTER_FUNC();
->>>>>>> 7468ccfa
 
     /* Free blob data */
     m_retrieved_record.clear();
@@ -1154,20 +1112,13 @@
 
   int finalize_bulk_load() MY_ATTRIBUTE((__warn_unused_result__));
 
-<<<<<<< HEAD
 #ifdef MARIAROCKS_NOT_YET // MDEV-10976
-  void set_use_read_free_rpl(const char* const whitelist);
+  void set_use_read_free_rpl(const char *const whitelist);
 #endif
-  void set_skip_unique_check_tables(const char* const whitelist);
+  void set_skip_unique_check_tables(const char *const whitelist);
 
 #ifdef MARIAROCKS_NOT_YET // MDEV-10976
- public:
-=======
-  void set_use_read_free_rpl(const char *const whitelist);
-  void set_skip_unique_check_tables(const char *const whitelist);
-
 public:
->>>>>>> 7468ccfa
   virtual void rpl_before_delete_rows() override;
   virtual void rpl_after_delete_rows() override;
   virtual void rpl_before_update_rows() override;
