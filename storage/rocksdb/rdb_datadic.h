--- conflicted
+++ resolved
@@ -769,15 +769,11 @@
     const int storage_length = static_cast<int>(max_storage_fmt_length());
     return (storage_length - offset) >= needed;
   }
-<<<<<<< HEAD
 #else
   inline bool is_storage_available(const int &offset, const int &needed) const {
     return 1;
   }
-#endif // DBUG_OFF
-=======
 #endif  // DBUG_OFF
->>>>>>> 7f1e1309
 
   /* Global number of this index (used as prefix in StorageFormat) */
   const uint32 m_index_number;
