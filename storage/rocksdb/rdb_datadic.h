/*
   Copyright (c) 2012,2013 Monty Program Ab

   This program is free software; you can redistribute it and/or modify
   it under the terms of the GNU General Public License as published by
   the Free Software Foundation; version 2 of the License.

   This program is distributed in the hope that it will be useful,
   but WITHOUT ANY WARRANTY; without even the implied warranty of
   MERCHANTABILITY or FITNESS FOR A PARTICULAR PURPOSE.  See the
   GNU General Public License for more details.

   You should have received a copy of the GNU General Public License
   along with this program; if not, write to the Free Software
   Foundation, Inc., 51 Franklin Street, Fifth Floor, Boston, MA 02111-1301 USA */
#pragma once

/* C++ standard header files */
#include <cstdlib>
#include <algorithm>
#include <atomic>
#include <map>
#include <mutex>
#include <string>
#include <unordered_map>
#include <unordered_set>
#include <utility>
#include <vector>
#include <array>

/* C standard header files */
#ifndef _WIN32
#include <arpa/inet.h>
#endif

/* MyRocks header files */
#include "./ha_rocksdb.h"
#include "./properties_collector.h"
#include "./rdb_buff.h"
#include "./rdb_utils.h"

namespace myrocks {

class Rdb_dict_manager;
class Rdb_key_def;
class Rdb_field_packing;
class Rdb_cf_manager;
class Rdb_ddl_manager;

<<<<<<< HEAD
const uint32_t GTID_BUF_LEN = 60;
=======
class Rdb_convert_to_record_key_decoder {
 public:
  Rdb_convert_to_record_key_decoder() = default;
  Rdb_convert_to_record_key_decoder(
      const Rdb_convert_to_record_key_decoder &decoder) = delete;
  Rdb_convert_to_record_key_decoder &operator=(
      const Rdb_convert_to_record_key_decoder &decoder) = delete;
  static int decode(uchar *const buf, uint *offset, Rdb_field_packing *fpi,
                    TABLE *table, Field *field, bool has_unpack_info,
                    Rdb_string_reader *reader,
                    Rdb_string_reader *unpack_reader);
  static int skip(const Rdb_field_packing *fpi, const Field *field,
                  Rdb_string_reader *reader, Rdb_string_reader *unpack_reader);

 private:
  static int decode_field(Rdb_field_packing *fpi, Field *field,
                          Rdb_string_reader *reader,
                          const uchar *const default_value,
                          Rdb_string_reader *unpack_reader);
};
>>>>>>> 5173e396

/*
  @brief
  Field packing context.
  The idea is to ensure that a call to rdb_index_field_pack_t function
  is followed by a call to rdb_make_unpack_info_t.

  @detail
  For some datatypes, unpack_info is produced as a side effect of
  rdb_index_field_pack_t function call.
  For other datatypes, packing is just calling make_sort_key(), while
  rdb_make_unpack_info_t is a custom function.
  In order to accommodate both cases, we require both calls to be made and
  unpack_info is passed as context data between the two.
*/
class Rdb_pack_field_context {
 public:
  Rdb_pack_field_context(const Rdb_pack_field_context &) = delete;
  Rdb_pack_field_context &operator=(const Rdb_pack_field_context &) = delete;

  explicit Rdb_pack_field_context(Rdb_string_writer *const writer_arg)
      : writer(writer_arg) {}

  // NULL means we're not producing unpack_info.
  Rdb_string_writer *writer;
};

class Rdb_key_field_iterator {
 private:
  Rdb_field_packing *m_pack_info;
  int m_iter_index;
  int m_iter_end;
  TABLE *m_table;
  Rdb_string_reader *m_reader;
  Rdb_string_reader *m_unp_reader;
  uint m_curr_bitmap_pos;
  const MY_BITMAP *m_covered_bitmap;
  uchar *m_buf;
  bool m_has_unpack_info;
  const Rdb_key_def *m_key_def;
  bool m_secondary_key;
  bool m_hidden_pk_exists;
  bool m_is_hidden_pk;
  bool m_is_null;
  Field *m_field;
  uint m_offset;
  Rdb_field_packing *m_fpi;

 public:
  Rdb_key_field_iterator(const Rdb_key_field_iterator &) = delete;
  Rdb_key_field_iterator &operator=(const Rdb_key_field_iterator &) = delete;
  Rdb_key_field_iterator(const Rdb_key_def *key_def,
                         Rdb_field_packing *pack_info,
                         Rdb_string_reader *reader,
                         Rdb_string_reader *unp_reader, TABLE *table,
                         bool has_unpack_info, const MY_BITMAP *covered_bitmap,
                         uchar *buf);

  int next();
  bool has_next();
  bool get_is_null() const;
  Field *get_field() const;
  int get_field_index() const;
  void *get_dst() const;
};

struct Rdb_collation_codec;
struct Rdb_index_info;

/*
  C-style "virtual table" allowing different handling of packing logic based
  on the field type. See Rdb_field_packing::setup() implementation.
  */
using rdb_make_unpack_info_t = void (*)(const Rdb_collation_codec *codec,
                                        const Field *field,
                                        Rdb_pack_field_context *pack_ctx);
using rdb_index_field_unpack_t = int (*)(Rdb_field_packing *fpi, Field *field,
                                         uchar *field_ptr,
                                         Rdb_string_reader *reader,
                                         Rdb_string_reader *unpack_reader);
using rdb_index_field_skip_t = int (*)(const Rdb_field_packing *fpi,
                                       const Field *field,
                                       Rdb_string_reader *reader);
using rdb_index_field_pack_t = void (*)(Rdb_field_packing *fpi, Field *field,
                                        uchar *buf, uchar **dst,
                                        Rdb_pack_field_context *pack_ctx);

const uint RDB_INVALID_KEY_LEN = uint(-1);

/* How much one checksum occupies when stored in the record */
const size_t RDB_CHECKSUM_SIZE = sizeof(uint32_t);

/*
  How much the checksum data occupies in record, in total.
  It is storing two checksums plus 1 tag-byte.
*/
const size_t RDB_CHECKSUM_CHUNK_SIZE = 2 * RDB_CHECKSUM_SIZE + 1;

/*
  Checksum data starts from CHECKSUM_DATA_TAG which is followed by two CRC32
  checksums.
*/
const char RDB_CHECKSUM_DATA_TAG = 0x01;

/*
  Unpack data is variable length. The header is 1 tag-byte plus a two byte
  length field. The length field includes the header as well.
*/
const char RDB_UNPACK_DATA_TAG = 0x02;
const size_t RDB_UNPACK_DATA_LEN_SIZE = sizeof(uint16_t);
const size_t RDB_UNPACK_HEADER_SIZE =
    sizeof(RDB_UNPACK_DATA_TAG) + RDB_UNPACK_DATA_LEN_SIZE;

/*
  This header format is 1 tag-byte plus a two byte length field plus a two byte
  covered bitmap. The length field includes the header size.
*/
const char RDB_UNPACK_COVERED_DATA_TAG = 0x03;
const size_t RDB_UNPACK_COVERED_DATA_LEN_SIZE = sizeof(uint16_t);
const size_t RDB_COVERED_BITMAP_SIZE = sizeof(uint16_t);
const size_t RDB_UNPACK_COVERED_HEADER_SIZE =
    sizeof(RDB_UNPACK_COVERED_DATA_TAG) + RDB_UNPACK_COVERED_DATA_LEN_SIZE +
    RDB_COVERED_BITMAP_SIZE;

/*
  Data dictionary index info field sizes.
*/
const size_t RDB_SIZEOF_INDEX_INFO_VERSION = sizeof(uint16);
const size_t RDB_SIZEOF_INDEX_TYPE = sizeof(uchar);
const size_t RDB_SIZEOF_KV_VERSION = sizeof(uint16);
const size_t RDB_SIZEOF_INDEX_FLAGS = sizeof(uint32);
const size_t RDB_SIZEOF_AUTO_INCREMENT_VERSION = sizeof(uint16);

// Possible return values for rdb_index_field_unpack_t functions.
enum {
  UNPACK_SUCCESS = 0,
  UNPACK_FAILURE = 1,
};

/*
  An object of this class represents information about an index in an SQL
  table. It provides services to encode and decode index tuples.

  Note: a table (as in, on-disk table) has a single Rdb_key_def object which
  is shared across multiple TABLE* objects and may be used simultaneously from
  different threads.

  There are several data encodings:

  === SQL LAYER ===
  SQL layer uses two encodings:

  - "Table->record format". This is the format that is used for the data in
     the record buffers, table->record[i]

  - KeyTupleFormat (see opt_range.cc) - this is used in parameters to index
    lookup functions, like handler::index_read_map().

  === Inside RocksDB ===
  Primary Key is stored as a mapping:

    index_tuple -> StoredRecord

  StoredRecord is in Table->record format, except for blobs, which are stored
  in-place. See ha_rocksdb::convert_record_to_storage_format for details.

  Secondary indexes are stored as one of two variants:

    index_tuple -> unpack_info
    index_tuple -> empty_string

  index_tuple here is the form of key that can be compared with memcmp(), aka
  "mem-comparable form".

  unpack_info is extra data that allows to restore the original value from its
  mem-comparable form. It is present only if the index supports index-only
  reads.
*/

class Rdb_key_def {
 public:
  /* Convert a key from KeyTupleFormat to mem-comparable form */
  uint pack_index_tuple(TABLE *const tbl, uchar *const pack_buffer,
                        uchar *const packed_tuple, const uchar *const key_tuple,
                        const key_part_map &keypart_map) const;

  uchar *pack_field(Field *const field, Rdb_field_packing *pack_info,
                    uchar *tuple, uchar *const packed_tuple,
                    uchar *const pack_buffer,
                    Rdb_string_writer *const unpack_info,
                    uint *const n_null_fields) const;
  /* Convert a key from Table->record format to mem-comparable form */
  uint pack_record(const TABLE *const tbl, uchar *const pack_buffer,
                   const uchar *const record, uchar *const packed_tuple,
                   Rdb_string_writer *const unpack_info,
                   const bool should_store_row_debug_checksums,
                   const longlong hidden_pk_id = 0, uint n_key_parts = 0,
                   uint *const n_null_fields = nullptr,
                   const char *const ttl_bytes = nullptr) const;
  /* Pack the hidden primary key into mem-comparable form. */
  uint pack_hidden_pk(const longlong hidden_pk_id,
                      uchar *const packed_tuple) const;
  int unpack_record(TABLE *const table, uchar *const buf,
                    const rocksdb::Slice *const packed_key,
                    const rocksdb::Slice *const unpack_info,
                    const bool verify_row_debug_checksums) const;

  static bool unpack_info_has_checksum(const rocksdb::Slice &unpack_info);
  int compare_keys(const rocksdb::Slice *key1, const rocksdb::Slice *key2,
                   std::size_t *const column_index) const;

  size_t key_length(const TABLE *const table, const rocksdb::Slice &key) const;

  /* Get the key that is the "infimum" for this index */
  inline void get_infimum_key(uchar *const key, uint *const size) const {
    rdb_netbuf_store_index(key, m_index_number);
    *size = INDEX_NUMBER_SIZE;
  }

  /* Get the key that is a "supremum" for this index */
  inline void get_supremum_key(uchar *const key, uint *const size) const {
    rdb_netbuf_store_index(key, m_index_number + 1);
    *size = INDEX_NUMBER_SIZE;
  }

  /*
    Get the first key that you need to position at to start iterating.
    Stores into *key a "supremum" or "infimum" key value for the index.
    @parameters key    OUT  Big Endian, value is m_index_number or
                            m_index_number + 1
    @parameters size   OUT  key size, value is INDEX_NUMBER_SIZE
    @return Number of bytes in the key that are usable for bloom filter use.
  */
  inline int get_first_key(uchar *const key, uint *const size) const {
    if (m_is_reverse_cf) {
      get_supremum_key(key, size);
      /* Find out how many bytes of infimum are the same as m_index_number */
      uchar unmodified_key[INDEX_NUMBER_SIZE];
      rdb_netbuf_store_index(unmodified_key, m_index_number);
      int i;
      for (i = 0; i < INDEX_NUMBER_SIZE; i++) {
        if (key[i] != unmodified_key[i]) {
          break;
        }
      }
      return i;
    } else {
      get_infimum_key(key, size);
      // For infimum key, its value will be m_index_number
      // Thus return its own size instead.
      return INDEX_NUMBER_SIZE;
    }
  }

  /*
    The same as get_first_key, but get the key for the last entry in the index
    @parameters key    OUT  Big Endian, value is m_index_number or
                            m_index_number + 1
    @parameters size   OUT  key size, value is INDEX_NUMBER_SIZE

    @return Number of bytes in the key that are usable for bloom filter use.
  */
  inline int get_last_key(uchar *const key, uint *const size) const {
    if (m_is_reverse_cf) {
      get_infimum_key(key, size);
      // For infimum key, its value will be m_index_number
      // Thus return its own size instead.
      return INDEX_NUMBER_SIZE;
    } else {
      get_supremum_key(key, size);
      /* Find out how many bytes are the same as m_index_number */
      uchar unmodified_key[INDEX_NUMBER_SIZE];
      rdb_netbuf_store_index(unmodified_key, m_index_number);
      int i;
      for (i = 0; i < INDEX_NUMBER_SIZE; i++) {
        if (key[i] != unmodified_key[i]) {
          break;
        }
      }
      return i;
    }
  }

  /* Make a key that is right after the given key. */
  static int successor(uchar *const packed_tuple, const uint len);

  /* Make a key that is right before the given key. */
  static int predecessor(uchar *const packed_tuple, const uint len);

  /*
    This can be used to compare prefixes.
    if  X is a prefix of Y, then we consider that X = Y.
  */
  // b describes the lookup key, which can be a prefix of a.
  // b might be outside of the index_number range, if successor() is called.
  int cmp_full_keys(const rocksdb::Slice &a, const rocksdb::Slice &b) const {
    DBUG_ASSERT(covers_key(a));

    return memcmp(a.data(), b.data(), std::min(a.size(), b.size()));
  }

  /* Check if given mem-comparable key belongs to this index */
  bool covers_key(const rocksdb::Slice &slice) const {
    if (slice.size() < INDEX_NUMBER_SIZE) return false;

    if (memcmp(slice.data(), m_index_number_storage_form, INDEX_NUMBER_SIZE)) {
      return false;
    }

    return true;
  }

  void get_lookup_bitmap(const TABLE *table, MY_BITMAP *map) const;

  bool covers_lookup(const rocksdb::Slice *const unpack_info,
                     const MY_BITMAP *const map) const;

  inline bool use_covered_bitmap_format() const {
    return m_index_type == INDEX_TYPE_SECONDARY &&
           m_kv_format_version >= SECONDARY_FORMAT_VERSION_UPDATE3;
  }

  /* Indicates that all key parts can be unpacked to cover a secondary lookup */
  bool can_cover_lookup() const;

  /*
    Return true if the passed mem-comparable key
    - is from this index, and
    - it matches the passed key prefix (the prefix is also in mem-comparable
      form)
  */
  bool value_matches_prefix(const rocksdb::Slice &value,
                            const rocksdb::Slice &prefix) const {
    return covers_key(value) && !cmp_full_keys(value, prefix);
  }

  uint32 get_keyno() const { return m_keyno; }

  uint32 get_index_number() const { return m_index_number; }

  GL_INDEX_ID get_gl_index_id() const {
    const GL_INDEX_ID gl_index_id = {m_cf_handle->GetID(), m_index_number};
    return gl_index_id;
  }

  int read_memcmp_key_part(const TABLE *table_arg, Rdb_string_reader *reader,
                           const uint part_num) const;

  /* Must only be called for secondary keys: */
  uint get_primary_key_tuple(const TABLE *const tbl,
                             const Rdb_key_def &pk_descr,
                             const rocksdb::Slice *const key,
                             uchar *const pk_buffer) const;

  uint get_memcmp_sk_parts(const TABLE *table, const rocksdb::Slice &key,
                           uchar *sk_buffer, uint *n_null_fields) const;

  /* Return max length of mem-comparable form */
  uint max_storage_fmt_length() const { return m_maxlength; }

  uint get_key_parts() const { return m_key_parts; }

  uint get_ttl_field_index() const { return m_ttl_field_index; }

  /*
    Get a field object for key part #part_no

    @detail
      SQL layer thinks unique secondary indexes and indexes in partitioned
      tables are not "Extended" with Primary Key columns.

      Internally, we always extend all indexes with PK columns. This function
      uses our definition of how the index is Extended.
  */
  inline Field *get_table_field_for_part_no(TABLE *table, uint part_no) const;

  const std::string &get_name() const { return m_name; }

  const rocksdb::SliceTransform *get_extractor() const {
    return m_prefix_extractor.get();
  }

  static size_t get_unpack_header_size(char tag);

  Rdb_key_def &operator=(const Rdb_key_def &) = delete;
  Rdb_key_def(const Rdb_key_def &k);
  Rdb_key_def(uint indexnr_arg, uint keyno_arg,
              rocksdb::ColumnFamilyHandle *cf_handle_arg,
              uint16_t index_dict_version_arg, uchar index_type_arg,
              uint16_t kv_format_version_arg, bool is_reverse_cf_arg,
              bool is_per_partition_cf, const char *name,
              Rdb_index_stats stats = Rdb_index_stats(), uint32 index_flags = 0,
              uint32 ttl_rec_offset = UINT_MAX, uint64 ttl_duration = 0);
  ~Rdb_key_def();

  enum {
    INDEX_NUMBER_SIZE = 4,
    VERSION_SIZE = 2,
    CF_NUMBER_SIZE = 4,
    CF_FLAG_SIZE = 4,
    PACKED_SIZE = 4,  // one int
  };

  // bit flags for combining bools when writing to disk
  enum {
    REVERSE_CF_FLAG = 1,
    AUTO_CF_FLAG = 2,  // Deprecated
    PER_PARTITION_CF_FLAG = 4,
  };

  // bit flags which denote myrocks specific fields stored in the record
  // currently only used for TTL.
  enum INDEX_FLAG {
    TTL_FLAG = 1 << 0,

    // MAX_FLAG marks where the actual record starts
    // This flag always needs to be set to the last index flag enum.
    MAX_FLAG = TTL_FLAG << 1,
  };

  // Set of flags to ignore when comparing two CF-s and determining if
  // they're same.
  static const uint CF_FLAGS_TO_IGNORE = PER_PARTITION_CF_FLAG;

  // Data dictionary types
  enum DATA_DICT_TYPE {
    DDL_ENTRY_INDEX_START_NUMBER = 1,
    INDEX_INFO = 2,
    CF_DEFINITION = 3,
    BINLOG_INFO_INDEX_NUMBER = 4,
    DDL_DROP_INDEX_ONGOING = 5,
    INDEX_STATISTICS = 6,
    MAX_INDEX_ID = 7,
    DDL_CREATE_INDEX_ONGOING = 8,
    AUTO_INC = 9,
    END_DICT_INDEX_ID = 255
  };

  // Data dictionary schema version. Introduce newer versions
  // if changing schema layout
  enum {
    DDL_ENTRY_INDEX_VERSION = 1,
    CF_DEFINITION_VERSION = 1,
    BINLOG_INFO_INDEX_NUMBER_VERSION = 1,
    DDL_DROP_INDEX_ONGOING_VERSION = 1,
    MAX_INDEX_ID_VERSION = 1,
    DDL_CREATE_INDEX_ONGOING_VERSION = 1,
    AUTO_INCREMENT_VERSION = 1,
    // Version for index stats is stored in IndexStats struct
  };

  // Index info version.  Introduce newer versions when changing the
  // INDEX_INFO layout. Update INDEX_INFO_VERSION_LATEST to point to the
  // latest version number.
  enum {
    INDEX_INFO_VERSION_INITIAL = 1,  // Obsolete
    INDEX_INFO_VERSION_KV_FORMAT,
    INDEX_INFO_VERSION_GLOBAL_ID,
    // There is no change to data format in this version, but this version
    // verifies KV format version, whereas previous versions do not. A version
    // bump is needed to prevent older binaries from skipping the KV version
    // check inadvertently.
    INDEX_INFO_VERSION_VERIFY_KV_FORMAT,
    // This changes the data format to include a 8 byte TTL duration for tables
    INDEX_INFO_VERSION_TTL,
    // This changes the data format to include a bitmap before the TTL duration
    // which will indicate in the future whether TTL or other special fields
    // are turned on or off.
    INDEX_INFO_VERSION_FIELD_FLAGS,
    // This normally point to the latest (currently it does).
    INDEX_INFO_VERSION_LATEST = INDEX_INFO_VERSION_FIELD_FLAGS,
  };

  // MyRocks index types
  enum {
    INDEX_TYPE_PRIMARY = 1,
    INDEX_TYPE_SECONDARY = 2,
    INDEX_TYPE_HIDDEN_PRIMARY = 3,
  };

  // Key/Value format version for each index type
  enum {
    PRIMARY_FORMAT_VERSION_INITIAL = 10,
    // This change includes:
    //  - For columns that can be unpacked with unpack_info, PK
    //    stores the unpack_info.
    //  - DECIMAL datatype is no longer stored in the row (because
    //    it can be decoded from its mem-comparable form)
    //  - VARCHAR-columns use endspace-padding.
    PRIMARY_FORMAT_VERSION_UPDATE1 = 11,
    // This change includes:
    //  - Binary encoded variable length fields have a new format that avoids
    //    an inefficient where data that was a multiple of 8 bytes in length
    //    had an extra 9 bytes of encoded data.
    PRIMARY_FORMAT_VERSION_UPDATE2 = 12,
    // This change includes support for TTL
    //  - This means that when TTL is specified for the table an 8-byte TTL
    //    field is prepended in front of each value.
    PRIMARY_FORMAT_VERSION_TTL = 13,
    PRIMARY_FORMAT_VERSION_LATEST = PRIMARY_FORMAT_VERSION_TTL,

    SECONDARY_FORMAT_VERSION_INITIAL = 10,
    // This change the SK format to include unpack_info.
    SECONDARY_FORMAT_VERSION_UPDATE1 = 11,
    // This change includes:
    //  - Binary encoded variable length fields have a new format that avoids
    //    an inefficient where data that was a multiple of 8 bytes in length
    //    had an extra 9 bytes of encoded data.
    SECONDARY_FORMAT_VERSION_UPDATE2 = 12,
    // This change includes support for TTL
    //  - This means that when TTL is specified for the table an 8-byte TTL
    //    field is prepended in front of each value.
    SECONDARY_FORMAT_VERSION_TTL = 13,
    SECONDARY_FORMAT_VERSION_LATEST = SECONDARY_FORMAT_VERSION_TTL,
    // This change includes support for covering SK lookups for varchars.  A
    // 2-byte bitmap is added after the tag-byte to unpack_info only for
    // records which have covered varchar columns. Currently waiting before
    // enabling in prod.
    SECONDARY_FORMAT_VERSION_UPDATE3 = 65535,
  };

  void setup(const TABLE *const table, const Rdb_tbl_def *const tbl_def);

  static uint extract_ttl_duration(const TABLE *const table_arg,
                                   const Rdb_tbl_def *const tbl_def_arg,
                                   uint64 *ttl_duration);
  static uint extract_ttl_col(const TABLE *const table_arg,
                              const Rdb_tbl_def *const tbl_def_arg,
                              std::string *ttl_column, uint *ttl_field_index,
                              bool skip_checks = false);
  inline bool has_ttl() const { return m_ttl_duration > 0; }

  static bool has_index_flag(uint32 index_flags, enum INDEX_FLAG flag);
  static uint32 calculate_index_flag_offset(uint32 index_flags,
                                            enum INDEX_FLAG flag,
                                            uint *const field_length = nullptr);
  void write_index_flag_field(Rdb_string_writer *const buf,
                              const uchar *const val,
                              enum INDEX_FLAG flag) const;

  static const std::string gen_qualifier_for_table(
      const char *const qualifier, const std::string &partition_name = "");
  static const std::string gen_cf_name_qualifier_for_partition(
      const std::string &s);
  static const std::string gen_ttl_duration_qualifier_for_partition(
      const std::string &s);
  static const std::string gen_ttl_col_qualifier_for_partition(
      const std::string &s);

  static const std::string parse_comment_for_qualifier(
      const std::string &comment, const TABLE *const table_arg,
      const Rdb_tbl_def *const tbl_def_arg, bool *per_part_match_found,
      const char *const qualifier);

  rocksdb::ColumnFamilyHandle *get_cf() const { return m_cf_handle; }

  /* Check if keypart #kp can be unpacked from index tuple */
  inline bool can_unpack(const uint kp) const;
  /* Check if keypart #kp needs unpack info */
  inline bool has_unpack_info(const uint kp) const;

  /* Check if given table has a primary key */
  static bool table_has_hidden_pk(const TABLE *const table);

  void report_checksum_mismatch(const bool is_key, const char *const data,
                                const size_t data_size) const;

  /* Check if index is at least pk_min if it is a PK,
    or at least sk_min if SK.*/
  bool index_format_min_check(const int pk_min, const int sk_min) const;

  static void pack_with_make_sort_key(
      Rdb_field_packing *const fpi, Field *const field,
      uchar *buf MY_ATTRIBUTE((__unused__)), uchar **dst,
      Rdb_pack_field_context *const pack_ctx MY_ATTRIBUTE((__unused__)));

  static void pack_with_varchar_encoding(
      Rdb_field_packing *const fpi, Field *const field, uchar *buf, uchar **dst,
      Rdb_pack_field_context *const pack_ctx MY_ATTRIBUTE((__unused__)));

  static void pack_with_varchar_space_pad(
      Rdb_field_packing *const fpi, Field *const field, uchar *buf, uchar **dst,
      Rdb_pack_field_context *const pack_ctx);

  static int unpack_integer(Rdb_field_packing *const fpi, Field *const field,
                            uchar *const to, Rdb_string_reader *const reader,
                            Rdb_string_reader *const unp_reader
                                MY_ATTRIBUTE((__unused__)));

  static int unpack_double(
      Rdb_field_packing *const fpi MY_ATTRIBUTE((__unused__)),
      Field *const field MY_ATTRIBUTE((__unused__)), uchar *const field_ptr,
      Rdb_string_reader *const reader,
      Rdb_string_reader *const unp_reader MY_ATTRIBUTE((__unused__)));

  static int unpack_float(
      Rdb_field_packing *const fpi,
      Field *const field MY_ATTRIBUTE((__unused__)), uchar *const field_ptr,
      Rdb_string_reader *const reader,
      Rdb_string_reader *const unp_reader MY_ATTRIBUTE((__unused__)));

  static int unpack_binary_str(Rdb_field_packing *const fpi, Field *const field,
                               uchar *const to, Rdb_string_reader *const reader,
                               Rdb_string_reader *const unp_reader
                                   MY_ATTRIBUTE((__unused__)));

  static int unpack_binary_or_utf8_varchar(
      Rdb_field_packing *const fpi, Field *const field, uchar *dst,
      Rdb_string_reader *const reader,
      Rdb_string_reader *const unp_reader MY_ATTRIBUTE((__unused__)));

  static int unpack_binary_or_utf8_varchar_space_pad(
      Rdb_field_packing *const fpi, Field *const field, uchar *dst,
      Rdb_string_reader *const reader, Rdb_string_reader *const unp_reader);

  static int unpack_newdate(
      Rdb_field_packing *const fpi,
      Field *const field MY_ATTRIBUTE((__unused__)), uchar *const field_ptr,
      Rdb_string_reader *const reader,
      Rdb_string_reader *const unp_reader MY_ATTRIBUTE((__unused__)));

  static int unpack_utf8_str(Rdb_field_packing *const fpi, Field *const field,
                             uchar *dst, Rdb_string_reader *const reader,
                             Rdb_string_reader *const unp_reader
                                 MY_ATTRIBUTE((__unused__)));

  static int unpack_unknown_varchar(Rdb_field_packing *const fpi,
                                    Field *const field, uchar *dst,
                                    Rdb_string_reader *const reader,
                                    Rdb_string_reader *const unp_reader);

  static int unpack_simple_varchar_space_pad(
      Rdb_field_packing *const fpi, Field *const field, uchar *dst,
      Rdb_string_reader *const reader, Rdb_string_reader *const unp_reader);

  static int unpack_simple(Rdb_field_packing *const fpi,
                           Field *const field MY_ATTRIBUTE((__unused__)),
                           uchar *const dst, Rdb_string_reader *const reader,
                           Rdb_string_reader *const unp_reader);

  static int unpack_unknown(Rdb_field_packing *const fpi, Field *const field,
                            uchar *const dst, Rdb_string_reader *const reader,
                            Rdb_string_reader *const unp_reader);

  static int unpack_floating_point(uchar *const dst,
                                   Rdb_string_reader *const reader,
                                   const size_t size, const int exp_digit,
                                   const uchar *const zero_pattern,
                                   const uchar *const zero_val,
                                   void (*swap_func)(uchar *, const uchar *));

  static void make_unpack_simple_varchar(
      const Rdb_collation_codec *const codec, const Field *const field,
      Rdb_pack_field_context *const pack_ctx);

  static void make_unpack_simple(const Rdb_collation_codec *const codec,
                                 const Field *const field,
                                 Rdb_pack_field_context *const pack_ctx);

  static void make_unpack_unknown(
      const Rdb_collation_codec *codec MY_ATTRIBUTE((__unused__)),
      const Field *const field, Rdb_pack_field_context *const pack_ctx);

  static void make_unpack_unknown_varchar(
      const Rdb_collation_codec *const codec MY_ATTRIBUTE((__unused__)),
      const Field *const field, Rdb_pack_field_context *const pack_ctx);

  static void dummy_make_unpack_info(
      const Rdb_collation_codec *codec MY_ATTRIBUTE((__unused__)),
      const Field *field MY_ATTRIBUTE((__unused__)),
      Rdb_pack_field_context *pack_ctx MY_ATTRIBUTE((__unused__)));

  static int skip_max_length(const Rdb_field_packing *const fpi,
                             const Field *const field
                                 MY_ATTRIBUTE((__unused__)),
                             Rdb_string_reader *const reader);

  static int skip_variable_length(const Rdb_field_packing *const fpi,
                                  const Field *const field,
                                  Rdb_string_reader *const reader);

  static int skip_variable_space_pad(const Rdb_field_packing *const fpi,
                                     const Field *const field,
                                     Rdb_string_reader *const reader);

  inline bool use_legacy_varbinary_format() const {
    return !index_format_min_check(PRIMARY_FORMAT_VERSION_UPDATE2,
                                   SECONDARY_FORMAT_VERSION_UPDATE2);
  }

  static inline bool is_unpack_data_tag(char c) {
    return c == RDB_UNPACK_DATA_TAG || c == RDB_UNPACK_COVERED_DATA_TAG;
  }

 private:
#ifndef DBUG_OFF
  inline bool is_storage_available(const int offset, const int needed) const {
    const int storage_length = static_cast<int>(max_storage_fmt_length());
    return (storage_length - offset) >= needed;
  }
#endif  // DBUG_OFF

  /* Global number of this index (used as prefix in StorageFormat) */
  const uint32 m_index_number;

  uchar m_index_number_storage_form[INDEX_NUMBER_SIZE];

  rocksdb::ColumnFamilyHandle *m_cf_handle;

  static void pack_legacy_variable_format(const uchar *src, size_t src_len,
                                          uchar **dst);

  static void pack_variable_format(const uchar *src, size_t src_len,
                                   uchar **dst);

  static uint calc_unpack_legacy_variable_format(uchar flag, bool *done);

  static uint calc_unpack_variable_format(uchar flag, bool *done);

 public:
  uint16_t m_index_dict_version;
  uchar m_index_type;
  /* KV format version for the index id */
  uint16_t m_kv_format_version;
  /* If true, the column family stores data in the reverse order */
  bool m_is_reverse_cf;

  /* If true, then column family is created per partition. */
  bool m_is_per_partition_cf;

  std::string m_name;
  mutable Rdb_index_stats m_stats;

  /*
    Bitmap containing information about whether TTL or other special fields
    are enabled for the given index.
  */
  uint32 m_index_flags_bitmap;

  /*
    How much space in bytes the index flag fields occupy.
  */
  uint32 m_total_index_flags_length;

  /*
    Offset in the records where the 8-byte TTL is stored (UINT_MAX if no TTL)
  */
  uint32 m_ttl_rec_offset;

  /* Default TTL duration */
  uint64 m_ttl_duration;

  /* TTL column (if defined by user, otherwise implicit TTL is used) */
  std::string m_ttl_column;

 private:
  /* Number of key parts in the primary key*/
  uint m_pk_key_parts;

  /*
     pk_part_no[X]=Y means that keypart #X of this key is key part #Y of the
     primary key.  Y==-1 means this column is not present in the primary key.
  */
  uint *m_pk_part_no;

  /* Array of index-part descriptors. */
  Rdb_field_packing *m_pack_info;

  uint m_keyno; /* number of this index in the table */

  /*
    Number of key parts in the index (including "index extension"). This is how
    many elements are in the m_pack_info array.
  */
  uint m_key_parts;

  /*
    If TTL column is part of the PK, offset of the column within pk.
    Default is UINT_MAX to denote that TTL col is not part of PK.
  */
  uint m_ttl_pk_key_part_offset;

  /*
    Index of the TTL column in table->s->fields, if it exists.
    Default is UINT_MAX to denote that it does not exist.
  */
  uint m_ttl_field_index;

  /* Prefix extractor for the column family of the key definiton */
  std::shared_ptr<const rocksdb::SliceTransform> m_prefix_extractor;

  /* Maximum length of the mem-comparable form. */
  uint m_maxlength;

  /* mutex to protect setup */
  mysql_mutex_t m_mutex;
};

// "Simple" collations (those specified in strings/ctype-simple.c) are simple
// because their strnxfrm function maps one byte to one byte. However, the
// mapping is not injective, so the inverse function will take in an extra
// index parameter containing information to disambiguate what the original
// character was.
//
// The m_enc* members are for encoding. Generally, we want encoding to be:
//      src -> (dst, idx)
//
// Since strnxfrm already gives us dst, we just need m_enc_idx[src] to give us
// idx.
//
// For the inverse, we have:
//      (dst, idx) -> src
//
// We have m_dec_idx[idx][dst] = src to get our original character back.
//
struct Rdb_collation_codec {
  const my_core::CHARSET_INFO *m_cs;
  // The first element unpacks VARCHAR(n), the second one - CHAR(n).
  std::array<rdb_make_unpack_info_t, 2> m_make_unpack_info_func;
  std::array<rdb_index_field_unpack_t, 2> m_unpack_func;

  std::array<uchar, 256> m_enc_idx;
  std::array<uchar, 256> m_enc_size;

  std::array<uchar, 256> m_dec_size;
  std::vector<std::array<uchar, 256>> m_dec_idx;
};

extern mysql_mutex_t rdb_collation_data_mutex;
extern mysql_mutex_t rdb_mem_cmp_space_mutex;
extern std::array<const Rdb_collation_codec *, MY_ALL_CHARSETS_SIZE>
    rdb_collation_data;

class Rdb_field_packing {
 public:
  Rdb_field_packing(const Rdb_field_packing &) = delete;
  Rdb_field_packing &operator=(const Rdb_field_packing &) = delete;
  Rdb_field_packing() = default;

  /* Length of mem-comparable image of the field, in bytes */
  int m_max_image_len;

  /* Length of image in the unpack data */
  int m_unpack_data_len;
  int m_unpack_data_offset;

  bool m_maybe_null; /* TRUE <=> NULL-byte is stored */

  /*
    Valid only for VARCHAR fields.
  */
  const CHARSET_INFO *m_varchar_charset;
  bool m_use_legacy_varbinary_format;

  // (Valid when Variable Length Space Padded Encoding is used):
  uint m_segment_size;  // size of segment used

  // number of bytes used to store number of trimmed (or added)
  // spaces in the upack_info
  bool m_unpack_info_uses_two_bytes;

  /*
    True implies that an index-only read is always possible for this field.
    False means an index-only read may be possible depending on the record and
    field type.
  */
  bool m_covered;

  const std::vector<uchar> *space_xfrm;
  size_t space_xfrm_len;
  size_t space_mb_len;

  const Rdb_collation_codec *m_charset_codec;

  /*
    @return TRUE: this field makes use of unpack_info.
  */
  bool uses_unpack_info() const { return (m_make_unpack_info_func != nullptr); }

  /* TRUE means unpack_info stores the original field value */
  bool m_unpack_info_stores_value;

  rdb_index_field_pack_t m_pack_func;
  rdb_make_unpack_info_t m_make_unpack_info_func;

  /*
    This function takes
    - mem-comparable form
    - unpack_info data
    and restores the original value.
  */
  rdb_index_field_unpack_t m_unpack_func;

  /*
    This function skips over mem-comparable form.
  */
  rdb_index_field_skip_t m_skip_func;

 private:
  /*
    Location of the field in the table (key number and key part number).

    Note that this describes not the field, but rather a position of field in
    the index. Consider an example:

      col1 VARCHAR (100),
      INDEX idx1 (col1)),
      INDEX idx2 (col1(10)),

    Here, idx2 has a special Field object that is set to describe a 10-char
    prefix of col1.

    We must also store the keynr. It is needed for implicit "extended keys".
    Every key in MyRocks needs to include PK columns.  Generally, SQL layer
    includes PK columns as part of its "Extended Keys" feature, but sometimes
    it does not (known examples are unique secondary indexes and partitioned
    tables).
    In that case, MyRocks's index descriptor has invisible suffix of PK
    columns (and the point is that these columns are parts of PK, not parts
    of the current index).
  */
  uint m_keynr;
  uint m_key_part;

 public:
  bool setup(const Rdb_key_def *const key_descr, const Field *const field,
             const uint keynr_arg, const uint key_part_arg,
             const uint16 key_length);
  Field *get_field_in_table(const TABLE *const tbl) const;
  void fill_hidden_pk_val(uchar **dst, const longlong hidden_pk_id) const;
};

/*
  Descriptor telling how to decode/encode a field to on-disk record storage
  format. Not all information is in the structure yet, but eventually we
  want to have as much as possible there to avoid virtual calls.

  For encoding/decoding of index tuples, see Rdb_key_def.
  */
class Rdb_field_encoder {
 public:
  Rdb_field_encoder(const Rdb_field_encoder &) = delete;
  Rdb_field_encoder &operator=(const Rdb_field_encoder &) = delete;
  /*
    STORE_NONE is set when a column can be decoded solely from their
    mem-comparable form.
    STORE_SOME is set when a column can be decoded from their mem-comparable
    form plus unpack_info.
    STORE_ALL is set when a column cannot be decoded, so its original value
    must be stored in the PK records.
    */
  enum STORAGE_TYPE {
    STORE_NONE,
    STORE_SOME,
    STORE_ALL,
  };
  STORAGE_TYPE m_storage_type;

  uint m_null_offset;
  uint16 m_field_index;

  uchar m_null_mask;  // 0 means the field cannot be null

  my_core::enum_field_types m_field_type;

  uint m_pack_length_in_rec;

  bool maybe_null() const { return m_null_mask != 0; }

  bool uses_variable_len_encoding() const {
    return (m_field_type == MYSQL_TYPE_BLOB ||
            m_field_type == MYSQL_TYPE_VARCHAR);
  }
};

inline Field *Rdb_key_def::get_table_field_for_part_no(TABLE *table,
                                                       uint part_no) const {
  DBUG_ASSERT(part_no < get_key_parts());
  return m_pack_info[part_no].get_field_in_table(table);
}

inline bool Rdb_key_def::can_unpack(const uint kp) const {
  DBUG_ASSERT(kp < m_key_parts);
  return (m_pack_info[kp].m_unpack_func != nullptr);
}

inline bool Rdb_key_def::has_unpack_info(const uint kp) const {
  DBUG_ASSERT(kp < m_key_parts);
  return m_pack_info[kp].uses_unpack_info();
}

/*
  A table definition. This is an entry in the mapping

    dbname.tablename -> {index_nr, index_nr, ... }

  There is only one Rdb_tbl_def object for a given table.
  That's why we keep auto_increment value here, too.
*/

class Rdb_tbl_def {
 private:
  void check_if_is_mysql_system_table();

  /* Stores 'dbname.tablename' */
  std::string m_dbname_tablename;

  /* Store the db name, table name, and partition name */
  std::string m_dbname;
  std::string m_tablename;
  std::string m_partition;

  void set_name(const std::string &name);

 public:
  Rdb_tbl_def(const Rdb_tbl_def &) = delete;
  Rdb_tbl_def &operator=(const Rdb_tbl_def &) = delete;

  explicit Rdb_tbl_def(const std::string &name)
      : m_key_descr_arr(nullptr), m_hidden_pk_val(0), m_auto_incr_val(0) {
    set_name(name);
  }

  Rdb_tbl_def(const char *const name, const size_t len)
      : m_key_descr_arr(nullptr), m_hidden_pk_val(0), m_auto_incr_val(0) {
    set_name(std::string(name, len));
  }

  explicit Rdb_tbl_def(const rocksdb::Slice &slice, const size_t pos = 0)
      : m_key_descr_arr(nullptr), m_hidden_pk_val(0), m_auto_incr_val(0) {
    set_name(std::string(slice.data() + pos, slice.size() - pos));
  }

  ~Rdb_tbl_def();

  void check_and_set_read_free_rpl_table();

  /* Number of indexes */
  uint m_key_count;

  /* Array of index descriptors */
  std::shared_ptr<Rdb_key_def> *m_key_descr_arr;

  std::atomic<longlong> m_hidden_pk_val;
  std::atomic<ulonglong> m_auto_incr_val;

  /* Is this a system table */
  bool m_is_mysql_system_table;

  /* Is this table read free repl enabled */
  std::atomic_bool m_is_read_free_rpl_table{false};

  bool put_dict(Rdb_dict_manager *const dict, rocksdb::WriteBatch *const batch,
                const rocksdb::Slice &key);

  const std::string &full_tablename() const { return m_dbname_tablename; }
  const std::string &base_dbname() const { return m_dbname; }
  const std::string &base_tablename() const { return m_tablename; }
  const std::string &base_partition() const { return m_partition; }
  GL_INDEX_ID get_autoincr_gl_index_id();
};

/*
  A thread-safe sequential number generator. Its performance is not a concern
  hence it is ok to protect it by a mutex.
*/

class Rdb_seq_generator {
  uint m_next_number = 0;

  mysql_mutex_t m_mutex;

 public:
  Rdb_seq_generator(const Rdb_seq_generator &) = delete;
  Rdb_seq_generator &operator=(const Rdb_seq_generator &) = delete;
  Rdb_seq_generator() = default;

  void init(const uint initial_number) {
    mysql_mutex_init(0, &m_mutex, MY_MUTEX_INIT_FAST);
    m_next_number = initial_number;
  }

  uint get_and_update_next_number(Rdb_dict_manager *const dict);

  void cleanup() { mysql_mutex_destroy(&m_mutex); }
};

interface Rdb_tables_scanner {
  virtual int add_table(Rdb_tbl_def * tdef) = 0;
  virtual ~Rdb_tables_scanner() {} /* Keep the compiler happy */
};

/*
  This contains a mapping of

     dbname.table_name -> array{Rdb_key_def}.

  objects are shared among all threads.
*/

class Rdb_ddl_manager {
  Rdb_dict_manager *m_dict = nullptr;

  // Contains Rdb_tbl_def elements
  std::unordered_map<std::string, Rdb_tbl_def *> m_ddl_map;

  // Maps index id to <table_name, index number>
  std::map<GL_INDEX_ID, std::pair<std::string, uint>> m_index_num_to_keydef;

  // Maps index id to key definitons not yet committed to data dictionary.
  // This is mainly used to store key definitions during ALTER TABLE.
  std::map<GL_INDEX_ID, std::shared_ptr<Rdb_key_def>>
      m_index_num_to_uncommitted_keydef;
  mysql_rwlock_t m_rwlock;

  Rdb_seq_generator m_sequence;
  // A queue of table stats to write into data dictionary
  // It is produced by event listener (ie compaction and flush threads)
  // and consumed by the rocksdb background thread
  std::map<GL_INDEX_ID, Rdb_index_stats> m_stats2store;

  const std::shared_ptr<Rdb_key_def> &find(GL_INDEX_ID gl_index_id);

 public:
  Rdb_ddl_manager(const Rdb_ddl_manager &) = delete;
  Rdb_ddl_manager &operator=(const Rdb_ddl_manager &) = delete;
  Rdb_ddl_manager() {}

  /* Load the data dictionary from on-disk storage */
  bool init(Rdb_dict_manager *const dict_arg, Rdb_cf_manager *const cf_manager,
            const uint32_t validate_tables);

  void cleanup();

  Rdb_tbl_def *find(const std::string &table_name, const bool lock = true);
  std::shared_ptr<const Rdb_key_def> safe_find(GL_INDEX_ID gl_index_id);
  void set_stats(const std::unordered_map<GL_INDEX_ID, Rdb_index_stats> &stats);
  void adjust_stats(const std::vector<Rdb_index_stats> &new_data,
                    const std::vector<Rdb_index_stats> &deleted_data =
                        std::vector<Rdb_index_stats>());
  void persist_stats(const bool sync = false);

  /* Modify the mapping and write it to on-disk storage */
  int put_and_write(Rdb_tbl_def *const key_descr,
                    rocksdb::WriteBatch *const batch);
  void remove(Rdb_tbl_def *const rec, rocksdb::WriteBatch *const batch,
              const bool lock = true);
  bool rename(const std::string &from, const std::string &to,
              rocksdb::WriteBatch *const batch);

  uint get_and_update_next_number(Rdb_dict_manager *const dict) {
    return m_sequence.get_and_update_next_number(dict);
  }

  const std::string safe_get_table_name(const GL_INDEX_ID &gl_index_id);

  /* Walk the data dictionary */
  int scan_for_tables(Rdb_tables_scanner *tables_scanner);

  void erase_index_num(const GL_INDEX_ID &gl_index_id);
  void add_uncommitted_keydefs(
      const std::unordered_set<std::shared_ptr<Rdb_key_def>> &indexes);
  void remove_uncommitted_keydefs(
      const std::unordered_set<std::shared_ptr<Rdb_key_def>> &indexes);

 private:
  /* Put the data into in-memory table (only) */
  int put(Rdb_tbl_def *const key_descr, const bool lock = true);

  /* Helper functions to be passed to my_core::HASH object */
  static const uchar *get_hash_key(Rdb_tbl_def *const rec, size_t *const length,
                                   my_bool not_used MY_ATTRIBUTE((unused)));
  static void free_hash_elem(void *const data);

  bool validate_schemas();

  bool validate_auto_incr();
};

/*
  Writing binlog information into RocksDB at commit(),
  and retrieving binlog information at crash recovery.
  commit() and recovery are always executed by at most single client
  at the same time, so concurrency control is not needed.

  Binlog info is stored in RocksDB as the following.
   key: BINLOG_INFO_INDEX_NUMBER
   value: packed single row:
     binlog_name_length (2 byte form)
     binlog_name
     binlog_position (4 byte form)
     binlog_gtid_length (2 byte form)
     binlog_gtid
*/
class Rdb_binlog_manager {
 public:
  Rdb_binlog_manager(const Rdb_binlog_manager &) = delete;
  Rdb_binlog_manager &operator=(const Rdb_binlog_manager &) = delete;
  Rdb_binlog_manager() = default;

  bool init(Rdb_dict_manager *const dict);
  void cleanup();
  void update(const char *const binlog_name, const my_off_t binlog_pos,
              rocksdb::WriteBatchBase *const batch);
  bool read(char *const binlog_name, my_off_t *const binlog_pos,
            char *const binlog_gtid) const;
  void update_slave_gtid_info(const uint id, const char *const db,
                              const char *const gtid,
                              rocksdb::WriteBatchBase *const write_batch);

 private:
  Rdb_dict_manager *m_dict = nullptr;
  Rdb_buf_writer<Rdb_key_def::INDEX_NUMBER_SIZE> m_key_writer;
  rocksdb::Slice m_key_slice;

<<<<<<< HEAD
  rocksdb::Slice pack_value(uchar *const buf, const char *const binlog_name,
                            const my_off_t &binlog_pos,
                            const char *const binlog_gtid) const;
  bool unpack_value(const uchar *const value, size_t value_size,
                    char *const binlog_name,
=======
  bool unpack_value(const uchar *const value, char *const binlog_name,
>>>>>>> 5173e396
                    my_off_t *const binlog_pos, char *const binlog_gtid) const;

  std::atomic<Rdb_tbl_def *> m_slave_gtid_info_tbl;
};

/*
   Rdb_dict_manager manages how MySQL on RocksDB (MyRocks) stores its
  internal data dictionary.
   MyRocks stores data dictionary on dedicated system column family
  named __system__. The system column family is used by MyRocks
  internally only, and not used by applications.

   Currently MyRocks has the following data dictionary data models.

  1. Table Name => internal index id mappings
  key: Rdb_key_def::DDL_ENTRY_INDEX_START_NUMBER(0x1) + dbname.tablename
  value: version, {cf_id, index_id}*n_indexes_of_the_table
  version is 2 bytes. cf_id and index_id are 4 bytes.

  2. internal cf_id, index id => index information
  key: Rdb_key_def::INDEX_INFO(0x2) + cf_id + index_id
  value: version, index_type, kv_format_version, index_flags, ttl_duration
  index_type is 1 byte, version and kv_format_version are 2 bytes.
  index_flags is 4 bytes.
  ttl_duration is 8 bytes.

  3. CF id => CF flags
  key: Rdb_key_def::CF_DEFINITION(0x3) + cf_id
  value: version, {is_reverse_cf, is_auto_cf (deprecated), is_per_partition_cf}
  cf_flags is 4 bytes in total.

  4. Binlog entry (updated at commit)
  key: Rdb_key_def::BINLOG_INFO_INDEX_NUMBER (0x4)
  value: version, {binlog_name,binlog_pos,binlog_gtid}

  5. Ongoing drop index entry
  key: Rdb_key_def::DDL_DROP_INDEX_ONGOING(0x5) + cf_id + index_id
  value: version

  6. index stats
  key: Rdb_key_def::INDEX_STATISTICS(0x6) + cf_id + index_id
  value: version, {materialized PropertiesCollector::IndexStats}

  7. maximum index id
  key: Rdb_key_def::MAX_INDEX_ID(0x7)
  value: index_id
  index_id is 4 bytes

  8. Ongoing create index entry
  key: Rdb_key_def::DDL_CREATE_INDEX_ONGOING(0x8) + cf_id + index_id
  value: version

  9. auto_increment values
  key: Rdb_key_def::AUTO_INC(0x9) + cf_id + index_id
  value: version, {max auto_increment so far}
  max auto_increment is 8 bytes

  Data dictionary operations are atomic inside RocksDB. For example,
  when creating a table with two indexes, it is necessary to call Put
  three times. They have to be atomic. Rdb_dict_manager has a wrapper function
  begin() and commit() to make it easier to do atomic operations.

*/
class Rdb_dict_manager {
 private:
  mysql_mutex_t m_mutex;
  rocksdb::TransactionDB *m_db = nullptr;
  rocksdb::ColumnFamilyHandle *m_system_cfh = nullptr;
  /* Utility to put INDEX_INFO and CF_DEFINITION */

  uchar m_key_buf_max_index_id[Rdb_key_def::INDEX_NUMBER_SIZE] = {0};
  rocksdb::Slice m_key_slice_max_index_id;

  static void dump_index_id(uchar *const netbuf,
                            Rdb_key_def::DATA_DICT_TYPE dict_type,
                            const GL_INDEX_ID &gl_index_id);
  template <size_t T>
  static void dump_index_id(Rdb_buf_writer<T> *buf_writer,
                            Rdb_key_def::DATA_DICT_TYPE dict_type,
                            const GL_INDEX_ID &gl_index_id) {
    buf_writer->write_uint32(dict_type);
    buf_writer->write_uint32(gl_index_id.cf_id);
    buf_writer->write_uint32(gl_index_id.index_id);
  }

  void delete_with_prefix(rocksdb::WriteBatch *const batch,
                          Rdb_key_def::DATA_DICT_TYPE dict_type,
                          const GL_INDEX_ID &gl_index_id) const;
  /* Functions for fast DROP TABLE/INDEX */
  void resume_drop_indexes() const;
  void log_start_drop_table(const std::shared_ptr<Rdb_key_def> *const key_descr,
                            const uint32 n_keys,
                            const char *const log_action) const;
  void log_start_drop_index(GL_INDEX_ID gl_index_id,
                            const char *log_action) const;

 public:
  Rdb_dict_manager(const Rdb_dict_manager &) = delete;
  Rdb_dict_manager &operator=(const Rdb_dict_manager &) = delete;
  Rdb_dict_manager() = default;

  bool init(rocksdb::TransactionDB *const rdb_dict,
            Rdb_cf_manager *const cf_manager);

  inline void cleanup() { mysql_mutex_destroy(&m_mutex); }

  inline void lock() { RDB_MUTEX_LOCK_CHECK(m_mutex); }

  inline void unlock() { RDB_MUTEX_UNLOCK_CHECK(m_mutex); }

  inline rocksdb::ColumnFamilyHandle *get_system_cf() const {
    return m_system_cfh;
  }

  /* Raw RocksDB operations */
  std::unique_ptr<rocksdb::WriteBatch> begin() const;
  int commit(rocksdb::WriteBatch *const batch, const bool sync = true) const;
  rocksdb::Status get_value(const rocksdb::Slice &key,
                            std::string *const value) const;
  void put_key(rocksdb::WriteBatchBase *const batch, const rocksdb::Slice &key,
               const rocksdb::Slice &value) const;
  void delete_key(rocksdb::WriteBatchBase *batch,
                  const rocksdb::Slice &key) const;
  rocksdb::Iterator *new_iterator() const;

  /* Internal Index id => CF */
  void add_or_update_index_cf_mapping(
      rocksdb::WriteBatch *batch,
      struct Rdb_index_info *const index_info) const;
  void delete_index_info(rocksdb::WriteBatch *batch,
                         const GL_INDEX_ID &index_id) const;
  bool get_index_info(const GL_INDEX_ID &gl_index_id,
                      struct Rdb_index_info *const index_info) const;

  /* CF id => CF flags */
  void add_cf_flags(rocksdb::WriteBatch *const batch, const uint cf_id,
                    const uint cf_flags) const;
  bool get_cf_flags(const uint cf_id, uint *const cf_flags) const;

  /* Functions for fast CREATE/DROP TABLE/INDEX */
  void get_ongoing_index_operation(
      std::unordered_set<GL_INDEX_ID> *gl_index_ids,
      Rdb_key_def::DATA_DICT_TYPE dd_type) const;
  bool is_index_operation_ongoing(const GL_INDEX_ID &gl_index_id,
                                  Rdb_key_def::DATA_DICT_TYPE dd_type) const;
  void start_ongoing_index_operation(rocksdb::WriteBatch *batch,
                                     const GL_INDEX_ID &gl_index_id,
                                     Rdb_key_def::DATA_DICT_TYPE dd_type) const;
  void end_ongoing_index_operation(rocksdb::WriteBatch *const batch,
                                   const GL_INDEX_ID &gl_index_id,
                                   Rdb_key_def::DATA_DICT_TYPE dd_type) const;
  bool is_drop_index_empty() const;
  void add_drop_table(std::shared_ptr<Rdb_key_def> *const key_descr,
                      const uint32 n_keys,
                      rocksdb::WriteBatch *const batch) const;
  void add_drop_index(const std::unordered_set<GL_INDEX_ID> &gl_index_ids,
                      rocksdb::WriteBatch *const batch) const;
  void add_create_index(const std::unordered_set<GL_INDEX_ID> &gl_index_ids,
                        rocksdb::WriteBatch *const batch) const;
  void finish_indexes_operation(
      const std::unordered_set<GL_INDEX_ID> &gl_index_ids,
      Rdb_key_def::DATA_DICT_TYPE dd_type) const;
  void rollback_ongoing_index_creation() const;

  inline void get_ongoing_drop_indexes(
      std::unordered_set<GL_INDEX_ID> *gl_index_ids) const {
    get_ongoing_index_operation(gl_index_ids,
                                Rdb_key_def::DDL_DROP_INDEX_ONGOING);
  }
  inline void get_ongoing_create_indexes(
      std::unordered_set<GL_INDEX_ID> *gl_index_ids) const {
    get_ongoing_index_operation(gl_index_ids,
                                Rdb_key_def::DDL_CREATE_INDEX_ONGOING);
  }
  inline void start_drop_index(rocksdb::WriteBatch *wb,
                               const GL_INDEX_ID &gl_index_id) const {
    start_ongoing_index_operation(wb, gl_index_id,
                                  Rdb_key_def::DDL_DROP_INDEX_ONGOING);
  }
  inline void start_create_index(rocksdb::WriteBatch *wb,
                                 const GL_INDEX_ID &gl_index_id) const {
    start_ongoing_index_operation(wb, gl_index_id,
                                  Rdb_key_def::DDL_CREATE_INDEX_ONGOING);
  }
  inline void finish_drop_indexes(
      const std::unordered_set<GL_INDEX_ID> &gl_index_ids) const {
    finish_indexes_operation(gl_index_ids, Rdb_key_def::DDL_DROP_INDEX_ONGOING);
  }
  inline void finish_create_indexes(
      const std::unordered_set<GL_INDEX_ID> &gl_index_ids) const {
    finish_indexes_operation(gl_index_ids,
                             Rdb_key_def::DDL_CREATE_INDEX_ONGOING);
  }
  inline bool is_drop_index_ongoing(const GL_INDEX_ID &gl_index_id) const {
    return is_index_operation_ongoing(gl_index_id,
                                      Rdb_key_def::DDL_DROP_INDEX_ONGOING);
  }
  inline bool is_create_index_ongoing(const GL_INDEX_ID &gl_index_id) const {
    return is_index_operation_ongoing(gl_index_id,
                                      Rdb_key_def::DDL_CREATE_INDEX_ONGOING);
  }

  bool get_max_index_id(uint32_t *const index_id) const;
  bool update_max_index_id(rocksdb::WriteBatch *const batch,
                           const uint32_t index_id) const;
  void add_stats(rocksdb::WriteBatch *const batch,
                 const std::vector<Rdb_index_stats> &stats) const;
  Rdb_index_stats get_stats(GL_INDEX_ID gl_index_id) const;

  rocksdb::Status put_auto_incr_val(rocksdb::WriteBatchBase *batch,
                                    const GL_INDEX_ID &gl_index_id,
                                    ulonglong val,
                                    bool overwrite = false) const;
  bool get_auto_incr_val(const GL_INDEX_ID &gl_index_id,
                         ulonglong *new_val) const;
};

struct Rdb_index_info {
  GL_INDEX_ID m_gl_index_id;
  uint16_t m_index_dict_version = 0;
  uchar m_index_type = 0;
  uint16_t m_kv_version = 0;
  uint32 m_index_flags = 0;
  uint64 m_ttl_duration = 0;
};

/*
  @brief
  Merge Operator for the auto_increment value in the system_cf

  @detail
  This class implements the rocksdb Merge Operator for auto_increment values
  that are stored to the data dictionary every transaction.

  The actual Merge function is triggered on compaction, memtable flushes, or
  when get() is called on the same key.

 */
class Rdb_system_merge_op : public rocksdb::AssociativeMergeOperator {
 public:
  /*
    Updates the new value associated with a key to be the maximum of the
    passed in value and the existing value.

    @param[IN]  key
    @param[IN]  existing_value  existing value for a key; nullptr if nonexistent
    key
    @param[IN]  value
    @param[OUT] new_value       new value after Merge
    @param[IN]  logger
  */
  bool Merge(const rocksdb::Slice &key, const rocksdb::Slice *existing_value,
             const rocksdb::Slice &value, std::string *new_value,
             rocksdb::Logger *logger) const override {
    DBUG_ASSERT(new_value != nullptr);

    if (key.size() != Rdb_key_def::INDEX_NUMBER_SIZE * 3 ||
        GetKeyType(key) != Rdb_key_def::AUTO_INC ||
        value.size() !=
            RDB_SIZEOF_AUTO_INCREMENT_VERSION + ROCKSDB_SIZEOF_AUTOINC_VALUE ||
        GetVersion(value) > Rdb_key_def::AUTO_INCREMENT_VERSION) {
      abort();
    }

    uint64_t merged_value = Deserialize(value);

    if (existing_value != nullptr) {
      if (existing_value->size() != RDB_SIZEOF_AUTO_INCREMENT_VERSION +
                                        ROCKSDB_SIZEOF_AUTOINC_VALUE ||
          GetVersion(*existing_value) > Rdb_key_def::AUTO_INCREMENT_VERSION) {
        abort();
      }

      merged_value = std::max(merged_value, Deserialize(*existing_value));
    }
    Serialize(merged_value, new_value);
    return true;
  }

  virtual const char *Name() const override { return "Rdb_system_merge_op"; }

 private:
  /*
    Serializes the integer data to the new_value buffer or the target buffer
    the merge operator will update to
   */
  void Serialize(const uint64_t data, std::string *new_value) const {
    uchar value_buf[RDB_SIZEOF_AUTO_INCREMENT_VERSION +
                    ROCKSDB_SIZEOF_AUTOINC_VALUE] = {0};
    uchar *ptr = value_buf;
    /* fill in the auto increment version */
    rdb_netbuf_store_uint16(ptr, Rdb_key_def::AUTO_INCREMENT_VERSION);
    ptr += RDB_SIZEOF_AUTO_INCREMENT_VERSION;
    /* fill in the auto increment value */
    rdb_netbuf_store_uint64(ptr, data);
    ptr += ROCKSDB_SIZEOF_AUTOINC_VALUE;
    new_value->assign(reinterpret_cast<char *>(value_buf), ptr - value_buf);
  }

  /*
    Gets the value of auto_increment type in the data dictionary from the
    value slice

    @Note Only to be used on data dictionary keys for the auto_increment type
   */
  uint64_t Deserialize(const rocksdb::Slice &s) const {
    return rdb_netbuf_to_uint64(reinterpret_cast<const uchar *>(s.data()) +
                                RDB_SIZEOF_AUTO_INCREMENT_VERSION);
  }

  /*
    Gets the type of the key of the key in the data dictionary.

    @Note Only to be used on data dictionary keys for the auto_increment type
   */
  uint16_t GetKeyType(const rocksdb::Slice &s) const {
    return rdb_netbuf_to_uint32(reinterpret_cast<const uchar *>(s.data()));
  }

  /*
    Gets the version of the auto_increment value in the data dictionary.

    @Note Only to be used on data dictionary value for the auto_increment type
   */
  uint16_t GetVersion(const rocksdb::Slice &s) const {
    return rdb_netbuf_to_uint16(reinterpret_cast<const uchar *>(s.data()));
  }
};

<<<<<<< HEAD
bool rdb_is_collation_supported(const my_core::CHARSET_INFO *const cs);

} // namespace myrocks
=======
}  // namespace myrocks
>>>>>>> 5173e396
<|MERGE_RESOLUTION|>--- conflicted
+++ resolved
@@ -47,9 +47,8 @@
 class Rdb_cf_manager;
 class Rdb_ddl_manager;
 
-<<<<<<< HEAD
 const uint32_t GTID_BUF_LEN = 60;
-=======
+
 class Rdb_convert_to_record_key_decoder {
  public:
   Rdb_convert_to_record_key_decoder() = default;
@@ -70,7 +69,6 @@
                           const uchar *const default_value,
                           Rdb_string_reader *unpack_reader);
 };
->>>>>>> 5173e396
 
 /*
   @brief
@@ -1286,15 +1284,8 @@
   Rdb_buf_writer<Rdb_key_def::INDEX_NUMBER_SIZE> m_key_writer;
   rocksdb::Slice m_key_slice;
 
-<<<<<<< HEAD
-  rocksdb::Slice pack_value(uchar *const buf, const char *const binlog_name,
-                            const my_off_t &binlog_pos,
-                            const char *const binlog_gtid) const;
   bool unpack_value(const uchar *const value, size_t value_size,
                     char *const binlog_name,
-=======
-  bool unpack_value(const uchar *const value, char *const binlog_name,
->>>>>>> 5173e396
                     my_off_t *const binlog_pos, char *const binlog_gtid) const;
 
   std::atomic<Rdb_tbl_def *> m_slave_gtid_info_tbl;
@@ -1624,10 +1615,6 @@
   }
 };
 
-<<<<<<< HEAD
 bool rdb_is_collation_supported(const my_core::CHARSET_INFO *const cs);
 
-} // namespace myrocks
-=======
-}  // namespace myrocks
->>>>>>> 5173e396
+}  // namespace myrocks