%define mysql_version		@VERSION@

# use "rpmbuild --with static" or "rpm --define '_with_static 1'" (for RPM 3.x)
# to enable static linking (off by default)
%{?_with_static:%define STATIC_BUILD 1}
%{!?_with_static:%define STATIC_BUILD 0}

# use "rpmbuild --with yassl" or "rpm --define '_with_yassl 1'" (for RPM 3.x)
# to build with yaSSL support (off by default)
%{?_with_yassl:%define YASSL_BUILD 1}
%{!?_with_yassl:%define YASSL_BUILD 0}

%if %{STATIC_BUILD}
%define release 0
%else
%define release 0.glibc23
%endif
%define license GPL
%define mysqld_user		mysql
%define mysqld_group	mysql
%define server_suffix -standard
%define mysqldatadir /var/lib/mysql

# We don't package all files installed into the build root by intention -
# See BUG#998 for details.
%define _unpackaged_files_terminate_build 0

%define see_base For a description of MySQL see the base MySQL RPM or http://www.mysql.com

Name: MySQL
Summary:	MySQL: a very fast and reliable SQL database server
Group:		Applications/Databases
Version:	@MYSQL_NO_DASH_VERSION@
Release:	%{release}
License:	%{license}
Source:		http://www.mysql.com/Downloads/MySQL-@MYSQL_BASE_VERSION@/mysql-%{mysql_version}.tar.gz
URL:		http://www.mysql.com/
Packager:	MySQL Production Engineering Team <build@mysql.com>
Vendor:		MySQL AB
Provides:	msqlormysql MySQL-server mysql
BuildRequires: ncurses-devel
Obsoletes:	mysql

# Think about what you use here since the first step is to
# run a rm -rf
BuildRoot:    %{_tmppath}/%{name}-%{version}-build

# From the manual
%description
The MySQL(TM) software delivers a very fast, multi-threaded, multi-user,
and robust SQL (Structured Query Language) database server. MySQL Server
is intended for mission-critical, heavy-load production systems as well
as for embedding into mass-deployed software. MySQL is a trademark of
MySQL AB.

The MySQL software has Dual Licensing, which means you can use the MySQL
software free of charge under the GNU General Public License
(http://www.gnu.org/licenses/). You can also purchase commercial MySQL
licenses from MySQL AB if you do not wish to be bound by the terms of
the GPL. See the chapter "Licensing and Support" in the manual for
further info.

The MySQL web site (http://www.mysql.com/) provides the latest
news and information about the MySQL software. Also please see the
documentation and the manual for more information.

%package server
Summary:	MySQL: a very fast and reliable SQL database server
Group:		Applications/Databases
Requires: coreutils grep procps /usr/sbin/useradd /usr/sbin/groupadd /sbin/chkconfig
Provides:	msqlormysql mysql-server mysql MySQL
Obsoletes:	MySQL mysql mysql-server

%description server
The MySQL(TM) software delivers a very fast, multi-threaded, multi-user,
and robust SQL (Structured Query Language) database server. MySQL Server
is intended for mission-critical, heavy-load production systems as well
as for embedding into mass-deployed software. MySQL is a trademark of
MySQL AB.

The MySQL software has Dual Licensing, which means you can use the MySQL
software free of charge under the GNU General Public License
(http://www.gnu.org/licenses/). You can also purchase commercial MySQL
licenses from MySQL AB if you do not wish to be bound by the terms of
the GPL. See the chapter "Licensing and Support" in the manual for
further info.

The MySQL web site (http://www.mysql.com/) provides the latest
news and information about the MySQL software. Also please see the
documentation and the manual for more information.

This package includes the MySQL server binary (incl. InnoDB) as well
as related utilities to run and administrate a MySQL server.

If you want to access and work with the database, you have to install
package "MySQL-client" as well!

%package client
Summary: MySQL - Client
Group: Applications/Databases
Obsoletes: mysql-client
Provides: mysql-client

%description client
This package contains the standard MySQL clients and administration tools. 

%{see_base}

%package ndb-storage
Summary:	MySQL - ndbcluster storage engine
Group:		Applications/Databases

%description ndb-storage
This package contains the ndbcluster storage engine. 
It is necessary to have this package installed on all 
computers that should store ndbcluster table data.

%{see_base}

%package ndb-management
Summary:	MySQL - ndbcluster storage engine management
Group:		Applications/Databases

%description ndb-management
This package contains ndbcluster storage engine management.
It is necessary to have this package installed on at least 
one computer in the cluster.

%{see_base}

%package ndb-tools
Summary:	MySQL - ndbcluster storage engine basic tools
Group:		Applications/Databases

%description ndb-tools
This package contains ndbcluster storage engine basic tools.

%{see_base}

%package ndb-extra
Summary:	MySQL - ndbcluster storage engine extra tools
Group:		Applications/Databases

%description ndb-extra
This package contains some extra ndbcluster storage engine tools for the advanced user.
They should be used with caution.

%{see_base}

%package bench
Requires: %{name}-client perl-DBI perl
Summary: MySQL - Benchmarks and test system
Group: Applications/Databases
Provides: mysql-bench
Obsoletes: mysql-bench

%description bench
This package contains MySQL benchmark scripts and data.

%{see_base}

%package devel
Summary: MySQL - Development header files and libraries
Group: Applications/Databases
Provides: mysql-devel
Obsoletes: mysql-devel

%description devel
This package contains the development header files and libraries
necessary to develop MySQL client applications.

%{see_base}

%package shared
Summary: MySQL - Shared libraries
Group: Applications/Databases

%description shared
This package contains the shared libraries (*.so*) which certain
languages and applications need to dynamically load and use MySQL.

<<<<<<< HEAD
%package embedded
Requires: %{name}-devel
Summary: MySQL - embedded library
Group: Applications/Databases
Obsoletes: mysql-embedded

%description embedded
This package contains the MySQL server as an embedded library.

The embedded MySQL server library makes it possible to run a
full-featured MySQL server inside the client application.
The main benefits are increased speed and more simple management
for embedded applications.

The API is identical for the embedded MySQL version and the
client/server version.

%{see_base}
=======
%package Max
Summary: MySQL - server with extended functionality
Group: Applications/Databases
Provides: mysql-Max
Obsoletes: mysql-Max
Requires: MySQL-server >= @MYSQL_BASE_VERSION@

%description Max 
Optional MySQL server binary that supports additional features like:

 - Berkeley DB Storage Engine
 - Ndbcluster Storage Engine interface
 - Archive Storage Engine
 - CSV Storage Engine
 - Example Storage Engine
 - Federated Storage Engine
 - User Defined Functions (UDFs).

To activate this binary, just install this package in addition to
the standard MySQL package.

Please note that this is a dynamically linked binary!

#%package embedded
#Requires: %{name}-devel
#Summary: MySQL - embedded library
#Group: Applications/Databases
#Obsoletes: mysql-embedded
#
#%description embedded
#This package contains the MySQL server as an embedded library.
#
#The embedded MySQL server library makes it possible to run a
#full-featured MySQL server inside the client application.
#The main benefits are increased speed and more simple management
#for embedded applications.
#
#The API is identical for the embedded MySQL version and the
#client/server version.
#
#%{see_base}
>>>>>>> 8aa3924d

%prep
# We unpack the source three times, for 'debug', 'max' and 'release' build.
%setup -T -a 0 -c -n mysql-%{mysql_version}
mv mysql-%{mysql_version} mysql-debug-%{mysql_version}
%setup -D -T -a 0 -n mysql-%{mysql_version}
mv mysql-%{mysql_version} mysql-max-%{mysql_version}
%setup -D -T -a 0 -n mysql-%{mysql_version}
mv mysql-%{mysql_version} mysql-release-%{mysql_version}

%build

BuildMySQL() {
# The --enable-assembler simply does nothing on systems that does not
# support assembler speedups.
sh -c  "PATH=\"${MYSQL_BUILD_PATH:-$PATH}\" \
	CC=\"${CC:-$MYSQL_BUILD_CC}\" \
	CXX=\"${CXX:-$MYSQL_BUILD_CXX}\" \
	CFLAGS=\"$CFLAGS\" \
	CXXFLAGS=\"$CXXFLAGS\" \
	./configure \
 	    $* \
	    --with-mysqld-ldflags='-static' \
	    --with-client-ldflags='-static' \
	    --with-zlib-dir=bundled \
	    --enable-assembler \
	    --enable-local-infile \
            --with-mysqld-user=%{mysqld_user} \
            --with-unix-socket-path=/var/lib/mysql/mysql.sock \
            --prefix=/ \
	    --with-extra-charsets=complex \
%if %{YASSL_BUILD}
	    --with-yassl \
%endif
            --exec-prefix=%{_exec_prefix} \
            --libexecdir=%{_sbindir} \
            --libdir=%{_libdir} \
            --sysconfdir=%{_sysconfdir} \
            --datadir=%{_datadir} \
            --localstatedir=%{mysqldatadir} \
            --infodir=%{_infodir} \
            --includedir=%{_includedir} \
            --mandir=%{_mandir} \
	    --enable-thread-safe-client \
	    --with-readline \
	    "

 # benchdir does not fit in above model. Maybe a separate bench distribution
 make benchdir_root=$RPM_BUILD_ROOT/usr/share/
}

# Use our own copy of glibc

OTHER_LIBC_DIR=/usr/local/mysql-glibc
USE_OTHER_LIBC_DIR=""
if test -d "$OTHER_LIBC_DIR"
then
  USE_OTHER_LIBC_DIR="--with-other-libc=$OTHER_LIBC_DIR"
fi

# Use the build root for temporary storage of the shared libraries.

RBR=$RPM_BUILD_ROOT

# Clean up the BuildRoot first
[ "$RBR" != "/" ] && [ -d $RBR ] && rm -rf $RBR;
mkdir -p $RBR%{_libdir}/mysql

#
# Use MYSQL_BUILD_PATH so that we can use a dedicated version of gcc
#
PATH=${MYSQL_BUILD_PATH:-/bin:/usr/bin}
export PATH

# Build the Debug binary.

# Use gcc for C and C++ code (to avoid a dependency on libstdc++ and
# including exceptions into the code
if [ -z "$CXX" -a -z "$CC" ]
then
	export CC="gcc"
	export CXX="gcc"
fi

##############################################################################
#
#  Build the debug version
#
##############################################################################

# Strip -Oxxx, add -g and --with-debug.
(cd mysql-debug-%{mysql_version} &&
CFLAGS=`echo "${MYSQL_BUILD_CFLAGS:-$RPM_OPT_FLAGS} -g" | sed -e 's/-O[0-9]*//g'` \
CXXFLAGS=`echo "${MYSQL_BUILD_CXXFLAGS:-$RPM_OPT_FLAGS -felide-constructors -fno-exceptions -fno-rtti} -g" | sed -e 's/-O[0-9]*//g'` \
BuildMySQL "--enable-shared \
		--with-debug \
		--with-innodb \
		--with-ndbcluster \
		--with-archive-storage-engine \
		--with-csv-storage-engine \
		--with-example-storage-engine \
		--with-blackhole-storage-engine \
		--with-federated-storage-engine \
	        --with-big-tables \
		--with-comment=\"MySQL Community Edition - Debug (GPL)\"")

# We might want to save the config log file
if test -n "$MYSQL_DEBUGCONFLOG_DEST"
then
  cp -fp mysql-debug-%{mysql_version}/config.log "$MYSQL_DEBUGCONFLOG_DEST"
fi

(cd mysql-debug-%{mysql_version} ; \
 ./mysql-test-run.pl --comment=debug --skip-rpl --skip-ndbcluster --force ; \
 true)

##############################################################################
#
#  Build the max binary
#
##############################################################################

(cd mysql-max-%{mysql_version} &&
CFLAGS="${MYSQL_BUILD_CFLAGS:-$RPM_OPT_FLAGS} -g" \
CXXFLAGS="${MYSQL_BUILD_CXXFLAGS:-$RPM_OPT_FLAGS -felide-constructors -fno-exceptions -fno-rtti} -g" \
BuildMySQL "--enable-shared \
		--with-berkeley-db \
		--with-innodb \
		--with-ndbcluster \
		--with-archive-storage-engine \
		--with-csv-storage-engine \
		--with-example-storage-engine \
		--with-blackhole-storage-engine \
		--with-federated-storage-engine \
	        --with-big-tables \
		--with-comment=\"MySQL Community Edition - Max (GPL)\"")

# We might want to save the config log file
if test -n "$MYSQL_MAXCONFLOG_DEST"
then
  cp -fp  mysql-max-%{mysql_version}/config.log "$MYSQL_MAXCONFLOG_DEST"
fi

(cd mysql-max-%{mysql_version} ; \
 ./mysql-test-run.pl --comment=max --skip-ndbcluster --do-test=bdb --force ; \
 true)

##############################################################################
#
#  Build the release binary
#
##############################################################################

(cd mysql-release-%{mysql_version} &&
CFLAGS="${MYSQL_BUILD_CFLAGS:-$RPM_OPT_FLAGS} -g" \
CXXFLAGS="${MYSQL_BUILD_CXXFLAGS:-$RPM_OPT_FLAGS -felide-constructors -fno-exceptions -fno-rtti} -g" \
BuildMySQL "--enable-shared \
		--with-innodb \
		--with-ndbcluster \
		--with-archive-storage-engine \
		--with-csv-storage-engine \
		--with-example-storage-engine \
		--with-blackhole-storage-engine \
		--with-federated-storage-engine \
	        --with-big-tables \
		--with-comment=\"MySQL Community Edition (GPL)\"")

# We might want to save the config log file
if test -n "$MYSQL_CONFLOG_DEST"
then
  cp -fp  mysql-release-%{mysql_version}/config.log "$MYSQL_CONFLOG_DEST"
fi

(cd mysql-release-%{mysql_version} ; \
 ./mysql-test-run.pl --comment=normal --force ; \
 ./mysql-test-run.pl --comment=ps --ps-protocol --force ; \
 ./mysql-test-run.pl --comment=normal+rowrepl --mysqld=--binlog-format=row --force ; \
 ./mysql-test-run.pl --comment=ps+rowrepl --ps-protocol --mysqld=--binlog-format=row --force ; \
 true)

##############################################################################

%install
RBR=$RPM_BUILD_ROOT
MBD=$RPM_BUILD_DIR/mysql-%{mysql_version}/mysql-release-%{mysql_version}

# Ensure that needed directories exists
install -d $RBR%{_sysconfdir}/{logrotate.d,init.d}
install -d $RBR%{mysqldatadir}/mysql
install -d $RBR%{_datadir}/{sql-bench,mysql-test}
install -d $RBR%{_includedir}
install -d $RBR%{_libdir}
install -d $RBR%{_mandir}
install -d $RBR%{_sbindir}


# Install all binaries 
(cd $MBD && make install DESTDIR=$RBR benchdir_root=%{_datadir})
# Old packages put shared libs in %{_libdir}/ (not %{_libdir}/mysql), so do
# the same here.
mv $RBR/%{_libdir}/mysql/*.so* $RBR/%{_libdir}/

# install "mysqld-debug" and "mysqld-max"
if test -f $RPM_BUILD_DIR/mysql-%{mysql_version}/mysql-debug-%{mysql_version}/sql/.libs/mysqld
then
  install -m 755 $RPM_BUILD_DIR/mysql-%{mysql_version}/mysql-debug-%{mysql_version}/sql/.libs/mysqld \
                 $RBR%{_sbindir}/mysqld-debug
else
  install -m 755 $RPM_BUILD_DIR/mysql-%{mysql_version}/mysql-debug-%{mysql_version}/sql/mysqld \
                 $RBR%{_sbindir}/mysqld-debug
fi
if test -f $RPM_BUILD_DIR/mysql-%{mysql_version}/mysql-max-%{mysql_version}/sql/.libs/mysqld
then
  install -m 755 $RPM_BUILD_DIR/mysql-%{mysql_version}/mysql-max-%{mysql_version}/sql/.libs/mysqld \
                 $RBR%{_sbindir}/mysqld-max
else
  install -m 755 $RPM_BUILD_DIR/mysql-%{mysql_version}/mysql-max-%{mysql_version}/sql/mysqld \
                 $RBR%{_sbindir}/mysqld-max
fi

# install saved perror binary with NDB support (BUG#13740)
install -m 755 $MBD/extra/perror $RBR%{_bindir}/perror

# Install logrotate and autostart
install -m 644 $MBD/support-files/mysql-log-rotate $RBR%{_sysconfdir}/logrotate.d/mysql
install -m 755 $MBD/support-files/mysql.server $RBR%{_sysconfdir}/init.d/mysql

# Install embedded server library in the build root
# FIXME No libmysqld on 5.0 yet
#install -m 644 libmysqld/libmysqld.a $RBR%{_libdir}/mysql/

# Create a symlink "rcmysql", pointing to the init.script. SuSE users
# will appreciate that, as all services usually offer this.
ln -s %{_sysconfdir}/init.d/mysql $RPM_BUILD_ROOT%{_sbindir}/rcmysql

# Create symbolic compatibility link safe_mysqld -> mysqld_safe
# (safe_mysqld will be gone in MySQL 4.1)
ln -sf ./mysqld_safe $RBR%{_bindir}/safe_mysqld

# Touch the place where the my.cnf config file and mysqlmanager.passwd
# (MySQL Instance Manager password file) might be located
# Just to make sure it's in the file list and marked as a config file
touch $RBR%{_sysconfdir}/my.cnf
touch $RBR%{_sysconfdir}/mysqlmanager.passwd

%pre server
# Shut down a previously installed server first
if test -x %{_sysconfdir}/init.d/mysql
then
  %{_sysconfdir}/init.d/mysql stop > /dev/null 2>&1
  echo "Giving mysqld a couple of seconds to exit nicely"
  sleep 5
elif test -x %{_sysconfdir}/rc.d/init.d/mysql
then
  %{_sysconfdir}/rc.d/init.d/mysql stop > /dev/null 2>&1
  echo "Giving mysqld a couple of seconds to exit nicely"
  sleep 5
fi

%post server
mysql_datadir=%{mysqldatadir}

# Create data directory if needed
if test ! -d $mysql_datadir; then mkdir -m 755 $mysql_datadir; fi
if test ! -d $mysql_datadir/mysql; then mkdir $mysql_datadir/mysql; fi
if test ! -d $mysql_datadir/test; then mkdir $mysql_datadir/test; fi

# Make MySQL start/shutdown automatically when the machine does it.
# use insserv for older SuSE Linux versions
if test -x /sbin/insserv
then
	/sbin/insserv %{_sysconfdir}/init.d/mysql
# use chkconfig on Red Hat and newer SuSE releases
elif test -x /sbin/chkconfig
then
	/sbin/chkconfig --add mysql
fi

# Create a MySQL user and group. Do not report any problems if it already
# exists.
groupadd -r %{mysqld_group} 2> /dev/null || true
useradd -M -r -d $mysql_datadir -s /bin/bash -c "MySQL server" -g %{mysqld_group} %{mysqld_user} 2> /dev/null || true 
# The user may already exist, make sure it has the proper group nevertheless (BUG#12823)
usermod -g %{mysqld_group} %{mysqld_user} 2> /dev/null || true

# Change permissions so that the user that will run the MySQL daemon
# owns all database files.
chown -R %{mysqld_user}:%{mysqld_group} $mysql_datadir

# Initiate databases
%{_bindir}/mysql_install_db --rpm --user=%{mysqld_user}

# Change permissions again to fix any new files.
chown -R %{mysqld_user}:%{mysqld_group} $mysql_datadir

# Fix permissions for the permission database so that only the user
# can read them.
chmod -R og-rw $mysql_datadir/mysql

# Restart in the same way that mysqld will be started normally.
%{_sysconfdir}/init.d/mysql start

# Allow safe_mysqld to start mysqld and print a message before we exit
sleep 2


%post ndb-storage
mysql_clusterdir=/var/lib/mysql-cluster

# Create cluster directory if needed
if test ! -d $mysql_clusterdir; then mkdir -m 755 $mysql_clusterdir; fi


%preun server
if test $1 = 0
then
  # Stop MySQL before uninstalling it
  if test -x %{_sysconfdir}/init.d/mysql
  then
    %{_sysconfdir}/init.d/mysql stop > /dev/null

    # Remove autostart of mysql
    # for older SuSE Linux versions
    if test -x /sbin/insserv
    then
      /sbin/insserv -r %{_sysconfdir}/init.d/mysql
    # use chkconfig on Red Hat and newer SuSE releases
    elif test -x /sbin/chkconfig
    then
      /sbin/chkconfig --del mysql
    fi
  fi
fi

# We do not remove the mysql user since it may still own a lot of
# database files.

# Clean up the BuildRoot
%clean
[ "$RPM_BUILD_ROOT" != "/" ] && [ -d $RPM_BUILD_ROOT ] && rm -rf $RPM_BUILD_ROOT;

%files server
%defattr(-,root,root,0755)

%doc mysql-release-%{mysql_version}/COPYING mysql-release-%{mysql_version}/README 
%doc mysql-release-%{mysql_version}/support-files/my-*.cnf
%doc mysql-release-%{mysql_version}/support-files/ndb-*.ini

%doc %attr(644, root, root) %{_infodir}/mysql.info*

%doc %attr(644, root, man) %{_mandir}/man1/myisamchk.1*
%doc %attr(644, root, man) %{_mandir}/man1/myisamlog.1*
%doc %attr(644, root, man) %{_mandir}/man1/myisampack.1*
%doc %attr(644, root, man) %{_mandir}/man1/mysqld.1*
%doc %attr(644, root, man) %{_mandir}/man1/mysqld_multi.1*
%doc %attr(644, root, man) %{_mandir}/man1/mysqld_safe.1*
%doc %attr(644, root, man) %{_mandir}/man1/mysql_fix_privilege_tables.1*
%doc %attr(644, root, man) %{_mandir}/man1/mysqlhotcopy.1*
%doc %attr(644, root, man) %{_mandir}/man1/mysqlmanager.1*
%doc %attr(644, root, man) %{_mandir}/man1/mysql.server.1*
%doc %attr(644, root, man) %{_mandir}/man1/mysql_zap.1*
%doc %attr(644, root, man) %{_mandir}/man1/perror.1*
%doc %attr(644, root, man) %{_mandir}/man1/replace.1*
%doc %attr(644, root, man) %{_mandir}/man1/safe_mysqld.1*

%ghost %config(noreplace,missingok) %{_sysconfdir}/my.cnf
%ghost %config(noreplace,missingok) %{_sysconfdir}/mysqlmanager.passwd

%attr(755, root, root) %{_bindir}/myisamchk
%attr(755, root, root) %{_bindir}/myisam_ftdump
%attr(755, root, root) %{_bindir}/myisamlog
%attr(755, root, root) %{_bindir}/myisampack
%attr(755, root, root) %{_bindir}/my_print_defaults
%attr(755, root, root) %{_bindir}/mysqlbug
%attr(755, root, root) %{_bindir}/mysql_convert_table_format
%attr(755, root, root) %{_bindir}/mysql_create_system_tables
%attr(755, root, root) %{_bindir}/mysqld_multi
%attr(755, root, root) %{_bindir}/mysqld_safe
%attr(755, root, root) %{_bindir}/mysql_explain_log
%attr(755, root, root) %{_bindir}/mysql_fix_extensions
%attr(755, root, root) %{_bindir}/mysql_fix_privilege_tables
%attr(755, root, root) %{_bindir}/mysqlhotcopy
%attr(755, root, root) %{_bindir}/mysql_install_db
%attr(755, root, root) %{_bindir}/mysql_secure_installation
%attr(755, root, root) %{_bindir}/mysql_setpermission
%attr(755, root, root) %{_bindir}/mysqltest
%attr(755, root, root) %{_bindir}/mysql_tzinfo_to_sql
%attr(755, root, root) %{_bindir}/mysql_zap
%attr(755, root, root) %{_bindir}/perror
%attr(755, root, root) %{_bindir}/replace
%attr(755, root, root) %{_bindir}/resolveip
%attr(755, root, root) %{_bindir}/resolve_stack_dump
%attr(755, root, root) %{_bindir}/safe_mysqld

%attr(755, root, root) %{_sbindir}/mysqld
%attr(755, root, root) %{_sbindir}/mysqld-debug
%attr(755, root, root) %{_sbindir}/mysqld-max
%attr(755, root, root) %{_sbindir}/mysqlmanager
%attr(755, root, root) %{_sbindir}/rcmysql

%attr(644, root, root) %config(noreplace,missingok) %{_sysconfdir}/logrotate.d/mysql
%attr(755, root, root) %{_sysconfdir}/init.d/mysql

%attr(755, root, root) %{_datadir}/mysql/

%files client
%defattr(-, root, root, 0755)
%attr(755, root, root) %{_bindir}/msql2mysql
%attr(755, root, root) %{_bindir}/mysql
%attr(755, root, root) %{_bindir}/mysql_find_rows
%attr(755, root, root) %{_bindir}/mysql_waitpid
%attr(755, root, root) %{_bindir}/mysqlaccess
%attr(755, root, root) %{_bindir}/mysqladmin
%attr(755, root, root) %{_bindir}/mysqlbinlog
%attr(755, root, root) %{_bindir}/mysqlcheck
%attr(755, root, root) %{_bindir}/mysqldump
%attr(755, root, root) %{_bindir}/mysqldumpslow
%attr(755, root, root) %{_bindir}/mysqlimport
%attr(755, root, root) %{_bindir}/mysqlshow
%attr(755, root, root) %{_bindir}/mysqlslap

%doc %attr(644, root, man) %{_mandir}/man1/msql2mysql.1*
%doc %attr(644, root, man) %{_mandir}/man1/mysql.1*
%doc %attr(644, root, man) %{_mandir}/man1/mysqlaccess.1*
%doc %attr(644, root, man) %{_mandir}/man1/mysqladmin.1*
%doc %attr(644, root, man) %{_mandir}/man1/mysqlbinlog.1*
%doc %attr(644, root, man) %{_mandir}/man1/mysqlcheck.1*
%doc %attr(644, root, man) %{_mandir}/man1/mysqldump.1*
%doc %attr(644, root, man) %{_mandir}/man1/mysqlimport.1*
%doc %attr(644, root, man) %{_mandir}/man1/mysqlshow.1*
%doc %attr(644, root, man) %{_mandir}/man1/mysqlslap.1*

%post shared
/sbin/ldconfig

%postun shared
/sbin/ldconfig

%files ndb-storage
%defattr(-,root,root,0755)
%attr(755, root, root) %{_sbindir}/ndbd

%files ndb-management
%defattr(-,root,root,0755)
%attr(755, root, root) %{_sbindir}/ndb_mgmd
%attr(755, root, root) %{_bindir}/ndb_mgm

%files ndb-tools
%defattr(-,root,root,0755)
%attr(755, root, root) %{_bindir}/ndb_mgm
%attr(755, root, root) %{_bindir}/ndb_restore
%attr(755, root, root) %{_bindir}/ndb_waiter
%attr(755, root, root) %{_bindir}/ndb_select_all
%attr(755, root, root) %{_bindir}/ndb_select_count
%attr(755, root, root) %{_bindir}/ndb_desc
%attr(755, root, root) %{_bindir}/ndb_show_tables
%attr(755, root, root) %{_bindir}/ndb_test_platform

%files ndb-extra
%defattr(-,root,root,0755)
%attr(755, root, root) %{_bindir}/ndb_drop_index
%attr(755, root, root) %{_bindir}/ndb_drop_table
%attr(755, root, root) %{_bindir}/ndb_delete_all

%files devel
%defattr(-, root, root, 0755)
%doc mysql-release-%{mysql_version}/EXCEPTIONS-CLIENT
%doc %attr(644, root, man) %{_mandir}/man1/mysql_config.1*
%attr(755, root, root) %{_bindir}/comp_err
%attr(755, root, root) %{_bindir}/mysql_config
%dir %attr(755, root, root) %{_includedir}/mysql
%dir %attr(755, root, root) %{_libdir}/mysql
%{_includedir}/mysql/*
%{_libdir}/mysql/libdbug.a
%{_libdir}/mysql/libheap.a
%{_libdir}/mysql/libmyisam.a
%{_libdir}/mysql/libmyisammrg.a
%{_libdir}/mysql/libmysqlclient.a
%{_libdir}/mysql/libmysqlclient.la
%{_libdir}/mysql/libmysqlclient_r.a
%{_libdir}/mysql/libmysqlclient_r.la
%{_libdir}/mysql/libmystrings.a
%{_libdir}/mysql/libmysys.a
%{_libdir}/mysql/libndbclient.a
%{_libdir}/mysql/libndbclient.la
%{_libdir}/mysql/libvio.a
%{_libdir}/mysql/libz.a
%{_libdir}/mysql/libz.la

%files shared
%defattr(-, root, root, 0755)
# Shared libraries (omit for architectures that don't support them)
%{_libdir}/libmysql*.so*
%{_libdir}/libndb*.so*

%files bench
%defattr(-, root, root, 0755)
%attr(-, root, root) %{_datadir}/sql-bench
%attr(-, root, root) %{_datadir}/mysql-test
%attr(755, root, root) %{_bindir}/mysql_client_test
%attr(755, root, root) %{_bindir}/mysqltestmanager
%attr(755, root, root) %{_bindir}/mysqltestmanager-pwgen
%attr(755, root, root) %{_bindir}/mysqltestmanagerc

<<<<<<< HEAD
%files embedded
%defattr(-, root, root, 0755)
=======
%files Max
%defattr(-, root, root, 0755)
%attr(755, root, root) %{_sbindir}/mysqld-max
%attr(644, root, root) %{_libdir}/mysql/mysqld-max.sym

#%files embedded
#%defattr(-, root, root, 0755)
>>>>>>> 8aa3924d
# %attr(644, root, root) %{_libdir}/mysql/libmysqld.a

# The spec file changelog only includes changes made to the spec file
# itself - note that they must be ordered by date (important when
# merging BK trees)
%changelog 
<<<<<<< HEAD
* Mon Feb 20 2006 Kent Boortz <kent@mysql.com>

- Reintroduced a max build
- Limited testing of 'debug' and 'max' servers
- Berkeley DB only in 'max'

* Mon Feb 13 2006 Joerg Bruehe <joerg@mysql.com>
=======
* Fri Mar 03 2006 Kent Boortz <kent@mysql.com>

- Don't output an embedded package as it is empty

* Fri Jan 10 2006 Joerg Bruehe <joerg@mysql.com>
>>>>>>> 8aa3924d

- Use "-i" on "make test-force";
  this is essential for later evaluation of this log file.

* Thu Feb 09 2006 Kent Boortz <kent@mysql.com>

- Pass '-static' to libtool, link static with our own libraries, dynamic
  with system libraries.  Link with the bundled zlib.

* Wed Feb 08 2006 Kristian Nielsen <knielsen@mysql.com>

- Modified RPM spec to match new 5.1 debug+max combined community packaging.

* Sun Dec 18 2005 Kent Boortz <kent@mysql.com>

- Added "client/mysqlslap"

* Mon Dec 12 2005 Rodrigo Novo <rodrigo@mysql.com>

- Added zlib to the list of (static) libraries installed
- Added check against libtool wierdness (WRT: sql/mysqld || sql/.libs/mysqld)
- Compile MySQL with bundled zlib
- Fixed %packager name to "MySQL Production Engineering Team"

* Mon Dec 05 2005 Joerg Bruehe <joerg@mysql.com>

- Avoid using the "bundled" zlib on "shared" builds: 
  As it is not installed (on the build system), this gives dependency 
  problems with "libtool" causing the build to fail.
  (Change was done on Nov 11, but left uncommented.)

* Tue Nov 22 2005 Joerg Bruehe <joerg@mysql.com>

- Extend the file existence check for "init.d/mysql" on un-install
  to also guard the call to "insserv"/"chkconfig".

* Thu Oct 27 2005 Lenz Grimmer <lenz@grimmer.com>

- added more man pages

* Wed Oct 19 2005 Kent Boortz <kent@mysql.com>

- Made yaSSL support an option (off by default)

* Wed Oct 19 2005 Kent Boortz <kent@mysql.com>

- Enabled yaSSL support

* Sat Oct 15 2005 Kent Boortz <kent@mysql.com>

- Give mode arguments the same way in all places
- Moved copy of mysqld.a to "standard" build, but
  disabled it as we don't do embedded yet in 5.0

* Fri Oct 14 2005 Kent Boortz <kent@mysql.com>

- For 5.x, always compile with --with-big-tables
- Copy the config.log file to location outside
  the build tree

* Fri Oct 14 2005 Kent Boortz <kent@mysql.com>

- Removed unneeded/obsolete configure options
- Added archive engine to standard server
- Removed the embedded server from experimental server
- Changed suffix "-Max" => "-max"
- Changed comment string "Max" => "Experimental"

* Thu Oct 13 2005 Lenz Grimmer <lenz@mysql.com>

- added a usermod call to assign a potential existing mysql user to the
  correct user group (BUG#12823)
- Save the perror binary built during Max build so it supports the NDB
  error codes (BUG#13740)
- added a separate macro "mysqld_group" to be able to define the
  user group of the mysql user seperately, if desired.

* Thu Sep 29 2005 Lenz Grimmer <lenz@mysql.com>

- fixed the removing of the RPM_BUILD_ROOT in the %clean section (the
  $RBR variable did not get expanded, thus leaving old build roots behind)

* Thu Aug 04 2005 Lenz Grimmer <lenz@mysql.com>

- Fixed the creation of the mysql user group account in the postinstall
  section (BUG 12348)
- Fixed enabling the Archive storage engine in the Max binary

* Tue Aug 02 2005 Lenz Grimmer <lenz@mysql.com>

- Fixed the Requires: tag for the server RPM (BUG 12233)

* Fri Jul 15 2005 Lenz Grimmer <lenz@mysql.com>

- create a "mysql" user group and assign the mysql user account to that group
  in the server postinstall section. (BUG 10984)

* Tue Jun 14 2005 Lenz Grimmer <lenz@mysql.com>

- Do not build statically on i386 by default, only when adding either "--with
  static" or "--define '_with_static 1'" to the RPM build options. Static
  linking really only makes sense when linking against the specially patched
  glibc 2.2.5.

* Mon Jun 06 2005 Lenz Grimmer <lenz@mysql.com>

- added mysql_client_test to the "bench" subpackage (BUG 10676)
- added the libndbclient static and shared libraries (BUG 10676)

* Wed Jun 01 2005 Lenz Grimmer <lenz@mysql.com>

- use "mysqldatadir" variable instead of hard-coding the path multiple times
- use the "mysqld_user" variable on all occasions a user name is referenced
- removed (incomplete) Brazilian translations
- removed redundant release tags from the subpackage descriptions

* Wed May 25 2005 Joerg Bruehe <joerg@mysql.com>

- Added a "make clean" between separate calls to "BuildMySQL".

* Thu May 12 2005 Guilhem Bichot <guilhem@mysql.com>

- Removed the mysql_tableinfo script made obsolete by the information schema

* Wed Apr 20 2005 Lenz Grimmer <lenz@mysql.com>

- Enabled the "blackhole" storage engine for the Max RPM

* Wed Apr 13 2005 Lenz Grimmer <lenz@mysql.com>

- removed the MySQL manual files (html/ps/texi) - they have been removed
  from the MySQL sources and are now available seperately.

* Mon Apr 4 2005 Petr Chardin <petr@mysql.com>

- old mysqlmanager, mysqlmanagerc and mysqlmanager-pwger renamed into
  mysqltestmanager, mysqltestmanager and mysqltestmanager-pwgen respectively

* Fri Mar 18 2005 Lenz Grimmer <lenz@mysql.com>

- Disabled RAID in the Max binaries once and for all (it has finally been
  removed from the source tree)

* Sun Feb 20 2005 Petr Chardin <petr@mysql.com>

- Install MySQL Instance Manager together with mysqld, touch mysqlmanager
  password file

* Mon Feb 14 2005 Lenz Grimmer <lenz@mysql.com>

- Fixed the compilation comments and moved them into the separate build sections
  for Max and Standard

* Mon Feb 7 2005 Tomas Ulin <tomas@mysql.com>

- enabled the "Ndbcluster" storage engine for the max binary
- added extra make install in ndb subdir after Max build to get ndb binaries
- added packages for ndbcluster storage engine

* Fri Jan 14 2005 Lenz Grimmer <lenz@mysql.com>

- replaced obsoleted "BuildPrereq" with "BuildRequires" instead

* Thu Jan 13 2005 Lenz Grimmer <lenz@mysql.com>

- enabled the "Federated" storage engine for the max binary

* Tue Jan 04 2005 Petr Chardin <petr@mysql.com>

- ISAM and merge storage engines were purged. As well as appropriate
  tools and manpages (isamchk and isamlog)

* Thu Dec 31 2004 Lenz Grimmer <lenz@mysql.com>

- enabled the "Archive" storage engine for the max binary
- enabled the "CSV" storage engine for the max binary
- enabled the "Example" storage engine for the max binary

* Thu Aug 26 2004 Lenz Grimmer <lenz@mysql.com>

- MySQL-Max now requires MySQL-server instead of MySQL (BUG 3860)

* Fri Aug 20 2004 Lenz Grimmer <lenz@mysql.com>

- do not link statically on IA64/AMD64 as these systems do not have
  a patched glibc installed

* Tue Aug 10 2004 Lenz Grimmer <lenz@mysql.com>

- Added libmygcc.a to the devel subpackage (required to link applications
  against the the embedded server libmysqld.a) (BUG 4921)

* Mon Aug 09 2004 Lenz Grimmer <lenz@mysql.com>

- Added EXCEPTIONS-CLIENT to the "devel" package

* Thu Jul 29 2004 Lenz Grimmer <lenz@mysql.com>

- disabled OpenSSL in the Max binaries again (the RPM packages were the
  only exception to this anyway) (BUG 1043)

* Wed Jun 30 2004 Lenz Grimmer <lenz@mysql.com>

- fixed server postinstall (mysql_install_db was called with the wrong
  parameter)

* Thu Jun 24 2004 Lenz Grimmer <lenz@mysql.com>

- added mysql_tzinfo_to_sql to the server subpackage
- run "make clean" instead of "make distclean"

* Mon Apr 05 2004 Lenz Grimmer <lenz@mysql.com>

- added ncurses-devel to the build prerequisites (BUG 3377)

* Thu Feb 12 2004 Lenz Grimmer <lenz@mysql.com>

- when using gcc, _always_ use CXX=gcc 
- replaced Copyright with License field (Copyright is obsolete)

* Tue Feb 03 2004 Lenz Grimmer <lenz@mysql.com>

- added myisam_ftdump to the Server package

* Tue Jan 13 2004 Lenz Grimmer <lenz@mysql.com>

- link the mysql client against libreadline instead of libedit (BUG 2289)

* Mon Dec 22 2003 Lenz Grimmer <lenz@mysql.com>

- marked /etc/logrotate.d/mysql as a config file (BUG 2156)

* Fri Dec 13 2003 Lenz Grimmer <lenz@mysql.com>

- fixed file permissions (BUG 1672)

* Thu Dec 11 2003 Lenz Grimmer <lenz@mysql.com>

- made testing for gcc3 a bit more robust

* Fri Dec 05 2003 Lenz Grimmer <lenz@mysql.com>

- added missing file mysql_create_system_tables to the server subpackage

* Fri Nov 21 2003 Lenz Grimmer <lenz@mysql.com>

- removed dependency on MySQL-client from the MySQL-devel subpackage
  as it is not really required. (BUG 1610)

* Fri Aug 29 2003 Lenz Grimmer <lenz@mysql.com>

- Fixed BUG 1162 (removed macro names from the changelog)
- Really fixed BUG 998 (disable the checking for installed but
  unpackaged files)

* Tue Aug 05 2003 Lenz Grimmer <lenz@mysql.com>

- Fixed BUG 959 (libmysqld not being compiled properly)
- Fixed BUG 998 (RPM build errors): added missing files to the
  distribution (mysql_fix_extensions, mysql_tableinfo, mysqldumpslow,
  mysql_fix_privilege_tables.1), removed "-n" from install section.

* Wed Jul 09 2003 Lenz Grimmer <lenz@mysql.com>

- removed the GIF Icon (file was not included in the sources anyway)
- removed unused variable shared_lib_version
- do not run automake before building the standard binary
  (should not be necessary)
- add server suffix '-standard' to standard binary (to be in line
  with the binary tarball distributions)
- Use more RPM macros (_exec_prefix, _sbindir, _libdir, _sysconfdir,
  _datadir, _includedir) throughout the spec file.
- allow overriding CC and CXX (required when building with other compilers)

* Fri May 16 2003 Lenz Grimmer <lenz@mysql.com>

- re-enabled RAID again

* Wed Apr 30 2003 Lenz Grimmer <lenz@mysql.com>

- disabled MyISAM RAID (--with-raid) - it throws an assertion which
  needs to be investigated first.

* Mon Mar 10 2003 Lenz Grimmer <lenz@mysql.com>

- added missing file mysql_secure_installation to server subpackage
  (BUG 141)

* Tue Feb 11 2003 Lenz Grimmer <lenz@mysql.com>

- re-added missing pre- and post(un)install scripts to server subpackage
- added config file /etc/my.cnf to the file list (just for completeness)
- make sure to create the datadir with 755 permissions

* Mon Jan 27 2003 Lenz Grimmer <lenz@mysql.com>

- removed unused CC and CXX variables
- CFLAGS and CXXFLAGS should honor RPM_OPT_FLAGS

* Fri Jan 24 2003 Lenz Grimmer <lenz@mysql.com>

- renamed package "MySQL" to "MySQL-server"
- fixed Copyright tag
- added mysql_waitpid to client subpackage (required for mysql-test-run)

* Wed Nov 27 2002 Lenz Grimmer <lenz@mysql.com>

- moved init script from /etc/rc.d/init.d to /etc/init.d (the majority of 
  Linux distributions now support this scheme as proposed by the LSB either
  directly or via a compatibility symlink)
- Use new "restart" init script action instead of starting and stopping
  separately
- Be more flexible in activating the automatic bootup - use insserv (on
  older SuSE versions) or chkconfig (Red Hat, newer SuSE versions and
  others) to create the respective symlinks

* Wed Sep 25 2002 Lenz Grimmer <lenz@mysql.com>

- MySQL-Max now requires MySQL >= 4.0 to avoid version mismatches
  (mixing 3.23 and 4.0 packages)

* Fri Aug 09 2002 Lenz Grimmer <lenz@mysql.com>
 
- Turn off OpenSSL in MySQL-Max for now until it works properly again
- enable RAID for the Max binary instead
- added compatibility link: safe_mysqld -> mysqld_safe to ease the
  transition from 3.23

* Thu Jul 18 2002 Lenz Grimmer <lenz@mysql.com>

- Reworked the build steps a little bit: the Max binary is supposed
  to include OpenSSL, which cannot be linked statically, thus trying
	to statically link against a special glibc is futile anyway
- because of this, it is not required to make yet another build run
  just to compile the shared libs (saves a lot of time)
- updated package description of the Max subpackage
- clean up the BuildRoot directory afterwards

* Mon Jul 15 2002 Lenz Grimmer <lenz@mysql.com>

- Updated Packager information
- Fixed the build options: the regular package is supposed to
  include InnoDB and linked statically, while the Max package
	should include BDB and SSL support

* Fri May 03 2002 Lenz Grimmer <lenz@mysql.com>

- Use more RPM macros (e.g. infodir, mandir) to make the spec
  file more portable
- reorganized the installation of documentation files: let RPM
  take care of this
- reorganized the file list: actually install man pages along
  with the binaries of the respective subpackage
- do not include libmysqld.a in the devel subpackage as well, if we
  have a special "embedded" subpackage
- reworked the package descriptions

* Mon Oct  8 2001 Monty

- Added embedded server as a separate RPM

* Fri Apr 13 2001 Monty

- Added mysqld-max to the distribution

* Tue Jan 2  2001  Monty

- Added mysql-test to the bench package

* Fri Aug 18 2000 Tim Smith <tim@mysql.com>

- Added separate libmysql_r directory; now both a threaded
  and non-threaded library is shipped.

* Wed Sep 28 1999 David Axmark <davida@mysql.com>

- Added the support-files/my-example.cnf to the docs directory.

- Removed devel dependency on base since it is about client
  development.

* Wed Sep 8 1999 David Axmark <davida@mysql.com>

- Cleaned up some for 3.23.

* Thu Jul 1 1999 David Axmark <davida@mysql.com>

- Added support for shared libraries in a separate sub
  package. Original fix by David Fox (dsfox@cogsci.ucsd.edu)

- The --enable-assembler switch is now automatically disables on
  platforms there assembler code is unavailable. This should allow
  building this RPM on non i386 systems.

* Mon Feb 22 1999 David Axmark <david@detron.se>

- Removed unportable cc switches from the spec file. The defaults can
  now be overridden with environment variables. This feature is used
  to compile the official RPM with optimal (but compiler version
  specific) switches.

- Removed the repetitive description parts for the sub rpms. Maybe add
  again if RPM gets a multiline macro capability.

- Added support for a pt_BR translation. Translation contributed by
  Jorge Godoy <jorge@bestway.com.br>.

* Wed Nov 4 1998 David Axmark <david@detron.se>

- A lot of changes in all the rpm and install scripts. This may even
  be a working RPM :-)

* Sun Aug 16 1998 David Axmark <david@detron.se>

- A developers changelog for MySQL is available in the source RPM. And
  there is a history of major user visible changed in the Reference
  Manual.  Only RPM specific changes will be documented here.<|MERGE_RESOLUTION|>--- conflicted
+++ resolved
@@ -179,7 +179,6 @@
 This package contains the shared libraries (*.so*) which certain
 languages and applications need to dynamically load and use MySQL.
 
-<<<<<<< HEAD
 %package embedded
 Requires: %{name}-devel
 Summary: MySQL - embedded library
@@ -198,49 +197,6 @@
 client/server version.
 
 %{see_base}
-=======
-%package Max
-Summary: MySQL - server with extended functionality
-Group: Applications/Databases
-Provides: mysql-Max
-Obsoletes: mysql-Max
-Requires: MySQL-server >= @MYSQL_BASE_VERSION@
-
-%description Max 
-Optional MySQL server binary that supports additional features like:
-
- - Berkeley DB Storage Engine
- - Ndbcluster Storage Engine interface
- - Archive Storage Engine
- - CSV Storage Engine
- - Example Storage Engine
- - Federated Storage Engine
- - User Defined Functions (UDFs).
-
-To activate this binary, just install this package in addition to
-the standard MySQL package.
-
-Please note that this is a dynamically linked binary!
-
-#%package embedded
-#Requires: %{name}-devel
-#Summary: MySQL - embedded library
-#Group: Applications/Databases
-#Obsoletes: mysql-embedded
-#
-#%description embedded
-#This package contains the MySQL server as an embedded library.
-#
-#The embedded MySQL server library makes it possible to run a
-#full-featured MySQL server inside the client application.
-#The main benefits are increased speed and more simple management
-#for embedded applications.
-#
-#The API is identical for the embedded MySQL version and the
-#client/server version.
-#
-#%{see_base}
->>>>>>> 8aa3924d
 
 %prep
 # We unpack the source three times, for 'debug', 'max' and 'release' build.
@@ -469,8 +425,7 @@
 install -m 755 $MBD/support-files/mysql.server $RBR%{_sysconfdir}/init.d/mysql
 
 # Install embedded server library in the build root
-# FIXME No libmysqld on 5.0 yet
-#install -m 644 libmysqld/libmysqld.a $RBR%{_libdir}/mysql/
+install -m 644 libmysqld/libmysqld.a $RBR%{_libdir}/mysql/
 
 # Create a symlink "rcmysql", pointing to the init.script. SuSE users
 # will appreciate that, as all services usually offer this.
@@ -745,25 +700,14 @@
 %attr(755, root, root) %{_bindir}/mysqltestmanager-pwgen
 %attr(755, root, root) %{_bindir}/mysqltestmanagerc
 
-<<<<<<< HEAD
 %files embedded
 %defattr(-, root, root, 0755)
-=======
-%files Max
-%defattr(-, root, root, 0755)
-%attr(755, root, root) %{_sbindir}/mysqld-max
-%attr(644, root, root) %{_libdir}/mysql/mysqld-max.sym
-
-#%files embedded
-#%defattr(-, root, root, 0755)
->>>>>>> 8aa3924d
-# %attr(644, root, root) %{_libdir}/mysql/libmysqld.a
+%attr(644, root, root) %{_libdir}/mysql/libmysqld.a
 
 # The spec file changelog only includes changes made to the spec file
 # itself - note that they must be ordered by date (important when
 # merging BK trees)
 %changelog 
-<<<<<<< HEAD
 * Mon Feb 20 2006 Kent Boortz <kent@mysql.com>
 
 - Reintroduced a max build
@@ -771,13 +715,6 @@
 - Berkeley DB only in 'max'
 
 * Mon Feb 13 2006 Joerg Bruehe <joerg@mysql.com>
-=======
-* Fri Mar 03 2006 Kent Boortz <kent@mysql.com>
-
-- Don't output an embedded package as it is empty
-
-* Fri Jan 10 2006 Joerg Bruehe <joerg@mysql.com>
->>>>>>> 8aa3924d
 
 - Use "-i" on "make test-force";
   this is essential for later evaluation of this log file.
