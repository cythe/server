# Copyright (C) 2000-2007 MySQL AB
# 
# This program is free software; you can redistribute it and/or modify
# it under the terms of the GNU General Public License as published by
# the Free Software Foundation; version 2 of the License.
# 
# This program is distributed in the hope that it will be useful,
# but WITHOUT ANY WARRANTY; without even the implied warranty of
# MERCHANTABILITY or FITNESS FOR A PARTICULAR PURPOSE.  See the
# GNU General Public License for more details.
# 
# You should have received a copy of the GNU General Public License
# along with this program; see the file COPYING. If not, write to the
# Free Software Foundation, Inc., 51 Franklin St, Fifth Floor, Boston
# MA  02110-1301  USA.

%define mysql_version   @VERSION@

# use "rpmbuild --with static" or "rpm --define '_with_static 1'" (for RPM 3.x)
# to enable static linking (off by default)
%{?_with_static:%define STATIC_BUILD 1}
%{!?_with_static:%define STATIC_BUILD 0}

# use "rpmbuild --with yassl" or "rpm --define '_with_yassl 1'" (for RPM 3.x)
# to build with yaSSL support (off by default)
%{?_with_yassl:%define YASSL_BUILD 1}
%{!?_with_yassl:%define YASSL_BUILD 0}

%if %{STATIC_BUILD}
%define release 0
%else
%define release 0.glibc23
%endif
%define license GPL
%define mysqld_user     mysql
%define mysqld_group    mysql
%define server_suffix   -community
%define mysqldatadir    /var/lib/mysql

# We don't package all files installed into the build root by intention -
# See BUG#998 for details.
%define _unpackaged_files_terminate_build 0

%define see_base For a description of MySQL see the base MySQL RPM or http://www.mysql.com

# On SuSE 9 no separate "debuginfo" package is built. To enable basic
# debugging on that platform, we don't strip binaries on SuSE 9. We
# disable the strip of binaries by redefining the RPM macro
# "__os_install_post" leaving out the script calls that normally does
# this. We do this in all cases, as on platforms where "debuginfo" is
# created, a script "find-debuginfo.sh" will be called that will do
# the strip anyway, part of separating the executable and debug
# information into separate files put into separate packages.
#
# Some references (shows more advanced conditional usage):
# http://www.redhat.com/archives/rpm-list/2001-November/msg00257.html
# http://www.redhat.com/archives/rpm-list/2003-February/msg00275.html
# http://www.redhat.com/archives/rhl-devel-list/2004-January/msg01546.html
# http://lists.opensuse.org/archive/opensuse-commit/2006-May/1171.html

%define __os_install_post /usr/lib/rpm/brp-compress

Name: MySQL
Summary:	MySQL: a very fast and reliable SQL database server
Group:		Applications/Databases
Version:	@MYSQL_NO_DASH_VERSION@
Release:	%{release}
License:	%{license}
Source:		http://www.mysql.com/Downloads/MySQL-@MYSQL_BASE_VERSION@/mysql-%{mysql_version}.tar.gz
URL:		http://www.mysql.com/
Packager:	MySQL Production Engineering Team <build@mysql.com>
Vendor:		MySQL AB
Provides:	msqlormysql MySQL-server mysql
BuildRequires: ncurses-devel
Obsoletes:	mysql

# Think about what you use here since the first step is to
# run a rm -rf
BuildRoot:    %{_tmppath}/%{name}-%{version}-build

# From the manual
%description
The MySQL(TM) software delivers a very fast, multi-threaded, multi-user,
and robust SQL (Structured Query Language) database server. MySQL Server
is intended for mission-critical, heavy-load production systems as well
as for embedding into mass-deployed software. MySQL is a trademark of
MySQL AB.

Copyright (C) 2000-2007 MySQL AB
This software comes with ABSOLUTELY NO WARRANTY. This is free software,
and you are welcome to modify and redistribute it under the GPL license.

The MySQL web site (http://www.mysql.com/) provides the latest
news and information about the MySQL software. Also please see the
documentation and the manual for more information.

%package server
Summary:	MySQL: a very fast and reliable SQL database server
Group:		Applications/Databases
Requires: coreutils grep procps /usr/sbin/useradd /usr/sbin/groupadd /sbin/chkconfig
Provides:	msqlormysql mysql-server mysql MySQL
Obsoletes:	MySQL mysql mysql-server mysql-Max

%description server
The MySQL(TM) software delivers a very fast, multi-threaded, multi-user,
and robust SQL (Structured Query Language) database server. MySQL Server
is intended for mission-critical, heavy-load production systems as well
as for embedding into mass-deployed software. MySQL is a trademark of
MySQL AB.

Copyright (C) 2000-2007 MySQL AB
This software comes with ABSOLUTELY NO WARRANTY. This is free software,
and you are welcome to modify and redistribute it under the GPL license.

The MySQL web site (http://www.mysql.com/) provides the latest
news and information about the MySQL software. Also please see the
documentation and the manual for more information.

This package includes the MySQL server binary (incl. InnoDB) as well
as related utilities to run and administrate a MySQL server.

If you want to access and work with the database, you have to install
the package "MySQL-client" as well!

%package client
Summary: MySQL - Client
Group: Applications/Databases
Obsoletes: mysql-client
Provides: mysql-client

%description client
This package contains the standard MySQL clients and administration tools. 

%{see_base}

%package ndb-storage
Summary:	MySQL - ndbcluster storage engine
Group:		Applications/Databases

%description ndb-storage
This package contains the ndbcluster storage engine. 
It is necessary to have this package installed on all 
computers that should store ndbcluster table data.

%{see_base}

%package ndb-management
Summary:	MySQL - ndbcluster storage engine management
Group:		Applications/Databases

%description ndb-management
This package contains ndbcluster storage engine management.
It is necessary to have this package installed on at least 
one computer in the cluster.

%{see_base}

%package ndb-tools
Summary:	MySQL - ndbcluster storage engine basic tools
Group:		Applications/Databases

%description ndb-tools
This package contains ndbcluster storage engine basic tools.

%{see_base}

%package ndb-extra
Summary:	MySQL - ndbcluster storage engine extra tools
Group:		Applications/Databases

%description ndb-extra
This package contains some extra ndbcluster storage engine tools for the advanced user.
They should be used with caution.

%{see_base}

%package bench
Requires: %{name}-client perl-DBI perl
Summary: MySQL - Benchmarks and test system
Group: Applications/Databases
Provides: mysql-bench
Obsoletes: mysql-bench
AutoReqProv: no

%description bench
This package contains MySQL benchmark scripts and data.

%{see_base}

%package devel
Summary: MySQL - Development header files and libraries
Group: Applications/Databases
Provides: mysql-devel
Obsoletes: mysql-devel

%description devel
This package contains the development header files and libraries
necessary to develop MySQL client applications.

%{see_base}

%package shared
Summary: MySQL - Shared libraries
Group: Applications/Databases
Provides: mysql-shared
Obsoletes: mysql-shared

%description shared
This package contains the shared libraries (*.so*) which certain
languages and applications need to dynamically load and use MySQL.

#%package embedded
#Requires: %{name}-devel
#Summary: MySQL - embedded library
#Group: Applications/Databases
#Obsoletes: mysql-embedded
#
#%description embedded
#This package contains the MySQL server as an embedded library.
#
#The embedded MySQL server library makes it possible to run a
#full-featured MySQL server inside the client application.
#The main benefits are increased speed and more simple management
#for embedded applications.
#
#The API is identical for the embedded MySQL version and the
#client/server version.
#
#%{see_base}

%prep
%setup -n mysql-%{mysql_version}

%build

BuildMySQL() {
# The --enable-assembler simply does nothing on systems that does not
# support assembler speedups.
sh -c  "PATH=\"${MYSQL_BUILD_PATH:-$PATH}\" \
	CC=\"${CC:-$MYSQL_BUILD_CC}\" \
	CXX=\"${CXX:-$MYSQL_BUILD_CXX}\" \
	CFLAGS=\"${MYSQL_BUILD_CFLAGS:-$RPM_OPT_FLAGS}\" \
	CXXFLAGS=\"${MYSQL_BUILD_CXXFLAGS:-$RPM_OPT_FLAGS \
	          -felide-constructors -fno-exceptions -fno-rtti \
		  }\" \
	LDFLAGS=\"$MYSQL_BUILD_LDFLAGS\" \
	./configure \
 	    $* \
	    --enable-assembler \
	    --enable-local-infile \
            --with-mysqld-user=%{mysqld_user} \
            --with-unix-socket-path=/var/lib/mysql/mysql.sock \
	    --with-pic \
            --prefix=/ \
%if %{YASSL_BUILD}
	    --with-yassl \
%endif
            --exec-prefix=%{_exec_prefix} \
            --libexecdir=%{_sbindir} \
            --libdir=%{_libdir} \
            --sysconfdir=%{_sysconfdir} \
            --datadir=%{_datadir} \
            --localstatedir=%{mysqldatadir} \
            --infodir=%{_infodir} \
            --includedir=%{_includedir} \
            --mandir=%{_mandir} \
	    --enable-thread-safe-client \
	    --with-readline ; \
	    # Add this for more debugging support
	    # --with-debug
	    "

 # benchdir does not fit in above model. Maybe a separate bench distribution
 make benchdir_root=$RPM_BUILD_ROOT/usr/share/
}

# Use our own copy of glibc

OTHER_LIBC_DIR=/usr/local/mysql-glibc
USE_OTHER_LIBC_DIR=""
if test -d "$OTHER_LIBC_DIR"
then
  USE_OTHER_LIBC_DIR="--with-other-libc=$OTHER_LIBC_DIR"
fi

# Use the build root for temporary storage of the shared libraries.

RBR=$RPM_BUILD_ROOT
MBD=$RPM_BUILD_DIR/mysql-%{mysql_version}

# Clean up the BuildRoot first
[ "$RBR" != "/" ] && [ -d $RBR ] && rm -rf $RBR;
mkdir -p $RBR%{_libdir}/mysql

#
# Use MYSQL_BUILD_PATH so that we can use a dedicated version of gcc
#
PATH=${MYSQL_BUILD_PATH:-/bin:/usr/bin}
export PATH

# Use gcc for C and C++ code (to avoid a dependency on libstdc++ and
# including exceptions into the code
if [ -z "$CXX" -a -z "$CC" ]
then
	export CC="gcc"
	export CXX="gcc"
fi

#
# Only link statically on our i386 build host (which has a specially
# patched static glibc installed) - ia64 and x86_64 run glibc-2.3 (unpatched)
# so don't link statically there
#
for servertype in '--with-debug=full' ' '
do
  BuildMySQL "\
%if %{STATIC_BUILD}
		--disable-shared \
		--with-mysqld-ldflags='-all-static' \
		--with-client-ldflags='-all-static' \
		$USE_OTHER_LIBC_DIR \
%else
		--enable-shared \
		--with-zlib-dir=bundled \
%endif
		--with-extra-charsets=complex \
		--with-comment=\"MySQL Community Edition (GPL)\" \
		--with-server-suffix='%{server_suffix}' \
		--with-archive-storage-engine \
		--with-innodb \
		--with-ndbcluster \
		--with-csv-storage-engine \
		--with-example-storage-engine \
		--with-blackhole-storage-engine \
		--with-federated-storage-engine \
		--with-big-tables $servertype"
  if test "$servertype" != ' '
  then
    # if this is not the regular build, we save the server binary
    ./libtool --mode=execute cp sql/mysqld sql/mysqld-debug
    ./libtool --mode=execute nm --numeric-sort sql/mysqld-debug > sql/mysqld-debug.sym
    echo "# debug"
    make test-bt
    make clean
  fi
done

./libtool --mode=execute nm --numeric-sort sql/mysqld > sql/mysqld.sym

# We might want to save the config log file
if test -n "$MYSQL_CONFLOG_DEST"
then
  cp -fp config.log "$MYSQL_CONFLOG_DEST"
fi

echo "# standard"
make test-bt

%install
RBR=$RPM_BUILD_ROOT
MBD=$RPM_BUILD_DIR/mysql-%{mysql_version}

# Ensure that needed directories exists
install -d $RBR%{_sysconfdir}/{logrotate.d,init.d}
install -d $RBR%{mysqldatadir}/mysql
install -d $RBR%{_datadir}/{sql-bench,mysql-test}
install -d $RBR%{_includedir}
install -d $RBR%{_libdir}
install -d $RBR%{_mandir}
install -d $RBR%{_sbindir}

# Install all binaries stripped 
make install-strip DESTDIR=$RBR benchdir_root=%{_datadir}

# Install the ndb binaries
(cd ndb; make install DESTDIR=$RBR)

# Install the saved debug server
install -s -m 755 $MBD/sql/mysqld-debug $RBR%{_sbindir}/mysqld-debug

# Install shared libraries (Disable for architectures that don't support it)
# (cd $RBR%{_libdir}; tar xf $RBR/shared-libs.tar; rm -f $RBR/shared-libs.tar)

# Include libgcc.a in the devel subpackage (BUG 4921)
if expr "$CC" : ".*gcc.*" > /dev/null ;
then
  libgcc=`$CC $CFLAGS --print-libgcc-file`
  if [ -f $libgcc ]
  then
    %define have_libgcc 1
    install -m 644 $libgcc $RBR%{_libdir}/mysql/libmygcc.a
  fi
fi

# install symbol files ( for stack trace resolution)
# install -m 644 $MBD/sql/mysqld-max.sym $RBR%{_libdir}/mysql/mysqld-max.sym
install -m 644 $MBD/sql/mysqld.sym $RBR%{_libdir}/mysql/mysqld.sym
install -m 644 $MBD/sql/mysqld-debug.sym $RBR%{_libdir}/mysql/mysqld-debug.sym

# Install logrotate and autostart
install -m 644 $MBD/support-files/mysql-log-rotate $RBR%{_sysconfdir}/logrotate.d/mysql
install -m 755 $MBD/support-files/mysql.server $RBR%{_sysconfdir}/init.d/mysql

# Install embedded server library in the build root
# FIXME No libmysqld on 5.0 yet
#install -m 644 libmysqld/libmysqld.a $RBR%{_libdir}/mysql/

# Create a symlink "rcmysql", pointing to the init.script. SuSE users
# will appreciate that, as all services usually offer this.
ln -s %{_sysconfdir}/init.d/mysql $RPM_BUILD_ROOT%{_sbindir}/rcmysql

# Create symbolic compatibility link safe_mysqld -> mysqld_safe
# (safe_mysqld will be gone in MySQL 4.1)
ln -sf ./mysqld_safe $RBR%{_bindir}/safe_mysqld

# Touch the place where the my.cnf config file and mysqlmanager.passwd
# (MySQL Instance Manager password file) might be located
# Just to make sure it's in the file list and marked as a config file
touch $RBR%{_sysconfdir}/my.cnf
touch $RBR%{_sysconfdir}/mysqlmanager.passwd

%pre server
# Shut down a previously installed server first
if test -x %{_sysconfdir}/init.d/mysql
then
  %{_sysconfdir}/init.d/mysql stop > /dev/null 2>&1
  echo "Giving mysqld a couple of seconds to exit nicely"
  sleep 5
elif test -x %{_sysconfdir}/rc.d/init.d/mysql
then
  %{_sysconfdir}/rc.d/init.d/mysql stop > /dev/null 2>&1
  echo "Giving mysqld a couple of seconds to exit nicely"
  sleep 5
fi

%post server
mysql_datadir=%{mysqldatadir}

# Create data directory if needed
if test ! -d $mysql_datadir; then mkdir -m 755 $mysql_datadir; fi
if test ! -d $mysql_datadir/mysql; then mkdir $mysql_datadir/mysql; fi
if test ! -d $mysql_datadir/test; then mkdir $mysql_datadir/test; fi

# Make MySQL start/shutdown automatically when the machine does it.
# use insserv for older SuSE Linux versions
if test -x /sbin/insserv
then
	/sbin/insserv %{_sysconfdir}/init.d/mysql
# use chkconfig on Red Hat and newer SuSE releases
elif test -x /sbin/chkconfig
then
	/sbin/chkconfig --add mysql
fi

# Create a MySQL user and group. Do not report any problems if it already
# exists.
groupadd -r %{mysqld_group} 2> /dev/null || true
useradd -M -r -d $mysql_datadir -s /bin/bash -c "MySQL server" -g %{mysqld_group} %{mysqld_user} 2> /dev/null || true 
# The user may already exist, make sure it has the proper group nevertheless (BUG#12823)
usermod -g %{mysqld_group} %{mysqld_user} 2> /dev/null || true

# Change permissions so that the user that will run the MySQL daemon
# owns all database files.
chown -R %{mysqld_user}:%{mysqld_group} $mysql_datadir

# Initiate databases if needed
%{_bindir}/mysql_install_db --rpm --user=%{mysqld_user}

# Upgrade databases if needed would go here - but it cannot be automated yet

# Change permissions again to fix any new files.
chown -R %{mysqld_user}:%{mysqld_group} $mysql_datadir

# Fix permissions for the permission database so that only the user
# can read them.
chmod -R og-rw $mysql_datadir/mysql

# Restart in the same way that mysqld will be started normally.
%{_sysconfdir}/init.d/mysql start

# Allow safe_mysqld to start mysqld and print a message before we exit
sleep 2

<<<<<<< HEAD
=======
echo "Thank you for installing the MySQL Community Server! For Production
systems, we recommend MySQL Enterprise, which contains enterprise-ready
software, intelligent advisory services, and full production support with
scheduled service packs and more.  Visit www.mysql.com/enterprise for more
information." 

>>>>>>> 93e804a6
%post ndb-storage
mysql_clusterdir=/var/lib/mysql-cluster

# Create cluster directory if needed
if test ! -d $mysql_clusterdir; then mkdir -m 755 $mysql_clusterdir; fi

%preun server
if test $1 = 0
then
  # Stop MySQL before uninstalling it
  if test -x %{_sysconfdir}/init.d/mysql
  then
    %{_sysconfdir}/init.d/mysql stop > /dev/null

    # Remove autostart of mysql
    # for older SuSE Linux versions
    if test -x /sbin/insserv
    then
      /sbin/insserv -r %{_sysconfdir}/init.d/mysql
    # use chkconfig on Red Hat and newer SuSE releases
    elif test -x /sbin/chkconfig
    then
      /sbin/chkconfig --del mysql
    fi
  fi
fi

# We do not remove the mysql user since it may still own a lot of
# database files.

# Clean up the BuildRoot
%clean
[ "$RPM_BUILD_ROOT" != "/" ] && [ -d $RPM_BUILD_ROOT ] && rm -rf $RPM_BUILD_ROOT;

%files server
%defattr(-,root,root,0755)

%doc COPYING README 
%doc support-files/my-*.cnf
%doc support-files/ndb-*.ini

%doc %attr(644, root, root) %{_infodir}/mysql.info*

%doc %attr(644, root, man) %{_mandir}/man1/my_print_defaults.1*
%doc %attr(644, root, man) %{_mandir}/man1/myisam_ftdump.1*
%doc %attr(644, root, man) %{_mandir}/man1/myisamchk.1*
%doc %attr(644, root, man) %{_mandir}/man1/myisamlog.1*
%doc %attr(644, root, man) %{_mandir}/man1/myisampack.1*
%doc %attr(644, root, man) %{_mandir}/man1/mysql_explain_log.1*
%doc %attr(644, root, man) %{_mandir}/man8/mysqld.8*
%doc %attr(644, root, man) %{_mandir}/man1/mysqld_multi.1*
%doc %attr(644, root, man) %{_mandir}/man1/mysqld_safe.1*
%doc %attr(644, root, man) %{_mandir}/man1/mysql_fix_privilege_tables.1*
%doc %attr(644, root, man) %{_mandir}/man1/mysql_install_db.1
%doc %attr(644, root, man) %{_mandir}/man1/mysql_upgrade.1*
%doc %attr(644, root, man) %{_mandir}/man1/mysqlhotcopy.1*
%doc %attr(644, root, man) %{_mandir}/man1/mysqlman.1*
%doc %attr(644, root, man) %{_mandir}/man8/mysqlmanager.8*
%doc %attr(644, root, man) %{_mandir}/man1/mysql.server.1*
%doc %attr(644, root, man) %{_mandir}/man1/mysqltest.1*
%doc %attr(644, root, man) %{_mandir}/man1/mysql_tzinfo_to_sql.1*
%doc %attr(644, root, man) %{_mandir}/man1/mysql_zap.1*
%doc %attr(644, root, man) %{_mandir}/man1/perror.1*
%doc %attr(644, root, man) %{_mandir}/man1/replace.1*
%doc %attr(644, root, man) %{_mandir}/man1/safe_mysqld.1*

%ghost %config(noreplace,missingok) %{_sysconfdir}/my.cnf
%ghost %config(noreplace,missingok) %{_sysconfdir}/mysqlmanager.passwd

%attr(755, root, root) %{_bindir}/my_print_defaults
%attr(755, root, root) %{_bindir}/myisam_ftdump
%attr(755, root, root) %{_bindir}/myisamchk
%attr(755, root, root) %{_bindir}/myisamlog
%attr(755, root, root) %{_bindir}/myisampack
%attr(755, root, root) %{_bindir}/mysql_convert_table_format
%attr(755, root, root) %{_bindir}/mysql_explain_log
%attr(755, root, root) %{_bindir}/mysql_fix_extensions
%attr(755, root, root) %{_bindir}/mysql_fix_privilege_tables
%attr(755, root, root) %{_bindir}/mysql_install_db
%attr(755, root, root) %{_bindir}/mysql_secure_installation
%attr(755, root, root) %{_bindir}/mysql_setpermission
%attr(755, root, root) %{_bindir}/mysql_tzinfo_to_sql
%attr(755, root, root) %{_bindir}/mysql_upgrade
%attr(755, root, root) %{_bindir}/mysql_zap
%attr(755, root, root) %{_bindir}/mysqlbug
%attr(755, root, root) %{_bindir}/mysqld_multi
%attr(755, root, root) %{_bindir}/mysqld_safe
%attr(755, root, root) %{_bindir}/mysqldumpslow
%attr(755, root, root) %{_bindir}/mysqlhotcopy
%attr(755, root, root) %{_bindir}/mysqltest
%attr(755, root, root) %{_bindir}/perror
%attr(755, root, root) %{_bindir}/replace
%attr(755, root, root) %{_bindir}/resolve_stack_dump
%attr(755, root, root) %{_bindir}/resolveip
%attr(755, root, root) %{_bindir}/safe_mysqld

%attr(755, root, root) %{_sbindir}/mysqld
%attr(755, root, root) %{_sbindir}/mysqld-debug
%attr(755, root, root) %{_sbindir}/mysqlmanager
%attr(755, root, root) %{_sbindir}/rcmysql
%attr(644, root, root) %{_libdir}/mysql/mysqld.sym

%attr(644, root, root) %config(noreplace,missingok) %{_sysconfdir}/logrotate.d/mysql
%attr(755, root, root) %{_sysconfdir}/init.d/mysql

%attr(755, root, root) %{_datadir}/mysql/

%files client
%defattr(-, root, root, 0755)
%attr(755, root, root) %{_bindir}/msql2mysql
%attr(755, root, root) %{_bindir}/mysql
%attr(755, root, root) %{_bindir}/mysql_find_rows
%attr(755, root, root) %{_bindir}/mysql_tableinfo
%attr(755, root, root) %{_bindir}/mysql_waitpid
%attr(755, root, root) %{_bindir}/mysqlaccess
%attr(755, root, root) %{_bindir}/mysqladmin
%attr(755, root, root) %{_bindir}/mysqlbinlog
%attr(755, root, root) %{_bindir}/mysqlcheck
%attr(755, root, root) %{_bindir}/mysqldump
%attr(755, root, root) %{_bindir}/mysqlimport
%attr(755, root, root) %{_bindir}/mysqlshow

%doc %attr(644, root, man) %{_mandir}/man1/msql2mysql.1*
%doc %attr(644, root, man) %{_mandir}/man1/mysql.1*
%doc %attr(644, root, man) %{_mandir}/man1/mysqlaccess.1*
%doc %attr(644, root, man) %{_mandir}/man1/mysqladmin.1*
%doc %attr(644, root, man) %{_mandir}/man1/mysqlbinlog.1*
%doc %attr(644, root, man) %{_mandir}/man1/mysqlcheck.1*
%doc %attr(644, root, man) %{_mandir}/man1/mysqldump.1*
%doc %attr(644, root, man) %{_mandir}/man1/mysqlimport.1*
%doc %attr(644, root, man) %{_mandir}/man1/mysqlshow.1*

%post shared
/sbin/ldconfig

%postun shared
/sbin/ldconfig

%files ndb-storage
%defattr(-,root,root,0755)
%attr(755, root, root) %{_sbindir}/ndbd

%files ndb-management
%defattr(-,root,root,0755)
%attr(755, root, root) %{_sbindir}/ndb_mgmd

%files ndb-tools
%defattr(-,root,root,0755)
%attr(755, root, root) %{_bindir}/ndb_config
%attr(755, root, root) %{_bindir}/ndb_desc
%attr(755, root, root) %{_bindir}/ndb_error_reporter
%attr(755, root, root) %{_bindir}/ndb_mgm
%attr(755, root, root) %{_bindir}/ndb_restore
%attr(755, root, root) %{_bindir}/ndb_select_all
%attr(755, root, root) %{_bindir}/ndb_select_count
%attr(755, root, root) %{_bindir}/ndb_show_tables
%attr(755, root, root) %{_bindir}/ndb_size.pl
%attr(755, root, root) %{_bindir}/ndb_test_platform
%attr(755, root, root) %{_bindir}/ndb_waiter
%attr(-, root, root) %{_datadir}/mysql/ndb_size.tmpl
%doc %attr(644, root, man) %{_mandir}/man1/ndb_config.1*
%doc %attr(644, root, man) %{_mandir}/man1/ndb_desc.1*
%doc %attr(644, root, man) %{_mandir}/man1/ndb_error_reporter.1*
%doc %attr(644, root, man) %{_mandir}/man1/ndb_select_all.1*
%doc %attr(644, root, man) %{_mandir}/man1/ndb_select_count.1*
%doc %attr(644, root, man) %{_mandir}/man1/ndb_show_tables.1*
%doc %attr(644, root, man) %{_mandir}/man1/ndb_size.pl.1*
%doc %attr(644, root, man) %{_mandir}/man1/ndb_waiter.1*

%files ndb-extra
%defattr(-,root,root,0755)
%attr(755, root, root) %{_bindir}/ndb_delete_all
%attr(755, root, root) %{_bindir}/ndb_drop_index
%attr(755, root, root) %{_bindir}/ndb_drop_table
%doc %attr(644, root, man) %{_mandir}/man1/ndb_delete_all.1*
%doc %attr(644, root, man) %{_mandir}/man1/ndb_drop_index.1*
%doc %attr(644, root, man) %{_mandir}/man1/ndb_drop_table.1*

%files devel
%defattr(-, root, root, 0755)
%doc EXCEPTIONS-CLIENT
%doc %attr(644, root, man) %{_mandir}/man1/mysql_config.1*
%attr(755, root, root) %{_bindir}/comp_err
%attr(755, root, root) %{_bindir}/mysql_config
%dir %attr(755, root, root) %{_includedir}/mysql
%dir %attr(755, root, root) %{_libdir}/mysql
%{_includedir}/mysql/*
%{_libdir}/mysql/libdbug.a
%{_libdir}/mysql/libheap.a
%if %{have_libgcc}
%{_libdir}/mysql/libmygcc.a
%endif
%{_libdir}/mysql/libmyisam.a
%{_libdir}/mysql/libmyisammrg.a
%{_libdir}/mysql/libmysqlclient.a
%{_libdir}/mysql/libmysqlclient.la
%{_libdir}/mysql/libmysqlclient_r.a
%{_libdir}/mysql/libmysqlclient_r.la
%{_libdir}/mysql/libmystrings.a
%{_libdir}/mysql/libmysys.a
%{_libdir}/mysql/libndbclient.a
%{_libdir}/mysql/libndbclient.la
%{_libdir}/mysql/libvio.a
%if %{STATIC_BUILD}
%else
%{_libdir}/mysql/libz.a
%{_libdir}/mysql/libz.la
%endif

%files shared
%defattr(-, root, root, 0755)
# Shared libraries (omit for architectures that don't support them)
%{_libdir}/*.so*

%files bench
%defattr(-, root, root, 0755)
%attr(-, root, root) %{_datadir}/sql-bench
%attr(-, root, root) %{_datadir}/mysql-test
%attr(755, root, root) %{_bindir}/mysql_client_test
%attr(755, root, root) %{_bindir}/mysqltestmanager
%attr(755, root, root) %{_bindir}/mysqltestmanager-pwgen
%attr(755, root, root) %{_bindir}/mysqltestmanagerc
%doc %attr(644, root, man) %{_mandir}/man1/mysql_client_test.1*
%doc %attr(644, root, man) %{_mandir}/man1/mysql-stress-test.pl.1*
%doc %attr(644, root, man) %{_mandir}/man1/mysql-test-run.pl.1*

#%files embedded
#%defattr(-, root, root, 0755)
# %attr(644, root, root) %{_libdir}/mysql/libmysqld.a

# The spec file changelog only includes changes made to the spec file
# itself - note that they must be ordered by date (important when
# merging BK trees)
%changelog
* Sat Apr 07 2007 Kent Boortz <kent@mysql.com>

- Removed man page for "mysql_create_system_tables"

* Wed Mar 21 2007 Daniel Fischer <df@mysql.com>

- Add debug server.

* Mon Mar 19 2007 Daniel Fischer <df@mysql.com>

- Remove Max RPMs; the server RPMs contain a mysqld compiled with all
  features that previously only were built into Max.

* Fri Mar 02 2007 Joerg Bruehe <joerg@mysql.com>

- Add several man pages for NDB which are now created.

* Wed Jan 31 2007 Daniel Fischer <df@mysql.com>

- add MTR_BUILD_THREAD=auto to test runs.

* Fri Jan 05 2007 Kent Boortz <kent@mysql.com>

- Add CFLAGS to gcc call with --print-libgcc-file, to make sure the
  correct "libgcc.a" path is returned for the 32/64 bit architecture.

* Mon Dec 18 2006 Joerg Bruehe <joerg@mysql.com>

- Fix the move of "mysqlmanager" to section 8: Directory name was wrong.

* Thu Dec 14 2006 Joerg Bruehe <joerg@mysql.com>

- Include the new man pages for "my_print_defaults" and "mysql_tzinfo_to_sql"
  in the server RPM.
- The "mysqlmanager" man page got moved from section 1 to 8.

* Thu Nov 16 2006 Joerg Bruehe <joerg@mysql.com>

- Explicitly note that the "MySQL-shared" RPMs (as built by MySQL AB) 
  replace "mysql-shared" (as distributed by SuSE) to allow easy upgrading
  (bug#22081).

* Wed Nov 15 2006 Joerg Bruehe <joerg@mysql.com>

- Switch from "make test*" to explicit calls of the test suite,
  so that "report features" can be used.

* Mon Jul 10 2006 Joerg Bruehe <joerg@mysql.com>

- Fix a typing error in the "make" target for the Perl script to run the tests.

* Tue Jul 04 2006 Joerg Bruehe <joerg@mysql.com>

- Use the Perl script to run the tests, because it will automatically check
  whether the server is configured with SSL.

* Tue Jun 27 2006 Joerg Bruehe <joerg@mysql.com>

- move "mysqldumpslow" from the client RPM to the server RPM (bug#20216)

- Revert all previous attempts to call "mysql_upgrade" during RPM upgrade,
  there are some more aspects which need to be solved before this is possible.
  For now, just ensure the binary "mysql_upgrade" is delivered and installed.

* Thu Jun 22 2006 Joerg Bruehe <joerg@mysql.com>

- Close a gap of the previous version by explicitly using
  a newly created temporary directory for the socket to be used
  in the "mysql_upgrade" operation, overriding any local setting.

* Tue Jun 20 2006 Joerg Bruehe <joerg@mysql.com>

- To run "mysql_upgrade", we need a running server;
  start it in isolation and skip password checks.

* Sat May 20 2006 Kent Boortz <kent@mysql.com>

- Always compile for PIC, position independent code.

* Wed May 10 2006 Kent Boortz <kent@mysql.com>

- Use character set "all" for the "max", to make Cluster nodes
  independent on the character set directory, and the problem that
  two RPM sub packages both wants to install this directory.

* Mon May 01 2006 Kent Boortz <kent@mysql.com>

- Use "./libtool --mode=execute" instead of searching for the
  executable in current directory and ".libs".

* Fri Apr 28 2006 Kent Boortz <kent@mysql.com>

- Install and run "mysql_upgrade"

* Sat Apr 01 2006 Kent Boortz <kent@mysql.com>

- Set $LDFLAGS from $MYSQL_BUILD_LDFLAGS

* Fri Mar 03 2006 Kent Boortz <kent@mysql.com>

- Don't output an embedded package as it is empty
- Can't use bundled zlib when doing static build. Might be a
  automake/libtool problem, having two .la files, "libmysqlclient.la"
  and "libz.la", on the same command line to link "thread_test"
  expands to too many "-lc", "-lpthread" and other libs giving hard
  to nail down duplicate symbol defintion problems.

* Fri Jan 10 2006 Joerg Bruehe <joerg@mysql.com>

- Use "-i" on "make test-force";
  this is essential for later evaluation of this log file.

* Fri Dec 12 2005 Rodrigo Novo <rodrigo@mysql.com>

- Added zlib to the list of (static) libraries installed
- Added check against libtool wierdness (WRT: sql/mysqld || sql/.libs/mysqld)
- Compile MySQL with bundled zlib
- Fixed %packager name to "MySQL Production Engineering Team"

* Mon Dec 05 2005 Joerg Bruehe <joerg@mysql.com>

- Avoid using the "bundled" zlib on "shared" builds: 
  As it is not installed (on the build system), this gives dependency 
  problems with "libtool" causing the build to fail.
  (Change was done on Nov 11, but left uncommented.)

* Tue Nov 22 2005 Joerg Bruehe <joerg@mysql.com>

- Extend the file existence check for "init.d/mysql" on un-install
  to also guard the call to "insserv"/"chkconfig".

* Thu Oct 27 2005 Lenz Grimmer <lenz@grimmer.com>

- added more man pages

* Wed Oct 19 2005 Kent Boortz <kent@mysql.com>

- Made yaSSL support an option (off by default)

* Wed Oct 19 2005 Kent Boortz <kent@mysql.com>

- Enabled yaSSL support

* Sat Oct 15 2005 Kent Boortz <kent@mysql.com>

- Give mode arguments the same way in all places
- Moved copy of mysqld.a to "standard" build, but
  disabled it as we don't do embedded yet in 5.0

* Fri Oct 14 2005 Kent Boortz <kent@mysql.com>

- For 5.x, always compile with --with-big-tables
- Copy the config.log file to location outside
  the build tree

* Fri Oct 14 2005 Kent Boortz <kent@mysql.com>

- Removed unneeded/obsolete configure options
- Added archive engine to standard server
- Removed the embedded server from experimental server
- Changed suffix "-Max" => "-max"
- Changed comment string "Max" => "Experimental"

* Thu Oct 13 2005 Lenz Grimmer <lenz@mysql.com>

- added a usermod call to assign a potential existing mysql user to the
  correct user group (BUG#12823)
- Save the perror binary built during Max build so it supports the NDB
  error codes (BUG#13740)
- added a separate macro "mysqld_group" to be able to define the
  user group of the mysql user seperately, if desired.

* Thu Sep 29 2005 Lenz Grimmer <lenz@mysql.com>

- fixed the removing of the RPM_BUILD_ROOT in the %clean section (the
  $RBR variable did not get expanded, thus leaving old build roots behind)

* Thu Aug 04 2005 Lenz Grimmer <lenz@mysql.com>

- Fixed the creation of the mysql user group account in the postinstall
  section (BUG 12348)
- Fixed enabling the Archive storage engine in the Max binary

* Tue Aug 02 2005 Lenz Grimmer <lenz@mysql.com>

- Fixed the Requires: tag for the server RPM (BUG 12233)

* Fri Jul 15 2005 Lenz Grimmer <lenz@mysql.com>

- create a "mysql" user group and assign the mysql user account to that group
  in the server postinstall section. (BUG 10984)

* Tue Jun 14 2005 Lenz Grimmer <lenz@mysql.com>

- Do not build statically on i386 by default, only when adding either "--with
  static" or "--define '_with_static 1'" to the RPM build options. Static
  linking really only makes sense when linking against the specially patched
  glibc 2.2.5.

* Mon Jun 06 2005 Lenz Grimmer <lenz@mysql.com>

- added mysql_client_test to the "bench" subpackage (BUG 10676)
- added the libndbclient static and shared libraries (BUG 10676)

* Wed Jun 01 2005 Lenz Grimmer <lenz@mysql.com>

- use "mysqldatadir" variable instead of hard-coding the path multiple times
- use the "mysqld_user" variable on all occasions a user name is referenced
- removed (incomplete) Brazilian translations
- removed redundant release tags from the subpackage descriptions

* Wed May 25 2005 Joerg Bruehe <joerg@mysql.com>

- Added a "make clean" between separate calls to "BuildMySQL".

* Wed Apr 20 2005 Lenz Grimmer <lenz@mysql.com>

- Enabled the "blackhole" storage engine for the Max RPM

* Wed Apr 13 2005 Lenz Grimmer <lenz@mysql.com>

- removed the MySQL manual files (html/ps/texi) - they have been removed
  from the MySQL sources and are now available seperately.

* Mon Apr 4 2005 Petr Chardin <petr@mysql.com>

- old mysqlmanager, mysqlmanagerc and mysqlmanager-pwger renamed into
  mysqltestmanager, mysqltestmanager and mysqltestmanager-pwgen respectively

* Fri Mar 18 2005 Lenz Grimmer <lenz@mysql.com>

- Disabled RAID in the Max binaries once and for all (it has finally been
  removed from the source tree)

* Sun Feb 20 2005 Petr Chardin <petr@mysql.com>

- Install MySQL Instance Manager together with mysqld, touch mysqlmanager
  password file

* Mon Feb 14 2005 Lenz Grimmer <lenz@mysql.com>

- Fixed the compilation comments and moved them into the separate build sections
  for Max and Standard

* Mon Feb 7 2005 Tomas Ulin <tomas@mysql.com>

- enabled the "Ndbcluster" storage engine for the max binary
- added extra make install in ndb subdir after Max build to get ndb binaries
- added packages for ndbcluster storage engine

* Fri Jan 14 2005 Lenz Grimmer <lenz@mysql.com>

- replaced obsoleted "BuildPrereq" with "BuildRequires" instead

* Thu Jan 13 2005 Lenz Grimmer <lenz@mysql.com>

- enabled the "Federated" storage engine for the max binary

* Tue Jan 04 2005 Petr Chardin <petr@mysql.com>

- ISAM and merge storage engines were purged. As well as appropriate
  tools and manpages (isamchk and isamlog)

* Thu Dec 31 2004 Lenz Grimmer <lenz@mysql.com>

- enabled the "Archive" storage engine for the max binary
- enabled the "CSV" storage engine for the max binary
- enabled the "Example" storage engine for the max binary

* Thu Aug 26 2004 Lenz Grimmer <lenz@mysql.com>

- MySQL-Max now requires MySQL-server instead of MySQL (BUG 3860)

* Fri Aug 20 2004 Lenz Grimmer <lenz@mysql.com>

- do not link statically on IA64/AMD64 as these systems do not have
  a patched glibc installed

* Tue Aug 10 2004 Lenz Grimmer <lenz@mysql.com>

- Added libmygcc.a to the devel subpackage (required to link applications
  against the the embedded server libmysqld.a) (BUG 4921)

* Mon Aug 09 2004 Lenz Grimmer <lenz@mysql.com>

- Added EXCEPTIONS-CLIENT to the "devel" package

* Thu Jul 29 2004 Lenz Grimmer <lenz@mysql.com>

- disabled OpenSSL in the Max binaries again (the RPM packages were the
  only exception to this anyway) (BUG 1043)

* Wed Jun 30 2004 Lenz Grimmer <lenz@mysql.com>

- fixed server postinstall (mysql_install_db was called with the wrong
  parameter)

* Thu Jun 24 2004 Lenz Grimmer <lenz@mysql.com>

- added mysql_tzinfo_to_sql to the server subpackage
- run "make clean" instead of "make distclean"

* Mon Apr 05 2004 Lenz Grimmer <lenz@mysql.com>

- added ncurses-devel to the build prerequisites (BUG 3377)

* Thu Feb 12 2004 Lenz Grimmer <lenz@mysql.com>

- when using gcc, _always_ use CXX=gcc 
- replaced Copyright with License field (Copyright is obsolete)

* Tue Feb 03 2004 Lenz Grimmer <lenz@mysql.com>

- added myisam_ftdump to the Server package

* Tue Jan 13 2004 Lenz Grimmer <lenz@mysql.com>

- link the mysql client against libreadline instead of libedit (BUG 2289)

* Mon Dec 22 2003 Lenz Grimmer <lenz@mysql.com>

- marked /etc/logrotate.d/mysql as a config file (BUG 2156)

* Fri Dec 13 2003 Lenz Grimmer <lenz@mysql.com>

- fixed file permissions (BUG 1672)

* Thu Dec 11 2003 Lenz Grimmer <lenz@mysql.com>

- made testing for gcc3 a bit more robust

* Fri Dec 05 2003 Lenz Grimmer <lenz@mysql.com>

- added missing file mysql_create_system_tables to the server subpackage

* Fri Nov 21 2003 Lenz Grimmer <lenz@mysql.com>

- removed dependency on MySQL-client from the MySQL-devel subpackage
  as it is not really required. (BUG 1610)

* Fri Aug 29 2003 Lenz Grimmer <lenz@mysql.com>

- Fixed BUG 1162 (removed macro names from the changelog)
- Really fixed BUG 998 (disable the checking for installed but
  unpackaged files)

* Tue Aug 05 2003 Lenz Grimmer <lenz@mysql.com>

- Fixed BUG 959 (libmysqld not being compiled properly)
- Fixed BUG 998 (RPM build errors): added missing files to the
  distribution (mysql_fix_extensions, mysql_tableinfo, mysqldumpslow,
  mysql_fix_privilege_tables.1), removed "-n" from install section.

* Wed Jul 09 2003 Lenz Grimmer <lenz@mysql.com>

- removed the GIF Icon (file was not included in the sources anyway)
- removed unused variable shared_lib_version
- do not run automake before building the standard binary
  (should not be necessary)
- add server suffix '-standard' to standard binary (to be in line
  with the binary tarball distributions)
- Use more RPM macros (_exec_prefix, _sbindir, _libdir, _sysconfdir,
  _datadir, _includedir) throughout the spec file.
- allow overriding CC and CXX (required when building with other compilers)

* Fri May 16 2003 Lenz Grimmer <lenz@mysql.com>

- re-enabled RAID again

* Wed Apr 30 2003 Lenz Grimmer <lenz@mysql.com>

- disabled MyISAM RAID (--with-raid) - it throws an assertion which
  needs to be investigated first.

* Mon Mar 10 2003 Lenz Grimmer <lenz@mysql.com>

- added missing file mysql_secure_installation to server subpackage
  (BUG 141)

* Tue Feb 11 2003 Lenz Grimmer <lenz@mysql.com>

- re-added missing pre- and post(un)install scripts to server subpackage
- added config file /etc/my.cnf to the file list (just for completeness)
- make sure to create the datadir with 755 permissions

* Mon Jan 27 2003 Lenz Grimmer <lenz@mysql.com>

- removed unused CC and CXX variables
- CFLAGS and CXXFLAGS should honor RPM_OPT_FLAGS

* Fri Jan 24 2003 Lenz Grimmer <lenz@mysql.com>

- renamed package "MySQL" to "MySQL-server"
- fixed Copyright tag
- added mysql_waitpid to client subpackage (required for mysql-test-run)

* Wed Nov 27 2002 Lenz Grimmer <lenz@mysql.com>

- moved init script from /etc/rc.d/init.d to /etc/init.d (the majority of 
  Linux distributions now support this scheme as proposed by the LSB either
  directly or via a compatibility symlink)
- Use new "restart" init script action instead of starting and stopping
  separately
- Be more flexible in activating the automatic bootup - use insserv (on
  older SuSE versions) or chkconfig (Red Hat, newer SuSE versions and
  others) to create the respective symlinks

* Wed Sep 25 2002 Lenz Grimmer <lenz@mysql.com>

- MySQL-Max now requires MySQL >= 4.0 to avoid version mismatches
  (mixing 3.23 and 4.0 packages)

* Fri Aug 09 2002 Lenz Grimmer <lenz@mysql.com>
 
- Turn off OpenSSL in MySQL-Max for now until it works properly again
- enable RAID for the Max binary instead
- added compatibility link: safe_mysqld -> mysqld_safe to ease the
  transition from 3.23

* Thu Jul 18 2002 Lenz Grimmer <lenz@mysql.com>

- Reworked the build steps a little bit: the Max binary is supposed
  to include OpenSSL, which cannot be linked statically, thus trying
	to statically link against a special glibc is futile anyway
- because of this, it is not required to make yet another build run
  just to compile the shared libs (saves a lot of time)
- updated package description of the Max subpackage
- clean up the BuildRoot directory afterwards

* Mon Jul 15 2002 Lenz Grimmer <lenz@mysql.com>

- Updated Packager information
- Fixed the build options: the regular package is supposed to
  include InnoDB and linked statically, while the Max package
	should include BDB and SSL support

* Fri May 03 2002 Lenz Grimmer <lenz@mysql.com>

- Use more RPM macros (e.g. infodir, mandir) to make the spec
  file more portable
- reorganized the installation of documentation files: let RPM
  take care of this
- reorganized the file list: actually install man pages along
  with the binaries of the respective subpackage
- do not include libmysqld.a in the devel subpackage as well, if we
  have a special "embedded" subpackage
- reworked the package descriptions

* Mon Oct  8 2001 Monty

- Added embedded server as a separate RPM

* Fri Apr 13 2001 Monty

- Added mysqld-max to the distribution

* Tue Jan 2  2001  Monty

- Added mysql-test to the bench package

* Fri Aug 18 2000 Tim Smith <tim@mysql.com>

- Added separate libmysql_r directory; now both a threaded
  and non-threaded library is shipped.

* Wed Sep 28 1999 David Axmark <davida@mysql.com>

- Added the support-files/my-example.cnf to the docs directory.

- Removed devel dependency on base since it is about client
  development.

* Wed Sep 8 1999 David Axmark <davida@mysql.com>

- Cleaned up some for 3.23.

* Thu Jul 1 1999 David Axmark <davida@mysql.com>

- Added support for shared libraries in a separate sub
  package. Original fix by David Fox (dsfox@cogsci.ucsd.edu)

- The --enable-assembler switch is now automatically disables on
  platforms there assembler code is unavailable. This should allow
  building this RPM on non i386 systems.

* Mon Feb 22 1999 David Axmark <david@detron.se>

- Removed unportable cc switches from the spec file. The defaults can
  now be overridden with environment variables. This feature is used
  to compile the official RPM with optimal (but compiler version
  specific) switches.

- Removed the repetitive description parts for the sub rpms. Maybe add
  again if RPM gets a multiline macro capability.

- Added support for a pt_BR translation. Translation contributed by
  Jorge Godoy <jorge@bestway.com.br>.

* Wed Nov 4 1998 David Axmark <david@detron.se>

- A lot of changes in all the rpm and install scripts. This may even
  be a working RPM :-)

* Sun Aug 16 1998 David Axmark <david@detron.se>

- A developers changelog for MySQL is available in the source RPM. And
  there is a history of major user visible changed in the Reference
  Manual.  Only RPM specific changes will be documented here.<|MERGE_RESOLUTION|>--- conflicted
+++ resolved
@@ -481,15 +481,11 @@
 # Allow safe_mysqld to start mysqld and print a message before we exit
 sleep 2
 
-<<<<<<< HEAD
-=======
-echo "Thank you for installing the MySQL Community Server! For Production
-systems, we recommend MySQL Enterprise, which contains enterprise-ready
-software, intelligent advisory services, and full production support with
-scheduled service packs and more.  Visit www.mysql.com/enterprise for more
-information." 
-
->>>>>>> 93e804a6
+#echo "Thank you for installing the MySQL Community Server! For Production
+#systems, we recommend MySQL Enterprise, which contains enterprise-ready
+#software, intelligent advisory services, and full production support with
+#scheduled service packs and more.  Visit www.mysql.com/enterprise for more
+#information." 
 %post ndb-storage
 mysql_clusterdir=/var/lib/mysql-cluster
 
