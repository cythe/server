'\" t
.\"
<<<<<<< HEAD
.TH "\FBMYSQL_UPGRADE\FR" "1" "20 July 2020" "MariaDB 10\&.6" "MariaDB Database System"
=======
.TH "\FBMARIADB-UPGRADE\FR" "1" "20 July 2020" "MariaDB 10\&.5" "MariaDB Database System"
>>>>>>> 44359040
.\" -----------------------------------------------------------------
.\" * set default formatting
.\" -----------------------------------------------------------------
.\" disable hyphenation
.nh
.\" disable justification (adjust text to left margin only)
.ad l
.\" -----------------------------------------------------------------
.\" * MAIN CONTENT STARTS HERE *
.\" -----------------------------------------------------------------
.\" mysql_upgrade
.\" upgrading MySQL
.\" MySQL: upgrading
.SH "NAME"
mysql_upgrade \- check tables for MariaDB upgrade
.SH "SYNOPSIS"
.HP \w'\fBmysql_upgrade\ [\fR\fB\fIoptions\fR\fR\fB]\fR\ 'u
\fBmysql_upgrade [\fR\fB\fIoptions\fR\fR\fB]\fR
.SH "DESCRIPTION"
.PP
\fBmysql_upgrade\fR
examines all tables in all databases for incompatibilities with the current version of the MariaDB Server\&.
\fBmysql_upgrade\fR
also upgrades the system tables so that you can take advantage of new privileges or capabilities that might have been added\&.
.PP
\fBmysql_upgrade\fR
should be executed each time you upgrade MariaDB\&.
.PP
If a table is found to have a possible incompatibility,
\fBmysql_upgrade\fR
performs a table check\&. If any problems are found, a table repair is attempted\&.
.if n \{\
.sp
.\}
.RS 4
.it 1 an-trap
.nr an-no-space-flag 1
.nr an-break-flag 1
.br
.ps +1
\fBNote\fR
.ps -1
.br
.PP
On Windows Server 2008 and Windows Vista, you must run
\fBmysql_upgrade\fR
with administrator privileges\&. You can do this by running a Command Prompt as Administrator and running the command\&. Failure to do so may result in the upgrade failing to execute correctly\&.
.sp .5v
.RE
.if n \{\
.sp
.\}
.RS 4
.it 1 an-trap
.nr an-no-space-flag 1
.nr an-break-flag 1
.br
.ps +1
\fBCaution\fR
.ps -1
.br
.PP
You should always back up your current MariaDB installation
\fIbefore\fR
performing an upgrade\&.
.sp .5v
.RE
.PP
To use
\fBmysql_upgrade\fR, make sure that the server is running, and then invoke it like this:
.sp
.if n \{\
.RS 4
.\}
.nf
shell> \fBmysql_upgrade [\fR\fB\fIoptions\fR\fR\fB]\fR
.fi
.if n \{\
.RE
.\}
.PP
After running
\fBmysql_upgrade\fR, stop the server and restart it so that any changes made to the system tables take effect\&.
.PP
\fBmysql_upgrade\fR
executes the following commands to check and repair tables and to upgrade the system tables:
.sp
.if n \{\
.RS 4
.\}
.nf
mysqlcheck \-\-all\-databases \-\-check\-upgrade \-\-auto\-repair
mysql < \fIfix_priv_tables\fR
mysqlcheck \-\-all\-databases \-\-check\-upgrade \-\-fix\-db\-names \-\-fix\-table\-names
.fi
.if n \{\
.RE
.\}
.PP
Notes about the preceding commands:
.sp
.RS 4
.ie n \{\
\h'-04'\(bu\h'+03'\c
.\}
.el \{\
.sp -1
.IP \(bu 2.3
.\}
Because
\fBmysql_upgrade\fR
invokes
\fBmysqlcheck\fR
with the
\fB\-\-all\-databases\fR
option, it processes all tables in all databases, which might take a long time to complete\&. Each table is locked and therefore unavailable to other sessions while it is being processed\&. Check and repair operations can be time\-consuming, particularly for large tables\&.
.RE
.sp
.RS 4
.ie n \{\
\h'-04'\(bu\h'+03'\c
.\}
.el \{\
.sp -1
.IP \(bu 2.3
.\}
For details about what checks the
\fB\-\-check\-upgrade\fR
option entails, see the description of the
FOR UPGRADE
option of the
CHECK TABLE
statement\&.
.RE
.sp
.RS 4
.ie n \{\
\h'-04'\(bu\h'+03'\c
.\}
.el \{\
.sp -1
.IP \(bu 2.3
.\}
\fIfix_priv_tables\fR
represents a script generated internally by
\fBmysql_upgrade\fR
that contains SQL statements to upgrade the tables in the
mysql
database\&.
.RE
.PP
All checked and repaired tables are marked with the current MariaDB version number\&. This ensures that next time you run
\fBmysql_upgrade\fR
with the same version of the server, it can tell whether there is any need to check or repair the table again\&.
.\" mysql_upgrade_info file: mysql_upgrade
.\" mysql_upgrade: mysql_upgrade_info file
.PP
\fBmysql_upgrade\fR
also saves the MariaDB version number in a file named
mysql_upgrade_info
in the data directory\&. This is used to quickly check whether all tables have been checked for this release so that table\-checking can be skipped\&. To ignore this file and perform the check regardless, use the
\fB\-\-force\fR
option\&.
.PP
For this reason, \fBmysql_upgrade\fR needs to be run as a user with write access to the data directory\&.
.PP
If you install MariaDB from RPM packages on Linux, you must install the server and client RPMs\&.
\fBmysql_upgrade\fR
is included in the server RPM but requires the client RPM because the latter includes
\fBmysqlcheck\fR\&.
.PP
.PP
\fBmysql_upgrade\fR
supports the following options, which can be specified on the command line or in the
[mysql_upgrade]
and
[client]
option file groups\&. Other options are passed to
\fBmysqlcheck\fR\&. For example, it might be necessary to specify the
\fB\-\-password[=\fR\fB\fIpassword\fR\fR\fB]\fR
option\&.
\fBmysql_upgrade\fR
also supports the options for processing option files\&.
.sp
.RS 4
.ie n \{\
\h'-04'\(bu\h'+03'\c
.\}
.el \{\
.sp -1
.IP \(bu 2.3
.\}
.\" mysql_upgrade: help option
.\" help option: mysql_upgrade
\fB\-\-help\fR,
\fB\-?\fR
.sp
Display a short help message and exit\&.
.RE
.sp
.RS 4
.ie n \{\
\h'-04'\(bu\h'+03'\c
.\}
.el \{\
.sp -1
.IP \(bu 2.3
.\}
.\" mysql_upgrade: basedir option
.\" basedir option: mysql_upgrade
\fB\-\-basedir=\fR\fB\fIpath\fR\fR
.sp
Old option accepted for backward compatibility but ignored\&.
.RE
.sp
.RS 4
.ie n \{\
\h'-04'\(bu\h'+03'\c
.\}
.el \{\
.sp -1
.IP \(bu 2.3
.\}
.\" mysql_upgrade: character-sets-dir option
.\" character-sets-dir option: mysql_upgrade
\fB\-\-character\-sets\-dir=\fR\fB\fIpath\fR\fR
.sp
Old option accepted for backward compatibility but ignored\&.
.RE
.sp
.RS 4
.ie n \{\
\h'-04'\(bu\h'+03'\c
.\}
.el \{\
.sp -1
.IP \(bu 2.3
.\}
.\" mysql_upgrade: check-if-upgrade-is-needed option
.\" check-if-upgrade-is-needed option: mysql_upgrade
\fB\-\-check\-if\-upgrade\-is\-needed\fR
.sp
Exit with a status code indicating if an upgrade is needed\&. Returns 0 if upgrade needed or current version couldn't be determined, 1 when no action required\&.
.RE
.sp
.RS 4
.ie n \{\
\h'-04'\(bu\h'+03'\c
.\}
.el \{\
.sp -1
.IP \(bu 2.3
.\}
.\" mysql_upgrade: datadir option
.\" datadir option: mysql_upgrade
\fB\-\-datadir=\fR\fB\fIpath\fR\fR
.sp
Old option accepted for backward compatibility but ignored\&.
.RE
.sp
.RS 4
.ie n \{\
\h'-04'\(bu\h'+03'\c
.\}
.el \{\
.sp -1
.IP \(bu 2.3
.\}
.\" mysql_upgrade: debug option
.\" debug option: mysql_upgrade
\fB\-\-debug=\fR\fB\fIpath\fR\fR,
\fB\-# \fIpath\fR\fR
.sp
For debug builds, output debug log\&.
.RE
.sp
.RS 4
.ie n \{\
\h'-04'\(bu\h'+03'\c
.\}
.el \{\
.sp -1
.IP \(bu 2.3
.\}
.\" mysql_upgrade: debug-check option
.\" debug-check option: mysql_upgrade
\fB\-\-debug\-check\fR
.sp
Print some debugging information when the program exits\&.
.RE
.sp
.RS 4
.ie n \{\
\h'-04'\(bu\h'+03'\c
.\}
.el \{\
.sp -1
.IP \(bu 2.3
.\}
.\" mysql_upgrade: debug-info option
.\" debug-info option: mysql_upgrade
\fB\-\-debug\-info\fR,
\fB\-T\fR
.sp
Print debugging information and memory and CPU usage statistics when the program exits\&.
.RE
.sp
.RS 4
.ie n \{\
\h'-04'\(bu\h'+03'\c
.\}
.el \{\
.sp -1
.IP \(bu 2.3
.\}
.\" mysql_upgrade: default-character-set option
.\" default-character-set option: mysql_upgrade
\fB\-\-default\-character\-set=\fR\fB\fIname\fR\fR
.sp
Old option accepted for backward compatibility but ignored\&.
.RE
.sp
.RS 4
.ie n \{\
\h'-04'\(bu\h'+03'\c
.\}
.el \{\
.sp -1
.IP \(bu 2.3
.\}
.\" mysql_upgrade: force option
.\" force option: mysql_upgrade
\fB\-\-force\fR
.sp
Ignore the
mysql_upgrade_info
file and force execution of
\fBmysqlcheck\fR
even if
\fBmysql_upgrade\fR
has already been executed for the current version of MariaDB\&.
.RE
.sp
.RS 4
.ie n \{\
\h'-04'\(bu\h'+03'\c
.\}
.el \{\
.sp -1
.IP \(bu 2.3
.\}
.\" mysql_upgrade: host option
.\" host option: mysql_upgrade
\fB\-\-host\fR
.sp
Connect to MariaDB on the given host\&.
.RE
.sp
.RS 4
.ie n \{\
\h'-04'\(bu\h'+03'\c
.\}
.el \{\
.sp -1
.IP \(bu 2.3
.\}
.\" mysql_upgrade: password option
.\" password option: mysql_upgrade
\fB\-\-password[=\fR\fB\fIpassword\fR\fR\fB]\fR,
\fB\-p[\fR\fB\fIpassword\fR\fR\fB]\fR
.sp
The password to use when connecting to the server\&. If you use the short option form (\fB\-p\fR), you
\fIcannot\fR
have a space between the option and the password\&. If you omit the
\fIpassword\fR
value following the
\fB\-\-password\fR
or
\fB\-p\fR
option on the command line,
\fBmysql_upgrade\fR
prompts for one\&.
.sp
Specifying a password on the command line should be considered insecure\&. You can use an option file to avoid giving the password on the command line\&.
.RE
.sp
.RS 4
.ie n \{\
\h'-04'\(bu\h'+03'\c
.\}
.el \{\
.sp -1
.IP \(bu 2.3
.\}
.\" mysql_upgrade: port option
.\" port option: mysql_upgrade
\fB\-\-port=\fR\fB\fIport_num\fR\fR,
\fB\-P \fR\fB\fIport_num\fR\fR
.sp
The TCP/IP port number to use for the connection\&.
.RE
.sp
.RS 4
.ie n \{\
\h'-04'\(bu\h'+03'\c
.\}
.el \{\
.sp -1
.IP \(bu 2.3
.\}
.\" mysql_upgrade: protocol option
.\" protocol option: mysql_upgrade
\fB\-\-protocol={TCP|SOCKET|PIPE|MEMORY}\fR
.sp
The connection protocol to use for connecting to the server\&. It is useful when the other connection parameters normally would cause a protocol to be used other than the one you want\&.
.RE
.sp
.RS 4
.ie n \{\
\h'-04'\(bu\h'+03'\c
.\}
.el \{\
.sp -1
.IP \(bu 2.3
.\}
.\" mysql_upgrade: silent option
.\" silent option: mysql_upgrade
\fB\-\-silent\fR
.sp
Print less information\&.
.RE
.sp
.RS 4
.ie n \{\
\h'-04'\(bu\h'+03'\c
.\}
.el \{\
.sp -1
.IP \(bu 2.3
.\}
.\" mysql_upgrade: socket option
.\" socket option: mysql_upgrade
\fB\-\-socket=\fR\fB\fIpath\fR\fR,
\fB\-S \fR\fB\fIpath\fR\fR
.sp
For connections to
localhost, the Unix socket file to use, or, on Windows, the name of the named pipe to use\&.
.RE
.sp
.RS 4
.ie n \{\
\h'-04'\(bu\h'+03'\c
.\}
.el \{\
.sp -1
.IP \(bu 2.3
.\}
.\" mysql_upgrade: SSL options
.\" SSL options: mysql_upgrade
\fB\-\-ssl\fR
.sp
Enable SSL for connection (automatically enabled with other flags). Disable with 
\fB\-\-skip-ssl\fR\&.
.RE
.sp
.RS 4
.ie n \{\
\h'-04'\(bu\h'+03'\c
.\}
.el \{\
.sp -1
.IP \(bu 2.3
.\}
.\" mysql_upgrade: SSL CA option
.\" SSL CA option: mysql_upgrade
\fB\-\-ssl\-ca=\fIname\fR
.sp
CA file in PEM format (check OpenSSL docs, implies
\fB\-\-ssl\fR)\&.
.RE
.sp
.RS 4
.ie n \{\
\h'-04'\(bu\h'+03'\c
.\}
.el \{\
.sp -1
.IP \(bu 2.3
.\}
.\" mysql_upgrade: SSL CA Path option
.\" SSL CA Path option: mysql_upgrade
\fB\-\-ssl\-capath=\fIname\fR
.sp
CA directory (check OpenSSL docs, implies
\fB\-\-ssl\fR)\&.
.RE
.sp
.RS 4
.ie n \{\
\h'-04'\(bu\h'+03'\c
.\}
.el \{\
.sp -1
.IP \(bu 2.3
.\}
.\" mysql_upgrade: SSL Cert option
.\" SSL Cert option: mysql_upgrade
\fB\-\-ssl\-cert=\fIname\fR
.sp
X509 cert in PEM format (check OpenSSL docs, implies
\fB\-\-ssl\fR)\&.
.RE
.sp
.RS 4
.ie n \{\
\h'-04'\(bu\h'+03'\c
.\}
.el \{\
.sp -1
.IP \(bu 2.3
.\}
.\" mysql_upgrade: SSL Cipher option
.\" SSL Cipher option: mysql_upgrade
\fB\-\-ssl\-cipher=\fIname\fR
.sp
SSL cipher to use (check OpenSSL docs, implies
\fB\-\-ssl\fR)\&.
.RE
.sp
.RS 4
.ie n \{\
\h'-04'\(bu\h'+03'\c
.\}
.el \{\
.sp -1
.IP \(bu 2.3
.\}
.\" mysql_upgrade: SSL Key option
.\" SSL Key option: mysql_upgrade
\fB\-\-ssl\-key=\fIname\fR
.sp
X509 key in PEM format (check OpenSSL docs, implies
\fB\-\-ssl\fR)\&.
.RE
.sp
.RS 4
.ie n \{\
\h'-04'\(bu\h'+03'\c
.\}
.el \{\
.sp -1
.IP \(bu 2.3
.\}
.\" mysql_upgrade: SSL Crl option
.\" SSL CRL option: mysql_upgrade
\fB\-\-ssl\-crl=\fIname\fR
.sp
Certificate revocation list (check OpenSSL docs, implies
\fB\-\-ssl\fR)\&.
.RE
.sp
.RS 4
.ie n \{\
\h'-04'\(bu\h'+03'\c
.\}
.el \{\
.sp -1
.IP \(bu 2.3
.\}
.\" mysql_upgrade: SSL Crlpath option
.\" SSL Crlpath option: mysql_upgrade
\fB\-\-ssl\-crlpath=\fIname\fR
.sp
Certificate revocation list path (check OpenSSL docs, implies
\fB\-\-ssl\fR)\&.
.RE
.sp
.RS 4
.ie n \{\
\h'-04'\(bu\h'+03'\c
.\}
.el \{\
.sp -1
.IP \(bu 2.3
.\}
.\" mysql_upgrade: SSL Verify Server Cert option
.\" SSL Verify Server Cert option: mysql_upgrade
\fB\-\-ssl\-verify\-server\-cert\fR
.sp
Verify server's "Common Name" in its cert against hostname used when connecting. This option is disabled by default\&.
.RE
.sp
.RS 4
.ie n \{\
\h'-04'\(bu\h'+03'\c
.\}
.el \{\
.sp -1
.IP \(bu 2.3
.\}
.\" mysql_upgrade: tmpdir option
.\" tmpdir option: mysql_upgrade
\fB\-\-tmpdir=\fR\fB\fIpath\fR\fR,
\fB\-t \fR\fB\fIpath\fR\fR
.sp
The path name of the directory to use for creating temporary files\&.
.RE
.sp
.RS 4
.ie n \{\
\h'-04'\(bu\h'+03'\c
.\}
.el \{\
.sp -1
.IP \(bu 2.3
.\}
.\" mysql_upgrade: upgrade-system-tables option
.\" upgrade-system-tables option: mysql_upgrade
\fB\-\-upgrade\-system\-tables\fR\fR,
\fB\-s \fR
.sp
Only upgrade the system tables in the mysql database\&. Tables in other databases are not checked or touched\&.
.RE
.sp
.RS 4
.ie n \{\
\h'-04'\(bu\h'+03'\c
.\}
.el \{\
.sp -1
.IP \(bu 2.3
.\}
.\" mysql_upgrade: user option
.\" user option: mysql_upgrade
\fB\-\-user=\fR\fB\fIuser_name\fR\fR,
\fB\-u \fR\fB\fIuser_name\fR\fR
.sp
The MariaDB user name to use when connecting to the server and not using the current login\&.
.RE
.sp
.RS 4
.ie n \{\
\h'-04'\(bu\h'+03'\c
.\}
.el \{\
.sp -1
.IP \(bu 2.3
.\}
.\" mysql_upgrade: verbose option
.\" verbose option: mysql_upgrade
\fB\-\-verbose\fR
.sp
Display more output about the process\&. Using it twice will print connection 
arguments; using it 3 times will print out all CHECK, RENAME and ALTER TABLE 
commands used during the check phase; using it 4 times (added in MariaDB 10.0.14)
will also write out all mysqlcheck commands used\&.
.RE
.sp
.RS 4
.ie n \{\
\h'-04'\(bu\h'+03'\c
.\}
.el \{\
.sp -1
.IP \(bu 2.3
.\}
.\" mysql_upgrade: version option
.\" version option: mysql_upgrade
\fB\-\-version\fR,
\fB\-V\fR
.sp
Output version information and exit\&.
.RE
.sp
.RS 4
.ie n \{\
\h'-04'\(bu\h'+03'\c
.\}
.el \{\
.sp -1
.IP \(bu 2.3
.\}
.\" mysql_upgrade: version-check option
.\" version-check option: mysql_upgrade
\fB\-\-version\-check\fR,
\fB\-k\fR
.sp
Run this program only if its 'server version' matches the version 
of the server to which it's connecting. Note: the 'server version' 
of the program is the version of the MariaDB server with which 
it was built/distributed. Defaults to on; use \fB\-\-skip\-version\-check\fR to disable\&.
.RE
.sp
.RS 4
.ie n \{\
\h'-04'\(bu\h'+03'\c
.\}
.el \{\
.sp -1
.IP \(bu 2.3
.\}
.\" mysql_upgrade: write-binlog option
.\" write-binlog option: mysql_upgrade
\fB\-\-write\-binlog\fR
.sp
Cause binary logging to be enabled while
\fBmysql_upgrade\fR
runs\&.
.RE
.SH "COPYRIGHT"
.br
.PP
Copyright 2007-2008 MySQL AB, 2008-2010 Sun Microsystems, Inc., 2010-2020 MariaDB Foundation
.PP
This documentation is free software; you can redistribute it and/or modify it only under the terms of the GNU General Public License as published by the Free Software Foundation; version 2 of the License.
.PP
This documentation is distributed in the hope that it will be useful, but WITHOUT ANY WARRANTY; without even the implied warranty of MERCHANTABILITY or FITNESS FOR A PARTICULAR PURPOSE. See the GNU General Public License for more details.
.PP
You should have received a copy of the GNU General Public License along with the program; if not, write to the Free Software Foundation, Inc., 51 Franklin Street, Fifth Floor, Boston, MA 02110-1335 USA or see http://www.gnu.org/licenses/.
.sp
.SH "SEE ALSO"
For more information, please refer to the MariaDB Knowledge Base, available online at https://mariadb.com/kb/
.SH AUTHOR
MariaDB Foundation (http://www.mariadb.org/).<|MERGE_RESOLUTION|>--- conflicted
+++ resolved
@@ -1,10 +1,6 @@
 '\" t
 .\"
-<<<<<<< HEAD
-.TH "\FBMYSQL_UPGRADE\FR" "1" "20 July 2020" "MariaDB 10\&.6" "MariaDB Database System"
-=======
-.TH "\FBMARIADB-UPGRADE\FR" "1" "20 July 2020" "MariaDB 10\&.5" "MariaDB Database System"
->>>>>>> 44359040
+.TH "\FBMARIADB-UPGRADE\FR" "1" "20 July 2020" "MariaDB 10\&.6" "MariaDB Database System"
 .\" -----------------------------------------------------------------
 .\" * set default formatting
 .\" -----------------------------------------------------------------
