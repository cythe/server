--- conflicted
+++ resolved
@@ -7,11 +7,7 @@
 AC_CANONICAL_SYSTEM
 # The Docs Makefile.am parses this line!
 # remember to also change ndb version below and update version.c in ndb
-<<<<<<< HEAD
 AM_INIT_AUTOMAKE(mysql, 5.1.12-beta)
-=======
-AM_INIT_AUTOMAKE(mysql, 5.0.23)
->>>>>>> a74154f4
 AM_CONFIG_HEADER(config.h)
 
 PROTOCOL_VERSION=10
@@ -19,16 +15,7 @@
 # See the libtool docs for information on how to do shared lib versions.
 SHARED_LIB_MAJOR_VERSION=15
 SHARED_LIB_VERSION=$SHARED_LIB_MAJOR_VERSION:0:0
-
-<<<<<<< HEAD
-=======
-# ndb version
-NDB_VERSION_MAJOR=5
-NDB_VERSION_MINOR=0
-NDB_VERSION_BUILD=23
-NDB_VERSION_STATUS=""
-
->>>>>>> a74154f4
+}
 # Set all version vars based on $VERSION. How do we do this more elegant ?
 # Remember that regexps needs to quote [ and ] since this is run through m4
 MYSQL_NO_DASH_VERSION=`echo $VERSION | sed -e "s|[[a-z]]*-.*$||"`
