--- conflicted
+++ resolved
@@ -1379,15 +1379,8 @@
       then
 	{ echo "configure: error: On OpenUNIX8 and UnixWare7 MySQL must be compiled with cc. See the Installation chapter in the Reference Manual." 1>&2; exit 1; };
       else
-<<<<<<< HEAD
-#	CC="$CC -Kthread -DOpenUNIX8";
-#	CXX="$CXX -Kthread -DOpenUNIX8";
-	CC="$CC -Kthread -DUNIXWARE_7 -DHAVE_BROKEN_RWLOCK";
-	CXX="$CXX -Kthread -DUNIXWARE_7 -DHAVE_BROKEN_RWLOCK"
-=======
  	CC="$CC -Kthread -DUNIXWARE_7 -DHAVE_BROKEN_RWLOCK";
  	CXX="$CXX -Kthread -DUNIXWARE_7 -DHAVE_BROKEN_RWLOCK";
->>>>>>> 3e52a3f1
       fi
       AC_MSG_RESULT("yes")
     else
