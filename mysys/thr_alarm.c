/* Copyright (C) 2000 MySQL AB

   This program is free software; you can redistribute it and/or modify
   it under the terms of the GNU General Public License as published by
   the Free Software Foundation; either version 2 of the License, or
   (at your option) any later version.

   This program is distributed in the hope that it will be useful,
   but WITHOUT ANY WARRANTY; without even the implied warranty of
   MERCHANTABILITY or FITNESS FOR A PARTICULAR PURPOSE.  See the
   GNU General Public License for more details.

   You should have received a copy of the GNU General Public License
   along with this program; if not, write to the Free Software
   Foundation, Inc., 59 Temple Place, Suite 330, Boston, MA  02111-1307  USA */

/* To avoid problems with alarms in debug code, we disable DBUG here */
#undef DBUG_OFF
#define DBUG_OFF
#include <my_global.h>

#if defined(THREAD) && !defined(DONT_USE_THR_ALARM)
#include <errno.h>
#include <my_pthread.h>
#include <signal.h>
#include <my_sys.h>
#include <m_string.h>
#include <queues.h>
#include "thr_alarm.h"

#ifdef HAVE_SYS_SELECT_H
#include <sys/select.h>				/* AIX needs this for fd_set */
#endif

#ifndef ETIME
#define ETIME ETIMEDOUT
#endif

static int alarm_aborted=1;			/* No alarm thread */
my_bool thr_alarm_inited= 0;
volatile my_bool alarm_thread_running= 0;

static sig_handler process_alarm_part2(int sig);

#if !defined(__WIN__) && !defined(__EMX__) && !defined(OS2)

static pthread_mutex_t LOCK_alarm;
static pthread_cond_t COND_alarm;
static sigset_t full_signal_set;
static QUEUE alarm_queue;
static uint max_used_alarms=0;
pthread_t alarm_thread;

#ifdef USE_ALARM_THREAD
static void *alarm_handler(void *arg);
#define reschedule_alarms() pthread_cond_signal(&COND_alarm)
#else
#define reschedule_alarms() pthread_kill(alarm_thread,THR_SERVER_ALARM)
#endif

#if THR_CLIENT_ALARM != SIGALRM || defined(USE_ALARM_THREAD)
static sig_handler thread_alarm(int sig __attribute__((unused)));
#endif

static int compare_ulong(void *not_used __attribute__((unused)),
			 byte *a_ptr,byte* b_ptr)
{
  ulong a=*((ulong*) a_ptr),b= *((ulong*) b_ptr);
  return (a < b) ? -1  : (a == b) ? 0 : 1;
}

void init_thr_alarm(uint max_alarms)
{
  sigset_t s;
  DBUG_ENTER("init_thr_alarm");
  alarm_aborted=0;
  init_queue(&alarm_queue,max_alarms+1,offsetof(ALARM,expire_time),0,
	     compare_ulong,NullS);
  sigfillset(&full_signal_set);			/* Neaded to block signals */
  pthread_mutex_init(&LOCK_alarm,MY_MUTEX_INIT_FAST);
  pthread_cond_init(&COND_alarm,NULL);
#if THR_CLIENT_ALARM != SIGALRM || defined(USE_ALARM_THREAD)
#if defined(HAVE_mit_thread)
  sigset(THR_CLIENT_ALARM,thread_alarm);	/* int. thread system calls */
#else
  {
    struct sigaction sact;
<<<<<<< HEAD
    bzero((char*) &sact, sizeof(sact));
=======
    bzero(&sact, sizeof(sact));
    sact.sa_flags = 0;
>>>>>>> 2d515425
    sact.sa_handler = thread_alarm;
    sigaction(THR_CLIENT_ALARM, &sact, (struct sigaction*) 0);
  }
#endif
#endif
  sigemptyset(&s);
  sigaddset(&s, THR_SERVER_ALARM);
  alarm_thread=pthread_self();
#if defined(USE_ALARM_THREAD)
  {
    pthread_attr_t thr_attr;
    pthread_attr_init(&thr_attr);
    pthread_attr_setscope(&thr_attr,PTHREAD_SCOPE_PROCESS);
    pthread_attr_setdetachstate(&thr_attr,PTHREAD_CREATE_DETACHED);
    pthread_attr_setstacksize(&thr_attr,8196);

    my_pthread_attr_setprio(&thr_attr,100);	/* Very high priority */
    VOID(pthread_create(&alarm_thread,&thr_attr,alarm_handler,NULL));
    VOID(pthread_attr_destroy(&thr_attr));
  }
#elif defined(USE_ONE_SIGNAL_HAND)
  pthread_sigmask(SIG_BLOCK, &s, NULL);		/* used with sigwait() */
#if THR_SERVER_ALARM == THR_CLIENT_ALARM
  sigset(THR_CLIENT_ALARM,process_alarm);	/* Linuxthreads */
  pthread_sigmask(SIG_UNBLOCK, &s, NULL);
#endif
#else
  pthread_sigmask(SIG_UNBLOCK, &s, NULL);
  sigset(THR_SERVER_ALARM,process_alarm);
#endif
  DBUG_VOID_RETURN;
}


void resize_thr_alarm(uint max_alarms)
{
  pthread_mutex_lock(&LOCK_alarm);
  /*
    It's ok not to shrink the queue as there may be more pending alarms than
    than max_alarms
  */
  if (alarm_queue.elements < max_alarms)
    resize_queue(&alarm_queue,max_alarms+1);
  pthread_mutex_unlock(&LOCK_alarm);
}


/*
  Request alarm after sec seconds.

  SYNOPSIS
    thr_alarm()
    alrm		Pointer to alarm detection
    alarm_data		Structure to store in alarm queue

  NOTES
    This function can't be called from the alarm-handling thread.

  RETURN VALUES
    0 ok
    1 If no more alarms are allowed (aborted by process)

    Stores in first argument a pointer to a non-zero int which is set to 0
    when the alarm has been given
*/

my_bool thr_alarm(thr_alarm_t *alrm, uint sec, ALARM *alarm_data)
{
  ulong now;
  sigset_t old_mask;
  my_bool reschedule;
  DBUG_ENTER("thr_alarm");
  DBUG_PRINT("enter",("thread: %s  sec: %d",my_thread_name(),sec));

  now=(ulong) time((time_t*) 0);
  pthread_sigmask(SIG_BLOCK,&full_signal_set,&old_mask);
  pthread_mutex_lock(&LOCK_alarm);	/* Lock from threads & alarms */
  if (alarm_aborted > 0)
  {					/* No signal thread */
    DBUG_PRINT("info", ("alarm aborted"));
    *alrm= 0;					/* No alarm */
    pthread_mutex_unlock(&LOCK_alarm);
    pthread_sigmask(SIG_SETMASK,&old_mask,NULL);
    DBUG_RETURN(1);
  }
  if (alarm_aborted < 0)
    sec= 1;					/* Abort mode */

  if (alarm_queue.elements >= max_used_alarms)
  {
    if (alarm_queue.elements == alarm_queue.max_elements)
    {
      DBUG_PRINT("info", ("alarm queue full"));
      fprintf(stderr,"Warning: thr_alarm queue is full\n");
      *alrm= 0;					/* No alarm */
      pthread_mutex_unlock(&LOCK_alarm);
      pthread_sigmask(SIG_SETMASK,&old_mask,NULL);
      DBUG_RETURN(1);
    }
    max_used_alarms=alarm_queue.elements+1;
  }
  reschedule= (!alarm_queue.elements ||
	      (int) (((ALARM*) queue_top(&alarm_queue))->expire_time - now) >
	      (int) sec);
  if (!alarm_data)
  {
    if (!(alarm_data=(ALARM*) my_malloc(sizeof(ALARM),MYF(MY_WME))))
    {
      DBUG_PRINT("info", ("failed my_malloc()"));
      *alrm= 0;					/* No alarm */
      pthread_mutex_unlock(&LOCK_alarm);
      pthread_sigmask(SIG_SETMASK,&old_mask,NULL);
      DBUG_RETURN(1);
    }
    alarm_data->malloced=1;
  }
  else
    alarm_data->malloced=0;
  alarm_data->expire_time=now+sec;
  alarm_data->alarmed=0;
  alarm_data->thread=pthread_self();
  queue_insert(&alarm_queue,(byte*) alarm_data);

  /* Reschedule alarm if the current one has more than sec left */
  if (reschedule)
  {
    DBUG_PRINT("info", ("reschedule"));
    if (pthread_equal(pthread_self(),alarm_thread))
      alarm(sec);				/* purecov: inspected */
    else
      reschedule_alarms();			/* Reschedule alarms */
  }
  pthread_mutex_unlock(&LOCK_alarm);
  pthread_sigmask(SIG_SETMASK,&old_mask,NULL);
  (*alrm)= &alarm_data->alarmed;
  DBUG_RETURN(0);
}


/*
  Remove alarm from list of alarms
*/

void thr_end_alarm(thr_alarm_t *alarmed)
{
  ALARM *alarm_data;
  sigset_t old_mask;
  uint i, found=0;
  DBUG_ENTER("thr_end_alarm");

  pthread_sigmask(SIG_BLOCK,&full_signal_set,&old_mask);
  pthread_mutex_lock(&LOCK_alarm);

  alarm_data= (ALARM*) ((byte*) *alarmed - offsetof(ALARM,alarmed));
  for (i=0 ; i < alarm_queue.elements ; i++)
  {
    if ((ALARM*) queue_element(&alarm_queue,i) == alarm_data)
    {
      queue_remove(&alarm_queue,i),MYF(0);
      if (alarm_data->malloced)
	my_free((gptr) alarm_data,MYF(0));
      found++;
#ifdef DBUG_OFF
      break;
#endif
    }
  }
  DBUG_ASSERT(!*alarmed || found == 1);
  if (!found)
  {
    if (*alarmed)
      fprintf(stderr,"Warning: Didn't find alarm 0x%lx in queue of %d alarms\n",
	      (long) *alarmed, alarm_queue.elements);
    DBUG_PRINT("warning",("Didn't find alarm 0x%lx in queue\n",
			  (long) *alarmed));
  }
  pthread_mutex_unlock(&LOCK_alarm);
  pthread_sigmask(SIG_SETMASK,&old_mask,NULL);
  DBUG_VOID_RETURN;
}

/*
  Come here when some alarm in queue is due.
  Mark all alarms with are finnished in list.
  Shedule alarms to be sent again after 1-10 sec (many alarms at once)
  If alarm_aborted is set then all alarms are given and resent
  every second.
*/

sig_handler process_alarm(int sig __attribute__((unused)))
{
  sigset_t old_mask;
/*
  This must be first as we can't call DBUG inside an alarm for a normal thread
*/

#if THR_SERVER_ALARM == THR_CLIENT_ALARM
  if (!pthread_equal(pthread_self(),alarm_thread))
  {
#if defined(MAIN) && !defined(__bsdi__)
    printf("thread_alarm\n"); fflush(stdout);
#endif
#ifdef DONT_REMEMBER_SIGNAL
    sigset(THR_CLIENT_ALARM,process_alarm);	/* int. thread system calls */
#endif
    return;
  }
#endif

  /*
    We have to do do the handling of the alarm in a sub function,
    because otherwise we would get problems with two threads calling
    DBUG_... functions at the same time (as two threads may call
    process_alarm() at the same time
  */

#ifndef USE_ALARM_THREAD
  pthread_sigmask(SIG_SETMASK,&full_signal_set,&old_mask);
  pthread_mutex_lock(&LOCK_alarm);
#endif
  process_alarm_part2(sig);
#ifndef USE_ALARM_THREAD
#if defined(DONT_REMEMBER_SIGNAL) && !defined(USE_ONE_SIGNAL_HAND)
  sigset(THR_SERVER_ALARM,process_alarm);
#endif
  pthread_mutex_unlock(&LOCK_alarm);
  pthread_sigmask(SIG_SETMASK,&old_mask,NULL);
#endif
  return;
}


static sig_handler process_alarm_part2(int sig __attribute__((unused)))
{
  ALARM *alarm_data;
  DBUG_ENTER("process_alarm");
  DBUG_PRINT("info",("sig: %d  active alarms: %d",sig,alarm_queue.elements));

#if defined(MAIN) && !defined(__bsdi__)
  printf("process_alarm\n"); fflush(stdout);
#endif
  if (alarm_queue.elements)
  {
    if (alarm_aborted)
    {
      uint i;
      for (i=0 ; i < alarm_queue.elements ;)
      {
	alarm_data=(ALARM*) queue_element(&alarm_queue,i);
	alarm_data->alarmed=1;			/* Info to thread */
	if (pthread_equal(alarm_data->thread,alarm_thread) ||
	    pthread_kill(alarm_data->thread, THR_CLIENT_ALARM))
	{
#ifdef MAIN
	  printf("Warning: pthread_kill couldn't find thread!!!\n");
#endif
	  queue_remove(&alarm_queue,i);		/* No thread. Remove alarm */
	}
	else
	  i++;					/* Signal next thread */
      }
#ifndef USE_ALARM_THREAD
      if (alarm_queue.elements)
	alarm(1);				/* Signal soon again */
#endif
    }
    else
    {
      ulong now=(ulong) time((time_t*) 0);
      ulong next=now+10-(now%10);
      while ((alarm_data=(ALARM*) queue_top(&alarm_queue))->expire_time <= now)
      {
	alarm_data->alarmed=1;			/* Info to thread */
	DBUG_PRINT("info",("sending signal to waiting thread"));
	if (pthread_equal(alarm_data->thread,alarm_thread) ||
	    pthread_kill(alarm_data->thread, THR_CLIENT_ALARM))
	{
#ifdef MAIN
	  printf("Warning: pthread_kill couldn't find thread!!!\n");
#endif
	  queue_remove(&alarm_queue,0);		/* No thread. Remove alarm */
	  if (!alarm_queue.elements)
	    break;
	}
	else
	{
	  alarm_data->expire_time=next;
	  queue_replaced(&alarm_queue);
	}
      }
#ifndef USE_ALARM_THREAD
      if (alarm_queue.elements)
      {
#ifdef __bsdi__
	alarm(0);				/* Remove old alarm */
#endif
	alarm((uint) (alarm_data->expire_time-now));
      }
#endif
    }
  }
  DBUG_VOID_RETURN;
}


/*
  Schedule all alarms now and optionally free all structures

  SYNPOSIS
    end_thr_alarm()
      free_structures		Set to 1 if we should free memory used for
				the alarm queue.
				When we call this we should KNOW that there
				is no active alarms
  IMPLEMENTATION
    Set alarm_abort to -1 which will change the behavior of alarms as follows:
    - All old alarms will be rescheduled at once
    - All new alarms will be rescheduled to one second
*/

void end_thr_alarm(my_bool free_structures)
{
  DBUG_ENTER("end_thr_alarm");
  if (alarm_aborted != 1)			/* If memory not freed */
  {    
    pthread_mutex_lock(&LOCK_alarm);
    DBUG_PRINT("info",("Resheduling %d waiting alarms",alarm_queue.elements));
    alarm_aborted= -1;				/* mark aborted */
    if (alarm_queue.elements || (alarm_thread_running && free_structures))
    {
      if (pthread_equal(pthread_self(),alarm_thread))
	alarm(1);				/* Shut down everything soon */
      else
	reschedule_alarms();
    }
    if (free_structures)
    {
      struct timespec abstime;
      /*
	The following test is just for safety, the caller should not
	depend on this
      */
      DBUG_ASSERT(!alarm_queue.elements);
      /* Wait until alarm thread dies */

      set_timespec(abstime, 10);		/* Wait up to 10 seconds */
      while (alarm_thread_running)
      {
	int error= pthread_cond_timedwait(&COND_alarm, &LOCK_alarm, &abstime);
	if (error == ETIME || error == ETIMEDOUT)
	  break;				/* Don't wait forever */
      }
      if (!alarm_queue.elements)
      {
	delete_queue(&alarm_queue);
	alarm_aborted= 1;
	pthread_mutex_unlock(&LOCK_alarm);
	if (!alarm_thread_running)		/* Safety */
	{
	  pthread_mutex_destroy(&LOCK_alarm);
	  pthread_cond_destroy(&COND_alarm);
	}
      }
    }
    else
      pthread_mutex_unlock(&LOCK_alarm);
  }
  DBUG_VOID_RETURN;
}


/*
  Remove another thread from the alarm
*/

void thr_alarm_kill(pthread_t thread_id)
{
  uint i;
  if (alarm_aborted)
    return;
  pthread_mutex_lock(&LOCK_alarm);
  for (i=0 ; i < alarm_queue.elements ; i++)
  {
    if (pthread_equal(((ALARM*) queue_element(&alarm_queue,i))->thread,
		      thread_id))
    {
      ALARM *tmp=(ALARM*) queue_remove(&alarm_queue,i);
      tmp->expire_time=0;
      queue_insert(&alarm_queue,(byte*) tmp);
      reschedule_alarms();
      break;
    }
  }
  pthread_mutex_unlock(&LOCK_alarm);
}


void thr_alarm_info(ALARM_INFO *info)
{
  pthread_mutex_lock(&LOCK_alarm);
  info->next_alarm_time= 0;
  info->max_used_alarms= max_used_alarms;
  if ((info->active_alarms=  alarm_queue.elements))
  {
    ulong now=(ulong) time((time_t*) 0);
    long time_diff;
    ALARM *alarm_data= (ALARM*) queue_top(&alarm_queue);
    time_diff= (long) (alarm_data->expire_time - now);
    info->next_alarm_time= (ulong) (time_diff < 0 ? 0 : time_diff);
  }
  pthread_mutex_unlock(&LOCK_alarm);
}

/*
  This is here for thread to get interruptet from read/write/fcntl
  ARGSUSED
*/

#if THR_CLIENT_ALARM != SIGALRM || defined(USE_ALARM_THREAD)
static sig_handler thread_alarm(int sig)
{
#ifdef MAIN
  printf("thread_alarm\n"); fflush(stdout);
#endif
#ifdef DONT_REMEMBER_SIGNAL
  sigset(sig,thread_alarm);		/* int. thread system calls */
#endif
}
#endif


#ifdef HAVE_TIMESPEC_TS_SEC
#define tv_sec ts_sec
#define tv_nsec ts_nsec
#endif

/* set up a alarm thread with uses 'sleep' to sleep between alarms */

#ifdef USE_ALARM_THREAD
static void *alarm_handler(void *arg __attribute__((unused)))
{
  int error;
  struct timespec abstime;
#ifdef MAIN
  puts("Starting alarm thread");
#endif
  my_thread_init();
  alarm_thread_running= 1;
  pthread_mutex_lock(&LOCK_alarm);
  for (;;)
  {
    if (alarm_queue.elements)
    {
      ulong sleep_time,now=time((time_t*) 0);
      if (alarm_aborted)
	sleep_time=now+1;
      else
	sleep_time= ((ALARM*) queue_top(&alarm_queue))->expire_time;
      if (sleep_time > now)
      {
	abstime.tv_sec=sleep_time;
	abstime.tv_nsec=0;
	if ((error=pthread_cond_timedwait(&COND_alarm,&LOCK_alarm,&abstime)) &&
	    error != ETIME && error != ETIMEDOUT)
	{
#ifdef MAIN
	  printf("Got error: %d from ptread_cond_timedwait (errno: %d)\n",
		 error,errno);
#endif
	}
      }
    }
    else if (alarm_aborted == -1)
      break;
    else if ((error=pthread_cond_wait(&COND_alarm,&LOCK_alarm)))
    {
#ifdef MAIN
      printf("Got error: %d from ptread_cond_wait (errno: %d)\n",
	     error,errno);
#endif
    }
    process_alarm(0);
  }
  bzero((char*) &alarm_thread,sizeof(alarm_thread)); /* For easy debugging */
  alarm_thread_running= 0;
  pthread_cond_signal(&COND_alarm);
  pthread_mutex_unlock(&LOCK_alarm);
  pthread_exit(0);
  return 0;					/* Impossible */
}
#endif /* USE_ALARM_THREAD */

/*****************************************************************************
  thr_alarm for OS/2
*****************************************************************************/

#elif defined(__EMX__) || defined(OS2)

#define INCL_BASE
#define INCL_NOPMAPI
#include <os2.h>

static pthread_mutex_t LOCK_alarm;
static sigset_t full_signal_set;
static QUEUE alarm_queue;
pthread_t alarm_thread;

#ifdef USE_ALARM_THREAD
static pthread_cond_t COND_alarm;
static void *alarm_handler(void *arg);
#define reschedule_alarms() pthread_cond_signal(&COND_alarm)
#else
#define reschedule_alarms() pthread_kill(alarm_thread,THR_SERVER_ALARM)
#endif

sig_handler process_alarm(int sig __attribute__((unused)))
{
  sigset_t old_mask;
  ALARM *alarm_data;
  DBUG_PRINT("info",("sig: %d active alarms: %d",sig,alarm_queue.elements));
}


/*
  Remove another thread from the alarm
*/

void thr_alarm_kill(pthread_t thread_id)
{
  uint i;

  pthread_mutex_lock(&LOCK_alarm);
  for (i=0 ; i < alarm_queue.elements ; i++)
  {
    if (pthread_equal(((ALARM*) queue_element(&alarm_queue,i))->thread,
		      thread_id))
    {
      ALARM *tmp=(ALARM*) queue_remove(&alarm_queue,i);
      tmp->expire_time=0;
      queue_insert(&alarm_queue,(byte*) tmp);
      reschedule_alarms();
      break;
    }
  }
  pthread_mutex_unlock(&LOCK_alarm);
}

bool thr_alarm(thr_alarm_t *alrm, uint sec, ALARM *alarm)
{
  APIRET rc;
  if (alarm_aborted)
  {
    alarm->alarmed.crono=0;
    alarm->alarmed.event=0;
    return 1;
  }
  if (rc = DosCreateEventSem(NULL,(HEV *) &alarm->alarmed.event,
			     DC_SEM_SHARED,FALSE))
  {
    printf("Error creating event semaphore! [%d] \n",rc);
    alarm->alarmed.crono=0;
    alarm->alarmed.event=0;
    return 1;
  }
  if (rc = DosAsyncTimer((long) sec*1000L, (HSEM) alarm->alarmed.event,
			 (HTIMER *) &alarm->alarmed.crono))
  {
    printf("Error starting async timer! [%d] \n",rc);
    DosCloseEventSem((HEV) alarm->alarmed.event);
    alarm->alarmed.crono=0;
    alarm->alarmed.event=0;
    return 1;
  } /* endif */
  (*alrm)= &alarm->alarmed;
  return 1;
}


bool thr_got_alarm(thr_alarm_t *alrm_ptr)
{
  thr_alarm_t alrm= *alrm_ptr;
  APIRET rc;

  if (alrm->crono)
  {
    rc = DosWaitEventSem((HEV) alrm->event, SEM_IMMEDIATE_RETURN);
    if (rc == 0) {
      DosCloseEventSem((HEV) alrm->event);
      alrm->crono = 0;
      alrm->event = 0;
    } /* endif */
  }
  return !alrm->crono || alarm_aborted;
}


void thr_end_alarm(thr_alarm_t *alrm_ptr)
{
  thr_alarm_t alrm= *alrm_ptr;
  if (alrm->crono)
  {
    DosStopTimer((HTIMER) alrm->crono);
    DosCloseEventSem((HEV) alrm->event);
    alrm->crono = 0;
    alrm->event = 0;
  }
}

void end_thr_alarm(my_bool free_structures)
{
  DBUG_ENTER("end_thr_alarm");
  alarm_aborted=1;				/* No more alarms */
  DBUG_VOID_RETURN;
}

void init_thr_alarm(uint max_alarm)
{
  DBUG_ENTER("init_thr_alarm");
  alarm_aborted=0;				/* Yes, Gimmie alarms */
  DBUG_VOID_RETURN;
}

void thr_alarm_info(ALARM_INFO *info)
{
  bzero((char*) info, sizeof(*info));
}

void resize_thr_alarm(uint max_alarms)
{
}

/*****************************************************************************
  thr_alarm for win95
*****************************************************************************/

#else /* __WIN__ */

void thr_alarm_kill(pthread_t thread_id)
{
  /* Can't do this yet */
}

sig_handler process_alarm(int sig __attribute__((unused)))
{
  /* Can't do this yet */
}


my_bool thr_alarm(thr_alarm_t *alrm, uint sec, ALARM *alarm)
{
  (*alrm)= &alarm->alarmed;
  if (alarm_aborted)
  {
    alarm->alarmed.crono=0;
    return 1;
  }
  if (!(alarm->alarmed.crono=SetTimer((HWND) NULL,0, sec*1000,
				      (TIMERPROC) NULL)))
    return 1;
  return 0;
}


bool thr_got_alarm(thr_alarm_t *alrm_ptr)
{
  thr_alarm_t alrm= *alrm_ptr;
  MSG msg;
  if (alrm->crono)
  {
    PeekMessage(&msg,NULL,WM_TIMER,WM_TIMER,PM_REMOVE) ;
    if (msg.message == WM_TIMER || alarm_aborted)
    {
      KillTimer(NULL, alrm->crono);
      alrm->crono = 0;
    }
  }
  return !alrm->crono || alarm_aborted;
}


void thr_end_alarm(thr_alarm_t *alrm_ptr)
{
  thr_alarm_t alrm= *alrm_ptr;
  /* alrm may be zero if thr_alarm aborted with an error */
  if (alrm && alrm->crono)

  {
    KillTimer(NULL, alrm->crono);
    alrm->crono = 0;
  }
}

void end_thr_alarm(my_bool free_structures)
{
  DBUG_ENTER("end_thr_alarm");
  alarm_aborted=1;				/* No more alarms */
  DBUG_VOID_RETURN;
}

void init_thr_alarm(uint max_alarm)
{
  DBUG_ENTER("init_thr_alarm");
  alarm_aborted=0;				/* Yes, Gimmie alarms */
  DBUG_VOID_RETURN;
}

void thr_alarm_info(ALARM_INFO *info)
{
  bzero((char*) info, sizeof(*info));
}

void resize_thr_alarm(uint max_alarms)
{
}

#endif /* __WIN__ */

#endif /* THREAD */


/****************************************************************************
  Handling of test case (when compiled with -DMAIN)
***************************************************************************/

#ifdef MAIN
#if defined(THREAD) && !defined(DONT_USE_THR_ALARM)

static pthread_cond_t COND_thread_count;
static pthread_mutex_t LOCK_thread_count;
static uint thread_count;

#ifdef HPUX10
typedef int * fd_set_ptr;
#else
typedef fd_set * fd_set_ptr;
#endif /* HPUX10 */

static void *test_thread(void *arg)
{
  int i,param=*((int*) arg),wait_time,retry;
  time_t start_time;
  thr_alarm_t got_alarm;
  fd_set fd;
  FD_ZERO(&fd);
  my_thread_init();
  printf("Thread %d (%s) started\n",param,my_thread_name()); fflush(stdout);
  for (i=1 ; i <= 10 ; i++)
  {
    wait_time=param ? 11-i : i;
    start_time=time((time_t*) 0);
    if (thr_alarm(&got_alarm,wait_time,0))
    {
      printf("Thread: %s  Alarms aborted\n",my_thread_name());
      break;
    }
    if (wait_time == 3)
    {
      printf("Thread: %s  Simulation of no alarm needed\n",my_thread_name());
      fflush(stdout);
    }
    else
    {
      for (retry=0 ; !thr_got_alarm(&got_alarm) && retry < 10 ; retry++)
      {
	printf("Thread: %s  Waiting %d sec\n",my_thread_name(),wait_time);
	select(0,(fd_set_ptr) &fd,0,0,0);
      }
      if (!thr_got_alarm(&got_alarm))
      {
	printf("Thread: %s  didn't get an alarm. Aborting!\n",
	       my_thread_name());
	break;
      }
      if (wait_time == 7)
      {						/* Simulate alarm-miss */
	fd_set readFDs;
	uint max_connection=fileno(stdin);
	FD_ZERO(&readFDs);
	FD_SET(max_connection,&readFDs);
	retry=0;
	for (;;)
	{
	  printf("Thread: %s  Simulating alarm miss\n",my_thread_name());
	  fflush(stdout);
	  if (select(max_connection+1, (fd_set_ptr) &readFDs,0,0,0) < 0)
	  {
	    if (errno == EINTR)
	      break;				/* Got new interrupt */
	    printf("Got errno: %d from select.  Retrying..\n",errno);
	    if (retry++ >= 3)
	    {
	      printf("Warning:  Interrupt of select() doesn't set errno!\n");
	      break;
	    }
	  }
	  else					/* This shouldn't happen */
	  {
	    if (!FD_ISSET(max_connection,&readFDs))
	    {
	      printf("Select interrupted, but errno not set\n");
	      fflush(stdout);
	      if (retry++ >= 3)
		break;
	      continue;
	    }
	    VOID(getchar());			/* Somebody was playing */
	  }
	}
      }
    }
    printf("Thread: %s  Slept for %d (%d) sec\n",my_thread_name(),
	   (int) (time((time_t*) 0)-start_time), wait_time); fflush(stdout);
    thr_end_alarm(&got_alarm);
    fflush(stdout);
  }
  pthread_mutex_lock(&LOCK_thread_count);
  thread_count--;
  VOID(pthread_cond_signal(&COND_thread_count)); /* Tell main we are ready */
  pthread_mutex_unlock(&LOCK_thread_count);
  free((gptr) arg);
  return 0;
}

#ifdef USE_ONE_SIGNAL_HAND
static sig_handler print_signal_warning(int sig)
{
  printf("Warning: Got signal %d from thread %s\n",sig,my_thread_name());
  fflush(stdout);
#ifdef DONT_REMEMBER_SIGNAL
  sigset(sig,print_signal_warning);		/* int. thread system calls */
#endif
#ifndef OS2
  if (sig == SIGALRM)
    alarm(2);					/* reschedule alarm */
#endif
}
#endif /* USE_ONE_SIGNAL_HAND */


static void *signal_hand(void *arg __attribute__((unused)))
{
  sigset_t set;
  int sig,error,err_count=0;;

  my_thread_init();
  pthread_detach_this_thread();
  init_thr_alarm(10);				/* Setup alarm handler */
  pthread_mutex_lock(&LOCK_thread_count);	/* Required by bsdi */
  VOID(pthread_cond_signal(&COND_thread_count)); /* Tell main we are ready */
  pthread_mutex_unlock(&LOCK_thread_count);

#ifndef OS2
  sigemptyset(&set);				/* Catch all signals */
  sigaddset(&set,SIGINT);
  sigaddset(&set,SIGQUIT);
  sigaddset(&set,SIGTERM);
#if THR_CLIENT_ALARM != SIGHUP
  sigaddset(&set,SIGHUP);
#endif
#ifdef SIGTSTP
  sigaddset(&set,SIGTSTP);
#endif
#ifdef USE_ONE_SIGNAL_HAND
  sigaddset(&set,THR_SERVER_ALARM);		/* For alarms */
  puts("Starting signal and alarm handling thread");
#else
  puts("Starting signal handling thread");
#endif
#endif /* OS2 */
  printf("server alarm: %d  thread alarm: %d\n",
	 THR_SERVER_ALARM,THR_CLIENT_ALARM);
  DBUG_PRINT("info",("Starting signal and alarm handling thread"));
  for(;;)
  {
    while ((error=my_sigwait(&set,&sig)) == EINTR)
      printf("sigwait restarted\n");
    if (error)
    {
      fprintf(stderr,"Got error %d from sigwait\n",error);
      if (err_count++ > 5)
	exit(1);				/* Too many errors in test */
      continue;
    }
#ifdef USE_ONE_SIGNAL_HAND
    if (sig != THR_SERVER_ALARM)
#endif
      printf("Main thread: Got signal %d\n",sig);
    switch (sig) {
    case SIGINT:
    case SIGQUIT:
    case SIGTERM:
#ifndef OS2
    case SIGHUP:
#endif
      printf("Aborting nicely\n");
      end_thr_alarm(0);
      break;
#ifdef SIGTSTP
    case SIGTSTP:
      printf("Aborting\n");
      exit(1);
      return 0;					/* Keep some compilers happy */
#endif
#ifndef OS2
#ifdef USE_ONE_SIGNAL_HAND
     case THR_SERVER_ALARM:
       process_alarm(sig);
      break;
#endif
#endif /* OS2 */
    }
  }
}


int main(int argc __attribute__((unused)),char **argv __attribute__((unused)))
{
  pthread_t tid;
  pthread_attr_t thr_attr;
  int i,*param,error;
  sigset_t set;
  ALARM_INFO alarm_info;
  MY_INIT(argv[0]);

  if (argc > 1 && argv[1][0] == '-' && argv[1][1] == '#')
    DBUG_PUSH(argv[1]+2);

  pthread_mutex_init(&LOCK_thread_count,MY_MUTEX_INIT_FAST);
  pthread_cond_init(&COND_thread_count,NULL);

  /* Start a alarm handling thread */
#ifndef OS2
  sigemptyset(&set);
  sigaddset(&set,SIGINT);
  sigaddset(&set,SIGQUIT);
  sigaddset(&set,SIGTERM);
  sigaddset(&set,SIGHUP);
  signal(SIGTERM,SIG_DFL);			/* If it's blocked by parent */
#ifdef SIGTSTP
  sigaddset(&set,SIGTSTP);
#endif
  sigaddset(&set,THR_SERVER_ALARM);
  sigdelset(&set,THR_CLIENT_ALARM);
  (void) pthread_sigmask(SIG_SETMASK,&set,NULL);
#ifdef NOT_USED
  sigemptyset(&set);
  sigaddset(&set,THR_CLIENT_ALARM);
  VOID(pthread_sigmask(SIG_UNBLOCK, &set, (sigset_t*) 0));
#endif
#endif /* OS2 */

  pthread_attr_init(&thr_attr);
  pthread_attr_setscope(&thr_attr,PTHREAD_SCOPE_PROCESS);
  pthread_attr_setdetachstate(&thr_attr,PTHREAD_CREATE_DETACHED);
  pthread_attr_setstacksize(&thr_attr,65536L);

  /* Start signal thread and wait for it to start */
  VOID(pthread_mutex_lock(&LOCK_thread_count));
  pthread_create(&tid,&thr_attr,signal_hand,NULL);
  VOID(pthread_cond_wait(&COND_thread_count,&LOCK_thread_count));
  VOID(pthread_mutex_unlock(&LOCK_thread_count));
  DBUG_PRINT("info",("signal thread created"));

  thr_setconcurrency(3);
  pthread_attr_setscope(&thr_attr,PTHREAD_SCOPE_PROCESS);
  printf("Main thread: %s\n",my_thread_name());
  for (i=0 ; i < 2 ; i++)
  {
    param=(int*) malloc(sizeof(int));
    *param= i;
    pthread_mutex_lock(&LOCK_thread_count);
    if ((error=pthread_create(&tid,&thr_attr,test_thread,(void*) param)))
    {
      printf("Can't create thread %d, error: %d\n",i,error);
      exit(1);
    }
    thread_count++;
    pthread_mutex_unlock(&LOCK_thread_count);
  }

  pthread_attr_destroy(&thr_attr);
  pthread_mutex_lock(&LOCK_thread_count);
  thr_alarm_info(&alarm_info);
  printf("Main_thread:  Alarms: %u  max_alarms: %u  next_alarm_time: %lu\n",
	 alarm_info.active_alarms, alarm_info.max_used_alarms,
	 alarm_info.next_alarm_time);
  while (thread_count)
  {
    VOID(pthread_cond_wait(&COND_thread_count,&LOCK_thread_count));
    if (thread_count == 1)
    {
      printf("Calling end_thr_alarm. This should cancel the last thread\n");
      end_thr_alarm(0);
    }
  }
  pthread_mutex_unlock(&LOCK_thread_count);
  end_thr_alarm(1);
  thr_alarm_info(&alarm_info);
  printf("Main_thread:  Alarms: %u  max_alarms: %u  next_alarm_time: %lu\n",
	 alarm_info.active_alarms, alarm_info.max_used_alarms,
	 alarm_info.next_alarm_time);
  printf("Test succeeded\n");
  return 0;
}

#else /* THREAD */

int main(int argc __attribute__((unused)),char **argv __attribute__((unused)))
{
#ifndef THREAD
  printf("thr_alarm disabled because we are not using threads\n");
#else
  printf("thr_alarm disabled with DONT_USE_THR_ALARM\n");
#endif
  exit(1);
}

#endif /* THREAD */
#endif /* MAIN */<|MERGE_RESOLUTION|>--- conflicted
+++ resolved
@@ -85,12 +85,8 @@
 #else
   {
     struct sigaction sact;
-<<<<<<< HEAD
+    sact.sa_flags = 0;
     bzero((char*) &sact, sizeof(sact));
-=======
-    bzero(&sact, sizeof(sact));
-    sact.sa_flags = 0;
->>>>>>> 2d515425
     sact.sa_handler = thread_alarm;
     sigaction(THR_CLIENT_ALARM, &sact, (struct sigaction*) 0);
   }
