--- conflicted
+++ resolved
@@ -14,10 +14,6 @@
 # along with this program; if not, write to the Free Software
 # Foundation, Inc., 51 Franklin St, Fifth Floor, Boston, MA  02110-1301  USA
 
-<<<<<<< HEAD
-use Test::Harness;
-=======
->>>>>>> eb5de021
 use File::Find;
 use Getopt::Long;
 
@@ -39,21 +35,15 @@
 
 =cut
 
-<<<<<<< HEAD
 my $big= $ENV{'MYTAP_CONFIG'} eq 'big';
 
+my $opt_verbose;
 my $result = GetOptions (
   "big!"        => \$big,
-  "verbose!"    => \$Test::Harness::verbose,
+  "verbose!"    => \$opt_verbose,
 );
 
 $ENV{'MYTAP_CONFIG'} = $big ? 'big' : '';
-=======
-my $opt_verbose;
-GetOptions (
-  "verbose!"    => \$opt_verbose,
-) or die "Failed to parse options!: $!";
->>>>>>> eb5de021
 
 my $cmd = shift;
 
@@ -70,21 +60,19 @@
 
 =cut
 
-
 BEGIN {
-  # Test::Harness have been extensively rewritten in newer perl
-  # versions and is now just a backward compatibility wrapper
-  # (with a bug causing the HARNESS_PERL_SWITCHES to be mangled)
-  # Prefer to use TAP::Harness directly if available
-  if (eval "use TAP::Harness; 1") {
-    eval 'sub NEW_HARNESS { 1 }';
-    warn "using TAP::Harness";
-  } else {
-    eval "use Test::Harness; 1" or  die "couldn't find Test::Harness!";
-    eval 'sub NEW_HARNESS { 0 }';
-  }
+    # Test::Harness have been extensively rewritten in newer perl
+    # versions and is now just a backward compatibility wrapper
+    # (with a bug causing the HARNESS_PERL_SWITCHES to be mangled)
+    # Prefer to use TAP::Harness directly if available
+    if (eval "use TAP::Harness; 1") {
+        eval 'sub NEW_HARNESS { 1 }';
+        warn "using TAP::Harness";
+    } else {
+        eval "use Test::Harness; 1" or  die "couldn't find Test::Harness!";
+        eval 'sub NEW_HARNESS { 0 }';
+    }
 }
-
 
 sub _find_test_files (@) {
     my @dirs = @_;
@@ -127,10 +115,6 @@
     if (@files > 0) {
         # Removing the first './' from the file names
         foreach (@files) { s!^\./!! }
-<<<<<<< HEAD
-        $ENV{'HARNESS_PERL_SWITCHES'} .= ' -e "exec @ARGV"';
-        runtests @files;
-=======
 
         if (NEW_HARNESS())
         {
@@ -144,6 +128,5 @@
           $ENV{'HARNESS_PERL_SWITCHES'} .= ' -e "exec @ARGV"';
           runtests(@files);
         }
->>>>>>> eb5de021
     }
 }
