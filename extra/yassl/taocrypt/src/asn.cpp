--- conflicted
+++ resolved
@@ -737,11 +737,7 @@
                 email = true;
 
             source_.advance(oidSz + 1);
-<<<<<<< HEAD
             word32 length2 = GetLength(source_);
-            source_.advance(length2);
-=======
-            word32 length = GetLength(source_);
 
             if (email) {
                 memcpy(&ptr[idx], "/emailAddress=", 14);
@@ -751,8 +747,7 @@
                 idx += length;
             }
 
-            source_.advance(length);
->>>>>>> 5a4e074c
+            source_.advance(length2);
         }
     }
     ptr[idx++] = 0;
