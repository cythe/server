--- conflicted
+++ resolved
@@ -21,12 +21,7 @@
 See libcurl build instructions below under 1.3.0 and note in 1.5.8.
 
 
-<<<<<<< HEAD
-*****************yaSSL Release notes, version 1.9.9 (1/26/2010)
-yaSSL Release notes, version 2.0.0 (7/6/2010)
-=======
 *****************yaSSL Release notes, version 2.0.0 (7/6/2010)
->>>>>>> 6f05dabb
 
     This release of yaSSL contains bug fixes, new testing certs,
     and a security patch for a potential heap overflow on forged application
