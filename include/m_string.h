--- conflicted
+++ resolved
@@ -313,11 +313,7 @@
 static inline int safe_strcat(char *dst, size_t dst_size, const char *src)
 {
   size_t init_len= strlen(dst);
-<<<<<<< HEAD
-  if (init_len > dst_size)
-=======
-  if (unlikely(init_len >= dst_size))
->>>>>>> 4955f601
+  if (init_len >= dst_size)
     return 1;
   return safe_strcpy_truncated(dst + init_len, dst_size - init_len, src);
 }
