--- conflicted
+++ resolved
@@ -28,10 +28,6 @@
 COMMIT;
 connection node_2;
 COMMIT;
-<<<<<<< HEAD
-ERROR 40001: wsrep aborted transaction
-=======
 ERROR 40001: Deadlock: wsrep aborted transaction
->>>>>>> 287d1053
 DROP TABLE t1;
 DROP TABLE t2;