set @save_persistent=@@global.innodb_stats_persistent;
set global innodb_stats_persistent= 0;
call mtr.add_suppression("need more HISTORY partitions");
set system_versioning_alter_history=keep;
# Check conventional partitioning on temporal tables
create or replace table t1 (
x int,
row_start SYS_DATATYPE as row start invisible,
row_end SYS_DATATYPE as row end invisible,
period for system_time(row_start, row_end))
with system versioning
partition by range columns (x) (
partition p0 values less than (100),
partition p1 values less than (1000));
insert into t1 values (3), (300);
select * from t1;
x
3
300
select * from t1 partition (p0);
x
3
select * from t1 partition (p1);
x
300
delete from t1;
select * from t1;
x
select * from t1 partition (p0);
x
select * from t1 partition (p1);
x
select * from t1 for system_time all;
x
3
300
select * from t1 partition (p0) for system_time all;
x
3
select * from t1 partition (p1) for system_time all;
x
300
# Engine change native <-> non-native versioning prohibited
create or replace table t1 (
i int,
row_start SYS_DATATYPE as row start invisible,
row_end SYS_DATATYPE as row end invisible,
period for system_time(row_start, row_end))
engine=DEFAULT_ENGINE
with system versioning partition by hash(i);
alter table t1 engine=NON_DEFAULT_ENGINE;
ERROR HY000: Not allowed for system-versioned `test`.`t1`. Change to/from native system versioning engine is not supported.
## CREATE TABLE
create or replace table t1 (x int)
partition by system_time (
partition p0 history,
partition pn current);
ERROR HY000: Table `t1` is not system-versioned
create or replace table t1 (x int);
alter table t1
partition by system_time (
partition p0 history,
partition pn current);
ERROR HY000: Table `t1` is not system-versioned
create or replace table t1 (x int)
with system versioning
partition by system_time (
partition p0 current);
ERROR HY000: Wrong partitions for `t1`: must have at least one HISTORY and exactly one last CURRENT
create or replace table t1 (x int)
with system versioning
partition by system_time (
partition p0 current,
partition p1 current);
ERROR HY000: Wrong partitions for `t1`: must have at least one HISTORY and exactly one last CURRENT
create or replace table t1 (x int)
with system versioning
partition by system_time (
partition p0 history,
partition p1 history);
ERROR HY000: Wrong partitions for `t1`: must have at least one HISTORY and exactly one last CURRENT
create or replace table t1 (x int)
with system versioning
partition by system_time (
partition pn current,
partition p0 history);
ERROR HY000: Wrong partitions for `t1`: must have at least one HISTORY and exactly one last CURRENT
create or replace table t1 (x int)
with system versioning
partition by system_time (
partition p0,
partition pn current);
ERROR HY000: Wrong partitions for `t1`: must have at least one HISTORY and exactly one last CURRENT
create or replace table t1 (x int)
with system versioning
partition by system_time (
partition p0 history,
partition pn current);
## ALTER TABLE
alter table t1 add partition (
partition p1 current);
ERROR HY000: Wrong partitions for `t1`: must have at least one HISTORY and exactly one last CURRENT
alter table t1 add partition (
partition p1 history);
Warnings:
Warning	4115	Maybe missing parameters: no rotation condition for multiple HISTORY partitions.
show create table t1;
Table	Create Table
t1	CREATE TABLE `t1` (
  `x` int(11) DEFAULT NULL
) ENGINE=DEFAULT_ENGINE DEFAULT CHARSET=latin1 WITH SYSTEM VERSIONING
 PARTITION BY SYSTEM_TIME 
(PARTITION `p0` HISTORY ENGINE = DEFAULT_ENGINE,
 PARTITION `p1` HISTORY ENGINE = DEFAULT_ENGINE,
 PARTITION `pn` CURRENT ENGINE = DEFAULT_ENGINE)
insert into t1 values (1), (2);
alter table t1 drop partition pn;
ERROR HY000: Wrong partitions for `t1`: must have at least one HISTORY and exactly one last CURRENT
alter table t1 drop partition p1;
alter table t1 drop partition p0;
ERROR HY000: Wrong partitions for `t1`: must have at least one HISTORY and exactly one last CURRENT
select x from t1;
x
1
2
# rename works
create or replace table t1 (x int) with system versioning
partition by system_time;
alter table t1 reorganize partition p0 into
(partition custom_name history);
show create table t1;
Table	Create Table
t1	CREATE TABLE `t1` (
  `x` int(11) DEFAULT NULL
) ENGINE=DEFAULT_ENGINE DEFAULT CHARSET=latin1 WITH SYSTEM VERSIONING
 PARTITION BY SYSTEM_TIME 
(PARTITION `custom_name` HISTORY ENGINE = DEFAULT_ENGINE,
 PARTITION `pn` CURRENT ENGINE = DEFAULT_ENGINE)
# merge and split doesn't (MDEV-19938)
create or replace table t1 (x int) with system versioning
partition by system_time limit 10 partitions 3;
alter table t1 reorganize partition p0, p1 into (partition p00 history);
ERROR HY000: REORGANIZE PARTITION can only be used to reorganize partitions not to change their numbers
alter table t1 reorganize partition p1 into (partition p1 history, partition p2 history);
ERROR HY000: REORGANIZE PARTITION can only be used to reorganize partitions not to change their numbers
# Bug tempesta-tech/mariadb#260: incorrect IB partitioning warning
create or replace table t1 (x int)
with system versioning
partition by system_time limit 1;
alter table t1 change x big int;
create or replace table t1 (i int) engine myisam partition by hash(i) partitions 2;
alter table t1 add partition (partition px history);
ERROR HY000: Wrong partitioning type, expected type: `SYSTEM_TIME`
## INSERT, UPDATE, DELETE
create or replace table t1 (x int)
with system versioning
partition by system_time;
set @now= now(6);
insert into t1 values (1);
set @str= concat('select x, row_start < @now as A, row_end > @now as B from t1 partition (p0)');
prepare select_p0 from @str;
set @str= concat('select x, row_start > @now as C, row_end = timestamp\'2038-01-19 03:14:07.999999\' as D from t1 partition (pn)');
prepare select_pn from @str;
execute select_p0;
x	A	B
execute select_pn;
x	C	D
1	1	1
set @str= concat('select row_start from t1 partition (pn) into @ts0');
prepare stmt from @str;
Warnings:
Warning	1287	'<select expression> INTO <destination>;' is deprecated and will be removed in a future release. Please use 'SELECT <select list> INTO <destination> FROM...' instead
execute stmt;
drop prepare stmt;
set @now= now(6);
delete from t1;
execute select_p0;
x	A	B
1	1	1
execute select_pn;
x	C	D
set @str= concat('select row_start from t1 partition (p0) into @ts1');
prepare stmt from @str;
Warnings:
Warning	1287	'<select expression> INTO <destination>;' is deprecated and will be removed in a future release. Please use 'SELECT <select list> INTO <destination> FROM...' instead
execute stmt;
drop prepare stmt;
select @ts0 = @ts1;
@ts0 = @ts1
1
set @now= now(6);
insert into t1 values (2);
execute select_p0;
x	A	B
1	1	0
execute select_pn;
x	C	D
2	1	1
set @str= concat('select row_start from t1 partition (pn) into @ts0');
prepare stmt from @str;
Warnings:
Warning	1287	'<select expression> INTO <destination>;' is deprecated and will be removed in a future release. Please use 'SELECT <select list> INTO <destination> FROM...' instead
execute stmt;
drop prepare stmt;
set @now= now(6);
update t1 set x = x + 1;
execute select_p0;
x	A	B
1	1	0
2	1	1
execute select_pn;
x	C	D
3	1	1
drop prepare select_p0;
drop prepare select_pn;
set @str= concat('select row_start from t1 partition (p0) where x = 2 into @ts1');
prepare stmt from @str;
Warnings:
Warning	1287	'<select expression> INTO <destination>;' is deprecated and will be removed in a future release. Please use 'SELECT <select list> INTO <destination> FROM...' instead
execute stmt;
drop prepare stmt;
set @str= concat('select row_end from t1 partition (p0) where x = 2 into @ts2');
prepare stmt from @str;
Warnings:
Warning	1287	'<select expression> INTO <destination>;' is deprecated and will be removed in a future release. Please use 'SELECT <select list> INTO <destination> FROM...' instead
execute stmt;
drop prepare stmt;
set @str= concat('select row_start from t1 partition (pn) into @ts3');
prepare stmt from @str;
Warnings:
Warning	1287	'<select expression> INTO <destination>;' is deprecated and will be removed in a future release. Please use 'SELECT <select list> INTO <destination> FROM...' instead
execute stmt;
drop prepare stmt;
select @ts0 = @ts1;
@ts0 = @ts1
1
select @ts2 = @ts3;
@ts2 = @ts3
1
#
# Rotation by LIMIT
#
create or replace table t1 (x int)
with system versioning
partition by system_time limit 0 partitions 3;
ERROR HY000: Wrong parameters for partitioned `t1`: wrong value for 'LIMIT'
create or replace table t1 (x int)
with system versioning
partition by system_time limit 2 partitions 3;
show create table t1;
Table	Create Table
t1	CREATE TABLE `t1` (
  `x` int(11) DEFAULT NULL
) ENGINE=DEFAULT_ENGINE DEFAULT CHARSET=latin1 WITH SYSTEM VERSIONING
 PARTITION BY SYSTEM_TIME LIMIT 2
PARTITIONS 3
alter table t1 drop partition non_existent;
ERROR HY000: Wrong partition name or partition list
insert into t1 values (1), (2), (3), (4), (5), (6);
select * from t1 partition (pn);
x
1
2
3
4
5
6
delete from t1 where x < 4;
delete from t1;
Warnings:
Warning	4114	Versioned table `test`.`t1`: last HISTORY partition (`p1`) is out of LIMIT, need more HISTORY partitions
# You see warning above ^
select * from t1 partition (p0);
x
1
2
3
select * from t1 partition (p1);
x
4
5
6
insert into t1 values (7), (8);
### warn about full partition
delete from t1;
Warnings:
Warning	4114	Versioned table `test`.`t1`: last HISTORY partition (`p1`) is out of LIMIT, need more HISTORY partitions
# You see warning above ^
select * from t1 partition (p1) order by x;
x
4
5
6
7
8
#
# Rotation by INTERVAL
#
create or replace table t1 (x int)
with system versioning
partition by system_time interval 0 second partitions 3;
ERROR HY000: Wrong parameters for partitioned `t1`: wrong value for 'INTERVAL'
create table t1 (i int) with system versioning
partition by system_time interval 6 day limit 98;
ERROR 42000: You have an error in your SQL syntax; check the manual that corresponds to your MariaDB server version for the right syntax to use near 'limit 98' at line 2
create or replace table t1 (pk int) with system versioning
partition by system_time interval 10 year partitions 3;
ERROR 22003: TIMESTAMP value is out of range in 'INTERVAL'
# INTERVAL and ALTER TABLE
create or replace table t1 (i int) with system versioning
partition by system_time interval 1 hour;
set @ts=(select partition_description from information_schema.partitions
where table_schema='test' and table_name='t1' and partition_name='p0');
alter table t1 add column b int;
select partition_name,partition_ordinal_position,partition_method,timediff(partition_description, @ts) from information_schema.partitions where table_schema='test' and table_name='t1';
partition_name	partition_ordinal_position	partition_method	timediff(partition_description, @ts)
p0	1	SYSTEM_TIME	00:00:00.000000
pn	2	SYSTEM_TIME	NULL
Warnings:
Warning	1292	Incorrect time value: 'CURRENT'
alter table t1 add partition (partition p1 history, partition p2 history);
select partition_name,partition_ordinal_position,partition_method,timediff(partition_description, @ts) from information_schema.partitions where table_schema='test' and table_name='t1';
partition_name	partition_ordinal_position	partition_method	timediff(partition_description, @ts)
p0	1	SYSTEM_TIME	00:00:00.000000
p1	2	SYSTEM_TIME	01:00:00.000000
p2	3	SYSTEM_TIME	02:00:00.000000
pn	4	SYSTEM_TIME	NULL
Warnings:
Warning	1292	Incorrect time value: 'CURRENT'
alter table t1 drop partition p0;
select partition_name,partition_ordinal_position,partition_method,timediff(partition_description, @ts) from information_schema.partitions where table_schema='test' and table_name='t1';
partition_name	partition_ordinal_position	partition_method	timediff(partition_description, @ts)
p1	1	SYSTEM_TIME	01:00:00.000000
p2	2	SYSTEM_TIME	02:00:00.000000
pn	3	SYSTEM_TIME	NULL
Warnings:
Warning	1292	Incorrect time value: 'CURRENT'
alter table t1 drop partition p2;
ERROR HY000: Can only drop oldest partitions when rotating by INTERVAL
select partition_name,partition_ordinal_position,partition_method,timediff(partition_description, @ts) from information_schema.partitions where table_schema='test' and table_name='t1';
partition_name	partition_ordinal_position	partition_method	timediff(partition_description, @ts)
p1	1	SYSTEM_TIME	01:00:00.000000
p2	2	SYSTEM_TIME	02:00:00.000000
pn	3	SYSTEM_TIME	NULL
Warnings:
Warning	1292	Incorrect time value: 'CURRENT'
set timestamp=unix_timestamp('2001-02-03 10:20:30');
create or replace table t1 (i int) with system versioning
partition by system_time interval 1 day
subpartition by key (i) subpartitions 2
(partition p1 history, partition pn current);
set timestamp=unix_timestamp('2001-02-03 10:20:40');
insert t1 values (1);
delete from t1;
set timestamp=unix_timestamp('2001-02-04 10:20:50');
insert t1 values (2);
delete from t1;
Warnings:
Warning	4114	Versioned table `test`.`t1`: last HISTORY partition (`p1`) is out of INTERVAL, need more HISTORY partitions
select subpartition_name, partition_description, table_rows from information_schema.partitions where table_schema='test' and table_name='t1';
subpartition_name	partition_description	table_rows
p1sp0	2001-02-04 00:00:00	1
p1sp1	2001-02-04 00:00:00	1
pnsp0	CURRENT	0
pnsp1	CURRENT	0
select * from t1 partition (p1);
i
1
2
set timestamp=unix_timestamp('2001-02-04 10:20:55');
alter table t1 add partition (partition p0 history, partition p2 history);
set timestamp=unix_timestamp('2001-02-04 10:30:00');
insert t1 values (4),(5);
set timestamp=unix_timestamp('2001-02-04 10:30:10');
update t1 set i=6 where i=5;
select subpartition_name, partition_description, table_rows from information_schema.partitions where table_schema='test' and table_name='t1';
subpartition_name	partition_description	table_rows
p1sp0	2001-02-04 00:00:00	1
p1sp1	2001-02-04 00:00:00	0
p0sp0	2001-02-05 00:00:00	1
p0sp1	2001-02-05 00:00:00	1
p2sp0	2001-02-06 00:00:00	0
p2sp1	2001-02-06 00:00:00	0
pnsp0	CURRENT	0
pnsp1	CURRENT	2
select * from t1 partition (p1);
i
1
select * from t1 partition (p0);
i
5
2
select * from t1 partition (p2);
i
alter table t1 rebuild partition p0, p1, p2;
select * from t1 partition (p1);
i
1
select * from t1 partition (p0);
i
5
2
select * from t1 partition (p2);
i
## pruning check
set @ts=(select partition_description from information_schema.partitions
where table_schema='test' and table_name='t1' and partition_name='p0' limit 1);
select * from t1;
i
4
6
explain partitions select * from t1;
id	select_type	table	partitions	type	possible_keys	key	key_len	ref	rows	Extra
1	SIMPLE	t1	pn_pnsp0,pn_pnsp1	ALL	NULL	NULL	NULL	NULL	#	Using where
explain partitions select * from t1 for system_time as of '2001-02-04 10:20:30';
id	select_type	table	partitions	type	possible_keys	key	key_len	ref	rows	Extra
1	SIMPLE	t1	p0_p0sp0,p0_p0sp1,p2_p2sp0,p2_p2sp1,pn_pnsp0,pn_pnsp1	ALL	NULL	NULL	NULL	NULL	#	Using where
set @ts=(select row_end from t1 for system_time all where i=1);
select * from t1 for system_time all where row_end = @ts;
i
1
explain partitions select * from t1 for system_time all where row_end = @ts;
id	select_type	table	partitions	type	possible_keys	key	key_len	ref	rows	Extra
1	SIMPLE	t1	p1_p1sp0,p1_p1sp1	#	NULL	NULL	NULL	NULL	#	#
#
# MDEV-16023 Unfortunate error message WARN_VERS_PART_FULL
#
set timestamp= unix_timestamp('2020-07-29 10:30:10');
create or replace table t1 (a int) with system versioning
partition by system_time interval 1 second (
partition p0 history,
partition p1 history,
partition pc current
);
set timestamp= unix_timestamp('2020-07-29 10:30:14');
insert into t1 values (1),(2),(3);
show warnings;
Level	Code	Message
# Cleanup
set timestamp= default;
## INTERVAL ... STARTS
create or replace table t1 (i int) with system versioning
partition by system_time interval 1 day starts 'a';
ERROR HY000: Wrong parameters for partitioned `t1`: wrong value for 'STARTS'
create or replace table t1 (i int) with system versioning
partition by system_time interval 1 day starts '00:00:00';
ERROR HY000: Wrong parameters for partitioned `t1`: wrong value for 'STARTS'
create or replace table t1 (i int) with system versioning
partition by system_time interval 1 day starts '2000-00-01 00:00:00';
ERROR HY000: Wrong parameters for partitioned `t1`: wrong value for 'STARTS'
create or replace table t1 (i int) with system versioning
partition by system_time interval 1 day starts 946684800;
ERROR HY000: Wrong parameters for partitioned `t1`: wrong value for 'STARTS'
create or replace table t1 (i int) with system versioning
partition by system_time interval 1 day starts '2000-01-01 00:00:00';
show create table t1;
Table	Create Table
t1	CREATE TABLE `t1` (
  `i` int(11) DEFAULT NULL
) ENGINE=DEFAULT_ENGINE DEFAULT CHARSET=latin1 WITH SYSTEM VERSIONING
 PARTITION BY SYSTEM_TIME INTERVAL 1 DAY STARTS TIMESTAMP'2000-01-01 00:00:00'
PARTITIONS 2
# Test STARTS warning
set timestamp= unix_timestamp('2000-01-01 00:00:00');
create or replace table t1 (i int) with system versioning
partition by system_time interval 1 day;
show create table t1;
Table	Create Table
t1	CREATE TABLE `t1` (
  `i` int(11) DEFAULT NULL
) ENGINE=DEFAULT_ENGINE DEFAULT CHARSET=latin1 WITH SYSTEM VERSIONING
 PARTITION BY SYSTEM_TIME INTERVAL 1 DAY STARTS TIMESTAMP'2000-01-01 00:00:00'
PARTITIONS 2
create or replace table t1 (i int) with system versioning
partition by system_time interval 1 day starts '2000-01-01 00:00:01';
Warnings:
Warning	4164	`t1`: STARTS is later than query time, first history partition may exceed INTERVAL value
# Test default STARTS rounding
set timestamp= unix_timestamp('1999-12-15 13:33:33');
create or replace table t1 (i int) with system versioning
partition by system_time interval 1 second;
show create table t1;
Table	Create Table
t1	CREATE TABLE `t1` (
  `i` int(11) DEFAULT NULL
) ENGINE=DEFAULT_ENGINE DEFAULT CHARSET=latin1 WITH SYSTEM VERSIONING
 PARTITION BY SYSTEM_TIME INTERVAL 1 SECOND STARTS TIMESTAMP'1999-12-15 13:33:33'
PARTITIONS 2
create or replace table t1 (i int) with system versioning
partition by system_time interval 1 minute;
show create table t1;
Table	Create Table
t1	CREATE TABLE `t1` (
  `i` int(11) DEFAULT NULL
) ENGINE=DEFAULT_ENGINE DEFAULT CHARSET=latin1 WITH SYSTEM VERSIONING
 PARTITION BY SYSTEM_TIME INTERVAL 1 MINUTE STARTS TIMESTAMP'1999-12-15 13:33:00'
PARTITIONS 2
create or replace table t1 (i int) with system versioning
partition by system_time interval 1 hour;
show create table t1;
Table	Create Table
t1	CREATE TABLE `t1` (
  `i` int(11) DEFAULT NULL
) ENGINE=DEFAULT_ENGINE DEFAULT CHARSET=latin1 WITH SYSTEM VERSIONING
 PARTITION BY SYSTEM_TIME INTERVAL 1 HOUR STARTS TIMESTAMP'1999-12-15 13:00:00'
PARTITIONS 2
create or replace table t1 (i int) with system versioning
partition by system_time interval 1 day;
show create table t1;
Table	Create Table
t1	CREATE TABLE `t1` (
  `i` int(11) DEFAULT NULL
) ENGINE=DEFAULT_ENGINE DEFAULT CHARSET=latin1 WITH SYSTEM VERSIONING
 PARTITION BY SYSTEM_TIME INTERVAL 1 DAY STARTS TIMESTAMP'1999-12-15 00:00:00'
PARTITIONS 2
create or replace table t1 (i int) with system versioning
partition by system_time interval 1 month;
show create table t1;
Table	Create Table
t1	CREATE TABLE `t1` (
  `i` int(11) DEFAULT NULL
) ENGINE=DEFAULT_ENGINE DEFAULT CHARSET=latin1 WITH SYSTEM VERSIONING
 PARTITION BY SYSTEM_TIME INTERVAL 1 MONTH STARTS TIMESTAMP'1999-12-15 00:00:00'
PARTITIONS 2
create or replace table t1 (i int) with system versioning
partition by system_time interval 1 year;
show create table t1;
Table	Create Table
t1	CREATE TABLE `t1` (
  `i` int(11) DEFAULT NULL
) ENGINE=DEFAULT_ENGINE DEFAULT CHARSET=latin1 WITH SYSTEM VERSIONING
 PARTITION BY SYSTEM_TIME INTERVAL 1 YEAR STARTS TIMESTAMP'1999-12-15 00:00:00'
PARTITIONS 2
# seconds equivalent of 1 day does not round:
create or replace table t1 (i int) with system versioning
partition by system_time interval 86400 second;
show create table t1;
Table	Create Table
t1	CREATE TABLE `t1` (
  `i` int(11) DEFAULT NULL
) ENGINE=DEFAULT_ENGINE DEFAULT CHARSET=latin1 WITH SYSTEM VERSIONING
 PARTITION BY SYSTEM_TIME INTERVAL 86400 SECOND STARTS TIMESTAMP'1999-12-15 13:33:33'
PARTITIONS 2
# STARTS value is in local time_zone:
set time_zone="+03:00";
create or replace table t1 (i int) with system versioning
partition by system_time interval 1 day starts '2000-01-01 00:00:00';
Warnings:
Warning	4164	`t1`: STARTS is later than query time, first history partition may exceed INTERVAL value
set timestamp= unix_timestamp('2000-01-01 00:00:00');
create or replace table t2 (i int) with system versioning
partition by system_time interval 1 day;
show create table t1;
Table	Create Table
t1	CREATE TABLE `t1` (
  `i` int(11) DEFAULT NULL
) ENGINE=DEFAULT_ENGINE DEFAULT CHARSET=latin1 WITH SYSTEM VERSIONING
 PARTITION BY SYSTEM_TIME INTERVAL 1 DAY STARTS TIMESTAMP'2000-01-01 00:00:00'
PARTITIONS 2
show create table t2;
Table	Create Table
t2	CREATE TABLE `t2` (
  `i` int(11) DEFAULT NULL
) ENGINE=DEFAULT_ENGINE DEFAULT CHARSET=latin1 WITH SYSTEM VERSIONING
 PARTITION BY SYSTEM_TIME INTERVAL 1 DAY STARTS TIMESTAMP'2000-01-01 00:00:00'
PARTITIONS 2
set time_zone="+00:00";
show create table t1;
Table	Create Table
t1	CREATE TABLE `t1` (
  `i` int(11) DEFAULT NULL
) ENGINE=DEFAULT_ENGINE DEFAULT CHARSET=latin1 WITH SYSTEM VERSIONING
 PARTITION BY SYSTEM_TIME INTERVAL 1 DAY STARTS TIMESTAMP'1999-12-31 21:00:00'
PARTITIONS 2
show create table t2;
Table	Create Table
t2	CREATE TABLE `t2` (
  `i` int(11) DEFAULT NULL
) ENGINE=DEFAULT_ENGINE DEFAULT CHARSET=latin1 WITH SYSTEM VERSIONING
 PARTITION BY SYSTEM_TIME INTERVAL 1 DAY STARTS TIMESTAMP'1999-12-31 21:00:00'
PARTITIONS 2
# Test rotation
set timestamp= unix_timestamp('2001-01-01 00:00:00');
# it's ok to add partitions for past:
create or replace table t1 (i int) with system versioning
partition by system_time interval 1 day starts '2000-01-01 00:00:00'
partitions 3;
insert into t1 values (0);
set timestamp= unix_timestamp('2001-01-01 00:00:01');
update t1 set i= i + 1;
Warnings:
Warning	4114	Versioned table `test`.`t1`: last HISTORY partition (`p1`) is out of INTERVAL, need more HISTORY partitions
set timestamp= unix_timestamp('2001-01-01 00:00:02');
update t1 set i= i + 1;
Warnings:
Warning	4114	Versioned table `test`.`t1`: last HISTORY partition (`p1`) is out of INTERVAL, need more HISTORY partitions
select *, row_end from t1 partition (p0);
i	row_end
select *, row_end from t1 partition (p1);
i	row_end
0	2001-01-01 00:00:01.000000
1	2001-01-01 00:00:02.000000
set timestamp= unix_timestamp('2000-01-01 00:00:00');
# now we "overflow" first partition a bit:
create or replace table t1 (i int) with system versioning
partition by system_time interval 1 day starts '2000-01-03 00:00:00'
partitions 3;
Warnings:
Warning	4164	`t1`: STARTS is later than query time, first history partition may exceed INTERVAL value
insert into t1 values (0);
set timestamp= unix_timestamp('2000-01-01 00:00:01');
update t1 set i= i + 1;
set timestamp= unix_timestamp('2000-01-02 00:00:01');
update t1 set i= i + 1;
set timestamp= unix_timestamp('2000-01-03 00:00:01');
update t1 set i= i + 1;
set timestamp= unix_timestamp('2000-01-04 00:00:01');
update t1 set i= i + 1;
select *, row_end from t1 partition (p0);
i	row_end
0	2000-01-01 00:00:01.000000
1	2000-01-02 00:00:01.000000
2	2000-01-03 00:00:01.000000
select *, row_end from t1 partition (p1);
i	row_end
3	2000-01-04 00:00:01.000000
# and this is how it usually goes:
set timestamp= unix_timestamp('2000-01-01 00:00:00');
create or replace table t1 (i int) with system versioning
partition by system_time interval 1 day
partitions 3;
insert into t1 values (0);
set timestamp= unix_timestamp('2000-01-01 00:00:01');
update t1 set i= i + 1;
set timestamp= unix_timestamp('2000-01-02 00:00:01');
update t1 set i= i + 1;
set timestamp= unix_timestamp('2000-01-03 00:00:01');
update t1 set i= i + 1;
Warnings:
Warning	4114	Versioned table `test`.`t1`: last HISTORY partition (`p1`) is out of INTERVAL, need more HISTORY partitions
set timestamp= unix_timestamp('2000-01-04 00:00:01');
update t1 set i= i + 1;
Warnings:
Warning	4114	Versioned table `test`.`t1`: last HISTORY partition (`p1`) is out of INTERVAL, need more HISTORY partitions
alter table t1 add partition (partition p2 history, partition p3 history);
select *, row_end from t1 partition (p0);
i	row_end
0	2000-01-01 00:00:01.000000
select *, row_end from t1 partition (p1);
i	row_end
1	2000-01-02 00:00:01.000000
select *, row_end from t1 partition (p2);
i	row_end
2	2000-01-03 00:00:01.000000
select *, row_end from t1 partition (p3);
i	row_end
3	2000-01-04 00:00:01.000000
drop tables t1, t2;
## Subpartitions
create or replace table t1 (x int)
with system versioning
partition by system_time limit 2 partitions 3
subpartition by key (x)
subpartitions 2;
insert into t1 (x) values (1), (2), (3), (4), (5);
select * from t1 partition (pnsp0);
x
1
3
5
select * from t1 partition (pnsp1);
x
2
4
delete from t1 where x < 3;
delete from t1;
<<<<<<< HEAD
### warn about full partition
=======
Warnings:
Warning	4114	Versioned table `test`.`t1`: last HISTORY partition (`p1`) is out of LIMIT, need more HISTORY partitions
# You see warning above ^
>>>>>>> b7ffccf4
delete from t1;
Warnings:
Warning	4114	Versioned table `test`.`t1`: last HISTORY partition (`p1`) is out of LIMIT, need more HISTORY partitions
# You see warning above ^ (no matter if nothing was deleted)
select * from t1 partition (p0sp0);
x
1
select * from t1 partition (p0sp1);
x
2
select * from t1 partition (p1sp0);
x
3
5
select * from t1 partition (p1sp1);
x
4
# check implicit sys fields for implicit engine of partitioned table
create or replace table t1 (a bigint)
with system versioning
partition by range (a)
(partition p0 values less than (20) engine innodb,
partition p1 values less than maxvalue engine innodb);
insert into t1 values (1);
select * from t1 partition (p0);
a
1
# check for partition engine
create or replace table t1 (
f_int1 integer default 0
) with system versioning
partition by range(f_int1)
subpartition by hash(f_int1)
( partition part1 values less than (1000)
(subpartition subpart11 storage engine = 'innodb',
subpartition subpart12 storage engine = 'innodb'));
insert into t1 values (1);
select * from t1 partition (part1);
f_int1
1
#
# TRX_ID versioning (moved from partition_innodb.test)
#
# MDEV-15951 system versioning by trx id doesn't work with partitioning
# currently trx_id does not support partitioning by system_time
create or replace table t1(
i int,
row_start bigint unsigned generated always as row start,
row_end bigint unsigned generated always as row end,
period for system_time(row_start, row_end)
) engine=InnoDB with system versioning partition by system_time (
partition p0 history,
partition pn current
);
ERROR HY000: `row_start` must be of type TIMESTAMP(6) for system-versioned table `t1`
create or replace table t1(
i int,
row_start bigint unsigned generated always as row start,
row_end bigint unsigned generated always as row end,
period for system_time(row_start, row_end)
) engine=InnoDB with system versioning;
alter table t1  partition by system_time (
partition p0 history,
partition pn current
);
ERROR HY000: `row_start` must be of type TIMESTAMP(6) for system-versioned table `t1`
drop table t1;
create or replace table t (
a int primary key,
row_start bigint unsigned as row start invisible,
row_end bigint unsigned as row end invisible,
period for system_time(row_start, row_end)
) engine=innodb with system versioning
partition by key() (
partition p1,
partition p2
);
ERROR HY000: Transaction-precise system-versioned tables do not support partitioning by ROW START or ROW END
create or replace table t (
a int primary key,
row_start bigint unsigned as row start invisible,
row_end bigint unsigned as row end invisible,
period for system_time(row_start, row_end)
) engine=innodb with system versioning
partition by key(a, row_start) (
partition p1,
partition p2
);
ERROR HY000: Transaction-precise system-versioned tables do not support partitioning by ROW START or ROW END
create or replace table t (
a int primary key,
row_start bigint unsigned as row start invisible,
row_end bigint unsigned as row end invisible,
period for system_time(row_start, row_end)
) engine=innodb with system versioning
partition by hash(a + row_end * 2) (
partition p1,
partition p2
);
ERROR HY000: Transaction-precise system-versioned tables do not support partitioning by ROW START or ROW END
create or replace table t (
a int primary key,
row_start bigint unsigned as row start invisible,
row_end bigint unsigned as row end invisible,
period for system_time(row_start, row_end)
) engine=innodb with system versioning
partition by range columns (a, row_start) (
partition p1 values less than (100, 100)
);
ERROR HY000: Transaction-precise system-versioned tables do not support partitioning by ROW START or ROW END
#
# Assertion in ALTER on warning from partitioning LIMIT [#446]
#
create or replace table t1 (x int) with system versioning;
insert into t1 values (1), (2);
delete from t1;
alter table t1 partition by system_time limit 1 (
partition p1 history,
partition pn current);
#
# MDEV-14649 Assertion `t->mysql_col_len == 8' failed in row_insert_for_mysql
#
create or replace table t1 (i int) engine=innodb partition by key(i);
alter table t1 add system versioning;
insert into t1 values();
#
# MDEV-14722 Assertion in ha_commit_trans for sub-statement
#
create or replace table t1 (i int) with system versioning
partition by system_time interval 1 day;
create or replace table t2 (f int);
create or replace trigger tr before insert on t2
for each row select table_rows from information_schema.tables
where table_name = 't1' into @a;
Warnings:
Warning	1287	'<select expression> INTO <destination>;' is deprecated and will be removed in a future release. Please use 'SELECT <select list> INTO <destination> FROM...' instead
insert into t2 values (1);
#
# MDEV-14740 Locking assertion for system_time partitioning
#
create or replace table t1 (i int) with system versioning
partition by system_time interval 1 week;
create or replace table t2 (f int);
create or replace trigger tr before insert on t2
for each row select count(*) from t1 into @a;
Warnings:
Warning	1287	'<select expression> INTO <destination>;' is deprecated and will be removed in a future release. Please use 'SELECT <select list> INTO <destination> FROM...' instead
insert into t2 values (1);
#
# MDEV-14747 ALTER PARTITION BY SYSTEM_TIME after LOCK TABLES
#
create or replace table t1 (x int) with system versioning;
lock table t1 write;
alter table t1 partition by system_time interval 1 week (
partition p1 history,
partition pn current);
unlock tables;
#
# MDEV-14748 Assertion in ha_myisammrg::attach_children()
#
create or replace table t1 (x int) engine=myisam with system versioning
partition by system_time interval 1 month (partition p1 history, partition pn current);
create or replace table t2 (x int) engine=myisam;
create or replace table t3 (x int) engine=merge union=(t2);
create or replace table t4 (x int) engine=myisam;
create or replace trigger tr after insert on t4 for each row insert into t2
( select x from t3 ) union ( select x from t1 );
insert into t4 values (1);
#
# MDEV-14821 Assertion failure
#
create or replace table t1 (x int) with system versioning;
insert into t1 values (0), (1);
update t1 set x= x + 1;
alter table t1 partition by system_time limit 1 (
partition p1 history,
partition p2 history,
partition pn current);
delete from t1 where x = 1;
# You see warning above ^
delete from t1 where x = 2;
Warnings:
Warning	4114	Versioned table `test`.`t1`: last HISTORY partition (`p2`) is out of LIMIT, need more HISTORY partitions
# You see warning above ^
#
# MDEV-14923 Assertion upon INSERT into locked versioned partitioned table
#
create or replace table t1 (x int) with system versioning
partition by system_time;
lock table t1 write;
alter table t1 add partition (partition p0 history);
ERROR HY000: Duplicate partition name p0
insert into t1 values (1);
unlock tables;
#
# MDEV-15103 Assertion in ha_partition::part_records() for updating VIEW
#
create or replace table t1 (pk int primary key, f int) with system versioning
partition by system_time limit 100;
insert into t1 values (1,10), (2,20);
create or replace view v1 as select * from t1;
update v1 set f= 30;
#
# MDEV-15168 Unexpected ER_VERS_ENGINE_UNSUPPORTED upon dropping versioning on a partitioned table
#
create or replace table t (a int) with system versioning
partition by system_time;
alter table t drop system versioning;
ERROR HY000: Can not DROP SYSTEM VERSIONING for table `t` partitioned BY SYSTEM_TIME
#
# MDEV-15191 Assertion `bit < (map)->n_bits' failed in bitmap_is_set upon INSERT
#
create or replace table t1 (i int) with system versioning;
insert into t1 values (1), (2);
update t1 set i= 3;
alter table t1 partition by system_time interval 1 month (partition p1 history, partition pn current);
lock table t1 write;
alter table t1 add partition (partition p2 history);
insert into t1 values (4);
unlock tables;
#
# MDEV-15036 Assertion `!is_set() || (m_status == DA_OK_BULK && is_bulk_op())' in Diagnostics_area::set_ok_status or unexpected ER_RANGE_NOT_INCREASING_ERROR
#
create or replace table t1 (a int) with system versioning
partition by system_time limit 2 partitions 4;
insert into t1 values (1),(2),(3);
update t1 set a = 4;
delete from t1;
delete from t1 where a is not null;
#
# MDEV-14823 Wrong error message upon selecting from a system_time partition
#
create or replace table t1 (i int) with system versioning partition by system_time limit 10;
select * from t1 partition (p0) for system_time all;
ERROR HY000: SYSTEM_TIME partitions in table `t1` does not support historical query
# MDEV-18929 2nd execution of SP does not detect ER_VERS_NOT_VERSIONED
create or replace procedure sp()
select * from t1 partition (p0) for system_time all;
call sp;
ERROR HY000: SYSTEM_TIME partitions in table `t1` does not support historical query
call sp;
ERROR HY000: SYSTEM_TIME partitions in table `t1` does not support historical query
drop procedure sp;
#
# MDEV-15380 Index for versioned table gets corrupt after partitioning and DELETE
#
create or replace table t1 (pk int primary key)
engine=myisam
with system versioning
partition by key() partitions 3;
set timestamp=1523466002.799571;
insert into t1 values (11),(12);
set timestamp=1523466004.169435;
delete from t1 where pk in (11, 12);
Same test but for Aria storage engine
create or replace table t1 (pk int primary key)
engine=aria
with system versioning
partition by key() partitions 3;
set timestamp=1523466002.799571;
insert into t1 values (11),(12);
set timestamp=1523466004.169435;
delete from t1 where pk in (11, 12);
#
# MDEV-18136 Server crashes in Item_func_dyncol_create::prepare_arguments
#
create or replace table t1 (pk int) with system versioning
partition by system_time interval 7 second;
alter table t1
partition by system_time interval column_get(column_create(7,7), 7 as int) second (
partition ver_p1 history,
partition ver_pn current);
show create table t1;
Table	Create Table
t1	CREATE TABLE `t1` (
  `pk` int(11) DEFAULT NULL
) ENGINE=DEFAULT_ENGINE DEFAULT CHARSET=latin1 WITH SYSTEM VERSIONING
 PARTITION BY SYSTEM_TIME INTERVAL 7 SECOND STARTS TIMESTAMP'2018-04-11 17:00:04'
(PARTITION `ver_p1` HISTORY ENGINE = DEFAULT_ENGINE,
 PARTITION `ver_pn` CURRENT ENGINE = DEFAULT_ENGINE)
set timestamp= default;
#
# MDEV-18794 Assertion `!m_innodb' failed in ha_partition::cmp_ref upon SELECT from partitioned table
#
create or replace table t1 (pk int auto_increment, i int, c char(1), primary key (pk), key(i))
engine=innodb with system versioning partition by key() partitions 2;
insert into t1 (i, c) values (1, 'a'), (2, 'b'), (null, 'c'), (null, 'b');
alter table t1 drop system versioning;
replace into t1 select * from t1;
select * from t1 where i > 0 or pk = 1000 limit 1;
pk	i	c
1	1	a
drop table t1;
#
# MDEV-19175 Server crashes in ha_partition::vers_can_native upon INSERT DELAYED into versioned partitioned table
#
create or replace table t1 (f int) with system versioning partition by hash(f);
insert delayed into t1 values (1);
#
# MDEV-20068 History partition rotation is not done under LOCK TABLES
#
create or replace table t1 (x int) with system versioning partition by system_time limit 1
(partition p1 history, partition pn current);
lock tables t1 write;
insert into t1 values (0), (1), (2), (3);
delete from t1 where x < 3;
Warnings:
Warning	4114	Versioned table `test`.`t1`: last HISTORY partition (`p1`) is out of LIMIT, need more HISTORY partitions
# You see warning above ^
delete from t1;
Warnings:
Warning	4114	Versioned table `test`.`t1`: last HISTORY partition (`p1`) is out of LIMIT, need more HISTORY partitions
# You see warning above ^
unlock tables;
#
# MDEV-20336 Assertion bitmap_is_set(read_partitions) upon SELECT FOR UPDATE from versioned table
#
create or replace table t1 (pk int primary key) with system versioning partition by system_time limit 100 (partition p1 history, partition pn current);
execute immediate 'select * from t1 for update';
pk
#
# MDEV-19903 Setup default partitions for system versioning
#
create or replace table t1 (x int) with system versioning partition by system_time;
show create table t1;
Table	Create Table
t1	CREATE TABLE `t1` (
  `x` int(11) DEFAULT NULL
) ENGINE=DEFAULT_ENGINE DEFAULT CHARSET=latin1 WITH SYSTEM VERSIONING
 PARTITION BY SYSTEM_TIME 
PARTITIONS 2
# 2 partitions are created: p0 and pn
select PARTITION_NAME, PARTITION_METHOD, PARTITION_DESCRIPTION from information_schema.partitions where table_name = 't1' order by PARTITION_NAME;
PARTITION_NAME	PARTITION_METHOD	PARTITION_DESCRIPTION
p0	SYSTEM_TIME	NULL
pn	SYSTEM_TIME	CURRENT
create or replace table t1 (x int) with system versioning partition by system_time limit 10 partitions 4;
show create table t1;
Table	Create Table
t1	CREATE TABLE `t1` (
  `x` int(11) DEFAULT NULL
) ENGINE=DEFAULT_ENGINE DEFAULT CHARSET=latin1 WITH SYSTEM VERSIONING
 PARTITION BY SYSTEM_TIME LIMIT 10
PARTITIONS 4
# 4 partitions are created: p0, p1, p2 and pn
select PARTITION_NAME, PARTITION_METHOD, PARTITION_DESCRIPTION from information_schema.partitions where table_name = 't1' order by PARTITION_NAME;
PARTITION_NAME	PARTITION_METHOD	PARTITION_DESCRIPTION
p0	SYSTEM_TIME	NULL
p1	SYSTEM_TIME	NULL
p2	SYSTEM_TIME	NULL
pn	SYSTEM_TIME	CURRENT
# Test cleanup
drop view v1;
drop tables t, t1, t2, t3, t4;
#
# MDEV-18957 UPDATE with LIMIT clause is wrong for versioned partitioned tables
#
create or replace table t1 (
x int,
a varchar(255)
) with system versioning partition by system_time (partition p1 history, partition pn current);
insert into t1 (x) values (1), (2), (3), (4);
update t1 set a= 'foo' limit 3;
update t1 set a= 'bar' limit 4;
select * from t1;
x	a
1	bar
2	bar
3	bar
4	bar
drop table t1;
#
# MDEV-21011 Table corruption reported for versioned partitioned table after DELETE: "Found a misplaced row"
#
create table t1 (a int) with system versioning
partition by system_time limit 3
(partition p1 history, partition p2 history, partition pn current);
insert into t1 values (1),(2),(3),(4);
delete from t1;
delete from t1;
check table t1;
Table	Op	Msg_type	Msg_text
test.t1	check	status	OK
drop table t1;
#
# MDEV-21233 Assertion `m_extra_cache' failed in ha_partition::late_extra_cache
#
create table t1 (id int, a varchar(8)) with system versioning partition by key (id) partitions 2;
insert into t1 values  (1,'foo'),(2,'bar');
create table t2 (b int);
insert into t2 values (1),(2);
update t1, t2 set a = 1;
drop table t1, t2;
#
# MDEV-20515 multi-update tries to position updated table by null reference
#
create or replace table t1 (a int);
insert into t1 values (0), (1);
create or replace table t2 (b int) with system versioning
partition by system_time
(partition p1 history, partition pn current);
insert into t2 values (0), (2);
update t1 left join t2 on a > b set b= 2 order by b;
drop table t1, t2;
#
# MDEV-17091 Assertion `old_part_id == m_last_part' failed in
# ha_partition::update_row or `part_id == m_last_part' in
# ha_partition::delete_row upon UPDATE/DELETE after dropping versioning
#
create or replace table t1 (pk int primary key, f int) engine=innodb
with system versioning
partition by key() partitions 2;
insert into t1 values (1,10),(2,20);
# expected to hit same partition
select * from t1 partition (p0);
pk	f
1	10
2	20
alter table t1 drop system versioning;
# 1 and 2 are expected to be in different partitions
select * from t1 partition(p0);
pk	f
1	10
select * from t1 partition(p1);
pk	f
2	20
update t1 set f=pk;
delete from t1;
drop table t1;
#
# MDEV-22413 Server hangs upon UPDATE/DELETE on a view reading from versioned partitioned table
#
create or replace table t1 (f char(6)) engine innodb with system versioning;
insert into t1 values (null);
update t1 set f= 'foo';
update t1 set f= 'bar';
# You see warning above ^
create or replace view v1 as select * from t1 for system_time all;
update v1 set f = '';
ERROR HY000: Table 't1' was locked with a READ lock and can't be updated
create or replace table t1 (f char(6)) engine innodb with system versioning
partition by system_time limit 1
(partition p1 history, partition p2 history, partition pn current);
insert into t1 values (null);
update t1 set f= 'foo';
update t1 set f= 'bar';
Warnings:
Warning	4114	Versioned table `test`.`t1`: last HISTORY partition (`p2`) is out of LIMIT, need more HISTORY partitions
create or replace view v1 as select * from t1 for system_time all;
update v1 set f= '';
ERROR HY000: Table 't1' was locked with a READ lock and can't be updated
delete from v1;
ERROR HY000: Table 't1' was locked with a READ lock and can't be updated
drop view v1;
drop table t1;
#
# MDEV-22112 Assertion `tab_part_info->part_type == RANGE_PARTITION || tab_part_info->part_type == LIST_PARTITION' failed in prep_alter_part_table
#
create table t1 (a int) with system versioning partition by system_time;
drop table t1;
create table t1 (a int) with system versioning partition by system_time
(partition p1 history, partition pn current);
alter table t1 add partition (partition p2);
ERROR HY000: Wrong partitioning type, expected type: `SYSTEM_TIME`
# MDEV-17891 Assertion failures in select_insert::abort_result_set and
#            mysql_load upon attempt to replace into a full table
set @@max_heap_table_size= 1024*1024;
create or replace table t1 (
pk integer auto_increment,
primary key (pk),
f varchar(45000)
) with system versioning engine=memory
partition by system_time interval 1 year (partition p1 history,
partition pn current);
# fill the table until full
insert into t1 () values (),(),(),(),(),(),(),(),(),(),(),(),(),(),(),();
insert into t1 (f) select f from t1;
ERROR HY000: The table 't1' is full
# leave space for exactly one record in current partition
delete from t1 where pk = 1;
# copy all data into history partition
replace into t1 select * from t1;
replace into t1 select * from t1;
ERROR HY000: The table 't1' is full
create or replace table t1 (
pk integer auto_increment,
primary key (pk),
f varchar(45000)
) with system versioning engine=memory
partition by system_time interval 1 year (partition p1 history,
partition pn current);
insert into t1 () values (),(),(),(),(),(),(),(),(),(),(),(),(),(),(),();
select * into outfile 'MDEV-17891.data' from t1;
load data infile 'MDEV-17891.data' replace into table t1;
load data infile 'MDEV-17891.data' replace into table t1;
ERROR HY000: The table 't1' is full
load data infile 'MDEV-17891.data' replace into table t1;
ERROR HY000: The table 't1' is full
set @@max_heap_table_size= 1048576;
drop table t1;
#
# MDEV-22178 Assertion `info->alias.str' failed in partition_info::check_partition_info instead of ER_VERS_WRONG_PARTS
#
create or replace table t1 (a int) with system versioning;
alter table t1 partition by system_time (partition pn current);
ERROR HY000: Wrong partitions for `t1`: must have at least one HISTORY and exactly one last CURRENT
drop table t1;
#
# MDEV-22247 History partition overflow leads to wrong SELECT result
#
set timestamp= unix_timestamp('2000-01-01 00:00:00');
create or replace table t1 (x int) with system versioning
partition by system_time interval 1 hour
(partition p0 history, partition p1 history, partition pn current);
insert into t1 values (0);
update t1 set x= x + 1;
set timestamp= unix_timestamp('2000-01-01 02:00:01');
update t1 set x= x + 1;
Warnings:
Warning	4114	Versioned table `test`.`t1`: last HISTORY partition (`p1`) is out of INTERVAL, need more HISTORY partitions
select *, row_start, row_end from t1 for system_time as of '2000-01-01 02:00:00';
x	row_start	row_end
1	2000-01-01 00:00:00.000000	2000-01-01 02:00:01.000000
explain partitions select * from t1 for system_time as of '2000-01-01 02:00:00';
id	select_type	table	partitions	type	possible_keys	key	key_len	ref	rows	Extra
1	SIMPLE	t1	p1,pn	ALL	NULL	NULL	NULL	NULL	#	Using where
explain partitions select * from t1;
id	select_type	table	partitions	type	possible_keys	key	key_len	ref	rows	Extra
1	SIMPLE	t1	pn	#	NULL	NULL	NULL	NULL	#	#
drop table t1;
#
# MDEV-27244 Table corruption upon adding serial data type
#
create table t1 (f int, key(f)) with system versioning
partition by system_time limit 10 (partition p0 history, partition pn current);
alter table t1 add x serial;
alter table t1 add partition (partition p1 history);
alter table t1 add partition (partition p2 history);
drop table t1;
#
# MDEV-27217 DELETE partition selection doesn't work for history partitions
#
create table t1 (f char) with system versioning
partition by system_time limit 10 (
partition p0 history,
partition p1 history,
partition p2 history,
partition pn current);
delete from t1 partition (p1);
ERROR HY000: Not allowed for system-versioned table `test`.`t1`
delete from t1 partition (p0, pn);
ERROR HY000: Not allowed for system-versioned table `test`.`t1`
delete from t1 partition (p0, p1);
ERROR HY000: Not allowed for system-versioned table `test`.`t1`
delete from t1 partition (p0, p1, pn);
ERROR HY000: Not allowed for system-versioned table `test`.`t1`
drop table t1;
set timestamp=unix_timestamp('2000-01-01 00:00:00');
create or replace table t1 (i int) with system versioning
partition by system_time interval 1 day (
partition p0 history,
partition p1 history,
partition pn current);
set timestamp=unix_timestamp('2000-01-02 00:00:00');
insert t1 values (1);
delete from t1 partition (p0, pn);
ERROR HY000: Not allowed for system-versioned table `test`.`t1`
delete from t1 partition (p0, p1, pn);
ERROR HY000: Not allowed for system-versioned table `test`.`t1`
lock tables t1 write;
delete from t1 partition (p0, pn);
ERROR HY000: Not allowed for system-versioned table `test`.`t1`
delete from t1;
unlock tables;
drop table t1;
set timestamp= default;
#
# MDEV-25546 LIMIT partitioning does not respect ROLLBACK
#
create or replace table t1 (pk int primary key)
with system versioning engine innodb
partition by system_time limit 100 (
partition p0 history,
partition p1 history,
partition pn current);
insert into t1 select seq from seq_1_to_90;
start transaction;
replace into t1 select seq from seq_1_to_80;
replace into t1 select seq from seq_1_to_70;
replace into t1 select seq from seq_1_to_60;
select partition_name, table_rows
from information_schema.partitions
where table_name = 't1';
partition_name	table_rows
p0	150
p1	60
pn	90
rollback;
select partition_name, table_rows
from information_schema.partitions
where table_name = 't1';
partition_name	table_rows
p0	0
p1	0
pn	90
replace into t1 select seq from seq_1_to_10;
select partition_name, table_rows
from information_schema.partitions
where table_name = 't1';
partition_name	table_rows
p0	10
p1	0
pn	90
drop table t1;
#
# MDEV-28271 Assertion on TRUNCATE PARTITION for PARTITION BY SYSTEM_TIME
#
create table t1 (x int) with system versioning
partition by system_time limit 1 (
partition p0 history,
partition p1 history,
partition p2 history, # p2 just disables warning about p1 partition full
partition pn current);
insert into t1 values (0);
update t1 set x= x + 1;
update t1 set x= x + 1;
select * from t1 partition (p0);
x
0
select * from t1 partition (p1);
x
1
select * from t1 partition (pn);
x
2
delete from t1;
Warnings:
Warning	4114	Versioned table `test`.`t1`: last HISTORY partition (`p2`) is out of LIMIT, need more HISTORY partitions
delete history from t1;
select * from t1 partition (p0);
x
select * from t1 partition (p1);
x
select * from t1 partition (pn);
x
insert into t1 values (0);
update t1 set x= x + 1;
update t1 set x= x + 1;
# TRUNCATE PARTITION ALL does the same
alter table t1 truncate partition all;
select * from t1 partition (p0);
x
select * from t1 partition (p1);
x
select * from t1 partition (pn);
x
insert into t1 values (0);
update t1 set x= x + 1;
update t1 set x= x + 1;
# TRUNCATE PARTITION deletes data from HISTORY partition
alter table t1 truncate partition p1;
select * from t1 partition (p0);
x
0
select * from t1 partition (p1);
x
select * from t1 partition (pn);
x
2
# or from CURRENT partition
alter table t1 truncate partition pn;
select * from t1 partition (p0);
x
0
select * from t1 partition (p1);
x
select * from t1 partition (pn);
x
drop table t1;
#
# MDEV-20077 Warning on full history partition is delayed until next DML statement
#
# DELETE
create table t1 (x int) with system versioning
partition by system_time limit 100 (
partition p0 history,
partition p1 history,
partition pn current);
insert into t1 select seq from seq_0_to_200;
# p0 is filled with 100 records (no warnings):
delete from t1 where x <= 99;
# p1 is filled with 1 + 100 records (warning is printed):
delete from t1 where x <= 100;
delete from t1;
Warnings:
Warning	4114	Versioned table `test`.`t1`: last HISTORY partition (`p1`) is out of LIMIT, need more HISTORY partitions
# You see warning above ^
select count(*) from t1 partition (p0);
count(*)
100
select count(*) from t1 partition (p1);
count(*)
101
drop table t1;
# DELETE under LOCK TABLES
create table t1 (x int) with system versioning
partition by system_time limit 100 (
partition p0 history,
partition p1 history,
partition pn current);
insert into t1 select seq from seq_0_to_200;
lock tables t1 write;
# (LOCK TABLES) p0 is filled with 100 records (no warnings):
delete from t1 where x <= 99;
# (LOCK TABLES) p1 is filled with 1 + 100 records (warning is printed):
delete from t1 where x <= 100;
delete from t1;
Warnings:
Warning	4114	Versioned table `test`.`t1`: last HISTORY partition (`p1`) is out of LIMIT, need more HISTORY partitions
# You see warning above ^
unlock tables;
select count(*) from t1 partition (p0);
count(*)
100
select count(*) from t1 partition (p1);
count(*)
101
drop table t1;
# DELETE multitable
create table t1 (x int) with system versioning
partition by system_time limit 100 (
partition p0 history,
partition p1 history,
partition pn current);
create table t2 (y int);
insert into t1 select seq from seq_0_to_200;
insert into t2 select seq from seq_0_to_3;
delete t1, t2 from t1 join t2 where x < 50 and y = 0;
delete t1, t2 from t1 join t2 where x < 100 and y = 1;
delete t1, t2 from t1 join t2 where x < 150 and y = 2;
delete t1, t2 from t1 join t2;
Warnings:
Warning	4114	Versioned table `test`.`t1`: last HISTORY partition (`p1`) is out of LIMIT, need more HISTORY partitions
# You see warning above ^
select count(*) from t1 partition (p0);
count(*)
100
select count(*) from t1 partition (p1);
count(*)
101
drop table t1;
# UDPATE
create table t1 (x int) with system versioning
partition by system_time limit 100 (
partition p0 history,
partition p1 history,
partition pn current);
insert into t1 select seq from seq_0_to_49;
update t1 set x= x + 1;
update t1 set x= x + 1;
update t1 set x= x + 1;
update t1 set x= x + 1;
Warnings:
Warning	4114	Versioned table `test`.`t1`: last HISTORY partition (`p1`) is out of LIMIT, need more HISTORY partitions
# You see warning above ^
select count(*) from t1 partition (p0);
count(*)
100
select count(*) from t1 partition (p1);
count(*)
100
drop tables t1, t2;
# UPDATE multitable
create table t1 (x int) with system versioning
partition by system_time limit 100 (
partition p0 history,
partition p1 history,
partition pn current);
create table t2 (y int);
insert into t1 select seq from seq_0_to_49;
insert into t2 values (5);
update t1, t2 set x= x + 1;
update t1, t2 set x= x + 1;
update t1, t2 set x= x + 1;
update t1, t2 set x= x + 1;
Warnings:
Warning	4114	Versioned table `test`.`t1`: last HISTORY partition (`p1`) is out of LIMIT, need more HISTORY partitions
# You see warning above ^
select count(*) from t1 partition (p0);
count(*)
100
select count(*) from t1 partition (p1);
count(*)
100
drop tables t1, t2;
# INSERT .. ON DUPLICATE KEY UPDATE (ODKU)
create table t1 (x int primary key) with system versioning
partition by system_time limit 100 (
partition p0 history,
partition p1 history,
partition pn current);
insert into t1 select seq from seq_0_to_100;
delete from t1 where x <= 99;
insert into t1 values (100) on duplicate key update x= 400;
select count(*) from t1 partition (p0);
count(*)
100
select count(*) from t1 partition (p1);
count(*)
1
drop table t1;
# INSERT .. SELECT .. ON DUPLICATE KEY UPDATE (ODKU)
create table t1 (x int primary key) with system versioning
partition by system_time limit 100 (
partition p0 history,
partition p1 history,
partition pn current);
create table t2 (y int);
insert into t2 values (100);
insert into t1 select seq from seq_0_to_100;
delete from t1 where x <= 99;
insert into t1 select * from t2 on duplicate key update x= 500;
select count(*) from t1 partition (p0);
count(*)
100
select count(*) from t1 partition (p1);
count(*)
1
drop tables t1, t2;
# REPLACE
create table t1 (x int primary key) with system versioning
partition by system_time limit 100 (
partition p0 history,
partition p1 history,
partition pn current);
insert into t1 select seq from seq_0_to_100;
delete from t1 where x < 99;
replace t1 values (100);
replace t1 values (100);
select count(*) from t1 partition (p0);
count(*)
100
select count(*) from t1 partition (p1);
count(*)
1
drop table t1;
# LOAD DATA .. REPLACE
create table t1 (x int primary key) with system versioning
partition by system_time limit 100 (
partition p0 history,
partition p1 history,
partition pn current);
insert into t1 select seq from seq_0_to_49;
select x into outfile 'MDEV-20077.data' from t1;
load data infile 'MDEV-20077.data' replace into table t1 (x);
load data infile 'MDEV-20077.data' replace into table t1 (x);
load data infile 'MDEV-20077.data' replace into table t1 (x);
load data infile 'MDEV-20077.data' replace into table t1 (x);
Warnings:
Warning	4114	Versioned table `test`.`t1`: last HISTORY partition (`p1`) is out of LIMIT, need more HISTORY partitions
# You see warning above ^
select count(*) from t1 partition (p0);
count(*)
100
select count(*) from t1 partition (p1);
count(*)
100
drop table t1;
# REPLACE .. SELECT
create table t1 (x int primary key) with system versioning
partition by system_time limit 100 (
partition p0 history,
partition p1 history,
partition pn current);
insert into t1 select seq from seq_0_to_49;
replace t1 select * from t1;
replace t1 select * from t1;
replace t1 select * from t1;
replace t1 select * from t1;
Warnings:
Warning	4114	Versioned table `test`.`t1`: last HISTORY partition (`p1`) is out of LIMIT, need more HISTORY partitions
# You see warning above ^
select count(*) from t1 partition (p0);
count(*)
100
select count(*) from t1 partition (p1);
count(*)
100
drop table t1;
#
# MDEV-28552 Assertion `inited==RND' failed in handler::ha_rnd_end
#
create table tcount (c int unsigned);
insert into tcount values (0);
create table t (f int) with system versioning
partition by system_time limit 1000
(partition p1 history, partition pn current);
insert into t values (1),(2);
create trigger tr before insert on t for each row update tcount set c = c + 1;
insert into t select * from t;
drop table tcount, t;
#
# End of 10.3 tests
#
#
# MDEV-22283 Server crashes in key_copy or unexpected error 156: The table already existed in the storage engine
#
create table t1 (a int primary key) engine=aria page_checksum=0
with system versioning
partition by system_time (partition p1 history, partition pn current);
alter table t1 add partition (partition p2 history);
Warnings:
Warning	4115	Maybe missing parameters: no rotation condition for multiple HISTORY partitions.
show table status;
Name	Engine	Version	Row_format	Rows	Avg_row_length	Data_length	Max_data_length	Index_length	Data_free	Auto_increment	Create_time	Update_time	Check_time	Collation	Checksum	Create_options	Comment	Max_index_length	Temporary
t1	NULL	NULL	NULL	NULL	NULL	NULL	NULL	NULL	NULL	NULL	NULL	NULL	NULL	NULL	NULL	NULL	Got error 174 "Fatal error during initialization of handler" from storage engine Aria	NULL	NULL
Warnings:
Warning	1030	Got error 174 "Fatal error during initialization of handler" from storage engine Aria
drop table t1;
create table t1 (b int) engine=aria row_format=dynamic with system versioning
partition by system_time (partition p1 history, partition pn current);
insert into t1 values (1);
replace into t1 values (1);
drop table t1;
#
# MDEV-18794 Assertion `!m_innodb' failed in ha_partition::cmp_ref upon SELECT from partitioned table
#
create or replace table t1 (pk int auto_increment, i int, c char(1), primary key (pk), key(i))
engine=innodb with system versioning partition by key() partitions 2;
insert into t1 (i, c) values (1, 'a'), (2, 'b'), (null, 'c'), (null, 'b');
alter table t1 drop system versioning;
replace into t1 select * from t1;
select * from t1 where i > 0 or pk = 1000 limit 1;
pk	i	c
1	1	a
drop table t1;
#
# End of 10.4 tests
#
#
# MDEV-22153 ALTER add default history partitions makes table inaccessible
#
create or replace table t1 (x int) with system versioning partition by system_time;
alter table t1 add partition partitions 1;
Warnings:
Warning	4115	Maybe missing parameters: no rotation condition for multiple HISTORY partitions.
show create table t1;
Table	Create Table
t1	CREATE TABLE `t1` (
  `x` int(11) DEFAULT NULL
) ENGINE=DEFAULT_ENGINE DEFAULT CHARSET=latin1 WITH SYSTEM VERSIONING
 PARTITION BY SYSTEM_TIME 
PARTITIONS 3
alter table t1 add partition partitions 2;
Warnings:
Warning	4115	Maybe missing parameters: no rotation condition for multiple HISTORY partitions.
show create table t1;
Table	Create Table
t1	CREATE TABLE `t1` (
  `x` int(11) DEFAULT NULL
) ENGINE=DEFAULT_ENGINE DEFAULT CHARSET=latin1 WITH SYSTEM VERSIONING
 PARTITION BY SYSTEM_TIME 
PARTITIONS 5
alter table t1 add partition partitions 3;
Warnings:
Warning	4115	Maybe missing parameters: no rotation condition for multiple HISTORY partitions.
show create table t1;
Table	Create Table
t1	CREATE TABLE `t1` (
  `x` int(11) DEFAULT NULL
) ENGINE=DEFAULT_ENGINE DEFAULT CHARSET=latin1 WITH SYSTEM VERSIONING
 PARTITION BY SYSTEM_TIME 
PARTITIONS 8
drop tables t1;
#
# MDEV-22207 Drop default history partitions renders table inaccessible
#
create or replace table t1 (i int) with system versioning
partition by system_time limit 1 partitions 5;
alter table t1 drop partition p0, p2;
show create table t1;
Table	Create Table
t1	CREATE TABLE `t1` (
  `i` int(11) DEFAULT NULL
) ENGINE=DEFAULT_ENGINE DEFAULT CHARSET=latin1 WITH SYSTEM VERSIONING
 PARTITION BY SYSTEM_TIME LIMIT 1
(PARTITION `p1` HISTORY ENGINE = DEFAULT_ENGINE,
 PARTITION `p3` HISTORY ENGINE = DEFAULT_ENGINE,
 PARTITION `pn` CURRENT ENGINE = DEFAULT_ENGINE)
alter table t1 add partition partitions 1;
show create table t1;
Table	Create Table
t1	CREATE TABLE `t1` (
  `i` int(11) DEFAULT NULL
) ENGINE=DEFAULT_ENGINE DEFAULT CHARSET=latin1 WITH SYSTEM VERSIONING
 PARTITION BY SYSTEM_TIME LIMIT 1
(PARTITION `p1` HISTORY ENGINE = DEFAULT_ENGINE,
 PARTITION `p3` HISTORY ENGINE = DEFAULT_ENGINE,
 PARTITION `p2` HISTORY ENGINE = DEFAULT_ENGINE,
 PARTITION `pn` CURRENT ENGINE = DEFAULT_ENGINE)
drop tables t1;
#
# MDEV-22155 ALTER add default history partitions name clash on non-default partitions
#
set timestamp= default;
create or replace table t1 (x int) with system versioning
partition by system_time limit 1
(partition p2 history, partition p8 history, partition pn current);
alter table t1 add partition partitions 1;
alter table t1 add partition partitions 2;
show create table t1;
Table	Create Table
t1	CREATE TABLE `t1` (
  `x` int(11) DEFAULT NULL
) ENGINE=DEFAULT_ENGINE DEFAULT CHARSET=latin1 WITH SYSTEM VERSIONING
 PARTITION BY SYSTEM_TIME LIMIT 1
(PARTITION `p2` HISTORY ENGINE = DEFAULT_ENGINE,
 PARTITION `p8` HISTORY ENGINE = DEFAULT_ENGINE,
 PARTITION `p3` HISTORY ENGINE = DEFAULT_ENGINE,
 PARTITION `p4` HISTORY ENGINE = DEFAULT_ENGINE,
 PARTITION `p5` HISTORY ENGINE = DEFAULT_ENGINE,
 PARTITION `pn` CURRENT ENGINE = DEFAULT_ENGINE)
alter table t1 add partition partitions 8;
show create table t1;
Table	Create Table
t1	CREATE TABLE `t1` (
  `x` int(11) DEFAULT NULL
) ENGINE=DEFAULT_ENGINE DEFAULT CHARSET=latin1 WITH SYSTEM VERSIONING
 PARTITION BY SYSTEM_TIME LIMIT 1
(PARTITION `p2` HISTORY ENGINE = DEFAULT_ENGINE,
 PARTITION `p8` HISTORY ENGINE = DEFAULT_ENGINE,
 PARTITION `p3` HISTORY ENGINE = DEFAULT_ENGINE,
 PARTITION `p4` HISTORY ENGINE = DEFAULT_ENGINE,
 PARTITION `p5` HISTORY ENGINE = DEFAULT_ENGINE,
 PARTITION `p9` HISTORY ENGINE = DEFAULT_ENGINE,
 PARTITION `p10` HISTORY ENGINE = DEFAULT_ENGINE,
 PARTITION `p11` HISTORY ENGINE = DEFAULT_ENGINE,
 PARTITION `p12` HISTORY ENGINE = DEFAULT_ENGINE,
 PARTITION `p13` HISTORY ENGINE = DEFAULT_ENGINE,
 PARTITION `p14` HISTORY ENGINE = DEFAULT_ENGINE,
 PARTITION `p15` HISTORY ENGINE = DEFAULT_ENGINE,
 PARTITION `p16` HISTORY ENGINE = DEFAULT_ENGINE,
 PARTITION `pn` CURRENT ENGINE = DEFAULT_ENGINE)
drop tables t1;
#
# MDEV-27328 Change of SYSTEM_TIME partitioning options is not possible without data copy
#
<<<<<<< HEAD
create or replace table t1 (f int) with system versioning
partition by hash(f);
alter table t1 partition by system_time;
show create table t1;
Table	Create Table
t1	CREATE TABLE `t1` (
  `f` int(11) DEFAULT NULL
) ENGINE=DEFAULT_ENGINE DEFAULT CHARSET=latin1 WITH SYSTEM VERSIONING
 PARTITION BY SYSTEM_TIME 
PARTITIONS 2
create or replace table t1 (f int) with system versioning
partition by system_time;
alter table t1 partition by hash(f);
show create table t1;
Table	Create Table
t1	CREATE TABLE `t1` (
  `f` int(11) DEFAULT NULL
) ENGINE=DEFAULT_ENGINE DEFAULT CHARSET=latin1 WITH SYSTEM VERSIONING
 PARTITION BY HASH (`f`)
create or replace table t1 (x int) with system versioning;
alter table t1 partition by system_time;
show create table t1;
Table	Create Table
t1	CREATE TABLE `t1` (
  `x` int(11) DEFAULT NULL
) ENGINE=DEFAULT_ENGINE DEFAULT CHARSET=latin1 WITH SYSTEM VERSIONING
 PARTITION BY SYSTEM_TIME 
PARTITIONS 2
create or replace table t1 (x int) with system versioning
partition by system_time limit 100 partitions 4;
show create table t1;
Table	Create Table
t1	CREATE TABLE `t1` (
  `x` int(11) DEFAULT NULL
) ENGINE=DEFAULT_ENGINE DEFAULT CHARSET=latin1 WITH SYSTEM VERSIONING
 PARTITION BY SYSTEM_TIME LIMIT 100
PARTITIONS 4
alter table t1 add partition partitions 2;
alter table t1 partition by system_time;
show create table t1;
Table	Create Table
t1	CREATE TABLE `t1` (
  `x` int(11) DEFAULT NULL
) ENGINE=DEFAULT_ENGINE DEFAULT CHARSET=latin1 WITH SYSTEM VERSIONING
 PARTITION BY SYSTEM_TIME 
PARTITIONS 6
alter table t1 partition by system_time limit 33;
show create table t1;
Table	Create Table
t1	CREATE TABLE `t1` (
  `x` int(11) DEFAULT NULL
) ENGINE=DEFAULT_ENGINE DEFAULT CHARSET=latin1 WITH SYSTEM VERSIONING
 PARTITION BY SYSTEM_TIME LIMIT 33
PARTITIONS 6
set timestamp= unix_timestamp('2000-01-01 00:00:00');
insert t1 values (0);
set timestamp= unix_timestamp('2000-01-01 00:10:00');
update t1 set x= x + 1;
set timestamp= unix_timestamp('2000-01-01 01:00:00');
update t1 set x= x + 1;
set timestamp= unix_timestamp('2000-01-01 01:30:00');
update t1 set x= x + 1;
set timestamp= unix_timestamp('2000-01-01 02:00:00');
update t1 set x= x + 1;
alter table t1 partition by system_time interval 1 hour
starts '2000-01-01 00:00:00';
show create table t1;
Table	Create Table
t1	CREATE TABLE `t1` (
  `x` int(11) DEFAULT NULL
) ENGINE=DEFAULT_ENGINE DEFAULT CHARSET=latin1 WITH SYSTEM VERSIONING
 PARTITION BY SYSTEM_TIME INTERVAL 1 HOUR STARTS TIMESTAMP'2000-01-01 00:00:00'
PARTITIONS 6
select * from t1 partition (p0);
x
0
select * from t1 partition (p1);
x
1
2
select * from t1 partition (p2);
x
3
select * from t1 partition (pn);
x
4
set timestamp= default;
alter table t1 partition by system_time limit 1;
show create table t1;
Table	Create Table
t1	CREATE TABLE `t1` (
  `x` int(11) DEFAULT NULL
) ENGINE=DEFAULT_ENGINE DEFAULT CHARSET=latin1 WITH SYSTEM VERSIONING
 PARTITION BY SYSTEM_TIME LIMIT 1
PARTITIONS 6
update t1 set x= x + 1;
update t1 set x= x + 1;
select * from t1 partition (p0);
x
0
select * from t1 partition (p1);
x
1
2
select * from t1 partition (p2);
x
3
select * from t1 partition (p3);
x
4
select * from t1 partition (p4);
x
5
select * from t1 partition (pn);
x
6
drop table t1;
# End of 10.6 tests
=======
>>>>>>> b7ffccf4
#
# MDEV-22166 MIGRATE PARTITION: move out partition into a table
#
create or replace table t1 (x int)
with system versioning
partition by range(x) (
partition p1 values less than (10),
partition p2 values less than (20),
partition p3 values less than (30),
partition p4 values less than (40),
partition p5 values less than (50),
partition pn values less than maxvalue);
insert into t1 values (2), (12), (22), (32), (42), (52);
update t1 set x= x + 1;
alter table t1 convert partition p2 to table tp2;
show create table tp2;
Table	Create Table
tp2	CREATE TABLE `tp2` (
  `x` int(11) DEFAULT NULL
) ENGINE=X DEFAULT CHARSET=latin1 WITH SYSTEM VERSIONING
select * from tp2;
x
13
select * from tp2 for system_time all order by x;
x
12
13
show create table t1;
Table	Create Table
t1	CREATE TABLE `t1` (
  `x` int(11) DEFAULT NULL
) ENGINE=X DEFAULT CHARSET=latin1 WITH SYSTEM VERSIONING
 PARTITION BY RANGE (`x`)
(PARTITION `p1` VALUES LESS THAN (10) ENGINE = X,
 PARTITION `p3` VALUES LESS THAN (30) ENGINE = X,
 PARTITION `p4` VALUES LESS THAN (40) ENGINE = X,
 PARTITION `p5` VALUES LESS THAN (50) ENGINE = X,
 PARTITION `pn` VALUES LESS THAN MAXVALUE ENGINE = X)
select * from t1 order by x;
x
3
23
33
43
53
select * from t1 for system_time all order by x;
x
2
3
22
23
32
33
42
43
52
53
# SP
create or replace procedure sp()
alter table t1 convert partition p3 to table tp3;
call sp;
show create table tp3;
Table	Create Table
tp3	CREATE TABLE `tp3` (
  `x` int(11) DEFAULT NULL
) ENGINE=X DEFAULT CHARSET=latin1 WITH SYSTEM VERSIONING
select * from tp3;
x
23
show create table t1;
Table	Create Table
t1	CREATE TABLE `t1` (
  `x` int(11) DEFAULT NULL
) ENGINE=X DEFAULT CHARSET=latin1 WITH SYSTEM VERSIONING
 PARTITION BY RANGE (`x`)
(PARTITION `p1` VALUES LESS THAN (10) ENGINE = X,
 PARTITION `p4` VALUES LESS THAN (40) ENGINE = X,
 PARTITION `p5` VALUES LESS THAN (50) ENGINE = X,
 PARTITION `pn` VALUES LESS THAN MAXVALUE ENGINE = X)
select * from t1 order by x;
x
3
33
43
53
drop table tp3;
call sp;
ERROR HY000: Wrong partition name or partition list
call sp;
ERROR HY000: Wrong partition name or partition list
drop procedure sp;
# LOCK TABLES, PS, SP
create or replace procedure sp()
alter table t1 convert partition p4 to table tp4;
lock tables t1 write;
prepare stmt from 'call sp';
execute stmt;
unlock tables;
show create table tp4;
Table	Create Table
tp4	CREATE TABLE `tp4` (
  `x` int(11) DEFAULT NULL
) ENGINE=X DEFAULT CHARSET=latin1 WITH SYSTEM VERSIONING
select * from tp4;
x
33
show create table t1;
Table	Create Table
t1	CREATE TABLE `t1` (
  `x` int(11) DEFAULT NULL
) ENGINE=X DEFAULT CHARSET=latin1 WITH SYSTEM VERSIONING
 PARTITION BY RANGE (`x`)
(PARTITION `p1` VALUES LESS THAN (10) ENGINE = X,
 PARTITION `p5` VALUES LESS THAN (50) ENGINE = X,
 PARTITION `pn` VALUES LESS THAN MAXVALUE ENGINE = X)
select * from t1 order by x;
x
3
43
53
drop table tp4;
lock tables t1 write;
execute stmt;
ERROR HY000: Wrong partition name or partition list
call sp;
ERROR HY000: Wrong partition name or partition list
drop prepare stmt;
unlock tables;
drop procedure sp;
unlock tables;
drop tables t1, tp2;
# System-versioned tables (SYSTEM_TIME LIMIT)
create or replace table t1 (
x int,
row_start timestamp(6) as row start invisible,
row_end timestamp(6) as row end invisible,
period for system_time(row_start, row_end)
) with system versioning
partition by system_time limit 1 partitions 4;
insert into t1 values (2), (12), (22);
update t1 set x= x + 1 where x = 2;
update t1 set x= x + 1 where x = 12;
update t1 set x= x + 1 where x = 22;
Warnings:
Warning	4114	Versioned table `test`.`t1`: last HISTORY partition (`p2`) is out of LIMIT, need more HISTORY partitions
select * from t1 partition (p1);
x
12
alter table t1 convert partition pn to table tp1;
ERROR HY000: Wrong partitions for `t1`: must have at least one HISTORY and exactly one last CURRENT
alter table t1 convert partition p1 to table tp1;
show create table tp1;
Table	Create Table
tp1	CREATE TABLE `tp1` (
  `x` int(11) DEFAULT NULL,
  `row_start` timestamp(6) GENERATED ALWAYS AS ROW START INVISIBLE,
  `row_end` timestamp(6) GENERATED ALWAYS AS ROW END INVISIBLE,
  PERIOD FOR SYSTEM_TIME (`row_start`, `row_end`)
) ENGINE=X DEFAULT CHARSET=latin1 WITH SYSTEM VERSIONING
select * from tp1;
x
select * from tp1 for system_time all;
x
12
show create table t1;
Table	Create Table
t1	CREATE TABLE `t1` (
  `x` int(11) DEFAULT NULL,
  `row_start` timestamp(6) GENERATED ALWAYS AS ROW START INVISIBLE,
  `row_end` timestamp(6) GENERATED ALWAYS AS ROW END INVISIBLE,
  PERIOD FOR SYSTEM_TIME (`row_start`, `row_end`)
) ENGINE=X DEFAULT CHARSET=latin1 WITH SYSTEM VERSIONING
 PARTITION BY SYSTEM_TIME LIMIT 1
(PARTITION `p0` HISTORY ENGINE = X,
 PARTITION `p2` HISTORY ENGINE = X,
 PARTITION `pn` CURRENT ENGINE = X)
select * from t1 order by x;
x
3
13
23
select * from t1 for system_time all order by x;
x
2
3
13
22
23
drop tables t1, tp1;
# System-versioned tables (SYSTEM_TIME INTERVAL)
set timestamp= unix_timestamp('2000-01-01 00:00:00');
create or replace table t1 (
x int,
row_start timestamp(6) as row start invisible,
row_end timestamp(6) as row end invisible,
period for system_time(row_start, row_end)
) with system versioning
partition by system_time interval 1 hour partitions 4;
insert into t1 values (2), (12), (22);
set timestamp= unix_timestamp('2000-01-01 00:00:01');
update t1 set x= x + 1 where x = 2;
set timestamp= unix_timestamp('2000-01-01 01:00:00');
update t1 set x= x + 1 where x = 12;
set timestamp= unix_timestamp('2000-01-01 02:00:00');
update t1 set x= x + 1 where x = 22;
select * from t1 partition (p0);
x
2
select * from t1 partition (p1);
x
12
select * from t1 partition (p2);
x
22
alter table t1 convert partition p1 to table tp1;
ERROR HY000: Can only drop oldest partitions when rotating by INTERVAL
alter table t1 convert partition p0 to table tp0;
alter table t1 convert partition p1 to table tp1;
alter table t1 convert partition p2 to table tp2;
ERROR HY000: Wrong partitions for `t1`: must have at least one HISTORY and exactly one last CURRENT
show create table tp0;
Table	Create Table
tp0	CREATE TABLE `tp0` (
  `x` int(11) DEFAULT NULL,
  `row_start` timestamp(6) GENERATED ALWAYS AS ROW START INVISIBLE,
  `row_end` timestamp(6) GENERATED ALWAYS AS ROW END INVISIBLE,
  PERIOD FOR SYSTEM_TIME (`row_start`, `row_end`)
) ENGINE=X DEFAULT CHARSET=latin1 WITH SYSTEM VERSIONING
show create table tp1;
Table	Create Table
tp1	CREATE TABLE `tp1` (
  `x` int(11) DEFAULT NULL,
  `row_start` timestamp(6) GENERATED ALWAYS AS ROW START INVISIBLE,
  `row_end` timestamp(6) GENERATED ALWAYS AS ROW END INVISIBLE,
  PERIOD FOR SYSTEM_TIME (`row_start`, `row_end`)
) ENGINE=X DEFAULT CHARSET=latin1 WITH SYSTEM VERSIONING
select * from tp0;
x
select * from tp1;
x
select * from tp0 for system_time all;
x
2
select * from tp1 for system_time all;
x
12
show create table t1;
Table	Create Table
t1	CREATE TABLE `t1` (
  `x` int(11) DEFAULT NULL,
  `row_start` timestamp(6) GENERATED ALWAYS AS ROW START INVISIBLE,
  `row_end` timestamp(6) GENERATED ALWAYS AS ROW END INVISIBLE,
  PERIOD FOR SYSTEM_TIME (`row_start`, `row_end`)
) ENGINE=X DEFAULT CHARSET=latin1 WITH SYSTEM VERSIONING
 PARTITION BY SYSTEM_TIME INTERVAL 1 HOUR STARTS TIMESTAMP'2000-01-01 02:00:00'
(PARTITION `p2` HISTORY ENGINE = X,
 PARTITION `pn` CURRENT ENGINE = X)
select * from t1;
x
3
13
23
select * from t1 for system_time all order by x;
x
3
13
22
23
drop tables t1, tp0, tp1;
# System-versioned tables (implicit)
create or replace table t1(x int) with system versioning
partition by system_time limit 1 partitions 3;
alter table t1 convert partition p1 to table tp1;
show create table tp1;
Table	Create Table
tp1	CREATE TABLE `tp1` (
  `x` int(11) DEFAULT NULL
) ENGINE=X DEFAULT CHARSET=latin1 WITH SYSTEM VERSIONING
show create table t1;
Table	Create Table
t1	CREATE TABLE `t1` (
  `x` int(11) DEFAULT NULL
) ENGINE=X DEFAULT CHARSET=latin1 WITH SYSTEM VERSIONING
 PARTITION BY SYSTEM_TIME LIMIT 1
(PARTITION `p0` HISTORY ENGINE = X,
 PARTITION `pn` CURRENT ENGINE = X)
drop tables t1, tp1;
# Complex table
create or replace table t1 (
x int primary key auto_increment,
t timestamp(6) default '2001-11-11 11:11:11',
b blob(4096) compressed null,
c varchar(1033) character set utf8 not null,
u int,
unique key (x, u),
m enum('a', 'b', 'c') not null default 'a' comment 'absolute',
i1 tinyint, i2 smallint, i3 bigint,
index three(i1, i2, i3),
v1 timestamp(6) generated always as (t + interval 1 day),
v2 timestamp(6) generated always as (t + interval 1 month) stored,
s timestamp(6) as row start,
e timestamp(6) as row end,
period for system_time (s, e),
ps date, pe date,
period for app_time (ps, pe),
constraint check_constr check (u > -1))
with system versioning default charset=ucs2
partition by range(x) (
partition p0 values less than (10),
partition p1 values less than (20),
partition pn values less than maxvalue);
alter table t1 convert partition p1 to table tp1;
show create table tp1;
Table	Create Table
tp1	CREATE TABLE `tp1` (
  `x` int(11) NOT NULL AUTO_INCREMENT,
  `t` timestamp(6) NOT NULL DEFAULT '2001-11-11 11:11:11.000000',
  `b` blob /*!100301 COMPRESSED*/ DEFAULT NULL,
  `c` varchar(1033) CHARACTER SET utf8mb3 NOT NULL,
  `u` int(11) DEFAULT NULL,
  `m` enum('a','b','c') NOT NULL DEFAULT 'a' COMMENT 'absolute',
  `i1` tinyint(4) DEFAULT NULL,
  `i2` smallint(6) DEFAULT NULL,
  `i3` bigint(20) DEFAULT NULL,
  `v1` timestamp(6) GENERATED ALWAYS AS (`t` + interval 1 day) VIRTUAL,
  `v2` timestamp(6) GENERATED ALWAYS AS (`t` + interval 1 month) STORED,
  `s` timestamp(6) GENERATED ALWAYS AS ROW START,
  `e` timestamp(6) GENERATED ALWAYS AS ROW END,
  `ps` date NOT NULL,
  `pe` date NOT NULL,
  PERIOD FOR `app_time` (`ps`, `pe`),
  PRIMARY KEY (`x`,`e`),
  UNIQUE KEY `x` (`x`,`u`,`e`),
  KEY `three` (`i1`,`i2`,`i3`),
  PERIOD FOR SYSTEM_TIME (`s`, `e`),
  CONSTRAINT `check_constr` CHECK (`u` > -1)
) ENGINE=X DEFAULT CHARSET=ucs2 WITH SYSTEM VERSIONING
show create table t1;
Table	Create Table
t1	CREATE TABLE `t1` (
  `x` int(11) NOT NULL AUTO_INCREMENT,
  `t` timestamp(6) NOT NULL DEFAULT '2001-11-11 11:11:11.000000',
  `b` blob /*!100301 COMPRESSED*/ DEFAULT NULL,
  `c` varchar(1033) CHARACTER SET utf8mb3 NOT NULL,
  `u` int(11) DEFAULT NULL,
  `m` enum('a','b','c') NOT NULL DEFAULT 'a' COMMENT 'absolute',
  `i1` tinyint(4) DEFAULT NULL,
  `i2` smallint(6) DEFAULT NULL,
  `i3` bigint(20) DEFAULT NULL,
  `v1` timestamp(6) GENERATED ALWAYS AS (`t` + interval 1 day) VIRTUAL,
  `v2` timestamp(6) GENERATED ALWAYS AS (`t` + interval 1 month) STORED,
  `s` timestamp(6) GENERATED ALWAYS AS ROW START,
  `e` timestamp(6) GENERATED ALWAYS AS ROW END,
  `ps` date NOT NULL,
  `pe` date NOT NULL,
  PERIOD FOR `app_time` (`ps`, `pe`),
  PRIMARY KEY (`x`,`e`),
  UNIQUE KEY `x` (`x`,`u`,`e`),
  KEY `three` (`i1`,`i2`,`i3`),
  PERIOD FOR SYSTEM_TIME (`s`, `e`),
  CONSTRAINT `check_constr` CHECK (`u` > -1)
) ENGINE=X DEFAULT CHARSET=ucs2 WITH SYSTEM VERSIONING
 PARTITION BY RANGE (`x`)
(PARTITION `p0` VALUES LESS THAN (10) ENGINE = X,
 PARTITION `pn` VALUES LESS THAN MAXVALUE ENGINE = X)
drop tables t1, tp1;
#
<<<<<<< HEAD
# MDEV-17554 Auto-create new partition for system versioned tables
#            with history partitioned by INTERVAL/LIMIT
#
create or replace table t1 (x int) with system versioning
partition by system_time limit 1 auto;
show create table t1;
Table	Create Table
t1	CREATE TABLE `t1` (
  `x` int(11) DEFAULT NULL
) ENGINE=DEFAULT_ENGINE DEFAULT CHARSET=latin1 WITH SYSTEM VERSIONING
 PARTITION BY SYSTEM_TIME LIMIT 1 AUTO
PARTITIONS 2
# Turn off AUTO
alter table t1 partition by system_time limit 1;
show create table t1;
Table	Create Table
t1	CREATE TABLE `t1` (
  `x` int(11) DEFAULT NULL
) ENGINE=DEFAULT_ENGINE DEFAULT CHARSET=latin1 WITH SYSTEM VERSIONING
 PARTITION BY SYSTEM_TIME LIMIT 1
PARTITIONS 2
# Get AUTO back
alter table t1 partition by system_time limit 1 auto;
show create table t1;
Table	Create Table
t1	CREATE TABLE `t1` (
  `x` int(11) DEFAULT NULL
) ENGINE=DEFAULT_ENGINE DEFAULT CHARSET=latin1 WITH SYSTEM VERSIONING
 PARTITION BY SYSTEM_TIME LIMIT 1 AUTO
PARTITIONS 2
insert into t1 values (1);
create or replace table t2 (y int);
insert into t2 values (2);
insert into t1 select * from t2;
insert into t2 select * from t1;
show create table t1;
Table	Create Table
t1	CREATE TABLE `t1` (
  `x` int(11) DEFAULT NULL
) ENGINE=DEFAULT_ENGINE DEFAULT CHARSET=latin1 WITH SYSTEM VERSIONING
 PARTITION BY SYSTEM_TIME LIMIT 1 AUTO
PARTITIONS 2
# Too many partitions error
set timestamp= unix_timestamp('2000-01-01 00:00:00');
create or replace table t1 (x int) with system versioning
partition by system_time interval 1 hour auto;
set timestamp= unix_timestamp('2001-01-01 00:01:00');
update t1 set x= x + 1;
ERROR HY000: Versioned table `test`.`t1`: adding HISTORY partition(s) failed
show warnings;
Level	Code	Message
Warning	1499	Too many partitions (including subpartitions) were defined
Error	4189	Versioned table `test`.`t1`: adding HISTORY partition(s) failed
# Auto-create failed error
set timestamp= unix_timestamp('2000-01-01 00:00:00');
create or replace table t1 (x int) with system versioning engine innodb
partition by system_time interval 1 hour auto;
insert into t1 values (1);
call mtr.add_suppression("rror number .*(File exists|file operation)");
call mtr.add_suppression("InnoDB: Cannot create file");
set timestamp= unix_timestamp('2000-01-01 01:00:00');
update t1 set x= x + 2;
ERROR HY000: Got error 184 "Tablespace already exists" from storage engine InnoDB
show warnings;
Level	Code	Message
Error	1030	Got error 184 "Tablespace already exists" from storage engine InnoDB
Warning	4189	Versioned table `test`.`t1`: adding HISTORY partition(s) failed
# Partition overflow error and manual fix
set timestamp= unix_timestamp('2000-01-01 00:00:00');
create or replace table t1 (x int) with system versioning
partition by system_time interval 1 hour;
insert into t1 values (440);
set timestamp= unix_timestamp('2000-01-01 00:10:00');
update t1 set x= x + 1;
# Check how pruning boundaries work
explain partitions select * from t1 for system_time as of '2000-01-01 00:59:58';
id	select_type	table	partitions	type	possible_keys	key	key_len	ref	rows	Extra
1	SIMPLE	t1	p0,pn	#	NULL	NULL	NULL	NULL	#	#
explain partitions select * from t1 for system_time as of '2000-01-01 00:59:59';
id	select_type	table	partitions	type	possible_keys	key	key_len	ref	rows	Extra
1	SIMPLE	t1	p0,pn	#	NULL	NULL	NULL	NULL	#	#
explain partitions select * from t1 for system_time as of '2000-01-01 01:00:00';
id	select_type	table	partitions	type	possible_keys	key	key_len	ref	rows	Extra
1	SIMPLE	t1	p0,pn	#	NULL	NULL	NULL	NULL	#	#
select * from t1 for system_time as of '2000-01-01 00:09:59';
x
440
set timestamp= unix_timestamp('2000-01-01 02:00:00');
update t1 set x= x + 1;
Warnings:
Warning	4114	Versioned table `test`.`t1`: last HISTORY partition (`p0`) is out of INTERVAL, need more HISTORY partitions
select * from t1 for system_time as of '2000-01-01 01:00:00';
x
441
select * from t1 partition (p0) order by x;
x
440
441
# Here is how manual fix works: just add new partitions there
alter table t1 add partition partitions 3;
select * from t1 for system_time as of '2000-01-01 01:00:00';
x
441
select * from t1 partition (p0) order by x;
x
440
# Check pruning after ALTER
explain partitions select * from t1 for system_time as of '2000-01-01 00:59:58';
id	select_type	table	partitions	type	possible_keys	key	key_len	ref	rows	Extra
1	SIMPLE	t1	p0,p1,p2,p3,pn	#	NULL	NULL	NULL	NULL	#	#
explain partitions select * from t1 for system_time as of '2000-01-01 00:59:59';
id	select_type	table	partitions	type	possible_keys	key	key_len	ref	rows	Extra
1	SIMPLE	t1	p1,p2,p3,pn	#	NULL	NULL	NULL	NULL	#	#
explain partitions select * from t1 for system_time as of '2000-01-01 01:00:00';
id	select_type	table	partitions	type	possible_keys	key	key_len	ref	rows	Extra
1	SIMPLE	t1	p1,p2,p3,pn	#	NULL	NULL	NULL	NULL	#	#
drop table t1;
create or replace table t1 (x int) with system versioning
partition by system_time interval 3600 second
starts '2000-01-01 00:00:00' auto partitions 3;
affected rows: 0
insert into t1 values (1);
affected rows: 1
show create table t1;
Table	Create Table
t1	CREATE TABLE `t1` (
  `x` int(11) DEFAULT NULL
) ENGINE=DEFAULT_ENGINE DEFAULT CHARSET=latin1 WITH SYSTEM VERSIONING
 PARTITION BY SYSTEM_TIME INTERVAL 3600 SECOND STARTS TIMESTAMP'2000-01-01 00:00:00' AUTO
PARTITIONS 3
affected rows: 1
set timestamp= unix_timestamp('2000-01-01 02:00:00');
affected rows: 0
update t1 set x= x + 1;
affected rows: 1
info: Rows matched: 1  Changed: 1  Inserted: 1  Warnings: 0
show create table t1;
Table	Create Table
t1	CREATE TABLE `t1` (
  `x` int(11) DEFAULT NULL
) ENGINE=DEFAULT_ENGINE DEFAULT CHARSET=latin1 WITH SYSTEM VERSIONING
 PARTITION BY SYSTEM_TIME INTERVAL 3600 SECOND STARTS TIMESTAMP'2000-01-01 00:00:00' AUTO
PARTITIONS 4
affected rows: 1
set timestamp= unix_timestamp('2000-01-01 03:00:00');
affected rows: 0
update t1 set x= x + 2;
affected rows: 1
info: Rows matched: 1  Changed: 1  Inserted: 1  Warnings: 0
show create table t1;
Table	Create Table
t1	CREATE TABLE `t1` (
  `x` int(11) DEFAULT NULL
) ENGINE=DEFAULT_ENGINE DEFAULT CHARSET=latin1 WITH SYSTEM VERSIONING
 PARTITION BY SYSTEM_TIME INTERVAL 3600 SECOND STARTS TIMESTAMP'2000-01-01 00:00:00' AUTO
PARTITIONS 5
affected rows: 1
set timestamp= unix_timestamp('2000-01-01 00:00:00');
affected rows: 0
create or replace table t1 (x int) with system versioning
partition by system_time interval 1 hour auto (
partition p1 history,
partition p3 history,
partition pn current);
affected rows: 0
insert into t1 values (1);
affected rows: 1
show create table t1;
Table	Create Table
t1	CREATE TABLE `t1` (
  `x` int(11) DEFAULT NULL
) ENGINE=DEFAULT_ENGINE DEFAULT CHARSET=latin1 WITH SYSTEM VERSIONING
 PARTITION BY SYSTEM_TIME INTERVAL 1 HOUR STARTS TIMESTAMP'2000-01-01 00:00:00' AUTO
(PARTITION `p1` HISTORY ENGINE = DEFAULT_ENGINE,
 PARTITION `p3` HISTORY ENGINE = DEFAULT_ENGINE,
 PARTITION `pn` CURRENT ENGINE = DEFAULT_ENGINE)
affected rows: 1
set timestamp= unix_timestamp('2000-01-01 02:00:00');
affected rows: 0
update t1 set x= x + 3;
affected rows: 1
info: Rows matched: 1  Changed: 1  Inserted: 1  Warnings: 0
show create table t1;
Table	Create Table
t1	CREATE TABLE `t1` (
  `x` int(11) DEFAULT NULL
) ENGINE=DEFAULT_ENGINE DEFAULT CHARSET=latin1 WITH SYSTEM VERSIONING
 PARTITION BY SYSTEM_TIME INTERVAL 1 HOUR STARTS TIMESTAMP'2000-01-01 00:00:00' AUTO
(PARTITION `p1` HISTORY ENGINE = DEFAULT_ENGINE,
 PARTITION `p3` HISTORY ENGINE = DEFAULT_ENGINE,
 PARTITION `p2` HISTORY ENGINE = DEFAULT_ENGINE,
 PARTITION `pn` CURRENT ENGINE = DEFAULT_ENGINE)
affected rows: 1
set timestamp= unix_timestamp('2000-01-01 03:00:00');
affected rows: 0
update t1 set x= x + 4;
affected rows: 1
info: Rows matched: 1  Changed: 1  Inserted: 1  Warnings: 0
show create table t1;
Table	Create Table
t1	CREATE TABLE `t1` (
  `x` int(11) DEFAULT NULL
) ENGINE=DEFAULT_ENGINE DEFAULT CHARSET=latin1 WITH SYSTEM VERSIONING
 PARTITION BY SYSTEM_TIME INTERVAL 1 HOUR STARTS TIMESTAMP'2000-01-01 00:00:00' AUTO
(PARTITION `p1` HISTORY ENGINE = DEFAULT_ENGINE,
 PARTITION `p3` HISTORY ENGINE = DEFAULT_ENGINE,
 PARTITION `p2` HISTORY ENGINE = DEFAULT_ENGINE,
 PARTITION `p4` HISTORY ENGINE = DEFAULT_ENGINE,
 PARTITION `pn` CURRENT ENGINE = DEFAULT_ENGINE)
affected rows: 1
set timestamp= unix_timestamp('2000-01-01 04:00:00');
affected rows: 0
lock tables t1 write;
affected rows: 0
update t1 set x= x + 5;
affected rows: 1
info: Rows matched: 1  Changed: 1  Inserted: 1  Warnings: 0
show create table t1;
Table	Create Table
t1	CREATE TABLE `t1` (
  `x` int(11) DEFAULT NULL
) ENGINE=DEFAULT_ENGINE DEFAULT CHARSET=latin1 WITH SYSTEM VERSIONING
 PARTITION BY SYSTEM_TIME INTERVAL 1 HOUR STARTS TIMESTAMP'2000-01-01 00:00:00' AUTO
(PARTITION `p1` HISTORY ENGINE = DEFAULT_ENGINE,
 PARTITION `p3` HISTORY ENGINE = DEFAULT_ENGINE,
 PARTITION `p2` HISTORY ENGINE = DEFAULT_ENGINE,
 PARTITION `p4` HISTORY ENGINE = DEFAULT_ENGINE,
 PARTITION `p5` HISTORY ENGINE = DEFAULT_ENGINE,
 PARTITION `pn` CURRENT ENGINE = DEFAULT_ENGINE)
affected rows: 1
unlock tables;
affected rows: 0
set timestamp= default;
affected rows: 0
# Couple of more LOCK TABLES cases
create or replace table t1 (x int) with system versioning
partition by system_time limit 1 auto;
affected rows: 0
lock tables t1 write;
affected rows: 0
insert into t1 values (1);
affected rows: 1
update t1 set x= x + 1;
affected rows: 1
info: Rows matched: 1  Changed: 1  Inserted: 1  Warnings: 0
update t1 set x= x + 1;
affected rows: 1
info: Rows matched: 1  Changed: 1  Inserted: 1  Warnings: 0
update t1 set x= x + 1;
affected rows: 1
info: Rows matched: 1  Changed: 1  Inserted: 1  Warnings: 0
show create table t1;
Table	Create Table
t1	CREATE TABLE `t1` (
  `x` int(11) DEFAULT NULL
) ENGINE=DEFAULT_ENGINE DEFAULT CHARSET=latin1 WITH SYSTEM VERSIONING
 PARTITION BY SYSTEM_TIME LIMIT 1 AUTO
PARTITIONS 4
affected rows: 1
unlock tables;
affected rows: 0
show create table t1;
Table	Create Table
t1	CREATE TABLE `t1` (
  `x` int(11) DEFAULT NULL
) ENGINE=DEFAULT_ENGINE DEFAULT CHARSET=latin1 WITH SYSTEM VERSIONING
 PARTITION BY SYSTEM_TIME LIMIT 1 AUTO
PARTITIONS 4
affected rows: 1
# Overflow prevention under LOCK TABLES
create or replace table t1 (x int)
with system versioning partition by system_time
limit 10 auto;
affected rows: 0
insert into t1 values (1), (2), (3), (4), (5), (6), (7), (8), (9);
affected rows: 9
info: Records: 9  Duplicates: 0  Warnings: 0
update t1 set x= x + 10;
affected rows: 9
info: Rows matched: 9  Changed: 9  Inserted: 9  Warnings: 0
lock tables t1 write;
affected rows: 0
update t1 set x= 1 where x = 11;
affected rows: 1
info: Rows matched: 1  Changed: 1  Inserted: 1  Warnings: 0
update t1 set x= 2 where x = 12;
affected rows: 1
info: Rows matched: 1  Changed: 1  Inserted: 1  Warnings: 0
update t1 set x= 3 where x = 13;
affected rows: 1
info: Rows matched: 1  Changed: 1  Inserted: 1  Warnings: 0
unlock tables;
affected rows: 0
select count(x) from t1 partition (p0);
count(x)
10
affected rows: 1
show create table t1;
Table	Create Table
t1	CREATE TABLE `t1` (
  `x` int(11) DEFAULT NULL
) ENGINE=DEFAULT_ENGINE DEFAULT CHARSET=latin1 WITH SYSTEM VERSIONING
 PARTITION BY SYSTEM_TIME LIMIT 10 AUTO
PARTITIONS 3
affected rows: 1
drop tables t1;
affected rows: 0
# Test VIEW, LOCK TABLES
set timestamp= unix_timestamp('2000-01-01 00:00:00');
affected rows: 0
create or replace table t1 (x int) with system versioning
partition by system_time interval 1 hour auto;
affected rows: 0
create or replace view v1 as select * from t1;
affected rows: 0
insert into t1 values (1);
affected rows: 1
set timestamp= unix_timestamp('2000-01-01 01:00:00');
affected rows: 0
update v1 set x= x + 2;
affected rows: 1
info: Rows matched: 1  Changed: 1  Inserted: 1  Warnings: 0
show create table t1;
Table	Create Table
t1	CREATE TABLE `t1` (
  `x` int(11) DEFAULT NULL
) ENGINE=DEFAULT_ENGINE DEFAULT CHARSET=latin1 WITH SYSTEM VERSIONING
 PARTITION BY SYSTEM_TIME INTERVAL 1 HOUR STARTS TIMESTAMP'2000-01-01 00:00:00' AUTO
PARTITIONS 3
affected rows: 1
set timestamp= unix_timestamp('2000-01-01 02:00:00');
affected rows: 0
lock tables v1 write;
affected rows: 0
update v1 set x= x + 3;
affected rows: 1
info: Rows matched: 1  Changed: 1  Inserted: 1  Warnings: 0
show create table t1;
Table	Create Table
t1	CREATE TABLE `t1` (
  `x` int(11) DEFAULT NULL
) ENGINE=DEFAULT_ENGINE DEFAULT CHARSET=latin1 WITH SYSTEM VERSIONING
 PARTITION BY SYSTEM_TIME INTERVAL 1 HOUR STARTS TIMESTAMP'2000-01-01 00:00:00' AUTO
PARTITIONS 4
affected rows: 1
unlock tables;
affected rows: 0
drop view v1;
affected rows: 0
drop tables t1;
affected rows: 0
set timestamp= unix_timestamp('2000-01-01 00:00:00');
affected rows: 0
create or replace table t1 (x int) with system versioning
partition by system_time interval 1 hour auto partitions 3;
affected rows: 0
create or replace table t2 (y int) with system versioning
partition by system_time interval 1 hour auto;
affected rows: 0
insert into t1 values (1);
affected rows: 1
insert into t2 values (2);
affected rows: 1
set timestamp= unix_timestamp('2000-01-01 01:00:00');
affected rows: 0
update t1, t2 set x= x + 1, y= y + 1;
affected rows: 2
info: Rows matched: 2  Changed: 2  Warnings: 0
show create table t1;
Table	Create Table
t1	CREATE TABLE `t1` (
  `x` int(11) DEFAULT NULL
) ENGINE=DEFAULT_ENGINE DEFAULT CHARSET=latin1 WITH SYSTEM VERSIONING
 PARTITION BY SYSTEM_TIME INTERVAL 1 HOUR STARTS TIMESTAMP'2000-01-01 00:00:00' AUTO
PARTITIONS 3
affected rows: 1
show create table t2;
Table	Create Table
t2	CREATE TABLE `t2` (
  `y` int(11) DEFAULT NULL
) ENGINE=DEFAULT_ENGINE DEFAULT CHARSET=latin1 WITH SYSTEM VERSIONING
 PARTITION BY SYSTEM_TIME INTERVAL 1 HOUR STARTS TIMESTAMP'2000-01-01 00:00:00' AUTO
PARTITIONS 3
affected rows: 1
set timestamp= unix_timestamp('2000-01-01 02:00:00');
affected rows: 0
update t1, t2 set x= x + 1, y= y + 1;
affected rows: 2
info: Rows matched: 2  Changed: 2  Warnings: 0
show create table t1;
Table	Create Table
t1	CREATE TABLE `t1` (
  `x` int(11) DEFAULT NULL
) ENGINE=DEFAULT_ENGINE DEFAULT CHARSET=latin1 WITH SYSTEM VERSIONING
 PARTITION BY SYSTEM_TIME INTERVAL 1 HOUR STARTS TIMESTAMP'2000-01-01 00:00:00' AUTO
PARTITIONS 4
affected rows: 1
show create table t2;
Table	Create Table
t2	CREATE TABLE `t2` (
  `y` int(11) DEFAULT NULL
) ENGINE=DEFAULT_ENGINE DEFAULT CHARSET=latin1 WITH SYSTEM VERSIONING
 PARTITION BY SYSTEM_TIME INTERVAL 1 HOUR STARTS TIMESTAMP'2000-01-01 00:00:00' AUTO
PARTITIONS 4
affected rows: 1
set timestamp= unix_timestamp('2000-01-01 03:00:00');
affected rows: 0
update t1, t2 set t1.x= 0 where t1.x< t2.y;
affected rows: 1
info: Rows matched: 1  Changed: 1  Warnings: 0
show create table t1;
Table	Create Table
t1	CREATE TABLE `t1` (
  `x` int(11) DEFAULT NULL
) ENGINE=DEFAULT_ENGINE DEFAULT CHARSET=latin1 WITH SYSTEM VERSIONING
 PARTITION BY SYSTEM_TIME INTERVAL 1 HOUR STARTS TIMESTAMP'2000-01-01 00:00:00' AUTO
PARTITIONS 5
affected rows: 1
show create table t2;
Table	Create Table
t2	CREATE TABLE `t2` (
  `y` int(11) DEFAULT NULL
) ENGINE=DEFAULT_ENGINE DEFAULT CHARSET=latin1 WITH SYSTEM VERSIONING
 PARTITION BY SYSTEM_TIME INTERVAL 1 HOUR STARTS TIMESTAMP'2000-01-01 00:00:00' AUTO
PARTITIONS ok
affected rows: 1
drop tables t1, t2;
affected rows: 0
# PS, SP, LOCK TABLES
set timestamp= unix_timestamp('2000-01-01 00:00:00');
affected rows: 0
create or replace table t1 (x int) with system versioning
partition by system_time interval 1 hour auto;
affected rows: 0
insert into t1 values (1);
affected rows: 1
set timestamp= unix_timestamp('2000-01-01 01:00:00');
affected rows: 0
execute immediate 'update t1 set x= x + 5';
affected rows: 1
info: Rows matched: 1  Changed: 1  Inserted: 1  Warnings: 0
show create table t1;
Table	Create Table
t1	CREATE TABLE `t1` (
  `x` int(11) DEFAULT NULL
) ENGINE=DEFAULT_ENGINE DEFAULT CHARSET=latin1 WITH SYSTEM VERSIONING
 PARTITION BY SYSTEM_TIME INTERVAL 1 HOUR STARTS TIMESTAMP'2000-01-01 00:00:00' AUTO
PARTITIONS 3
affected rows: 1
prepare s from 'update t1 set x= x + 6';
affected rows: 0
info: Statement prepared
set timestamp= unix_timestamp('2000-01-01 02:00:00');
affected rows: 0
execute s;
affected rows: 1
info: Rows matched: 1  Changed: 1  Inserted: 1  Warnings: 0
execute s;
affected rows: 1
info: Rows matched: 1  Changed: 1  Inserted: 1  Warnings: 0
show create table t1;
Table	Create Table
t1	CREATE TABLE `t1` (
  `x` int(11) DEFAULT NULL
) ENGINE=DEFAULT_ENGINE DEFAULT CHARSET=latin1 WITH SYSTEM VERSIONING
 PARTITION BY SYSTEM_TIME INTERVAL 1 HOUR STARTS TIMESTAMP'2000-01-01 00:00:00' AUTO
PARTITIONS 4
affected rows: 1
set timestamp= unix_timestamp('2000-01-01 03:00:00');
affected rows: 0
lock tables t1 write;
affected rows: 0
execute s;
affected rows: 1
info: Rows matched: 1  Changed: 1  Inserted: 1  Warnings: 0
execute s;
affected rows: 1
info: Rows matched: 1  Changed: 1  Inserted: 1  Warnings: 0
show create table t1;
Table	Create Table
t1	CREATE TABLE `t1` (
  `x` int(11) DEFAULT NULL
) ENGINE=DEFAULT_ENGINE DEFAULT CHARSET=latin1 WITH SYSTEM VERSIONING
 PARTITION BY SYSTEM_TIME INTERVAL 1 HOUR STARTS TIMESTAMP'2000-01-01 00:00:00' AUTO
PARTITIONS 5
affected rows: 1
unlock tables;
affected rows: 0
drop prepare s;
affected rows: 0
create procedure sp() update t1 set x= x + 7;
affected rows: 0
set timestamp= unix_timestamp('2000-01-01 04:00:00');
affected rows: 0
call sp;
affected rows: 1
call sp;
affected rows: 1
show create table t1;
Table	Create Table
t1	CREATE TABLE `t1` (
  `x` int(11) DEFAULT NULL
) ENGINE=DEFAULT_ENGINE DEFAULT CHARSET=latin1 WITH SYSTEM VERSIONING
 PARTITION BY SYSTEM_TIME INTERVAL 1 HOUR STARTS TIMESTAMP'2000-01-01 00:00:00' AUTO
PARTITIONS 6
affected rows: 1
set timestamp= unix_timestamp('2000-01-01 05:00:00');
affected rows: 0
lock tables t1 write;
affected rows: 0
call sp;
affected rows: 1
call sp;
affected rows: 1
show create table t1;
Table	Create Table
t1	CREATE TABLE `t1` (
  `x` int(11) DEFAULT NULL
) ENGINE=DEFAULT_ENGINE DEFAULT CHARSET=latin1 WITH SYSTEM VERSIONING
 PARTITION BY SYSTEM_TIME INTERVAL 1 HOUR STARTS TIMESTAMP'2000-01-01 00:00:00' AUTO
PARTITIONS 7
affected rows: 1
unlock tables;
affected rows: 0
drop procedure sp;
affected rows: 0
set timestamp= unix_timestamp('2001-01-01 00:00:00');
affected rows: 0
create or replace table t1 (i int) with system versioning
partition by system_time interval 1 day starts '2001-01-01 00:00:00';
affected rows: 0
insert into t1 values (0);
affected rows: 1
set timestamp= unix_timestamp('2001-01-01 00:00:01');
affected rows: 0
prepare s from 'update t1 set i= i + 1';
affected rows: 0
info: Statement prepared
execute s;
affected rows: 1
info: Rows matched: 1  Changed: 1  Inserted: 1  Warnings: 0
set timestamp= unix_timestamp('2001-01-02 00:00:01');
affected rows: 0
execute s;
affected rows: 1
info: Rows matched: 1  Changed: 1  Inserted: 1  Warnings: 1
Warnings:
Warning	4114	Versioned table `test`.`t1`: last HISTORY partition (`p0`) is out of INTERVAL, need more HISTORY partitions
drop prepare s;
affected rows: 0
# Complex table
set timestamp= unix_timestamp('2000-01-01 00:00:00');
affected rows: 0
create or replace table t1 (
x int primary key auto_increment,
t timestamp(6) default '2001-11-11 11:11:11',
b blob(4096) compressed null,
c varchar(1033) character set utf8 not null,
u int unique,
m enum('a', 'b', 'c') not null default 'a' comment 'absolute',
i1 tinyint, i2 smallint, i3 bigint,
index three(i1, i2, i3),
v1 timestamp(6) generated always as (t + interval 1 day),
v2 timestamp(6) generated always as (t + interval 1 month) stored,
s timestamp(6) as row start,
e timestamp(6) as row end,
period for system_time (s, e),
ps date, pe date,
period for app_time (ps, pe),
constraint check_constr check (u > -1))
with system versioning default charset=ucs2
partition by system_time interval 1 hour auto (
partition p2 history,
partition pn current);
affected rows: 0
show create table t1;
Table	Create Table
t1	CREATE TABLE `t1` (
  `x` int(11) NOT NULL AUTO_INCREMENT,
  `t` timestamp(6) NOT NULL DEFAULT '2001-11-11 11:11:11.000000',
  `b` blob /*!100301 COMPRESSED*/ DEFAULT NULL,
  `c` varchar(1033) CHARACTER SET utf8mb3 NOT NULL,
  `u` int(11) DEFAULT NULL,
  `m` enum('a','b','c') NOT NULL DEFAULT 'a' COMMENT 'absolute',
  `i1` tinyint(4) DEFAULT NULL,
  `i2` smallint(6) DEFAULT NULL,
  `i3` bigint(20) DEFAULT NULL,
  `v1` timestamp(6) GENERATED ALWAYS AS (`t` + interval 1 day) VIRTUAL,
  `v2` timestamp(6) GENERATED ALWAYS AS (`t` + interval 1 month) STORED,
  `s` timestamp(6) GENERATED ALWAYS AS ROW START,
  `e` timestamp(6) GENERATED ALWAYS AS ROW END,
  `ps` date NOT NULL,
  `pe` date NOT NULL,
  PERIOD FOR `app_time` (`ps`, `pe`),
  PRIMARY KEY (`x`,`e`),
  UNIQUE KEY `u` (`u`,`e`),
  KEY `three` (`i1`,`i2`,`i3`),
  PERIOD FOR SYSTEM_TIME (`s`, `e`),
  CONSTRAINT `check_constr` CHECK (`u` > -1)
) ENGINE=DEFAULT_ENGINE DEFAULT CHARSET=ucs2 WITH SYSTEM VERSIONING
 PARTITION BY SYSTEM_TIME INTERVAL 1 HOUR STARTS TIMESTAMP'2000-01-01 00:00:00' AUTO
(PARTITION `p2` HISTORY ENGINE = DEFAULT_ENGINE,
 PARTITION `pn` CURRENT ENGINE = DEFAULT_ENGINE)
affected rows: 1
insert into t1 (x, c, u, i1, i2, i3, ps, pe)
values (1, 'cc', 0, 1, 2, 3, '1999-01-01', '2000-01-01');
affected rows: 1
set timestamp= unix_timestamp('2000-01-01 01:00:00');
affected rows: 0
update t1 set x= x + 8;
affected rows: 1
info: Rows matched: 1  Changed: 1  Inserted: 1  Warnings: 0
show create table t1;
Table	Create Table
t1	CREATE TABLE `t1` (
  `x` int(11) NOT NULL AUTO_INCREMENT,
  `t` timestamp(6) NOT NULL DEFAULT '2001-11-11 11:11:11.000000',
  `b` blob /*!100301 COMPRESSED*/ DEFAULT NULL,
  `c` varchar(1033) CHARACTER SET utf8mb3 NOT NULL,
  `u` int(11) DEFAULT NULL,
  `m` enum('a','b','c') NOT NULL DEFAULT 'a' COMMENT 'absolute',
  `i1` tinyint(4) DEFAULT NULL,
  `i2` smallint(6) DEFAULT NULL,
  `i3` bigint(20) DEFAULT NULL,
  `v1` timestamp(6) GENERATED ALWAYS AS (`t` + interval 1 day) VIRTUAL,
  `v2` timestamp(6) GENERATED ALWAYS AS (`t` + interval 1 month) STORED,
  `s` timestamp(6) GENERATED ALWAYS AS ROW START,
  `e` timestamp(6) GENERATED ALWAYS AS ROW END,
  `ps` date NOT NULL,
  `pe` date NOT NULL,
  PERIOD FOR `app_time` (`ps`, `pe`),
  PRIMARY KEY (`x`,`e`),
  UNIQUE KEY `u` (`u`,`e`),
  KEY `three` (`i1`,`i2`,`i3`),
  PERIOD FOR SYSTEM_TIME (`s`, `e`),
  CONSTRAINT `check_constr` CHECK (`u` > -1)
) ENGINE=DEFAULT_ENGINE AUTO_INCREMENT=10 DEFAULT CHARSET=ucs2 WITH SYSTEM VERSIONING
 PARTITION BY SYSTEM_TIME INTERVAL 1 HOUR STARTS TIMESTAMP'2000-01-01 00:00:00' AUTO
(PARTITION `p2` HISTORY ENGINE = DEFAULT_ENGINE,
 PARTITION `p1` HISTORY ENGINE = DEFAULT_ENGINE,
 PARTITION `pn` CURRENT ENGINE = DEFAULT_ENGINE)
affected rows: 1
set timestamp= unix_timestamp('2000-01-01 02:00:00');
affected rows: 0
update t1 set x= x - 8;
affected rows: 1
info: Rows matched: 1  Changed: 1  Inserted: 1  Warnings: 0
show create table t1;
Table	Create Table
t1	CREATE TABLE `t1` (
  `x` int(11) NOT NULL AUTO_INCREMENT,
  `t` timestamp(6) NOT NULL DEFAULT '2001-11-11 11:11:11.000000',
  `b` blob /*!100301 COMPRESSED*/ DEFAULT NULL,
  `c` varchar(1033) CHARACTER SET utf8mb3 NOT NULL,
  `u` int(11) DEFAULT NULL,
  `m` enum('a','b','c') NOT NULL DEFAULT 'a' COMMENT 'absolute',
  `i1` tinyint(4) DEFAULT NULL,
  `i2` smallint(6) DEFAULT NULL,
  `i3` bigint(20) DEFAULT NULL,
  `v1` timestamp(6) GENERATED ALWAYS AS (`t` + interval 1 day) VIRTUAL,
  `v2` timestamp(6) GENERATED ALWAYS AS (`t` + interval 1 month) STORED,
  `s` timestamp(6) GENERATED ALWAYS AS ROW START,
  `e` timestamp(6) GENERATED ALWAYS AS ROW END,
  `ps` date NOT NULL,
  `pe` date NOT NULL,
  PERIOD FOR `app_time` (`ps`, `pe`),
  PRIMARY KEY (`x`,`e`),
  UNIQUE KEY `u` (`u`,`e`),
  KEY `three` (`i1`,`i2`,`i3`),
  PERIOD FOR SYSTEM_TIME (`s`, `e`),
  CONSTRAINT `check_constr` CHECK (`u` > -1)
) ENGINE=DEFAULT_ENGINE AUTO_INCREMENT=10 DEFAULT CHARSET=ucs2 WITH SYSTEM VERSIONING
 PARTITION BY SYSTEM_TIME INTERVAL 1 HOUR STARTS TIMESTAMP'2000-01-01 00:00:00' AUTO
(PARTITION `p2` HISTORY ENGINE = DEFAULT_ENGINE,
 PARTITION `p1` HISTORY ENGINE = DEFAULT_ENGINE,
 PARTITION `p3` HISTORY ENGINE = DEFAULT_ENGINE,
 PARTITION `pn` CURRENT ENGINE = DEFAULT_ENGINE)
affected rows: 1
# INSERT .. ON DUPLICATE KEY UPDATE (ODKU)
set timestamp= unix_timestamp('2000-01-01 00:00:00');
create or replace table t1 (x int primary key) with system versioning
partition by system_time interval 1 hour auto;
insert into t1 values (1);
set timestamp= unix_timestamp('2000-01-01 01:00:00');
insert into t1 values (1) on duplicate key update x= x + 1;
show create table t1;
Table	Create Table
t1	CREATE TABLE `t1` (
  `x` int(11) NOT NULL,
  PRIMARY KEY (`x`)
) ENGINE=DEFAULT_ENGINE DEFAULT CHARSET=latin1 WITH SYSTEM VERSIONING
 PARTITION BY SYSTEM_TIME INTERVAL 1 HOUR STARTS TIMESTAMP'2000-01-01 00:00:00' AUTO
PARTITIONS 3
# LOAD DATA .. REPLACE
set timestamp= unix_timestamp('2000-01-01 00:00:00');
create or replace table t1 (x int primary key) with system versioning
partition by system_time interval 1 hour auto;
insert t1 values (1), (2), (3);
select x into outfile 'MDEV-17554.data' from t1;
set timestamp= unix_timestamp('2000-01-01 01:00:00');
load data infile 'MDEV-17554.data' replace into table t1 (x);
show create table t1;
Table	Create Table
t1	CREATE TABLE `t1` (
  `x` int(11) NOT NULL,
  PRIMARY KEY (`x`)
) ENGINE=DEFAULT_ENGINE DEFAULT CHARSET=latin1 WITH SYSTEM VERSIONING
 PARTITION BY SYSTEM_TIME INTERVAL 1 HOUR STARTS TIMESTAMP'2000-01-01 00:00:00' AUTO
PARTITIONS 3
# Concurrent DML
set timestamp= unix_timestamp('2000-01-01 00:00:00');
create or replace table t1 (x int) with system versioning
partition by system_time interval 1 hour auto partitions 3;
insert into t1 values (1);
show create table t1;
Table	Create Table
t1	CREATE TABLE `t1` (
  `x` int(11) DEFAULT NULL
) ENGINE=DEFAULT_ENGINE DEFAULT CHARSET=latin1 WITH SYSTEM VERSIONING
 PARTITION BY SYSTEM_TIME INTERVAL 1 HOUR STARTS TIMESTAMP'2000-01-01 00:00:00' AUTO
PARTITIONS 3
connect con8, localhost, root;
connect con7, localhost, root;
connect con6, localhost, root;
connect con5, localhost, root;
connect con4, localhost, root;
connect con3, localhost, root;
connect con2, localhost, root;
connect con1, localhost, root;
set timestamp= unix_timestamp('2000-01-01 02:00:00');
update t1 set x= x + 10;
connection con2;
set timestamp= unix_timestamp('2000-01-01 02:00:00');
update t1 set x= x + 20;
connection con3;
set timestamp= unix_timestamp('2000-01-01 02:00:00');
update t1 set x= x + 30;
connection con4;
set timestamp= unix_timestamp('2000-01-01 02:00:00');
update t1 set x= x + 40;
connection con5;
set timestamp= unix_timestamp('2000-01-01 02:00:00');
update t1 set x= x + 50;
connection con6;
set timestamp= unix_timestamp('2000-01-01 02:00:00');
update t1 set x= x + 60;
connection con7;
set timestamp= unix_timestamp('2000-01-01 02:00:00');
update t1 set x= x + 70;
connection con8;
set timestamp= unix_timestamp('2000-01-01 02:00:00');
update t1 set x= x + 80;
connection con1;
disconnect con1;
connection con2;
disconnect con2;
connection con3;
disconnect con3;
connection con4;
disconnect con4;
connection con5;
disconnect con5;
connection con6;
disconnect con6;
connection con7;
disconnect con7;
disconnect con8;
connection default;
show create table t1;
Table	Create Table
t1	CREATE TABLE `t1` (
  `x` int(11) DEFAULT NULL
) ENGINE=DEFAULT_ENGINE DEFAULT CHARSET=latin1 WITH SYSTEM VERSIONING
 PARTITION BY SYSTEM_TIME INTERVAL 1 HOUR STARTS TIMESTAMP'2000-01-01 00:00:00' AUTO
PARTITIONS 4
drop tables t1;
set timestamp= default;
# Concurrent DML (LIMIT)
create or replace table t1 (x int) with system versioning engine heap
partition by system_time limit 1 auto partitions 3;
insert into t1 values (1);
update t1 set x= x + N; # (running multithreaded for 3 times)
drop tables t1;
# Transaction
set timestamp= unix_timestamp('2000-01-01 00:00:00');
create or replace table t1 (x int) with system versioning engine innodb
partition by system_time interval 1 hour auto;
insert into t1 values (1);
set timestamp= unix_timestamp('2000-01-01 01:00:00');
start transaction;
update t1 set x= 0;
connect con1, localhost, root;
select * from t1;
x
1
show create table t1;
Table	Create Table
t1	CREATE TABLE `t1` (
  `x` int(11) DEFAULT NULL
) ENGINE=InnoDB DEFAULT CHARSET=latin1 WITH SYSTEM VERSIONING
 PARTITION BY SYSTEM_TIME INTERVAL 1 HOUR STARTS TIMESTAMP'2000-01-01 00:00:00' AUTO
PARTITIONS 3
connection default;
commit;
show create table t1;
Table	Create Table
t1	CREATE TABLE `t1` (
  `x` int(11) DEFAULT NULL
) ENGINE=InnoDB DEFAULT CHARSET=latin1 WITH SYSTEM VERSIONING
 PARTITION BY SYSTEM_TIME INTERVAL 1 HOUR STARTS TIMESTAMP'2000-01-01 00:00:00' AUTO
PARTITIONS 3
set timestamp= unix_timestamp('2000-01-01 02:00:00');
start transaction;
update t1 set x= 1;
connection con1;
select * from t1;
x
0
connection default;
rollback;
show create table t1;
Table	Create Table
t1	CREATE TABLE `t1` (
  `x` int(11) DEFAULT NULL
) ENGINE=InnoDB DEFAULT CHARSET=latin1 WITH SYSTEM VERSIONING
 PARTITION BY SYSTEM_TIME INTERVAL 1 HOUR STARTS TIMESTAMP'2000-01-01 00:00:00' AUTO
PARTITIONS 4
disconnect con1;
connection default;
drop table t1;
#
# MDEV-25479 Auto-create: 2nd and further executions of PS or SP fail to create partition
#
create table t (a int) with system versioning
partition by system_time interval 1 hour auto;
insert into t values (1), (2);
prepare stmt from "update t set a= a + 1";
set @@timestamp= @@timestamp + 3601;
execute stmt;
set @@timestamp= @@timestamp + 3601;
execute stmt;
drop prepare stmt;
show create table t;
Table	Create Table
t	CREATE TABLE `t` (
  `a` int(11) DEFAULT NULL
) ENGINE=DEFAULT_ENGINE DEFAULT CHARSET=latin1 WITH SYSTEM VERSIONING
 PARTITION BY SYSTEM_TIME INTERVAL 1 HOUR STARTS TIMESTAMP'2000-01-01 02:00:00' AUTO
PARTITIONS 4
create procedure sp() update t set a= a + 1;
set @@timestamp= @@timestamp + 3601;
call sp();
set @@timestamp= @@timestamp + 3601;
call sp();
drop procedure sp;
show create table t;
Table	Create Table
t	CREATE TABLE `t` (
  `a` int(11) DEFAULT NULL
) ENGINE=DEFAULT_ENGINE DEFAULT CHARSET=latin1 WITH SYSTEM VERSIONING
 PARTITION BY SYSTEM_TIME INTERVAL 1 HOUR STARTS TIMESTAMP'2000-01-01 02:00:00' AUTO
PARTITIONS 6
drop table t;
#
# MDEV-23639 Auto-create does not work under LOCK TABLES or inside triggers
#
set timestamp= unix_timestamp('2000-01-01 00:00:00');
create or replace table t1 (x int) with system versioning
partition by system_time interval 1 hour auto
partitions 3;
create table t2 (x int);
create table t3 (x int);
insert into t3 values (3);
create trigger tr after insert on t2 for each row update t1 set x= x + 11;
create or replace procedure sp() update t1 set x= x + 5;
create or replace procedure sp2() insert into t2 values (5);
prepare ps from 'update t1 set x= x + 6';
prepare ps2 from 'insert into t2 values (6)';
insert into t1 values (1);
set timestamp= unix_timestamp('2000-01-01 02:00:00');
show create table t1;
Table	Create Table
t1	CREATE TABLE `t1` (
  `x` int(11) DEFAULT NULL
) ENGINE=DEFAULT_ENGINE DEFAULT CHARSET=latin1 WITH SYSTEM VERSIONING
 PARTITION BY SYSTEM_TIME INTERVAL 1 HOUR STARTS TIMESTAMP'2000-01-01 00:00:00' AUTO
PARTITIONS 3
insert into t2 values (2);
show create table t1;
Table	Create Table
t1	CREATE TABLE `t1` (
  `x` int(11) DEFAULT NULL
) ENGINE=DEFAULT_ENGINE DEFAULT CHARSET=latin1 WITH SYSTEM VERSIONING
 PARTITION BY SYSTEM_TIME INTERVAL 1 HOUR STARTS TIMESTAMP'2000-01-01 00:00:00' AUTO
PARTITIONS 4
set timestamp= unix_timestamp('2000-01-01 03:00:00');
call sp;
call sp;
show create table t1;
Table	Create Table
t1	CREATE TABLE `t1` (
  `x` int(11) DEFAULT NULL
) ENGINE=DEFAULT_ENGINE DEFAULT CHARSET=latin1 WITH SYSTEM VERSIONING
 PARTITION BY SYSTEM_TIME INTERVAL 1 HOUR STARTS TIMESTAMP'2000-01-01 00:00:00' AUTO
PARTITIONS 5
set timestamp= unix_timestamp('2000-01-01 04:00:00');
call sp2;
call sp2;
show create table t1;
Table	Create Table
t1	CREATE TABLE `t1` (
  `x` int(11) DEFAULT NULL
) ENGINE=DEFAULT_ENGINE DEFAULT CHARSET=latin1 WITH SYSTEM VERSIONING
 PARTITION BY SYSTEM_TIME INTERVAL 1 HOUR STARTS TIMESTAMP'2000-01-01 00:00:00' AUTO
PARTITIONS 6
set timestamp= unix_timestamp('2000-01-01 05:00:00');
execute ps;
execute ps;
show create table t1;
Table	Create Table
t1	CREATE TABLE `t1` (
  `x` int(11) DEFAULT NULL
) ENGINE=DEFAULT_ENGINE DEFAULT CHARSET=latin1 WITH SYSTEM VERSIONING
 PARTITION BY SYSTEM_TIME INTERVAL 1 HOUR STARTS TIMESTAMP'2000-01-01 00:00:00' AUTO
PARTITIONS 7
set timestamp= unix_timestamp('2000-01-01 06:00:00');
execute ps2;
execute ps2;
show create table t1;
Table	Create Table
t1	CREATE TABLE `t1` (
  `x` int(11) DEFAULT NULL
) ENGINE=DEFAULT_ENGINE DEFAULT CHARSET=latin1 WITH SYSTEM VERSIONING
 PARTITION BY SYSTEM_TIME INTERVAL 1 HOUR STARTS TIMESTAMP'2000-01-01 00:00:00' AUTO
PARTITIONS 8
set timestamp= unix_timestamp('2000-01-01 08:00:00');
lock tables t1 write, t2 write;
show create table t1;
Table	Create Table
t1	CREATE TABLE `t1` (
  `x` int(11) DEFAULT NULL
) ENGINE=DEFAULT_ENGINE DEFAULT CHARSET=latin1 WITH SYSTEM VERSIONING
 PARTITION BY SYSTEM_TIME INTERVAL 1 HOUR STARTS TIMESTAMP'2000-01-01 00:00:00' AUTO
PARTITIONS 10
set timestamp= unix_timestamp('2000-01-01 09:00:00');
update t1 set x= x + 1;
show create table t1;
Table	Create Table
t1	CREATE TABLE `t1` (
  `x` int(11) DEFAULT NULL
) ENGINE=DEFAULT_ENGINE DEFAULT CHARSET=latin1 WITH SYSTEM VERSIONING
 PARTITION BY SYSTEM_TIME INTERVAL 1 HOUR STARTS TIMESTAMP'2000-01-01 00:00:00' AUTO
PARTITIONS 11
set timestamp= unix_timestamp('2000-01-01 10:00:00');
update t1 set x= x + 2;
show create table t1;
Table	Create Table
t1	CREATE TABLE `t1` (
  `x` int(11) DEFAULT NULL
) ENGINE=DEFAULT_ENGINE DEFAULT CHARSET=latin1 WITH SYSTEM VERSIONING
 PARTITION BY SYSTEM_TIME INTERVAL 1 HOUR STARTS TIMESTAMP'2000-01-01 00:00:00' AUTO
PARTITIONS 12
update t2 set x= x + 1;
set timestamp= unix_timestamp('2000-01-01 11:00:00');
insert into t2 values (4);
show create table t1;
Table	Create Table
t1	CREATE TABLE `t1` (
  `x` int(11) DEFAULT NULL
) ENGINE=DEFAULT_ENGINE DEFAULT CHARSET=latin1 WITH SYSTEM VERSIONING
 PARTITION BY SYSTEM_TIME INTERVAL 1 HOUR STARTS TIMESTAMP'2000-01-01 00:00:00' AUTO
PARTITIONS 13
update t3 set x= x + 1;
ERROR HY000: Table 't3' was not locked with LOCK TABLES
set timestamp= unix_timestamp('2000-01-01 12:00:00');
call sp;
call sp;
show create table t1;
Table	Create Table
t1	CREATE TABLE `t1` (
  `x` int(11) DEFAULT NULL
) ENGINE=DEFAULT_ENGINE DEFAULT CHARSET=latin1 WITH SYSTEM VERSIONING
 PARTITION BY SYSTEM_TIME INTERVAL 1 HOUR STARTS TIMESTAMP'2000-01-01 00:00:00' AUTO
PARTITIONS 14
set timestamp= unix_timestamp('2000-01-01 13:00:00');
call sp2;
call sp2;
show create table t1;
Table	Create Table
t1	CREATE TABLE `t1` (
  `x` int(11) DEFAULT NULL
) ENGINE=DEFAULT_ENGINE DEFAULT CHARSET=latin1 WITH SYSTEM VERSIONING
 PARTITION BY SYSTEM_TIME INTERVAL 1 HOUR STARTS TIMESTAMP'2000-01-01 00:00:00' AUTO
PARTITIONS 15
set timestamp= unix_timestamp('2000-01-01 14:00:00');
execute ps;
execute ps;
show create table t1;
Table	Create Table
t1	CREATE TABLE `t1` (
  `x` int(11) DEFAULT NULL
) ENGINE=DEFAULT_ENGINE DEFAULT CHARSET=latin1 WITH SYSTEM VERSIONING
 PARTITION BY SYSTEM_TIME INTERVAL 1 HOUR STARTS TIMESTAMP'2000-01-01 00:00:00' AUTO
PARTITIONS 16
set timestamp= unix_timestamp('2000-01-01 15:00:00');
execute ps2;
execute ps2;
show create table t1;
Table	Create Table
t1	CREATE TABLE `t1` (
  `x` int(11) DEFAULT NULL
) ENGINE=DEFAULT_ENGINE DEFAULT CHARSET=latin1 WITH SYSTEM VERSIONING
 PARTITION BY SYSTEM_TIME INTERVAL 1 HOUR STARTS TIMESTAMP'2000-01-01 00:00:00' AUTO
PARTITIONS 17
unlock tables;
show create table t1;
Table	Create Table
t1	CREATE TABLE `t1` (
  `x` int(11) DEFAULT NULL
) ENGINE=DEFAULT_ENGINE DEFAULT CHARSET=latin1 WITH SYSTEM VERSIONING
 PARTITION BY SYSTEM_TIME INTERVAL 1 HOUR STARTS TIMESTAMP'2000-01-01 00:00:00' AUTO
PARTITIONS 17
drop tables t1, t2, t3;
drop procedure sp;
drop procedure sp2;
drop prepare ps;
drop prepare ps2;
#
# MDEV-27456 Assertion `!thd->is_error()' fails in vers_create_partitions upon DML with ER_UNKNOWN_PARTITION
#
create table t (a int) with system versioning
partition by system_time interval 1 minute auto;
set @@timestamp= @@timestamp + 61;
select * from t;
a
delete from t partition (px);
ERROR HY000: Unknown partition 'px' in table 't'
lock tables t write;
delete from t partition (px);
ERROR HY000: Unknown partition 'px' in table 't'
unlock tables;
drop table t;
SET GLOBAL innodb_stats_persistent=@save_persistent;
=======
# End of 10.7 tests
#
set global innodb_stats_persistent= @save_persistent;
>>>>>>> b7ffccf4
<|MERGE_RESOLUTION|>--- conflicted
+++ resolved
@@ -674,13 +674,9 @@
 4
 delete from t1 where x < 3;
 delete from t1;
-<<<<<<< HEAD
-### warn about full partition
-=======
 Warnings:
 Warning	4114	Versioned table `test`.`t1`: last HISTORY partition (`p1`) is out of LIMIT, need more HISTORY partitions
 # You see warning above ^
->>>>>>> b7ffccf4
 delete from t1;
 Warnings:
 Warning	4114	Versioned table `test`.`t1`: last HISTORY partition (`p1`) is out of LIMIT, need more HISTORY partitions
@@ -1728,7 +1724,6 @@
 #
 # MDEV-27328 Change of SYSTEM_TIME partitioning options is not possible without data copy
 #
-<<<<<<< HEAD
 create or replace table t1 (f int) with system versioning
 partition by hash(f);
 alter table t1 partition by system_time;
@@ -1826,6 +1821,9 @@
 PARTITIONS 6
 update t1 set x= x + 1;
 update t1 set x= x + 1;
+Warnings:
+Warning	4114	Versioned table `test`.`t1`: last HISTORY partition (`p4`) is out of LIMIT, need more HISTORY partitions
+# You see warning above ^
 select * from t1 partition (p0);
 x
 0
@@ -1847,8 +1845,6 @@
 6
 drop table t1;
 # End of 10.6 tests
-=======
->>>>>>> b7ffccf4
 #
 # MDEV-22166 MIGRATE PARTITION: move out partition into a table
 #
@@ -2216,7 +2212,9 @@
  PARTITION `pn` VALUES LESS THAN MAXVALUE ENGINE = X)
 drop tables t1, tp1;
 #
-<<<<<<< HEAD
+# End of 10.7 tests
+#
+#
 # MDEV-17554 Auto-create new partition for system versioned tables
 #            with history partitioned by INTERVAL/LIMIT
 #
@@ -2462,10 +2460,10 @@
 update t1 set x= x + 1;
 affected rows: 1
 info: Rows matched: 1  Changed: 1  Inserted: 1  Warnings: 0
-update t1 set x= x + 1;
+update t1 set x= x + 2;
 affected rows: 1
 info: Rows matched: 1  Changed: 1  Inserted: 1  Warnings: 0
-update t1 set x= x + 1;
+update t1 set x= x + 3;
 affected rows: 1
 info: Rows matched: 1  Changed: 1  Inserted: 1  Warnings: 0
 show create table t1;
@@ -3259,9 +3257,4 @@
 ERROR HY000: Unknown partition 'px' in table 't'
 unlock tables;
 drop table t;
-SET GLOBAL innodb_stats_persistent=@save_persistent;
-=======
-# End of 10.7 tests
-#
-set global innodb_stats_persistent= @save_persistent;
->>>>>>> b7ffccf4
+set global innodb_stats_persistent= @save_persistent;