include/master-slave.inc
[connection master]
connection slave;
create table t1 (n int);
reset master;
include/stop_slave.inc
change master to master_port=SLAVE_PORT;
Slave_IO_Running = 'No'
Slave_SQL_Running = 'No'
Last_SQL_Errno = '0'
Last_SQL_Error = ''
Exec_Master_Log_Pos = '0'
start slave;
insert into t1 values (1);
include/wait_for_slave_param.inc [Last_IO_Errno]
Last_IO_Errno = '1593'
<<<<<<< HEAD
Last_IO_Error = 'Fatal error: The slave I/O thread stops because master and slave have equal MariaDB server ids; these ids must be different for replication to work (or the --replicate-same-server-id option must be used on slave but this does not always make sense; please check the manual before using it).'
include/stop_slave.inc
=======
Last_IO_Error = 'Fatal error: The slave I/O thread stops because master and slave have equal MySQL server ids; these ids must be different for replication to work (or the --replicate-same-server-id option must be used on slave but this does not always make sense; please check the manual before using it).'
include/stop_slave_sql.inc
>>>>>>> 2c60d43d
reset slave;
reset master;
drop table t1;<|MERGE_RESOLUTION|>--- conflicted
+++ resolved
@@ -14,13 +14,8 @@
 insert into t1 values (1);
 include/wait_for_slave_param.inc [Last_IO_Errno]
 Last_IO_Errno = '1593'
-<<<<<<< HEAD
 Last_IO_Error = 'Fatal error: The slave I/O thread stops because master and slave have equal MariaDB server ids; these ids must be different for replication to work (or the --replicate-same-server-id option must be used on slave but this does not always make sense; please check the manual before using it).'
-include/stop_slave.inc
-=======
-Last_IO_Error = 'Fatal error: The slave I/O thread stops because master and slave have equal MySQL server ids; these ids must be different for replication to work (or the --replicate-same-server-id option must be used on slave but this does not always make sense; please check the manual before using it).'
 include/stop_slave_sql.inc
->>>>>>> 2c60d43d
 reset slave;
 reset master;
 drop table t1;