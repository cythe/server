<<<<<<< HEAD
stop slave;
drop table if exists t1,t2,t3,t4,t5,t6,t7,t8,t9;
reset master;
reset slave;
drop table if exists t1,t2,t3,t4,t5,t6,t7,t8,t9;
start slave;
call mtr.add_suppression("Unsafe statement written to the binary log in statement format since BINLOG_FORMAT = STATEMENT");
=======
include/master-slave.inc
[connection master]
>>>>>>> 8b27f9a0
create user test;
create table t1(a int) engine=InnoDB;
create table t2(a int) engine=MyISAM;
insert into t1 values(1001);
insert into t2 values(2001);
set global read_only=1;
select @@read_only;
@@read_only
1
select * from t1;
a
1001
select * from t2;
a
2001
select @@read_only;
@@read_only
0
select * from t1;
a
1001
select * from t2;
a
2001
set global read_only=0;
BEGIN;
insert into t1 values(1002);
insert into t2 values(2002);
BEGIN;
insert into t1 values(1003);
insert into t2 values(2003);
set global read_only=1;
COMMIT;
COMMIT;
ERROR HY000: The MySQL server is running with the --read-only option so it cannot execute this statement
set global read_only=0;
insert into t1 values(1004);
insert into t2 values(2004);
select * from t1;
a
1001
1002
1004
select * from t2;
a
2001
2002
2003
2004
select * from t1;
a
1001
1002
1004
select * from t2;
a
2001
2002
2003
2004
set global read_only=1;
select @@read_only;
@@read_only
1
show create table t1;
Table	Create Table
t1	CREATE TABLE `t1` (
  `a` int(11) DEFAULT NULL
) ENGINE=InnoDB DEFAULT CHARSET=latin1
show create table t2;
Table	Create Table
t2	CREATE TABLE `t2` (
  `a` int(11) DEFAULT NULL
) ENGINE=MyISAM DEFAULT CHARSET=latin1
insert into t1 values(1005);
insert into t2 values(2005);
select * from t1;
a
1001
1002
1004
1005
select * from t2;
a
2001
2002
2003
2004
2005
select * from t1;
a
1001
1002
1004
1005
select * from t2;
a
2001
2002
2003
2004
2005
insert into t1 values(1006);
ERROR HY000: The MySQL server is running with the --read-only option so it cannot execute this statement
insert into t2 values(2006);
ERROR HY000: The MySQL server is running with the --read-only option so it cannot execute this statement
drop user test;
drop table t1;
drop table t2;
set global read_only=0;
include/rpl_end.inc<|MERGE_RESOLUTION|>--- conflicted
+++ resolved
@@ -1,15 +1,6 @@
-<<<<<<< HEAD
-stop slave;
-drop table if exists t1,t2,t3,t4,t5,t6,t7,t8,t9;
-reset master;
-reset slave;
-drop table if exists t1,t2,t3,t4,t5,t6,t7,t8,t9;
-start slave;
-call mtr.add_suppression("Unsafe statement written to the binary log in statement format since BINLOG_FORMAT = STATEMENT");
-=======
 include/master-slave.inc
 [connection master]
->>>>>>> 8b27f9a0
+call mtr.add_suppression("Unsafe statement written to the binary log using statement format since BINLOG_FORMAT = STATEMENT");
 create user test;
 create table t1(a int) engine=InnoDB;
 create table t2(a int) engine=MyISAM;
