--- conflicted
+++ resolved
@@ -1,566 +1,4 @@
-<<<<<<< HEAD
---source include/have_innodb.inc
---let $rpl_topology=1->2->3->4
---source include/rpl_init.inc
-
-# Set up a 4-deep replication topology, then test various fail-overs
-# using GTID.
-#
-#  A -> B -> C -> D
-
-connection server_1;
---source include/wait_for_binlog_checkpoint.inc
---let $binlog_file = query_get_value(SHOW MASTER STATUS,File,1)
---let $binlog_pos = query_get_value(SHOW MASTER STATUS,Position,1)
---echo *** GTID position should be empty here ***
---replace_result $binlog_file <BINLOG_FILE> $binlog_pos <BINLOG_POS> 
-eval SELECT BINLOG_GTID_POS('$binlog_file',$binlog_pos);
-
-CREATE TABLE t1 (a INT PRIMARY KEY, b VARCHAR(10)) ENGINE=MyISAM;
-CREATE TABLE t2 (a INT PRIMARY KEY, b VARCHAR(10)) ENGINE=InnoDB;
-INSERT INTO t1 VALUES (1, "m1");
-INSERT INTO t1 VALUES (2, "m2"), (3, "m3"), (4, "m4");
-INSERT INTO t2 VALUES (1, "i1");
-BEGIN;
-INSERT INTO t2 VALUES (2, "i2"), (3, "i3");
-INSERT INTO t2 VALUES (4, "i4");
-COMMIT;
-save_master_pos;
-source include/wait_for_binlog_checkpoint.inc;
---let $binlog_file = query_get_value(SHOW MASTER STATUS,File,1)
---let $binlog_pos = query_get_value(SHOW MASTER STATUS,Position,1)
---let $gtid_pos_server_1 = `SELECT @@gtid_binlog_pos`
---echo *** GTID position should be non-empty here ***
---replace_result $binlog_file <BINLOG_FILE> $binlog_pos <BINLOG_POS> $gtid_pos_server_1 <GTID_POS_SERVER_1>
-eval SELECT BINLOG_GTID_POS('$binlog_file',$binlog_pos);
-
-connection server_2;
-sync_with_master;
-source include/wait_for_binlog_checkpoint.inc;
---let $binlog_file = query_get_value(SHOW MASTER STATUS,File,1)
---let $binlog_pos = query_get_value(SHOW MASTER STATUS,Position,1)
---echo *** GTID position should be the same as on server_1 ***
---replace_result $binlog_file <BINLOG_FILE> $binlog_pos <BINLOG_POS> $gtid_pos_server_1 <GTID_POS_SERVER_1>
-eval SELECT BINLOG_GTID_POS('$binlog_file',$binlog_pos);
-SELECT * FROM t1 ORDER BY a;
-SELECT * FROM t2 ORDER BY a;
-save_master_pos;
-
-connection server_3;
-sync_with_master;
-SELECT * FROM t1 ORDER BY a;
-SELECT * FROM t2 ORDER BY a;
-save_master_pos;
-
-connection server_4;
-sync_with_master;
-SELECT * FROM t1 ORDER BY a;
-SELECT * FROM t2 ORDER BY a;
-
-
---echo *** Now take out D, let it fall behind a bit, and then test re-attaching it to A ***
-connection server_4;
---source include/stop_slave.inc
-
-connection server_1;
-INSERT INTO t1 VALUES (5, "m1a");
-INSERT INTO t2 VALUES (5, "i1a");
-save_master_pos;
-
-connection server_4;
---replace_result $MASTER_MYPORT MASTER_PORT
-eval CHANGE MASTER TO master_host = '127.0.0.1', master_port = $MASTER_MYPORT,
-     MASTER_USE_GTID=CURRENT_POS;
---source include/start_slave.inc
-sync_with_master;
-SELECT * FROM t1 ORDER BY a;
-SELECT * FROM t2 ORDER BY a;
-
---echo *** Now move B to D (C is still replicating from B) ***
-connection server_2;
---source include/stop_slave.inc
---replace_result $SERVER_MYPORT_4 SERVER_MYPORT_4
-eval CHANGE MASTER TO master_host = '127.0.0.1', master_port = $SERVER_MYPORT_4,
-     MASTER_USE_GTID=CURRENT_POS;
---source include/start_slave.inc
-
-connection server_4;
-UPDATE t2 SET b="j1a" WHERE a=5;
-save_master_pos;
-
-connection server_2;
-sync_with_master;
-SELECT * FROM t1 ORDER BY a;
-SELECT * FROM t2 ORDER BY a;
-
---echo *** Now move C to D, after letting it fall a little behind ***
-connection server_3;
---source include/stop_slave.inc
-
-connection server_1;
-INSERT INTO t2 VALUES (6, "i6b");
-INSERT INTO t2 VALUES (7, "i7b");
---source include/save_master_gtid.inc
-
-connection server_3;
---replace_result $SERVER_MYPORT_4 SERVER_MYPORT_4
-eval CHANGE MASTER TO master_host = '127.0.0.1', master_port = $SERVER_MYPORT_4,
-     MASTER_USE_GTID=CURRENT_POS;
---source include/start_slave.inc
---source include/sync_with_master_gtid.inc
-SELECT * FROM t2 ORDER BY a;
-
---echo *** Now change everything back to what it was, to make rpl_end.inc happy
-# Also check that MASTER_USE_GTID=CURRENT_POS is still enabled.
-connection server_2;
-# We need to sync up server_2 before switching. If it happened to have reached
-# the point 'UPDATE t2 SET b="j1a" WHERE a=5' it will fail to connect to
-# server_1, which is (deliberately) missing that transaction.
---source include/sync_with_master_gtid.inc
---source include/stop_slave.inc
---replace_result $MASTER_MYPORT MASTER_MYPORT
-eval CHANGE MASTER TO master_host = '127.0.0.1', master_port = $MASTER_MYPORT;
---source include/start_slave.inc
---source include/wait_for_slave_to_start.inc
-
-connection server_3;
---source include/stop_slave.inc
---replace_result $SLAVE_MYPORT SLAVE_MYPORT
-eval CHANGE MASTER TO master_host = '127.0.0.1', master_port = $SLAVE_MYPORT;
---source include/start_slave.inc
---source include/sync_with_master_gtid.inc
-
-connection server_4;
---source include/stop_slave.inc
---replace_result $SERVER_MYPORT_3 SERVER_MYPORT_3
-eval CHANGE MASTER TO master_host = '127.0.0.1', master_port = $SERVER_MYPORT_3;
---source include/start_slave.inc
-
-connection server_1;
-DROP TABLE t1,t2;
---source include/save_master_gtid.inc
-
---echo *** A few more checks for BINLOG_GTID_POS function ***
---let $valid_binlog_name = query_get_value(SHOW BINARY LOGS,Log_name,1)
---error ER_WRONG_PARAMCOUNT_TO_NATIVE_FCT
-SELECT BINLOG_GTID_POS();
---error ER_WRONG_PARAMCOUNT_TO_NATIVE_FCT
-SELECT BINLOG_GTID_POS('a');
---error ER_WRONG_PARAMCOUNT_TO_NATIVE_FCT
-SELECT BINLOG_GTID_POS('a',1,NULL);
-SELECT BINLOG_GTID_POS(1,'a');
-SELECT BINLOG_GTID_POS(NULL,NULL);
-SELECT BINLOG_GTID_POS('',1);
-SELECT BINLOG_GTID_POS('a',1);
-eval SELECT BINLOG_GTID_POS('$valid_binlog_name',-1);
-eval SELECT BINLOG_GTID_POS('$valid_binlog_name',0);
-eval SELECT BINLOG_GTID_POS('$valid_binlog_name',18446744073709551615);
-eval SELECT BINLOG_GTID_POS('$valid_binlog_name',18446744073709551616);
-
-
---echo *** Some tests of @@GLOBAL.gtid_binlog_state ***
---connection server_2
---source include/sync_with_master_gtid.inc
---source include/stop_slave.inc
-
---connection server_1
-SET @old_state= @@GLOBAL.gtid_binlog_state;
-
---error ER_BINLOG_MUST_BE_EMPTY
-SET GLOBAL gtid_binlog_state = '';
-RESET MASTER;
-SET GLOBAL gtid_binlog_state = '';
-FLUSH LOGS;
---source include/show_binary_logs.inc
-SET GLOBAL gtid_binlog_state = '0-1-10,1-2-20,0-3-30';
---source include/show_binary_logs.inc
---let $binlog_file= master-bin.000001
---let $binlog_start= 4
---source include/show_binlog_events.inc
-#SELECT @@GLOBAL.gtid_binlog_pos;
-#SELECT @@GLOBAL.gtid_binlog_state;
---error ER_BINLOG_MUST_BE_EMPTY
-SET GLOBAL gtid_binlog_state = @old_state;
-RESET MASTER;
-SET GLOBAL gtid_binlog_state = @old_state;
-
-# Check that slave can reconnect again, despite the RESET MASTER, as we
-# restored the state.
-
-CREATE TABLE t1 (a INT PRIMARY KEY);
-SET gtid_seq_no=100;
-INSERT INTO t1 VALUES (1);
---source include/save_master_gtid.inc
-
---connection server_2
---source include/start_slave.inc
-# We cannot just use sync_with_master as we've done RESET MASTER, so
-# slave old-style position is wrong.
-# So sync on gtid position instead.
---source include/sync_with_master_gtid.inc
-
-SELECT * FROM t1;
-# Check that the IO gtid position in SHOW SLAVE STATUS is also correct.
---let $status_items= Gtid_IO_Pos
---source include/show_slave_status.inc
-
---echo *** Test @@LAST_GTID and MASTER_GTID_WAIT() ***
-
---connection server_1
-DROP TABLE t1;
-CREATE TABLE t1 (a INT PRIMARY KEY) ENGINE=InnoDB;
---save_master_pos
-
---connection server_2
---sync_with_master
---source include/stop_slave.inc
-
---connect (m1,127.0.0.1,root,,test,$SERVER_MYPORT_1,)
-SELECT @@last_gtid;
-SET gtid_seq_no=110;
-SELECT @@last_gtid;
-BEGIN;
-SELECT @@last_gtid;
-INSERT INTO t1 VALUES (2);
-SELECT @@last_gtid;
-COMMIT;
-SELECT @@last_gtid;
---let $pos= `SELECT @@gtid_binlog_pos`
-
---connect (s1,127.0.0.1,root,,test,$SERVER_MYPORT_2,)
-eval SET @pos= '$pos';
-# Check NULL argument.
-SELECT master_gtid_wait(NULL);
-# Check empty argument returns immediately.
-SELECT master_gtid_wait('', NULL);
-# Check this gets counted
-SHOW STATUS LIKE 'Master_gtid_wait_count';
-SHOW STATUS LIKE 'Master_gtid_wait_timeouts';
-SHOW STATUS LIKE 'Master_gtid_wait_time';
-# Let's check that we get a timeout
-SELECT master_gtid_wait(@pos, 0.5);
-SELECT * FROM t1 ORDER BY a;
-# Now actually wait until the slave reaches the position
-send SELECT master_gtid_wait(@pos);
-
---connection server_2
---source include/start_slave.inc
-
---connection s1
-reap;
-SELECT * FROM t1 ORDER BY a;
-
-# Test waiting on a domain that does not exist yet.
---source include/stop_slave.inc
-
---connection server_1
-SET gtid_domain_id= 1;
-INSERT INTO t1 VALUES (3);
---let $pos= `SELECT @@gtid_binlog_pos`
-
---connection s1
---replace_result $pos POS
-eval SET @pos= '$pos';
-SELECT master_gtid_wait(@pos, 0);
-SELECT * FROM t1 WHERE a >= 3;
-send SELECT master_gtid_wait(@pos, -1);
-
---connection server_2
---source include/start_slave.inc
-
---connection s1
-reap;
-SELECT * FROM t1 WHERE a >= 3;
-# Waiting for only part of the position.
-SELECT master_gtid_wait('1-1-1', 0);
-
-# Now test a lot of parallel master_gtid_wait() calls, completing in different
-# order, and some of which time out or get killed on the way.
-
---connection s1
-send SELECT master_gtid_wait('2-1-1,1-1-4,0-1-110');
-
---connect (s2,127.0.0.1,root,,test,$SERVER_MYPORT_2,)
-# This will time out. No event 0-1-1000 exists
-send SELECT master_gtid_wait('0-1-1000', 0.5);
-
---connect (s3,127.0.0.1,root,,test,$SERVER_MYPORT_2,)
-# This one we will kill
---let $kill1_id= `SELECT connection_id()`
-send SELECT master_gtid_wait('0-1-2000');
-
---connect (s4,127.0.0.1,root,,test,$SERVER_MYPORT_2,)
-send SELECT master_gtid_wait('2-1-10');
-
---connect (s5,127.0.0.1,root,,test,$SERVER_MYPORT_2,)
-send SELECT master_gtid_wait('2-1-6', 1);
-
-# This one we will kill also.
---connect (s6,127.0.0.1,root,,test,$SERVER_MYPORT_2,)
---let $kill2_id= `SELECT connection_id()`
-send SELECT master_gtid_wait('2-1-5');
-
---connect (s7,127.0.0.1,root,,test,$SERVER_MYPORT_2,)
-send SELECT master_gtid_wait('2-1-10');
-
---connect (s8,127.0.0.1,root,,test,$SERVER_MYPORT_2,)
-send SELECT master_gtid_wait('2-1-5,1-1-4,0-1-110');
-
---connect (s9,127.0.0.1,root,,test,$SERVER_MYPORT_2,)
-send SELECT master_gtid_wait('2-1-2');
-
---connection server_2
-# This one completes immediately.
-SHOW STATUS LIKE 'Master_gtid_wait_timeouts';
-SHOW STATUS LIKE 'Master_gtid_wait_count';
-SELECT master_gtid_wait('1-1-1');
-SHOW STATUS LIKE 'Master_gtid_wait_timeouts';
-SHOW STATUS LIKE 'Master_gtid_wait_count';
-let $wait_time = query_get_value(SHOW STATUS LIKE 'Master_gtid_wait_time', Value, 1);
---replace_result $wait_time MASTER_GTID_WAIT_TIME
-eval SET @a= $wait_time;
-SELECT IF(@a <= 100*1000*1000, "OK", CONCAT("Error: wait time ", @a, " is larger than expected"))
-  AS Master_gtid_wait_time_as_expected;
-
-
---connect (s10,127.0.0.1,root,,test,$SERVER_MYPORT_2,)
-send SELECT master_gtid_wait('0-1-109');
-
---connection server_2
-# This one should time out.
-SHOW STATUS LIKE 'Master_gtid_wait_timeouts';
-SHOW STATUS LIKE 'Master_gtid_wait_count';
-SELECT master_gtid_wait('2-1-2', 0.5);
-SHOW STATUS LIKE 'Master_gtid_wait_timeouts';
-SHOW STATUS LIKE 'Master_gtid_wait_count';
-let $wait_time = query_get_value(SHOW STATUS LIKE 'Master_gtid_wait_time', Value, 1);
---replace_result $wait_time MASTER_GTID_WAIT_TIME
-eval SET @a= $wait_time;
-# We expect a wait time of just a bit over 0.5 seconds. But thread scheduling
-# and timer inaccuracies could introduce significant jitter. So allow a
-# generous interval.
-SELECT IF(@a BETWEEN 0.4*1000*1000 AND 100*1000*1000, "OK", CONCAT("Error: wait time ", @a, " not as expected")) AS Master_gtid_wait_time_as_expected;
-
---replace_result $kill1_id KILL_ID
-eval KILL QUERY $kill1_id;
---connection s3
---error ER_QUERY_INTERRUPTED
-reap;
-
---connection server_1
-SET gtid_domain_id=2;
-SET gtid_seq_no=2;
-INSERT INTO t1 VALUES (4);
-
---connection s9
-reap;
-
---connection server_2
---replace_result $kill2_id KILL_ID
-eval KILL CONNECTION $kill2_id;
-
---connection s6
---error 2013,ER_CONNECTION_KILLED
-reap;
-
---connection server_1
-SET gtid_domain_id=1;
-SET gtid_seq_no=4;
-INSERT INTO t1 VALUES (5);
-SET gtid_domain_id=2;
-SET gtid_seq_no=5;
-INSERT INTO t1 VALUES (6);
-
---connection s8
-reap;
---connection s1
-reap;
---connection s2
-reap;
---connection s5
-reap;
---connection s10
-reap;
-
---connection server_1
-SET gtid_domain_id=2;
-SET gtid_seq_no=10;
-INSERT INTO t1 VALUES (7);
-
---connection s4
-reap;
---connection s7
-reap;
-
-
---echo *** Test gtid_slave_pos when used with GTID ***
-
---connection server_2
---source include/stop_slave.inc
-
---connection server_1
-SET gtid_domain_id=2;
-SET gtid_seq_no=1000;
-INSERT INTO t1 VALUES (10);
-INSERT INTO t1 VALUES (11);
---save_master_pos
-
---connection server_2
-SET sql_slave_skip_counter= 1;
---source include/start_slave.inc
---sync_with_master
-SELECT * FROM t1 WHERE a >= 10 ORDER BY a;
-SELECT IF(LOCATE("2-1-1001", @@GLOBAL.gtid_slave_pos)>0, "Ok", CONCAT("ERROR! expected GTID 2-1-1001 not found in gtid_slave_pos: ", @@GLOBAL.gtid_slave_pos)) AS status;
-
---source include/stop_slave.inc
-
---connection server_1
-SET gtid_domain_id=2;
-SET gtid_seq_no=1010;
-INSERT INTO t1 VALUES (12);
-INSERT INTO t1 VALUES (13);
---save_master_pos
-
---connection server_2
-SET sql_slave_skip_counter= 2;
---source include/start_slave.inc
---sync_with_master
-SELECT * FROM t1 WHERE a >= 10 ORDER BY a;
-SELECT IF(LOCATE("2-1-1011", @@GLOBAL.gtid_slave_pos)>0, "Ok", CONCAT("ERROR! expected GTID 2-1-1011 not found in gtid_slave_pos: ", @@GLOBAL.gtid_slave_pos)) AS status;
-
---source include/stop_slave.inc
-
---connection server_1
-SET gtid_domain_id=2;
-SET gtid_seq_no=1020;
-INSERT INTO t1 VALUES (14);
-INSERT INTO t1 VALUES (15);
-INSERT INTO t1 VALUES (16);
---save_master_pos
-
---connection server_2
-SET sql_slave_skip_counter= 3;
---source include/start_slave.inc
---sync_with_master
-SELECT * FROM t1 WHERE a >= 10 ORDER BY a;
-SELECT IF(LOCATE("2-1-1022", @@GLOBAL.gtid_slave_pos)>0, "Ok", CONCAT("ERROR! expected GTID 2-1-1022 not found in gtid_slave_pos: ", @@GLOBAL.gtid_slave_pos)) AS status;
-
---source include/stop_slave.inc
-
---connection server_1
-SET gtid_domain_id=2;
-SET gtid_seq_no=1030;
-INSERT INTO t1 VALUES (17);
-INSERT INTO t1 VALUES (18);
-INSERT INTO t1 VALUES (19);
---save_master_pos
-
---connection server_2
-SET sql_slave_skip_counter= 5;
---source include/start_slave.inc
---sync_with_master
-SELECT * FROM t1 WHERE a >= 10 ORDER BY a;
-SELECT IF(LOCATE("2-1-1032", @@GLOBAL.gtid_slave_pos)>0, "Ok", CONCAT("ERROR! expected GTID 2-1-1032 not found in gtid_slave_pos: ", @@GLOBAL.gtid_slave_pos)) AS status;
-
-
---source include/stop_slave.inc
-
---connection server_1
-SET gtid_domain_id=3;
-SET gtid_seq_no=100;
-CREATE TABLE t2 (a INT PRIMARY KEY);
-DROP TABLE t2;
-SET gtid_domain_id=2;
-SET gtid_seq_no=1040;
-INSERT INTO t1 VALUES (20);
---save_master_pos
-
---connection server_2
-SET @saved_mode= @@GLOBAL.slave_ddl_exec_mode;
-SET GLOBAL slave_ddl_exec_mode=STRICT;
-SET sql_slave_skip_counter=1;
-START SLAVE UNTIL master_gtid_pos="3-1-100";
---let $master_pos=3-1-100
---source include/sync_with_master_gtid.inc
---source include/wait_for_slave_to_stop.inc
---error ER_NO_SUCH_TABLE
-SELECT * FROM t2;
-SELECT IF(LOCATE("3-1-100", @@GLOBAL.gtid_slave_pos)>0, "Ok", CONCAT("ERROR! expected GTID 3-1-100 not found in gtid_slave_pos: ", @@GLOBAL.gtid_slave_pos)) AS status;
-
-# Start the slave again, it should fail on the DROP TABLE as the table is not there.
-SET sql_log_bin=0;
-CALL mtr.add_suppression("Slave: Unknown table 'test\\.t2' Error_code: 1051");
-SET sql_log_bin=1;
-START SLAVE;
---let $slave_sql_errno=1051
---source include/wait_for_slave_sql_error.inc
-SELECT IF(LOCATE("3-1-100", @@GLOBAL.gtid_slave_pos)>0, "Ok", CONCAT("ERROR! expected GTID 3-1-100 not found in gtid_slave_pos: ", @@GLOBAL.gtid_slave_pos)) AS status;
-
-STOP SLAVE IO_THREAD;
-SET sql_slave_skip_counter=2;
---source include/start_slave.inc
---sync_with_master
-
-SELECT * FROM t1 WHERE a >= 20 ORDER BY a;
-SELECT IF(LOCATE("3-1-101", @@GLOBAL.gtid_slave_pos)>0, "Ok", CONCAT("ERROR! expected GTID 3-1-101 not found in gtid_slave_pos: ", @@GLOBAL.gtid_slave_pos)) AS status;
-SELECT IF(LOCATE("2-1-1040", @@GLOBAL.gtid_slave_pos)>0, "Ok", CONCAT("ERROR! expected GTID 2-1-1040 not found in gtid_slave_pos: ", @@GLOBAL.gtid_slave_pos)) AS status;
-
-SET GLOBAL slave_ddl_exec_mode= @saved_mode;
-
-
---echo *** Test GTID-connecting to a master with out-of-order sequence numbers in the binlog. ***
-
-# Create an out-of-order binlog on server 2.
-# Let server 3 replicate to an out-of-order point, stop it, restart it,
-# and check that it replicates correctly despite the out-of-order.
-
---connection server_1
-SET gtid_domain_id= @@GLOBAL.gtid_domain_id;
-INSERT INTO t1 VALUES (31);
---save_master_pos
-
---connection server_2
---sync_with_master
-SET gtid_domain_id= @@GLOBAL.gtid_domain_id;
-INSERT INTO t1 VALUES (32);
-
---connection server_1
-INSERT INTO t1 VALUES (33);
---save_master_pos
-
---connection server_2
---sync_with_master
---save_master_pos
-
---connection server_3
---sync_with_master
---source include/stop_slave.inc
-
---connection server_1
-INSERT INTO t1 VALUES (34);
---save_master_pos
-
---connection server_2
---sync_with_master
---save_master_pos
-
---connection server_3
---source include/start_slave.inc
---sync_with_master
-SELECT * FROM t1 WHERE a >= 30 ORDER BY a;
---save_master_pos
-
---connection server_4
---sync_with_master
-SELECT * FROM t1 WHERE a >= 30 ORDER BY a;
-
-
-# Clean up.
---connection server_1
-DROP TABLE t1;
-
-
---source include/rpl_end.inc
+--source extra/rpl_tests/rpl_gtid_basic.inc
 
 --echo #
 --echo # Start of 10.2 tests
@@ -575,7 +13,4 @@
 
 --echo #
 --echo # End  of 10.2 tests
---echo #
-=======
---source extra/rpl_tests/rpl_gtid_basic.inc
->>>>>>> c13b5011
+--echo #