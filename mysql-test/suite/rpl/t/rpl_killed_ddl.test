# ==== Purpose ====
#
# This test check if DDL statements are correctly binlogged when the
# thread is killed
#
# ==== Method ====
#
# Start a DDL query and kill it, check if the error code of the binlog
# event is correct.
#
# DDL statements tested:
# CREATE/ALTER/RENAME/DROP DATABASE
# CREATE/ALTER/DROP        EVENT
# CREATE/ALTER/DROP        FUNCTION
# CREATE/ALTER/DROP 	   PROCEDURE
# CREATE/ALTER/DROP        SERVER
# CREATE/ALTER/RENAME/DROP TABLE
# CREATE/DROP       	   TRIGGER
# CREATE/ALTER/DROP 	   VIEW
#
# ==== Bugs =====
#
# BUG#37145
#
# ==== TODO ====
#
# There are some part of the test are temporarily disabled because of
# the following bugs, please enable then once they get fixed:
#  - BUG#44041
#  - BUG#43353
#  - BUG#25705
#  - BUG#44171

source include/have_debug.inc;
source include/master-slave.inc;

# Use the DBUG_SYNC_POINT to make sure the thread running the DDL is
# waiting before creating the query log event

let $debug_lock= "debug_lock.before_query_log_event";

######## INITIALIZATION ########

disable_warnings;
DROP DATABASE IF EXISTS d1;
DROP DATABASE IF EXISTS d2;
DROP DATABASE IF EXISTS d3;
DROP DATABASE IF EXISTS d4;
DROP EVENT IF EXISTS e1;
DROP EVENT IF EXISTS e2;
DROP EVENT IF EXISTS e3;
DROP EVENT IF EXISTS e4;
DROP FUNCTION IF EXISTS f1;
DROP FUNCTION IF EXISTS f2;
DROP FUNCTION IF EXISTS f3;
DROP FUNCTION IF EXISTS f4;
DROP SERVER IF EXISTS s1;
DROP SERVER IF EXISTS s2;
DROP SERVER IF EXISTS s3;
DROP SERVER IF EXISTS s4;
DROP TABLE IF EXISTS t1;
DROP TABLE IF EXISTS t2;
DROP TABLE IF EXISTS t3;
DROP TABLE IF EXISTS t4;
DROP PROCEDURE IF EXISTS p1;
DROP PROCEDURE IF EXISTS p2;
DROP PROCEDURE IF EXISTS p3;
DROP PROCEDURE IF EXISTS p4;
DROP TRIGGER IF EXISTS tr1;
DROP TRIGGER IF EXISTS tr2;
DROP TRIGGER IF EXISTS tr3;
DROP TRIGGER IF EXISTS tr4;
enable_warnings;

CREATE DATABASE d1;

CREATE EVENT e1
  ON SCHEDULE AT CURRENT_TIMESTAMP + INTERVAL 1 DAY
  DO INSERT INTO test.t1 VALUES (1);

CREATE FUNCTION f1 () RETURNS INT DETERMINISTIC
    RETURN 1;

DELIMITER //;
CREATE PROCEDURE p1 (OUT rows INT)
    BEGIN
        SELECT COUNT(*) INTO rows FROM t1;
    END;
    //
DELIMITER ;//

CREATE SERVER s1
FOREIGN DATA WRAPPER mysql
OPTIONS (USER 'user1', HOST '192.168.1.106', DATABASE 'test');

CREATE TABLE t1 (a int);
CREATE TABLE t3 (a int);

DELIMITER //;
CREATE TRIGGER tr1 BEFORE INSERT ON t1
    FOR EACH ROW BEGIN
        DELETE FROM t4 WHERE a=NEW.a;
    END;
    //
DELIMITER ;//

CREATE INDEX i1 ON t1 (a);

CREATE VIEW v1 AS SELECT a FROM t1 WHERE a < 100;

sync_slave_with_master;

connection master1;
let $connection_name= master1;
let $connection_id= `SELECT CONNECTION_ID()`;

connection master;
echo [on master];

# This will block the execution of a statement at the DBUG_SYNC_POINT
# with given lock name
if ($debug_lock)
{
  disable_query_log;
  disable_result_log;
  eval SELECT IS_FREE_LOCK($debug_lock);
  eval SELECT GET_LOCK($debug_lock, 10);
  eval SELECT IS_FREE_LOCK($debug_lock);
  enable_query_log;
  enable_result_log;
}

######## START TEST ########

connection master1;
echo [on master1];

disable_warnings;

######## DATABASE ########

<<<<<<< HEAD
let $diff_statement= SELECT schema_name FROM information_schema.schemata
                     WHERE schema_name LIKE 'd%' ORDER BY schema_name;
=======
--let $rpl_diff_statement= SHOW DATABASES LIKE \'d%\'
>>>>>>> 8b27f9a0

send CREATE DATABASE d2;
source include/kill_query_and_diff_master_slave.inc;

# Temporarily disabled, see BUG#44041, the ALTER DATABASE can affect the
# collation of other database on slave
#send ALTER DATABASE d1
#       DEFAULT CHARACTER SET = 'utf8';
#source include/kill_query_and_diff_master_slave.inc;

send DROP DATABASE d1;
source include/kill_query_and_diff_master_slave.inc;

send DROP DATABASE IF EXISTS d2;
source include/kill_query_and_diff_master_slave.inc;

######## EVENT ########

<<<<<<< HEAD
let $diff_statement= SELECT event_name, event_body, execute_at
                     FROM information_schema.events where event_name like 'e%'
                     ORDER BY event_name;
=======
--let $rpl_diff_statement= SELECT event_name, event_body, execute_at FROM information_schema.events where event_name like \'e%\'
>>>>>>> 8b27f9a0

send CREATE EVENT e2
  ON SCHEDULE AT CURRENT_TIMESTAMP + INTERVAL 1 DAY
  DO INSERT INTO test.t1 VALUES (2);
source include/kill_query_and_diff_master_slave.inc;

# Temporarily disabled because of BUG#44171, killing ALTER EVENT can
# crash the server
#send ALTER EVENT e1
#  ON SCHEDULE AT CURRENT_TIMESTAMP + INTERVAL 2 DAY;
#source include/kill_query_and_diff_master_slave.inc;

send DROP EVENT e1;
source include/kill_query_and_diff_master_slave.inc;

send DROP EVENT IF EXISTS e2;
source include/kill_query_and_diff_master_slave.inc;

######## FUNCTION ########

--let $rpl_diff_statement= SHOW FUNCTION STATUS LIKE \'f%\'

send CREATE FUNCTION f2 () RETURNS INT DETERMINISTIC
     RETURN 1;
source include/kill_query_and_diff_master_slave.inc;

send ALTER FUNCTION f1 SQL SECURITY INVOKER;
source include/kill_query_and_diff_master_slave.inc;

# function f1 probably does not exist because the ALTER query was
# killed
send DROP FUNCTION f1;
source include/kill_query_and_diff_master_slave.inc;

# function f2 probably does not exist because the CREATE query was
# killed
#
# Temporarily disabled. Because of BUG#43353, KILL the query may
# result in function not found, and for 5.1, DROP statements will be
# logged if the function is not found on master, so the following DROP
# FUNCTION statement may be interrupted and not drop the function on
# master, but still get logged and executed on slave and cause
# inconsistence. Also disable the following DROP PROCEDURE IF EXITS
# below.
#send DROP FUNCTION IF EXISTS f2;
#source include/kill_query_and_diff_master_slave.inc;

######## PROCEDURE ########

--let $rpl_diff_statement= SHOW PROCEDURE STATUS LIKE \'p%\'

DELIMITER //;
send CREATE PROCEDURE p2 (OUT rows INT)
     BEGIN
       SELECT COUNT(*) INTO rows FROM t2;
     END;
     //
DELIMITER ;//
source include/kill_query_and_diff_master_slave.inc;

send ALTER PROCEDURE p1 SQL SECURITY INVOKER COMMENT 'return rows of table t1';
source include/kill_query_and_diff_master_slave.inc;

send DROP PROCEDURE p1;
source include/kill_query_and_diff_master_slave.inc;

# Temporarily disabled because of bug#43353, see comment above for DROP FUNCTION IF EXISTS
#send DROP PROCEDURE IF EXISTS p2;
#source include/kill_query_and_diff_master_slave.inc;

######## TABLE ########

--let $rpl_diff_statement= SHOW TABLES LIKE \'t%\'

send CREATE TABLE t2 (b int);
source include/kill_query_and_diff_master_slave.inc;

send ALTER TABLE t1 ADD (d int);
source include/kill_query_and_diff_master_slave.inc;

send RENAME TABLE t3 TO t4;
source include/kill_query_and_diff_master_slave.inc;

######## INDEX ########

--let $rpl_diff_statement= SHOW INDEX FROM t1

send CREATE INDEX i2 on t1 (a);
source include/kill_query_and_diff_master_slave.inc;

send DROP INDEX i1 on t1;
source include/kill_query_and_diff_master_slave.inc;


######## SERVER ########

# Tempoarily disabled, see bug#25705

# --let $rpl_diff_statement= SELECT * FROM mysql.server WHERE name like \'s%\'

# send CREATE SERVER s2
#     FOREIGN DATA WRAPPER mysql
#     OPTIONS (USER 'user2', HOST '192.168.1.108', DATABASE 'test');
# source include/kill_query_and_diff_master_slave.inc;
    
# send ALTER SERVER s1
#     OPTIONS (DATABASE 'test1');
# source include/kill_query_and_diff_master_slave.inc;

# send DROP SERVER s1;
# source include/kill_query_and_diff_master_slave.inc;

# send DROP SERVER IF EXIST s1;
# source include/kill_query_and_diff_master_slave.inc;

######## TRIGGER ########

# Make sure table t4 exists
connection master;
CREATE TABLE IF NOT EXISTS t4 (a int);
connection master1;

--let $rpl_diff_statement= SHOW TRIGGERS LIKE \'v%\'

DELIMITER //;
send CREATE TRIGGER tr2 BEFORE INSERT ON t4
       FOR EACH ROW BEGIN
         DELETE FROM t1 WHERE a=NEW.a;
       END;
       //
DELIMITER ;//
source include/kill_query_and_diff_master_slave.inc;

send DROP TRIGGER tr1;
source include/kill_query_and_diff_master_slave.inc;

send DROP TRIGGER IF EXISTS tr2;
source include/kill_query_and_diff_master_slave.inc;

######## VIEW ########

--let $rpl_diff_statement= SHOW TABLES LIKE \'v%\'

send CREATE VIEW v2 AS SELECT a FROM t1 WHERE a > 100;
source include/kill_query_and_diff_master_slave.inc;

send DROP VIEW v1;
source include/kill_query_and_diff_master_slave.inc;

send DROP VIEW IF EXISTS v2;
source include/kill_query_and_diff_master_slave.inc;

######## DROP TABLE ########

--let $rpl_diff_statement= SHOW TABLES LIKE \'t%\'

send DROP TABLE t1;
source include/kill_query_and_diff_master_slave.inc;

send DROP TABLE IF EXISTS t2;
source include/kill_query_and_diff_master_slave.inc;

######## CLEAN UP ########

connection master;

# The DROP statements above are killed during the process, so they
# does not make sure the objects are dropped.

disable_warnings;
DROP DATABASE IF EXISTS d1;
DROP DATABASE IF EXISTS d2;
DROP DATABASE IF EXISTS d3;
DROP DATABASE IF EXISTS d4;
DROP EVENT IF EXISTS e1;
DROP EVENT IF EXISTS e2;
DROP EVENT IF EXISTS e3;
DROP EVENT IF EXISTS e4;
DROP FUNCTION IF EXISTS f1;
DROP FUNCTION IF EXISTS f2;
DROP FUNCTION IF EXISTS f3;
DROP FUNCTION IF EXISTS f4;
DROP SERVER IF EXISTS s1;
DROP SERVER IF EXISTS s2;
DROP SERVER IF EXISTS s3;
DROP SERVER IF EXISTS s4;
DROP TABLE IF EXISTS t1;
DROP TABLE IF EXISTS t2;
DROP TABLE IF EXISTS t3;
DROP TABLE IF EXISTS t4;
DROP PROCEDURE IF EXISTS p1;
DROP PROCEDURE IF EXISTS p2;
DROP PROCEDURE IF EXISTS p3;
DROP PROCEDURE IF EXISTS p4;
enable_warnings;
--source include/rpl_end.inc<|MERGE_RESOLUTION|>--- conflicted
+++ resolved
@@ -139,12 +139,8 @@
 
 ######## DATABASE ########
 
-<<<<<<< HEAD
-let $diff_statement= SELECT schema_name FROM information_schema.schemata
-                     WHERE schema_name LIKE 'd%' ORDER BY schema_name;
-=======
---let $rpl_diff_statement= SHOW DATABASES LIKE \'d%\'
->>>>>>> 8b27f9a0
+let $rpl_diff_statement= SELECT schema_name FROM information_schema.schemata
+                         WHERE schema_name LIKE \'d%\' ORDER BY schema_name;
 
 send CREATE DATABASE d2;
 source include/kill_query_and_diff_master_slave.inc;
@@ -163,13 +159,9 @@
 
 ######## EVENT ########
 
-<<<<<<< HEAD
-let $diff_statement= SELECT event_name, event_body, execute_at
-                     FROM information_schema.events where event_name like 'e%'
-                     ORDER BY event_name;
-=======
---let $rpl_diff_statement= SELECT event_name, event_body, execute_at FROM information_schema.events where event_name like \'e%\'
->>>>>>> 8b27f9a0
+let $rpl_diff_statement= SELECT event_name, event_body, execute_at
+                         FROM information_schema.events where event_name like \'e%\'
+                         ORDER BY event_name;
 
 send CREATE EVENT e2
   ON SCHEDULE AT CURRENT_TIMESTAMP + INTERVAL 1 DAY
