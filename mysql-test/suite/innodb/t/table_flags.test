--- conflicted
+++ resolved
@@ -136,12 +136,8 @@
 --error ER_NO_SUCH_TABLE_IN_ENGINE
 SELECT * FROM tc;
 SHOW CREATE TABLE td;
-<<<<<<< HEAD
+SELECT * FROM td;
 # This table was converted to NO_ROLLBACK due to the SYS_TABLES.TYPE change.
-=======
-SELECT * FROM td;
---error ER_NO_SUCH_TABLE_IN_ENGINE
->>>>>>> d9955b22
 SHOW CREATE TABLE tz;
 BEGIN;
 INSERT INTO tz VALUES(42);
