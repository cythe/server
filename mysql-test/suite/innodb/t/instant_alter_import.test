--source include/have_innodb.inc
--source include/have_sequence.inc
--source include/innodb_checksum_algorithm.inc

<<<<<<< HEAD
call mtr.add_suppression("Operating system error number .* in a file operation.");
call mtr.add_suppression("The error means the system cannot find the path specified.");
call mtr.add_suppression("File ./test/t1.ibd: 'delete' returned OS error");
=======
--disable_query_log
call mtr.add_suppression("Table `test`.`t2` contains unrecognizable instant ALTER metadata");
call mtr.add_suppression("Index for table 't2' is corrupt; try to repair it");
--enable_query_log
>>>>>>> cf63eece

set default_storage_engine=innodb;

--echo #
--echo # MDEV-18295 IMPORT TABLESPACE fails with instant-altered tables
--echo #

create table t2 (x int, z int default 41);
alter table t2 discard tablespace;

create table t1 (x int);
insert into t1 values (1);
alter table t1 add z int default 42, algorithm instant;
select * from t1;
flush tables t1 for export;
--let $MYSQLD_DATADIR= `select @@datadir`
--move_file $MYSQLD_DATADIR/test/t1.cfg $MYSQLD_DATADIR/test/t2.cfg
--copy_file $MYSQLD_DATADIR/test/t1.ibd $MYSQLD_DATADIR/test/t2.ibd
unlock tables;

--echo # The metadata has to be updated to instant ADD COLUMN.
alter table t2 import tablespace;

select * from t2;
insert into t2 set x=2;
select * from t2;

alter table t1 discard tablespace;
flush tables t2 for export;
--move_file $MYSQLD_DATADIR/test/t2.cfg $MYSQLD_DATADIR/test/t1.cfg
--copy_file $MYSQLD_DATADIR/test/t2.ibd $MYSQLD_DATADIR/test/t1.ibd
unlock tables;

--echo # Both the metadata and the data file used instant ADD COLUMN.
alter table t1 import tablespace;
select * from t1;

drop table t2;
create table t2 select * from t1;

alter table t1 discard tablespace;
flush tables t2 for export;
--move_file $MYSQLD_DATADIR/test/t2.cfg $MYSQLD_DATADIR/test/t1.cfg
--copy_file $MYSQLD_DATADIR/test/t2.ibd $MYSQLD_DATADIR/test/t1.ibd
unlock tables;
--copy_file $MYSQLD_DATADIR/test/t1.cfg $MYSQLD_DATADIR/test/t1b.cfg
--copy_file $MYSQLD_DATADIR/test/t1.ibd $MYSQLD_DATADIR/test/t1b.ibd

--echo # The instant ADD COLUMN has to be removed from the metadata.
alter table t1 import tablespace;
select * from t1;

--echo # Remove metadata for instant DROP COLUMN, then import
alter table t1 drop x, add column x int first, algorithm instant;
select * from t1;
alter table t1 discard tablespace;

--move_file $MYSQLD_DATADIR/test/t1b.cfg $MYSQLD_DATADIR/test/t1.cfg
--move_file $MYSQLD_DATADIR/test/t1b.ibd $MYSQLD_DATADIR/test/t1.ibd
alter table t1 import tablespace;
select * from t1;

--echo # Import a data file that contains instant DROP COLUMN metadata
alter table t2 drop x;
alter table t1 drop x, force;
alter table t1 discard tablespace;

flush tables t2 for export;
--move_file $MYSQLD_DATADIR/test/t2.cfg $MYSQLD_DATADIR/test/t1.cfg
--copy_file $MYSQLD_DATADIR/test/t2.ibd $MYSQLD_DATADIR/test/t1.ibd
unlock tables;

alter table t1 import tablespace;
select * from t1;
--remove_file $MYSQLD_DATADIR/test/t1.ibd

drop table t2;
drop table t1;


--let $MYSQLD_DATADIR= `SELECT @@datadir`

CREATE TABLE t1 (id INT PRIMARY KEY AUTO_INCREMENT, i1 INT) ENGINE=INNODB;

CREATE TABLE t2 (id INT PRIMARY KEY AUTO_INCREMENT, i1 INT, i2 INT) ENGINE=INNODB;
ALTER TABLE t2 DROP COLUMN i2, ALGORITHM=INSTANT;
ALTER TABLE t2 DISCARD TABLESPACE;

FLUSH TABLE t1 FOR EXPORT;

--copy_file $MYSQLD_DATADIR/test/t1.ibd $MYSQLD_DATADIR/test/t2.ibd
--copy_file $MYSQLD_DATADIR/test/t1.cfg $MYSQLD_DATADIR/test/t2.cfg

UNLOCK TABLES;
ALTER TABLE t2 IMPORT TABLESPACE;

DROP TABLE t2, t1;


CREATE TABLE t1 (id INT PRIMARY KEY, i2 INT, i1 INT) ENGINE=INNODB;

INSERT INTO t1 VALUES (1, 1, 1);
ALTER TABLE t1 MODIFY COLUMN i2 INT AFTER i1, ALGORITHM=INSTANT;

CREATE TABLE t2 LIKE t1;
ALTER TABLE t2 DISCARD TABLESPACE;


FLUSH TABLE t1 FOR EXPORT;

--copy_file $MYSQLD_DATADIR/test/t1.ibd $MYSQLD_DATADIR/test/t2.ibd
--copy_file $MYSQLD_DATADIR/test/t1.cfg $MYSQLD_DATADIR/test/t2.cfg

UNLOCK TABLES;
ALTER TABLE t2 IMPORT TABLESPACE;

SELECT * FROM t2;

DROP TABLE t2, t1;


CREATE TABLE t1 (id INT PRIMARY KEY, i2 INT, i1 INT) ENGINE=INNODB;

INSERT INTO t1 VALUES (1, 1, 1);
ALTER TABLE t1 DROP COLUMN i2, ALGORITHM=INSTANT;

CREATE TABLE t2 LIKE t1;
ALTER TABLE t2 DISCARD TABLESPACE;


FLUSH TABLE t1 FOR EXPORT;

--copy_file $MYSQLD_DATADIR/test/t1.ibd $MYSQLD_DATADIR/test/t2.ibd
--copy_file $MYSQLD_DATADIR/test/t1.cfg $MYSQLD_DATADIR/test/t2.cfg

UNLOCK TABLES;
ALTER TABLE t2 IMPORT TABLESPACE;

SELECT * FROM t2;

DROP TABLE t2, t1;


CREATE TABLE t1 (id INT PRIMARY KEY, i2 INT, i1 INT)
  ENGINE=INNODB PAGE_COMPRESSED=1;

INSERT INTO t1 VALUES (1, 1, 1);
ALTER TABLE t1 DROP COLUMN i2, ALGORITHM=INSTANT;

CREATE TABLE t2 LIKE t1;
ALTER TABLE t2 DISCARD TABLESPACE;

FLUSH TABLE t1 FOR EXPORT;

--copy_file $MYSQLD_DATADIR/test/t1.ibd $MYSQLD_DATADIR/test/t2.ibd
--copy_file $MYSQLD_DATADIR/test/t1.cfg $MYSQLD_DATADIR/test/t2.cfg

UNLOCK TABLES;
ALTER TABLE t2 IMPORT TABLESPACE;

DROP TABLE t2, t1;


CREATE TABLE t1 (id INT PRIMARY KEY AUTO_INCREMENT, i2 INT, i1 INT) ENGINE=INNODB;

INSERT INTO t1 (i2) SELECT 4 FROM seq_1_to_1024;
ALTER TABLE t1 DROP COLUMN i2, ALGORITHM=INSTANT;

CREATE TABLE t2 LIKE t1;
ALTER TABLE t2 DISCARD TABLESPACE;

FLUSH TABLE t1 FOR EXPORT;

--copy_file $MYSQLD_DATADIR/test/t1.ibd $MYSQLD_DATADIR/test/t2.ibd
--copy_file $MYSQLD_DATADIR/test/t1.cfg $MYSQLD_DATADIR/test/t2.cfg

UNLOCK TABLES;
ALTER TABLE t2 IMPORT TABLESPACE;

DROP TABLE t2, t1;


CREATE TABLE t1 ( id INT NOT NULL, i1 INT, i2 INT, PRIMARY KEY (id)) engine=innodb;
CREATE TABLE t2 ( id INT NOT NULL, i1 INT, i2 INT, PRIMARY KEY (id)) engine=innodb;

ALTER TABLE test.t1 add COLUMN i3 INT AFTER i1;

ALTER TABLE t2 DISCARD TABLESPACE;
FLUSH TABLES t1 FOR EXPORT;

--copy_file $MYSQLD_DATADIR/test/t1.ibd $MYSQLD_DATADIR/test/t2.ibd
--copy_file $MYSQLD_DATADIR/test/t1.cfg $MYSQLD_DATADIR/test/t2.cfg

UNLOCK TABLES;
--error ER_NOT_KEYFILE
ALTER TABLE t2 IMPORT TABLESPACE;

DROP TABLE t1, t2;<|MERGE_RESOLUTION|>--- conflicted
+++ resolved
@@ -2,16 +2,14 @@
 --source include/have_sequence.inc
 --source include/innodb_checksum_algorithm.inc
 
-<<<<<<< HEAD
 call mtr.add_suppression("Operating system error number .* in a file operation.");
 call mtr.add_suppression("The error means the system cannot find the path specified.");
 call mtr.add_suppression("File ./test/t1.ibd: 'delete' returned OS error");
-=======
+
 --disable_query_log
 call mtr.add_suppression("Table `test`.`t2` contains unrecognizable instant ALTER metadata");
 call mtr.add_suppression("Index for table 't2' is corrupt; try to repair it");
 --enable_query_log
->>>>>>> cf63eece
 
 set default_storage_engine=innodb;
 
