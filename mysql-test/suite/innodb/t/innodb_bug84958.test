--echo #
--echo # Bug #84958 InnoDB's MVCC has O(N^2) behaviors
--echo # https://bugs.mysql.com/bug.php?id=84958
--echo #
--echo # Set up the test with a procedure and a function.
--echo #

--source include/have_innodb.inc
SET @saved_frequency= @@GLOBAL.innodb_purge_rseg_truncate_frequency;
SET GLOBAL innodb_purge_rseg_truncate_frequency= 1;

DELIMITER ~~;
CREATE PROCEDURE insert_n(start int, end int)
BEGIN
    DECLARE i INT DEFAULT start;
    WHILE i <= end do
        INSERT INTO t1 VALUES (1, 2, 3) ON DUPLICATE KEY UPDATE c = i;
        SET i = i + 1;
    END WHILE;
END~~

CREATE FUNCTION num_pages_get()
RETURNS INT
BEGIN
    DECLARE ret INT;
    SELECT variable_value INTO ret
    FROM information_schema.global_status
    WHERE variable_name = 'innodb_buffer_pool_read_requests';
    RETURN ret;
END~~
DELIMITER ;~~

--echo #
--echo # Create a table with one record in it and start an RR transaction
--echo #
CREATE TABLE t1 (a INT, b INT, c INT, PRIMARY KEY(a,b), KEY (b,c))
ENGINE=InnoDB STATS_PERSISTENT=0;
<<<<<<< HEAD
=======
--source include/wait_all_purged.inc
>>>>>>> 0de3be8c
BEGIN;
SELECT * FROM t1;

--echo #
--echo # Create 100 newer record versions in con2 and con3
--echo #
connect (con2, localhost, root,,);
connection con2;
BEGIN;
INSERT INTO t1 VALUES (1, 2, 3) ON DUPLICATE KEY UPDATE c = NULL;
--send CALL insert_n(1, 50);

connect (con3, localhost, root,,);
connection con3;
BEGIN;
--send CALL insert_n(51, 100);

connection con2;
reap;
COMMIT;
connection con3;
reap;
INSERT INTO t1 VALUES (1, 2, 1) ON DUPLICATE KEY UPDATE c = NULL;
COMMIT;

connection default;

--echo #
--echo # Connect to default and record how many pages were accessed
--echo # when selecting the record using the secondary key.
--echo #
--let $wait_all_purged=2
--source include/wait_all_purged.inc
SET @num_pages_1 = num_pages_get();
SELECT * FROM t1 force index (b);
SET @num_pages_2= num_pages_get();

SELECT IF(@num_pages_2 - @num_pages_1 < 5000, 'OK', @num_pages_2 - @num_pages_1) num_pages_diff;

--echo #
--echo # Commit and show the final record.
--echo #
SELECT * FROM t1;
SELECT * FROM t1 force index (b);
COMMIT;
SELECT * FROM t1 force index (b);
SELECT * FROM t1;
CHECK TABLE t1;

--echo #
--echo # Cleanup
--echo #
disconnect con2;
disconnect con3;
SET GLOBAL innodb_purge_rseg_truncate_frequency= @saved_frequency;
DROP TABLE t1;
DROP PROCEDURE insert_n;
DROP FUNCTION num_pages_get;<|MERGE_RESOLUTION|>--- conflicted
+++ resolved
@@ -35,10 +35,7 @@
 --echo #
 CREATE TABLE t1 (a INT, b INT, c INT, PRIMARY KEY(a,b), KEY (b,c))
 ENGINE=InnoDB STATS_PERSISTENT=0;
-<<<<<<< HEAD
-=======
 --source include/wait_all_purged.inc
->>>>>>> 0de3be8c
 BEGIN;
 SELECT * FROM t1;
 
