--- conflicted
+++ resolved
@@ -103,10 +103,7 @@
 --error ER_ALTER_OPERATION_NOT_SUPPORTED_REASON
 ALTER TABLE mysql.innodb_table_stats FORCE, LOCK=NONE, ALGORITHM=INPLACE;
 --error ER_ALTER_OPERATION_NOT_SUPPORTED_REASON
-<<<<<<< HEAD
 ALTER TABLE mysql.innodb_index_stats FORCE, LOCK=NONE, ALGORITHM=INPLACE;
-=======
-ALTER TABLE mysql.innodb_index_stats FORCE, LOCK=NONE;
 
 --echo #
 --echo #  MDEV-34474 InnoDB: Failing assertion: stat_n_leaf_pages > 0
@@ -118,5 +115,4 @@
 UPDATE mysql.innodb_index_stats SET stat_value=0 WHERE database_name like "test" and table_name like 't';
 UPDATE mysql.innodb_table_stats SET clustered_index_size= 0, sum_of_other_index_sizes=0 WHERE database_name like "test" and table_name like 't';
 UPDATE t SET c1=+1 ORDER BY c2;
-DROP TABLE t;
->>>>>>> 80abd847
+DROP TABLE t;