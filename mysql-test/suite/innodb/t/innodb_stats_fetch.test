--- conflicted
+++ resolved
@@ -98,14 +98,14 @@
 DROP TABLE t1;
 
 --echo #
-<<<<<<< HEAD
 --echo # MDEV-33462 Disallow LOCK=NONE operation on statistics table
 --echo #
 --error ER_ALTER_OPERATION_NOT_SUPPORTED_REASON
 ALTER TABLE mysql.innodb_table_stats FORCE, LOCK=NONE;
 --error ER_ALTER_OPERATION_NOT_SUPPORTED_REASON
 ALTER TABLE mysql.innodb_index_stats FORCE, LOCK=NONE;
-=======
+
+--echo #
 --echo #  MDEV-34474 InnoDB: Failing assertion: stat_n_leaf_pages > 0
 --echo #           in ha_innobase::estimate_rows_upper_bound
 --echo #
@@ -115,5 +115,4 @@
 UPDATE mysql.innodb_index_stats SET stat_value=0 WHERE database_name like "test" and table_name like 't';
 UPDATE mysql.innodb_table_stats SET clustered_index_size= 0, sum_of_other_index_sizes=0 WHERE database_name like "test" and table_name like 't';
 UPDATE t SET c1=+1 ORDER BY c2;
-DROP TABLE t;
->>>>>>> 60125a77
+DROP TABLE t;