drop table if exists t1,t2,t3,t4;
drop database if exists mysqltest;
CREATE TABLE bug58912 (a BLOB, b TEXT, PRIMARY KEY(a(1))) ENGINE=InnoDB;
INSERT INTO bug58912 VALUES(REPEAT('a',8000),REPEAT('b',8000));
UPDATE bug58912 SET a=REPEAT('a',7999);
create table t1 (id int unsigned not null auto_increment, code tinyint unsigned not null, name char(20) not null, primary key (id), key (code), unique (name)) engine=innodb;
insert into t1 (code, name) values (1, 'Tim'), (1, 'Monty'), (2, 'David'), (2, 'Erik'), (3, 'Sasha'), (3, 'Jeremy'), (4, 'Matt');
select id, code, name from t1 order by id;
id	code	name
1	1	Tim
2	1	Monty
3	2	David
4	2	Erik
5	3	Sasha
6	3	Jeremy
7	4	Matt
update ignore t1 set id = 8, name = 'Sinisa' where id < 3;
select id, code, name from t1 order by id;
id	code	name
2	1	Monty
3	2	David
4	2	Erik
5	3	Sasha
6	3	Jeremy
7	4	Matt
8	1	Sinisa
update ignore t1 set id = id + 10, name = 'Ralph' where id < 4;
select id, code, name from t1 order by id;
id	code	name
3	2	David
4	2	Erik
5	3	Sasha
6	3	Jeremy
7	4	Matt
8	1	Sinisa
12	1	Ralph
drop table t1;
CREATE TABLE t1 (
id int(11) NOT NULL auto_increment,
parent_id int(11) DEFAULT '0' NOT NULL,
level tinyint(4) DEFAULT '0' NOT NULL,
PRIMARY KEY (id),
KEY parent_id (parent_id),
KEY level (level)
) engine=innodb;
INSERT INTO t1 VALUES (1,0,0),(3,1,1),(4,1,1),(8,2,2),(9,2,2),(17,3,2),(22,4,2),(24,4,2),(28,5,2),(29,5,2),(30,5,2),(31,6,2),(32,6,2),(33,6,2),(203,7,2),(202,7,2),(20,3,2),(157,0,0),(193,5,2),(40,7,2),(2,1,1),(15,2,2),(6,1,1),(34,6,2),(35,6,2),(16,3,2),(7,1,1),(36,7,2),(18,3,2),(26,5,2),(27,5,2),(183,4,2),(38,7,2),(25,5,2),(37,7,2),(21,4,2),(19,3,2),(5,1,1),(179,5,2);
update t1 set parent_id=parent_id+100;
select * from t1 where parent_id=102;
id	parent_id	level
8	102	2
9	102	2
15	102	2
update t1 set id=id+1000;
update t1 set id=1024 where id=1009;
Got one of the listed errors
select * from t1;
id	parent_id	level
1001	100	0
1002	101	1
1003	101	1
1004	101	1
1005	101	1
1006	101	1
1007	101	1
1008	102	2
1009	102	2
1015	102	2
1016	103	2
1017	103	2
1018	103	2
1019	103	2
1020	103	2
1021	104	2
1022	104	2
1024	104	2
1025	105	2
1026	105	2
1027	105	2
1028	105	2
1029	105	2
1030	105	2
1031	106	2
1032	106	2
1033	106	2
1034	106	2
1035	106	2
1036	107	2
1037	107	2
1038	107	2
1040	107	2
1157	100	0
1179	105	2
1183	104	2
1193	105	2
1202	107	2
1203	107	2
update ignore t1 set id=id+1;
select * from t1;
id	parent_id	level
1001	100	0
1002	101	1
1003	101	1
1004	101	1
1005	101	1
1006	101	1
1007	101	1
1008	102	2
1010	102	2
1015	102	2
1016	103	2
1017	103	2
1018	103	2
1019	103	2
1020	103	2
1021	104	2
1023	104	2
1024	104	2
1025	105	2
1026	105	2
1027	105	2
1028	105	2
1029	105	2
1030	105	2
1031	106	2
1032	106	2
1033	106	2
1034	106	2
1035	106	2
1036	107	2
1037	107	2
1039	107	2
1041	107	2
1158	100	0
1180	105	2
1184	104	2
1194	105	2
1202	107	2
1204	107	2
update ignore t1 set id=1023 where id=1010;
select * from t1 where parent_id=102;
id	parent_id	level
1008	102	2
1010	102	2
1015	102	2
explain select level from t1 where level=1;
id	select_type	table	type	possible_keys	key	key_len	ref	rows	Extra
1	SIMPLE	t1	ref	level	level	1	const	#	Using index
explain select level,id from t1 where level=1;
id	select_type	table	type	possible_keys	key	key_len	ref	rows	Extra
1	SIMPLE	t1	ref	level	level	1	const	#	Using index
explain select level,id,parent_id from t1 where level=1;
id	select_type	table	type	possible_keys	key	key_len	ref	rows	Extra
1	SIMPLE	t1	ref	level	level	1	const	#	
select level,id from t1 where level=1;
level	id
1	1002
1	1003
1	1004
1	1005
1	1006
1	1007
select level,id,parent_id from t1 where level=1;
level	id	parent_id
1	1002	101
1	1003	101
1	1004	101
1	1005	101
1	1006	101
1	1007	101
optimize table t1;
Table	Op	Msg_type	Msg_text
test.t1	optimize	note	Table does not support optimize, doing recreate + analyze instead
test.t1	optimize	status	OK
show keys from t1;
Table	Non_unique	Key_name	Seq_in_index	Column_name	Collation	Cardinality	Sub_part	Packed	Null	Index_type	Comment	Index_comment
t1	0	PRIMARY	1	id	A	#	NULL	NULL		BTREE		
t1	1	parent_id	1	parent_id	A	#	NULL	NULL		BTREE		
t1	1	level	1	level	A	#	NULL	NULL		BTREE		
drop table t1;
CREATE TABLE t1 (
gesuchnr int(11) DEFAULT '0' NOT NULL,
benutzer_id int(11) DEFAULT '0' NOT NULL,
PRIMARY KEY (gesuchnr,benutzer_id)
) engine=innodb;
replace into t1 (gesuchnr,benutzer_id) values (2,1);
replace into t1 (gesuchnr,benutzer_id) values (1,1);
replace into t1 (gesuchnr,benutzer_id) values (1,1);
select * from t1;
gesuchnr	benutzer_id
1	1
2	1
drop table t1;
create table t1 (a int) engine=innodb;
insert into t1 values (1), (2);
optimize table t1;
Table	Op	Msg_type	Msg_text
test.t1	optimize	note	Table does not support optimize, doing recreate + analyze instead
test.t1	optimize	status	OK
delete from t1 where a = 1;
select * from t1;
a
2
check table t1;
Table	Op	Msg_type	Msg_text
test.t1	check	status	OK
drop table t1;
create table t1 (a int,b varchar(20)) engine=innodb;
insert into t1 values (1,""), (2,"testing");
delete from t1 where a = 1;
select * from t1;
a	b
2	testing
create index skr on t1 (a);
insert into t1 values (3,""), (4,"testing");
analyze table t1;
Table	Op	Msg_type	Msg_text
test.t1	analyze	status	OK
show keys from t1;
Table	Non_unique	Key_name	Seq_in_index	Column_name	Collation	Cardinality	Sub_part	Packed	Null	Index_type	Comment	Index_comment
t1	1	skr	1	a	A	#	NULL	NULL	YES	BTREE		
drop table t1;
create table t1 (a int,b varchar(20),key(a)) engine=innodb;
insert into t1 values (1,""), (2,"testing");
select * from t1 where a = 1;
a	b
1	
drop table t1;
create table t1 (n int not null primary key) engine=innodb;
set autocommit=0;
insert into t1 values (4);
rollback;
select n, "after rollback" from t1;
n	after rollback
insert into t1 values (4);
commit;
select n, "after commit" from t1;
n	after commit
4	after commit
commit;
insert into t1 values (5);
insert into t1 values (4);
ERROR 23000: Duplicate entry '4' for key 'PRIMARY'
commit;
select n, "after commit" from t1;
n	after commit
4	after commit
5	after commit
set autocommit=1;
insert into t1 values (6);
insert into t1 values (4);
ERROR 23000: Duplicate entry '4' for key 'PRIMARY'
select n from t1;
n
4
5
6
set autocommit=0;
begin;
savepoint `my_savepoint`;
insert into t1 values (7);
savepoint `savept2`;
insert into t1 values (3);
select n from t1;
n
3
4
5
6
7
savepoint savept3;
rollback to savepoint savept2;
rollback to savepoint savept3;
ERROR 42000: SAVEPOINT savept3 does not exist
rollback to savepoint savept2;
release savepoint `my_savepoint`;
select n from t1;
n
4
5
6
7
rollback to savepoint `my_savepoint`;
ERROR 42000: SAVEPOINT my_savepoint does not exist
rollback to savepoint savept2;
ERROR 42000: SAVEPOINT savept2 does not exist
insert into t1 values (8);
savepoint sv;
commit;
savepoint sv;
set autocommit=1;
rollback;
drop table t1;
create table t1 (n int not null primary key) engine=innodb;
start transaction;
insert into t1 values (4);
flush tables with read lock;
commit;
unlock tables;
commit;
select * from t1;
n
4
drop table t1;
create table t1 ( id int NOT NULL PRIMARY KEY, nom varchar(64)) engine=innodb;
begin;
insert into t1 values(1,'hamdouni');
select id as afterbegin_id,nom as afterbegin_nom from t1;
afterbegin_id	afterbegin_nom
1	hamdouni
rollback;
select id as afterrollback_id,nom as afterrollback_nom from t1;
afterrollback_id	afterrollback_nom
set autocommit=0;
insert into t1 values(2,'mysql');
select id as afterautocommit0_id,nom as afterautocommit0_nom from t1;
afterautocommit0_id	afterautocommit0_nom
2	mysql
rollback;
select id as afterrollback_id,nom as afterrollback_nom from t1;
afterrollback_id	afterrollback_nom
set autocommit=1;
drop table t1;
CREATE TABLE t1 (id char(8) not null primary key, val int not null) engine=innodb;
insert into t1 values ('pippo', 12);
insert into t1 values ('pippo', 12);
ERROR 23000: Duplicate entry 'pippo' for key 'PRIMARY'
delete from t1;
delete from t1 where id = 'pippo';
select * from t1;
id	val
insert into t1 values ('pippo', 12);
set autocommit=0;
delete from t1;
rollback;
select * from t1;
id	val
pippo	12
delete from t1;
commit;
select * from t1;
id	val
drop table t1;
create table t1 (a integer) engine=innodb;
start transaction;
rename table t1 to t2;
create table t1 (b integer) engine=innodb;
insert into t1 values (1);
rollback;
drop table t1;
rename table t2 to t1;
drop table t1;
set autocommit=1;
CREATE TABLE t1 (ID INTEGER NOT NULL PRIMARY KEY, NAME VARCHAR(64)) ENGINE=innodb;
INSERT INTO t1 VALUES (1, 'Jochen');
select * from t1;
ID	NAME
1	Jochen
drop table t1;
CREATE TABLE t1 ( _userid VARCHAR(60) NOT NULL PRIMARY KEY) ENGINE=innodb;
set autocommit=0;
INSERT INTO t1  SET _userid='marc@anyware.co.uk';
COMMIT;
SELECT * FROM t1;
_userid
marc@anyware.co.uk
SELECT _userid FROM t1 WHERE _userid='marc@anyware.co.uk';
_userid
marc@anyware.co.uk
drop table t1;
set autocommit=1;
CREATE TABLE t1 (
user_id int(10) DEFAULT '0' NOT NULL,
name varchar(100),
phone varchar(100),
ref_email varchar(100) DEFAULT '' NOT NULL,
detail varchar(200),
PRIMARY KEY (user_id,ref_email)
)engine=innodb;
INSERT INTO t1 VALUES (10292,'sanjeev','29153373','sansh777@hotmail.com','xxx'),(10292,'shirish','2333604','shirish@yahoo.com','ddsds'),(10292,'sonali','323232','sonali@bolly.com','filmstar');
select * from t1 where user_id=10292;
user_id	name	phone	ref_email	detail
10292	sanjeev	29153373	sansh777@hotmail.com	xxx
10292	shirish	2333604	shirish@yahoo.com	ddsds
10292	sonali	323232	sonali@bolly.com	filmstar
INSERT INTO t1 VALUES (10291,'sanjeev','29153373','sansh777@hotmail.com','xxx'),(10293,'shirish','2333604','shirish@yahoo.com','ddsds');
select * from t1 where user_id=10292;
user_id	name	phone	ref_email	detail
10292	sanjeev	29153373	sansh777@hotmail.com	xxx
10292	shirish	2333604	shirish@yahoo.com	ddsds
10292	sonali	323232	sonali@bolly.com	filmstar
select * from t1 where user_id>=10292;
user_id	name	phone	ref_email	detail
10292	sanjeev	29153373	sansh777@hotmail.com	xxx
10292	shirish	2333604	shirish@yahoo.com	ddsds
10292	sonali	323232	sonali@bolly.com	filmstar
10293	shirish	2333604	shirish@yahoo.com	ddsds
select * from t1 where user_id>10292;
user_id	name	phone	ref_email	detail
10293	shirish	2333604	shirish@yahoo.com	ddsds
select * from t1 where user_id<10292;
user_id	name	phone	ref_email	detail
10291	sanjeev	29153373	sansh777@hotmail.com	xxx
drop table t1;
CREATE TABLE t1 (a int not null, b int not null,c int not null,
key(a),primary key(a,b), unique(c),key(a),unique(b));
show index from t1;
Table	Non_unique	Key_name	Seq_in_index	Column_name	Collation	Cardinality	Sub_part	Packed	Null	Index_type	Comment	Index_comment
t1	0	PRIMARY	1	a	A	#	NULL	NULL		BTREE		
t1	0	PRIMARY	2	b	A	#	NULL	NULL		BTREE		
t1	0	c	1	c	A	#	NULL	NULL		BTREE		
t1	0	b	1	b	A	#	NULL	NULL		BTREE		
t1	1	a	1	a	A	#	NULL	NULL		BTREE		
t1	1	a_2	1	a	A	#	NULL	NULL		BTREE		
drop table t1;
create table t1 (col1 int not null, col2 char(4) not null, primary key(col1));
alter table t1 engine=innodb;
insert into t1 values ('1','1'),('5','2'),('2','3'),('3','4'),('4','4');
select * from t1;
col1	col2
1	1
2	3
3	4
4	4
5	2
update t1 set col2='7' where col1='4';
select * from t1;
col1	col2
1	1
2	3
3	4
4	7
5	2
alter table t1 add co3 int not null;
select * from t1;
col1	col2	co3
1	1	0
2	3	0
3	4	0
4	7	0
5	2	0
update t1 set col2='9' where col1='2';
select * from t1;
col1	col2	co3
1	1	0
2	9	0
3	4	0
4	7	0
5	2	0
drop table t1;
create table t1 (a int not null , b int, primary key (a)) engine = innodb;
create table t2 (a int not null , b int, primary key (a)) engine = myisam;
insert into t1 VALUES (1,3) , (2,3), (3,3);
select * from t1;
a	b
1	3
2	3
3	3
insert into t2 select * from t1;
select * from t2;
a	b
1	3
2	3
3	3
delete from t1 where b = 3;
select * from t1;
a	b
insert into t1 select * from t2;
select * from t1;
a	b
1	3
2	3
3	3
select * from t2;
a	b
1	3
2	3
3	3
drop table t1,t2;
CREATE TABLE t1 (
user_name varchar(12),
password text,
subscribed char(1),
user_id int(11) DEFAULT '0' NOT NULL,
quota bigint(20),
weight double,
access_date date,
access_time time,
approved datetime,
dummy_primary_key int(11) NOT NULL auto_increment,
PRIMARY KEY (dummy_primary_key)
) ENGINE=innodb;
INSERT INTO t1 VALUES ('user_0','somepassword','N',0,0,0,'2000-09-07','23:06:59','2000-09-07 23:06:59',1);
INSERT INTO t1 VALUES ('user_1','somepassword','Y',1,1,1,'2000-09-07','23:06:59','2000-09-07 23:06:59',2);
INSERT INTO t1 VALUES ('user_2','somepassword','N',2,2,1.4142135623731,'2000-09-07','23:06:59','2000-09-07 23:06:59',3);
INSERT INTO t1 VALUES ('user_3','somepassword','Y',3,3,1.7320508075689,'2000-09-07','23:06:59','2000-09-07 23:06:59',4);
INSERT INTO t1 VALUES ('user_4','somepassword','N',4,4,2,'2000-09-07','23:06:59','2000-09-07 23:06:59',5);
select  user_name, password , subscribed, user_id, quota, weight, access_date, access_time, approved, dummy_primary_key from t1 order by user_name;
user_name	password	subscribed	user_id	quota	weight	access_date	access_time	approved	dummy_primary_key
user_0	somepassword	N	0	0	0	2000-09-07	23:06:59	2000-09-07 23:06:59	1
user_1	somepassword	Y	1	1	1	2000-09-07	23:06:59	2000-09-07 23:06:59	2
user_2	somepassword	N	2	2	1.4142135623731	2000-09-07	23:06:59	2000-09-07 23:06:59	3
user_3	somepassword	Y	3	3	1.7320508075689	2000-09-07	23:06:59	2000-09-07 23:06:59	4
user_4	somepassword	N	4	4	2	2000-09-07	23:06:59	2000-09-07 23:06:59	5
drop table t1;
CREATE TABLE t1 (
id int(11) NOT NULL auto_increment,
parent_id int(11) DEFAULT '0' NOT NULL,
level tinyint(4) DEFAULT '0' NOT NULL,
KEY (id),
KEY parent_id (parent_id),
KEY level (level)
) engine=innodb;
INSERT INTO t1 VALUES (1,0,0),(3,1,1),(4,1,1),(8,2,2),(9,2,2),(17,3,2),(22,4,2),(24,4,2),(28,5,2),(29,5,2),(30,5,2),(31,6,2),(32,6,2),(33,6,2),(203,7,2),(202,7,2),(20,3,2),(157,0,0),(193,5,2),(40,7,2),(2,1,1),(15,2,2),(6,1,1),(34,6,2),(35,6,2),(16,3,2),(7,1,1),(36,7,2),(18,3,2),(26,5,2),(27,5,2),(183,4,2),(38,7,2),(25,5,2),(37,7,2),(21,4,2),(19,3,2),(5,1,1);
INSERT INTO t1 values (179,5,2);
update t1 set parent_id=parent_id+100;
select * from t1 where parent_id=102;
id	parent_id	level
8	102	2
9	102	2
15	102	2
update t1 set id=id+1000;
update t1 set id=1024 where id=1009;
select * from t1;
id	parent_id	level
1001	100	0
1003	101	1
1004	101	1
1008	102	2
1024	102	2
1017	103	2
1022	104	2
1024	104	2
1028	105	2
1029	105	2
1030	105	2
1031	106	2
1032	106	2
1033	106	2
1203	107	2
1202	107	2
1020	103	2
1157	100	0
1193	105	2
1040	107	2
1002	101	1
1015	102	2
1006	101	1
1034	106	2
1035	106	2
1016	103	2
1007	101	1
1036	107	2
1018	103	2
1026	105	2
1027	105	2
1183	104	2
1038	107	2
1025	105	2
1037	107	2
1021	104	2
1019	103	2
1005	101	1
1179	105	2
update ignore t1 set id=id+1;
select * from t1;
id	parent_id	level
1002	100	0
1004	101	1
1005	101	1
1009	102	2
1025	102	2
1018	103	2
1023	104	2
1025	104	2
1029	105	2
1030	105	2
1031	105	2
1032	106	2
1033	106	2
1034	106	2
1204	107	2
1203	107	2
1021	103	2
1158	100	0
1194	105	2
1041	107	2
1003	101	1
1016	102	2
1007	101	1
1035	106	2
1036	106	2
1017	103	2
1008	101	1
1037	107	2
1019	103	2
1027	105	2
1028	105	2
1184	104	2
1039	107	2
1026	105	2
1038	107	2
1022	104	2
1020	103	2
1006	101	1
1180	105	2
update ignore t1 set id=1023 where id=1010;
select * from t1 where parent_id=102;
id	parent_id	level
1009	102	2
1025	102	2
1016	102	2
explain select level from t1 where level=1;
id	select_type	table	type	possible_keys	key	key_len	ref	rows	Extra
1	SIMPLE	t1	ref	level	level	1	const	#	Using index
select level,id from t1 where level=1;
level	id
1	1004
1	1005
1	1003
1	1007
1	1008
1	1006
select level,id,parent_id from t1 where level=1;
level	id	parent_id
1	1004	101
1	1005	101
1	1003	101
1	1007	101
1	1008	101
1	1006	101
select level,id from t1 where level=1 order by id;
level	id
1	1003
1	1004
1	1005
1	1006
1	1007
1	1008
delete from t1 where level=1;
select * from t1;
id	parent_id	level
1002	100	0
1009	102	2
1025	102	2
1018	103	2
1023	104	2
1025	104	2
1029	105	2
1030	105	2
1031	105	2
1032	106	2
1033	106	2
1034	106	2
1204	107	2
1203	107	2
1021	103	2
1158	100	0
1194	105	2
1041	107	2
1016	102	2
1035	106	2
1036	106	2
1017	103	2
1037	107	2
1019	103	2
1027	105	2
1028	105	2
1184	104	2
1039	107	2
1026	105	2
1038	107	2
1022	104	2
1020	103	2
1180	105	2
drop table t1;
CREATE TABLE t1 (
sca_code char(6) NOT NULL,
cat_code char(6) NOT NULL,
sca_desc varchar(50),
lan_code char(2) NOT NULL,
sca_pic varchar(100),
sca_sdesc varchar(50),
sca_sch_desc varchar(16),
PRIMARY KEY (sca_code, cat_code, lan_code),
INDEX sca_pic (sca_pic)
) engine = innodb ;
INSERT INTO t1 ( sca_code, cat_code, sca_desc, lan_code, sca_pic, sca_sdesc, sca_sch_desc) VALUES ( 'PD', 'J', 'PENDANT', 'EN', NULL, NULL, 'PENDANT'),( 'RI', 'J', 'RING', 'EN', NULL, NULL, 'RING'),( 'QQ', 'N', 'RING', 'EN', 'not null', NULL, 'RING');
select count(*) from t1 where sca_code = 'PD';
count(*)
1
select count(*) from t1 where sca_code <= 'PD';
count(*)
1
select count(*) from t1 where sca_pic is null;
count(*)
2
alter table t1 drop index sca_pic, add index sca_pic (cat_code, sca_pic);
alter table t1 drop index sca_pic;
alter table t1 add index sca_pic (cat_code, sca_pic);
select count(*) from t1 where sca_code='PD' and sca_pic is null;
count(*)
1
select count(*) from t1 where cat_code='E';
count(*)
0
alter table t1 drop index sca_pic, add index (sca_pic, cat_code);
ERROR 42000: Incorrect index name 'sca_pic'
alter table t1 drop index sca_pic;
alter table t1 add index (sca_pic, cat_code);
select count(*) from t1 where sca_code='PD' and sca_pic is null;
count(*)
1
select count(*) from t1 where sca_pic >= 'n';
count(*)
1
select sca_pic from t1 where sca_pic is null;
sca_pic
NULL
NULL
update t1 set sca_pic="test" where sca_pic is null;
delete from t1 where sca_code='pd';
drop table t1;
set @a:=now();
CREATE TABLE t1 (a int not null, b timestamp not null, primary key (a)) engine=innodb;
insert into t1 (a) values(1),(2),(3);
select t1.a from t1 natural join t1 as t2 where t1.b >= @a order by t1.a;
a
1
2
3
select a from t1 natural join t1 as t2 where b >= @a order by a;
a
1
2
3
update t1 set a=5 where a=1;
select a from t1;
a
2
3
5
drop table t1;
create table t1 (a varchar(100) not null, primary key(a), b int not null) engine=innodb;
insert into t1 values("hello",1),("world",2);
select * from t1 order by b desc;
a	b
world	2
hello	1
optimize table t1;
Table	Op	Msg_type	Msg_text
test.t1	optimize	note	Table does not support optimize, doing recreate + analyze instead
test.t1	optimize	status	OK
show keys from t1;
Table	Non_unique	Key_name	Seq_in_index	Column_name	Collation	Cardinality	Sub_part	Packed	Null	Index_type	Comment	Index_comment
t1	0	PRIMARY	1	a	A	#	NULL	NULL		BTREE		
drop table t1;
create table t1 (i int, j int ) ENGINE=innodb;
insert into t1 values (1,2);
select * from t1 where i=1 and j=2;
i	j
1	2
create index ax1 on t1 (i,j);
select * from t1 where i=1 and j=2;
i	j
1	2
drop table t1;
CREATE TABLE t1 (
a int3 unsigned NOT NULL,
b int1 unsigned NOT NULL,
UNIQUE (a, b)
) ENGINE = innodb;
INSERT INTO t1 VALUES (1, 1);
SELECT MIN(B),MAX(b) FROM t1 WHERE t1.a = 1;
MIN(B)	MAX(b)
1	1
drop table t1;
CREATE TABLE t1 (a int unsigned NOT NULL) engine=innodb;
INSERT INTO t1 VALUES (1);
SELECT * FROM t1;
a
1
DROP TABLE t1;
create table t1 (a int  primary key,b int, c int, d int, e int, f int, g int, h int, i int, j int, k int, l int, m int, n int, o int, p int, q int, r int, s int, t int, u int, v int, w int, x int, y int, z int, a1 int, a2 int, a3 int, a4 int, a5 int, a6 int, a7 int, a8 int, a9 int, b1 int, b2 int, b3 int, b4 int, b5 int, b6 int) engine = innodb;
insert into t1 values (1,1,1,1,1,1,1,1,1,1,1,1,1,1,1,1,1,1,1,1,1,1,1,1,1,1,1,1,1,1,1,1,1,1,1,1,1,1,1,1,1);
explain select * from t1 where a > 0 and a < 50;
id	select_type	table	type	possible_keys	key	key_len	ref	rows	Extra
1	SIMPLE	t1	range	PRIMARY	PRIMARY	4	NULL	#	Using where
drop table t1;
create table t1 (id int NOT NULL,id2 int NOT NULL,id3 int NOT NULL,dummy1 char(30),primary key (id,id2),index index_id3 (id3)) engine=innodb;
insert into t1 values (0,0,0,'ABCDEFGHIJ'),(2,2,2,'BCDEFGHIJK'),(1,1,1,'CDEFGHIJKL');
LOCK TABLES t1 WRITE;
insert into t1 values (99,1,2,'D'),(1,1,2,'D');
ERROR 23000: Duplicate entry '1-1' for key 'PRIMARY'
select id from t1;
id
0
1
2
select id from t1;
id
0
1
2
UNLOCK TABLES;
DROP TABLE t1;
create table t1 (id int NOT NULL,id2 int NOT NULL,id3 int NOT NULL,dummy1 char(30),primary key (id,id2),index index_id3 (id3)) engine=innodb;
insert into t1 values (0,0,0,'ABCDEFGHIJ'),(2,2,2,'BCDEFGHIJK'),(1,1,1,'CDEFGHIJKL');
LOCK TABLES t1 WRITE;
begin;
insert into t1 values (99,1,2,'D'),(1,1,2,'D');
ERROR 23000: Duplicate entry '1-1' for key 'PRIMARY'
select id from t1;
id
0
1
2
insert ignore into t1 values (100,1,2,'D'),(1,1,99,'D');
commit;
select id,id3 from t1;
id	id3
0	0
1	1
2	2
100	2
UNLOCK TABLES;
DROP TABLE t1;
create table t1 (a char(20), unique (a(5))) engine=innodb;
drop table t1;
create table t1 (a char(20), index (a(5))) engine=innodb;
show create table t1;
Table	Create Table
t1	CREATE TABLE `t1` (
  `a` char(20) DEFAULT NULL,
  KEY `a` (`a`(5))
) ENGINE=InnoDB DEFAULT CHARSET=latin1
drop table t1;
create temporary table t1 (a int not null auto_increment, primary key(a)) engine=innodb;
insert into t1 values (NULL),(NULL),(NULL);
delete from t1 where a=3;
insert into t1 values (NULL);
select * from t1;
a
1
2
4
alter table t1 add b int;
select * from t1;
a	b
1	NULL
2	NULL
4	NULL
drop table t1;
create table t1
(
id int auto_increment primary key,
name varchar(32) not null,
value text not null,
uid int not null,
unique key(name,uid)
) engine=innodb;
insert into t1 values (1,'one','one value',101),
(2,'two','two value',102),(3,'three','three value',103);
set insert_id=5;
replace into t1 (value,name,uid) values ('other value','two',102);
delete from t1 where uid=102;
set insert_id=5;
replace into t1 (value,name,uid) values ('other value','two',102);
set insert_id=6;
replace into t1 (value,name,uid) values ('other value','two',102);
select * from t1;
id	name	value	uid
1	one	one value	101
3	three	three value	103
6	two	other value	102
drop table t1;
create database mysqltest;
create table mysqltest.t1 (a int not null) engine= innodb;
insert into mysqltest.t1 values(1);
create table mysqltest.t2 (a int not null) engine= myisam;
insert into mysqltest.t2 values(1);
create table mysqltest.t3 (a int not null) engine= heap;
insert into mysqltest.t3 values(1);
commit;
drop database mysqltest;
show tables from mysqltest;
ERROR 42000: Unknown database 'mysqltest'
set autocommit=0;
create table t1 (a int not null) engine= innodb;
insert into t1 values(1),(2);
truncate table t1;
commit;
truncate table t1;
truncate table t1;
select * from t1;
a
insert into t1 values(1),(2);
delete from t1;
select * from t1;
a
commit;
drop table t1;
set autocommit=1;
create table t1 (a int not null) engine= innodb;
insert into t1 values(1),(2);
truncate table t1;
insert into t1 values(1),(2);
select * from t1;
a
1
2
truncate table t1;
insert into t1 values(1),(2);
delete from t1;
select * from t1;
a
drop table t1;
create table t1 (a int not null, b int not null, c int not null, primary key (a),key(b)) engine=innodb;
insert into t1 values (3,3,3),(1,1,1),(2,2,2),(4,4,4);
explain select * from t1 order by a;
id	select_type	table	type	possible_keys	key	key_len	ref	rows	Extra
1	SIMPLE	t1	index	NULL	PRIMARY	4	NULL	#	
explain select * from t1 order by b;
id	select_type	table	type	possible_keys	key	key_len	ref	rows	Extra
1	SIMPLE	t1	ALL	NULL	NULL	NULL	NULL	#	Using filesort
explain select * from t1 order by c;
id	select_type	table	type	possible_keys	key	key_len	ref	rows	Extra
1	SIMPLE	t1	ALL	NULL	NULL	NULL	NULL	#	Using filesort
explain select a from t1 order by a;
id	select_type	table	type	possible_keys	key	key_len	ref	rows	Extra
1	SIMPLE	t1	index	NULL	PRIMARY	4	NULL	#	Using index
explain select b from t1 order by b;
id	select_type	table	type	possible_keys	key	key_len	ref	rows	Extra
1	SIMPLE	t1	index	NULL	b	4	NULL	#	Using index
explain select a,b from t1 order by b;
id	select_type	table	type	possible_keys	key	key_len	ref	rows	Extra
1	SIMPLE	t1	index	NULL	b	4	NULL	#	Using index
explain select a,b from t1;
id	select_type	table	type	possible_keys	key	key_len	ref	rows	Extra
1	SIMPLE	t1	index	NULL	b	4	NULL	#	Using index
explain select a,b,c from t1;
id	select_type	table	type	possible_keys	key	key_len	ref	rows	Extra
1	SIMPLE	t1	ALL	NULL	NULL	NULL	NULL	#	
drop table t1;
create table t1 (t int not null default 1, key (t)) engine=innodb;
desc t1;
Field	Type	Null	Key	Default	Extra
t	int(11)	NO	MUL	1	
drop table t1;
CREATE TABLE t1 (
number bigint(20) NOT NULL default '0',
cname char(15) NOT NULL default '',
carrier_id smallint(6) NOT NULL default '0',
privacy tinyint(4) NOT NULL default '0',
last_mod_date timestamp NOT NULL,
last_mod_id smallint(6) NOT NULL default '0',
last_app_date timestamp NOT NULL,
last_app_id smallint(6) default '-1',
version smallint(6) NOT NULL default '0',
assigned_scps int(11) default '0',
status tinyint(4) default '0'
) ENGINE=InnoDB;
INSERT INTO t1 VALUES (4077711111,'SeanWheeler',90,2,20020111112846,500,00000000000000,-1,2,3,1);
INSERT INTO t1 VALUES (9197722223,'berry',90,3,20020111112809,500,20020102114532,501,4,10,0);
INSERT INTO t1 VALUES (650,'San Francisco',0,0,20011227111336,342,00000000000000,-1,1,24,1);
INSERT INTO t1 VALUES (302467,'Sue\'s Subshop',90,3,20020109113241,500,20020102115111,501,7,24,0);
INSERT INTO t1 VALUES (6014911113,'SudzCarwash',520,1,20020102115234,500,20020102115259,501,33,32768,0);
INSERT INTO t1 VALUES (333,'tubs',99,2,20020109113440,501,20020109113440,500,3,10,0);
CREATE TABLE t2 (
number bigint(20) NOT NULL default '0',
cname char(15) NOT NULL default '',
carrier_id smallint(6) NOT NULL default '0',
privacy tinyint(4) NOT NULL default '0',
last_mod_date timestamp NOT NULL,
last_mod_id smallint(6) NOT NULL default '0',
last_app_date timestamp NOT NULL,
last_app_id smallint(6) default '-1',
version smallint(6) NOT NULL default '0',
assigned_scps int(11) default '0',
status tinyint(4) default '0'
) ENGINE=InnoDB;
INSERT INTO t2 VALUES (4077711111,'SeanWheeler',0,2,20020111112853,500,00000000000000,-1,2,3,1);
INSERT INTO t2 VALUES (9197722223,'berry',90,3,20020111112818,500,20020102114532,501,4,10,0);
INSERT INTO t2 VALUES (650,'San Francisco',90,0,20020109113158,342,00000000000000,-1,1,24,1);
INSERT INTO t2 VALUES (333,'tubs',99,2,20020109113453,501,20020109113453,500,3,10,0);
select * from t1;
number	cname	carrier_id	privacy	last_mod_date	last_mod_id	last_app_date	last_app_id	version	assigned_scps	status
4077711111	SeanWheeler	90	2	2002-01-11 11:28:46	500	0000-00-00 00:00:00	-1	2	3	1
9197722223	berry	90	3	2002-01-11 11:28:09	500	2002-01-02 11:45:32	501	4	10	0
650	San Francisco	0	0	2001-12-27 11:13:36	342	0000-00-00 00:00:00	-1	1	24	1
302467	Sue's Subshop	90	3	2002-01-09 11:32:41	500	2002-01-02 11:51:11	501	7	24	0
6014911113	SudzCarwash	520	1	2002-01-02 11:52:34	500	2002-01-02 11:52:59	501	33	32768	0
333	tubs	99	2	2002-01-09 11:34:40	501	2002-01-09 11:34:40	500	3	10	0
select * from t2;
number	cname	carrier_id	privacy	last_mod_date	last_mod_id	last_app_date	last_app_id	version	assigned_scps	status
4077711111	SeanWheeler	0	2	2002-01-11 11:28:53	500	0000-00-00 00:00:00	-1	2	3	1
9197722223	berry	90	3	2002-01-11 11:28:18	500	2002-01-02 11:45:32	501	4	10	0
650	San Francisco	90	0	2002-01-09 11:31:58	342	0000-00-00 00:00:00	-1	1	24	1
333	tubs	99	2	2002-01-09 11:34:53	501	2002-01-09 11:34:53	500	3	10	0
delete t1, t2 from t1 left join t2 on t1.number=t2.number where (t1.carrier_id=90 and t1.number=t2.number) or (t2.carrier_id=90 and t1.number=t2.number) or  (t1.carrier_id=90 and t2.number is null);
select * from t1;
number	cname	carrier_id	privacy	last_mod_date	last_mod_id	last_app_date	last_app_id	version	assigned_scps	status
6014911113	SudzCarwash	520	1	2002-01-02 11:52:34	500	2002-01-02 11:52:59	501	33	32768	0
333	tubs	99	2	2002-01-09 11:34:40	501	2002-01-09 11:34:40	500	3	10	0
select * from t2;
number	cname	carrier_id	privacy	last_mod_date	last_mod_id	last_app_date	last_app_id	version	assigned_scps	status
333	tubs	99	2	2002-01-09 11:34:53	501	2002-01-09 11:34:53	500	3	10	0
select * from t2;
number	cname	carrier_id	privacy	last_mod_date	last_mod_id	last_app_date	last_app_id	version	assigned_scps	status
333	tubs	99	2	2002-01-09 11:34:53	501	2002-01-09 11:34:53	500	3	10	0
drop table t1,t2;
create table t1 (id int unsigned not null auto_increment, code tinyint unsigned not null, name char(20) not null, primary key (id), key (code), unique (name)) engine=innodb;
BEGIN;
SET SESSION TRANSACTION ISOLATION LEVEL SERIALIZABLE;
SELECT @@tx_isolation,@@global.tx_isolation;
@@tx_isolation	@@global.tx_isolation
SERIALIZABLE	REPEATABLE-READ
insert into t1 (code, name) values (1, 'Tim'), (1, 'Monty'), (2, 'David');
select id, code, name from t1 order by id;
id	code	name
1	1	Tim
2	1	Monty
3	2	David
COMMIT;
BEGIN;
SET SESSION TRANSACTION ISOLATION LEVEL REPEATABLE READ;
insert into t1 (code, name) values (2, 'Erik'), (3, 'Sasha');
select id, code, name from t1 order by id;
id	code	name
1	1	Tim
2	1	Monty
3	2	David
4	2	Erik
5	3	Sasha
COMMIT;
SET binlog_format='MIXED';
BEGIN;
SET SESSION TRANSACTION ISOLATION LEVEL READ UNCOMMITTED;
insert into t1 (code, name) values (3, 'Jeremy'), (4, 'Matt');
select id, code, name from t1 order by id;
id	code	name
1	1	Tim
2	1	Monty
3	2	David
4	2	Erik
5	3	Sasha
6	3	Jeremy
7	4	Matt
COMMIT;
DROP TABLE t1;
create table t1 (n int(10), d int(10)) engine=innodb;
create table t2 (n int(10), d int(10)) engine=innodb;
insert into t1 values(1,1),(1,2);
insert into t2 values(1,10),(2,20);
UPDATE t1,t2 SET t1.d=t2.d,t2.d=30 WHERE t1.n=t2.n;
select * from t1;
n	d
1	10
1	10
select * from t2;
n	d
1	30
2	20
drop table t1,t2;
drop table if exists t1, t2;
CREATE TABLE t1 (a int, PRIMARY KEY (a));
CREATE TABLE t2 (a int, PRIMARY KEY (a)) ENGINE=InnoDB;
create trigger trg_del_t2 after  delete on t2 for each row
insert into t1 values (1);
insert into t1 values (1);
insert into t2 values (1),(2);
delete t2 from t2;
ERROR 23000: Duplicate entry '1' for key 'PRIMARY'
select count(*) from t2 /* must be 2 as restored after rollback caused by the error */;
count(*)
2
drop table t1, t2;
drop table if exists t1, t2;
CREATE TABLE t1 (a int, PRIMARY KEY (a));
CREATE TABLE t2 (a int, PRIMARY KEY (a)) ENGINE=InnoDB;
create trigger trg_del_t2 after  delete on t2 for each row
insert into t1 values (1);
insert into t1 values (1);
insert into t2 values (1),(2);
delete t2 from t2;
ERROR 23000: Duplicate entry '1' for key 'PRIMARY'
select count(*) from t2 /* must be 2 as restored after rollback caused by the error */;
count(*)
2
drop table t1, t2;
create table t1 (a int, b int) engine=innodb;
insert into t1 values(20,null);
select t2.b, ifnull(t2.b,"this is null") from t1 as t2 left join t1 as t3 on
t2.b=t3.a;
b	ifnull(t2.b,"this is null")
NULL	this is null
select t2.b, ifnull(t2.b,"this is null") from t1 as t2 left join t1 as t3 on
t2.b=t3.a order by 1;
b	ifnull(t2.b,"this is null")
NULL	this is null
insert into t1 values(10,null);
select t2.b, ifnull(t2.b,"this is null") from t1 as t2 left join t1 as t3 on
t2.b=t3.a order by 1;
b	ifnull(t2.b,"this is null")
NULL	this is null
NULL	this is null
drop table t1;
create table t1 (a varchar(10) not null) engine=myisam;
create table t2 (b varchar(10) not null unique) engine=innodb;
select t1.a from t1,t2 where t1.a=t2.b;
a
drop table t1,t2;
create table t1 (a int not null, b int, primary key (a)) engine = innodb;
create table t2 (a int not null, b int, primary key (a)) engine = innodb;
insert into t1 values (10, 20);
insert into t2 values (10, 20);
update t1, t2 set t1.b = 150, t2.b = t1.b where t2.a = t1.a and t1.a = 10;
drop table t1,t2;
CREATE TABLE t1 (id INT NOT NULL, PRIMARY KEY (id)) ENGINE=INNODB;
CREATE TABLE t2 (id INT PRIMARY KEY, t1_id INT, INDEX par_ind (t1_id), FOREIGN KEY (t1_id) REFERENCES t1(id)  ON DELETE CASCADE ) ENGINE=INNODB;
insert into t1 set id=1;
insert into t2 set id=1, t1_id=1;
delete t1,t2 from t1,t2 where t1.id=t2.t1_id;
select * from t1;
id
select * from t2;
id	t1_id
drop table t2,t1;
CREATE TABLE t1(id INT NOT NULL,  PRIMARY KEY (id)) ENGINE=INNODB;
CREATE TABLE t2(id  INT PRIMARY KEY, t1_id INT, INDEX par_ind (t1_id)  ) ENGINE=INNODB;
INSERT INTO t1 VALUES(1);
INSERT INTO t2 VALUES(1, 1);
SELECT * from t1;
id
1
UPDATE t1,t2 SET t1.id=t1.id+1, t2.t1_id=t1.id+1;
SELECT * from t1;
id
2
UPDATE t1,t2 SET t1.id=t1.id+1 where t1.id!=t2.id;
SELECT * from t1;
id
3
DROP TABLE t1,t2;
set autocommit=0;
CREATE TABLE t1 (id CHAR(15) NOT NULL, value CHAR(40) NOT NULL, PRIMARY KEY(id)) ENGINE=InnoDB;
CREATE TABLE t2 (id CHAR(15) NOT NULL, value CHAR(40) NOT NULL, PRIMARY KEY(id)) ENGINE=InnoDB;
CREATE TABLE t3 (id1 CHAR(15) NOT NULL, id2 CHAR(15) NOT NULL, PRIMARY KEY(id1, id2)) ENGINE=InnoDB;
INSERT INTO t3 VALUES("my-test-1", "my-test-2");
COMMIT;
INSERT INTO t1 VALUES("this-key", "will disappear");
INSERT INTO t2 VALUES("this-key", "will also disappear");
DELETE FROM t3 WHERE id1="my-test-1";
SELECT * FROM t1;
id	value
this-key	will disappear
SELECT * FROM t2;
id	value
this-key	will also disappear
SELECT * FROM t3;
id1	id2
ROLLBACK;
SELECT * FROM t1;
id	value
SELECT * FROM t2;
id	value
SELECT * FROM t3;
id1	id2
my-test-1	my-test-2
SELECT * FROM t3 WHERE id1="my-test-1" LOCK IN SHARE MODE;
id1	id2
my-test-1	my-test-2
COMMIT;
set autocommit=1;
DROP TABLE t1,t2,t3;
CREATE TABLE t1 (a int not null primary key, b int not null, unique (b)) engine=innodb;
INSERT INTO t1 values (1,1),(2,2),(3,3),(4,4),(5,5),(6,6),(7,7),(8,8),(9,9);
UPDATE t1 set a=a+100 where b between 2 and 3 and a < 1000;
SELECT * from t1;
a	b
1	1
102	2
103	3
4	4
5	5
6	6
7	7
8	8
9	9
drop table t1;
CREATE TABLE t2 (   NEXT_T         BIGINT NOT NULL PRIMARY KEY) ENGINE=MyISAM;
CREATE TABLE t1 (  B_ID           INTEGER NOT NULL PRIMARY KEY) ENGINE=InnoDB;
SET AUTOCOMMIT=0;
INSERT INTO t1 ( B_ID ) VALUES ( 1 );
INSERT INTO t2 ( NEXT_T ) VALUES ( 1 );
ROLLBACK;
Warnings:
Warning	1196	Some non-transactional changed tables couldn't be rolled back
SELECT * FROM t1;
B_ID
drop table  t1,t2;
create table t1  ( pk         int primary key,    parent     int not null,    child      int not null,       index (parent)  ) engine = innodb;
insert into t1 values   (1,0,4),  (2,1,3),  (3,2,1),  (4,1,2);
select distinct  parent,child   from t1   order by parent;
parent	child
0	4
1	2
1	3
2	1
drop table t1;
create table t1 (a int not null auto_increment primary key, b int, c int, key(c)) engine=innodb;
create table t2 (a int not null auto_increment primary key, b int);
insert into t1 (b) values (null),(null),(null),(null),(null),(null),(null);
insert into t2 (a) select b from t1;
insert into t1 (b) select b from t2;
insert into t2 (a) select b from t1;
insert into t1 (a) select b from t2;
insert into t2 (a) select b from t1;
insert into t1 (a) select b from t2;
insert into t2 (a) select b from t1;
insert into t1 (a) select b from t2;
insert into t2 (a) select b from t1;
insert into t1 (a) select b from t2;
select count(*) from t1;
count(*)
623
explain select * from t1 where c between 1 and 2500;
id	select_type	table	type	possible_keys	key	key_len	ref	rows	Extra
1	SIMPLE	t1	range	c	c	5	NULL	#	Using where
update t1 set c=a;
explain select * from t1 where c between 1 and 2500;
id	select_type	table	type	possible_keys	key	key_len	ref	rows	Extra
1	SIMPLE	t1	ALL	c	NULL	NULL	NULL	#	Using where
drop table t1,t2;
create table t1 (id int primary key auto_increment, fk int, index index_fk (fk)) engine=innodb;
insert into t1 (id) values (null),(null),(null),(null),(null);
update t1 set fk=69 where fk is null order by id limit 1;
SELECT * from t1;
id	fk
2	NULL
3	NULL
4	NULL
5	NULL
1	69
drop table t1;
create table t1 (a int not null, b int not null, key (a));
insert into t1 values (1,1),(1,2),(1,3),(3,1),(3,2),(3,3),(3,1),(3,2),(3,3),(2,1),(2,2),(2,3);
SET @tmp=0;
update t1 set b=(@tmp:=@tmp+1) order by a;
update t1 set b=99 where a=1 order by b asc limit 1;
update t1 set b=100 where a=1 order by b desc limit 2;
update t1 set a=a+10+b where a=1 order by b;
select * from t1 order by a,b;
a	b
2	4
2	5
2	6
3	7
3	8
3	9
3	10
3	11
3	12
13	2
111	100
111	100
drop table t1;
create table t1 ( c char(8) not null ) engine=innodb;
insert into t1 values ('0'),('1'),('2'),('3'),('4'),('5'),('6'),('7'),('8'),('9');
insert into t1 values ('A'),('B'),('C'),('D'),('E'),('F');
alter table t1 add b char(8) not null;
alter table t1 add a char(8) not null;
alter table t1 add primary key (a,b,c);
update t1 set a=c, b=c;
create table t2 (c char(8) not null, b char(8) not null, a char(8) not null, primary key(a,b,c)) engine=innodb;
insert into t2 select * from t1;
delete t1,t2 from t2,t1 where t1.a<'B' and t2.b=t1.b;
drop table t1,t2;
SET AUTOCOMMIT=1;
create table t1 (a integer auto_increment primary key) engine=innodb;
insert into t1 (a) values (NULL),(NULL);
truncate table t1;
insert into t1 (a) values (NULL),(NULL);
SELECT * from t1;
a
1
2
drop table t1;
CREATE TABLE t1 (`id 1` INT NOT NULL, PRIMARY KEY (`id 1`)) ENGINE=INNODB;
CREATE TABLE t2 (id INT PRIMARY KEY, t1_id INT, INDEX par_ind (t1_id), FOREIGN KEY (`t1_id`) REFERENCES `t1`(`id 1`)  ON DELETE CASCADE ) ENGINE=INNODB;
drop table t2,t1;
create table `t1` (`id` int( 11 ) not null  ,primary key ( `id` )) engine = innodb;
insert into `t1`values ( 1 ) ;
create table `t2` (`id` int( 11 ) not null default '0',unique key `id` ( `id` ) ,constraint `t1_id_fk` foreign key ( `id` ) references `t1` (`id` )) engine = innodb;
insert into `t2`values ( 1 ) ;
create table `t3` (`id` int( 11 ) not null default '0',key `id` ( `id` ) ,constraint `t2_id_fk` foreign key ( `id` ) references `t2` (`id` )) engine = innodb;
insert into `t3`values ( 1 ) ;
delete t3,t2,t1 from t1,t2,t3 where t1.id =1 and t2.id = t1.id and t3.id = t2.id;
ERROR 23000: Cannot delete or update a parent row: a foreign key constraint fails (`test`.`t2`, CONSTRAINT `t1_id_fk` FOREIGN KEY (`id`) REFERENCES `t1` (`id`))
update t1,t2,t3 set t3.id=5, t2.id=6, t1.id=7  where t1.id =1 and t2.id = t1.id and t3.id = t2.id;
ERROR 23000: Cannot delete or update a parent row: a foreign key constraint fails (`test`.`t2`, CONSTRAINT `t1_id_fk` FOREIGN KEY (`id`) REFERENCES `t1` (`id`))
update t3 set  t3.id=7  where t1.id =1 and t2.id = t1.id and t3.id = t2.id;
ERROR 42S22: Unknown column 't1.id' in 'where clause'
drop table t3,t2,t1;
CREATE TABLE t1 (
c1 VARCHAR(8), c2 VARCHAR(8),
PRIMARY KEY (c1, c2)
) ENGINE=InnoDB;
CREATE TABLE t2 (
c0 INT PRIMARY KEY,
c1 VARCHAR(8) UNIQUE,
FOREIGN KEY (c1) REFERENCES t1 (c1) ON UPDATE CASCADE
) ENGINE=InnoDB;
INSERT INTO t1 VALUES ('old', 'somevalu'), ('other', 'anyvalue');
INSERT INTO t2 VALUES (10, 'old'), (20, 'other');
UPDATE t1 SET c1 = 'other' WHERE c1 = 'old';
ERROR 23000: Upholding foreign key constraints for table 't1', entry 'other-somevalu', key 2 would lead to a duplicate entry
DROP TABLE t2,t1;
create table t1(
id int primary key,
pid int,
index(pid),
foreign key(pid) references t1(id) on delete cascade) engine=innodb;
insert into t1 values(0,0),(1,0),(2,1),(3,2),(4,3),(5,4),(6,5),(7,6),
(8,7),(9,8),(10,9),(11,10),(12,11),(13,12),(14,13),(15,14);
delete from t1 where id=0;
ERROR 23000: Cannot delete or update a parent row: a foreign key constraint fails (`test`.`t1`, CONSTRAINT `t1_ibfk_1` FOREIGN KEY (`pid`) REFERENCES `t1` (`id`) ON DELETE CASCADE)
delete from t1 where id=15;
delete from t1 where id=0;
drop table t1;
CREATE TABLE t1 (col1 int(1))ENGINE=InnoDB;
CREATE TABLE t2 (col1 int(1),stamp TIMESTAMP,INDEX stamp_idx
(stamp))ENGINE=InnoDB;
insert into t1 values (1),(2),(3);
insert into t2 values (1, 20020204130000),(2, 20020204130000),(4,20020204310000 ),(5,20020204230000);
Warnings:
Warning	1265	Data truncated for column 'stamp' at row 3
SELECT col1 FROM t1 UNION SELECT col1 FROM t2 WHERE stamp <
'20020204120000' GROUP BY col1;
col1
1
2
3
4
drop table t1,t2;
CREATE TABLE t1 (
`id` int(10) unsigned NOT NULL auto_increment,
`id_object` int(10) unsigned default '0',
`id_version` int(10) unsigned NOT NULL default '1',
`label` varchar(100) NOT NULL default '',
`description` text,
PRIMARY KEY  (`id`),
KEY `id_object` (`id_object`),
KEY `id_version` (`id_version`)
) ENGINE=InnoDB;
INSERT INTO t1 VALUES("6", "3382", "9", "Test", NULL), ("7", "102", "5", "Le Pekin (Test)", NULL),("584", "1794", "4", "Test de resto", NULL),("837", "1822", "6", "Test 3", NULL),("1119", "3524", "1", "Societe Test", NULL),("1122", "3525", "1", "Fournisseur Test", NULL);
CREATE TABLE t2 (
`id` int(10) unsigned NOT NULL auto_increment,
`id_version` int(10) unsigned NOT NULL default '1',
PRIMARY KEY  (`id`),
KEY `id_version` (`id_version`)
) ENGINE=InnoDB;
INSERT INTO t2 VALUES("3524", "1"),("3525", "1"),("1794", "4"),("102", "5"),("1822", "6"),("3382", "9");
SELECT t2.id, t1.`label` FROM t2 INNER JOIN
(SELECT t1.id_object as id_object FROM t1 WHERE t1.`label` LIKE '%test%') AS lbl 
ON (t2.id = lbl.id_object) INNER JOIN t1 ON (t2.id = t1.id_object);
id	label
3382	Test
102	Le Pekin (Test)
1794	Test de resto
1822	Test 3
3524	Societe Test
3525	Fournisseur Test
drop table t1,t2;
create table t1 (a int, b varchar(200), c text not null) checksum=1 engine=myisam;
create table t2 (a int, b varchar(200), c text not null) checksum=0 engine=innodb;
create table t3 (a int, b varchar(200), c text not null) checksum=1 engine=innodb;
insert t1 values (1, "aaa", "bbb"), (NULL, "", "ccccc"), (0, NULL, "");
insert t2 select * from t1;
insert t3 select * from t1;
checksum table t1, t2, t3, t4 quick;
Table	Checksum
test.t1	2948697075
test.t2	NULL
test.t3	NULL
test.t4	NULL
Warnings:
Error	1146	Table 'test.t4' doesn't exist
checksum table t1, t2, t3, t4;
Table	Checksum
test.t1	2948697075
test.t2	2948697075
test.t3	2948697075
test.t4	NULL
Warnings:
Error	1146	Table 'test.t4' doesn't exist
checksum table t1, t2, t3, t4 extended;
Table	Checksum
test.t1	2948697075
test.t2	2948697075
test.t3	2948697075
test.t4	NULL
Warnings:
Error	1146	Table 'test.t4' doesn't exist
drop table t1,t2,t3;
create table t1 (id int,  name char(10) not null,  name2 char(10) not null) engine=innodb;
insert into t1 values(1,'first','fff'),(2,'second','sss'),(3,'third','ttt');
select trim(name2) from t1  union all  select trim(name) from t1 union all select trim(id) from t1;
trim(name2)
fff
sss
ttt
first
second
third
1
2
3
drop table t1;
create table t1 (a int) engine=innodb;
create table t2 like t1;
drop table t1,t2;
create table t1 (id int(11) not null, id2 int(11) not null, unique (id,id2)) engine=innodb;
create table t2 (id int(11) not null, constraint t1_id_fk foreign key ( id ) references t1 (id)) engine = innodb;
show create table t1;
Table	Create Table
t1	CREATE TABLE `t1` (
  `id` int(11) NOT NULL,
  `id2` int(11) NOT NULL,
  UNIQUE KEY `id` (`id`,`id2`)
) ENGINE=InnoDB DEFAULT CHARSET=latin1
show create table t2;
Table	Create Table
t2	CREATE TABLE `t2` (
  `id` int(11) NOT NULL,
  KEY `t1_id_fk` (`id`),
  CONSTRAINT `t1_id_fk` FOREIGN KEY (`id`) REFERENCES `t1` (`id`)
) ENGINE=InnoDB DEFAULT CHARSET=latin1
create index id on t2 (id);
show create table t2;
Table	Create Table
t2	CREATE TABLE `t2` (
  `id` int(11) NOT NULL,
  KEY `id` (`id`),
  CONSTRAINT `t1_id_fk` FOREIGN KEY (`id`) REFERENCES `t1` (`id`)
) ENGINE=InnoDB DEFAULT CHARSET=latin1
create index id2 on t2 (id);
show create table t2;
Table	Create Table
t2	CREATE TABLE `t2` (
  `id` int(11) NOT NULL,
  KEY `id` (`id`),
  KEY `id2` (`id`),
  CONSTRAINT `t1_id_fk` FOREIGN KEY (`id`) REFERENCES `t1` (`id`)
) ENGINE=InnoDB DEFAULT CHARSET=latin1
drop index id2 on t2;
drop index id on t2;
ERROR HY000: Cannot drop index 'id': needed in a foreign key constraint
show create table t2;
Table	Create Table
t2	CREATE TABLE `t2` (
  `id` int(11) NOT NULL,
  KEY `id` (`id`),
  CONSTRAINT `t1_id_fk` FOREIGN KEY (`id`) REFERENCES `t1` (`id`)
) ENGINE=InnoDB DEFAULT CHARSET=latin1
drop table t2;
create table t2 (id int(11) not null, id2 int(11) not null, constraint t1_id_fk foreign key (id,id2) references t1 (id,id2)) engine = innodb;
show create table t2;
Table	Create Table
t2	CREATE TABLE `t2` (
  `id` int(11) NOT NULL,
  `id2` int(11) NOT NULL,
  KEY `t1_id_fk` (`id`,`id2`),
  CONSTRAINT `t1_id_fk` FOREIGN KEY (`id`, `id2`) REFERENCES `t1` (`id`, `id2`)
) ENGINE=InnoDB DEFAULT CHARSET=latin1
create unique index id on t2 (id,id2);
show create table t2;
Table	Create Table
t2	CREATE TABLE `t2` (
  `id` int(11) NOT NULL,
  `id2` int(11) NOT NULL,
  UNIQUE KEY `id` (`id`,`id2`),
  CONSTRAINT `t1_id_fk` FOREIGN KEY (`id`, `id2`) REFERENCES `t1` (`id`, `id2`)
) ENGINE=InnoDB DEFAULT CHARSET=latin1
drop table t2;
create table t2 (id int(11) not null, id2 int(11) not null, unique (id,id2),constraint t1_id_fk foreign key (id2,id) references t1 (id,id2)) engine = innodb;
show create table t2;
Table	Create Table
t2	CREATE TABLE `t2` (
  `id` int(11) NOT NULL,
  `id2` int(11) NOT NULL,
  UNIQUE KEY `id` (`id`,`id2`),
  KEY `t1_id_fk` (`id2`,`id`),
  CONSTRAINT `t1_id_fk` FOREIGN KEY (`id2`, `id`) REFERENCES `t1` (`id`, `id2`)
) ENGINE=InnoDB DEFAULT CHARSET=latin1
drop table t2;
create table t2 (id int(11) not null, id2 int(11) not null, unique (id,id2), constraint t1_id_fk foreign key (id) references t1 (id)) engine = innodb;
show create table t2;
Table	Create Table
t2	CREATE TABLE `t2` (
  `id` int(11) NOT NULL,
  `id2` int(11) NOT NULL,
  UNIQUE KEY `id` (`id`,`id2`),
  CONSTRAINT `t1_id_fk` FOREIGN KEY (`id`) REFERENCES `t1` (`id`)
) ENGINE=InnoDB DEFAULT CHARSET=latin1
drop table t2;
create table t2 (id int(11) not null, id2 int(11) not null, unique (id,id2),constraint t1_id_fk foreign key (id2,id) references t1 (id,id2)) engine = innodb;
show create table t2;
Table	Create Table
t2	CREATE TABLE `t2` (
  `id` int(11) NOT NULL,
  `id2` int(11) NOT NULL,
  UNIQUE KEY `id` (`id`,`id2`),
  KEY `t1_id_fk` (`id2`,`id`),
  CONSTRAINT `t1_id_fk` FOREIGN KEY (`id2`, `id`) REFERENCES `t1` (`id`, `id2`)
) ENGINE=InnoDB DEFAULT CHARSET=latin1
drop table t2;
create table t2 (id int(11) not null auto_increment, id2 int(11) not null, constraint t1_id_fk foreign key (id) references t1 (id), primary key (id), index (id,id2)) engine = innodb;
show create table t2;
Table	Create Table
t2	CREATE TABLE `t2` (
  `id` int(11) NOT NULL AUTO_INCREMENT,
  `id2` int(11) NOT NULL,
  PRIMARY KEY (`id`),
  KEY `id` (`id`,`id2`),
  CONSTRAINT `t1_id_fk` FOREIGN KEY (`id`) REFERENCES `t1` (`id`)
) ENGINE=InnoDB DEFAULT CHARSET=latin1
drop table t2;
create table t2 (id int(11) not null auto_increment, id2 int(11) not null, constraint t1_id_fk foreign key (id) references t1 (id)) engine= innodb;
show create table t2;
Table	Create Table
t2	CREATE TABLE `t2` (
  `id` int(11) NOT NULL AUTO_INCREMENT,
  `id2` int(11) NOT NULL,
  KEY `t1_id_fk` (`id`),
  CONSTRAINT `t1_id_fk` FOREIGN KEY (`id`) REFERENCES `t1` (`id`)
) ENGINE=InnoDB DEFAULT CHARSET=latin1
alter table t2 add index id_test (id), add index id_test2 (id,id2);
show create table t2;
Table	Create Table
t2	CREATE TABLE `t2` (
  `id` int(11) NOT NULL AUTO_INCREMENT,
  `id2` int(11) NOT NULL,
  KEY `id_test` (`id`),
  KEY `id_test2` (`id`,`id2`),
  CONSTRAINT `t1_id_fk` FOREIGN KEY (`id`) REFERENCES `t1` (`id`)
) ENGINE=InnoDB DEFAULT CHARSET=latin1
drop table t2;
create table t2 (id int(11) not null, id2 int(11) not null, constraint t1_id_fk foreign key (id2,id) references t1 (id)) engine = innodb;
ERROR 42000: Incorrect foreign key definition for 't1_id_fk': Key reference and table reference don't match
create table t2 (a int auto_increment primary key, b int, index(b), foreign key (b) references t1(id), unique(b)) engine=innodb;
show create table t2;
Table	Create Table
t2	CREATE TABLE `t2` (
  `a` int(11) NOT NULL AUTO_INCREMENT,
  `b` int(11) DEFAULT NULL,
  PRIMARY KEY (`a`),
  UNIQUE KEY `b_2` (`b`),
  KEY `b` (`b`),
  CONSTRAINT `t2_ibfk_1` FOREIGN KEY (`b`) REFERENCES `t1` (`id`)
) ENGINE=InnoDB DEFAULT CHARSET=latin1
drop table t2;
create table t2 (a int auto_increment primary key, b int, foreign key (b) references t1(id), foreign key (b) references t1(id), unique(b)) engine=innodb;
show create table t2;
Table	Create Table
t2	CREATE TABLE `t2` (
  `a` int(11) NOT NULL AUTO_INCREMENT,
  `b` int(11) DEFAULT NULL,
  PRIMARY KEY (`a`),
  UNIQUE KEY `b` (`b`),
  CONSTRAINT `t2_ibfk_1` FOREIGN KEY (`b`) REFERENCES `t1` (`id`),
  CONSTRAINT `t2_ibfk_2` FOREIGN KEY (`b`) REFERENCES `t1` (`id`)
) ENGINE=InnoDB DEFAULT CHARSET=latin1
drop table t2, t1;
create table t1 (c char(10), index (c,c)) engine=innodb;
ERROR 42S21: Duplicate column name 'c'
create table t1 (c1 char(10), c2 char(10), index (c1,c2,c1)) engine=innodb;
ERROR 42S21: Duplicate column name 'c1'
create table t1 (c1 char(10), c2 char(10), index (c1,c1,c2)) engine=innodb;
ERROR 42S21: Duplicate column name 'c1'
create table t1 (c1 char(10), c2 char(10), index (c2,c1,c1)) engine=innodb;
ERROR 42S21: Duplicate column name 'c1'
create table t1 (c1 char(10), c2 char(10)) engine=innodb;
alter table t1 add key (c1,c1);
ERROR 42S21: Duplicate column name 'c1'
alter table t1 add key (c2,c1,c1);
ERROR 42S21: Duplicate column name 'c1'
alter table t1 add key (c1,c2,c1);
ERROR 42S21: Duplicate column name 'c1'
alter table t1 add key (c1,c1,c2);
ERROR 42S21: Duplicate column name 'c1'
drop table t1;
CREATE TABLE t1 ( a char(10) ) ENGINE=InnoDB;
SELECT a FROM t1 WHERE MATCH (a) AGAINST ('test' IN BOOLEAN MODE);
ERROR HY000: The used table type doesn't support FULLTEXT indexes
DROP TABLE t1;
CREATE TABLE t1 (a_id tinyint(4) NOT NULL default '0', PRIMARY KEY  (a_id)) ENGINE=InnoDB DEFAULT CHARSET=latin1;
INSERT INTO t1 VALUES (1),(2),(3);
CREATE TABLE t2 (b_id tinyint(4) NOT NULL default '0',b_a tinyint(4) NOT NULL default '0', PRIMARY KEY  (b_id), KEY  (b_a), 
CONSTRAINT fk_b_a FOREIGN KEY (b_a) REFERENCES t1 (a_id) ON DELETE CASCADE ON UPDATE NO ACTION) ENGINE=InnoDB DEFAULT CHARSET=latin1;
INSERT INTO t2 VALUES (1,1),(2,1),(3,1),(4,2),(5,2);
SELECT * FROM (SELECT t1.*,GROUP_CONCAT(t2.b_id SEPARATOR ',') as b_list FROM (t1 LEFT JOIN (t2) on t1.a_id = t2.b_a) GROUP BY t1.a_id ) AS xyz;
a_id	b_list
1	1,2,3
2	4,5
3	NULL
DROP TABLE t2;
DROP TABLE t1;
create temporary table t1 (a int) engine=innodb;
insert into t1 values (4711);
truncate t1;
insert into t1 values (42);
select * from t1;
a
42
drop table t1;
create table t1 (a int) engine=innodb;
insert into t1 values (4711);
truncate t1;
insert into t1 values (42);
select * from t1;
a
42
drop table t1;
create table t1 (a int not null, b int not null, c blob not null, d int not null, e int, primary key (a,b,c(255),d)) engine=innodb;
insert into t1 values (2,2,"b",2,2),(1,1,"a",1,1),(3,3,"ab",3,3);
select * from t1 order by a,b,c,d;
a	b	c	d	e
1	1	a	1	1
2	2	b	2	2
3	3	ab	3	3
explain select * from t1 order by a,b,c,d;
id	select_type	table	type	possible_keys	key	key_len	ref	rows	Extra
1	SIMPLE	t1	ALL	NULL	NULL	NULL	NULL	3	Using filesort
drop table t1;
create table t1 (a char(1), b char(1), key(a, b)) engine=innodb;
insert into t1 values ('8', '6'), ('4', '7');
select min(a) from t1;
min(a)
4
select min(b) from t1 where a='8';
min(b)
6
drop table t1;
create table t1 (x bigint unsigned not null primary key) engine=innodb;
insert into t1(x) values (0xfffffffffffffff0),(0xfffffffffffffff1);
select * from t1;
x
18446744073709551600
18446744073709551601
select count(*) from t1 where x>0;
count(*)
2
select count(*) from t1 where x=0;
count(*)
0
select count(*) from t1 where x<0;
count(*)
0
select count(*) from t1 where x < -16;
count(*)
0
select count(*) from t1 where x = -16;
count(*)
0
explain select count(*) from t1 where x > -16;
id	select_type	table	type	possible_keys	key	key_len	ref	rows	Extra
1	SIMPLE	t1	index	PRIMARY	PRIMARY	8	NULL	2	Using where; Using index
select count(*) from t1 where x > -16;
count(*)
2
select * from t1 where x > -16;
x
18446744073709551600
18446744073709551601
select count(*) from t1 where x = 18446744073709551601;
count(*)
1
drop table t1;
SELECT variable_value FROM information_schema.global_status WHERE LOWER(variable_name) = 'innodb_buffer_pool_pages_total';
variable_value
511
SELECT variable_value FROM information_schema.global_status WHERE LOWER(variable_name) = 'innodb_page_size';
variable_value
16384
SELECT variable_value - @innodb_rows_deleted_orig FROM information_schema.global_status WHERE LOWER(variable_name) = 'innodb_rows_deleted';
variable_value - @innodb_rows_deleted_orig
71
SELECT variable_value - @innodb_rows_inserted_orig FROM information_schema.global_status WHERE LOWER(variable_name) = 'innodb_rows_inserted';
variable_value - @innodb_rows_inserted_orig
1070
SELECT variable_value - @innodb_rows_updated_orig FROM information_schema.global_status WHERE LOWER(variable_name) = 'innodb_rows_updated';
variable_value - @innodb_rows_updated_orig
866
SELECT variable_value - @innodb_row_lock_waits_orig FROM information_schema.global_status WHERE LOWER(variable_name) = 'innodb_row_lock_waits';
variable_value - @innodb_row_lock_waits_orig
0
SELECT variable_value - @innodb_row_lock_current_waits_orig FROM information_schema.global_status WHERE LOWER(variable_name) = 'innodb_row_lock_current_waits';
variable_value - @innodb_row_lock_current_waits_orig
0
SELECT variable_value - @innodb_row_lock_time_orig FROM information_schema.global_status WHERE LOWER(variable_name) = 'innodb_row_lock_time';
variable_value - @innodb_row_lock_time_orig
0
SELECT variable_value - @innodb_row_lock_time_max_orig FROM information_schema.global_status WHERE LOWER(variable_name) = 'innodb_row_lock_time_max';
variable_value - @innodb_row_lock_time_max_orig
0
SELECT variable_value - @innodb_row_lock_time_avg_orig FROM information_schema.global_status WHERE LOWER(variable_name) = 'innodb_row_lock_time_avg';
variable_value - @innodb_row_lock_time_avg_orig
0
SET @innodb_sync_spin_loops_orig = @@innodb_sync_spin_loops;
show variables like "innodb_sync_spin_loops";
Variable_name	Value
innodb_sync_spin_loops	30
set global innodb_sync_spin_loops=1000;
show variables like "innodb_sync_spin_loops";
Variable_name	Value
innodb_sync_spin_loops	1000
set global innodb_sync_spin_loops=0;
show variables like "innodb_sync_spin_loops";
Variable_name	Value
innodb_sync_spin_loops	0
set global innodb_sync_spin_loops=20;
show variables like "innodb_sync_spin_loops";
Variable_name	Value
innodb_sync_spin_loops	20
set global innodb_sync_spin_loops=@innodb_sync_spin_loops_orig;
show variables like "innodb_thread_concurrency";
Variable_name	Value
innodb_thread_concurrency	0
set global innodb_thread_concurrency=1001;
Warnings:
Warning	1292	Truncated incorrect innodb_thread_concurrency value: '1001'
show variables like "innodb_thread_concurrency";
Variable_name	Value
innodb_thread_concurrency	1000
set global innodb_thread_concurrency=0;
show variables like "innodb_thread_concurrency";
Variable_name	Value
innodb_thread_concurrency	0
set global innodb_thread_concurrency=16;
show variables like "innodb_thread_concurrency";
Variable_name	Value
innodb_thread_concurrency	16
show variables like "innodb_concurrency_tickets";
Variable_name	Value
innodb_concurrency_tickets	500
set global innodb_concurrency_tickets=1000;
show variables like "innodb_concurrency_tickets";
Variable_name	Value
innodb_concurrency_tickets	1000
set global innodb_concurrency_tickets=0;
Warnings:
Warning	1292	Truncated incorrect innodb_concurrency_tickets value: '0'
show variables like "innodb_concurrency_tickets";
Variable_name	Value
innodb_concurrency_tickets	1
set global innodb_concurrency_tickets=500;
show variables like "innodb_concurrency_tickets";
Variable_name	Value
innodb_concurrency_tickets	500
show variables like "innodb_thread_sleep_delay";
Variable_name	Value
innodb_thread_sleep_delay	10000
set global innodb_thread_sleep_delay=100000;
show variables like "innodb_thread_sleep_delay";
Variable_name	Value
innodb_thread_sleep_delay	100000
set global innodb_thread_sleep_delay=0;
show variables like "innodb_thread_sleep_delay";
Variable_name	Value
innodb_thread_sleep_delay	0
set global innodb_thread_sleep_delay=10000;
show variables like "innodb_thread_sleep_delay";
Variable_name	Value
innodb_thread_sleep_delay	10000
set storage_engine=INNODB;
set session old_alter_table=1;
drop table if exists t1,t2,t3;
--- Testing varchar ---
--- Testing varchar ---
create table t1 (v varchar(10), c char(10), t text);
insert into t1 values('+ ', '+ ', '+ ');
set @a=repeat(' ',20);
insert into t1 values (concat('+',@a),concat('+',@a),concat('+',@a));
Warnings:
Note	1265	Data truncated for column 'v' at row 1
select concat('*',v,'*',c,'*',t,'*') from t1;
concat('*',v,'*',c,'*',t,'*')
*+ *+*+ *
*+         *+*+                    *
show create table t1;
Table	Create Table
t1	CREATE TABLE `t1` (
  `v` varchar(10) DEFAULT NULL,
  `c` char(10) DEFAULT NULL,
  `t` text
) ENGINE=InnoDB DEFAULT CHARSET=latin1
create table t2 like t1;
show create table t2;
Table	Create Table
t2	CREATE TABLE `t2` (
  `v` varchar(10) DEFAULT NULL,
  `c` char(10) DEFAULT NULL,
  `t` text
) ENGINE=InnoDB DEFAULT CHARSET=latin1
create table t3 select * from t1;
show create table t3;
Table	Create Table
t3	CREATE TABLE `t3` (
  `v` varchar(10) DEFAULT NULL,
  `c` char(10) DEFAULT NULL,
  `t` text
) ENGINE=InnoDB DEFAULT CHARSET=latin1
alter table t1 modify c varchar(10);
show create table t1;
Table	Create Table
t1	CREATE TABLE `t1` (
  `v` varchar(10) DEFAULT NULL,
  `c` varchar(10) DEFAULT NULL,
  `t` text
) ENGINE=InnoDB DEFAULT CHARSET=latin1
alter table t1 modify v char(10);
show create table t1;
Table	Create Table
t1	CREATE TABLE `t1` (
  `v` char(10) DEFAULT NULL,
  `c` varchar(10) DEFAULT NULL,
  `t` text
) ENGINE=InnoDB DEFAULT CHARSET=latin1
alter table t1 modify t varchar(10);
Warnings:
Note	1265	Data truncated for column 't' at row 2
show create table t1;
Table	Create Table
t1	CREATE TABLE `t1` (
  `v` char(10) DEFAULT NULL,
  `c` varchar(10) DEFAULT NULL,
  `t` varchar(10) DEFAULT NULL
) ENGINE=InnoDB DEFAULT CHARSET=latin1
select concat('*',v,'*',c,'*',t,'*') from t1;
concat('*',v,'*',c,'*',t,'*')
*+*+*+ *
*+*+*+         *
drop table t1,t2,t3;
create table t1 (v varchar(10), c char(10), t text, key(v), key(c), key(t(10)));
show create table t1;
Table	Create Table
t1	CREATE TABLE `t1` (
  `v` varchar(10) DEFAULT NULL,
  `c` char(10) DEFAULT NULL,
  `t` text,
  KEY `v` (`v`),
  KEY `c` (`c`),
  KEY `t` (`t`(10))
) ENGINE=InnoDB DEFAULT CHARSET=latin1
select count(*) from t1;
count(*)
270
insert into t1 values(concat('a',char(1)),concat('a',char(1)),concat('a',char(1)));
select count(*) from t1 where v='a';
count(*)
10
select count(*) from t1 where c='a';
count(*)
10
select count(*) from t1 where t='a';
count(*)
10
select count(*) from t1 where v='a  ';
count(*)
10
select count(*) from t1 where c='a  ';
count(*)
10
select count(*) from t1 where t='a  ';
count(*)
10
select count(*) from t1 where v between 'a' and 'a ';
count(*)
10
select count(*) from t1 where v between 'a' and 'a ' and v between 'a  ' and 'b\n';
count(*)
10
select count(*) from t1 where v like 'a%';
count(*)
11
select count(*) from t1 where c like 'a%';
count(*)
11
select count(*) from t1 where t like 'a%';
count(*)
11
select count(*) from t1 where v like 'a %';
count(*)
9
explain select count(*) from t1 where v='a  ';
id	select_type	table	type	possible_keys	key	key_len	ref	rows	Extra
1	SIMPLE	t1	ref	v	v	13	const	#	Using where; Using index
explain select count(*) from t1 where c='a  ';
id	select_type	table	type	possible_keys	key	key_len	ref	rows	Extra
1	SIMPLE	t1	ref	c	c	11	const	#	Using where; Using index
explain select count(*) from t1 where t='a  ';
id	select_type	table	type	possible_keys	key	key_len	ref	rows	Extra
1	SIMPLE	t1	ref	t	t	13	const	#	Using where
explain select count(*) from t1 where v like 'a%';
id	select_type	table	type	possible_keys	key	key_len	ref	rows	Extra
1	SIMPLE	t1	range	v	v	13	NULL	#	Using where; Using index
explain select count(*) from t1 where v between 'a' and 'a ';
id	select_type	table	type	possible_keys	key	key_len	ref	rows	Extra
1	SIMPLE	t1	ref	v	v	13	const	#	Using where; Using index
explain select count(*) from t1 where v between 'a' and 'a ' and v between 'a  ' and 'b\n';
id	select_type	table	type	possible_keys	key	key_len	ref	rows	Extra
1	SIMPLE	t1	ref	v	v	13	const	#	Using where; Using index
alter table t1 add unique(v);
ERROR 23000: Duplicate entry '{ ' for key 'v_2'
alter table t1 add key(v);
select concat('*',v,'*',c,'*',t,'*') as qq from t1 where v='a';
qq
*a*a*a*
*a *a*a *
*a  *a*a  *
*a   *a*a   *
*a    *a*a    *
*a     *a*a     *
*a      *a*a      *
*a       *a*a       *
*a        *a*a        *
*a         *a*a         *
explain select * from t1 where v='a';
id	select_type	table	type	possible_keys	key	key_len	ref	rows	Extra
1	SIMPLE	t1	ref	v,v_2	#	13	const	#	Using where
select v,count(*) from t1 group by v limit 10;
v	count(*)
a	1
a	10
b	10
c	10
d	10
e	10
f	10
g	10
h	10
i	10
select v,count(t) from t1 group by v limit 10;
v	count(t)
a	1
a	10
b	10
c	10
d	10
e	10
f	10
g	10
h	10
i	10
select v,count(c) from t1 group by v limit 10;
v	count(c)
a	1
a	10
b	10
c	10
d	10
e	10
f	10
g	10
h	10
i	10
select sql_big_result v,count(t) from t1 group by v limit 10;
v	count(t)
a	1
a	10
b	10
c	10
d	10
e	10
f	10
g	10
h	10
i	10
select sql_big_result v,count(c) from t1 group by v limit 10;
v	count(c)
a	1
a 	10
b     	10
c    	10
d   	10
e  	10
f     	10
g    	10
h	10
i     	10
select c,count(*) from t1 group by c limit 10;
c	count(*)
a	1
a	10
b	10
c	10
d	10
e	10
f	10
g	10
h	10
i	10
select c,count(t) from t1 group by c limit 10;
c	count(t)
a	1
a	10
b	10
c	10
d	10
e	10
f	10
g	10
h	10
i	10
select sql_big_result c,count(t) from t1 group by c limit 10;
c	count(t)
a	1
a	10
b	10
c	10
d	10
e	10
f	10
g	10
h	10
i	10
select t,count(*) from t1 group by t limit 10;
t	count(*)
a	1
a	10
b	10
c	10
d	10
e	10
f	10
g	10
h	10
i	10
select t,count(t) from t1 group by t limit 10;
t	count(t)
a	1
a	10
b	10
c	10
d	10
e	10
f	10
g	10
h	10
i	10
select sql_big_result t,count(t) from t1 group by t limit 10;
t	count(t)
a	1
a	10
b	10
c	10
d	10
e	10
f	10
g	10
h	10
i	10
alter table t1 modify v varchar(300), drop key v, drop key v_2, add key v (v);
show create table t1;
Table	Create Table
t1	CREATE TABLE `t1` (
  `v` varchar(300) DEFAULT NULL,
  `c` char(10) DEFAULT NULL,
  `t` text,
  KEY `c` (`c`),
  KEY `t` (`t`(10)),
  KEY `v` (`v`)
) ENGINE=InnoDB DEFAULT CHARSET=latin1
select count(*) from t1 where v='a';
count(*)
10
select count(*) from t1 where v='a  ';
count(*)
10
select count(*) from t1 where v between 'a' and 'a ';
count(*)
10
select count(*) from t1 where v between 'a' and 'a ' and v between 'a  ' and 'b\n';
count(*)
10
select count(*) from t1 where v like 'a%';
count(*)
11
select count(*) from t1 where v like 'a %';
count(*)
9
explain select count(*) from t1 where v='a  ';
id	select_type	table	type	possible_keys	key	key_len	ref	rows	Extra
1	SIMPLE	t1	ref	v	v	303	const	#	Using where; Using index
explain select count(*) from t1 where v like 'a%';
id	select_type	table	type	possible_keys	key	key_len	ref	rows	Extra
1	SIMPLE	t1	range	v	v	303	NULL	#	Using where; Using index
explain select count(*) from t1 where v between 'a' and 'a ';
id	select_type	table	type	possible_keys	key	key_len	ref	rows	Extra
1	SIMPLE	t1	ref	v	v	303	const	#	Using where; Using index
explain select count(*) from t1 where v between 'a' and 'a ' and v between 'a  ' and 'b\n';
id	select_type	table	type	possible_keys	key	key_len	ref	rows	Extra
1	SIMPLE	t1	ref	v	v	303	const	#	Using where; Using index
explain select * from t1 where v='a';
id	select_type	table	type	possible_keys	key	key_len	ref	rows	Extra
1	SIMPLE	t1	ref	v	v	303	const	#	Using where
select v,count(*) from t1 group by v limit 10;
v	count(*)
a	1
a	10
b	10
c	10
d	10
e	10
f	10
g	10
h	10
i	10
select v,count(t) from t1 group by v limit 10;
v	count(t)
a	1
a	10
b	10
c	10
d	10
e	10
f	10
g	10
h	10
i	10
select sql_big_result v,count(t) from t1 group by v limit 10;
v	count(t)
a	1
a	10
b	10
c	10
d	10
e	10
f	10
g	10
h	10
i	10
alter table t1 drop key v, add key v (v(30));
show create table t1;
Table	Create Table
t1	CREATE TABLE `t1` (
  `v` varchar(300) DEFAULT NULL,
  `c` char(10) DEFAULT NULL,
  `t` text,
  KEY `c` (`c`),
  KEY `t` (`t`(10)),
  KEY `v` (`v`(30))
) ENGINE=InnoDB DEFAULT CHARSET=latin1
select count(*) from t1 where v='a';
count(*)
10
select count(*) from t1 where v='a  ';
count(*)
10
select count(*) from t1 where v between 'a' and 'a ';
count(*)
10
select count(*) from t1 where v between 'a' and 'a ' and v between 'a  ' and 'b\n';
count(*)
10
select count(*) from t1 where v like 'a%';
count(*)
11
select count(*) from t1 where v like 'a %';
count(*)
9
explain select count(*) from t1 where v='a  ';
id	select_type	table	type	possible_keys	key	key_len	ref	rows	Extra
1	SIMPLE	t1	ref	v	v	33	const	#	Using where
explain select count(*) from t1 where v like 'a%';
id	select_type	table	type	possible_keys	key	key_len	ref	rows	Extra
1	SIMPLE	t1	range	v	v	33	NULL	#	Using where
explain select count(*) from t1 where v between 'a' and 'a ';
id	select_type	table	type	possible_keys	key	key_len	ref	rows	Extra
1	SIMPLE	t1	ref	v	v	33	const	#	Using where
explain select count(*) from t1 where v between 'a' and 'a ' and v between 'a  ' and 'b\n';
id	select_type	table	type	possible_keys	key	key_len	ref	rows	Extra
1	SIMPLE	t1	ref	v	v	33	const	#	Using where
explain select * from t1 where v='a';
id	select_type	table	type	possible_keys	key	key_len	ref	rows	Extra
1	SIMPLE	t1	ref	v	v	33	const	#	Using where
select v,count(*) from t1 group by v limit 10;
v	count(*)
a	1
a	10
b	10
c	10
d	10
e	10
f	10
g	10
h	10
i	10
select v,count(t) from t1 group by v limit 10;
v	count(t)
a	1
a	10
b	10
c	10
d	10
e	10
f	10
g	10
h	10
i	10
select sql_big_result v,count(t) from t1 group by v limit 10;
v	count(t)
a	1
a	10
b	10
c	10
d	10
e	10
f	10
g	10
h	10
i	10
alter table t1 modify v varchar(600), drop key v, add key v (v);
show create table t1;
Table	Create Table
t1	CREATE TABLE `t1` (
  `v` varchar(600) DEFAULT NULL,
  `c` char(10) DEFAULT NULL,
  `t` text,
  KEY `c` (`c`),
  KEY `t` (`t`(10)),
  KEY `v` (`v`)
) ENGINE=InnoDB DEFAULT CHARSET=latin1
select v,count(*) from t1 group by v limit 10;
v	count(*)
a	1
a	10
b	10
c	10
d	10
e	10
f	10
g	10
h	10
i	10
select v,count(t) from t1 group by v limit 10;
v	count(t)
a	1
a	10
b	10
c	10
d	10
e	10
f	10
g	10
h	10
i	10
select sql_big_result v,count(t) from t1 group by v limit 10;
v	count(t)
a	1
a	10
b	10
c	10
d	10
e	10
f	10
g	10
h	10
i	10
drop table t1;
create table t1 (a char(10), unique (a));
insert into t1 values ('a   ');
insert into t1 values ('a ');
ERROR 23000: Duplicate entry 'a' for key 'a'
alter table t1 modify a varchar(10);
insert into t1 values ('a '),('a  '),('a   '),('a         ');
ERROR 23000: Duplicate entry 'a ' for key 'a'
insert into t1 values ('a     ');
ERROR 23000: Duplicate entry 'a     ' for key 'a'
insert into t1 values ('a          ');
ERROR 23000: Duplicate entry 'a         ' for key 'a'
insert into t1 values ('a ');
ERROR 23000: Duplicate entry 'a ' for key 'a'
update t1 set a='a  ' where a like 'a%';
select concat(a,'.') from t1;
concat(a,'.')
a  .
update t1 set a='abc    ' where a like 'a ';
select concat(a,'.') from t1;
concat(a,'.')
a  .
update t1 set a='a      ' where a like 'a %';
select concat(a,'.') from t1;
concat(a,'.')
a      .
update t1 set a='a  ' where a like 'a      ';
select concat(a,'.') from t1;
concat(a,'.')
a  .
drop table t1;
create table t1 (v varchar(10), c char(10), t text, key(v(5)), key(c(5)), key(t(5)));
show create table t1;
Table	Create Table
t1	CREATE TABLE `t1` (
  `v` varchar(10) DEFAULT NULL,
  `c` char(10) DEFAULT NULL,
  `t` text,
  KEY `v` (`v`(5)),
  KEY `c` (`c`(5)),
  KEY `t` (`t`(5))
) ENGINE=InnoDB DEFAULT CHARSET=latin1
drop table t1;
create table t1 (v char(10) character set utf8);
show create table t1;
Table	Create Table
t1	CREATE TABLE `t1` (
  `v` char(10) CHARACTER SET utf8 DEFAULT NULL
) ENGINE=InnoDB DEFAULT CHARSET=latin1
drop table t1;
create table t1 (v varchar(10), c char(10)) row_format=fixed;
Warnings:
Warning	1478	InnoDB: assuming ROW_FORMAT=COMPACT.
show create table t1;
Table	Create Table
t1	CREATE TABLE `t1` (
  `v` varchar(10) DEFAULT NULL,
  `c` char(10) DEFAULT NULL
) ENGINE=InnoDB DEFAULT CHARSET=latin1 ROW_FORMAT=FIXED
insert into t1 values('a','a'),('a ','a ');
select concat('*',v,'*',c,'*') from t1;
concat('*',v,'*',c,'*')
*a*a*
*a *a*
drop table t1;
create table t1 (v varchar(65530), key(v(10)));
insert into t1 values(repeat('a',65530));
select length(v) from t1 where v=repeat('a',65530);
length(v)
65530
drop table t1;
create table t1(a int, b varchar(12), key ba(b, a));
insert into t1 values (1, 'A'), (20, NULL);
explain select * from t1 where a=20 and b is null;
id	select_type	table	type	possible_keys	key	key_len	ref	rows	Extra
1	SIMPLE	t1	ref	ba	ba	20	const,const	1	Using where; Using index
select * from t1 where a=20 and b is null;
a	b
20	NULL
drop table t1;
set session old_alter_table=0;
create table t1 (v varchar(65530), key(v));
Warnings:
Warning	1071	Specified key was too long; max key length is 767 bytes
drop table t1;
create table t1 (v varchar(65536));
Warnings:
Note	1246	Converting column 'v' from VARCHAR to TEXT
show create table t1;
Table	Create Table
t1	CREATE TABLE `t1` (
  `v` mediumtext
) ENGINE=InnoDB DEFAULT CHARSET=latin1
drop table t1;
create table t1 (v varchar(65530) character set utf8);
Warnings:
Note	1246	Converting column 'v' from VARCHAR to TEXT
show create table t1;
Table	Create Table
t1	CREATE TABLE `t1` (
  `v` mediumtext CHARACTER SET utf8
) ENGINE=InnoDB DEFAULT CHARSET=latin1
drop table t1;
set storage_engine=MyISAM;
<<<<<<< HEAD
create table t1 (v varchar(16384)) engine=innodb;
drop table t1;
create table t1 (a char(1), b char(1), key(a, b)) engine=innodb;
insert into t1 values ('8', '6'), ('4', '7');
select min(a) from t1;
min(a)
4
select min(b) from t1 where a='8';
min(b)
6
drop table t1;
CREATE TABLE t1 ( `a` int(11) NOT NULL auto_increment, `b` int(11) default NULL,PRIMARY KEY  (`a`),UNIQUE KEY `b` (`b`)) ENGINE=innodb;
insert into t1 (b) values (1);
replace into t1 (b) values (2), (1), (3);
select * from t1;
a	b
3	1
2	2
4	3
truncate table t1;
insert into t1 (b) values (1);
replace into t1 (b) values (2);
replace into t1 (b) values (1);
replace into t1 (b) values (3);
select * from t1;
a	b
3	1
2	2
4	3
drop table t1;
create table t1 (rowid int not null auto_increment, val int not null,primary
key (rowid), unique(val)) engine=innodb;
replace into t1 (val) values ('1'),('2');
replace into t1 (val) values ('1'),('2');
insert into t1 (val) values ('1'),('2');
ERROR 23000: Duplicate entry '1' for key 'val'
select * from t1;
rowid	val
3	1
4	2
drop table t1;
create table t1 (a int not null auto_increment primary key, val int) engine=InnoDB;
insert into t1 (val) values (1);
update t1 set a=2 where a=1;
insert into t1 (val) values (1);
ERROR 23000: Duplicate entry '2' for key 'PRIMARY'
select * from t1;
a	val
2	1
drop table t1;
CREATE TABLE t1 (GRADE DECIMAL(4) NOT NULL, PRIMARY KEY (GRADE)) ENGINE=INNODB;
INSERT INTO t1 (GRADE) VALUES (151),(252),(343);
SELECT GRADE  FROM t1 WHERE GRADE > 160 AND GRADE < 300;
GRADE
252
SELECT GRADE  FROM t1 WHERE GRADE= 151;
GRADE
151
DROP TABLE t1;
create table t1 (f1 varchar(10), f2 varchar(10), primary key (f1,f2)) engine=innodb;
create table t2 (f3 varchar(10), f4 varchar(10), key (f4)) engine=innodb;
insert into t2 values ('aa','cc');
insert into t1 values ('aa','bb'),('aa','cc');
delete t1 from t1,t2 where f1=f3 and f4='cc';
select * from t1;
f1	f2
drop table t1,t2;
CREATE TABLE t1 (
id INTEGER NOT NULL AUTO_INCREMENT, PRIMARY KEY (id)
) ENGINE=InnoDB;
INSERT INTO t1 (id) VALUES (NULL);
SELECT * FROM t1;
id
1
TRUNCATE t1;
INSERT INTO t1 (id) VALUES (NULL);
SELECT * FROM t1;
id
1
DELETE FROM t1;
TRUNCATE t1;
INSERT INTO t1 (id) VALUES (NULL);
SELECT * FROM t1;
id
1
DROP TABLE t1;
CREATE TABLE t1
(
id INT PRIMARY KEY
) ENGINE=InnoDB;
CREATE TEMPORARY TABLE t2
(
id INT NOT NULL PRIMARY KEY,
b INT,
FOREIGN KEY (b) REFERENCES test.t1(id)
) ENGINE=InnoDB;
Got one of the listed errors
DROP TABLE t1;
create table t1 (col1 varchar(2000), index (col1(767)))
character set = latin1 engine = innodb;
create table t2 (col1 char(255), index (col1))
character set = latin1 engine = innodb;
create table t3 (col1 binary(255), index (col1))
character set = latin1 engine = innodb;
create table t4 (col1 varchar(767), index (col1))
character set = latin1 engine = innodb;
create table t5 (col1 varchar(767) primary key)
character set = latin1 engine = innodb;
create table t6 (col1 varbinary(767) primary key)
character set = latin1 engine = innodb;
create table t7 (col1 text, index(col1(767)))
character set = latin1 engine = innodb;
create table t8 (col1 blob, index(col1(767)))
character set = latin1 engine = innodb;
create table t9 (col1 varchar(512), col2 varchar(512), index(col1, col2))
character set = latin1 engine = innodb;
show create table t9;
Table	Create Table
t9	CREATE TABLE `t9` (
  `col1` varchar(512) DEFAULT NULL,
  `col2` varchar(512) DEFAULT NULL,
  KEY `col1` (`col1`,`col2`)
) ENGINE=InnoDB DEFAULT CHARSET=latin1
drop table t1, t2, t3, t4, t5, t6, t7, t8, t9;
create table t1 (col1 varchar(768), index(col1))
character set = latin1 engine = innodb;
Warnings:
Warning	1071	Specified key was too long; max key length is 767 bytes
create table t2 (col1 varbinary(768), index(col1))
character set = latin1 engine = innodb;
Warnings:
Warning	1071	Specified key was too long; max key length is 767 bytes
create table t3 (col1 text, index(col1(768)))
character set = latin1 engine = innodb;
Warnings:
Warning	1071	Specified key was too long; max key length is 767 bytes
create table t4 (col1 blob, index(col1(768)))
character set = latin1 engine = innodb;
Warnings:
Warning	1071	Specified key was too long; max key length is 767 bytes
show create table t1;
Table	Create Table
t1	CREATE TABLE `t1` (
  `col1` varchar(768) DEFAULT NULL,
  KEY `col1` (`col1`(767))
) ENGINE=InnoDB DEFAULT CHARSET=latin1
drop table t1, t2, t3, t4;
create table t1 (col1 varchar(768) primary key)
character set = latin1 engine = innodb;
ERROR 42000: Specified key was too long; max key length is 767 bytes
create table t2 (col1 varbinary(768) primary key)
character set = latin1 engine = innodb;
ERROR 42000: Specified key was too long; max key length is 767 bytes
create table t3 (col1 text, primary key(col1(768)))
character set = latin1 engine = innodb;
ERROR 42000: Specified key was too long; max key length is 767 bytes
create table t4 (col1 blob, primary key(col1(768)))
character set = latin1 engine = innodb;
ERROR 42000: Specified key was too long; max key length is 767 bytes
CREATE TABLE t1
(
id INT PRIMARY KEY
) ENGINE=InnoDB;
CREATE TABLE t2
(
v INT,
CONSTRAINT c1 FOREIGN KEY (v) REFERENCES t1(id)
) ENGINE=InnoDB;
INSERT INTO t2 VALUES(2);
ERROR 23000: Cannot add or update a child row: a foreign key constraint fails (`test`.`t2`, CONSTRAINT `c1` FOREIGN KEY (`v`) REFERENCES `t1` (`id`))
INSERT INTO t1 VALUES(1);
INSERT INTO t2 VALUES(1);
DELETE FROM t1 WHERE id = 1;
ERROR 23000: Cannot delete or update a parent row: a foreign key constraint fails (`test`.`t2`, CONSTRAINT `c1` FOREIGN KEY (`v`) REFERENCES `t1` (`id`))
DROP TABLE t1;
ERROR 23000: Cannot delete or update a parent row: a foreign key constraint fails
SET FOREIGN_KEY_CHECKS=0;
DROP TABLE t1;
SET FOREIGN_KEY_CHECKS=1;
INSERT INTO t2 VALUES(3);
ERROR 23000: Cannot add or update a child row: a foreign key constraint fails (`test`.`t2`, CONSTRAINT `c1` FOREIGN KEY (`v`) REFERENCES `t1` (`id`))
DROP TABLE t2;
create table t1(a int not null) engine=innodb DEFAULT CHARSET=latin1;
insert into t1 values (1),(2);
set autocommit=0;
checksum table t1;
Table	Checksum
test.t1	1531596814
insert into t1 values(3);
checksum table t1;
Table	Checksum
test.t1	1531596814
commit;
checksum table t1;
Table	Checksum
test.t1	2050879373
commit;
drop table t1;
create table t1(a int not null) engine=innodb DEFAULT CHARSET=latin1;
insert into t1 values (1),(2);
set autocommit=1;
checksum table t1;
Table	Checksum
test.t1	1531596814
set autocommit=1;
insert into t1 values(3);
checksum table t1;
Table	Checksum
test.t1	2050879373
drop table t1;
set foreign_key_checks=0;
create table t2 (a int primary key, b int, foreign key (b) references t1(a)) engine = innodb;
create table t1(a char(10) primary key, b varchar(20)) engine = innodb;
ERROR HY000: Can't create table 'test.t1' (errno: 150)
set foreign_key_checks=1;
drop table t2;
set foreign_key_checks=0;
create table t1(a varchar(10) primary key) engine = innodb DEFAULT CHARSET=latin1;
create table t2 (a varchar(10), foreign key (a) references t1(a)) engine = innodb DEFAULT CHARSET=utf8;
ERROR HY000: Can't create table 'test.t2' (errno: 150)
set foreign_key_checks=1;
drop table t1;
set foreign_key_checks=0;
create table t2 (a varchar(10), foreign key (a) references t1(a)) engine = innodb;
create table t1(a varchar(10) primary key) engine = innodb;
alter table t1 modify column a int;
Got one of the listed errors
set foreign_key_checks=1;
drop table t2,t1;
set foreign_key_checks=0;
create table t2 (a varchar(10), foreign key (a) references t1(a)) engine = innodb DEFAULT CHARSET=latin1;
create table t1(a varchar(10) primary key) engine = innodb DEFAULT CHARSET=latin1;
alter table t1 convert to character set utf8;
set foreign_key_checks=1;
drop table t2,t1;
set foreign_key_checks=0;
create table t2 (a varchar(10), foreign key (a) references t1(a)) engine = innodb DEFAULT CHARSET=latin1;
create table t3(a varchar(10) primary key) engine = innodb DEFAULT CHARSET=utf8;
rename table t3 to t1;
ERROR HY000: Error on rename of './test/t3' to './test/t1' (errno: 150)
set foreign_key_checks=1;
drop table t2,t3;
create table t1(a int primary key) row_format=redundant engine=innodb;
create table t2(a int primary key,constraint foreign key(a)references t1(a)) row_format=compact engine=innodb;
create table t3(a int primary key) row_format=compact engine=innodb;
create table t4(a int primary key,constraint foreign key(a)references t3(a)) row_format=redundant engine=innodb;
insert into t1 values(1);
insert into t3 values(1);
insert into t2 values(2);
ERROR 23000: Cannot add or update a child row: a foreign key constraint fails (`test`.`t2`, CONSTRAINT `t2_ibfk_1` FOREIGN KEY (`a`) REFERENCES `t1` (`a`))
insert into t4 values(2);
ERROR 23000: Cannot add or update a child row: a foreign key constraint fails (`test`.`t4`, CONSTRAINT `t4_ibfk_1` FOREIGN KEY (`a`) REFERENCES `t3` (`a`))
insert into t2 values(1);
insert into t4 values(1);
update t1 set a=2;
ERROR 23000: Cannot delete or update a parent row: a foreign key constraint fails (`test`.`t2`, CONSTRAINT `t2_ibfk_1` FOREIGN KEY (`a`) REFERENCES `t1` (`a`))
update t2 set a=2;
ERROR 23000: Cannot add or update a child row: a foreign key constraint fails (`test`.`t2`, CONSTRAINT `t2_ibfk_1` FOREIGN KEY (`a`) REFERENCES `t1` (`a`))
update t3 set a=2;
ERROR 23000: Cannot delete or update a parent row: a foreign key constraint fails (`test`.`t4`, CONSTRAINT `t4_ibfk_1` FOREIGN KEY (`a`) REFERENCES `t3` (`a`))
update t4 set a=2;
ERROR 23000: Cannot add or update a child row: a foreign key constraint fails (`test`.`t4`, CONSTRAINT `t4_ibfk_1` FOREIGN KEY (`a`) REFERENCES `t3` (`a`))
truncate t1;
ERROR 42000: Cannot truncate a table referenced in a foreign key constraint (`test`.`t2`, CONSTRAINT `t2_ibfk_1` FOREIGN KEY (`a`) REFERENCES `test`.`t1` (`a`))
truncate t3;
ERROR 42000: Cannot truncate a table referenced in a foreign key constraint (`test`.`t4`, CONSTRAINT `t4_ibfk_1` FOREIGN KEY (`a`) REFERENCES `test`.`t3` (`a`))
truncate t2;
truncate t4;
truncate t1;
ERROR 42000: Cannot truncate a table referenced in a foreign key constraint (`test`.`t2`, CONSTRAINT `t2_ibfk_1` FOREIGN KEY (`a`) REFERENCES `test`.`t1` (`a`))
truncate t3;
ERROR 42000: Cannot truncate a table referenced in a foreign key constraint (`test`.`t4`, CONSTRAINT `t4_ibfk_1` FOREIGN KEY (`a`) REFERENCES `test`.`t3` (`a`))
drop table t4,t3,t2,t1;
create table t1 (a varchar(255) character set utf8,
b varchar(255) character set utf8,
c varchar(255) character set utf8,
d varchar(255) character set utf8,
key (a,b,c,d)) engine=innodb;
drop table t1;
create table t1 (a varchar(255) character set utf8,
b varchar(255) character set utf8,
c varchar(255) character set utf8,
d varchar(255) character set utf8,
e varchar(255) character set utf8,
key (a,b,c,d,e)) engine=innodb;
ERROR 42000: Specified key was too long; max key length is 3072 bytes
create table t1 (s1 varbinary(2),primary key (s1)) engine=innodb;
create table t2 (s1 binary(2),primary key (s1)) engine=innodb;
create table t3 (s1 varchar(2) binary,primary key (s1)) engine=innodb;
create table t4 (s1 char(2) binary,primary key (s1)) engine=innodb;
insert into t1 values (0x41),(0x4120),(0x4100);
insert into t2 values (0x41),(0x4120),(0x4100);
ERROR 23000: Duplicate entry 'A' for key 'PRIMARY'
insert into t2 values (0x41),(0x4120);
insert into t3 values (0x41),(0x4120),(0x4100);
ERROR 23000: Duplicate entry 'A ' for key 'PRIMARY'
insert into t3 values (0x41),(0x4100);
insert into t4 values (0x41),(0x4120),(0x4100);
ERROR 23000: Duplicate entry 'A' for key 'PRIMARY'
insert into t4 values (0x41),(0x4100);
select hex(s1) from t1;
hex(s1)
41
4100
4120
select hex(s1) from t2;
hex(s1)
4100
4120
select hex(s1) from t3;
hex(s1)
4100
41
select hex(s1) from t4;
hex(s1)
4100
41
drop table t1,t2,t3,t4;
create table t1 (a int primary key,s1 varbinary(3) not null unique) engine=innodb;
create table t2 (s1 binary(2) not null, constraint c foreign key(s1) references t1(s1) on update cascade) engine=innodb;
insert into t1 values(1,0x4100),(2,0x41),(3,0x4120),(4,0x42);
insert into t2 values(0x42);
ERROR 23000: Cannot add or update a child row: a foreign key constraint fails (`test`.`t2`, CONSTRAINT `c` FOREIGN KEY (`s1`) REFERENCES `t1` (`s1`) ON UPDATE CASCADE)
insert into t2 values(0x41);
select hex(s1) from t2;
hex(s1)
4100
update t1 set s1=0x123456 where a=2;
select hex(s1) from t2;
hex(s1)
4100
update t1 set s1=0x12 where a=1;
ERROR 23000: Cannot delete or update a parent row: a foreign key constraint fails (`test`.`t2`, CONSTRAINT `c` FOREIGN KEY (`s1`) REFERENCES `t1` (`s1`) ON UPDATE CASCADE)
update t1 set s1=0x12345678 where a=1;
ERROR 23000: Cannot delete or update a parent row: a foreign key constraint fails (`test`.`t2`, CONSTRAINT `c` FOREIGN KEY (`s1`) REFERENCES `t1` (`s1`) ON UPDATE CASCADE)
update t1 set s1=0x123457 where a=1;
ERROR 23000: Cannot delete or update a parent row: a foreign key constraint fails (`test`.`t2`, CONSTRAINT `c` FOREIGN KEY (`s1`) REFERENCES `t1` (`s1`) ON UPDATE CASCADE)
update t1 set s1=0x1220 where a=1;
select hex(s1) from t2;
hex(s1)
1220
update t1 set s1=0x1200 where a=1;
select hex(s1) from t2;
hex(s1)
1200
update t1 set s1=0x4200 where a=1;
select hex(s1) from t2;
hex(s1)
4200
delete from t1 where a=1;
ERROR 23000: Cannot delete or update a parent row: a foreign key constraint fails (`test`.`t2`, CONSTRAINT `c` FOREIGN KEY (`s1`) REFERENCES `t1` (`s1`) ON UPDATE CASCADE)
delete from t1 where a=2;
update t2 set s1=0x4120;
delete from t1;
ERROR 23000: Cannot delete or update a parent row: a foreign key constraint fails (`test`.`t2`, CONSTRAINT `c` FOREIGN KEY (`s1`) REFERENCES `t1` (`s1`) ON UPDATE CASCADE)
delete from t1 where a!=3;
select a,hex(s1) from t1;
a	hex(s1)
3	4120
select hex(s1) from t2;
hex(s1)
4120
drop table t2,t1;
create table t1 (a int primary key,s1 varchar(2) binary not null unique) engine=innodb;
create table t2 (s1 char(2) binary not null, constraint c foreign key(s1) references t1(s1) on update cascade) engine=innodb;
insert into t1 values(1,0x4100),(2,0x41);
insert into t2 values(0x41);
select hex(s1) from t2;
hex(s1)
41
update t1 set s1=0x1234 where a=1;
select hex(s1) from t2;
hex(s1)
41
update t1 set s1=0x12 where a=2;
select hex(s1) from t2;
hex(s1)
12
delete from t1 where a=1;
delete from t1 where a=2;
ERROR 23000: Cannot delete or update a parent row: a foreign key constraint fails (`test`.`t2`, CONSTRAINT `c` FOREIGN KEY (`s1`) REFERENCES `t1` (`s1`) ON UPDATE CASCADE)
select a,hex(s1) from t1;
a	hex(s1)
2	12
select hex(s1) from t2;
hex(s1)
12
drop table t2,t1;
CREATE TABLE t1(a INT, PRIMARY KEY(a)) ENGINE=InnoDB;
CREATE TABLE t2(a INT) ENGINE=InnoDB;
ALTER TABLE t2 ADD FOREIGN KEY (a) REFERENCES t1(a);
ALTER TABLE t2 DROP FOREIGN KEY t2_ibfk_1;
ALTER TABLE t2 ADD CONSTRAINT t2_ibfk_0 FOREIGN KEY (a) REFERENCES t1(a);
ALTER TABLE t2 DROP FOREIGN KEY t2_ibfk_0;
SHOW CREATE TABLE t2;
Table	Create Table
t2	CREATE TABLE `t2` (
  `a` int(11) DEFAULT NULL,
  KEY `t2_ibfk_0` (`a`)
) ENGINE=InnoDB DEFAULT CHARSET=latin1
DROP TABLE t2,t1;
CREATE TABLE t1 (
field1 varchar(8) NOT NULL DEFAULT '',
field2 varchar(8) NOT NULL DEFAULT '',
PRIMARY KEY  (field1, field2)
) ENGINE=InnoDB;
CREATE TABLE t2 (
field1 varchar(8) NOT NULL DEFAULT '' PRIMARY KEY,
FOREIGN KEY (field1) REFERENCES t1 (field1)
ON DELETE CASCADE ON UPDATE CASCADE
) ENGINE=InnoDB;
INSERT INTO t1 VALUES ('old', 'somevalu');
INSERT INTO t1 VALUES ('other', 'anyvalue');
INSERT INTO t2 VALUES ('old');
INSERT INTO t2 VALUES ('other');
UPDATE t1 SET field1 = 'other' WHERE field2 = 'somevalu';
ERROR 23000: Upholding foreign key constraints for table 't1', entry 'other-somevalu', key 1 would lead to a duplicate entry
DROP TABLE t2;
DROP TABLE t1;
create table t1 (
c1 bigint not null,
c2 bigint not null,
primary key (c1),
unique  key (c2)
) engine=innodb;
create table t2 (
c1 bigint not null,
primary key (c1)
) engine=innodb;
alter table t1 add constraint c2_fk foreign key (c2)
references t2(c1) on delete cascade;
show create table t1;
Table	Create Table
t1	CREATE TABLE `t1` (
  `c1` bigint(20) NOT NULL,
  `c2` bigint(20) NOT NULL,
  PRIMARY KEY (`c1`),
  UNIQUE KEY `c2` (`c2`),
  CONSTRAINT `c2_fk` FOREIGN KEY (`c2`) REFERENCES `t2` (`c1`) ON DELETE CASCADE
) ENGINE=InnoDB DEFAULT CHARSET=latin1
alter table t1 drop foreign key c2_fk;
show create table t1;
Table	Create Table
t1	CREATE TABLE `t1` (
  `c1` bigint(20) NOT NULL,
  `c2` bigint(20) NOT NULL,
  PRIMARY KEY (`c1`),
  UNIQUE KEY `c2` (`c2`)
) ENGINE=InnoDB DEFAULT CHARSET=latin1
drop table t1, t2;
create table t1(a date) engine=innodb;
create table t2(a date, key(a)) engine=innodb;
insert into t1 values('2005-10-01');
insert into t2 values('2005-10-01');
select * from t1, t2
where t2.a between t1.a - interval 2 day and t1.a + interval 2 day;
a	a
2005-10-01	2005-10-01
drop table t1, t2;
create table t1 (id int not null, f_id int not null, f int not null,
primary key(f_id, id)) engine=innodb;
create table t2 (id int not null,s_id int not null,s varchar(200),
primary key(id)) engine=innodb;
INSERT INTO t1 VALUES (8, 1, 3);
INSERT INTO t1 VALUES (1, 2, 1);
INSERT INTO t2 VALUES (1, 0, '');
INSERT INTO t2 VALUES (8, 1, '');
commit;
DELETE ml.* FROM t1 AS ml LEFT JOIN t2 AS mm ON (mm.id=ml.id)
WHERE mm.id IS NULL;
select ml.* from t1 as ml left join t2 as mm on (mm.id=ml.id)
where mm.id is null lock in share mode;
id	f_id	f
drop table t1,t2;
create table t1(a int not null, b int, primary key(a)) engine=innodb;
insert into t1 values(1,1),(2,2),(3,1),(4,2),(5,1),(6,2),(7,3);
commit;
SET binlog_format='MIXED';
set autocommit = 0;
SET SESSION TRANSACTION ISOLATION LEVEL READ COMMITTED;
update t1 set b = 5 where b = 1;
SET binlog_format='MIXED';
set autocommit = 0;
SET SESSION TRANSACTION ISOLATION LEVEL READ COMMITTED;
select * from t1 where a = 7 and b = 3 for update;
a	b
7	3
commit;
commit;
drop table t1;
create table t1(a int not null, b int, primary key(a)) engine=innodb;
insert into t1 values(1,1),(2,2),(3,1),(4,2),(5,1),(6,2);
commit;
set autocommit = 0;
select * from t1 lock in share mode;
a	b
1	1
2	2
3	1
4	2
5	1
6	2
update t1 set b = 5 where b = 1;
set autocommit = 0;
select * from t1 where a = 2 and b = 2 for update;
ERROR HY000: Lock wait timeout exceeded; try restarting transaction
commit;
commit;
drop table t1;
create table t1(a int not null, b int, primary key(a)) engine=innodb;
insert into t1 values (1,2),(5,3),(4,2);
create table t2(d int not null, e int, primary key(d)) engine=innodb;
insert into t2 values (8,6),(12,1),(3,1);
commit;
set autocommit = 0;
select * from t2 for update;
d	e
3	1
8	6
12	1
SET binlog_format='MIXED';
set autocommit = 0;
SET SESSION TRANSACTION ISOLATION LEVEL READ COMMITTED;
insert into t1 select * from t2;
update t1 set b = (select e from t2 where a = d);
create table t3(d int not null, e int, primary key(d)) engine=innodb
select * from t2;
commit;
commit;
drop table t1, t2, t3;
create table t1(a int not null, b int, primary key(a)) engine=innodb;
insert into t1 values (1,2),(5,3),(4,2);
create table t2(a int not null, b int, primary key(a)) engine=innodb;
insert into t2 values (8,6),(12,1),(3,1);
create table t3(d int not null, b int, primary key(d)) engine=innodb;
insert into t3 values (8,6),(12,1),(3,1);
create table t5(a int not null, b int, primary key(a)) engine=innodb;
insert into t5 values (1,2),(5,3),(4,2);
create table t6(d int not null, e int, primary key(d)) engine=innodb;
insert into t6 values (8,6),(12,1),(3,1);
create table t8(a int not null, b int, primary key(a)) engine=innodb;
insert into t8 values (1,2),(5,3),(4,2);
create table t9(d int not null, e int, primary key(d)) engine=innodb;
insert into t9 values (8,6),(12,1),(3,1);
commit;
set autocommit = 0;
select * from t2 for update;
a	b
3	1
8	6
12	1
SET binlog_format='MIXED';
set autocommit = 0;
SET SESSION TRANSACTION ISOLATION LEVEL SERIALIZABLE;
insert into t1 select * from t2;
SET binlog_format='MIXED';
set autocommit = 0;
SET SESSION TRANSACTION ISOLATION LEVEL SERIALIZABLE;
update t3 set b = (select b from t2 where a = d);
SET binlog_format='MIXED';
set autocommit = 0;
SET SESSION TRANSACTION ISOLATION LEVEL SERIALIZABLE;
create table t4(a int not null, b int, primary key(a)) engine=innodb select * from t2;
SET binlog_format='MIXED';
set autocommit = 0;
SET SESSION TRANSACTION ISOLATION LEVEL READ COMMITTED;
insert into t5 (select * from t2 lock in share mode);
SET binlog_format='MIXED';
set autocommit = 0;
SET SESSION TRANSACTION ISOLATION LEVEL READ COMMITTED;
update t6 set e = (select b from t2 where a = d lock in share mode);
SET binlog_format='MIXED';
set autocommit = 0;
SET SESSION TRANSACTION ISOLATION LEVEL READ COMMITTED;
create table t7(a int not null, b int, primary key(a)) engine=innodb select * from t2 lock in share mode;
SET binlog_format='MIXED';
set autocommit = 0;
SET SESSION TRANSACTION ISOLATION LEVEL READ COMMITTED;
insert into t8 (select * from t2 for update);
SET binlog_format='MIXED';
set autocommit = 0;
SET SESSION TRANSACTION ISOLATION LEVEL READ COMMITTED;
update t9 set e = (select b from t2 where a = d for update);
SET binlog_format='MIXED';
set autocommit = 0;
SET SESSION TRANSACTION ISOLATION LEVEL READ COMMITTED;
create table t10(a int not null, b int, primary key(a)) engine=innodb select * from t2 for update;
ERROR HY000: Lock wait timeout exceeded; try restarting transaction
ERROR HY000: Lock wait timeout exceeded; try restarting transaction
ERROR HY000: Lock wait timeout exceeded; try restarting transaction
ERROR HY000: Lock wait timeout exceeded; try restarting transaction
ERROR HY000: Lock wait timeout exceeded; try restarting transaction
ERROR HY000: Lock wait timeout exceeded; try restarting transaction
ERROR HY000: Lock wait timeout exceeded; try restarting transaction
ERROR HY000: Lock wait timeout exceeded; try restarting transaction
ERROR HY000: Lock wait timeout exceeded; try restarting transaction
commit;
drop table t1, t2, t3, t5, t6, t8, t9;
CREATE TABLE t1 (DB_ROW_ID int) engine=innodb;
ERROR 42000: Incorrect column name 'DB_ROW_ID'
CREATE TABLE t1 (
a BIGINT(20) NOT NULL,
PRIMARY KEY  (a)
) ENGINE=INNODB DEFAULT CHARSET=UTF8;
CREATE TABLE t2 (
a BIGINT(20) NOT NULL,
b VARCHAR(128) NOT NULL,
c TEXT NOT NULL,
PRIMARY KEY  (a,b),
KEY idx_t2_b_c (b,c(200)),
CONSTRAINT t_fk FOREIGN KEY (a) REFERENCES t1 (a) 
ON DELETE CASCADE
) ENGINE=INNODB DEFAULT CHARSET=UTF8;
INSERT INTO t1 VALUES (1);
INSERT INTO t2 VALUES (1, 'bar', 'vbar');
INSERT INTO t2 VALUES (1, 'BAR2', 'VBAR');
INSERT INTO t2 VALUES (1, 'bar_bar', 'bibi');
INSERT INTO t2 VALUES (1, 'customer_over', '1');
SELECT * FROM t2 WHERE b = 'customer_over';
a	b	c
1	customer_over	1
SELECT * FROM t2 WHERE BINARY b = 'customer_over';
a	b	c
1	customer_over	1
SELECT DISTINCT p0.a FROM t2 p0 WHERE p0.b = 'customer_over';
a
1
/* Bang: Empty result set, above was expected: */
SELECT DISTINCT p0.a FROM t2 p0 WHERE BINARY p0.b = 'customer_over';
a
1
SELECT p0.a FROM t2 p0 WHERE BINARY p0.b = 'customer_over';
a
1
drop table t2, t1;
CREATE TABLE t1 ( a int ) ENGINE=innodb;
BEGIN;
INSERT INTO t1 VALUES (1);
OPTIMIZE TABLE t1;
Table	Op	Msg_type	Msg_text
test.t1	optimize	note	Table does not support optimize, doing recreate + analyze instead
test.t1	optimize	status	OK
DROP TABLE t1;
CREATE TABLE t1 (id int PRIMARY KEY, f int NOT NULL, INDEX(f)) ENGINE=InnoDB;
CREATE TABLE t2 (id int PRIMARY KEY, f INT NOT NULL,
CONSTRAINT t2_t1 FOREIGN KEY (id) REFERENCES t1 (id)
ON DELETE CASCADE ON UPDATE CASCADE) ENGINE=InnoDB;
ALTER TABLE t2 ADD FOREIGN KEY (f) REFERENCES t1 (f) ON
DELETE CASCADE ON UPDATE CASCADE;
SHOW CREATE TABLE t2;
Table	Create Table
t2	CREATE TABLE `t2` (
  `id` int(11) NOT NULL,
  `f` int(11) NOT NULL,
  PRIMARY KEY (`id`),
  KEY `f` (`f`),
  CONSTRAINT `t2_ibfk_1` FOREIGN KEY (`f`) REFERENCES `t1` (`f`) ON DELETE CASCADE ON UPDATE CASCADE,
  CONSTRAINT `t2_t1` FOREIGN KEY (`id`) REFERENCES `t1` (`id`) ON DELETE CASCADE ON UPDATE CASCADE
) ENGINE=InnoDB DEFAULT CHARSET=latin1
DROP TABLE t2, t1;
CREATE TABLE t1 (a INT, INDEX(a)) ENGINE=InnoDB;
CREATE TABLE t2 (a INT, INDEX(a)) ENGINE=InnoDB;
INSERT INTO t1 VALUES (1);
INSERT INTO t2 VALUES (1);
ALTER TABLE t2 ADD FOREIGN KEY (a) REFERENCES t1 (a) ON DELETE SET NULL;
ALTER TABLE t2 MODIFY a INT NOT NULL;
ERROR HY000: Error on rename of '#sql-temporary' to './test/t2' (errno: 150)
DELETE FROM t1;
DROP TABLE t2,t1;
CREATE TABLE t1 (a VARCHAR(5) COLLATE utf8_unicode_ci PRIMARY KEY)
ENGINE=InnoDB;
INSERT INTO t1 VALUES (0xEFBCA4EFBCA4EFBCA4);
DELETE FROM t1;
INSERT INTO t1 VALUES ('DDD');
SELECT * FROM t1;
a
DDD
DROP TABLE t1;
CREATE TABLE t1 (id int PRIMARY KEY AUTO_INCREMENT) ENGINE=InnoDB
AUTO_INCREMENT=42;
INSERT INTO t1 VALUES (0),(347),(0);
SELECT * FROM t1;
id
42
347
348
SHOW CREATE TABLE t1;
Table	Create Table
t1	CREATE TABLE `t1` (
  `id` int(11) NOT NULL AUTO_INCREMENT,
  PRIMARY KEY (`id`)
) ENGINE=InnoDB AUTO_INCREMENT=349 DEFAULT CHARSET=latin1
CREATE TABLE t2 (id int PRIMARY KEY) ENGINE=InnoDB;
INSERT INTO t2 VALUES(42),(347),(348);
ALTER TABLE t1 ADD CONSTRAINT t1_t2 FOREIGN KEY (id) REFERENCES t2(id);
SHOW CREATE TABLE t1;
Table	Create Table
t1	CREATE TABLE `t1` (
  `id` int(11) NOT NULL AUTO_INCREMENT,
  PRIMARY KEY (`id`),
  CONSTRAINT `t1_t2` FOREIGN KEY (`id`) REFERENCES `t2` (`id`)
) ENGINE=InnoDB AUTO_INCREMENT=349 DEFAULT CHARSET=latin1
DROP TABLE t1,t2;
set innodb_strict_mode=on;
CREATE TABLE t1 (
c01 CHAR(255), c02 CHAR(255), c03 CHAR(255), c04 CHAR(255),
c05 CHAR(255), c06 CHAR(255), c07 CHAR(255), c08 CHAR(255),
c09 CHAR(255), c10 CHAR(255), c11 CHAR(255), c12 CHAR(255),
c13 CHAR(255), c14 CHAR(255), c15 CHAR(255), c16 CHAR(255),
c17 CHAR(255), c18 CHAR(255), c19 CHAR(255), c20 CHAR(255),
c21 CHAR(255), c22 CHAR(255), c23 CHAR(255), c24 CHAR(255),
c25 CHAR(255), c26 CHAR(255), c27 CHAR(255), c28 CHAR(255),
c29 CHAR(255), c30 CHAR(255), c31 CHAR(255), c32 CHAR(255)
) ENGINE = InnoDB;
ERROR 42000: Row size too large. The maximum row size for the used table type, not counting BLOBs, is 8126. You have to change some columns to TEXT or BLOBs
DROP TABLE IF EXISTS t1;
Warnings:
Note	1051	Unknown table 't1'
CREATE TABLE t1(
id BIGINT(20) NOT NULL AUTO_INCREMENT PRIMARY KEY
) ENGINE=InnoDB;
INSERT INTO t1 VALUES(-10);
SELECT * FROM t1;
id
-10
INSERT INTO t1 VALUES(NULL);
SELECT * FROM t1;
id
-10
1
DROP TABLE t1;
SET binlog_format='MIXED';
SET TX_ISOLATION='read-committed';
SET AUTOCOMMIT=0;
DROP TABLE IF EXISTS t1, t2;
Warnings:
Note	1051	Unknown table 't1'
Note	1051	Unknown table 't2'
CREATE TABLE t1 ( a int ) ENGINE=InnoDB;
CREATE TABLE t2 LIKE t1;
SELECT * FROM t2;
a
SET binlog_format='MIXED';
SET TX_ISOLATION='read-committed';
SET AUTOCOMMIT=0;
INSERT INTO t1 VALUES (1);
COMMIT;
SELECT * FROM t1 WHERE a=1;
a
1
SET binlog_format='MIXED';
SET TX_ISOLATION='read-committed';
SET AUTOCOMMIT=0;
SELECT * FROM t2;
a
SET binlog_format='MIXED';
SET TX_ISOLATION='read-committed';
SET AUTOCOMMIT=0;
INSERT INTO t1 VALUES (2);
COMMIT;
SELECT * FROM t1 WHERE a=2;
a
2
SELECT * FROM t1 WHERE a=2;
a
2
DROP TABLE t1;
DROP TABLE t2;
create table t1 (i int, j int) engine=innodb;
insert into t1 (i, j) values (1, 1), (2, 2);
update t1 set j = 2;
affected rows: 1
info: Rows matched: 2  Changed: 1  Warnings: 0
drop table t1;
create table t1 (id int) comment='this is a comment' engine=innodb;
select table_comment, data_free > 0 as data_free_is_set
from information_schema.tables
where table_schema='test' and table_name = 't1';
table_comment	data_free_is_set
this is a comment	1
drop table t1;
CREATE TABLE t1 (
c1 INT(10) UNSIGNED NOT NULL AUTO_INCREMENT,
c2 VARCHAR(128) NOT NULL,
PRIMARY KEY(c1)
) ENGINE=InnoDB DEFAULT CHARSET=utf8 AUTO_INCREMENT=100;
CREATE TABLE t2 (
c1 INT(10) UNSIGNED NOT NULL AUTO_INCREMENT,
c2 INT(10) UNSIGNED DEFAULT NULL,
PRIMARY KEY(c1)
) ENGINE=InnoDB DEFAULT CHARSET=utf8 AUTO_INCREMENT=200;
SELECT AUTO_INCREMENT FROM INFORMATION_SCHEMA.TABLES WHERE table_name = 't2';
AUTO_INCREMENT
200
ALTER TABLE t2 ADD CONSTRAINT t1_t2_1 FOREIGN KEY(c1) REFERENCES t1(c1);
SELECT AUTO_INCREMENT FROM INFORMATION_SCHEMA.TABLES WHERE table_name = 't2';
AUTO_INCREMENT
200
DROP TABLE t2;
DROP TABLE t1;
CREATE TABLE t1 (c1 int default NULL,
c2 int default NULL
) ENGINE=InnoDB DEFAULT CHARSET=latin1;
TRUNCATE TABLE t1;
affected rows: 0
INSERT INTO t1 VALUES (1, 1), (2, 2), (3, 3), (4, 4), (5, 5);
affected rows: 5
info: Records: 5  Duplicates: 0  Warnings: 0
TRUNCATE TABLE t1;
affected rows: 0
DROP TABLE t1;
Variable_name	Value
Handler_update	0
Variable_name	Value
Handler_delete	0
Variable_name	Value
Handler_update	1
Variable_name	Value
Handler_delete	1
DROP TABLE bug58912;
=======
Variable_name	Value
Handler_read_key	0
f1
Variable_name	Value
Handler_read_key	1
>>>>>>> ad84fb5c
<|MERGE_RESOLUTION|>--- conflicted
+++ resolved
@@ -2371,7 +2371,6 @@
 ) ENGINE=InnoDB DEFAULT CHARSET=latin1
 drop table t1;
 set storage_engine=MyISAM;
-<<<<<<< HEAD
 create table t1 (v varchar(16384)) engine=innodb;
 drop table t1;
 create table t1 (a char(1), b char(1), key(a, b)) engine=innodb;
@@ -3192,10 +3191,14 @@
 Variable_name	Value
 Handler_delete	1
 DROP TABLE bug58912;
-=======
+create table t1 (f1 integer primary key) engine=innodb;
+flush status;
+show status like "handler_read_key";
 Variable_name	Value
 Handler_read_key	0
+select f1 from t1;
 f1
+show status like "handler_read_key";
 Variable_name	Value
 Handler_read_key	1
->>>>>>> ad84fb5c
+drop table t1;