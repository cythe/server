#
#  MDEV-31086 MODIFY COLUMN can break FK constraints, and
#        lead to unrestorable dumps
#
CREATE TABLE t1(
id SERIAL,
msg VARCHAR(100) CHARACTER SET utf8mb3,
KEY(msg))ENGINE=InnoDB;
CREATE TABLE t2(
id SERIAL,
msg varchar(100) CHARACTER SET utf8mb4,
CONSTRAINT fk_t1 FOREIGN KEY (msg) REFERENCES t1 (msg))ENGINE=InnoDB;
ERROR HY000: Can't create table `test`.`t2` (errno: 150 "Foreign key constraint is incorrectly formed")
CREATE TABLE t2(
id SERIAL,
msg varchar(100) CHARACTER SET utf8mb3,
msg_1 varchar(100) CHARACTER SET utf8mb3,
INDEX (msg_1),
INDEX (msg),
CONSTRAINT fk_t1 FOREIGN KEY (msg) REFERENCES t1 (msg)
ON DELETE CASCADE)ENGINE=InnoDB;
SET FOREIGN_KEY_CHECKS=1;
ALTER TABLE t2 MODIFY COLUMN msg VARCHAR(200) character set utf8mb3, ALGORITHM=COPY;
ERROR HY000: Cannot change column 'msg': used in a foreign key constraint 'fk_t1'
ALTER TABLE t2 MODIFY COLUMN msg VARCHAR(200) character set utf8mb3, ALGORITHM=INPLACE;
ERROR HY000: Cannot change column 'msg': used in a foreign key constraint 'test/fk_t1'
SET FOREIGN_KEY_CHECKS=0;
ALTER TABLE t2 MODIFY COLUMN msg VARCHAR(200) character set utf8mb3, ALGORITHM=COPY;
ERROR HY000: Cannot change column 'msg': used in a foreign key constraint 'fk_t1'
ALTER TABLE t2 MODIFY COLUMN msg VARCHAR(400) character set utf8mb3, ALGORITHM=INPLACE;
ERROR HY000: Cannot change column 'msg': used in a foreign key constraint 'test/fk_t1'
SET FOREIGN_KEY_CHECKS=1;
ALTER TABLE t2 MODIFY COLUMN msg VARCHAR(100) CHARACTER SET utf8mb4, ALGORITHM=COPY;
ERROR HY000: Cannot change column 'msg': used in a foreign key constraint 'fk_t1'
ALTER TABLE t2 MODIFY COLUMN msg VARCHAR(100) CHARACTER SET utf8mb4, ALGORITHM=INPLACE;
ERROR HY000: Cannot change column 'msg': used in a foreign key constraint 'test/fk_t1'
SET FOREIGN_KEY_CHECKS=0;
ALTER TABLE t2 MODIFY COLUMN msg VARCHAR(100) CHARACTER SET utf8mb4,ALGORITHM=COPY;
ERROR HY000: Cannot change column 'msg': used in a foreign key constraint 'fk_t1'
ALTER TABLE t2 MODIFY COLUMN msg VARCHAR(100) CHARACTER SET utf8mb4,ALGORITHM=INPLACE;
ERROR HY000: Cannot change column 'msg': used in a foreign key constraint 'test/fk_t1'
SET FOREIGN_KEY_CHECKS=1;
ALTER TABLE t2 ADD CONSTRAINT FOREIGN KEY(msg_1) REFERENCES t1(msg),MODIFY COLUMN msg_1 VARCHAR(100) CHARACTER SET utf8mb4, ALGORITHM=COPY;
ERROR HY000: Can't create table `test`.`t2` (errno: 150 "Foreign key constraint is incorrectly formed")
ALTER TABLE t2 ADD CONSTRAINT FOREIGN KEY(msg_1) REFERENCES t1(msg),MODIFY COLUMN msg_1 VARCHAR(100) CHARACTER SET utf8mb4, ALGORITHM=INPLACE;
ERROR 0A000: ALGORITHM=INPLACE is not supported. Reason: Adding foreign keys needs foreign_key_checks=OFF. Try ALGORITHM=COPY
SET FOREIGN_KEY_CHECKS=0;
ALTER TABLE t2 ADD CONSTRAINT FOREIGN KEY(msg_1) REFERENCES t1(msg),MODIFY COLUMN msg_1 VARCHAR(100) CHARACTER SET utf8mb4, ALGORITHM=COPY;
ERROR HY000: Can't create table `test`.`t2` (errno: 150 "Foreign key constraint is incorrectly formed")
ALTER TABLE t2 ADD CONSTRAINT FOREIGN KEY(msg_1) REFERENCES t1(msg),MODIFY COLUMN msg_1 VARCHAR(100) CHARACTER SET utf8mb4, ALGORITHM=INPLACE;
ERROR HY000: Cannot change column 'msg_1': used in a foreign key constraint 'test/t2_ibfk_0'
ALTER TABLE t2 ADD CONSTRAINT FOREIGN KEY(msg_1) REFERENCES t1(msg),MODIFY COLUMN msg_1 VARCHAR(200) CHARACTER SET utf8mb3, ALGORITHM=INPLACE;
ERROR HY000: Cannot change column 'msg_1': used in a foreign key constraint 'test/t2_ibfk_0'
SET FOREIGN_KEY_CHECKS=1;
ALTER TABLE t1 MODIFY msg VARCHAR(200) CHARSET utf8mb3, ALGORITHM=COPY;
ERROR HY000: Cannot change column 'msg': used in a foreign key constraint 'fk_t1' of table 'test.t2'
ALTER TABLE t1 MODIFY msg VARCHAR(200) CHARSET utf8mb3, ALGORITHM=INPLACE;
ERROR HY000: Cannot change column 'msg': used in a foreign key constraint 'test/fk_t1' of table 'test/t2'
ALTER TABLE t1 MODIFY msg VARCHAR(200) CHARSET utf8mb4, ALGORITHM=COPY;
ERROR HY000: Cannot change column 'msg': used in a foreign key constraint 'fk_t1' of table 'test.t2'
ALTER TABLE t1 MODIFY msg VARCHAR(200) CHARSET utf8mb4, ALGORITHM=INPLACE;
ERROR HY000: Cannot change column 'msg': used in a foreign key constraint 'test/fk_t1' of table 'test/t2'
SET FOREIGN_KEY_CHECKS=0;
ALTER TABLE t1 MODIFY msg VARCHAR(200) CHARSET utf8mb3, ALGORITHM=COPY;
ERROR HY000: Cannot change column 'msg': used in a foreign key constraint 'fk_t1' of table 'test.t2'
ALTER TABLE t1 MODIFY msg VARCHAR(400) CHARSET utf8mb3, ALGORITHM=INPLACE;
ERROR HY000: Cannot change column 'msg': used in a foreign key constraint 'test/fk_t1' of table 'test/t2'
ALTER TABLE t1 MODIFY msg VARCHAR(200) CHARSET utf8mb4, ALGORITHM=COPY;
ERROR HY000: Cannot change column 'msg': used in a foreign key constraint 'fk_t1' of table 'test.t2'
ALTER TABLE t1 MODIFY msg VARCHAR(200) CHARSET utf8mb4, ALGORITHM=INPLACE;
ERROR HY000: Cannot change column 'msg': used in a foreign key constraint 'test/fk_t1' of table 'test/t2'
SET FOREIGN_KEY_CHECKS=0;
ALTER TABLE t2 DROP FOREIGN KEY fk_t1, MODIFY msg VARCHAR(200) CHARSET utf8mb4, ALGORITHM=COPY;
ALTER TABLE t1 MODIFY msg VARCHAR(200) CHARSET utf8mb4, ALGORITHM=COPY;
ALTER TABLE t2 ADD CONSTRAINT FOREIGN KEY (msg) REFERENCES t1(msg), aLGORITHM=INPLACE;
SET FOREIGN_KEY_CHECKS=1;
DROP TABLE t2, t1;
#
# MDEV-31869 Server aborts when table does drop column
#
CREATE TABLE t (a VARCHAR(40), b INT, C INT) ENGINE=InnoDB;
ALTER TABLE t MODIFY a VARCHAR(50), DROP b;
DROP TABLE t;
#
#  MDEV-32060 Server aborts when table doesn't
#		have referenced index
#
SET SESSION FOREIGN_KEY_CHECKS = OFF;
CREATE TABLE t1 (a VARCHAR(16) KEY, FOREIGN KEY(a) REFERENCES t2(b)) ENGINE=InnoDB;
CREATE TABLE t2 (b VARCHAR(8)) ENGINE=InnoDB;
SET SESSION FOREIGN_KEY_CHECKS = ON;
ALTER TABLE t2 MODIFY b VARCHAR(16), ADD KEY(b);
<<<<<<< HEAD
DROP TABLE t1, t2;
=======
ERROR 42S02: Table 'test.t2' doesn't exist
DROP TABLE t2, t1;
ERROR 42S02: Unknown table 'test.t2'
>>>>>>> f60fc22e
#
#  MDEV-32337  Assertion `pos < table->n_def' failed
#		in dict_table_get_nth_col
#
CREATE TABLE t (a INT, va INT AS (a), b INT, vb INT AS (b),
c INT, vc INT AS (c), vf VARCHAR(16) AS (f),
f VARCHAR(4)) ENGINE=InnoDB;
ALTER TABLE t MODIFY f VARCHAR(8);
ALTER TABLE t MODIFY vf VARCHAR(18);
ERROR HY000: This is not yet supported for generated columns
DROP TABLE t;
<<<<<<< HEAD
=======
#
#  MDEV-32527 Server aborts during alter operation
#	when table doesn't have foreign index
#
CREATE TABLE t1 (f1 INT NOT NULL, INDEX(f1)) ENGINE=InnoDB;
CREATE TABLE t2(f1 INT NOT NULL, f2 VARCHAR(100) DEFAULT NULL,
INDEX idx(f1, f2),
FOREIGN KEY(f1) REFERENCES t1(f1))ENGINE=INNODB;
SET SESSION FOREIGN_KEY_CHECKS = OFF;
ALTER TABLE t2 DROP INDEX idx;
ALTER TABLE t2 MODIFY f2 VARCHAR(1023);
SET SESSION FOREIGN_KEY_CHECKS = ON;
DROP TABLE t2, t1;
>>>>>>> f60fc22e
# End of 10.4 tests<|MERGE_RESOLUTION|>--- conflicted
+++ resolved
@@ -90,13 +90,7 @@
 CREATE TABLE t2 (b VARCHAR(8)) ENGINE=InnoDB;
 SET SESSION FOREIGN_KEY_CHECKS = ON;
 ALTER TABLE t2 MODIFY b VARCHAR(16), ADD KEY(b);
-<<<<<<< HEAD
 DROP TABLE t1, t2;
-=======
-ERROR 42S02: Table 'test.t2' doesn't exist
-DROP TABLE t2, t1;
-ERROR 42S02: Unknown table 'test.t2'
->>>>>>> f60fc22e
 #
 #  MDEV-32337  Assertion `pos < table->n_def' failed
 #		in dict_table_get_nth_col
@@ -108,8 +102,6 @@
 ALTER TABLE t MODIFY vf VARCHAR(18);
 ERROR HY000: This is not yet supported for generated columns
 DROP TABLE t;
-<<<<<<< HEAD
-=======
 #
 #  MDEV-32527 Server aborts during alter operation
 #	when table doesn't have foreign index
@@ -123,5 +115,4 @@
 ALTER TABLE t2 MODIFY f2 VARCHAR(1023);
 SET SESSION FOREIGN_KEY_CHECKS = ON;
 DROP TABLE t2, t1;
->>>>>>> f60fc22e
 # End of 10.4 tests