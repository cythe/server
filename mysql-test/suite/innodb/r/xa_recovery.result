--- conflicted
+++ resolved
@@ -30,15 +30,10 @@
 SELECT * FROM t1;
 a
 1
-<<<<<<< HEAD
-DROP TABLE t1;
 DROP TABLE t2;
 ERROR HY000: Lock wait timeout exceeded; try restarting transaction
 XA ROLLBACK 'y';
 DROP TABLE t2;
-SET GLOBAL innodb_fast_shutdown=0;
-# restart
-=======
 CREATE TABLE t3(a INT PRIMARY KEY REFERENCES t1(a)) ENGINE=InnoDB;
 XA START 'a';
 INSERT INTO t3 SET a=1;
@@ -52,6 +47,4 @@
 SELECT * FROM t3;
 a
 1
-DROP TABLE t3,t1;
-XA ROLLBACK 'y';
->>>>>>> 0c440abd
+DROP TABLE t3,t1;