########
# Test for generating "innodb_corrupted_pages" file during full and
# incremental backup, including DDL processing
###

CREATE TABLE t1_corrupted(c INT) ENGINE INNODB;
CREATE TABLE t2_corrupted(c INT) ENGINE INNODB;
CREATE TABLE t3(c INT) ENGINE INNODB;
CREATE TABLE t5_corrupted_to_rename(c INT) ENGINE INNODB;
CREATE TABLE t6_corrupted_to_drop(c INT) ENGINE INNODB;
CREATE TABLE t7_corrupted_to_alter(c INT) ENGINE INNODB;
CREATE TABLE t1_inc_corrupted(c INT) ENGINE INNODB;
CREATE TABLE t2_inc_corrupted(c INT) ENGINE INNODB;
CREATE TABLE t3_inc(c INT) ENGINE INNODB;
CREATE TABLE t5_inc_corrupted_to_rename(c INT) ENGINE INNODB;
CREATE TABLE t6_inc_corrupted_to_drop(c INT) ENGINE INNODB;
CREATE TABLE t7_inc_corrupted_to_alter(c INT) ENGINE INNODB;
INSERT INTO t1_corrupted VALUES (3), (4), (5), (6), (7), (8), (9);
INSERT INTO t2_corrupted VALUES (3), (4), (5), (6), (7), (8), (9);
INSERT INTO t3 VALUES (3), (4), (5), (6), (7), (8), (9);
INSERT INTO t5_corrupted_to_rename VALUES (3), (4), (5), (6), (7), (8), (9);
INSERT INTO t6_corrupted_to_drop VALUES (3), (4), (5), (6), (7), (8), (9);
INSERT INTO t7_corrupted_to_alter VALUES (3), (4), (5), (6), (7), (8), (9);
# Corrupt tables
<<<<<<< HEAD
# restart
# Backup must fail due to page corruption
=======
# Backup must  fail due to page corruption
>>>>>>> ecc1cd21
FOUND 1 /Database page corruption detected.*/ in backup.log
# "innodb_corrupted_pages" file must not exist
# Backup must not fail, but "innodb_corrupted_pages" file must be created due to --log-innodb-page-corruption option
FOUND 1 /Database page corruption detected.*/ in backup.log
FOUND 1 /completed OK!/ in backup.log
--- "innodb_corrupted_pages" file content: ---
test/t1_corrupted
6 8 9
test/t2_corrupted
7 8 10
test/t4_corrupted_new
1
test/t5_corrupted_to_rename_renamed
6
test/t7_corrupted_to_alter
3
------
INSERT INTO t1_inc_corrupted VALUES (3), (4), (5), (6), (7), (8), (9);
INSERT INTO t2_inc_corrupted VALUES (3), (4), (5), (6), (7), (8), (9);
INSERT INTO t3_inc VALUES (3), (4), (5), (6), (7), (8), (9);
<<<<<<< HEAD
# restart
# Backup must fail, but "innodb_corrupted_pages" file must be created due to --log-innodb-page-corruption option
=======
# Backup must not fail, but "innodb_corrupted_pages" file must be created due to --log-innodb-page-corruption option
>>>>>>> ecc1cd21
--- "innodb_corrupted_pages" file content: ---
test/t1_corrupted
6 8 9
test/t1_inc_corrupted
6 8 9
test/t2_corrupted
7 8 10
test/t2_inc_corrupted
7 8 10
test/t4_inc_corrupted_new
1
test/t5_corrupted_to_rename_renamed
6
test/t5_inc_corrupted_to_rename_renamed
6
test/t7_inc_corrupted_to_alter
3
------
# Check if corrupted pages were copied to delta files, and non-corrupted pages are not copied.
DROP TABLE t1_corrupted;
DROP TABLE t2_corrupted;
DROP TABLE t4_corrupted_new;
DROP TABLE t5_corrupted_to_rename_renamed;
DROP TABLE t7_corrupted_to_alter;
DROP TABLE t1_inc_corrupted;
DROP TABLE t2_inc_corrupted;
DROP TABLE t4_inc_corrupted_new;
DROP TABLE t5_inc_corrupted_to_rename_renamed;
DROP TABLE t7_inc_corrupted_to_alter;

########
# Test for --prepare with "innodb_corrupted_pages" file
###

# Extend some tablespace and corrupt extended pages for full backup
# restart
# Full backup with --log-innodb-page-corruption
--- "innodb_corrupted_pages" file content: ---
test/t3
6 8
------
# Extend some tablespace and corrupt extended pages for incremental backup
# restart
# Incremental backup --log-innodb-page-corruption
--- "innodb_corrupted_pages" file content: ---
test/t3
6 8
test/t3_inc
6 8
------
# Full backup prepare
# "innodb_corrupted_pages" file must not exist after successful prepare
FOUND 1 /was successfuly fixed.*/ in backup.log
# Check that fixed pages are zero-filled
# Incremental backup prepare
# "innodb_corrupted_pages" file must not exist after successful prepare
# do not remove "innodb_corrupted_pages" in incremental dir
FOUND 1 /was successfuly fixed.*/ in backup.log
# Check that fixed pages are zero-filled
# shutdown server
# remove datadir
# xtrabackup move back
# restart
SELECT * FROM t3;
c
3
4
5
6
7
8
9
SELECT * FROM t3_inc;
c
3
4
5
6
7
8
9
# Test the case when not all corrupted pages are fixed

# Add some fake corrupted pages
# Full backup prepare
FOUND 1 /Error: corrupted page.*/ in backup.log
--- "innodb_corrupted_pages" file content: ---
test/t3
3
------
# Incremental backup prepare
FOUND 1 /Error: corrupted page.*/ in backup.log
--- "innodb_corrupted_pages" file content: ---
test/t3
3
------
DROP TABLE t3;
DROP TABLE t3_inc;<|MERGE_RESOLUTION|>--- conflicted
+++ resolved
@@ -22,12 +22,8 @@
 INSERT INTO t6_corrupted_to_drop VALUES (3), (4), (5), (6), (7), (8), (9);
 INSERT INTO t7_corrupted_to_alter VALUES (3), (4), (5), (6), (7), (8), (9);
 # Corrupt tables
-<<<<<<< HEAD
 # restart
-# Backup must fail due to page corruption
-=======
 # Backup must  fail due to page corruption
->>>>>>> ecc1cd21
 FOUND 1 /Database page corruption detected.*/ in backup.log
 # "innodb_corrupted_pages" file must not exist
 # Backup must not fail, but "innodb_corrupted_pages" file must be created due to --log-innodb-page-corruption option
@@ -48,12 +44,8 @@
 INSERT INTO t1_inc_corrupted VALUES (3), (4), (5), (6), (7), (8), (9);
 INSERT INTO t2_inc_corrupted VALUES (3), (4), (5), (6), (7), (8), (9);
 INSERT INTO t3_inc VALUES (3), (4), (5), (6), (7), (8), (9);
-<<<<<<< HEAD
 # restart
-# Backup must fail, but "innodb_corrupted_pages" file must be created due to --log-innodb-page-corruption option
-=======
 # Backup must not fail, but "innodb_corrupted_pages" file must be created due to --log-innodb-page-corruption option
->>>>>>> ecc1cd21
 --- "innodb_corrupted_pages" file content: ---
 test/t1_corrupted
 6 8 9
