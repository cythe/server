--- conflicted
+++ resolved
@@ -204,11 +204,7 @@
 WHERE federated.t3.name=t.name;
 id	select_type	table	type	possible_keys	key	key_len	ref	rows	r_rows	filtered	r_filtered	Extra
 1	PRIMARY	t3	ALL	NULL	NULL	NULL	NULL	7	7.00	100.00	100.00	
-<<<<<<< HEAD
-1	PRIMARY	<derived2>	ref	key0	key0	18	federated.t3.name	1	0.00	100.00	100.00	
-=======
-1	PRIMARY	<derived2>	ref	key0	key0	18	federated.t3.name	2	1.00	100.00	100.00	
->>>>>>> 036df5f9
+1	PRIMARY	<derived2>	ref	key0	key0	18	federated.t3.name	1	1.00	100.00	100.00	
 2	PUSHED DERIVED	NULL	NULL	NULL	NULL	NULL	NULL	NULL	NULL	NULL	NULL	NULL
 SELECT *
 FROM federated.t3, (SELECT t1.name FROM federated.t1
@@ -271,14 +267,9 @@
           "ref": ["federated.t3.name"],
           "loops": 7,
           "r_loops": 7,
-<<<<<<< HEAD
           "rows": 1,
-          "r_rows": 0,
+          "r_rows": 0.142857143,
           "cost": "REPLACED",
-=======
-          "rows": 2,
-          "r_rows": 0.142857143,
->>>>>>> 036df5f9
           "r_table_time_ms": "REPLACED",
           "r_other_time_ms": "REPLACED",
           "filtered": 100,
