--- conflicted
+++ resolved
@@ -335,15 +335,7 @@
   `c5` geometry NOT NULL
 ) ENGINE=InnoDB DEFAULT CHARSET=latin1
 SHOW INDEX FROM tab;
-<<<<<<< HEAD
-Table	Non_unique	Key_name	Seq_in_index	Column_name	Collation	Cardinality	Sub_part	Packed	Null	Index_type	Comment	Index_comment	Ignored
-tab	1	idx3	1	c3	A	#	32	NULL		SPATIAL			NO
-tab	1	idx4	1	c4	A	#	32	NULL		SPATIAL		testing spatial index on Polygon	NO
-tab	1	idx5	1	c5	A	#	32	NULL		SPATIAL		testing spatial index on Geometry	NO
-tab	1	idx6	1	c4	A	#	10	NULL		BTREE			NO
-=======
-Table	Non_unique	Key_name	Seq_in_index	Column_name	Collation	Cardinality	Sub_part	Packed	Null	Index_type	Comment	Index_comment
->>>>>>> 17980e35
+Table	Non_unique	Key_name	Seq_in_index	Column_name	Collation	Cardinality	Sub_part	Packed	Null	Index_type	Comment	Index_comment	Ignored
 DELETE FROM tab;
 ALTER TABLE tab ADD PRIMARY KEY(c2);
 affected rows: 0
@@ -367,21 +359,10 @@
   SPATIAL KEY `idx2` (`c2`)
 ) ENGINE=InnoDB DEFAULT CHARSET=latin1
 SHOW INDEX FROM tab;
-<<<<<<< HEAD
 Table	Non_unique	Key_name	Seq_in_index	Column_name	Collation	Cardinality	Sub_part	Packed	Null	Index_type	Comment	Index_comment	Ignored
 tab	0	PRIMARY	1	c2	A	#	25	NULL		BTREE			NO
 tab	0	const_1	1	c2	A	#	25	NULL		BTREE			NO
-tab	1	idx3	1	c3	A	#	32	NULL		SPATIAL			NO
-tab	1	idx4	1	c4	A	#	32	NULL		SPATIAL		testing spatial index on Polygon	NO
-tab	1	idx5	1	c5	A	#	32	NULL		SPATIAL		testing spatial index on Geometry	NO
-tab	1	idx6	1	c4	A	#	10	NULL		BTREE			NO
 tab	1	idx2	1	c2	A	#	32	NULL		SPATIAL			NO
-=======
-Table	Non_unique	Key_name	Seq_in_index	Column_name	Collation	Cardinality	Sub_part	Packed	Null	Index_type	Comment	Index_comment
-tab	0	PRIMARY	1	c2	A	#	25	NULL		BTREE		
-tab	0	const_1	1	c2	A	#	25	NULL		BTREE		
-tab	1	idx2	1	c2	A	#	32	NULL		SPATIAL		
->>>>>>> 17980e35
 INSERT INTO tab(c1,c2,c3,c4,c5)
 VALUES(1,ST_GeomFromText('POINT(10 10)'),ST_GeomFromText('LINESTRING(5 5,20 20,30 30)'),
 ST_GeomFromText('POLYGON((30 30,40 40,50 50,30 50,30 40,30 30))'),
@@ -412,21 +393,10 @@
   SPATIAL KEY `idx2` (`c2`)
 ) ENGINE=InnoDB DEFAULT CHARSET=latin1
 SHOW INDEX FROM tab;
-<<<<<<< HEAD
 Table	Non_unique	Key_name	Seq_in_index	Column_name	Collation	Cardinality	Sub_part	Packed	Null	Index_type	Comment	Index_comment	Ignored
 tab	0	PRIMARY	1	c5	A	#	10	NULL		BTREE			NO
 tab	0	const_1	1	c5	A	#	10	NULL		BTREE			NO
-tab	1	idx3	1	c3	A	#	32	NULL		SPATIAL			NO
-tab	1	idx4	1	c4	A	#	32	NULL		SPATIAL		testing spatial index on Polygon	NO
-tab	1	idx5	1	c5	A	#	32	NULL		SPATIAL		testing spatial index on Geometry	NO
-tab	1	idx6	1	c4	A	#	10	NULL		BTREE			NO
 tab	1	idx2	1	c2	A	#	32	NULL		SPATIAL			NO
-=======
-Table	Non_unique	Key_name	Seq_in_index	Column_name	Collation	Cardinality	Sub_part	Packed	Null	Index_type	Comment	Index_comment
-tab	0	PRIMARY	1	c5	A	#	10	NULL		BTREE		
-tab	0	const_1	1	c5	A	#	10	NULL		BTREE		
-tab	1	idx2	1	c2	A	#	32	NULL		SPATIAL		
->>>>>>> 17980e35
 INSERT INTO tab(c1,c2,c3,c4,c5)
 VALUES(1,ST_GeomFromText('POINT(10 10)'),ST_GeomFromText('LINESTRING(5 5,20 20,30 30)'),
 ST_GeomFromText('POLYGON((30 30,40 40,50 50,30 50,30 40,30 30))'),
