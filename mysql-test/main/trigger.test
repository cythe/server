--- conflicted
+++ resolved
@@ -2789,8 +2789,18 @@
 DROP TABLE t1;
 
 --echo # End of 10.3 tests
-<<<<<<< HEAD
---echo #
+
+--echo #
+--echo # MDEV-32022 ERROR 1054 (42S22): Unknown column 'X' in 'NEW' in trigger
+--echo #
+create table t1 (m set('sms') not null);
+create table t2 (i int);
+create table t3 (j int);
+create trigger t1 after insert on t1 for each row insert ignore into t2 select t3.j from t3 join (select 'sms' as method) m on find_in_set(m.method, new.m);
+insert into t1 values ('sms');
+drop table t1, t2, t3;
+
+--echo # End of 10.5 tests
 
 --echo #
 --echo # Test dropping orphan .trn file
@@ -2833,20 +2843,4 @@
 drop table t1;
 --remove_file $MYSQLD_DATADIR/test/t1_trg.TMP
 
---echo #
---echo # End of 10.6 tests
---echo #
-=======
-
---echo #
---echo # MDEV-32022 ERROR 1054 (42S22): Unknown column 'X' in 'NEW' in trigger
---echo #
-create table t1 (m set('sms') not null);
-create table t2 (i int);
-create table t3 (j int);
-create trigger t1 after insert on t1 for each row insert ignore into t2 select t3.j from t3 join (select 'sms' as method) m on find_in_set(m.method, new.m);
-insert into t1 values ('sms');
-drop table t1, t2, t3;
-
---echo # End of 10.5 tests
->>>>>>> 3cd706b1
+--echo # End of 10.6 tests