SELECT table_name, column_name FROM information_schema.columns where table_name="OPTIMIZER_TRACE";
table_name	column_name
OPTIMIZER_TRACE	QUERY
OPTIMIZER_TRACE	TRACE
OPTIMIZER_TRACE	MISSING_BYTES_BEYOND_MAX_MEM_SIZE
OPTIMIZER_TRACE	INSUFFICIENT_PRIVILEGES
set optimizer_trace="enabled=on";
show variables like 'optimizer_trace';
Variable_name	Value
optimizer_trace	enabled=on
set optimizer_trace="enabled=off";
show variables like 'optimizer_trace';
Variable_name	Value
optimizer_trace	enabled=off
create table t1 (a int, b int);
insert into t1 values (1,2),(2,3);
create table t2 (b int);
insert into t2 values (1),(2);
analyze table t1;
Table	Op	Msg_type	Msg_text
test.t1	analyze	status	Engine-independent statistics collected
test.t1	analyze	status	OK
analyze table t2;
Table	Op	Msg_type	Msg_text
test.t2	analyze	status	Engine-independent statistics collected
test.t2	analyze	status	OK
create function f1 (a int) returns INT
return 1;
create view v1 as select * from t1 where t1.a=1;
create view v2 as select * from t1 where t1.a=1 group by t1.b;
set optimizer_trace="enabled=on";
# Mergeable views/derived tables
select * from v1;
a	b
1	2
select * from information_schema.OPTIMIZER_TRACE;
QUERY	TRACE	MISSING_BYTES_BEYOND_MAX_MEM_SIZE	INSUFFICIENT_PRIVILEGES
select * from v1	{
  "steps": [
    {
      "join_preparation": {
        "select_id": 1,
        "steps": [
          {
            "view": {
              "table": "v1",
              "select_id": 2,
              "algorithm": "merged"
            }
          },
          {
            "join_preparation": {
              "select_id": 2,
              "steps": [
                {
                  "expanded_query": "/* select#2 */ select t1.a AS a,t1.b AS b from t1 where t1.a = 1"
                }
              ]
            }
          },
          {
            "expanded_query": "/* select#1 */ select t1.a AS a,t1.b AS b from v1"
          }
        ]
      }
    },
    {
      "join_optimization": {
        "select_id": 1,
        "steps": [
          {
            "condition_processing": {
              "condition": "WHERE",
              "original_condition": "t1.a = 1",
              "steps": [
                {
                  "transformation": "equality_propagation",
                  "resulting_condition": "multiple equal(1, t1.a)"
                },
                {
                  "transformation": "constant_propagation",
                  "resulting_condition": "multiple equal(1, t1.a)"
                },
                {
                  "transformation": "trivial_condition_removal",
                  "resulting_condition": "multiple equal(1, t1.a)"
                }
              ]
            }
          },
          {
            "table_dependencies": [
              {
                "table": "t1",
                "row_may_be_null": false,
                "map_bit": 0,
                "depends_on_map_bits": []
              }
            ]
          },
          {
            "ref_optimizer_key_uses": []
          },
          {
            "rows_estimation": [
              {
                "selectivity_for_indexes": [],
                "selectivity_for_columns": [
                  {
                    "column_name": "a",
                    "ranges": ["1 <= a <= 1"],
                    "selectivity_from_histogram": 0.5
                  }
                ],
                "cond_selectivity": 0.5
              },
              {
                "table": "t1",
                "table_scan": {
                  "rows": 2,
                  "cost": 2.004394531
                }
              }
            ]
          },
          {
            "considered_execution_plans": [
              {
                "plan_prefix": [],
                "table": "t1",
                "best_access_path": {
                  "considered_access_paths": [
                    {
                      "access_type": "scan",
                      "resulting_rows": 1,
                      "cost": 2.204394531,
                      "chosen": true
                    }
                  ],
                  "chosen_access_method": {
                    "type": "scan",
                    "records": 1,
                    "cost": 2.204394531,
                    "uses_join_buffering": false
                  }
                },
                "rows_for_plan": 1,
                "cost_for_plan": 2.404394531
              }
            ]
          },
          {
            "best_join_order": ["t1"]
          },
          {
            "substitute_best_equal": {
              "condition": "WHERE",
              "resulting_condition": "t1.a = 1"
            }
          },
          {
            "attaching_conditions_to_tables": {
              "attached_conditions_computation": [],
              "attached_conditions_summary": [
                {
                  "table": "t1",
                  "attached": "t1.a = 1"
                }
              ]
            }
          }
        ]
      }
    },
    {
      "join_execution": {
        "select_id": 1,
        "steps": []
      }
    }
  ]
}	0	0
select * from (select * from t1 where t1.a=1)q;
a	b
1	2
select * from information_schema.OPTIMIZER_TRACE;
QUERY	TRACE	MISSING_BYTES_BEYOND_MAX_MEM_SIZE	INSUFFICIENT_PRIVILEGES
select * from (select * from t1 where t1.a=1)q	{
  "steps": [
    {
      "join_preparation": {
        "select_id": 1,
        "steps": [
          {
            "derived": {
              "table": "q",
              "select_id": 2,
              "algorithm": "merged"
            }
          },
          {
            "join_preparation": {
              "select_id": 2,
              "steps": [
                {
                  "expanded_query": "/* select#2 */ select t1.a AS a,t1.b AS b from t1 where t1.a = 1"
                }
              ]
            }
          },
          {
            "expanded_query": "/* select#1 */ select t1.a AS a,t1.b AS b from (/* select#2 */ select t1.a AS a,t1.b AS b from t1 where t1.a = 1) q"
          }
        ]
      }
    },
    {
      "join_optimization": {
        "select_id": 1,
        "steps": [
          {
            "condition_processing": {
              "condition": "WHERE",
              "original_condition": "t1.a = 1",
              "steps": [
                {
                  "transformation": "equality_propagation",
                  "resulting_condition": "multiple equal(1, t1.a)"
                },
                {
                  "transformation": "constant_propagation",
                  "resulting_condition": "multiple equal(1, t1.a)"
                },
                {
                  "transformation": "trivial_condition_removal",
                  "resulting_condition": "multiple equal(1, t1.a)"
                }
              ]
            }
          },
          {
            "table_dependencies": [
              {
                "table": "t1",
                "row_may_be_null": false,
                "map_bit": 0,
                "depends_on_map_bits": []
              }
            ]
          },
          {
            "ref_optimizer_key_uses": []
          },
          {
            "rows_estimation": [
              {
                "selectivity_for_indexes": [],
                "selectivity_for_columns": [
                  {
                    "column_name": "a",
                    "ranges": ["1 <= a <= 1"],
                    "selectivity_from_histogram": 0.5
                  }
                ],
                "cond_selectivity": 0.5
              },
              {
                "table": "t1",
                "table_scan": {
                  "rows": 2,
                  "cost": 2.004394531
                }
              }
            ]
          },
          {
            "considered_execution_plans": [
              {
                "plan_prefix": [],
                "table": "t1",
                "best_access_path": {
                  "considered_access_paths": [
                    {
                      "access_type": "scan",
                      "resulting_rows": 1,
                      "cost": 2.204394531,
                      "chosen": true
                    }
                  ],
                  "chosen_access_method": {
                    "type": "scan",
                    "records": 1,
                    "cost": 2.204394531,
                    "uses_join_buffering": false
                  }
                },
                "rows_for_plan": 1,
                "cost_for_plan": 2.404394531
              }
            ]
          },
          {
            "best_join_order": ["t1"]
          },
          {
            "substitute_best_equal": {
              "condition": "WHERE",
              "resulting_condition": "t1.a = 1"
            }
          },
          {
            "attaching_conditions_to_tables": {
              "attached_conditions_computation": [],
              "attached_conditions_summary": [
                {
                  "table": "t1",
                  "attached": "t1.a = 1"
                }
              ]
            }
          }
        ]
      }
    },
    {
      "join_execution": {
        "select_id": 1,
        "steps": []
      }
    }
  ]
}	0	0
# Non-Mergeable views
select * from v2;
a	b
1	2
select * from information_schema.OPTIMIZER_TRACE;
QUERY	TRACE	MISSING_BYTES_BEYOND_MAX_MEM_SIZE	INSUFFICIENT_PRIVILEGES
select * from v2	{
  "steps": [
    {
      "join_preparation": {
        "select_id": 1,
        "steps": [
          {
            "view": {
              "table": "v2",
              "select_id": 2,
              "algorithm": "materialized"
            }
          },
          {
            "join_preparation": {
              "select_id": 2,
              "steps": [
                {
                  "expanded_query": "/* select#2 */ select t1.a AS a,t1.b AS b from t1 where t1.a = 1 group by t1.b"
                }
              ]
            }
          },
          {
            "expanded_query": "/* select#1 */ select v2.a AS a,v2.b AS b from v2"
          }
        ]
      }
    },
    {
      "join_optimization": {
        "select_id": 1,
        "steps": [
          {
            "join_optimization": {
              "select_id": 2,
              "steps": [
                {
                  "condition_processing": {
                    "condition": "WHERE",
                    "original_condition": "t1.a = 1",
                    "steps": [
                      {
                        "transformation": "equality_propagation",
                        "resulting_condition": "multiple equal(1, t1.a)"
                      },
                      {
                        "transformation": "constant_propagation",
                        "resulting_condition": "multiple equal(1, t1.a)"
                      },
                      {
                        "transformation": "trivial_condition_removal",
                        "resulting_condition": "multiple equal(1, t1.a)"
                      }
                    ]
                  }
                },
                {
                  "table_dependencies": [
                    {
                      "table": "t1",
                      "row_may_be_null": false,
                      "map_bit": 0,
                      "depends_on_map_bits": []
                    }
                  ]
                },
                {
                  "ref_optimizer_key_uses": []
                },
                {
                  "rows_estimation": [
                    {
                      "selectivity_for_indexes": [],
                      "selectivity_for_columns": [
                        {
                          "column_name": "a",
                          "ranges": ["1 <= a <= 1"],
                          "selectivity_from_histogram": 0.5
                        }
                      ],
                      "cond_selectivity": 0.5
                    },
                    {
                      "table": "t1",
                      "table_scan": {
                        "rows": 2,
                        "cost": 2.004394531
                      }
                    }
                  ]
                },
                {
                  "considered_execution_plans": [
                    {
                      "plan_prefix": [],
                      "table": "t1",
                      "best_access_path": {
                        "considered_access_paths": [
                          {
                            "access_type": "scan",
                            "resulting_rows": 1,
                            "cost": 2.204394531,
                            "chosen": true,
                            "use_tmp_table": true
                          }
                        ],
                        "chosen_access_method": {
                          "type": "scan",
                          "records": 1,
                          "cost": 2.204394531,
                          "uses_join_buffering": false
                        }
                      },
                      "rows_for_plan": 1,
                      "cost_for_plan": 2.404394531,
                      "cost_for_sorting": 1
                    }
                  ]
                },
                {
                  "best_join_order": ["t1"]
                },
                {
                  "substitute_best_equal": {
                    "condition": "WHERE",
                    "resulting_condition": "t1.a = 1"
                  }
                },
                {
                  "attaching_conditions_to_tables": {
                    "attached_conditions_computation": [],
                    "attached_conditions_summary": [
                      {
                        "table": "t1",
                        "attached": "t1.a = 1"
                      }
                    ]
                  }
                }
              ]
            }
          },
          {
            "table_dependencies": [
              {
                "table": "<derived2>",
                "row_may_be_null": false,
                "map_bit": 0,
                "depends_on_map_bits": []
              }
            ]
          },
          {
            "rows_estimation": [
              {
                "table": "<derived2>",
                "table_scan": {
                  "rows": 2,
                  "cost": 2
                }
              }
            ]
          },
          {
            "considered_execution_plans": [
              {
                "plan_prefix": [],
                "table": "<derived2>",
                "best_access_path": {
                  "considered_access_paths": [
                    {
                      "access_type": "scan",
                      "resulting_rows": 2,
                      "cost": 2,
                      "chosen": true
                    }
                  ],
                  "chosen_access_method": {
                    "type": "scan",
                    "records": 2,
                    "cost": 2,
                    "uses_join_buffering": false
                  }
                },
                "rows_for_plan": 2,
                "cost_for_plan": 2.4
              }
            ]
          },
          {
            "best_join_order": ["<derived2>"]
          },
          {
            "attaching_conditions_to_tables": {
              "attached_conditions_computation": [],
              "attached_conditions_summary": [
                {
                  "table": "<derived2>",
                  "attached": null
                }
              ]
            }
          }
        ]
      }
    },
    {
      "join_execution": {
        "select_id": 1,
        "steps": [
          {
            "join_execution": {
              "select_id": 2,
              "steps": []
            }
          }
        ]
      }
    }
  ]
}	0	0
drop table t1,t2;
drop view v1,v2;
drop function f1;
create table t1(a int, b int);
insert into t1 values (0,0),(1,1),(2,1),(3,2),(4,3),
(5,3),(6,3),(7,3),(8,3),(9,3);
create table t2(a int, b int);
insert into t2 values (0,0),(1,1),(2,1),(3,2),(4,3),
(5,3),(6,3),(7,3),(8,3),(9,3);
ANALYZE TABLE t1;
Table	Op	Msg_type	Msg_text
test.t1	analyze	status	Engine-independent statistics collected
test.t1	analyze	status	OK
ANALYZE TABLE t2;
Table	Op	Msg_type	Msg_text
test.t2	analyze	status	Engine-independent statistics collected
test.t2	analyze	status	OK
create view v1 as select a from t1 group by b;
create view v2 as select a from t2;
# Mergeable view
explain select * from v2 ;
id	select_type	table	type	possible_keys	key	key_len	ref	rows	Extra
1	SIMPLE	t2	ALL	NULL	NULL	NULL	NULL	10	
QUERY	TRACE	MISSING_BYTES_BEYOND_MAX_MEM_SIZE	INSUFFICIENT_PRIVILEGES
explain select * from v2	{
  "steps": [
    {
      "join_preparation": {
        "select_id": 1,
        "steps": [
          {
            "view": {
              "table": "v2",
              "select_id": 2,
              "algorithm": "merged"
            }
          },
          {
            "join_preparation": {
              "select_id": 2,
              "steps": [
                {
                  "expanded_query": "/* select#2 */ select t2.a AS a from t2"
                }
              ]
            }
          },
          {
            "expanded_query": "/* select#1 */ select t2.a AS a from v2"
          }
        ]
      }
    },
    {
      "join_optimization": {
        "select_id": 1,
        "steps": [
          {
            "table_dependencies": [
              {
                "table": "t2",
                "row_may_be_null": false,
                "map_bit": 0,
                "depends_on_map_bits": []
              }
            ]
          },
          {
            "rows_estimation": [
              {
                "table": "t2",
                "table_scan": {
                  "rows": 10,
                  "cost": 2.021972656
                }
              }
            ]
          },
          {
            "considered_execution_plans": [
              {
                "plan_prefix": [],
                "table": "t2",
                "best_access_path": {
                  "considered_access_paths": [
                    {
                      "access_type": "scan",
                      "resulting_rows": 10,
                      "cost": 2.021972656,
                      "chosen": true
                    }
                  ],
                  "chosen_access_method": {
                    "type": "scan",
                    "records": 10,
                    "cost": 2.021972656,
                    "uses_join_buffering": false
                  }
                },
                "rows_for_plan": 10,
                "cost_for_plan": 4.021972656
              }
            ]
          },
          {
            "best_join_order": ["t2"]
          },
          {
            "attaching_conditions_to_tables": {
              "attached_conditions_computation": [],
              "attached_conditions_summary": [
                {
                  "table": "t2",
                  "attached": null
                }
              ]
            }
          }
        ]
      }
    },
    {
      "join_execution": {
        "select_id": 1,
        "steps": []
      }
    }
  ]
}	0	0
# Non-Mergeable view
explain select * from v1 ;
id	select_type	table	type	possible_keys	key	key_len	ref	rows	Extra
1	PRIMARY	<derived2>	ALL	NULL	NULL	NULL	NULL	10	
2	DERIVED	t1	ALL	NULL	NULL	NULL	NULL	10	Using temporary; Using filesort
QUERY	TRACE	MISSING_BYTES_BEYOND_MAX_MEM_SIZE	INSUFFICIENT_PRIVILEGES
explain select * from v1	{
  "steps": [
    {
      "join_preparation": {
        "select_id": 1,
        "steps": [
          {
            "view": {
              "table": "v1",
              "select_id": 2,
              "algorithm": "materialized"
            }
          },
          {
            "join_preparation": {
              "select_id": 2,
              "steps": [
                {
                  "expanded_query": "/* select#2 */ select t1.a AS a from t1 group by t1.b"
                }
              ]
            }
          },
          {
            "expanded_query": "/* select#1 */ select v1.a AS a from v1"
          }
        ]
      }
    },
    {
      "join_optimization": {
        "select_id": 1,
        "steps": [
          {
            "join_optimization": {
              "select_id": 2,
              "steps": [
                {
                  "table_dependencies": [
                    {
                      "table": "t1",
                      "row_may_be_null": false,
                      "map_bit": 0,
                      "depends_on_map_bits": []
                    }
                  ]
                },
                {
                  "rows_estimation": [
                    {
                      "table": "t1",
                      "table_scan": {
                        "rows": 10,
                        "cost": 2.021972656
                      }
                    }
                  ]
                },
                {
                  "considered_execution_plans": [
                    {
                      "plan_prefix": [],
                      "table": "t1",
                      "best_access_path": {
                        "considered_access_paths": [
                          {
                            "access_type": "scan",
                            "resulting_rows": 10,
                            "cost": 2.021972656,
                            "chosen": true,
                            "use_tmp_table": true
                          }
                        ],
                        "chosen_access_method": {
                          "type": "scan",
                          "records": 10,
                          "cost": 2.021972656,
                          "uses_join_buffering": false
                        }
                      },
                      "rows_for_plan": 10,
                      "cost_for_plan": 4.021972656,
                      "cost_for_sorting": 10
                    }
                  ]
                },
                {
                  "best_join_order": ["t1"]
                },
                {
                  "attaching_conditions_to_tables": {
                    "attached_conditions_computation": [],
                    "attached_conditions_summary": [
                      {
                        "table": "t1",
                        "attached": null
                      }
                    ]
                  }
                }
              ]
            }
          },
          {
            "table_dependencies": [
              {
                "table": "<derived2>",
                "row_may_be_null": false,
                "map_bit": 0,
                "depends_on_map_bits": []
              }
            ]
          },
          {
            "rows_estimation": [
              {
                "table": "<derived2>",
                "table_scan": {
                  "rows": 10,
                  "cost": 10
                }
              }
            ]
          },
          {
            "considered_execution_plans": [
              {
                "plan_prefix": [],
                "table": "<derived2>",
                "best_access_path": {
                  "considered_access_paths": [
                    {
                      "access_type": "scan",
                      "resulting_rows": 10,
                      "cost": 10,
                      "chosen": true
                    }
                  ],
                  "chosen_access_method": {
                    "type": "scan",
                    "records": 10,
                    "cost": 10,
                    "uses_join_buffering": false
                  }
                },
                "rows_for_plan": 10,
                "cost_for_plan": 12
              }
            ]
          },
          {
            "best_join_order": ["<derived2>"]
          },
          {
            "attaching_conditions_to_tables": {
              "attached_conditions_computation": [],
              "attached_conditions_summary": [
                {
                  "table": "<derived2>",
                  "attached": null
                }
              ]
            }
          }
        ]
      }
    },
    {
      "join_execution": {
        "select_id": 1,
        "steps": [
          {
            "join_execution": {
              "select_id": 2,
              "steps": []
            }
          }
        ]
      }
    }
  ]
}	0	0
drop table t1,t2;
drop view v1,v2;
#
# print ref-keyues array
#
create table t0 (a int);
INSERT INTO t0 VALUES (0),(1),(2),(3),(4),(5),(6),(7),(8),(9);
create table t1 (a int, b int, c int, key(a));
insert into t1 select A.a*10 + B.a, A.a*10 + B.a, A.a*10 + B.a from t0 A, t0 B;
create table t2(a int, b int, c int , key(a));
insert into t2 select A.a*10 + B.a, A.a*10 + B.a, A.a*10 + B.a from t0 A, t0 B;
analyze table t1;
Table	Op	Msg_type	Msg_text
test.t1	analyze	status	Engine-independent statistics collected
test.t1	analyze	status	Table is already up to date
analyze table t2;
Table	Op	Msg_type	Msg_text
test.t2	analyze	status	Engine-independent statistics collected
test.t2	analyze	status	Table is already up to date
explain select * from t1,t2 where t1.a=t2.b+2 and t2.a= t1.b;
id	select_type	table	type	possible_keys	key	key_len	ref	rows	Extra
1	SIMPLE	t1	ALL	a	NULL	NULL	NULL	100	Using where
1	SIMPLE	t2	ref	a	a	5	test.t1.b	1	Using where
select * from information_schema.OPTIMIZER_TRACE;
QUERY	TRACE	MISSING_BYTES_BEYOND_MAX_MEM_SIZE	INSUFFICIENT_PRIVILEGES
explain select * from t1,t2 where t1.a=t2.b+2 and t2.a= t1.b	{
  "steps": [
    {
      "join_preparation": {
        "select_id": 1,
        "steps": [
          {
            "expanded_query": "select t1.a AS a,t1.b AS b,t1.c AS c,t2.a AS a,t2.b AS b,t2.c AS c from t1 join t2 where t1.a = t2.b + 2 and t2.a = t1.b"
          }
        ]
      }
    },
    {
      "join_optimization": {
        "select_id": 1,
        "steps": [
          {
            "condition_processing": {
              "condition": "WHERE",
              "original_condition": "t1.a = t2.b + 2 and t2.a = t1.b",
              "steps": [
                {
                  "transformation": "equality_propagation",
                  "resulting_condition": "t1.a = t2.b + 2 and multiple equal(t2.a, t1.b)"
                },
                {
                  "transformation": "constant_propagation",
                  "resulting_condition": "t1.a = t2.b + 2 and multiple equal(t2.a, t1.b)"
                },
                {
                  "transformation": "trivial_condition_removal",
                  "resulting_condition": "t1.a = t2.b + 2 and multiple equal(t2.a, t1.b)"
                }
              ]
            }
          },
          {
            "table_dependencies": [
              {
                "table": "t1",
                "row_may_be_null": false,
                "map_bit": 0,
                "depends_on_map_bits": []
              },
              {
                "table": "t2",
                "row_may_be_null": false,
                "map_bit": 1,
                "depends_on_map_bits": []
              }
            ]
          },
          {
            "ref_optimizer_key_uses": [
              {
                "table": "t1",
                "field": "a",
                "equals": "t2.b + 2",
                "null_rejecting": true
              },
              {
                "table": "t2",
                "field": "a",
                "equals": "t1.b",
                "null_rejecting": true
              }
            ]
          },
          {
            "rows_estimation": [
              {
                "table": "t1",
                "table_scan": {
                  "rows": 100,
                  "cost": 2.317382812
                }
              },
              {
                "table": "t2",
                "table_scan": {
                  "rows": 100,
                  "cost": 2.317382812
                }
              }
            ]
          },
          {
            "considered_execution_plans": [
              {
                "plan_prefix": [],
                "table": "t1",
                "best_access_path": {
                  "considered_access_paths": [
                    {
                      "access_type": "scan",
                      "resulting_rows": 100,
                      "cost": 2.317382812,
                      "chosen": true
                    }
                  ],
                  "chosen_access_method": {
                    "type": "scan",
                    "records": 100,
                    "cost": 2.317382812,
                    "uses_join_buffering": false
                  }
                },
                "rows_for_plan": 100,
                "cost_for_plan": 22.31738281,
                "rest_of_plan": [
                  {
                    "plan_prefix": ["t1"],
                    "table": "t2",
                    "best_access_path": {
                      "considered_access_paths": [
                        {
                          "access_type": "ref",
                          "index": "a",
                          "used_range_estimates": false,
                          "reason": "not available",
                          "rows": 1,
                          "cost": 200.0585794,
                          "chosen": true
                        },
                        {
                          "access_type": "scan",
                          "resulting_rows": 100,
                          "cost": 2.317382812,
                          "chosen": false
                        }
                      ],
                      "chosen_access_method": {
                        "type": "ref",
                        "records": 1,
                        "cost": 200.0585794,
                        "uses_join_buffering": false
                      }
                    },
                    "rows_for_plan": 100,
                    "cost_for_plan": 242.3759623,
                    "pruned_by_hanging_leaf": true
                  }
                ]
              },
              {
                "plan_prefix": [],
                "table": "t2",
                "best_access_path": {
                  "considered_access_paths": [
                    {
                      "access_type": "scan",
                      "resulting_rows": 100,
                      "cost": 2.317382812,
                      "chosen": true
                    }
                  ],
                  "chosen_access_method": {
                    "type": "scan",
                    "records": 100,
                    "cost": 2.317382812,
                    "uses_join_buffering": false
                  }
                },
                "rows_for_plan": 100,
                "cost_for_plan": 22.31738281,
                "rest_of_plan": [
                  {
                    "plan_prefix": ["t2"],
                    "table": "t1",
                    "best_access_path": {
                      "considered_access_paths": [
                        {
                          "access_type": "ref",
                          "index": "a",
                          "used_range_estimates": false,
                          "reason": "not available",
                          "rows": 1,
                          "cost": 200.0585794,
                          "chosen": true
                        },
                        {
                          "access_type": "scan",
                          "resulting_rows": 100,
                          "cost": 2.317382812,
                          "chosen": false
                        }
                      ],
                      "chosen_access_method": {
                        "type": "ref",
                        "records": 1,
                        "cost": 200.0585794,
                        "uses_join_buffering": false
                      }
                    },
                    "rows_for_plan": 100,
                    "cost_for_plan": 242.3759623,
                    "pruned_by_cost": true
                  }
                ]
              }
            ]
          },
          {
            "best_join_order": ["t1", "t2"]
          },
          {
            "substitute_best_equal": {
              "condition": "WHERE",
              "resulting_condition": "t2.a = t1.b and t1.a = t2.b + 2"
            }
          },
          {
            "attaching_conditions_to_tables": {
              "attached_conditions_computation": [],
              "attached_conditions_summary": [
                {
                  "table": "t1",
                  "attached": "t1.b is not null"
                },
                {
                  "table": "t2",
                  "attached": "t1.a = t2.b + 2"
                }
              ]
            }
          }
        ]
      }
    },
    {
      "join_execution": {
        "select_id": 1,
        "steps": []
      }
    }
  ]
}	0	0
drop table t1,t2,t0;
#
# group_by min max optimization
#
CREATE TABLE t1 (id INT NOT NULL AUTO_INCREMENT PRIMARY KEY, a INT NOT NULL, KEY(a));
analyze table t1;
Table	Op	Msg_type	Msg_text
test.t1	analyze	status	Engine-independent statistics collected
test.t1	analyze	status	OK
EXPLAIN SELECT DISTINCT a FROM t1;
id	select_type	table	type	possible_keys	key	key_len	ref	rows	Extra
1	SIMPLE	t1	range	NULL	a	4	NULL	5	Using index for group-by
select * from information_schema.OPTIMIZER_TRACE;
QUERY	TRACE	MISSING_BYTES_BEYOND_MAX_MEM_SIZE	INSUFFICIENT_PRIVILEGES
EXPLAIN SELECT DISTINCT a FROM t1	{
  "steps": [
    {
      "join_preparation": {
        "select_id": 1,
        "steps": [
          {
            "expanded_query": "select distinct t1.a AS a from t1"
          }
        ]
      }
    },
    {
      "join_optimization": {
        "select_id": 1,
        "steps": [
          {
            "table_dependencies": [
              {
                "table": "t1",
                "row_may_be_null": false,
                "map_bit": 0,
                "depends_on_map_bits": []
              }
            ]
          },
          {
            "rows_estimation": [
              {
                "table": "t1",
                "range_analysis": {
                  "table_scan": {
                    "rows": 65536,
                    "cost": 13255.2
                  },
                  "potential_range_indexes": [
                    {
                      "index": "PRIMARY",
                      "usable": false,
                      "cause": "not applicable"
                    },
                    {
                      "index": "a",
                      "usable": true,
                      "key_parts": ["a"]
                    }
                  ],
                  "best_covering_index_scan": {
                    "index": "a",
                    "cost": 13377.39141,
                    "chosen": false,
                    "cause": "cost"
                  },
                  "group_index_range": {
                    "distinct_query": true,
                    "potential_group_range_indexes": [
                      {
                        "index": "a",
                        "covering": true,
                        "rows": 5,
                        "cost": 6.25
                      }
                    ]
                  },
                  "best_group_range_summary": {
                    "type": "index_group",
                    "index": "a",
                    "min_max_arg": null,
                    "min_aggregate": false,
                    "max_aggregate": false,
                    "distinct_aggregate": false,
                    "rows": 5,
                    "cost": 6.25,
                    "key_parts_used_for_access": ["a"],
                    "ranges": [],
                    "chosen": true
                  },
                  "chosen_range_access_summary": {
                    "range_access_plan": {
                      "type": "index_group",
                      "index": "a",
                      "min_max_arg": null,
                      "min_aggregate": false,
                      "max_aggregate": false,
                      "distinct_aggregate": false,
                      "rows": 5,
                      "cost": 6.25,
                      "key_parts_used_for_access": ["a"],
                      "ranges": []
                    },
                    "rows_for_plan": 5,
                    "cost_for_plan": 6.25,
                    "chosen": true
                  }
                }
              }
            ]
          },
          {
            "considered_execution_plans": [
              {
                "plan_prefix": [],
                "table": "t1",
                "best_access_path": {
                  "considered_access_paths": [
                    {
                      "access_type": "index_merge",
                      "resulting_rows": 5,
                      "cost": 6.25,
                      "chosen": true
                    }
                  ],
                  "chosen_access_method": {
                    "type": "index_merge",
                    "records": 5,
                    "cost": 6.25,
                    "uses_join_buffering": false
                  }
                },
                "rows_for_plan": 5,
                "cost_for_plan": 7.25
              }
            ]
          },
          {
            "best_join_order": ["t1"]
          },
          {
            "attaching_conditions_to_tables": {
              "attached_conditions_computation": [],
              "attached_conditions_summary": [
                {
                  "table": "t1",
                  "attached": null
                }
              ]
            }
          }
        ]
      }
    },
    {
      "join_execution": {
        "select_id": 1,
        "steps": []
      }
    }
  ]
}	0	0
drop table t1;
# 
# With group by , where clause and MIN/MAX function
# 
CREATE TABLE t1 (a INT, b INT, c int, d int,  KEY(a,b,c,d));
INSERT INTO t1 VALUES (1,1,1,1), (2,2,2,2), (3,3,3,3), (4,4,4,4), (1,0,1,1), (3,2,3,3), (4,5,4,4);
ANALYZE TABLE t1;
Table	Op	Msg_type	Msg_text
test.t1	analyze	status	Engine-independent statistics collected
test.t1	analyze	status	OK
EXPLAIN SELECT MIN(d) FROM t1 where b=2 and c=3  group by a;
id	select_type	table	type	possible_keys	key	key_len	ref	rows	Extra
1	SIMPLE	t1	range	NULL	a	20	NULL	8	Using where; Using index for group-by
select * from information_schema.OPTIMIZER_TRACE;
QUERY	TRACE	MISSING_BYTES_BEYOND_MAX_MEM_SIZE	INSUFFICIENT_PRIVILEGES
EXPLAIN SELECT MIN(d) FROM t1 where b=2 and c=3  group by a	{
  "steps": [
    {
      "join_preparation": {
        "select_id": 1,
        "steps": [
          {
            "expanded_query": "select min(t1.d) AS `MIN(d)` from t1 where t1.b = 2 and t1.c = 3 group by t1.a"
          }
        ]
      }
    },
    {
      "join_optimization": {
        "select_id": 1,
        "steps": [
          {
            "condition_processing": {
              "condition": "WHERE",
              "original_condition": "t1.b = 2 and t1.c = 3",
              "steps": [
                {
                  "transformation": "equality_propagation",
                  "resulting_condition": "multiple equal(2, t1.b) and multiple equal(3, t1.c)"
                },
                {
                  "transformation": "constant_propagation",
                  "resulting_condition": "multiple equal(2, t1.b) and multiple equal(3, t1.c)"
                },
                {
                  "transformation": "trivial_condition_removal",
                  "resulting_condition": "multiple equal(2, t1.b) and multiple equal(3, t1.c)"
                }
              ]
            }
          },
          {
            "table_dependencies": [
              {
                "table": "t1",
                "row_may_be_null": false,
                "map_bit": 0,
                "depends_on_map_bits": []
              }
            ]
          },
          {
            "ref_optimizer_key_uses": []
          },
          {
            "rows_estimation": [
              {
                "table": "t1",
                "range_analysis": {
                  "table_scan": {
                    "rows": 7,
                    "cost": 5.429052734
                  },
                  "potential_range_indexes": [
                    {
                      "index": "a",
                      "usable": true,
                      "key_parts": ["a", "b", "c", "d"]
                    }
                  ],
                  "best_covering_index_scan": {
                    "index": "a",
                    "cost": 2.409226263,
                    "chosen": true
                  },
                  "setup_range_conditions": [],
                  "analyzing_range_alternatives": {
                    "range_scan_alternatives": [],
                    "analyzing_roworder_intersect": {
                      "cause": "too few roworder scans"
                    },
                    "analyzing_index_merge_union": []
                  },
                  "group_index_range": {
                    "potential_group_range_indexes": [
                      {
                        "index": "a",
                        "covering": true,
                        "ranges": ["(2,3) <= (b,c) <= (2,3)"],
                        "rows": 8,
                        "cost": 2.2
                      }
                    ]
                  },
                  "best_group_range_summary": {
                    "type": "index_group",
                    "index": "a",
                    "min_max_arg": "d",
                    "min_aggregate": true,
                    "max_aggregate": false,
                    "distinct_aggregate": false,
                    "rows": 8,
                    "cost": 2.2,
                    "key_parts_used_for_access": ["a", "b", "c"],
                    "ranges": ["(2,3) <= (b,c) <= (2,3)"],
                    "chosen": true
                  },
                  "chosen_range_access_summary": {
                    "range_access_plan": {
                      "type": "index_group",
                      "index": "a",
                      "min_max_arg": "d",
                      "min_aggregate": true,
                      "max_aggregate": false,
                      "distinct_aggregate": false,
                      "rows": 8,
                      "cost": 2.2,
                      "key_parts_used_for_access": ["a", "b", "c"],
                      "ranges": ["(2,3) <= (b,c) <= (2,3)"]
                    },
                    "rows_for_plan": 8,
                    "cost_for_plan": 2.2,
                    "chosen": true
                  }
                }
              }
            ]
          },
          {
            "considered_execution_plans": [
              {
                "plan_prefix": [],
                "table": "t1",
                "best_access_path": {
                  "considered_access_paths": [
                    {
                      "access_type": "index_merge",
                      "resulting_rows": 8,
                      "cost": 2.2,
                      "chosen": true,
                      "use_tmp_table": true
                    }
                  ],
                  "chosen_access_method": {
                    "type": "index_merge",
                    "records": 8,
                    "cost": 2.2,
                    "uses_join_buffering": false
                  }
                },
                "rows_for_plan": 8,
                "cost_for_plan": 3.8,
                "cost_for_sorting": 8
              }
            ]
          },
          {
            "best_join_order": ["t1"]
          },
          {
            "substitute_best_equal": {
              "condition": "WHERE",
              "resulting_condition": "t1.b = 2 and t1.c = 3"
            }
          },
          {
            "attaching_conditions_to_tables": {
              "attached_conditions_computation": [],
              "attached_conditions_summary": [
                {
                  "table": "t1",
                  "attached": "t1.b = 2 and t1.c = 3"
                }
              ]
            }
          }
        ]
      }
    },
    {
      "join_execution": {
        "select_id": 1,
        "steps": []
      }
    }
  ]
}	0	0
DROP TABLE t1;
CREATE TABLE t1 (id INT NOT NULL, a DATE, KEY(id,a));
INSERT INTO t1 values (1,'2001-01-01'),(1,'2001-01-02'),
(1,'2001-01-03'),(1,'2001-01-04'),
(2,'2001-01-01'),(2,'2001-01-02'),
(2,'2001-01-03'),(2,'2001-01-04'),
(3,'2001-01-01'),(3,'2001-01-02'),
(3,'2001-01-03'),(3,'2001-01-04'),
(4,'2001-01-01'),(4,'2001-01-02'),
(4,'2001-01-03'),(4,'2001-01-04');
set optimizer_trace='enabled=on';
EXPLAIN SELECT id,MIN(a),MAX(a) FROM t1 WHERE a>=20010104e0 GROUP BY id;
id	select_type	table	type	possible_keys	key	key_len	ref	rows	Extra
1	SIMPLE	t1	range	NULL	id	8	NULL	9	Using where; Using index for group-by
select * from INFORMATION_SCHEMA.OPTIMIZER_TRACE;
QUERY	TRACE	MISSING_BYTES_BEYOND_MAX_MEM_SIZE	INSUFFICIENT_PRIVILEGES
EXPLAIN SELECT id,MIN(a),MAX(a) FROM t1 WHERE a>=20010104e0 GROUP BY id	{
  "steps": [
    {
      "join_preparation": {
        "select_id": 1,
        "steps": [
          {
            "expanded_query": "select t1.`id` AS `id`,min(t1.a) AS `MIN(a)`,max(t1.a) AS `MAX(a)` from t1 where t1.a >= 20010104e0 group by t1.`id`"
          }
        ]
      }
    },
    {
      "join_optimization": {
        "select_id": 1,
        "steps": [
          {
            "condition_processing": {
              "condition": "WHERE",
              "original_condition": "t1.a >= 20010104e0",
              "steps": [
                {
                  "transformation": "equality_propagation",
                  "resulting_condition": "t1.a >= 20010104e0"
                },
                {
                  "transformation": "constant_propagation",
                  "resulting_condition": "t1.a >= 20010104e0"
                },
                {
                  "transformation": "trivial_condition_removal",
                  "resulting_condition": "t1.a >= 20010104e0"
                }
              ]
            }
          },
          {
            "table_dependencies": [
              {
                "table": "t1",
                "row_may_be_null": false,
                "map_bit": 0,
                "depends_on_map_bits": []
              }
            ]
          },
          {
            "ref_optimizer_key_uses": []
          },
          {
            "rows_estimation": [
              {
                "table": "t1",
                "range_analysis": {
                  "table_scan": {
                    "rows": 16,
                    "cost": 7.23125
                  },
                  "potential_range_indexes": [
                    {
                      "index": "id",
                      "usable": true,
                      "key_parts": ["id", "a"]
                    }
                  ],
                  "best_covering_index_scan": {
                    "index": "id",
                    "cost": 4.21171589,
                    "chosen": true
                  },
                  "setup_range_conditions": [],
                  "analyzing_range_alternatives": {
                    "range_scan_alternatives": [],
                    "analyzing_roworder_intersect": {
                      "cause": "too few roworder scans"
                    },
                    "analyzing_index_merge_union": []
                  },
                  "group_index_range": {
                    "potential_group_range_indexes": [
                      {
                        "index": "id",
                        "covering": true,
                        "ranges": ["(2001-01-04) <= (a)"],
                        "rows": 9,
                        "cost": 2.35
                      }
                    ]
                  },
                  "best_group_range_summary": {
                    "type": "index_group",
                    "index": "id",
                    "min_max_arg": "a",
                    "min_aggregate": true,
                    "max_aggregate": true,
                    "distinct_aggregate": false,
                    "rows": 9,
                    "cost": 2.35,
                    "key_parts_used_for_access": ["id"],
                    "ranges": ["(2001-01-04) <= (a)"],
                    "chosen": true
                  },
                  "chosen_range_access_summary": {
                    "range_access_plan": {
                      "type": "index_group",
                      "index": "id",
                      "min_max_arg": "a",
                      "min_aggregate": true,
                      "max_aggregate": true,
                      "distinct_aggregate": false,
                      "rows": 9,
                      "cost": 2.35,
                      "key_parts_used_for_access": ["id"],
                      "ranges": ["(2001-01-04) <= (a)"]
                    },
                    "rows_for_plan": 9,
                    "cost_for_plan": 2.35,
                    "chosen": true
                  }
                }
              }
            ]
          },
          {
            "considered_execution_plans": [
              {
                "plan_prefix": [],
                "table": "t1",
                "best_access_path": {
                  "considered_access_paths": [
                    {
                      "access_type": "index_merge",
                      "resulting_rows": 9,
                      "cost": 2.35,
                      "chosen": true,
                      "use_tmp_table": true
                    }
                  ],
                  "chosen_access_method": {
                    "type": "index_merge",
                    "records": 9,
                    "cost": 2.35,
                    "uses_join_buffering": false
                  }
                },
                "rows_for_plan": 9,
                "cost_for_plan": 4.15,
                "cost_for_sorting": 9
              }
            ]
          },
          {
            "best_join_order": ["t1"]
          },
          {
            "substitute_best_equal": {
              "condition": "WHERE",
              "resulting_condition": "t1.a >= 20010104e0"
            }
          },
          {
            "attaching_conditions_to_tables": {
              "attached_conditions_computation": [],
              "attached_conditions_summary": [
                {
                  "table": "t1",
                  "attached": "t1.a >= 20010104e0"
                }
              ]
            }
          }
        ]
      }
    },
    {
      "join_execution": {
        "select_id": 1,
        "steps": []
      }
    }
  ]
}	0	0
EXPLAIN SELECT * FROM t1 WHERE a = 20010104e0 GROUP BY id;
id	select_type	table	type	possible_keys	key	key_len	ref	rows	Extra
1	SIMPLE	t1	range	NULL	id	8	NULL	9	Using where; Using index for group-by
select * from INFORMATION_SCHEMA.OPTIMIZER_TRACE;
QUERY	TRACE	MISSING_BYTES_BEYOND_MAX_MEM_SIZE	INSUFFICIENT_PRIVILEGES
EXPLAIN SELECT * FROM t1 WHERE a = 20010104e0 GROUP BY id	{
  "steps": [
    {
      "join_preparation": {
        "select_id": 1,
        "steps": [
          {
            "expanded_query": "select t1.`id` AS `id`,t1.a AS a from t1 where t1.a = 20010104e0 group by t1.`id`"
          }
        ]
      }
    },
    {
      "join_optimization": {
        "select_id": 1,
        "steps": [
          {
            "condition_processing": {
              "condition": "WHERE",
              "original_condition": "t1.a = 20010104e0",
              "steps": [
                {
                  "transformation": "equality_propagation",
                  "resulting_condition": "t1.a = 20010104e0"
                },
                {
                  "transformation": "constant_propagation",
                  "resulting_condition": "t1.a = 20010104e0"
                },
                {
                  "transformation": "trivial_condition_removal",
                  "resulting_condition": "t1.a = 20010104e0"
                }
              ]
            }
          },
          {
            "table_dependencies": [
              {
                "table": "t1",
                "row_may_be_null": false,
                "map_bit": 0,
                "depends_on_map_bits": []
              }
            ]
          },
          {
            "ref_optimizer_key_uses": []
          },
          {
            "rows_estimation": [
              {
                "table": "t1",
                "range_analysis": {
                  "table_scan": {
                    "rows": 16,
                    "cost": 7.23125
                  },
                  "potential_range_indexes": [
                    {
                      "index": "id",
                      "usable": true,
                      "key_parts": ["id", "a"]
                    }
                  ],
                  "best_covering_index_scan": {
                    "index": "id",
                    "cost": 4.21171589,
                    "chosen": true
                  },
                  "setup_range_conditions": [],
                  "analyzing_range_alternatives": {
                    "range_scan_alternatives": [],
                    "analyzing_roworder_intersect": {
                      "cause": "too few roworder scans"
                    },
                    "analyzing_index_merge_union": []
                  },
                  "group_index_range": {
                    "potential_group_range_indexes": [
                      {
                        "index": "id",
                        "covering": true,
                        "ranges": ["(2001-01-04) <= (a) <= (2001-01-04)"],
                        "rows": 9,
                        "cost": 2.35
                      }
                    ]
                  },
                  "best_group_range_summary": {
                    "type": "index_group",
                    "index": "id",
                    "min_max_arg": null,
                    "min_aggregate": false,
                    "max_aggregate": false,
                    "distinct_aggregate": false,
                    "rows": 9,
                    "cost": 2.35,
                    "key_parts_used_for_access": ["id", "a"],
                    "ranges": ["(2001-01-04) <= (a) <= (2001-01-04)"],
                    "chosen": true
                  },
                  "chosen_range_access_summary": {
                    "range_access_plan": {
                      "type": "index_group",
                      "index": "id",
                      "min_max_arg": null,
                      "min_aggregate": false,
                      "max_aggregate": false,
                      "distinct_aggregate": false,
                      "rows": 9,
                      "cost": 2.35,
                      "key_parts_used_for_access": ["id", "a"],
                      "ranges": ["(2001-01-04) <= (a) <= (2001-01-04)"]
                    },
                    "rows_for_plan": 9,
                    "cost_for_plan": 2.35,
                    "chosen": true
                  }
                }
              }
            ]
          },
          {
            "considered_execution_plans": [
              {
                "plan_prefix": [],
                "table": "t1",
                "best_access_path": {
                  "considered_access_paths": [
                    {
                      "access_type": "index_merge",
                      "resulting_rows": 9,
                      "cost": 2.35,
                      "chosen": true,
                      "use_tmp_table": true
                    }
                  ],
                  "chosen_access_method": {
                    "type": "index_merge",
                    "records": 9,
                    "cost": 2.35,
                    "uses_join_buffering": false
                  }
                },
                "rows_for_plan": 9,
                "cost_for_plan": 4.15,
                "cost_for_sorting": 9
              }
            ]
          },
          {
            "best_join_order": ["t1"]
          },
          {
            "substitute_best_equal": {
              "condition": "WHERE",
              "resulting_condition": "t1.a = 20010104e0"
            }
          },
          {
            "attaching_conditions_to_tables": {
              "attached_conditions_computation": [],
              "attached_conditions_summary": [
                {
                  "table": "t1",
                  "attached": "t1.a = 20010104e0"
                }
              ]
            }
          }
        ]
      }
    },
    {
      "join_execution": {
        "select_id": 1,
        "steps": []
      }
    }
  ]
}	0	0
drop table t1;
#
# Late ORDER BY optimization
#
create table ten(a int);
insert into ten values (0),(1),(2),(3),(4),(5),(6),(7),(8),(9);
create table one_k(a int primary key);
insert into one_k select A.a + B.a* 10 + C.a * 100 from ten A, ten B, ten C;
create table t1  (
pk int not null,
a int,
b int,
c int,
filler char(100),
KEY a_a(c),
KEY a_c(a,c),
KEY a_b(a,b)
);
insert into t1
select a, a,a,a, 'filler-dataaa' from test.one_k;
update t1 set a=1 where pk between 0 and 180;
update t1 set b=2 where pk between 0 and 20;
analyze table t1;
Table	Op	Msg_type	Msg_text
test.t1	analyze	status	Engine-independent statistics collected
test.t1	analyze	status	OK
set optimizer_trace='enabled=on';
explain  select * from t1 where a=1 and b=2 order by c limit 1;
id	select_type	table	type	possible_keys	key	key_len	ref	rows	Extra
1	SIMPLE	t1	range	a_c,a_b	a_c	5	NULL	180	Using where
select * from INFORMATION_SCHEMA.OPTIMIZER_TRACE;
QUERY	TRACE	MISSING_BYTES_BEYOND_MAX_MEM_SIZE	INSUFFICIENT_PRIVILEGES
explain  select * from t1 where a=1 and b=2 order by c limit 1	{
  "steps": [
    {
      "join_preparation": {
        "select_id": 1,
        "steps": [
          {
            "expanded_query": "select t1.pk AS pk,t1.a AS a,t1.b AS b,t1.c AS c,t1.filler AS filler from t1 where t1.a = 1 and t1.b = 2 order by t1.c limit 1"
          }
        ]
      }
    },
    {
      "join_optimization": {
        "select_id": 1,
        "steps": [
          {
            "condition_processing": {
              "condition": "WHERE",
              "original_condition": "t1.a = 1 and t1.b = 2",
              "steps": [
                {
                  "transformation": "equality_propagation",
                  "resulting_condition": "multiple equal(1, t1.a) and multiple equal(2, t1.b)"
                },
                {
                  "transformation": "constant_propagation",
                  "resulting_condition": "multiple equal(1, t1.a) and multiple equal(2, t1.b)"
                },
                {
                  "transformation": "trivial_condition_removal",
                  "resulting_condition": "multiple equal(1, t1.a) and multiple equal(2, t1.b)"
                }
              ]
            }
          },
          {
            "table_dependencies": [
              {
                "table": "t1",
                "row_may_be_null": false,
                "map_bit": 0,
                "depends_on_map_bits": []
              }
            ]
          },
          {
            "ref_optimizer_key_uses": [
              {
                "table": "t1",
                "field": "a",
                "equals": "1",
                "null_rejecting": true
              },
              {
                "table": "t1",
                "field": "a",
                "equals": "1",
                "null_rejecting": true
              },
              {
                "table": "t1",
                "field": "b",
                "equals": "2",
                "null_rejecting": true
              }
            ]
          },
          {
            "rows_estimation": [
              {
                "table": "t1",
                "range_analysis": {
                  "table_scan": {
                    "rows": 1000,
                    "cost": 232.5644531
                  },
                  "potential_range_indexes": [
                    {
                      "index": "a_a",
                      "usable": false,
                      "cause": "not applicable"
                    },
                    {
                      "index": "a_c",
                      "usable": true,
                      "key_parts": ["a", "c"]
                    },
                    {
                      "index": "a_b",
                      "usable": true,
                      "key_parts": ["a", "b"]
                    }
                  ],
                  "setup_range_conditions": [],
                  "analyzing_range_alternatives": {
                    "range_scan_alternatives": [
                      {
                        "index": "a_c",
                        "ranges": ["(1) <= (a) <= (1)"],
                        "rowid_ordered": false,
                        "using_mrr": false,
                        "index_only": false,
                        "rows": 180,
                        "cost": 216.2943776,
                        "chosen": true
                      },
                      {
                        "index": "a_b",
                        "ranges": ["(1,2) <= (a,b) <= (1,2)"],
                        "rowid_ordered": true,
                        "using_mrr": false,
                        "index_only": false,
                        "rows": 21,
                        "cost": 25.36242739,
                        "chosen": true
                      }
                    ],
                    "analyzing_roworder_intersect": {
                      "cause": "too few roworder scans"
                    },
                    "analyzing_index_merge_union": []
                  },
                  "group_index_range": {
                    "chosen": false,
                    "cause": "no group by or distinct"
                  },
                  "chosen_range_access_summary": {
                    "range_access_plan": {
                      "type": "range_scan",
                      "index": "a_b",
                      "rows": 21,
                      "ranges": ["(1,2) <= (a,b) <= (1,2)"]
                    },
                    "rows_for_plan": 21,
                    "cost_for_plan": 25.36242739,
                    "chosen": true
                  }
                }
              },
              {
                "table": "t1",
                "rowid_filters": [
                  {
                    "key": "a_b",
                    "build_cost": 0.886777098,
                    "rows": 21
                  },
                  {
                    "key": "a_c",
                    "build_cost": 10.52169992,
                    "rows": 180
                  }
                ]
              },
              {
                "selectivity_for_indexes": [
                  {
                    "index_name": "a_b",
                    "selectivity_from_index": 0.021
                  }
                ],
                "selectivity_for_columns": [
                  {
                    "column_name": "a",
                    "ranges": ["1 <= a <= 1"],
                    "selectivity_from_histogram": 0.181
                  },
                  {
                    "column_name": "b",
                    "ranges": ["2 <= b <= 2"],
                    "selectivity_from_histogram": 0.021
                  }
                ],
                "cond_selectivity": 0.021
              }
            ]
          },
          {
            "considered_execution_plans": [
              {
                "plan_prefix": [],
                "table": "t1",
                "best_access_path": {
                  "considered_access_paths": [
                    {
                      "access_type": "ref",
                      "index": "a_c",
                      "used_range_estimates": true,
                      "rows": 180,
                      "cost": 180.2743776,
                      "chosen": true
                    },
                    {
                      "access_type": "ref",
                      "index": "a_b",
                      "used_range_estimates": true,
                      "rows": 21,
                      "cost": 21.14242739,
                      "chosen": true
                    },
                    {
                      "type": "scan",
                      "chosen": false,
                      "cause": "cost"
                    }
                  ],
                  "chosen_access_method": {
                    "type": "ref",
                    "records": 21,
                    "cost": 21.14242739,
                    "uses_join_buffering": false
                  }
                },
                "rows_for_plan": 21,
                "cost_for_plan": 25.34242739
              }
            ]
          },
          {
            "best_join_order": ["t1"]
          },
          {
            "substitute_best_equal": {
              "condition": "WHERE",
              "resulting_condition": "t1.a = 1 and t1.b = 2"
            }
          },
          {
            "attaching_conditions_to_tables": {
              "attached_conditions_computation": [],
              "attached_conditions_summary": [
                {
                  "table": "t1",
                  "attached": null
                }
              ]
            }
          },
          {
            "reconsidering_access_paths_for_index_ordering": {
              "clause": "ORDER BY",
              "fanout": 1,
              "read_time": 21.14342739,
              "table": "t1",
              "rows_estimation": 21,
              "possible_keys": [
                {
                  "index": "a_a",
                  "can_resolve_order": true,
                  "direction": 1,
                  "updated_limit": 47,
                  "index_scan_time": 47,
                  "usable": false,
                  "cause": "cost"
                },
                {
                  "index": "a_c",
                  "can_resolve_order": true,
                  "direction": 1,
                  "updated_limit": 47,
                  "range_scan_time": 4.331020747,
                  "index_scan_time": 4.331020747,
                  "records": 180,
                  "chosen": true
                },
                {
                  "index": "a_b",
                  "can_resolve_order": false,
                  "cause": "not usable index for the query"
                }
              ]
            }
          },
          {
            "table": "t1",
            "range_analysis": {
              "table_scan": {
                "rows": 1000,
                "cost": 1.79769e308
              },
              "potential_range_indexes": [
                {
                  "index": "a_a",
                  "usable": false,
                  "cause": "not applicable"
                },
                {
                  "index": "a_c",
                  "usable": true,
                  "key_parts": ["a", "c"]
                },
                {
                  "index": "a_b",
                  "usable": false,
                  "cause": "not applicable"
                }
              ],
              "setup_range_conditions": [],
              "analyzing_range_alternatives": {
                "range_scan_alternatives": [
                  {
                    "index": "a_c",
                    "ranges": ["(1) <= (a) <= (1)"],
                    "rowid_ordered": false,
                    "using_mrr": false,
                    "index_only": false,
                    "rows": 180,
                    "cost": 216.2943776,
                    "chosen": true
                  }
                ],
                "analyzing_roworder_intersect": {
                  "cause": "too few roworder scans"
                },
                "analyzing_index_merge_union": []
              },
              "group_index_range": {
                "chosen": false,
                "cause": "no group by or distinct"
              },
              "chosen_range_access_summary": {
                "range_access_plan": {
                  "type": "range_scan",
                  "index": "a_c",
                  "rows": 180,
                  "ranges": ["(1) <= (a) <= (1)"]
                },
                "rows_for_plan": 180,
                "cost_for_plan": 216.2943776,
                "chosen": true
              }
            }
          }
        ]
      }
    },
    {
      "join_execution": {
        "select_id": 1,
        "steps": []
      }
    }
  ]
}	0	0
drop table t1,ten,one_k;
#
# TABLE ELIMINATION
#
create table t1 (a int);
insert into t1 values (0),(1),(2),(3);
create table t0 as select * from t1;
create table t2 (a int primary key, b int)
as select a, a as b from t1 where a in (1,2);
create table t3 (a int primary key, b int)
as select a, a as b from t1 where a in (1,3);
set optimizer_trace='enabled=on';
analyze table t1;
Table	Op	Msg_type	Msg_text
test.t1	analyze	status	Engine-independent statistics collected
test.t1	analyze	status	OK
analyze table t2;
Table	Op	Msg_type	Msg_text
test.t2	analyze	status	Engine-independent statistics collected
test.t2	analyze	status	OK
analyze table t3;
Table	Op	Msg_type	Msg_text
test.t3	analyze	status	Engine-independent statistics collected
test.t3	analyze	status	OK
# table t2 should be eliminated
explain
select t1.a from t1 left join t2 on t1.a=t2.a;
id	select_type	table	type	possible_keys	key	key_len	ref	rows	Extra
1	SIMPLE	t1	ALL	NULL	NULL	NULL	NULL	4	
select * from INFORMATION_SCHEMA.OPTIMIZER_TRACE;
QUERY	TRACE	MISSING_BYTES_BEYOND_MAX_MEM_SIZE	INSUFFICIENT_PRIVILEGES
explain
select t1.a from t1 left join t2 on t1.a=t2.a	{
  "steps": [
    {
      "join_preparation": {
        "select_id": 1,
        "steps": [
          {
            "expanded_query": "select t1.a AS a from (t1 left join t2 on(t1.a = t2.a))"
          }
        ]
      }
    },
    {
      "join_optimization": {
        "select_id": 1,
        "steps": [
          {
            "build_equal_items": {
              "condition": "ON expr",
              "attached_to": "t2",
              "resulting_condition": "multiple equal(t1.a, t2.a)"
            }
          },
          {
            "table_dependencies": [
              {
                "table": "t1",
                "row_may_be_null": false,
                "map_bit": 0,
                "depends_on_map_bits": []
              },
              {
                "table": "t2",
                "row_may_be_null": true,
                "map_bit": 1,
                "depends_on_map_bits": ["0"]
              }
            ]
          },
          {
            "ref_optimizer_key_uses": [
              {
                "table": "t2",
                "field": "a",
                "equals": "t1.a",
                "null_rejecting": true
              }
            ]
          },
          {
            "eliminated_tables": ["t2"]
          },
          {
            "rows_estimation": [
              {
                "table": "t1",
                "table_scan": {
                  "rows": 4,
                  "cost": 2.006835938
                }
              },
              {
                "table": "t2",
                "rows": 1,
                "cost": 1,
                "table_type": "const"
              }
            ]
          },
          {
            "considered_execution_plans": [
              {
                "plan_prefix": ["t2"],
                "table": "t1",
                "best_access_path": {
                  "considered_access_paths": [
                    {
                      "access_type": "scan",
                      "resulting_rows": 4,
                      "cost": 2.006835938,
                      "chosen": true
                    }
                  ],
                  "chosen_access_method": {
                    "type": "scan",
                    "records": 4,
                    "cost": 2.006835938,
                    "uses_join_buffering": false
                  }
                },
                "rows_for_plan": 4,
                "cost_for_plan": 2.806835937
              }
            ]
          },
          {
            "best_join_order": ["t2", "t1"]
          },
          {
            "substitute_best_equal": {
              "condition": "WHERE",
              "resulting_condition": "1"
            }
          },
          {
            "condition_on_constant_tables": "1",
            "computing_condition": []
          },
          {
            "attaching_conditions_to_tables": {
              "attached_conditions_computation": [],
              "attached_conditions_summary": [
                {
                  "table": "t1",
                  "attached": null
                }
              ]
            }
          }
        ]
      }
    },
    {
      "join_execution": {
        "select_id": 1,
        "steps": []
      }
    }
  ]
}	0	0
# no tables should be eliminated
explain select * from t1 left join t2 on t2.a=t1.a;
id	select_type	table	type	possible_keys	key	key_len	ref	rows	Extra
1	SIMPLE	t1	ALL	NULL	NULL	NULL	NULL	4	
1	SIMPLE	t2	eq_ref	PRIMARY	PRIMARY	4	test.t1.a	1	Using where
select * from INFORMATION_SCHEMA.OPTIMIZER_TRACE;
QUERY	TRACE	MISSING_BYTES_BEYOND_MAX_MEM_SIZE	INSUFFICIENT_PRIVILEGES
explain select * from t1 left join t2 on t2.a=t1.a	{
  "steps": [
    {
      "join_preparation": {
        "select_id": 1,
        "steps": [
          {
            "expanded_query": "select t1.a AS a,t2.a AS a,t2.b AS b from (t1 left join t2 on(t2.a = t1.a))"
          }
        ]
      }
    },
    {
      "join_optimization": {
        "select_id": 1,
        "steps": [
          {
            "build_equal_items": {
              "condition": "ON expr",
              "attached_to": "t2",
              "resulting_condition": "multiple equal(t2.a, t1.a)"
            }
          },
          {
            "table_dependencies": [
              {
                "table": "t1",
                "row_may_be_null": false,
                "map_bit": 0,
                "depends_on_map_bits": []
              },
              {
                "table": "t2",
                "row_may_be_null": true,
                "map_bit": 1,
                "depends_on_map_bits": ["0"]
              }
            ]
          },
          {
            "ref_optimizer_key_uses": [
              {
                "table": "t2",
                "field": "a",
                "equals": "t1.a",
                "null_rejecting": true
              }
            ]
          },
          {
            "eliminated_tables": []
          },
          {
            "rows_estimation": [
              {
                "table": "t1",
                "table_scan": {
                  "rows": 4,
                  "cost": 2.006835938
                }
              },
              {
                "table": "t2",
                "table_scan": {
                  "rows": 2,
                  "cost": 2.004394531
                }
              }
            ]
          },
          {
            "considered_execution_plans": [
              {
                "plan_prefix": [],
                "table": "t1",
                "best_access_path": {
                  "considered_access_paths": [
                    {
                      "access_type": "scan",
                      "resulting_rows": 4,
                      "cost": 2.006835938,
                      "chosen": true
                    }
                  ],
                  "chosen_access_method": {
                    "type": "scan",
                    "records": 4,
                    "cost": 2.006835938,
                    "uses_join_buffering": false
                  }
                },
                "rows_for_plan": 4,
                "cost_for_plan": 2.806835937,
                "rest_of_plan": [
                  {
                    "plan_prefix": ["t1"],
                    "table": "t2",
                    "best_access_path": {
                      "considered_access_paths": [
                        {
                          "access_type": "eq_ref",
                          "index": "PRIMARY",
                          "rows": 1,
                          "cost": 4,
                          "chosen": true
                        },
                        {
                          "access_type": "scan",
                          "resulting_rows": 2,
                          "cost": 8.017578125,
                          "chosen": false
                        }
                      ],
                      "chosen_access_method": {
                        "type": "eq_ref",
                        "records": 1,
                        "cost": 4,
                        "uses_join_buffering": false
                      }
                    },
                    "rows_for_plan": 4,
                    "cost_for_plan": 7.606835937,
                    "pruned_by_hanging_leaf": true
                  }
                ]
              }
            ]
          },
          {
            "best_join_order": ["t1", "t2"]
          },
          {
            "substitute_best_equal": {
              "condition": "WHERE",
              "resulting_condition": "1"
            }
          },
          {
            "substitute_best_equal": {
              "condition": "ON expr",
              "attached_to": "t2",
              "resulting_condition": "t2.a = t1.a"
            }
          },
          {
            "condition_on_constant_tables": "1",
            "computing_condition": []
          },
          {
            "attaching_conditions_to_tables": {
              "attached_conditions_computation": [],
              "attached_conditions_summary": [
                {
                  "table": "t1",
                  "attached": null
                },
                {
                  "table": "t2",
                  "attached": "trigcond(trigcond(t1.a is not null))"
                }
              ]
            }
          }
        ]
      }
    },
    {
      "join_execution": {
        "select_id": 1,
        "steps": []
      }
    }
  ]
}	0	0
# multiple tables are eliminated
explain select t1.a from t1 left join (t2 join t3 on t2.b=t3.b) on t2.a=t1.a and t3.a=t1.a;
id	select_type	table	type	possible_keys	key	key_len	ref	rows	Extra
1	SIMPLE	t1	ALL	NULL	NULL	NULL	NULL	4	
select * from INFORMATION_SCHEMA.OPTIMIZER_TRACE;
QUERY	TRACE	MISSING_BYTES_BEYOND_MAX_MEM_SIZE	INSUFFICIENT_PRIVILEGES
explain select t1.a from t1 left join (t2 join t3 on t2.b=t3.b) on t2.a=t1.a and t3.a=t1.a	{
  "steps": [
    {
      "join_preparation": {
        "select_id": 1,
        "steps": [
          {
            "expanded_query": "select t1.a AS a from (t1 left join (t2 join t3 on(t2.b = t3.b)) on(t2.a = t1.a and t3.a = t1.a))"
          }
        ]
      }
    },
    {
      "join_optimization": {
        "select_id": 1,
        "steps": [
          {
            "build_equal_items": {
              "condition": "ON expr",
              "attached_to": "t3",
              "resulting_condition": "multiple equal(t2.a, t1.a, t3.a) and multiple equal(t2.b, t3.b)"
            }
          },
          {
            "table_dependencies": [
              {
                "table": "t1",
                "row_may_be_null": false,
                "map_bit": 0,
                "depends_on_map_bits": []
              },
              {
                "table": "t2",
                "row_may_be_null": true,
                "map_bit": 1,
                "depends_on_map_bits": ["0"]
              },
              {
                "table": "t3",
                "row_may_be_null": true,
                "map_bit": 2,
                "depends_on_map_bits": ["0"]
              }
            ]
          },
          {
            "ref_optimizer_key_uses": [
              {
                "table": "t2",
                "field": "a",
                "equals": "t1.a",
                "null_rejecting": true
              },
              {
                "table": "t2",
                "field": "a",
                "equals": "t3.a",
                "null_rejecting": true
              },
              {
                "table": "t3",
                "field": "a",
                "equals": "t2.a",
                "null_rejecting": true
              },
              {
                "table": "t3",
                "field": "a",
                "equals": "t1.a",
                "null_rejecting": true
              }
            ]
          },
          {
            "eliminated_tables": ["t3", "t2"]
          },
          {
            "rows_estimation": [
              {
                "table": "t1",
                "table_scan": {
                  "rows": 4,
                  "cost": 2.006835938
                }
              },
              {
                "table": "t2",
                "rows": 1,
                "cost": 1,
                "table_type": "const"
              },
              {
                "table": "t3",
                "rows": 1,
                "cost": 1,
                "table_type": "const"
              }
            ]
          },
          {
            "considered_execution_plans": [
              {
                "plan_prefix": ["t3", "t2"],
                "table": "t1",
                "best_access_path": {
                  "considered_access_paths": [
                    {
                      "access_type": "scan",
                      "resulting_rows": 4,
                      "cost": 2.006835938,
                      "chosen": true
                    }
                  ],
                  "chosen_access_method": {
                    "type": "scan",
                    "records": 4,
                    "cost": 2.006835938,
                    "uses_join_buffering": false
                  }
                },
                "rows_for_plan": 4,
                "cost_for_plan": 2.806835937
              }
            ]
          },
          {
            "best_join_order": ["t3", "t2", "t1"]
          },
          {
            "substitute_best_equal": {
              "condition": "WHERE",
              "resulting_condition": "1"
            }
          },
          {
            "condition_on_constant_tables": "1",
            "computing_condition": []
          },
          {
            "attaching_conditions_to_tables": {
              "attached_conditions_computation": [],
              "attached_conditions_summary": [
                {
                  "table": "t1",
                  "attached": null
                }
              ]
            }
          }
        ]
      }
    },
    {
      "join_execution": {
        "select_id": 1,
        "steps": []
      }
    }
  ]
}	0	0
drop table t0, t1, t2, t3;
#
# IN subquery to sem-join is traced
#
create table t0 (a int);
insert into t0 values (0),(1),(2),(3),(4),(5),(6),(7),(8),(9);
create table t1(a int, b int);
insert into t1 values (0,0),(1,1),(2,2);
create table t2 as select * from t1;
create table t11(a int, b int);
create table t10 (pk int, a int);
insert into t10 select a,a from t0;
create table t12 like t10;
insert into t12 select * from t10;
analyze table t1,t10;
Table	Op	Msg_type	Msg_text
test.t1	analyze	status	Engine-independent statistics collected
test.t1	analyze	status	OK
test.t10	analyze	status	Engine-independent statistics collected
test.t10	analyze	status	OK
set optimizer_trace='enabled=on';
explain extended select * from t1 where a in (select pk from t10);
id	select_type	table	type	possible_keys	key	key_len	ref	rows	filtered	Extra
1	PRIMARY	t1	ALL	NULL	NULL	NULL	NULL	3	100.00	
1	PRIMARY	<subquery2>	eq_ref	distinct_key	distinct_key	4	func	1	100.00	
2	MATERIALIZED	t10	ALL	NULL	NULL	NULL	NULL	10	100.00	
Warnings:
Note	1003	select `test`.`t1`.`a` AS `a`,`test`.`t1`.`b` AS `b` from `test`.`t1` semi join (`test`.`t10`) where 1
select * from INFORMATION_SCHEMA.OPTIMIZER_TRACE;
QUERY	TRACE	MISSING_BYTES_BEYOND_MAX_MEM_SIZE	INSUFFICIENT_PRIVILEGES
explain extended select * from t1 where a in (select pk from t10)	{
  "steps": [
    {
      "join_preparation": {
        "select_id": 1,
        "steps": [
          {
            "join_preparation": {
              "select_id": 2,
              "steps": [
                {
                  "transformation": {
                    "select_id": 2,
                    "from": "IN (SELECT)",
                    "to": "semijoin",
                    "chosen": true
                  }
                },
                {
                  "expanded_query": "/* select#2 */ select t10.pk from t10"
                }
              ]
            }
          },
          {
            "expanded_query": "/* select#1 */ select t1.a AS a,t1.b AS b from t1 where t1.a in (/* select#2 */ select t10.pk from t10)"
          }
        ]
      }
    },
    {
      "join_optimization": {
        "select_id": 1,
        "steps": [
          {
            "transformation": {
              "select_id": 2,
              "from": "IN (SELECT)",
              "to": "materialization",
              "sjm_scan_allowed": true,
              "possible": true
            }
          },
          {
            "transformation": {
              "select_id": 2,
              "from": "IN (SELECT)",
              "to": "semijoin",
              "converted_to_semi_join": true
            }
          },
          {
            "condition_processing": {
              "condition": "WHERE",
              "original_condition": "1 and t1.a = t10.pk",
              "steps": [
                {
                  "transformation": "equality_propagation",
                  "resulting_condition": "1 and multiple equal(t1.a, t10.pk)"
                },
                {
                  "transformation": "constant_propagation",
                  "resulting_condition": "1 and multiple equal(t1.a, t10.pk)"
                },
                {
                  "transformation": "trivial_condition_removal",
                  "resulting_condition": "multiple equal(t1.a, t10.pk)"
                }
              ]
            }
          },
          {
            "table_dependencies": [
              {
                "table": "t1",
                "row_may_be_null": false,
                "map_bit": 0,
                "depends_on_map_bits": []
              },
              {
                "table": "t10",
                "row_may_be_null": false,
                "map_bit": 1,
                "depends_on_map_bits": []
              }
            ]
          },
          {
            "ref_optimizer_key_uses": []
          },
          {
            "rows_estimation": [
              {
                "table": "t1",
                "table_scan": {
                  "rows": 3,
                  "cost": 2.006591797
                }
              },
              {
                "table": "t10",
                "table_scan": {
                  "rows": 10,
                  "cost": 2.021972656
                }
              }
            ]
          },
          {
            "semijoin_table_pullout": {
              "pulled_out_tables": []
            }
          },
          {
            "execution_plan_for_potential_materialization": {
              "steps": [
                {
                  "considered_execution_plans": [
                    {
                      "plan_prefix": [],
                      "table": "t10",
                      "best_access_path": {
                        "considered_access_paths": [
                          {
                            "access_type": "scan",
                            "resulting_rows": 10,
                            "cost": 2.021972656,
                            "chosen": true
                          }
                        ],
                        "chosen_access_method": {
                          "type": "scan",
                          "records": 10,
                          "cost": 2.021972656,
                          "uses_join_buffering": false
                        }
                      },
                      "rows_for_plan": 10,
                      "cost_for_plan": 4.021972656
                    }
                  ]
                }
              ]
            }
          },
          {
            "considered_execution_plans": [
              {
                "plan_prefix": [],
                "table": "t1",
                "best_access_path": {
                  "considered_access_paths": [
                    {
                      "access_type": "scan",
                      "resulting_rows": 3,
                      "cost": 2.006591797,
                      "chosen": true
                    }
                  ],
                  "chosen_access_method": {
                    "type": "scan",
                    "records": 3,
                    "cost": 2.006591797,
                    "uses_join_buffering": false
                  }
                },
                "rows_for_plan": 3,
                "cost_for_plan": 2.606591797,
                "semijoin_strategy_choice": [],
                "rest_of_plan": [
                  {
                    "plan_prefix": ["t1"],
                    "table": "t10",
                    "best_access_path": {
                      "considered_access_paths": [
                        {
                          "access_type": "scan",
                          "resulting_rows": 10,
                          "cost": 2.021972656,
                          "chosen": true
                        }
                      ],
                      "chosen_access_method": {
                        "type": "scan",
                        "records": 10,
                        "cost": 2.021972656,
                        "uses_join_buffering": true
                      }
                    },
                    "rows_for_plan": 30,
                    "cost_for_plan": 10.62856445,
                    "semijoin_strategy_choice": [
                      {
                        "strategy": "FirstMatch",
                        "records": 3,
                        "read_time": 10.62856445
                      },
                      {
                        "strategy": "SJ-Materialization",
                        "records": 3,
                        "read_time": 5.278564453
                      },
                      {
                        "strategy": "DuplicateWeedout",
                        "records": 3,
                        "read_time": 27.12856445
                      },
                      {
                        "chosen_strategy": "SJ-Materialization"
                      }
                    ]
                  }
                ]
              },
              {
                "plan_prefix": [],
                "table": "t10",
                "best_access_path": {
                  "considered_access_paths": [
                    {
                      "access_type": "scan",
                      "resulting_rows": 10,
                      "cost": 2.021972656,
                      "chosen": true
                    }
                  ],
                  "chosen_access_method": {
                    "type": "scan",
                    "records": 10,
                    "cost": 2.021972656,
                    "uses_join_buffering": false
                  }
                },
                "rows_for_plan": 10,
                "cost_for_plan": 4.021972656,
                "semijoin_strategy_choice": [],
                "pruned_by_heuristic": true
              }
            ]
          },
          {
            "fix_semijoin_strategies_for_picked_join_order": [
              {
                "semi_join_strategy": "SJ-Materialization",
                "join_order": [
                  {
                    "table": "t10"
                  }
                ]
              }
            ]
          },
          {
            "best_join_order": ["t1", "<subquery2>"]
          },
          {
            "substitute_best_equal": {
              "condition": "WHERE",
              "resulting_condition": "1"
            }
          },
          {
            "condition_on_constant_tables": "1",
            "computing_condition": []
          },
          {
            "attaching_conditions_to_tables": {
              "attached_conditions_computation": [],
              "attached_conditions_summary": [
                {
                  "table": "t1",
                  "attached": null
                },
                {
                  "table": "t10",
                  "attached": null
                },
                {
                  "table": "<subquery2>",
                  "attached": null
                }
              ]
            }
          }
        ]
      }
    },
    {
      "join_execution": {
        "select_id": 1,
        "steps": []
      }
    }
  ]
}	0	0
drop table t0,t1,t11,t10,t12,t2;
#
# Selectivities for columns and indexes.
#
create table t0 (a int);
insert into t0 values (0),(1),(2),(3),(4),(5),(6),(7),(8),(9);
create table t1 (
pk int,
a int,
b int, 
key pk(pk),
key pk_a(pk,a),
key pk_a_b(pk,a,b));
insert into t1 select a,a,a from t0;
ANALYZE TABLE t1 PERSISTENT FOR COLUMNS (a,b) INDEXES ();
Table	Op	Msg_type	Msg_text
test.t1	analyze	status	Engine-independent statistics collected
test.t1	analyze	status	Table is already up to date
set @save_optimizer_use_condition_selectivity=@@optimizer_use_condition_selectivity;
set @save_use_stat_tables= @@use_stat_tables;
set @@optimizer_use_condition_selectivity=4;
set @@use_stat_tables= PREFERABLY;
set optimizer_trace='enabled=on';
explain select * from t1 where pk = 2 and a=5 and b=1;
id	select_type	table	type	possible_keys	key	key_len	ref	rows	Extra
1	SIMPLE	t1	ref	pk,pk_a,pk_a_b	pk_a_b	15	const,const,const	1	Using index
select * from INFORMATION_SCHEMA.OPTIMIZER_TRACE;
QUERY	TRACE	MISSING_BYTES_BEYOND_MAX_MEM_SIZE	INSUFFICIENT_PRIVILEGES
explain select * from t1 where pk = 2 and a=5 and b=1	{
  "steps": [
    {
      "join_preparation": {
        "select_id": 1,
        "steps": [
          {
            "expanded_query": "select t1.pk AS pk,t1.a AS a,t1.b AS b from t1 where t1.pk = 2 and t1.a = 5 and t1.b = 1"
          }
        ]
      }
    },
    {
      "join_optimization": {
        "select_id": 1,
        "steps": [
          {
            "condition_processing": {
              "condition": "WHERE",
              "original_condition": "t1.pk = 2 and t1.a = 5 and t1.b = 1",
              "steps": [
                {
                  "transformation": "equality_propagation",
                  "resulting_condition": "multiple equal(2, t1.pk) and multiple equal(5, t1.a) and multiple equal(1, t1.b)"
                },
                {
                  "transformation": "constant_propagation",
                  "resulting_condition": "multiple equal(2, t1.pk) and multiple equal(5, t1.a) and multiple equal(1, t1.b)"
                },
                {
                  "transformation": "trivial_condition_removal",
                  "resulting_condition": "multiple equal(2, t1.pk) and multiple equal(5, t1.a) and multiple equal(1, t1.b)"
                }
              ]
            }
          },
          {
            "table_dependencies": [
              {
                "table": "t1",
                "row_may_be_null": false,
                "map_bit": 0,
                "depends_on_map_bits": []
              }
            ]
          },
          {
            "ref_optimizer_key_uses": [
              {
                "table": "t1",
                "field": "pk",
                "equals": "2",
                "null_rejecting": true
              },
              {
                "table": "t1",
                "field": "pk",
                "equals": "2",
                "null_rejecting": true
              },
              {
                "table": "t1",
                "field": "a",
                "equals": "5",
                "null_rejecting": true
              },
              {
                "table": "t1",
                "field": "pk",
                "equals": "2",
                "null_rejecting": true
              },
              {
                "table": "t1",
                "field": "a",
                "equals": "5",
                "null_rejecting": true
              },
              {
                "table": "t1",
                "field": "b",
                "equals": "1",
                "null_rejecting": true
              }
            ]
          },
          {
            "rows_estimation": [
              {
                "table": "t1",
                "range_analysis": {
                  "table_scan": {
                    "rows": 10,
                    "cost": 6.031738281
                  },
                  "potential_range_indexes": [
                    {
                      "index": "pk",
                      "usable": true,
                      "key_parts": ["pk"]
                    },
                    {
                      "index": "pk_a",
                      "usable": true,
                      "key_parts": ["pk", "a"]
                    },
                    {
                      "index": "pk_a_b",
                      "usable": true,
                      "key_parts": ["pk", "a", "b"]
                    }
                  ],
                  "best_covering_index_scan": {
                    "index": "pk_a_b",
                    "cost": 3.010739566,
                    "chosen": true
                  },
                  "setup_range_conditions": [],
                  "analyzing_range_alternatives": {
                    "range_scan_alternatives": [
                      {
                        "index": "pk",
                        "ranges": ["(2) <= (pk) <= (2)"],
                        "rowid_ordered": true,
                        "using_mrr": false,
                        "index_only": false,
                        "rows": 1,
                        "cost": 1.345585794,
                        "chosen": true
                      },
                      {
                        "index": "pk_a",
                        "ranges": ["(2,5) <= (pk,a) <= (2,5)"],
                        "rowid_ordered": true,
                        "using_mrr": false,
                        "index_only": false,
                        "rows": 1,
                        "cost": 1.345829876,
                        "chosen": false,
                        "cause": "cost"
                      },
                      {
                        "index": "pk_a_b",
                        "ranges": ["(2,5,1) <= (pk,a,b) <= (2,5,1)"],
                        "rowid_ordered": true,
                        "using_mrr": false,
                        "index_only": true,
                        "rows": 1,
                        "cost": 0.346073957,
                        "chosen": true
                      }
                    ],
                    "analyzing_roworder_intersect": {
                      "intersecting_indexes": [
                        {
                          "index": "pk",
                          "index_scan_cost": 1.000585794,
                          "cumulated_index_scan_cost": 1.000585794,
                          "disk_sweep_cost": 0.90078125,
                          "cumulative_total_cost": 1.901367044,
                          "usable": true,
                          "matching_rows_now": 1,
                          "intersect_covering_with_this_index": false,
                          "chosen": true
                        },
                        {
                          "index": "pk_a",
                          "usable": false,
                          "cause": "does not reduce cost of intersect"
                        },
                        {
                          "index": "pk_a_b",
                          "usable": false,
                          "cause": "does not reduce cost of intersect"
                        }
                      ],
                      "clustered_pk": {
                        "clustered_pk_added_to_intersect": false,
                        "cause": "no clustered pk index"
                      },
                      "chosen": false,
                      "cause": "cost"
                    },
                    "analyzing_index_merge_union": []
                  },
                  "group_index_range": {
                    "chosen": false,
                    "cause": "no group by or distinct"
                  },
                  "chosen_range_access_summary": {
                    "range_access_plan": {
                      "type": "range_scan",
                      "index": "pk_a_b",
                      "rows": 1,
                      "ranges": ["(2,5,1) <= (pk,a,b) <= (2,5,1)"]
                    },
                    "rows_for_plan": 1,
                    "cost_for_plan": 0.346073957,
                    "chosen": true
                  }
                }
              },
              {
                "table": "t1",
                "rowid_filters": [
                  {
                    "key": "pk",
                    "build_cost": 0.130585794,
                    "rows": 1
                  },
                  {
                    "key": "pk_a",
                    "build_cost": 0.130829876,
                    "rows": 1
                  },
                  {
                    "key": "pk_a_b",
                    "build_cost": 0.131073957,
                    "rows": 1
                  }
                ]
              },
              {
                "selectivity_for_indexes": [
                  {
                    "index_name": "pk_a_b",
                    "selectivity_from_index": 0.1
                  }
                ],
                "selectivity_for_columns": [
                  {
                    "column_name": "a",
                    "ranges": ["5 <= a <= 5"],
                    "selectivity_from_histogram": 0.1
                  },
                  {
                    "column_name": "b",
                    "ranges": ["1 <= b <= 1"],
                    "selectivity_from_histogram": 0.1
                  }
                ],
                "cond_selectivity": 0.1
              }
            ]
          },
          {
            "considered_execution_plans": [
              {
                "plan_prefix": [],
                "table": "t1",
                "best_access_path": {
                  "considered_access_paths": [
                    {
                      "access_type": "ref",
                      "index": "pk",
                      "used_range_estimates": true,
                      "rows": 1,
                      "cost": 1.125585794,
                      "chosen": true
                    },
                    {
                      "access_type": "ref",
                      "index": "pk_a",
                      "used_range_estimates": true,
                      "rows": 1,
                      "cost": 1.125829876,
                      "chosen": false,
                      "cause": "cost"
                    },
                    {
                      "access_type": "ref",
                      "index": "pk_a_b",
                      "used_range_estimates": true,
                      "rows": 1,
                      "cost": 0.126073957,
                      "chosen": true
                    },
                    {
                      "type": "scan",
                      "chosen": false,
                      "cause": "cost"
                    }
                  ],
                  "chosen_access_method": {
                    "type": "ref",
                    "records": 1,
                    "cost": 0.126073957,
                    "uses_join_buffering": false
                  }
                },
                "rows_for_plan": 1,
                "cost_for_plan": 0.326073957,
                "pruned_by_hanging_leaf": true
              }
            ]
          },
          {
            "best_join_order": ["t1"]
          },
          {
            "substitute_best_equal": {
              "condition": "WHERE",
              "resulting_condition": "t1.pk = 2 and t1.a = 5 and t1.b = 1"
            }
          },
          {
            "attaching_conditions_to_tables": {
              "attached_conditions_computation": [],
              "attached_conditions_summary": [
                {
                  "table": "t1",
                  "attached": null
                }
              ]
            }
          }
        ]
      }
    },
    {
      "join_execution": {
        "select_id": 1,
        "steps": []
      }
    }
  ]
}	0	0
set @@optimizer_use_condition_selectivity=@save_optimizer_use_condition_selectivity;
set @@use_stat_tables= @save_use_stat_tables;
drop table t0,t1;
set optimizer_trace="enabled=off";
#
# Tests added to show that sub-statements are not traced
#
create table t1(a int);
insert into t1 values (1),(2),(3),(4);
create table t2(a int);
insert into t2 values (1),(2),(3),(4);
create function f1(a int) returns int
begin
declare a int default 0;
set a= a+ (select count(*) from t2);
return a;
end|
create function f2(a int) returns int
begin
declare a int default 0;
select count(*) from t2 into a;
return a;
end|
Warnings:
Warning	1287	'<select expression> INTO <destination>;' is deprecated and will be removed in a future release. Please use 'SELECT <select list> INTO <destination> FROM...' instead
set optimizer_trace='enabled=on';
select f1(a) from t1;
f1(a)
4
4
4
4
select * from INFORMATION_SCHEMA.OPTIMIZER_TRACE;
QUERY	TRACE	MISSING_BYTES_BEYOND_MAX_MEM_SIZE	INSUFFICIENT_PRIVILEGES
select f1(a) from t1	{
  "steps": [
    {
      "join_preparation": {
        "select_id": 1,
        "steps": [
          {
            "expanded_query": "select f1(t1.a) AS `f1(a)` from t1"
          }
        ]
      }
    },
    {
      "join_optimization": {
        "select_id": 1,
        "steps": [
          {
            "table_dependencies": [
              {
                "table": "t1",
                "row_may_be_null": false,
                "map_bit": 0,
                "depends_on_map_bits": []
              }
            ]
          },
          {
            "rows_estimation": [
              {
                "table": "t1",
                "table_scan": {
                  "rows": 4,
                  "cost": 2.006835938
                }
              }
            ]
          },
          {
            "considered_execution_plans": [
              {
                "plan_prefix": [],
                "table": "t1",
                "best_access_path": {
                  "considered_access_paths": [
                    {
                      "access_type": "scan",
                      "resulting_rows": 4,
                      "cost": 2.006835938,
                      "chosen": true
                    }
                  ],
                  "chosen_access_method": {
                    "type": "scan",
                    "records": 4,
                    "cost": 2.006835938,
                    "uses_join_buffering": false
                  }
                },
                "rows_for_plan": 4,
                "cost_for_plan": 2.806835937
              }
            ]
          },
          {
            "best_join_order": ["t1"]
          },
          {
            "attaching_conditions_to_tables": {
              "attached_conditions_computation": [],
              "attached_conditions_summary": [
                {
                  "table": "t1",
                  "attached": null
                }
              ]
            }
          }
        ]
      }
    },
    {
      "join_execution": {
        "select_id": 1,
        "steps": []
      }
    }
  ]
}	0	0
select f2(a) from t1;
f2(a)
4
4
4
4
select * from INFORMATION_SCHEMA.OPTIMIZER_TRACE;
QUERY	TRACE	MISSING_BYTES_BEYOND_MAX_MEM_SIZE	INSUFFICIENT_PRIVILEGES
select f2(a) from t1	{
  "steps": [
    {
      "join_preparation": {
        "select_id": 1,
        "steps": [
          {
            "expanded_query": "select f2(t1.a) AS `f2(a)` from t1"
          }
        ]
      }
    },
    {
      "join_optimization": {
        "select_id": 1,
        "steps": [
          {
            "table_dependencies": [
              {
                "table": "t1",
                "row_may_be_null": false,
                "map_bit": 0,
                "depends_on_map_bits": []
              }
            ]
          },
          {
            "rows_estimation": [
              {
                "table": "t1",
                "table_scan": {
                  "rows": 4,
                  "cost": 2.006835938
                }
              }
            ]
          },
          {
            "considered_execution_plans": [
              {
                "plan_prefix": [],
                "table": "t1",
                "best_access_path": {
                  "considered_access_paths": [
                    {
                      "access_type": "scan",
                      "resulting_rows": 4,
                      "cost": 2.006835938,
                      "chosen": true
                    }
                  ],
                  "chosen_access_method": {
                    "type": "scan",
                    "records": 4,
                    "cost": 2.006835938,
                    "uses_join_buffering": false
                  }
                },
                "rows_for_plan": 4,
                "cost_for_plan": 2.806835937
              }
            ]
          },
          {
            "best_join_order": ["t1"]
          },
          {
            "attaching_conditions_to_tables": {
              "attached_conditions_computation": [],
              "attached_conditions_summary": [
                {
                  "table": "t1",
                  "attached": null
                }
              ]
            }
          }
        ]
      }
    },
    {
      "join_execution": {
        "select_id": 1,
        "steps": []
      }
    }
  ]
}	0	0
drop table t1,t2;
drop function f1;
drop function f2;
set optimizer_trace='enabled=off';
#
# MDEV-18489: Limit the memory used by the optimizer trace
#
create table t1 (a int);
insert into t1 values (1),(2);
set optimizer_trace='enabled=on';
set @save_optimizer_trace_max_mem_size= @@optimizer_trace_max_mem_size;
select * from t1;
a
1
2
select length(trace) from INFORMATION_SCHEMA.OPTIMIZER_TRACE;
length(trace)
2092
set optimizer_trace_max_mem_size=100;
select * from t1;
a
1
2
select * from INFORMATION_SCHEMA.OPTIMIZER_TRACE;
QUERY	TRACE	MISSING_BYTES_BEYOND_MAX_MEM_SIZE	INSUFFICIENT_PRIVILEGES
select * from t1	{
  "steps": [
    {
      "join_preparation": {
        "select_id": 1,
        "steps": [
        	1992	0
set optimizer_trace_max_mem_size=0;
select * from t1;
a
1
2
select * from INFORMATION_SCHEMA.OPTIMIZER_TRACE;
QUERY	TRACE	MISSING_BYTES_BEYOND_MAX_MEM_SIZE	INSUFFICIENT_PRIVILEGES
select * from t1		2092	0
drop table t1;
set optimizer_trace='enabled=off';
set @@optimizer_trace_max_mem_size= @save_optimizer_trace_max_mem_size;
#
# MDEV-18527: Optimizer trace for DELETE query shows table:null
#
create table ten(a int);
insert into ten values (0),(1),(2),(3),(4),(5),(6),(7),(8),(9);
create table t0 (a int, b int);
insert into t0 select a,a from ten;
alter table t0 add key(a);
set optimizer_trace=1;
explain delete from t0 where t0.a<3;
id	select_type	table	type	possible_keys	key	key_len	ref	rows	Extra
1	SIMPLE	t0	range	a	a	5	NULL	3	Using where
select * from information_schema.optimizer_trace;
QUERY	TRACE	MISSING_BYTES_BEYOND_MAX_MEM_SIZE	INSUFFICIENT_PRIVILEGES
explain delete from t0 where t0.a<3	{
  "steps": [
    {
      "table": "t0",
      "range_analysis": {
        "table_scan": {
          "rows": 10,
          "cost": 6.021972656
        },
        "potential_range_indexes": [
          {
            "index": "a",
            "usable": true,
            "key_parts": ["a"]
          }
        ],
        "setup_range_conditions": [],
        "analyzing_range_alternatives": {
          "range_scan_alternatives": [
            {
              "index": "a",
              "ranges": ["(NULL) < (a) < (3)"],
              "rowid_ordered": false,
              "using_mrr": false,
              "index_only": false,
              "rows": 3,
              "cost": 3.746757383,
              "chosen": true
            }
          ],
          "analyzing_index_merge_union": []
        },
        "group_index_range": {
          "chosen": false,
          "cause": "no join"
        },
        "chosen_range_access_summary": {
          "range_access_plan": {
            "type": "range_scan",
            "index": "a",
            "rows": 3,
            "ranges": ["(NULL) < (a) < (3)"]
          },
          "rows_for_plan": 3,
          "cost_for_plan": 3.746757383,
          "chosen": true
        }
      }
    }
  ]
}	0	0
drop table ten,t0;
set optimizer_trace='enabled=off';
#
# MDEV-18528: Optimizer trace support for multi-table UPDATE and DELETE
#
set optimizer_trace=1;
create table ten(a int);
insert into ten values (0),(1),(2),(3),(4),(5),(6),(7),(8),(9);
create table t0 (a int, b int);
insert into t0 select a,a from ten;
alter table t0 add key(a);
create table t1 like t0;
insert into t1 select * from t0;
explain delete t0,t1 from t0, t1 where t0.a=t1.a and t1.a<3;
id	select_type	table	type	possible_keys	key	key_len	ref	rows	Extra
1	SIMPLE	t0	range	a	a	5	NULL	3	Using where
1	SIMPLE	t1	ref	a	a	5	test.t0.a	1	
select * from information_schema.optimizer_trace;
QUERY	TRACE	MISSING_BYTES_BEYOND_MAX_MEM_SIZE	INSUFFICIENT_PRIVILEGES
explain delete t0,t1 from t0, t1 where t0.a=t1.a and t1.a<3	{
  "steps": [
    {
      "join_preparation": {
        "select_id": 1,
        "steps": [
          {
            "expanded_query": "select NULL AS `NULL` from t0 join t1 where t0.a = t1.a and t1.a < 3"
          }
        ]
      }
    },
    {
      "join_optimization": {
        "select_id": 1,
        "steps": [
          {
            "condition_processing": {
              "condition": "WHERE",
              "original_condition": "t0.a = t1.a and t1.a < 3",
              "steps": [
                {
                  "transformation": "equality_propagation",
                  "resulting_condition": "t1.a < 3 and multiple equal(t0.a, t1.a)"
                },
                {
                  "transformation": "constant_propagation",
                  "resulting_condition": "t1.a < 3 and multiple equal(t0.a, t1.a)"
                },
                {
                  "transformation": "trivial_condition_removal",
                  "resulting_condition": "t1.a < 3 and multiple equal(t0.a, t1.a)"
                }
              ]
            }
          },
          {
            "table_dependencies": [
              {
                "table": "t0",
                "row_may_be_null": false,
                "map_bit": 0,
                "depends_on_map_bits": []
              },
              {
                "table": "t1",
                "row_may_be_null": false,
                "map_bit": 1,
                "depends_on_map_bits": []
              }
            ]
          },
          {
            "ref_optimizer_key_uses": [
              {
                "table": "t0",
                "field": "a",
                "equals": "t1.a",
                "null_rejecting": true
              },
              {
                "table": "t1",
                "field": "a",
                "equals": "t0.a",
                "null_rejecting": true
              }
            ]
          },
          {
            "rows_estimation": [
              {
                "table": "t0",
                "range_analysis": {
                  "table_scan": {
                    "rows": 10,
                    "cost": 6.021972656
                  },
                  "potential_range_indexes": [
                    {
                      "index": "a",
                      "usable": true,
                      "key_parts": ["a"]
                    }
                  ],
                  "best_covering_index_scan": {
                    "index": "a",
                    "cost": 3.005857945,
                    "chosen": true
                  },
                  "setup_range_conditions": [],
                  "analyzing_range_alternatives": {
                    "range_scan_alternatives": [
                      {
                        "index": "a",
                        "ranges": ["(NULL) < (a) < (3)"],
                        "rowid_ordered": false,
                        "using_mrr": false,
                        "index_only": true,
                        "rows": 3,
                        "cost": 0.746757383,
                        "chosen": true
                      }
                    ],
                    "analyzing_roworder_intersect": {
                      "cause": "too few roworder scans"
                    },
                    "analyzing_index_merge_union": []
                  },
                  "group_index_range": {
                    "chosen": false,
                    "cause": "not single_table"
                  },
                  "chosen_range_access_summary": {
                    "range_access_plan": {
                      "type": "range_scan",
                      "index": "a",
                      "rows": 3,
                      "ranges": ["(NULL) < (a) < (3)"]
                    },
                    "rows_for_plan": 3,
                    "cost_for_plan": 0.746757383,
                    "chosen": true
                  }
                }
              },
              {
                "selectivity_for_indexes": [
                  {
                    "index_name": "a",
                    "selectivity_from_index": 0.3
                  }
                ],
                "selectivity_for_columns": [],
                "cond_selectivity": 0.3
              },
              {
                "table": "t1",
                "range_analysis": {
                  "table_scan": {
                    "rows": 10,
                    "cost": 6.021972656
                  },
                  "potential_range_indexes": [
                    {
                      "index": "a",
                      "usable": true,
                      "key_parts": ["a"]
                    }
                  ],
                  "best_covering_index_scan": {
                    "index": "a",
                    "cost": 3.005857945,
                    "chosen": true
                  },
                  "setup_range_conditions": [],
                  "analyzing_range_alternatives": {
                    "range_scan_alternatives": [
                      {
                        "index": "a",
                        "ranges": ["(NULL) < (a) < (3)"],
                        "rowid_ordered": false,
                        "using_mrr": false,
                        "index_only": true,
                        "rows": 3,
                        "cost": 0.746757383,
                        "chosen": true
                      }
                    ],
                    "analyzing_roworder_intersect": {
                      "cause": "too few roworder scans"
                    },
                    "analyzing_index_merge_union": []
                  },
                  "group_index_range": {
                    "chosen": false,
                    "cause": "not single_table"
                  },
                  "chosen_range_access_summary": {
                    "range_access_plan": {
                      "type": "range_scan",
                      "index": "a",
                      "rows": 3,
                      "ranges": ["(NULL) < (a) < (3)"]
                    },
                    "rows_for_plan": 3,
                    "cost_for_plan": 0.746757383,
                    "chosen": true
                  }
                }
              },
              {
                "selectivity_for_indexes": [
                  {
                    "index_name": "a",
                    "selectivity_from_index": 0.3
                  }
                ],
                "selectivity_for_columns": [],
                "cond_selectivity": 0.3
              }
            ]
          },
          {
            "considered_execution_plans": [
              {
                "plan_prefix": [],
                "table": "t0",
                "best_access_path": {
                  "considered_access_paths": [
                    {
                      "access_type": "range",
                      "resulting_rows": 3,
                      "cost": 0.746757383,
                      "chosen": true
                    }
                  ],
                  "chosen_access_method": {
                    "type": "range",
                    "records": 3,
                    "cost": 0.746757383,
                    "uses_join_buffering": false
                  }
                },
                "rows_for_plan": 3,
                "cost_for_plan": 1.346757383,
                "rest_of_plan": [
                  {
                    "plan_prefix": ["t0"],
                    "table": "t1",
                    "best_access_path": {
                      "considered_access_paths": [
                        {
                          "access_type": "ref",
                          "index": "a",
                          "used_range_estimates": false,
                          "reason": "not better than ref estimates",
                          "rows": 1,
                          "cost": 3.001757383,
                          "chosen": true
                        },
                        {
                          "type": "scan",
                          "chosen": false,
                          "cause": "cost"
                        }
                      ],
                      "chosen_access_method": {
                        "type": "ref",
                        "records": 1,
                        "cost": 3.001757383,
                        "uses_join_buffering": false
                      }
                    },
                    "rows_for_plan": 3,
                    "cost_for_plan": 4.948514767,
                    "pruned_by_hanging_leaf": true
                  }
                ]
              },
              {
                "plan_prefix": [],
                "table": "t1",
                "best_access_path": {
                  "considered_access_paths": [
                    {
                      "access_type": "range",
                      "resulting_rows": 3,
                      "cost": 0.746757383,
                      "chosen": true
                    }
                  ],
                  "chosen_access_method": {
                    "type": "range",
                    "records": 3,
                    "cost": 0.746757383,
                    "uses_join_buffering": false
                  }
                },
                "rows_for_plan": 3,
                "cost_for_plan": 1.346757383,
                "rest_of_plan": [
                  {
                    "plan_prefix": ["t1"],
                    "table": "t0",
                    "best_access_path": {
                      "considered_access_paths": [
                        {
                          "access_type": "ref",
                          "index": "a",
                          "rec_per_key_stats_missing": true,
                          "used_range_estimates": false,
                          "reason": "not better than ref estimates",
                          "rows": 2,
                          "cost": 3.003514767,
                          "chosen": true
                        },
                        {
                          "type": "scan",
                          "chosen": false,
                          "cause": "cost"
                        }
                      ],
                      "chosen_access_method": {
                        "type": "ref",
                        "records": 2,
                        "cost": 3.003514767,
                        "uses_join_buffering": false
                      }
                    },
                    "rows_for_plan": 6,
                    "cost_for_plan": 5.55027215,
                    "pruned_by_cost": true
                  }
                ]
              }
            ]
          },
          {
            "best_join_order": ["t0", "t1"]
          },
          {
            "substitute_best_equal": {
              "condition": "WHERE",
              "resulting_condition": "t1.a = t0.a and t0.a < 3"
            }
          },
          {
            "attaching_conditions_to_tables": {
              "attached_conditions_computation": [],
              "attached_conditions_summary": [
                {
                  "table": "t0",
                  "attached": "t0.a < 3 and t0.a is not null"
                },
                {
                  "table": "t1",
                  "attached": null
                }
              ]
            }
          }
        ]
      }
    },
    {
      "join_execution": {
        "select_id": 1,
        "steps": []
      }
    }
  ]
}	0	0
drop table ten,t0,t1;
set optimizer_trace='enabled=off';
#
# Merged to Materialized for derived tables
#
set optimizer_trace=1;
create table t1 (a int);
insert into t1 values (1),(2),(3);
explain select * from (select rand() from t1)q;
id	select_type	table	type	possible_keys	key	key_len	ref	rows	Extra
1	PRIMARY	<derived2>	ALL	NULL	NULL	NULL	NULL	3	
2	DERIVED	t1	ALL	NULL	NULL	NULL	NULL	3	
select * from INFORMATION_SCHEMA.OPTIMIZER_TRACE;
QUERY	TRACE	MISSING_BYTES_BEYOND_MAX_MEM_SIZE	INSUFFICIENT_PRIVILEGES
explain select * from (select rand() from t1)q	{
  "steps": [
    {
      "join_preparation": {
        "select_id": 1,
        "steps": [
          {
            "derived": {
              "table": "q",
              "select_id": 2,
              "algorithm": "merged"
            }
          },
          {
            "join_preparation": {
              "select_id": 2,
              "steps": [
                {
                  "expanded_query": "/* select#2 */ select rand() AS `rand()` from t1"
                }
              ]
            }
          },
          {
            "expanded_query": "/* select#1 */ select rand() AS `rand()` from (/* select#2 */ select rand() AS `rand()` from t1) q"
          }
        ]
      }
    },
    {
      "join_optimization": {
        "select_id": 1,
        "steps": [
          {
            "derived": {
              "table": "q",
              "select_id": 2,
              "algorithm": "materialized",
              "cause": "Random function in the select"
            }
          },
          {
            "join_optimization": {
              "select_id": 2,
              "steps": [
                {
                  "table_dependencies": [
                    {
                      "table": "t1",
                      "row_may_be_null": false,
                      "map_bit": 0,
                      "depends_on_map_bits": []
                    }
                  ]
                },
                {
                  "rows_estimation": [
                    {
                      "table": "t1",
                      "table_scan": {
                        "rows": 3,
                        "cost": 2.005126953
                      }
                    }
                  ]
                },
                {
                  "considered_execution_plans": [
                    {
                      "plan_prefix": [],
                      "table": "t1",
                      "best_access_path": {
                        "considered_access_paths": [
                          {
                            "access_type": "scan",
                            "resulting_rows": 3,
                            "cost": 2.005126953,
                            "chosen": true
                          }
                        ],
                        "chosen_access_method": {
                          "type": "scan",
                          "records": 3,
                          "cost": 2.005126953,
                          "uses_join_buffering": false
                        }
                      },
                      "rows_for_plan": 3,
                      "cost_for_plan": 2.605126953
                    }
                  ]
                },
                {
                  "best_join_order": ["t1"]
                },
                {
                  "attaching_conditions_to_tables": {
                    "attached_conditions_computation": [],
                    "attached_conditions_summary": [
                      {
                        "table": "t1",
                        "attached": null
                      }
                    ]
                  }
                }
              ]
            }
          },
          {
            "table_dependencies": [
              {
                "table": "<derived2>",
                "row_may_be_null": false,
                "map_bit": 0,
                "depends_on_map_bits": []
              }
            ]
          },
          {
            "rows_estimation": [
              {
                "table": "<derived2>",
                "table_scan": {
                  "rows": 3,
                  "cost": 3
                }
              }
            ]
          },
          {
            "considered_execution_plans": [
              {
                "plan_prefix": [],
                "table": "<derived2>",
                "best_access_path": {
                  "considered_access_paths": [
                    {
                      "access_type": "scan",
                      "resulting_rows": 3,
                      "cost": 3,
                      "chosen": true
                    }
                  ],
                  "chosen_access_method": {
                    "type": "scan",
                    "records": 3,
                    "cost": 3,
                    "uses_join_buffering": false
                  }
                },
                "rows_for_plan": 3,
                "cost_for_plan": 3.6
              }
            ]
          },
          {
            "best_join_order": ["<derived2>"]
          },
          {
            "attaching_conditions_to_tables": {
              "attached_conditions_computation": [],
              "attached_conditions_summary": [
                {
                  "table": "<derived2>",
                  "attached": null
                }
              ]
            }
          }
        ]
      }
    },
    {
      "join_execution": {
        "select_id": 1,
        "steps": [
          {
            "join_execution": {
              "select_id": 2,
              "steps": []
            }
          }
        ]
      }
    }
  ]
}	0	0
drop table t1;
set optimizer_trace='enabled=off';
#
# Semi-join nest
#
set optimizer_trace=1;
create table t1 (a int);
insert into t1 values (1),(2),(3);
create table t2(a int);
insert into t2 values (1),(2),(3),(1),(2),(3),(1),(2),(3);
set @save_optimizer_switch= @@optimizer_switch;
explain select * from t1 where a in (select t_inner_1.a from t1 t_inner_1, t1 t_inner_2);
id	select_type	table	type	possible_keys	key	key_len	ref	rows	Extra
1	PRIMARY	t1	ALL	NULL	NULL	NULL	NULL	3	
1	PRIMARY	<subquery2>	eq_ref	distinct_key	distinct_key	4	func	1	
2	MATERIALIZED	t_inner_1	ALL	NULL	NULL	NULL	NULL	3	
2	MATERIALIZED	t_inner_2	ALL	NULL	NULL	NULL	NULL	3	Using join buffer (flat, BNL join)
select * from INFORMATION_SCHEMA.OPTIMIZER_TRACE;
QUERY	TRACE	MISSING_BYTES_BEYOND_MAX_MEM_SIZE	INSUFFICIENT_PRIVILEGES
explain select * from t1 where a in (select t_inner_1.a from t1 t_inner_1, t1 t_inner_2)	{
  "steps": [
    {
      "join_preparation": {
        "select_id": 1,
        "steps": [
          {
            "join_preparation": {
              "select_id": 2,
              "steps": [
                {
                  "transformation": {
                    "select_id": 2,
                    "from": "IN (SELECT)",
                    "to": "semijoin",
                    "chosen": true
                  }
                },
                {
                  "expanded_query": "/* select#2 */ select t_inner_1.a from t1 t_inner_1 join t1 t_inner_2"
                }
              ]
            }
          },
          {
            "expanded_query": "/* select#1 */ select t1.a AS a from t1 where t1.a in (/* select#2 */ select t_inner_1.a from t1 t_inner_1 join t1 t_inner_2)"
          }
        ]
      }
    },
    {
      "join_optimization": {
        "select_id": 1,
        "steps": [
          {
            "transformation": {
              "select_id": 2,
              "from": "IN (SELECT)",
              "to": "materialization",
              "sjm_scan_allowed": true,
              "possible": true
            }
          },
          {
            "transformation": {
              "select_id": 2,
              "from": "IN (SELECT)",
              "to": "semijoin",
              "converted_to_semi_join": true
            }
          },
          {
            "condition_processing": {
              "condition": "WHERE",
              "original_condition": "1 and t1.a = t_inner_1.a",
              "steps": [
                {
                  "transformation": "equality_propagation",
                  "resulting_condition": "1 and multiple equal(t1.a, t_inner_1.a)"
                },
                {
                  "transformation": "constant_propagation",
                  "resulting_condition": "1 and multiple equal(t1.a, t_inner_1.a)"
                },
                {
                  "transformation": "trivial_condition_removal",
                  "resulting_condition": "multiple equal(t1.a, t_inner_1.a)"
                }
              ]
            }
          },
          {
            "table_dependencies": [
              {
                "table": "t1",
                "row_may_be_null": false,
                "map_bit": 0,
                "depends_on_map_bits": []
              },
              {
                "table": "t_inner_1",
                "row_may_be_null": false,
                "map_bit": 1,
                "depends_on_map_bits": []
              },
              {
                "table": "t_inner_2",
                "row_may_be_null": false,
                "map_bit": 2,
                "depends_on_map_bits": []
              }
            ]
          },
          {
            "ref_optimizer_key_uses": []
          },
          {
            "rows_estimation": [
              {
                "table": "t1",
                "table_scan": {
                  "rows": 3,
                  "cost": 2.005126953
                }
              },
              {
                "table": "t_inner_1",
                "table_scan": {
                  "rows": 3,
                  "cost": 2.005126953
                }
              },
              {
                "table": "t_inner_2",
                "table_scan": {
                  "rows": 3,
                  "cost": 2.005126953
                }
              }
            ]
          },
          {
            "semijoin_table_pullout": {
              "pulled_out_tables": []
            }
          },
          {
            "execution_plan_for_potential_materialization": {
              "steps": [
                {
                  "considered_execution_plans": [
                    {
                      "plan_prefix": [],
                      "table": "t_inner_1",
                      "best_access_path": {
                        "considered_access_paths": [
                          {
                            "access_type": "scan",
                            "resulting_rows": 3,
                            "cost": 2.005126953,
                            "chosen": true
                          }
                        ],
                        "chosen_access_method": {
                          "type": "scan",
                          "records": 3,
                          "cost": 2.005126953,
                          "uses_join_buffering": false
                        }
                      },
                      "rows_for_plan": 3,
                      "cost_for_plan": 2.605126953,
                      "rest_of_plan": [
                        {
                          "plan_prefix": ["t_inner_1"],
                          "table": "t_inner_2",
                          "best_access_path": {
                            "considered_access_paths": [
                              {
                                "access_type": "scan",
                                "resulting_rows": 3,
                                "cost": 2.005126953,
                                "chosen": true
                              }
                            ],
                            "chosen_access_method": {
                              "type": "scan",
                              "records": 3,
                              "cost": 2.005126953,
                              "uses_join_buffering": true
                            }
                          },
                          "rows_for_plan": 9,
                          "cost_for_plan": 6.410253906
                        }
                      ]
                    },
                    {
                      "plan_prefix": [],
                      "table": "t_inner_2",
                      "best_access_path": {
                        "considered_access_paths": [
                          {
                            "access_type": "scan",
                            "resulting_rows": 3,
                            "cost": 2.005126953,
                            "chosen": true
                          }
                        ],
                        "chosen_access_method": {
                          "type": "scan",
                          "records": 3,
                          "cost": 2.005126953,
                          "uses_join_buffering": false
                        }
                      },
                      "rows_for_plan": 3,
                      "cost_for_plan": 2.605126953,
                      "pruned_by_heuristic": true
                    }
                  ]
                }
              ]
            }
          },
          {
            "considered_execution_plans": [
              {
                "plan_prefix": [],
                "table": "t1",
                "best_access_path": {
                  "considered_access_paths": [
                    {
                      "access_type": "scan",
                      "resulting_rows": 3,
                      "cost": 2.005126953,
                      "chosen": true
                    }
                  ],
                  "chosen_access_method": {
                    "type": "scan",
                    "records": 3,
                    "cost": 2.005126953,
                    "uses_join_buffering": false
                  }
                },
                "rows_for_plan": 3,
                "cost_for_plan": 2.605126953,
                "semijoin_strategy_choice": [],
                "rest_of_plan": [
                  {
                    "plan_prefix": ["t1"],
                    "table": "t_inner_1",
                    "best_access_path": {
                      "considered_access_paths": [
                        {
                          "access_type": "scan",
                          "resulting_rows": 3,
                          "cost": 2.005126953,
                          "chosen": true
                        }
                      ],
                      "chosen_access_method": {
                        "type": "scan",
                        "records": 3,
                        "cost": 2.005126953,
                        "uses_join_buffering": true
                      }
                    },
                    "rows_for_plan": 9,
                    "cost_for_plan": 6.410253906,
                    "semijoin_strategy_choice": [],
                    "rest_of_plan": [
                      {
                        "plan_prefix": ["t1", "t_inner_1"],
                        "table": "t_inner_2",
                        "best_access_path": {
                          "considered_access_paths": [
                            {
                              "access_type": "scan",
                              "resulting_rows": 3,
                              "cost": 2.005126953,
                              "chosen": true
                            }
                          ],
                          "chosen_access_method": {
                            "type": "scan",
                            "records": 3,
                            "cost": 2.005126953,
                            "uses_join_buffering": true
                          }
                        },
                        "rows_for_plan": 27,
                        "cost_for_plan": 13.81538086,
                        "semijoin_strategy_choice": [
                          {
                            "strategy": "FirstMatch",
                            "records": 3,
                            "read_time": 33.86665039
                          },
                          {
                            "strategy": "SJ-Materialization",
                            "records": 3,
                            "read_time": 7.215380859
                          },
                          {
                            "strategy": "DuplicateWeedout",
                            "records": 3,
                            "read_time": 18.31538086
                          },
                          {
                            "chosen_strategy": "SJ-Materialization"
                          }
                        ]
                      }
                    ]
                  },
                  {
                    "plan_prefix": ["t1"],
                    "table": "t_inner_2",
                    "best_access_path": {
                      "considered_access_paths": [
                        {
                          "access_type": "scan",
                          "resulting_rows": 3,
                          "cost": 2.005126953,
                          "chosen": true
                        }
                      ],
                      "chosen_access_method": {
                        "type": "scan",
                        "records": 3,
                        "cost": 2.005126953,
                        "uses_join_buffering": true
                      }
                    },
                    "rows_for_plan": 9,
                    "cost_for_plan": 6.410253906,
                    "semijoin_strategy_choice": [],
                    "pruned_by_heuristic": true
                  }
                ]
              },
              {
                "plan_prefix": [],
                "table": "t_inner_1",
                "best_access_path": {
                  "considered_access_paths": [
                    {
                      "access_type": "scan",
                      "resulting_rows": 3,
                      "cost": 2.005126953,
                      "chosen": true
                    }
                  ],
                  "chosen_access_method": {
                    "type": "scan",
                    "records": 3,
                    "cost": 2.005126953,
                    "uses_join_buffering": false
                  }
                },
                "rows_for_plan": 3,
                "cost_for_plan": 2.605126953,
                "semijoin_strategy_choice": [],
                "pruned_by_heuristic": true
              },
              {
                "plan_prefix": [],
                "table": "t_inner_2",
                "best_access_path": {
                  "considered_access_paths": [
                    {
                      "access_type": "scan",
                      "resulting_rows": 3,
                      "cost": 2.005126953,
                      "chosen": true
                    }
                  ],
                  "chosen_access_method": {
                    "type": "scan",
                    "records": 3,
                    "cost": 2.005126953,
                    "uses_join_buffering": false
                  }
                },
                "rows_for_plan": 3,
                "cost_for_plan": 2.605126953,
                "semijoin_strategy_choice": [],
                "pruned_by_heuristic": true
              }
            ]
          },
          {
            "fix_semijoin_strategies_for_picked_join_order": [
              {
                "semi_join_strategy": "SJ-Materialization",
                "join_order": [
                  {
                    "table": "t_inner_1"
                  },
                  {
                    "table": "t_inner_2"
                  }
                ]
              }
            ]
          },
          {
            "best_join_order": ["t1", "<subquery2>"]
          },
          {
            "substitute_best_equal": {
              "condition": "WHERE",
              "resulting_condition": "1"
            }
          },
          {
            "condition_on_constant_tables": "1",
            "computing_condition": []
          },
          {
            "attaching_conditions_to_tables": {
              "attached_conditions_computation": [],
              "attached_conditions_summary": [
                {
                  "table": "t1",
                  "attached": null
                },
                {
                  "table": "t_inner_1",
                  "attached": null
                },
                {
                  "table": "t_inner_2",
                  "attached": null
                },
                {
                  "table": "<subquery2>",
                  "attached": null
                }
              ]
            }
          }
        ]
      }
    },
    {
      "join_execution": {
        "select_id": 1,
        "steps": []
      }
    }
  ]
}	0	0
# with Firstmatch, mostly for tracing fix_semijoin_strategies_for_picked_join_order
set optimizer_switch='materialization=off';
explain select * from t1 t_outer_1,t2 t_outer_2  where t_outer_1.a in (select t_inner_1.a from t2 t_inner_2, t1 t_inner_1) and
t_outer_2.a in (select t_inner_3.a from t2 t_inner_3, t1 t_inner_4);
id	select_type	table	type	possible_keys	key	key_len	ref	rows	Extra
1	PRIMARY	t_outer_1	ALL	NULL	NULL	NULL	NULL	3	
1	PRIMARY	t_inner_1	ALL	NULL	NULL	NULL	NULL	3	Using where; Start temporary; Using join buffer (flat, BNL join)
1	PRIMARY	t_inner_2	ALL	NULL	NULL	NULL	NULL	9	End temporary; Using join buffer (incremental, BNL join)
1	PRIMARY	t_inner_4	ALL	NULL	NULL	NULL	NULL	3	Start temporary; Using join buffer (incremental, BNL join)
1	PRIMARY	t_outer_2	ALL	NULL	NULL	NULL	NULL	9	Using join buffer (incremental, BNL join)
1	PRIMARY	t_inner_3	ALL	NULL	NULL	NULL	NULL	9	Using where; End temporary; Using join buffer (incremental, BNL join)
select * from INFORMATION_SCHEMA.OPTIMIZER_TRACE;
QUERY	TRACE	MISSING_BYTES_BEYOND_MAX_MEM_SIZE	INSUFFICIENT_PRIVILEGES
explain select * from t1 t_outer_1,t2 t_outer_2  where t_outer_1.a in (select t_inner_1.a from t2 t_inner_2, t1 t_inner_1) and
t_outer_2.a in (select t_inner_3.a from t2 t_inner_3, t1 t_inner_4)	{
  "steps": [
    {
      "join_preparation": {
        "select_id": 1,
        "steps": [
          {
            "join_preparation": {
              "select_id": 2,
              "steps": [
                {
                  "transformation": {
                    "select_id": 2,
                    "from": "IN (SELECT)",
                    "to": "semijoin",
                    "chosen": true
                  }
                },
                {
                  "expanded_query": "/* select#2 */ select t_inner_1.a from t2 t_inner_2 join t1 t_inner_1"
                }
              ]
            }
          },
          {
            "join_preparation": {
              "select_id": 3,
              "steps": [
                {
                  "transformation": {
                    "select_id": 3,
                    "from": "IN (SELECT)",
                    "to": "semijoin",
                    "chosen": true
                  }
                },
                {
                  "expanded_query": "/* select#3 */ select t_inner_3.a from t2 t_inner_3 join t1 t_inner_4"
                }
              ]
            }
          },
          {
            "expanded_query": "/* select#1 */ select t_outer_1.a AS a,t_outer_2.a AS a from t1 t_outer_1 join t2 t_outer_2 where t_outer_1.a in (/* select#2 */ select t_inner_1.a from t2 t_inner_2 join t1 t_inner_1) and t_outer_2.a in (/* select#3 */ select t_inner_3.a from t2 t_inner_3 join t1 t_inner_4)"
          }
        ]
      }
    },
    {
      "join_optimization": {
        "select_id": 1,
        "steps": [
          {
            "transformation": {
              "select_id": 2,
              "from": "IN (SELECT)",
              "to": "materialization",
              "sjm_scan_allowed": true,
              "possible": true
            }
          },
          {
            "transformation": {
              "select_id": 2,
              "from": "IN (SELECT)",
              "to": "semijoin",
              "converted_to_semi_join": true
            }
          },
          {
            "transformation": {
              "select_id": 3,
              "from": "IN (SELECT)",
              "to": "materialization",
              "sjm_scan_allowed": true,
              "possible": true
            }
          },
          {
            "transformation": {
              "select_id": 3,
              "from": "IN (SELECT)",
              "to": "semijoin",
              "converted_to_semi_join": true
            }
          },
          {
            "condition_processing": {
              "condition": "WHERE",
              "original_condition": "1 and 1 and t_outer_1.a = t_inner_1.a and t_outer_2.a = t_inner_3.a",
              "steps": [
                {
                  "transformation": "equality_propagation",
                  "resulting_condition": "1 and 1 and multiple equal(t_outer_1.a, t_inner_1.a) and multiple equal(t_outer_2.a, t_inner_3.a)"
                },
                {
                  "transformation": "constant_propagation",
                  "resulting_condition": "1 and 1 and multiple equal(t_outer_1.a, t_inner_1.a) and multiple equal(t_outer_2.a, t_inner_3.a)"
                },
                {
                  "transformation": "trivial_condition_removal",
                  "resulting_condition": "multiple equal(t_outer_1.a, t_inner_1.a) and multiple equal(t_outer_2.a, t_inner_3.a)"
                }
              ]
            }
          },
          {
            "table_dependencies": [
              {
                "table": "t_outer_1",
                "row_may_be_null": false,
                "map_bit": 0,
                "depends_on_map_bits": []
              },
              {
                "table": "t_outer_2",
                "row_may_be_null": false,
                "map_bit": 1,
                "depends_on_map_bits": []
              },
              {
                "table": "t_inner_2",
                "row_may_be_null": false,
                "map_bit": 2,
                "depends_on_map_bits": []
              },
              {
                "table": "t_inner_1",
                "row_may_be_null": false,
                "map_bit": 3,
                "depends_on_map_bits": []
              },
              {
                "table": "t_inner_3",
                "row_may_be_null": false,
                "map_bit": 4,
                "depends_on_map_bits": []
              },
              {
                "table": "t_inner_4",
                "row_may_be_null": false,
                "map_bit": 5,
                "depends_on_map_bits": []
              }
            ]
          },
          {
            "ref_optimizer_key_uses": []
          },
          {
            "rows_estimation": [
              {
                "table": "t_outer_1",
                "table_scan": {
                  "rows": 3,
                  "cost": 2.005126953
                }
              },
              {
                "table": "t_outer_2",
                "table_scan": {
                  "rows": 9,
                  "cost": 2.015380859
                }
              },
              {
                "table": "t_inner_2",
                "table_scan": {
                  "rows": 9,
                  "cost": 2.015380859
                }
              },
              {
                "table": "t_inner_1",
                "table_scan": {
                  "rows": 3,
                  "cost": 2.005126953
                }
              },
              {
                "table": "t_inner_3",
                "table_scan": {
                  "rows": 9,
                  "cost": 2.015380859
                }
              },
              {
                "table": "t_inner_4",
                "table_scan": {
                  "rows": 3,
                  "cost": 2.005126953
                }
              }
            ]
          },
          {
            "semijoin_table_pullout": {
              "pulled_out_tables": []
            }
          },
          {
            "semijoin_table_pullout": {
              "pulled_out_tables": []
            }
          },
          {
            "execution_plan_for_potential_materialization": {
              "steps": []
            }
          },
          {
            "considered_execution_plans": [
              {
                "plan_prefix": [],
                "table": "t_outer_1",
                "best_access_path": {
                  "considered_access_paths": [
                    {
                      "access_type": "scan",
                      "resulting_rows": 3,
                      "cost": 2.005126953,
                      "chosen": true
                    }
                  ],
                  "chosen_access_method": {
                    "type": "scan",
                    "records": 3,
                    "cost": 2.005126953,
                    "uses_join_buffering": false
                  }
                },
                "rows_for_plan": 3,
                "cost_for_plan": 2.605126953,
                "semijoin_strategy_choice": [],
                "rest_of_plan": [
                  {
                    "plan_prefix": ["t_outer_1"],
                    "table": "t_inner_1",
                    "best_access_path": {
                      "considered_access_paths": [
                        {
                          "access_type": "scan",
                          "resulting_rows": 3,
                          "cost": 2.005126953,
                          "chosen": true
                        }
                      ],
                      "chosen_access_method": {
                        "type": "scan",
                        "records": 3,
                        "cost": 2.005126953,
                        "uses_join_buffering": true
                      }
                    },
                    "rows_for_plan": 9,
                    "cost_for_plan": 6.410253906,
                    "semijoin_strategy_choice": [],
                    "rest_of_plan": [
                      {
                        "plan_prefix": ["t_outer_1", "t_inner_1"],
                        "table": "t_inner_2",
                        "best_access_path": {
                          "considered_access_paths": [
                            {
                              "access_type": "scan",
                              "resulting_rows": 9,
                              "cost": 2.015380859,
                              "chosen": true
                            }
                          ],
                          "chosen_access_method": {
                            "type": "scan",
                            "records": 9,
                            "cost": 2.015380859,
                            "uses_join_buffering": true
                          }
                        },
                        "rows_for_plan": 81,
                        "cost_for_plan": 24.62563477,
                        "semijoin_strategy_choice": [
                          {
                            "strategy": "FirstMatch",
                            "records": 3,
                            "read_time": 44.75893555
                          },
                          {
                            "strategy": "DuplicateWeedout",
                            "records": 3,
                            "read_time": 37.22563477
                          },
                          {
                            "chosen_strategy": "DuplicateWeedout"
                          }
                        ],
                        "rest_of_plan": [
                          {
                            "plan_prefix": ["t_outer_1", "t_inner_1", "t_inner_2"],
                            "table": "t_outer_2",
                            "best_access_path": {
                              "considered_access_paths": [
                                {
                                  "access_type": "scan",
                                  "resulting_rows": 9,
                                  "cost": 2.015380859,
                                  "chosen": true
                                }
                              ],
                              "chosen_access_method": {
                                "type": "scan",
                                "records": 9,
                                "cost": 2.015380859,
                                "uses_join_buffering": true
                              }
                            },
                            "rows_for_plan": 27,
                            "cost_for_plan": 44.64101563,
                            "semijoin_strategy_choice": [],
                            "rest_of_plan": [
                              {
                                "plan_prefix": [
                                  "t_outer_1",
                                  "t_inner_1",
                                  "t_inner_2",
                                  "t_outer_2"
                                ],
                                "table": "t_inner_4",
                                "best_access_path": {
                                  "considered_access_paths": [
                                    {
                                      "access_type": "scan",
                                      "resulting_rows": 3,
                                      "cost": 2.005126953,
                                      "chosen": true
                                    }
                                  ],
                                  "chosen_access_method": {
                                    "type": "scan",
                                    "records": 3,
                                    "cost": 2.005126953,
                                    "uses_join_buffering": true
                                  }
                                },
                                "rows_for_plan": 81,
                                "cost_for_plan": 62.84614258,
                                "semijoin_strategy_choice": [],
                                "rest_of_plan": [
                                  {
                                    "plan_prefix": [
                                      "t_outer_1",
                                      "t_inner_1",
                                      "t_inner_2",
                                      "t_outer_2",
                                      "t_inner_4"
                                    ],
                                    "table": "t_inner_3",
                                    "best_access_path": {
                                      "considered_access_paths": [
                                        {
                                          "access_type": "scan",
                                          "resulting_rows": 9,
                                          "cost": 2.015380859,
                                          "chosen": true
                                        }
                                      ],
                                      "chosen_access_method": {
                                        "type": "scan",
                                        "records": 9,
                                        "cost": 2.015380859,
                                        "uses_join_buffering": true
                                      }
                                    },
                                    "rows_for_plan": 729,
                                    "cost_for_plan": 210.6615234,
                                    "semijoin_strategy_choice": [
                                      {
                                        "strategy": "FirstMatch",
                                        "records": 27,
                                        "read_time": 424.025293
                                      },
                                      {
                                        "strategy": "DuplicateWeedout",
                                        "records": 27,
                                        "read_time": 324.0615234
                                      },
                                      {
                                        "chosen_strategy": "DuplicateWeedout"
                                      }
                                    ]
                                  }
                                ]
                              },
                              {
                                "plan_prefix": [
                                  "t_outer_1",
                                  "t_inner_1",
                                  "t_inner_2",
                                  "t_outer_2"
                                ],
                                "table": "t_inner_3",
                                "best_access_path": {
                                  "considered_access_paths": [
                                    {
                                      "access_type": "scan",
                                      "resulting_rows": 9,
                                      "cost": 2.015380859,
                                      "chosen": true
                                    }
                                  ],
                                  "chosen_access_method": {
                                    "type": "scan",
                                    "records": 9,
                                    "cost": 2.015380859,
                                    "uses_join_buffering": true
                                  }
                                },
                                "rows_for_plan": 243,
                                "cost_for_plan": 95.25639648,
                                "semijoin_strategy_choice": [],
                                "pruned_by_heuristic": true
                              }
                            ]
                          },
                          {
                            "plan_prefix": ["t_outer_1", "t_inner_1", "t_inner_2"],
                            "table": "t_inner_4",
                            "best_access_path": {
                              "considered_access_paths": [
                                {
                                  "access_type": "scan",
                                  "resulting_rows": 3,
                                  "cost": 2.005126953,
                                  "chosen": true
                                }
                              ],
                              "chosen_access_method": {
                                "type": "scan",
                                "records": 3,
                                "cost": 2.005126953,
                                "uses_join_buffering": true
                              }
                            },
                            "rows_for_plan": 9,
                            "cost_for_plan": 41.03076172,
                            "semijoin_strategy_choice": [],
                            "rest_of_plan": [
                              {
                                "plan_prefix": [
                                  "t_outer_1",
                                  "t_inner_1",
                                  "t_inner_2",
                                  "t_inner_4"
                                ],
                                "table": "t_outer_2",
                                "best_access_path": {
                                  "considered_access_paths": [
                                    {
                                      "access_type": "scan",
                                      "resulting_rows": 9,
                                      "cost": 2.015380859,
                                      "chosen": true
                                    }
                                  ],
                                  "chosen_access_method": {
                                    "type": "scan",
                                    "records": 9,
                                    "cost": 2.015380859,
                                    "uses_join_buffering": true
                                  }
                                },
                                "rows_for_plan": 81,
                                "cost_for_plan": 59.24614258,
                                "semijoin_strategy_choice": [],
                                "rest_of_plan": [
                                  {
                                    "plan_prefix": [
                                      "t_outer_1",
                                      "t_inner_1",
                                      "t_inner_2",
                                      "t_inner_4",
                                      "t_outer_2"
                                    ],
                                    "table": "t_inner_3",
                                    "best_access_path": {
                                      "considered_access_paths": [
                                        {
                                          "access_type": "scan",
                                          "resulting_rows": 9,
                                          "cost": 2.015380859,
                                          "chosen": true
                                        }
                                      ],
                                      "chosen_access_method": {
                                        "type": "scan",
                                        "records": 9,
                                        "cost": 2.015380859,
                                        "uses_join_buffering": true
                                      }
                                    },
                                    "rows_for_plan": 729,
                                    "cost_for_plan": 207.0615234,
                                    "semijoin_strategy_choice": [
                                      {
                                        "strategy": "DuplicateWeedout",
                                        "records": 27,
                                        "read_time": 320.4615234
                                      },
                                      {
                                        "chosen_strategy": "DuplicateWeedout"
                                      }
                                    ]
                                  }
                                ]
                              },
                              {
                                "plan_prefix": [
                                  "t_outer_1",
                                  "t_inner_1",
                                  "t_inner_2",
                                  "t_inner_4"
                                ],
                                "table": "t_inner_3",
                                "best_access_path": {
                                  "considered_access_paths": [
                                    {
                                      "access_type": "scan",
                                      "resulting_rows": 9,
                                      "cost": 2.015380859,
                                      "chosen": true
                                    }
                                  ],
                                  "chosen_access_method": {
                                    "type": "scan",
                                    "records": 9,
                                    "cost": 2.015380859,
                                    "uses_join_buffering": true
                                  }
                                },
                                "rows_for_plan": 81,
                                "cost_for_plan": 59.24614258,
                                "semijoin_strategy_choice": [],
                                "pruned_by_heuristic": true
                              }
                            ]
                          },
                          {
                            "plan_prefix": ["t_outer_1", "t_inner_1", "t_inner_2"],
                            "table": "t_inner_3",
                            "best_access_path": {
                              "considered_access_paths": [
                                {
                                  "access_type": "scan",
                                  "resulting_rows": 9,
                                  "cost": 2.015380859,
                                  "chosen": true
                                }
                              ],
                              "chosen_access_method": {
                                "type": "scan",
                                "records": 9,
                                "cost": 2.015380859,
                                "uses_join_buffering": true
                              }
                            },
                            "rows_for_plan": 27,
                            "cost_for_plan": 44.64101563,
                            "semijoin_strategy_choice": [],
                            "pruned_by_heuristic": true
                          }
                        ]
                      },
                      {
                        "plan_prefix": ["t_outer_1", "t_inner_1"],
                        "table": "t_outer_2",
                        "best_access_path": {
                          "considered_access_paths": [
                            {
                              "access_type": "scan",
                              "resulting_rows": 9,
                              "cost": 2.015380859,
                              "chosen": true
                            }
                          ],
                          "chosen_access_method": {
                            "type": "scan",
                            "records": 9,
                            "cost": 2.015380859,
                            "uses_join_buffering": true
                          }
                        },
                        "rows_for_plan": 81,
                        "cost_for_plan": 24.62563477,
                        "semijoin_strategy_choice": [],
                        "rest_of_plan": [
                          {
                            "plan_prefix": ["t_outer_1", "t_inner_1", "t_outer_2"],
                            "table": "t_inner_2",
                            "best_access_path": {
                              "considered_access_paths": [
                                {
                                  "access_type": "scan",
                                  "resulting_rows": 9,
                                  "cost": 2.015380859,
                                  "chosen": true
                                }
                              ],
                              "chosen_access_method": {
                                "type": "scan",
                                "records": 9,
                                "cost": 2.015380859,
                                "uses_join_buffering": true
                              }
                            },
                            "rows_for_plan": 729,
                            "cost_for_plan": 172.4410156,
                            "semijoin_strategy_choice": [
                              {
                                "strategy": "DuplicateWeedout",
                                "records": 27,
                                "read_time": 285.8410156
                              },
                              {
                                "chosen_strategy": "DuplicateWeedout"
                              }
                            ],
                            "rest_of_plan": [
                              {
                                "plan_prefix": [
                                  "t_outer_1",
                                  "t_inner_1",
                                  "t_outer_2",
                                  "t_inner_2"
                                ],
                                "table": "t_inner_4",
                                "best_access_path": {
                                  "considered_access_paths": [
                                    {
                                      "access_type": "scan",
                                      "resulting_rows": 3,
                                      "cost": 2.005126953,
                                      "chosen": true
                                    }
                                  ],
                                  "chosen_access_method": {
                                    "type": "scan",
                                    "records": 3,
                                    "cost": 2.005126953,
                                    "uses_join_buffering": true
                                  }
                                },
                                "rows_for_plan": 81,
                                "cost_for_plan": 304.0461426,
                                "semijoin_strategy_choice": [],
                                "rest_of_plan": [
                                  {
                                    "plan_prefix": [
                                      "t_outer_1",
                                      "t_inner_1",
                                      "t_outer_2",
                                      "t_inner_2",
                                      "t_inner_4"
                                    ],
                                    "table": "t_inner_3",
                                    "best_access_path": {
                                      "considered_access_paths": [
                                        {
                                          "access_type": "scan",
                                          "resulting_rows": 9,
                                          "cost": 2.015380859,
                                          "chosen": true
                                        }
                                      ],
                                      "chosen_access_method": {
                                        "type": "scan",
                                        "records": 9,
                                        "cost": 2.015380859,
                                        "uses_join_buffering": true
                                      }
                                    },
                                    "rows_for_plan": 729,
                                    "cost_for_plan": 451.8615234,
                                    "semijoin_strategy_choice": [
                                      {
                                        "strategy": "DuplicateWeedout",
                                        "records": 27,
                                        "read_time": 565.2615234
                                      },
                                      {
                                        "chosen_strategy": "DuplicateWeedout"
                                      }
                                    ],
                                    "pruned_by_cost": true
                                  }
                                ]
                              },
                              {
                                "plan_prefix": [
                                  "t_outer_1",
                                  "t_inner_1",
                                  "t_outer_2",
                                  "t_inner_2"
                                ],
                                "table": "t_inner_3",
                                "best_access_path": {
                                  "considered_access_paths": [
                                    {
                                      "access_type": "scan",
                                      "resulting_rows": 9,
                                      "cost": 2.015380859,
                                      "chosen": true
                                    }
                                  ],
                                  "chosen_access_method": {
                                    "type": "scan",
                                    "records": 9,
                                    "cost": 2.015380859,
                                    "uses_join_buffering": true
                                  }
                                },
                                "rows_for_plan": 243,
                                "cost_for_plan": 336.4563965,
                                "semijoin_strategy_choice": [],
                                "pruned_by_cost": true
                              }
                            ]
                          },
                          {
                            "plan_prefix": ["t_outer_1", "t_inner_1", "t_outer_2"],
                            "table": "t_inner_4",
                            "best_access_path": {
                              "considered_access_paths": [
                                {
                                  "access_type": "scan",
                                  "resulting_rows": 3,
                                  "cost": 2.005126953,
                                  "chosen": true
                                }
                              ],
                              "chosen_access_method": {
                                "type": "scan",
                                "records": 3,
                                "cost": 2.005126953,
                                "uses_join_buffering": true
                              }
                            },
                            "rows_for_plan": 243,
                            "cost_for_plan": 75.23076172,
                            "semijoin_strategy_choice": [],
                            "rest_of_plan": [
                              {
                                "plan_prefix": [
                                  "t_outer_1",
                                  "t_inner_1",
                                  "t_outer_2",
                                  "t_inner_4"
                                ],
                                "table": "t_inner_2",
                                "best_access_path": {
                                  "considered_access_paths": [
                                    {
                                      "access_type": "scan",
                                      "resulting_rows": 9,
                                      "cost": 2.015380859,
                                      "chosen": true
                                    }
                                  ],
                                  "chosen_access_method": {
                                    "type": "scan",
                                    "records": 9,
                                    "cost": 2.015380859,
                                    "uses_join_buffering": true
                                  }
                                },
                                "rows_for_plan": 2187,
                                "cost_for_plan": 514.6461426,
                                "semijoin_strategy_choice": [],
                                "pruned_by_cost": true
                              },
                              {
                                "plan_prefix": [
                                  "t_outer_1",
                                  "t_inner_1",
                                  "t_outer_2",
                                  "t_inner_4"
                                ],
                                "table": "t_inner_3",
                                "best_access_path": {
                                  "considered_access_paths": [
                                    {
                                      "access_type": "scan",
                                      "resulting_rows": 9,
                                      "cost": 2.015380859,
                                      "chosen": true
                                    }
                                  ],
                                  "chosen_access_method": {
                                    "type": "scan",
                                    "records": 9,
                                    "cost": 2.015380859,
                                    "uses_join_buffering": true
                                  }
                                },
                                "rows_for_plan": 2187,
                                "cost_for_plan": 514.6461426,
                                "semijoin_strategy_choice": [],
                                "pruned_by_cost": true
                              }
                            ]
                          },
                          {
                            "plan_prefix": ["t_outer_1", "t_inner_1", "t_outer_2"],
                            "table": "t_inner_3",
                            "best_access_path": {
                              "considered_access_paths": [
                                {
                                  "access_type": "scan",
                                  "resulting_rows": 9,
                                  "cost": 2.015380859,
                                  "chosen": true
                                }
                              ],
                              "chosen_access_method": {
                                "type": "scan",
                                "records": 9,
                                "cost": 2.015380859,
                                "uses_join_buffering": true
                              }
                            },
                            "rows_for_plan": 729,
                            "cost_for_plan": 172.4410156,
                            "semijoin_strategy_choice": [],
                            "rest_of_plan": [
                              {
                                "plan_prefix": [
                                  "t_outer_1",
                                  "t_inner_1",
                                  "t_outer_2",
                                  "t_inner_3"
                                ],
                                "table": "t_inner_4",
                                "best_access_path": {
                                  "considered_access_paths": [
                                    {
                                      "access_type": "scan",
                                      "resulting_rows": 3,
                                      "cost": 2.005126953,
                                      "chosen": true
                                    }
                                  ],
                                  "chosen_access_method": {
                                    "type": "scan",
                                    "records": 3,
                                    "cost": 2.005126953,
                                    "uses_join_buffering": true
                                  }
                                },
                                "rows_for_plan": 2187,
                                "cost_for_plan": 611.8461426,
                                "semijoin_strategy_choice": [
                                  {
                                    "strategy": "FirstMatch",
                                    "records": 81,
                                    "read_time": 2232.809033
                                  },
                                  {
                                    "chosen_strategy": "FirstMatch"
                                  }
                                ],
                                "pruned_by_cost": true
                              },
                              {
                                "plan_prefix": [
                                  "t_outer_1",
                                  "t_inner_1",
                                  "t_outer_2",
                                  "t_inner_3"
                                ],
                                "table": "t_inner_2",
                                "best_access_path": {
                                  "considered_access_paths": [
                                    {
                                      "access_type": "scan",
                                      "resulting_rows": 9,
                                      "cost": 2.015380859,
                                      "chosen": true
                                    }
                                  ],
                                  "chosen_access_method": {
                                    "type": "scan",
                                    "records": 9,
                                    "cost": 2.015380859,
                                    "uses_join_buffering": true
                                  }
                                },
                                "rows_for_plan": 6561,
                                "cost_for_plan": 1486.656396,
                                "semijoin_strategy_choice": [],
                                "pruned_by_cost": true
                              }
                            ]
                          }
                        ]
                      },
                      {
                        "plan_prefix": ["t_outer_1", "t_inner_1"],
                        "table": "t_inner_4",
                        "best_access_path": {
                          "considered_access_paths": [
                            {
                              "access_type": "scan",
                              "resulting_rows": 3,
                              "cost": 2.005126953,
                              "chosen": true
                            }
                          ],
                          "chosen_access_method": {
                            "type": "scan",
                            "records": 3,
                            "cost": 2.005126953,
                            "uses_join_buffering": true
                          }
                        },
                        "rows_for_plan": 27,
                        "cost_for_plan": 13.81538086,
                        "semijoin_strategy_choice": [],
                        "rest_of_plan": [
                          {
                            "plan_prefix": ["t_outer_1", "t_inner_1", "t_inner_4"],
                            "table": "t_outer_2",
                            "best_access_path": {
                              "considered_access_paths": [
                                {
                                  "access_type": "scan",
                                  "resulting_rows": 9,
                                  "cost": 2.015380859,
                                  "chosen": true
                                }
                              ],
                              "chosen_access_method": {
                                "type": "scan",
                                "records": 9,
                                "cost": 2.015380859,
                                "uses_join_buffering": true
                              }
                            },
                            "rows_for_plan": 243,
                            "cost_for_plan": 64.43076172,
                            "semijoin_strategy_choice": [],
                            "rest_of_plan": [
                              {
                                "plan_prefix": [
                                  "t_outer_1",
                                  "t_inner_1",
                                  "t_inner_4",
                                  "t_outer_2"
                                ],
                                "table": "t_inner_2",
                                "best_access_path": {
                                  "considered_access_paths": [
                                    {
                                      "access_type": "scan",
                                      "resulting_rows": 9,
                                      "cost": 2.015380859,
                                      "chosen": true
                                    }
                                  ],
                                  "chosen_access_method": {
                                    "type": "scan",
                                    "records": 9,
                                    "cost": 2.015380859,
                                    "uses_join_buffering": true
                                  }
                                },
                                "rows_for_plan": 2187,
                                "cost_for_plan": 503.8461426,
                                "semijoin_strategy_choice": [],
                                "pruned_by_cost": true
                              },
                              {
                                "plan_prefix": [
                                  "t_outer_1",
                                  "t_inner_1",
                                  "t_inner_4",
                                  "t_outer_2"
                                ],
                                "table": "t_inner_3",
                                "best_access_path": {
                                  "considered_access_paths": [
                                    {
                                      "access_type": "scan",
                                      "resulting_rows": 9,
                                      "cost": 2.015380859,
                                      "chosen": true
                                    }
                                  ],
                                  "chosen_access_method": {
                                    "type": "scan",
                                    "records": 9,
                                    "cost": 2.015380859,
                                    "uses_join_buffering": true
                                  }
                                },
                                "rows_for_plan": 2187,
                                "cost_for_plan": 503.8461426,
                                "semijoin_strategy_choice": [],
                                "pruned_by_cost": true
                              }
                            ]
                          },
                          {
                            "plan_prefix": ["t_outer_1", "t_inner_1", "t_inner_4"],
                            "table": "t_inner_2",
                            "best_access_path": {
                              "considered_access_paths": [
                                {
                                  "access_type": "scan",
                                  "resulting_rows": 9,
                                  "cost": 2.015380859,
                                  "chosen": true
                                }
                              ],
                              "chosen_access_method": {
                                "type": "scan",
                                "records": 9,
                                "cost": 2.015380859,
                                "uses_join_buffering": true
                              }
                            },
                            "rows_for_plan": 243,
                            "cost_for_plan": 64.43076172,
                            "semijoin_strategy_choice": [],
                            "pruned_by_heuristic": true
                          },
                          {
                            "plan_prefix": ["t_outer_1", "t_inner_1", "t_inner_4"],
                            "table": "t_inner_3",
                            "best_access_path": {
                              "considered_access_paths": [
                                {
                                  "access_type": "scan",
                                  "resulting_rows": 9,
                                  "cost": 2.015380859,
                                  "chosen": true
                                }
                              ],
                              "chosen_access_method": {
                                "type": "scan",
                                "records": 9,
                                "cost": 2.015380859,
                                "uses_join_buffering": true
                              }
                            },
                            "rows_for_plan": 243,
                            "cost_for_plan": 64.43076172,
                            "semijoin_strategy_choice": [],
                            "pruned_by_heuristic": true
                          }
                        ]
                      },
                      {
                        "plan_prefix": ["t_outer_1", "t_inner_1"],
                        "table": "t_inner_3",
                        "best_access_path": {
                          "considered_access_paths": [
                            {
                              "access_type": "scan",
                              "resulting_rows": 9,
                              "cost": 2.015380859,
                              "chosen": true
                            }
                          ],
                          "chosen_access_method": {
                            "type": "scan",
                            "records": 9,
                            "cost": 2.015380859,
                            "uses_join_buffering": true
                          }
                        },
                        "rows_for_plan": 81,
                        "cost_for_plan": 24.62563477,
                        "semijoin_strategy_choice": [],
                        "rest_of_plan": [
                          {
                            "plan_prefix": ["t_outer_1", "t_inner_1", "t_inner_3"],
                            "table": "t_outer_2",
                            "best_access_path": {
                              "considered_access_paths": [
                                {
                                  "access_type": "scan",
                                  "resulting_rows": 9,
                                  "cost": 2.015380859,
                                  "chosen": true
                                }
                              ],
                              "chosen_access_method": {
                                "type": "scan",
                                "records": 9,
                                "cost": 2.015380859,
                                "uses_join_buffering": true
                              }
                            },
                            "rows_for_plan": 729,
                            "cost_for_plan": 172.4410156,
                            "semijoin_strategy_choice": [],
                            "rest_of_plan": [
                              {
                                "plan_prefix": [
                                  "t_outer_1",
                                  "t_inner_1",
                                  "t_inner_3",
                                  "t_outer_2"
                                ],
                                "table": "t_inner_4",
                                "best_access_path": {
                                  "considered_access_paths": [
                                    {
                                      "access_type": "scan",
                                      "resulting_rows": 3,
                                      "cost": 2.005126953,
                                      "chosen": true
                                    }
                                  ],
                                  "chosen_access_method": {
                                    "type": "scan",
                                    "records": 3,
                                    "cost": 2.005126953,
                                    "uses_join_buffering": true
                                  }
                                },
                                "rows_for_plan": 2187,
                                "cost_for_plan": 611.8461426,
                                "semijoin_strategy_choice": [],
                                "pruned_by_cost": true
                              },
                              {
                                "plan_prefix": [
                                  "t_outer_1",
                                  "t_inner_1",
                                  "t_inner_3",
                                  "t_outer_2"
                                ],
                                "table": "t_inner_2",
                                "best_access_path": {
                                  "considered_access_paths": [
                                    {
                                      "access_type": "scan",
                                      "resulting_rows": 9,
                                      "cost": 2.015380859,
                                      "chosen": true
                                    }
                                  ],
                                  "chosen_access_method": {
                                    "type": "scan",
                                    "records": 9,
                                    "cost": 2.015380859,
                                    "uses_join_buffering": true
                                  }
                                },
                                "rows_for_plan": 6561,
                                "cost_for_plan": 1486.656396,
                                "semijoin_strategy_choice": [],
                                "pruned_by_cost": true
                              }
                            ]
                          },
                          {
                            "plan_prefix": ["t_outer_1", "t_inner_1", "t_inner_3"],
                            "table": "t_inner_4",
                            "best_access_path": {
                              "considered_access_paths": [
                                {
                                  "access_type": "scan",
                                  "resulting_rows": 3,
                                  "cost": 2.005126953,
                                  "chosen": true
                                }
                              ],
                              "chosen_access_method": {
                                "type": "scan",
                                "records": 3,
                                "cost": 2.005126953,
                                "uses_join_buffering": true
                              }
                            },
                            "rows_for_plan": 243,
                            "cost_for_plan": 75.23076172,
                            "semijoin_strategy_choice": [],
                            "rest_of_plan": [
                              {
                                "plan_prefix": [
                                  "t_outer_1",
                                  "t_inner_1",
                                  "t_inner_3",
                                  "t_inner_4"
                                ],
                                "table": "t_outer_2",
                                "best_access_path": {
                                  "considered_access_paths": [
                                    {
                                      "access_type": "scan",
                                      "resulting_rows": 9,
                                      "cost": 2.015380859,
                                      "chosen": true
                                    }
                                  ],
                                  "chosen_access_method": {
                                    "type": "scan",
                                    "records": 9,
                                    "cost": 2.015380859,
                                    "uses_join_buffering": true
                                  }
                                },
                                "rows_for_plan": 2187,
                                "cost_for_plan": 514.6461426,
                                "semijoin_strategy_choice": [],
                                "pruned_by_cost": true
                              },
                              {
                                "plan_prefix": [
                                  "t_outer_1",
                                  "t_inner_1",
                                  "t_inner_3",
                                  "t_inner_4"
                                ],
                                "table": "t_inner_2",
                                "best_access_path": {
                                  "considered_access_paths": [
                                    {
                                      "access_type": "scan",
                                      "resulting_rows": 9,
                                      "cost": 2.015380859,
                                      "chosen": true
                                    }
                                  ],
                                  "chosen_access_method": {
                                    "type": "scan",
                                    "records": 9,
                                    "cost": 2.015380859,
                                    "uses_join_buffering": true
                                  }
                                },
                                "rows_for_plan": 2187,
                                "cost_for_plan": 514.6461426,
                                "semijoin_strategy_choice": [],
                                "pruned_by_cost": true
                              }
                            ]
                          },
                          {
                            "plan_prefix": ["t_outer_1", "t_inner_1", "t_inner_3"],
                            "table": "t_inner_2",
                            "best_access_path": {
                              "considered_access_paths": [
                                {
                                  "access_type": "scan",
                                  "resulting_rows": 9,
                                  "cost": 2.015380859,
                                  "chosen": true
                                }
                              ],
                              "chosen_access_method": {
                                "type": "scan",
                                "records": 9,
                                "cost": 2.015380859,
                                "uses_join_buffering": true
                              }
                            },
                            "rows_for_plan": 729,
                            "cost_for_plan": 172.4410156,
                            "semijoin_strategy_choice": [],
                            "pruned_by_heuristic": true
                          }
                        ]
                      }
                    ]
                  },
                  {
                    "plan_prefix": ["t_outer_1"],
                    "table": "t_inner_2",
                    "best_access_path": {
                      "considered_access_paths": [
                        {
                          "access_type": "scan",
                          "resulting_rows": 9,
                          "cost": 2.015380859,
                          "chosen": true
                        }
                      ],
                      "chosen_access_method": {
                        "type": "scan",
                        "records": 9,
                        "cost": 2.015380859,
                        "uses_join_buffering": true
                      }
                    },
                    "rows_for_plan": 27,
                    "cost_for_plan": 10.02050781,
                    "semijoin_strategy_choice": [],
                    "pruned_by_heuristic": true
                  },
                  {
                    "plan_prefix": ["t_outer_1"],
                    "table": "t_outer_2",
                    "best_access_path": {
                      "considered_access_paths": [
                        {
                          "access_type": "scan",
                          "resulting_rows": 9,
                          "cost": 2.015380859,
                          "chosen": true
                        }
                      ],
                      "chosen_access_method": {
                        "type": "scan",
                        "records": 9,
                        "cost": 2.015380859,
                        "uses_join_buffering": true
                      }
                    },
                    "rows_for_plan": 27,
                    "cost_for_plan": 10.02050781,
                    "semijoin_strategy_choice": [],
                    "pruned_by_heuristic": true
                  },
                  {
                    "plan_prefix": ["t_outer_1"],
                    "table": "t_inner_4",
                    "best_access_path": {
                      "considered_access_paths": [
                        {
                          "access_type": "scan",
                          "resulting_rows": 3,
                          "cost": 2.005126953,
                          "chosen": true
                        }
                      ],
                      "chosen_access_method": {
                        "type": "scan",
                        "records": 3,
                        "cost": 2.005126953,
                        "uses_join_buffering": true
                      }
                    },
                    "rows_for_plan": 9,
                    "cost_for_plan": 6.410253906,
                    "semijoin_strategy_choice": [],
                    "pruned_by_heuristic": true
                  },
                  {
                    "plan_prefix": ["t_outer_1"],
                    "table": "t_inner_3",
                    "best_access_path": {
                      "considered_access_paths": [
                        {
                          "access_type": "scan",
                          "resulting_rows": 9,
                          "cost": 2.015380859,
                          "chosen": true
                        }
                      ],
                      "chosen_access_method": {
                        "type": "scan",
                        "records": 9,
                        "cost": 2.015380859,
                        "uses_join_buffering": true
                      }
                    },
                    "rows_for_plan": 27,
                    "cost_for_plan": 10.02050781,
                    "semijoin_strategy_choice": [],
                    "pruned_by_heuristic": true
                  }
                ]
              },
              {
                "plan_prefix": [],
                "table": "t_inner_1",
                "best_access_path": {
                  "considered_access_paths": [
                    {
                      "access_type": "scan",
                      "resulting_rows": 3,
                      "cost": 2.005126953,
                      "chosen": true
                    }
                  ],
                  "chosen_access_method": {
                    "type": "scan",
                    "records": 3,
                    "cost": 2.005126953,
                    "uses_join_buffering": false
                  }
                },
                "rows_for_plan": 3,
                "cost_for_plan": 2.605126953,
                "semijoin_strategy_choice": [],
                "pruned_by_heuristic": true
              },
              {
                "plan_prefix": [],
                "table": "t_inner_2",
                "best_access_path": {
                  "considered_access_paths": [
                    {
                      "access_type": "scan",
                      "resulting_rows": 9,
                      "cost": 2.015380859,
                      "chosen": true
                    }
                  ],
                  "chosen_access_method": {
                    "type": "scan",
                    "records": 9,
                    "cost": 2.015380859,
                    "uses_join_buffering": false
                  }
                },
                "rows_for_plan": 9,
                "cost_for_plan": 3.815380859,
                "semijoin_strategy_choice": [],
                "pruned_by_heuristic": true
              },
              {
                "plan_prefix": [],
                "table": "t_outer_2",
                "best_access_path": {
                  "considered_access_paths": [
                    {
                      "access_type": "scan",
                      "resulting_rows": 9,
                      "cost": 2.015380859,
                      "chosen": true
                    }
                  ],
                  "chosen_access_method": {
                    "type": "scan",
                    "records": 9,
                    "cost": 2.015380859,
                    "uses_join_buffering": false
                  }
                },
                "rows_for_plan": 9,
                "cost_for_plan": 3.815380859,
                "semijoin_strategy_choice": [],
                "pruned_by_heuristic": true
              },
              {
                "plan_prefix": [],
                "table": "t_inner_4",
                "best_access_path": {
                  "considered_access_paths": [
                    {
                      "access_type": "scan",
                      "resulting_rows": 3,
                      "cost": 2.005126953,
                      "chosen": true
                    }
                  ],
                  "chosen_access_method": {
                    "type": "scan",
                    "records": 3,
                    "cost": 2.005126953,
                    "uses_join_buffering": false
                  }
                },
                "rows_for_plan": 3,
                "cost_for_plan": 2.605126953,
                "semijoin_strategy_choice": [],
                "pruned_by_heuristic": true
              },
              {
                "plan_prefix": [],
                "table": "t_inner_3",
                "best_access_path": {
                  "considered_access_paths": [
                    {
                      "access_type": "scan",
                      "resulting_rows": 9,
                      "cost": 2.015380859,
                      "chosen": true
                    }
                  ],
                  "chosen_access_method": {
                    "type": "scan",
                    "records": 9,
                    "cost": 2.015380859,
                    "uses_join_buffering": false
                  }
                },
                "rows_for_plan": 9,
                "cost_for_plan": 3.815380859,
                "semijoin_strategy_choice": [],
                "pruned_by_heuristic": true
              }
            ]
          },
          {
            "fix_semijoin_strategies_for_picked_join_order": [
              {
                "semi_join_strategy": "DuplicateWeedout"
              },
              {
                "semi_join_strategy": "DuplicateWeedout"
              }
            ]
          },
          {
            "best_join_order": [
              "t_outer_1",
              "t_inner_1",
              "t_inner_2",
              "t_inner_4",
              "t_outer_2",
              "t_inner_3"
            ]
          },
          {
            "substitute_best_equal": {
              "condition": "WHERE",
              "resulting_condition": "t_inner_1.a = t_outer_1.a and t_inner_3.a = t_outer_2.a"
            }
          },
          {
            "attaching_conditions_to_tables": {
              "attached_conditions_computation": [],
              "attached_conditions_summary": [
                {
                  "table": "t_outer_1",
                  "attached": null
                },
                {
                  "table": "t_inner_1",
                  "attached": "t_inner_1.a = t_outer_1.a"
                },
                {
                  "table": "t_inner_2",
                  "attached": null
                },
                {
                  "table": "t_inner_4",
                  "attached": null
                },
                {
                  "table": "t_outer_2",
                  "attached": null
                },
                {
                  "table": "t_inner_3",
                  "attached": "t_inner_3.a = t_outer_2.a"
                }
              ]
            }
          }
        ]
      }
    },
    {
      "join_execution": {
        "select_id": 1,
        "steps": []
      }
    }
  ]
}	0	0
set optimizer_switch='materialization=on';
explain select * from t1 t_outer_1,t2 t_outer_2  where t_outer_1.a in (select t_inner_1.a from t2 t_inner_2, t1 t_inner_1) and
t_outer_2.a in (select t_inner_3.a from t2 t_inner_3, t1 t_inner_4);
id	select_type	table	type	possible_keys	key	key_len	ref	rows	Extra
1	PRIMARY	t_outer_1	ALL	NULL	NULL	NULL	NULL	3	
1	PRIMARY	<subquery2>	eq_ref	distinct_key	distinct_key	4	func	1	
1	PRIMARY	t_outer_2	ALL	NULL	NULL	NULL	NULL	9	Using join buffer (flat, BNL join)
1	PRIMARY	<subquery3>	eq_ref	distinct_key	distinct_key	4	func	1	
2	MATERIALIZED	t_inner_1	ALL	NULL	NULL	NULL	NULL	3	
2	MATERIALIZED	t_inner_2	ALL	NULL	NULL	NULL	NULL	9	Using join buffer (flat, BNL join)
3	MATERIALIZED	t_inner_4	ALL	NULL	NULL	NULL	NULL	3	
3	MATERIALIZED	t_inner_3	ALL	NULL	NULL	NULL	NULL	9	Using join buffer (flat, BNL join)
select * from INFORMATION_SCHEMA.OPTIMIZER_TRACE;
QUERY	TRACE	MISSING_BYTES_BEYOND_MAX_MEM_SIZE	INSUFFICIENT_PRIVILEGES
explain select * from t1 t_outer_1,t2 t_outer_2  where t_outer_1.a in (select t_inner_1.a from t2 t_inner_2, t1 t_inner_1) and
t_outer_2.a in (select t_inner_3.a from t2 t_inner_3, t1 t_inner_4)	{
  "steps": [
    {
      "join_preparation": {
        "select_id": 1,
        "steps": [
          {
            "join_preparation": {
              "select_id": 2,
              "steps": [
                {
                  "transformation": {
                    "select_id": 2,
                    "from": "IN (SELECT)",
                    "to": "semijoin",
                    "chosen": true
                  }
                },
                {
                  "expanded_query": "/* select#2 */ select t_inner_1.a from t2 t_inner_2 join t1 t_inner_1"
                }
              ]
            }
          },
          {
            "join_preparation": {
              "select_id": 3,
              "steps": [
                {
                  "transformation": {
                    "select_id": 3,
                    "from": "IN (SELECT)",
                    "to": "semijoin",
                    "chosen": true
                  }
                },
                {
                  "expanded_query": "/* select#3 */ select t_inner_3.a from t2 t_inner_3 join t1 t_inner_4"
                }
              ]
            }
          },
          {
            "expanded_query": "/* select#1 */ select t_outer_1.a AS a,t_outer_2.a AS a from t1 t_outer_1 join t2 t_outer_2 where t_outer_1.a in (/* select#2 */ select t_inner_1.a from t2 t_inner_2 join t1 t_inner_1) and t_outer_2.a in (/* select#3 */ select t_inner_3.a from t2 t_inner_3 join t1 t_inner_4)"
          }
        ]
      }
    },
    {
      "join_optimization": {
        "select_id": 1,
        "steps": [
          {
            "transformation": {
              "select_id": 2,
              "from": "IN (SELECT)",
              "to": "materialization",
              "sjm_scan_allowed": true,
              "possible": true
            }
          },
          {
            "transformation": {
              "select_id": 2,
              "from": "IN (SELECT)",
              "to": "semijoin",
              "converted_to_semi_join": true
            }
          },
          {
            "transformation": {
              "select_id": 3,
              "from": "IN (SELECT)",
              "to": "materialization",
              "sjm_scan_allowed": true,
              "possible": true
            }
          },
          {
            "transformation": {
              "select_id": 3,
              "from": "IN (SELECT)",
              "to": "semijoin",
              "converted_to_semi_join": true
            }
          },
          {
            "condition_processing": {
              "condition": "WHERE",
              "original_condition": "1 and 1 and t_outer_1.a = t_inner_1.a and t_outer_2.a = t_inner_3.a",
              "steps": [
                {
                  "transformation": "equality_propagation",
                  "resulting_condition": "1 and 1 and multiple equal(t_outer_1.a, t_inner_1.a) and multiple equal(t_outer_2.a, t_inner_3.a)"
                },
                {
                  "transformation": "constant_propagation",
                  "resulting_condition": "1 and 1 and multiple equal(t_outer_1.a, t_inner_1.a) and multiple equal(t_outer_2.a, t_inner_3.a)"
                },
                {
                  "transformation": "trivial_condition_removal",
                  "resulting_condition": "multiple equal(t_outer_1.a, t_inner_1.a) and multiple equal(t_outer_2.a, t_inner_3.a)"
                }
              ]
            }
          },
          {
            "table_dependencies": [
              {
                "table": "t_outer_1",
                "row_may_be_null": false,
                "map_bit": 0,
                "depends_on_map_bits": []
              },
              {
                "table": "t_outer_2",
                "row_may_be_null": false,
                "map_bit": 1,
                "depends_on_map_bits": []
              },
              {
                "table": "t_inner_2",
                "row_may_be_null": false,
                "map_bit": 2,
                "depends_on_map_bits": []
              },
              {
                "table": "t_inner_1",
                "row_may_be_null": false,
                "map_bit": 3,
                "depends_on_map_bits": []
              },
              {
                "table": "t_inner_3",
                "row_may_be_null": false,
                "map_bit": 4,
                "depends_on_map_bits": []
              },
              {
                "table": "t_inner_4",
                "row_may_be_null": false,
                "map_bit": 5,
                "depends_on_map_bits": []
              }
            ]
          },
          {
            "ref_optimizer_key_uses": []
          },
          {
            "rows_estimation": [
              {
                "table": "t_outer_1",
                "table_scan": {
                  "rows": 3,
                  "cost": 2.005126953
                }
              },
              {
                "table": "t_outer_2",
                "table_scan": {
                  "rows": 9,
                  "cost": 2.015380859
                }
              },
              {
                "table": "t_inner_2",
                "table_scan": {
                  "rows": 9,
                  "cost": 2.015380859
                }
              },
              {
                "table": "t_inner_1",
                "table_scan": {
                  "rows": 3,
                  "cost": 2.005126953
                }
              },
              {
                "table": "t_inner_3",
                "table_scan": {
                  "rows": 9,
                  "cost": 2.015380859
                }
              },
              {
                "table": "t_inner_4",
                "table_scan": {
                  "rows": 3,
                  "cost": 2.005126953
                }
              }
            ]
          },
          {
            "semijoin_table_pullout": {
              "pulled_out_tables": []
            }
          },
          {
            "semijoin_table_pullout": {
              "pulled_out_tables": []
            }
          },
          {
            "execution_plan_for_potential_materialization": {
              "steps": [
                {
                  "considered_execution_plans": [
                    {
                      "plan_prefix": [],
                      "table": "t_inner_1",
                      "best_access_path": {
                        "considered_access_paths": [
                          {
                            "access_type": "scan",
                            "resulting_rows": 3,
                            "cost": 2.005126953,
                            "chosen": true
                          }
                        ],
                        "chosen_access_method": {
                          "type": "scan",
                          "records": 3,
                          "cost": 2.005126953,
                          "uses_join_buffering": false
                        }
                      },
                      "rows_for_plan": 3,
                      "cost_for_plan": 2.605126953,
                      "rest_of_plan": [
                        {
                          "plan_prefix": ["t_inner_1"],
                          "table": "t_inner_2",
                          "best_access_path": {
                            "considered_access_paths": [
                              {
                                "access_type": "scan",
                                "resulting_rows": 9,
                                "cost": 2.015380859,
                                "chosen": true
                              }
                            ],
                            "chosen_access_method": {
                              "type": "scan",
                              "records": 9,
                              "cost": 2.015380859,
                              "uses_join_buffering": true
                            }
                          },
                          "rows_for_plan": 27,
                          "cost_for_plan": 10.02050781
                        }
                      ]
                    },
                    {
                      "plan_prefix": [],
                      "table": "t_inner_2",
                      "best_access_path": {
                        "considered_access_paths": [
                          {
                            "access_type": "scan",
                            "resulting_rows": 9,
                            "cost": 2.015380859,
                            "chosen": true
                          }
                        ],
                        "chosen_access_method": {
                          "type": "scan",
                          "records": 9,
                          "cost": 2.015380859,
                          "uses_join_buffering": false
                        }
                      },
                      "rows_for_plan": 9,
                      "cost_for_plan": 3.815380859,
                      "pruned_by_heuristic": true
                    }
                  ]
                },
                {
                  "considered_execution_plans": [
                    {
                      "plan_prefix": [],
                      "table": "t_inner_4",
                      "best_access_path": {
                        "considered_access_paths": [
                          {
                            "access_type": "scan",
                            "resulting_rows": 3,
                            "cost": 2.005126953,
                            "chosen": true
                          }
                        ],
                        "chosen_access_method": {
                          "type": "scan",
                          "records": 3,
                          "cost": 2.005126953,
                          "uses_join_buffering": false
                        }
                      },
                      "rows_for_plan": 3,
                      "cost_for_plan": 2.605126953,
                      "rest_of_plan": [
                        {
                          "plan_prefix": ["t_inner_4"],
                          "table": "t_inner_3",
                          "best_access_path": {
                            "considered_access_paths": [
                              {
                                "access_type": "scan",
                                "resulting_rows": 9,
                                "cost": 2.015380859,
                                "chosen": true
                              }
                            ],
                            "chosen_access_method": {
                              "type": "scan",
                              "records": 9,
                              "cost": 2.015380859,
                              "uses_join_buffering": true
                            }
                          },
                          "rows_for_plan": 27,
                          "cost_for_plan": 10.02050781
                        }
                      ]
                    },
                    {
                      "plan_prefix": [],
                      "table": "t_inner_3",
                      "best_access_path": {
                        "considered_access_paths": [
                          {
                            "access_type": "scan",
                            "resulting_rows": 9,
                            "cost": 2.015380859,
                            "chosen": true
                          }
                        ],
                        "chosen_access_method": {
                          "type": "scan",
                          "records": 9,
                          "cost": 2.015380859,
                          "uses_join_buffering": false
                        }
                      },
                      "rows_for_plan": 9,
                      "cost_for_plan": 3.815380859,
                      "pruned_by_heuristic": true
                    }
                  ]
                }
              ]
            }
          },
          {
            "considered_execution_plans": [
              {
                "plan_prefix": [],
                "table": "t_outer_1",
                "best_access_path": {
                  "considered_access_paths": [
                    {
                      "access_type": "scan",
                      "resulting_rows": 3,
                      "cost": 2.005126953,
                      "chosen": true
                    }
                  ],
                  "chosen_access_method": {
                    "type": "scan",
                    "records": 3,
                    "cost": 2.005126953,
                    "uses_join_buffering": false
                  }
                },
                "rows_for_plan": 3,
                "cost_for_plan": 2.605126953,
                "semijoin_strategy_choice": [],
                "rest_of_plan": [
                  {
                    "plan_prefix": ["t_outer_1"],
                    "table": "t_inner_1",
                    "best_access_path": {
                      "considered_access_paths": [
                        {
                          "access_type": "scan",
                          "resulting_rows": 3,
                          "cost": 2.005126953,
                          "chosen": true
                        }
                      ],
                      "chosen_access_method": {
                        "type": "scan",
                        "records": 3,
                        "cost": 2.005126953,
                        "uses_join_buffering": true
                      }
                    },
                    "rows_for_plan": 9,
                    "cost_for_plan": 6.410253906,
                    "semijoin_strategy_choice": [],
                    "rest_of_plan": [
                      {
                        "plan_prefix": ["t_outer_1", "t_inner_1"],
                        "table": "t_inner_2",
                        "best_access_path": {
                          "considered_access_paths": [
                            {
                              "access_type": "scan",
                              "resulting_rows": 9,
                              "cost": 2.015380859,
                              "chosen": true
                            }
                          ],
                          "chosen_access_method": {
                            "type": "scan",
                            "records": 9,
                            "cost": 2.015380859,
                            "uses_join_buffering": true
                          }
                        },
                        "rows_for_plan": 81,
                        "cost_for_plan": 24.62563477,
                        "semijoin_strategy_choice": [
                          {
                            "strategy": "FirstMatch",
                            "records": 3,
                            "read_time": 44.75893555
                          },
                          {
                            "strategy": "SJ-Materialization",
                            "records": 3,
                            "read_time": 8.125634766
                          },
                          {
                            "strategy": "DuplicateWeedout",
                            "records": 3,
                            "read_time": 37.22563477
                          },
                          {
                            "chosen_strategy": "SJ-Materialization"
                          }
                        ],
                        "rest_of_plan": [
                          {
                            "plan_prefix": ["t_outer_1", "t_inner_1", "t_inner_2"],
                            "table": "t_outer_2",
                            "best_access_path": {
                              "considered_access_paths": [
                                {
                                  "access_type": "scan",
                                  "resulting_rows": 9,
                                  "cost": 2.015380859,
                                  "chosen": true
                                }
                              ],
                              "chosen_access_method": {
                                "type": "scan",
                                "records": 9,
                                "cost": 2.015380859,
                                "uses_join_buffering": true
                              }
                            },
                            "rows_for_plan": 27,
                            "cost_for_plan": 15.54101562,
                            "semijoin_strategy_choice": [],
                            "rest_of_plan": [
                              {
                                "plan_prefix": [
                                  "t_outer_1",
                                  "t_inner_1",
                                  "t_inner_2",
                                  "t_outer_2"
                                ],
                                "table": "t_inner_4",
                                "best_access_path": {
                                  "considered_access_paths": [
                                    {
                                      "access_type": "scan",
                                      "resulting_rows": 3,
                                      "cost": 2.005126953,
                                      "chosen": true
                                    }
                                  ],
                                  "chosen_access_method": {
                                    "type": "scan",
                                    "records": 3,
                                    "cost": 2.005126953,
                                    "uses_join_buffering": true
                                  }
                                },
                                "rows_for_plan": 81,
                                "cost_for_plan": 33.74614258,
                                "semijoin_strategy_choice": [],
                                "rest_of_plan": [
                                  {
                                    "plan_prefix": [
                                      "t_outer_1",
                                      "t_inner_1",
                                      "t_inner_2",
                                      "t_outer_2",
                                      "t_inner_4"
                                    ],
                                    "table": "t_inner_3",
                                    "best_access_path": {
                                      "considered_access_paths": [
                                        {
                                          "access_type": "scan",
                                          "resulting_rows": 9,
                                          "cost": 2.015380859,
                                          "chosen": true
                                        }
                                      ],
                                      "chosen_access_method": {
                                        "type": "scan",
                                        "records": 9,
                                        "cost": 2.015380859,
                                        "uses_join_buffering": true
                                      }
                                    },
                                    "rows_for_plan": 729,
                                    "cost_for_plan": 181.5615234,
                                    "semijoin_strategy_choice": [
                                      {
                                        "strategy": "FirstMatch",
                                        "records": 27,
                                        "read_time": 394.925293
                                      },
                                      {
                                        "strategy": "SJ-Materialization",
                                        "records": 27,
                                        "read_time": 22.26152344
                                      },
                                      {
                                        "strategy": "DuplicateWeedout",
                                        "records": 27,
                                        "read_time": 294.9615234
                                      },
                                      {
                                        "chosen_strategy": "SJ-Materialization"
                                      }
                                    ]
                                  }
                                ]
                              },
                              {
                                "plan_prefix": [
                                  "t_outer_1",
                                  "t_inner_1",
                                  "t_inner_2",
                                  "t_outer_2"
                                ],
                                "table": "t_inner_3",
                                "best_access_path": {
                                  "considered_access_paths": [
                                    {
                                      "access_type": "scan",
                                      "resulting_rows": 9,
                                      "cost": 2.015380859,
                                      "chosen": true
                                    }
                                  ],
                                  "chosen_access_method": {
                                    "type": "scan",
                                    "records": 9,
                                    "cost": 2.015380859,
                                    "uses_join_buffering": true
                                  }
                                },
                                "rows_for_plan": 243,
                                "cost_for_plan": 66.15639648,
                                "semijoin_strategy_choice": [],
                                "pruned_by_cost": true
                              }
                            ]
                          },
                          {
                            "plan_prefix": ["t_outer_1", "t_inner_1", "t_inner_2"],
                            "table": "t_inner_4",
                            "best_access_path": {
                              "considered_access_paths": [
                                {
                                  "access_type": "scan",
                                  "resulting_rows": 3,
                                  "cost": 2.005126953,
                                  "chosen": true
                                }
                              ],
                              "chosen_access_method": {
                                "type": "scan",
                                "records": 3,
                                "cost": 2.005126953,
                                "uses_join_buffering": true
                              }
                            },
                            "rows_for_plan": 9,
                            "cost_for_plan": 11.93076172,
                            "semijoin_strategy_choice": [],
                            "rest_of_plan": [
                              {
                                "plan_prefix": [
                                  "t_outer_1",
                                  "t_inner_1",
                                  "t_inner_2",
                                  "t_inner_4"
                                ],
                                "table": "t_outer_2",
                                "best_access_path": {
                                  "considered_access_paths": [
                                    {
                                      "access_type": "scan",
                                      "resulting_rows": 9,
                                      "cost": 2.015380859,
                                      "chosen": true
                                    }
                                  ],
                                  "chosen_access_method": {
                                    "type": "scan",
                                    "records": 9,
                                    "cost": 2.015380859,
                                    "uses_join_buffering": true
                                  }
                                },
                                "rows_for_plan": 81,
                                "cost_for_plan": 30.14614258,
                                "semijoin_strategy_choice": [],
                                "pruned_by_cost": true
                              },
                              {
                                "plan_prefix": [
                                  "t_outer_1",
                                  "t_inner_1",
                                  "t_inner_2",
                                  "t_inner_4"
                                ],
                                "table": "t_inner_3",
                                "best_access_path": {
                                  "considered_access_paths": [
                                    {
                                      "access_type": "scan",
                                      "resulting_rows": 9,
                                      "cost": 2.015380859,
                                      "chosen": true
                                    }
                                  ],
                                  "chosen_access_method": {
                                    "type": "scan",
                                    "records": 9,
                                    "cost": 2.015380859,
                                    "uses_join_buffering": true
                                  }
                                },
                                "rows_for_plan": 81,
                                "cost_for_plan": 30.14614258,
                                "semijoin_strategy_choice": [],
                                "pruned_by_cost": true
                              }
                            ]
                          },
                          {
                            "plan_prefix": ["t_outer_1", "t_inner_1", "t_inner_2"],
                            "table": "t_inner_3",
                            "best_access_path": {
                              "considered_access_paths": [
                                {
                                  "access_type": "scan",
                                  "resulting_rows": 9,
                                  "cost": 2.015380859,
                                  "chosen": true
                                }
                              ],
                              "chosen_access_method": {
                                "type": "scan",
                                "records": 9,
                                "cost": 2.015380859,
                                "uses_join_buffering": true
                              }
                            },
                            "rows_for_plan": 27,
                            "cost_for_plan": 15.54101562,
                            "semijoin_strategy_choice": [],
                            "pruned_by_heuristic": true
                          }
                        ]
                      },
                      {
                        "plan_prefix": ["t_outer_1", "t_inner_1"],
                        "table": "t_outer_2",
                        "best_access_path": {
                          "considered_access_paths": [
                            {
                              "access_type": "scan",
                              "resulting_rows": 9,
                              "cost": 2.015380859,
                              "chosen": true
                            }
                          ],
                          "chosen_access_method": {
                            "type": "scan",
                            "records": 9,
                            "cost": 2.015380859,
                            "uses_join_buffering": true
                          }
                        },
                        "rows_for_plan": 81,
                        "cost_for_plan": 24.62563477,
                        "semijoin_strategy_choice": [],
                        "pruned_by_cost": true
                      },
                      {
                        "plan_prefix": ["t_outer_1", "t_inner_1"],
                        "table": "t_inner_4",
                        "best_access_path": {
                          "considered_access_paths": [
                            {
                              "access_type": "scan",
                              "resulting_rows": 3,
                              "cost": 2.005126953,
                              "chosen": true
                            }
                          ],
                          "chosen_access_method": {
                            "type": "scan",
                            "records": 3,
                            "cost": 2.005126953,
                            "uses_join_buffering": true
                          }
                        },
                        "rows_for_plan": 27,
                        "cost_for_plan": 13.81538086,
                        "semijoin_strategy_choice": [],
                        "pruned_by_heuristic": true
                      },
                      {
                        "plan_prefix": ["t_outer_1", "t_inner_1"],
                        "table": "t_inner_3",
                        "best_access_path": {
                          "considered_access_paths": [
                            {
                              "access_type": "scan",
                              "resulting_rows": 9,
                              "cost": 2.015380859,
                              "chosen": true
                            }
                          ],
                          "chosen_access_method": {
                            "type": "scan",
                            "records": 9,
                            "cost": 2.015380859,
                            "uses_join_buffering": true
                          }
                        },
                        "rows_for_plan": 81,
                        "cost_for_plan": 24.62563477,
                        "semijoin_strategy_choice": [],
                        "pruned_by_cost": true
                      }
                    ]
                  },
                  {
                    "plan_prefix": ["t_outer_1"],
                    "table": "t_inner_2",
                    "best_access_path": {
                      "considered_access_paths": [
                        {
                          "access_type": "scan",
                          "resulting_rows": 9,
                          "cost": 2.015380859,
                          "chosen": true
                        }
                      ],
                      "chosen_access_method": {
                        "type": "scan",
                        "records": 9,
                        "cost": 2.015380859,
                        "uses_join_buffering": true
                      }
                    },
                    "rows_for_plan": 27,
                    "cost_for_plan": 10.02050781,
                    "semijoin_strategy_choice": [],
                    "pruned_by_heuristic": true
                  },
                  {
                    "plan_prefix": ["t_outer_1"],
                    "table": "t_outer_2",
                    "best_access_path": {
                      "considered_access_paths": [
                        {
                          "access_type": "scan",
                          "resulting_rows": 9,
                          "cost": 2.015380859,
                          "chosen": true
                        }
                      ],
                      "chosen_access_method": {
                        "type": "scan",
                        "records": 9,
                        "cost": 2.015380859,
                        "uses_join_buffering": true
                      }
                    },
                    "rows_for_plan": 27,
                    "cost_for_plan": 10.02050781,
                    "semijoin_strategy_choice": [],
                    "pruned_by_heuristic": true
                  },
                  {
                    "plan_prefix": ["t_outer_1"],
                    "table": "t_inner_4",
                    "best_access_path": {
                      "considered_access_paths": [
                        {
                          "access_type": "scan",
                          "resulting_rows": 3,
                          "cost": 2.005126953,
                          "chosen": true
                        }
                      ],
                      "chosen_access_method": {
                        "type": "scan",
                        "records": 3,
                        "cost": 2.005126953,
                        "uses_join_buffering": true
                      }
                    },
                    "rows_for_plan": 9,
                    "cost_for_plan": 6.410253906,
                    "semijoin_strategy_choice": [],
                    "pruned_by_heuristic": true
                  },
                  {
                    "plan_prefix": ["t_outer_1"],
                    "table": "t_inner_3",
                    "best_access_path": {
                      "considered_access_paths": [
                        {
                          "access_type": "scan",
                          "resulting_rows": 9,
                          "cost": 2.015380859,
                          "chosen": true
                        }
                      ],
                      "chosen_access_method": {
                        "type": "scan",
                        "records": 9,
                        "cost": 2.015380859,
                        "uses_join_buffering": true
                      }
                    },
                    "rows_for_plan": 27,
                    "cost_for_plan": 10.02050781,
                    "semijoin_strategy_choice": [],
                    "pruned_by_heuristic": true
                  }
                ]
              },
              {
                "plan_prefix": [],
                "table": "t_inner_1",
                "best_access_path": {
                  "considered_access_paths": [
                    {
                      "access_type": "scan",
                      "resulting_rows": 3,
                      "cost": 2.005126953,
                      "chosen": true
                    }
                  ],
                  "chosen_access_method": {
                    "type": "scan",
                    "records": 3,
                    "cost": 2.005126953,
                    "uses_join_buffering": false
                  }
                },
                "rows_for_plan": 3,
                "cost_for_plan": 2.605126953,
                "semijoin_strategy_choice": [],
                "pruned_by_heuristic": true
              },
              {
                "plan_prefix": [],
                "table": "t_inner_2",
                "best_access_path": {
                  "considered_access_paths": [
                    {
                      "access_type": "scan",
                      "resulting_rows": 9,
                      "cost": 2.015380859,
                      "chosen": true
                    }
                  ],
                  "chosen_access_method": {
                    "type": "scan",
                    "records": 9,
                    "cost": 2.015380859,
                    "uses_join_buffering": false
                  }
                },
                "rows_for_plan": 9,
                "cost_for_plan": 3.815380859,
                "semijoin_strategy_choice": [],
                "pruned_by_heuristic": true
              },
              {
                "plan_prefix": [],
                "table": "t_outer_2",
                "best_access_path": {
                  "considered_access_paths": [
                    {
                      "access_type": "scan",
                      "resulting_rows": 9,
                      "cost": 2.015380859,
                      "chosen": true
                    }
                  ],
                  "chosen_access_method": {
                    "type": "scan",
                    "records": 9,
                    "cost": 2.015380859,
                    "uses_join_buffering": false
                  }
                },
                "rows_for_plan": 9,
                "cost_for_plan": 3.815380859,
                "semijoin_strategy_choice": [],
                "pruned_by_heuristic": true
              },
              {
                "plan_prefix": [],
                "table": "t_inner_4",
                "best_access_path": {
                  "considered_access_paths": [
                    {
                      "access_type": "scan",
                      "resulting_rows": 3,
                      "cost": 2.005126953,
                      "chosen": true
                    }
                  ],
                  "chosen_access_method": {
                    "type": "scan",
                    "records": 3,
                    "cost": 2.005126953,
                    "uses_join_buffering": false
                  }
                },
                "rows_for_plan": 3,
                "cost_for_plan": 2.605126953,
                "semijoin_strategy_choice": [],
                "pruned_by_heuristic": true
              },
              {
                "plan_prefix": [],
                "table": "t_inner_3",
                "best_access_path": {
                  "considered_access_paths": [
                    {
                      "access_type": "scan",
                      "resulting_rows": 9,
                      "cost": 2.015380859,
                      "chosen": true
                    }
                  ],
                  "chosen_access_method": {
                    "type": "scan",
                    "records": 9,
                    "cost": 2.015380859,
                    "uses_join_buffering": false
                  }
                },
                "rows_for_plan": 9,
                "cost_for_plan": 3.815380859,
                "semijoin_strategy_choice": [],
                "pruned_by_heuristic": true
              }
            ]
          },
          {
            "fix_semijoin_strategies_for_picked_join_order": [
              {
                "semi_join_strategy": "SJ-Materialization",
                "join_order": [
                  {
                    "table": "t_inner_4"
                  },
                  {
                    "table": "t_inner_3"
                  }
                ]
              },
              {
                "semi_join_strategy": "SJ-Materialization",
                "join_order": [
                  {
                    "table": "t_inner_1"
                  },
                  {
                    "table": "t_inner_2"
                  }
                ]
              }
            ]
          },
          {
            "best_join_order": [
              "t_outer_1",
              "<subquery2>",
              "t_outer_2",
              "<subquery3>"
            ]
          },
          {
            "substitute_best_equal": {
              "condition": "WHERE",
              "resulting_condition": "1"
            }
          },
          {
            "condition_on_constant_tables": "1",
            "computing_condition": []
          },
          {
            "attaching_conditions_to_tables": {
              "attached_conditions_computation": [],
              "attached_conditions_summary": [
                {
                  "table": "t_outer_1",
                  "attached": null
                },
                {
                  "table": "t_inner_1",
                  "attached": null
                },
                {
                  "table": "t_inner_2",
                  "attached": null
                },
                {
                  "table": "<subquery2>",
                  "attached": null
                },
                {
                  "table": "t_outer_2",
                  "attached": null
                },
                {
                  "table": "t_inner_4",
                  "attached": null
                },
                {
                  "table": "t_inner_3",
                  "attached": null
                },
                {
                  "table": "<subquery3>",
                  "attached": null
                }
              ]
            }
          }
        ]
      }
    },
    {
      "join_execution": {
        "select_id": 1,
        "steps": []
      }
    }
  ]
}	0	0
set @@optimizer_switch= @save_optimizer_switch;
drop table t1,t2;
#
# MDEV-18942: Json_writer::add_bool: Conditional jump or move depends on uninitialised value upon 
# fulltext search under optimizer trace
#
CREATE TABLE t1 (f VARCHAR(255), FULLTEXT(f));
CREATE VIEW v1 AS SELECT * FROM t1;
INSERT INTO t1 VALUES ('fooba'),('abcde'),('xyzab');
SET optimizer_trace = 'enabled=on';
SELECT COUNT(*) FROM v1 WHERE MATCH (f) AGAINST ('fooba');
COUNT(*)
1
DROP VIEW v1;
DROP TABLE t1;
#
# MDEV-18741: Optimizer trace: multi-part key ranges are printed incorrectly.
#
create table t0(a int);
insert into t0 values (0),(1),(2),(3),(4),(5),(6),(7),(8),(9);
create table one_k (a int);
insert into one_k select A.a + B.a*10 + C.a*100 from t0 A, t0 B, t0 C;
create table t1 ( a int, b int, key a_b(a,b));
insert into t1 select a,a from one_k;
set optimizer_trace='enabled=on';
explain select * from t1 force index (a_b) where a=2 and b=4;
id	select_type	table	type	possible_keys	key	key_len	ref	rows	Extra
1	SIMPLE	t1	ref	a_b	a_b	10	const,const	1	Using index
select JSON_DETAILED(JSON_EXTRACT(trace, '$**.analyzing_range_alternatives')) from INFORMATION_SCHEMA.OPTIMIZER_TRACE;
JSON_DETAILED(JSON_EXTRACT(trace, '$**.analyzing_range_alternatives'))
[
    
    {
        "range_scan_alternatives": 
        [
            
            {
                "index": "a_b",
                "ranges": 
                [
                    "(2,4) <= (a,b) <= (2,4)"
                ],
                "rowid_ordered": true,
                "using_mrr": false,
                "index_only": true,
                "rows": 1,
                "cost": 0.345829876,
                "chosen": true
            }
        ],
        "analyzing_roworder_intersect": 
        {
            "cause": "too few roworder scans"
        },
        "analyzing_index_merge_union": 
        [
        ]
    }
]
explain select * from t1 where a >= 900 and b between 10 and 20;
id	select_type	table	type	possible_keys	key	key_len	ref	rows	Extra
1	SIMPLE	t1	range	a_b	a_b	10	NULL	107	Using where; Using index
select JSON_DETAILED(JSON_EXTRACT(trace, '$**.analyzing_range_alternatives')) from INFORMATION_SCHEMA.OPTIMIZER_TRACE;
JSON_DETAILED(JSON_EXTRACT(trace, '$**.analyzing_range_alternatives'))
[
    
    {
        "range_scan_alternatives": 
        [
            
            {
                "index": "a_b",
                "ranges": 
                [
                    "(900,10) <= (a,b)"
                ],
                "rowid_ordered": false,
                "using_mrr": false,
                "index_only": true,
                "rows": 107,
                "cost": 21.63379668,
                "chosen": true
            }
        ],
        "analyzing_roworder_intersect": 
        {
            "cause": "too few roworder scans"
        },
        "analyzing_index_merge_union": 
        [
        ]
    }
]
drop table t0,t1;
create table t1 (start_date date, end_date date, filler char(100), key(start_date, end_date)) ;
insert into t1 select date_add(now(), interval a day), date_add(now(), interval (a+7) day), 'data' from one_k;
explain select * from t1 force index(start_date) where start_date >= '2019-02-10' and end_date <'2019-04-01';
id	select_type	table	type	possible_keys	key	key_len	ref	rows	Extra
1	SIMPLE	t1	range	start_date	start_date	8	NULL	1000	Using index condition
select JSON_DETAILED(JSON_EXTRACT(trace, '$**.analyzing_range_alternatives')) from INFORMATION_SCHEMA.OPTIMIZER_TRACE;
JSON_DETAILED(JSON_EXTRACT(trace, '$**.analyzing_range_alternatives'))
[
    
    {
        "range_scan_alternatives": 
        [
            
            {
                "index": "start_date",
                "ranges": 
                [
                    "(2019-02-10,NULL) < (start_date,end_date)"
                ],
                "rowid_ordered": false,
                "using_mrr": false,
                "index_only": false,
                "rows": 1000,
                "cost": 1203.877243,
                "chosen": true
            }
        ],
        "analyzing_roworder_intersect": 
        {
            "cause": "too few roworder scans"
        },
        "analyzing_index_merge_union": 
        [
        ]
    }
]
drop table t1,one_k;
create table ten(a int);
insert into ten values (0),(1),(2),(3),(4),(5),(6),(7),(8),(9);
create table t1 (
a int not null,
b int not null,
c int not null,
d int not null,
key a_b_c(a,b,c)
);
insert into t1 select a,a, a,a from ten;
explain select * from t1 force index(a_b_c) where a between 1 and 4 and b < 50;
id	select_type	table	type	possible_keys	key	key_len	ref	rows	Extra
1	SIMPLE	t1	range	a_b_c	a_b_c	8	NULL	4	Using index condition
select JSON_DETAILED(JSON_EXTRACT(trace, '$**.analyzing_range_alternatives')) from INFORMATION_SCHEMA.OPTIMIZER_TRACE;
JSON_DETAILED(JSON_EXTRACT(trace, '$**.analyzing_range_alternatives'))
[
    
    {
        "range_scan_alternatives": 
        [
            
            {
                "index": "a_b_c",
                "ranges": 
                [
                    "(1) <= (a,b) < (4,50)"
                ],
                "rowid_ordered": false,
                "using_mrr": false,
                "index_only": false,
                "rows": 4,
                "cost": 4.948710032,
                "chosen": true
            }
        ],
        "analyzing_roworder_intersect": 
        {
            "cause": "too few roworder scans"
        },
        "analyzing_index_merge_union": 
        [
        ]
    }
]
drop table ten,t1;
# Ported test from MYSQL for ranges involving Binary column
CREATE TABLE t1(i INT PRIMARY KEY, b BINARY(16), INDEX i_b(b));
INSERT INTO t1 VALUES (1, x'D95B94336A9946A39CF5B58CFE772D8C');
INSERT INTO t1 VALUES (2, NULL);
EXPLAIN SELECT * FROM t1 WHERE b IN (0xD95B94336A9946A39CF5B58CFE772D8C);
id	select_type	table	type	possible_keys	key	key_len	ref	rows	Extra
1	SIMPLE	t1	ref	i_b	i_b	17	const	1	Using index condition
select JSON_DETAILED(JSON_EXTRACT(trace, '$**.analyzing_range_alternatives')) from INFORMATION_SCHEMA.OPTIMIZER_TRACE;
JSON_DETAILED(JSON_EXTRACT(trace, '$**.analyzing_range_alternatives'))
[
    
    {
        "range_scan_alternatives": 
        [
            
            {
                "index": "i_b",
                "ranges": 
                [
                    "(\xD9[\x943j\x99F\xA3\x9C\xF5\xB5\x8C\xFEw-\x8C) <= (b) <= (\xD9[\x943j\x99F\xA3\x9C\xF5\xB5\x8C\xFEw-\x8C)"
                ],
                "rowid_ordered": true,
                "using_mrr": false,
                "index_only": false,
                "rows": 1,
                "cost": 1.346171589,
                "chosen": true
            }
        ],
        "analyzing_roworder_intersect": 
        {
            "cause": "too few roworder scans"
        },
        "analyzing_index_merge_union": 
        [
        ]
    }
]
EXPLAIN SELECT * FROM t1 WHERE b IS NULL;
id	select_type	table	type	possible_keys	key	key_len	ref	rows	Extra
1	SIMPLE	t1	ref	i_b	i_b	17	const	1	Using index condition
select JSON_DETAILED(JSON_EXTRACT(trace, '$**.analyzing_range_alternatives')) from INFORMATION_SCHEMA.OPTIMIZER_TRACE;
JSON_DETAILED(JSON_EXTRACT(trace, '$**.analyzing_range_alternatives'))
[
    
    {
        "range_scan_alternatives": 
        [
            
            {
                "index": "i_b",
                "ranges": 
                [
                    "(NULL) <= (b) <= (NULL)"
                ],
                "rowid_ordered": true,
                "using_mrr": false,
                "index_only": false,
                "rows": 1,
                "cost": 1.346171589,
                "chosen": true
            }
        ],
        "analyzing_roworder_intersect": 
        {
            "cause": "too few roworder scans"
        },
        "analyzing_index_merge_union": 
        [
        ]
    }
]
drop table t1;
#
# MDEV-18880: Optimizer trace prints date in hexadecimal
#
CREATE TABLE t1(i INT PRIMARY KEY, b VARCHAR(10) CHARSET BINARY , INDEX i_b(b));
INSERT INTO t1 VALUES (1, 'ab\n');
INSERT INTO t1 VALUES (2, NULL);
set optimizer_trace=1;
EXPLAIN SELECT * FROM t1 WHERE b='ab\n';
id	select_type	table	type	possible_keys	key	key_len	ref	rows	Extra
1	SIMPLE	t1	ref	i_b	i_b	13	const	1	Using index condition
select JSON_DETAILED(JSON_EXTRACT(trace, '$**.analyzing_range_alternatives')) from INFORMATION_SCHEMA.OPTIMIZER_TRACE;
JSON_DETAILED(JSON_EXTRACT(trace, '$**.analyzing_range_alternatives'))
[
    
    {
        "range_scan_alternatives": 
        [
            
            {
                "index": "i_b",
                "ranges": 
                [
                    "(ab\x0A) <= (b) <= (ab\x0A)"
                ],
                "rowid_ordered": true,
                "using_mrr": false,
                "index_only": false,
                "rows": 1,
                "cost": 1.345927508,
                "chosen": true
            }
        ],
        "analyzing_roworder_intersect": 
        {
            "cause": "too few roworder scans"
        },
        "analyzing_index_merge_union": 
        [
        ]
    }
]
ALTER TABLE t1 modify column b BINARY(10) AFTER i;
EXPLAIN SELECT * FROM t1 WHERE b='ab\n';
id	select_type	table	type	possible_keys	key	key_len	ref	rows	Extra
1	SIMPLE	t1	ref	i_b	i_b	11	const	1	Using index condition
select JSON_DETAILED(JSON_EXTRACT(trace, '$**.analyzing_range_alternatives')) from INFORMATION_SCHEMA.OPTIMIZER_TRACE;
JSON_DETAILED(JSON_EXTRACT(trace, '$**.analyzing_range_alternatives'))
[
    
    {
        "range_scan_alternatives": 
        [
            
            {
                "index": "i_b",
                "ranges": 
                [
                    "(ab\x0A\x00\x00\x00\x00\x00\x00\x00) <= (b) <= (ab\x0A\x00\x00\x00\x00\x00\x00\x00)"
                ],
                "rowid_ordered": true,
                "using_mrr": false,
                "index_only": false,
                "rows": 1,
                "cost": 1.345878692,
                "chosen": true
            }
        ],
        "analyzing_roworder_intersect": 
        {
            "cause": "too few roworder scans"
        },
        "analyzing_index_merge_union": 
        [
        ]
    }
]
ALTER TABLE t1 modify column b VARBINARY(10) AFTER i;
EXPLAIN SELECT * FROM t1 WHERE b='ab\n';
id	select_type	table	type	possible_keys	key	key_len	ref	rows	Extra
1	SIMPLE	t1	ref	i_b	i_b	13	const	1	Using index condition
select JSON_DETAILED(JSON_EXTRACT(trace, '$**.analyzing_range_alternatives')) from INFORMATION_SCHEMA.OPTIMIZER_TRACE;
JSON_DETAILED(JSON_EXTRACT(trace, '$**.analyzing_range_alternatives'))
[
    
    {
        "range_scan_alternatives": 
        [
            
            {
                "index": "i_b",
                "ranges": 
                [
                    "(ab\x0A) <= (b) <= (ab\x0A)"
                ],
                "rowid_ordered": true,
                "using_mrr": false,
                "index_only": false,
                "rows": 1,
                "cost": 1.345927508,
                "chosen": true
            }
        ],
        "analyzing_roworder_intersect": 
        {
            "cause": "too few roworder scans"
        },
        "analyzing_index_merge_union": 
        [
        ]
    }
]
drop table t1;
CREATE TABLE t1(i INT PRIMARY KEY, b CHAR(10), INDEX i_b(b));
INSERT INTO t1 VALUES (1, 'ab\n');
INSERT INTO t1 VALUES (2, NULL);
EXPLAIN SELECT * FROM t1 WHERE b='ab\n';
id	select_type	table	type	possible_keys	key	key_len	ref	rows	Extra
1	SIMPLE	t1	ref	i_b	i_b	11	const	1	Using index condition
select JSON_DETAILED(JSON_EXTRACT(trace, '$**.analyzing_range_alternatives')) from INFORMATION_SCHEMA.OPTIMIZER_TRACE;
JSON_DETAILED(JSON_EXTRACT(trace, '$**.analyzing_range_alternatives'))
[
    
    {
        "range_scan_alternatives": 
        [
            
            {
                "index": "i_b",
                "ranges": 
                [
                    "(ab\n) <= (b) <= (ab\n)"
                ],
                "rowid_ordered": true,
                "using_mrr": false,
                "index_only": false,
                "rows": 1,
                "cost": 1.345878692,
                "chosen": true
            }
        ],
        "analyzing_roworder_intersect": 
        {
            "cause": "too few roworder scans"
        },
        "analyzing_index_merge_union": 
        [
        ]
    }
]
drop table t1;
CREATE TABLE t1(i INT PRIMARY KEY, b blob , INDEX i_b(b));
Warnings:
Note	1071	Specified key was too long; max key length is 1000 bytes
INSERT INTO t1 VALUES (1, 'ab\n');
INSERT INTO t1 VALUES (2, NULL);
set optimizer_trace=1;
EXPLAIN SELECT * FROM t1 WHERE b= 'ab\n';
id	select_type	table	type	possible_keys	key	key_len	ref	rows	Extra
1	SIMPLE	t1	ref	i_b	i_b	1003	const	1	Using where
select JSON_DETAILED(JSON_EXTRACT(trace, '$**.analyzing_range_alternatives')) from INFORMATION_SCHEMA.OPTIMIZER_TRACE;
JSON_DETAILED(JSON_EXTRACT(trace, '$**.analyzing_range_alternatives'))
[
    
    {
        "range_scan_alternatives": 
        [
            
            {
                "index": "i_b",
                "ranges": 
                [
                    "(ab\x0A) <= (b) <= (ab\x0A)"
                ],
                "rowid_ordered": false,
                "using_mrr": false,
                "index_only": false,
                "rows": 1,
                "cost": 1.394255553,
                "chosen": true
            }
        ],
        "analyzing_roworder_intersect": 
        {
            "cause": "too few roworder scans"
        },
        "analyzing_index_merge_union": 
        [
        ]
    }
]
drop table t1;
CREATE TABLE t1(i INT PRIMARY KEY, b VARCHAR(10), INDEX i_b(b));
INSERT INTO t1 VALUES (1, 'ab\n');
INSERT INTO t1 VALUES (2, 'ab\n');
set optimizer_trace=1;
EXPLAIN SELECT * FROM t1 WHERE b='ab\n';
id	select_type	table	type	possible_keys	key	key_len	ref	rows	Extra
1	SIMPLE	t1	ref	i_b	i_b	13	const	2	Using index condition
select JSON_DETAILED(JSON_EXTRACT(trace, '$**.analyzing_range_alternatives')) from INFORMATION_SCHEMA.OPTIMIZER_TRACE;
JSON_DETAILED(JSON_EXTRACT(trace, '$**.analyzing_range_alternatives'))
[
    
    {
        "range_scan_alternatives": 
        [
            
            {
                "index": "i_b",
                "ranges": 
                [
                    "(ab\n) <= (b) <= (ab\n)"
                ],
                "rowid_ordered": true,
                "using_mrr": false,
                "index_only": false,
                "rows": 2,
                "cost": 2.546855016,
                "chosen": true
            }
        ],
        "analyzing_roworder_intersect": 
        {
            "cause": "too few roworder scans"
        },
        "analyzing_index_merge_union": 
        [
        ]
    }
]
drop table t1;
create table t0(a int);
insert into t0 values (0),(1),(2),(3),(4),(5),(6),(7),(8),(9);
create table one_k (a int);
insert into one_k select A.a + B.a*10 + C.a*100 from t0 A, t0 B, t0 C;
create table t1 (start_date date, end_date date, filler char(100), key(start_date, end_date)) ;
insert into t1 select date_add(now(), interval a day), date_add(now(), interval (a+7) day), 'data' from one_k;
explain format=json select * from t1 force index(start_date) where start_date >= '2019-02-10' and end_date <'2019-04-01';
EXPLAIN
{
  "query_block": {
    "select_id": 1,
    "nested_loop": [
      {
        "table": {
          "table_name": "t1",
          "access_type": "range",
          "possible_keys": ["start_date"],
          "key": "start_date",
          "key_length": "8",
          "used_key_parts": ["start_date", "end_date"],
          "rows": 1000,
          "filtered": 100,
          "index_condition": "t1.start_date >= '2019-02-10' and t1.end_date < '2019-04-01'"
        }
      }
    ]
  }
}
select JSON_DETAILED(JSON_EXTRACT(trace, '$**.analyzing_range_alternatives')) from INFORMATION_SCHEMA.OPTIMIZER_TRACE;
JSON_DETAILED(JSON_EXTRACT(trace, '$**.analyzing_range_alternatives'))
[
    
    {
        "range_scan_alternatives": 
        [
            
            {
                "index": "start_date",
                "ranges": 
                [
                    "(2019-02-10,NULL) < (start_date,end_date)"
                ],
                "rowid_ordered": false,
                "using_mrr": false,
                "index_only": false,
                "rows": 1000,
                "cost": 1203.877243,
                "chosen": true
            }
        ],
        "analyzing_roworder_intersect": 
        {
            "cause": "too few roworder scans"
        },
        "analyzing_index_merge_union": 
        [
        ]
    }
]
drop table t1, t0, one_k;
#
# MDEV-19776: Assertion `to_len >= 8' failed in convert_to_printable with optimizer trace enabled
#
CREATE TABLE t1 (f VARBINARY(16) NOT NULL, KEY(f));
INSERT INTO t1 VALUES ('a'),('b');
SET optimizer_trace = 'enabled=on';
DELETE FROM t1 WHERE f = 'x';
DROP TABLE t1;
#
# Print cost_for_plan and rows_for_plan for join prefix
#
create table t0(a int);
insert into t0 values (0),(1),(2),(3),(4),(5),(6),(7),(8),(9);
create table one_k (a int, b int, key(b));
insert into one_k select A.a + B.a*10 + C.a*100, A.a + B.a*10 + C.a*100 from t0 A, t0 B, t0 C;
analyze table t0, one_k persistent for all;
Table	Op	Msg_type	Msg_text
test.t0	analyze	status	Engine-independent statistics collected
test.t0	analyze	status	OK
test.one_k	analyze	status	Engine-independent statistics collected
test.one_k	analyze	status	Table is already up to date
set @tmp_jcl=@@join_cache_level;
set join_cache_level=0;
set optimizer_trace=1;
# Check cost/row numbers when multiple tables are joined
#  (cost_for_plan is the same as best_access_path.cost for single-table SELECTs
#   but for joins using condition selectivity it is not as trivial. So,
#   now we are printing it)
explain select * from t0 A, one_k B where A.a<5 and B.a<800;
id	select_type	table	type	possible_keys	key	key_len	ref	rows	Extra
1	SIMPLE	A	ALL	NULL	NULL	NULL	NULL	10	Using where
1	SIMPLE	B	ALL	NULL	NULL	NULL	NULL	1000	Using where
select JSON_DETAILED(JSON_EXTRACT(trace, '$**.considered_execution_plans')) from INFORMATION_SCHEMA.OPTIMIZER_TRACE;
JSON_DETAILED(JSON_EXTRACT(trace, '$**.considered_execution_plans'))
[
    
    [
        
        {
            "plan_prefix": 
            [
            ],
            "table": "A",
            "best_access_path": 
            {
                "considered_access_paths": 
                [
                    
                    {
                        "access_type": "scan",
                        "resulting_rows": 5,
                        "cost": 3.017089844,
                        "chosen": true
                    }
                ],
                "chosen_access_method": 
                {
                    "type": "scan",
                    "records": 5,
                    "cost": 3.017089844,
                    "uses_join_buffering": false
                }
            },
            "rows_for_plan": 5,
            "cost_for_plan": 4.017089844,
            "rest_of_plan": 
            [
                
                {
                    "plan_prefix": 
                    [
                        "A"
                    ],
                    "table": "B",
                    "best_access_path": 
                    {
                        "considered_access_paths": 
                        [
                            
                            {
                                "access_type": "scan",
                                "resulting_rows": 800,
                                "cost": 220.9863281,
                                "chosen": true
                            }
                        ],
                        "chosen_access_method": 
                        {
                            "type": "scan",
                            "records": 800,
                            "cost": 220.9863281,
                            "uses_join_buffering": false
                        }
                    },
<<<<<<< HEAD
                    "rows_for_plan": 4000,
                    "cost_for_plan": 1025.003418,
                    "estimated_join_cardinality": 4000
=======
                    "rows_for_plan": 4777.832031,
                    "cost_for_plan": 1216.438354
>>>>>>> 99a433ed
                }
            ]
        },
        
        {
            "plan_prefix": 
            [
            ],
            "table": "B",
            "best_access_path": 
            {
                "considered_access_paths": 
                [
                    
                    {
                        "access_type": "scan",
                        "resulting_rows": 800,
                        "cost": 44.19726562,
                        "chosen": true
                    }
                ],
                "chosen_access_method": 
                {
                    "type": "scan",
                    "records": 800,
                    "cost": 44.19726562,
                    "uses_join_buffering": false
                }
            },
            "rows_for_plan": 800,
            "cost_for_plan": 204.1972656,
            "pruned_by_heuristic": true
        }
    ]
]
set join_cache_level=@tmp_jcl;
# This shows post-join selectivity
explain select * from t0 A, one_k B where A.a=B.b and B.a<800;
id	select_type	table	type	possible_keys	key	key_len	ref	rows	Extra
1	SIMPLE	A	ALL	NULL	NULL	NULL	NULL	10	Using where
1	SIMPLE	B	ref	b	b	5	test.A.a	1	Using where
select JSON_DETAILED(JSON_EXTRACT(trace, '$**.considered_execution_plans')) from INFORMATION_SCHEMA.OPTIMIZER_TRACE;
JSON_DETAILED(JSON_EXTRACT(trace, '$**.considered_execution_plans'))
[
    
    [
        
        {
            "plan_prefix": 
            [
            ],
            "table": "A",
            "best_access_path": 
            {
                "considered_access_paths": 
                [
                    
                    {
                        "access_type": "scan",
                        "resulting_rows": 10,
                        "cost": 2.017089844,
                        "chosen": true
                    }
                ],
                "chosen_access_method": 
                {
                    "type": "scan",
                    "records": 10,
                    "cost": 2.017089844,
                    "uses_join_buffering": false
                }
            },
            "rows_for_plan": 10,
            "cost_for_plan": 4.017089844,
            "rest_of_plan": 
            [
                
                {
                    "plan_prefix": 
                    [
                        "A"
                    ],
                    "table": "B",
                    "best_access_path": 
                    {
                        "considered_access_paths": 
                        [
                            
                            {
                                "access_type": "ref",
                                "index": "b",
                                "used_range_estimates": false,
                                "reason": "not available",
                                "rows": 1,
                                "cost": 20.00585794,
                                "chosen": true
                            },
                            
                            {
                                "access_type": "scan",
                                "resulting_rows": 800,
                                "cost": 44.19726562,
                                "chosen": false
                            }
                        ],
                        "chosen_access_method": 
                        {
                            "type": "ref",
                            "records": 1,
                            "cost": 20.00585794,
                            "uses_join_buffering": false
                        }
                    },
                    "rows_for_plan": 10,
                    "cost_for_plan": 26.02294779,
                    "selectivity": 0.8,
                    "estimated_join_cardinality": 8
                }
            ]
        },
        
        {
            "plan_prefix": 
            [
            ],
            "table": "B",
            "best_access_path": 
            {
                "considered_access_paths": 
                [
                    
                    {
                        "access_type": "scan",
                        "resulting_rows": 800,
                        "cost": 44.19726562,
                        "chosen": true
                    }
                ],
                "chosen_access_method": 
                {
                    "type": "scan",
                    "records": 800,
                    "cost": 44.19726562,
                    "uses_join_buffering": false
                }
            },
            "rows_for_plan": 800,
            "cost_for_plan": 204.1972656,
            "pruned_by_cost": true
        }
    ]
]
drop table t0, one_k;
#
# Assertion `to_len >= 8' failed in convert_to_printable
#
CREATE TABLE t1 ( a blob, KEY (a(255)));
insert into t1 values ('foo'), ('bar');
EXPLAIN SELECT * FROM t1 WHERE a= REPEAT('a', 0);
id	select_type	table	type	possible_keys	key	key_len	ref	rows	Extra
1	SIMPLE	t1	ref	a	a	258	const	1	Using where
SELECT * FROM t1 WHERE a= REPEAT('a', 0);
a
select JSON_DETAILED(JSON_EXTRACT(trace, '$**.analyzing_range_alternatives')) from INFORMATION_SCHEMA.OPTIMIZER_TRACE;
JSON_DETAILED(JSON_EXTRACT(trace, '$**.analyzing_range_alternatives'))
[
    
    {
        "range_scan_alternatives": 
        [
            
            {
                "index": "a",
                "ranges": 
                [
                    "() <= (a) <= ()"
                ],
                "rowid_ordered": false,
                "using_mrr": false,
                "index_only": false,
                "rows": 1,
                "cost": 1.357887479,
                "chosen": true
            }
        ],
        "analyzing_roworder_intersect": 
        {
            "cause": "too few roworder scans"
        },
        "analyzing_index_merge_union": 
        [
        ]
    }
]
DROP TABLE t1;
#
# Test for Semi-Join table pullout element
#
create table t1 (a int primary key, b int);
insert into t1 (a) values (1),(2),(3),(4),(5);
create table t2 (a int primary key, b int);
insert into t2 (a) values (1),(2),(3),(4),(5);
create table t3 (a int);
insert into t3 values (1),(2),(3),(4),(5),(6),(7),(8),(9),(10);
explain 
select * from t3 where (a,a) in (select t1.a, t2.a from t1, t2 where t1.b=t2.b);
id	select_type	table	type	possible_keys	key	key_len	ref	rows	Extra
1	PRIMARY	t1	ALL	PRIMARY	NULL	NULL	NULL	5	
1	PRIMARY	t2	eq_ref	PRIMARY	PRIMARY	4	test.t1.a	1	Using where
1	PRIMARY	t3	ALL	NULL	NULL	NULL	NULL	10	Using where; Using join buffer (flat, BNL join)
select JSON_DETAILED(JSON_EXTRACT(trace, '$**.semijoin_table_pullout')) from INFORMATION_SCHEMA.OPTIMIZER_TRACE;
JSON_DETAILED(JSON_EXTRACT(trace, '$**.semijoin_table_pullout'))
[
    
    {
        "pulled_out_tables": 
        [
            "t2",
            "t1"
        ]
    }
]
drop table t1,t2,t3;
#
# MDEV-22401: Optimizer trace: multi-component range is not printed correctly
#
create table t1 (kp1 int, kp2 int, key(kp1, kp2));
insert into t1 values (1,1),(1,5),(5,1),(5,5);
set optimizer_trace=1;
select * from t1 force index(kp1) where (kp1=2 and kp2 >=4);
kp1	kp2
select JSON_DETAILED(JSON_EXTRACT(trace, '$**.range_scan_alternatives')) from INFORMATION_SCHEMA.OPTIMIZER_TRACE;
JSON_DETAILED(JSON_EXTRACT(trace, '$**.range_scan_alternatives'))
[
    
    [
        
        {
            "index": "kp1",
            "ranges": 
            [
                "(2,4) <= (kp1,kp2) <= (2)"
            ],
            "rowid_ordered": false,
            "using_mrr": false,
            "index_only": true,
            "rows": 1,
            "cost": 0.345829876,
            "chosen": true
        }
    ]
]
drop table t1;
#
# MDEV-21626: Optimizer misses the details about the picked join order
#
CREATE TABLE t1(a INT, b INT, key(a));
INSERT INTO t1 SELECT seq, seq from seq_1_to_10;
CREATE TABLE t2(a INT, b INT, key(a));
INSERT INTO t2 SELECT seq, seq from seq_1_to_100;
SET OPTIMIZER_TRACE=1;
EXPLAIN SELECT * FROM t1, t2 WHERE t1.a=t2.a ORDER BY t2.b;
id	select_type	table	type	possible_keys	key	key_len	ref	rows	Extra
1	SIMPLE	t1	ALL	a	NULL	NULL	NULL	10	Using where; Using temporary; Using filesort
1	SIMPLE	t2	ref	a	a	5	test.t1.a	1	
select JSON_DETAILED(JSON_EXTRACT(trace, '$**.considered_execution_plans')) from INFORMATION_SCHEMA.OPTIMIZER_TRACE;
JSON_DETAILED(JSON_EXTRACT(trace, '$**.considered_execution_plans'))
[
    
    [
        
        {
            "plan_prefix": 
            [
            ],
            "table": "t1",
            "best_access_path": 
            {
                "considered_access_paths": 
                [
                    
                    {
                        "access_type": "scan",
                        "resulting_rows": 10,
                        "cost": 2.021972656,
                        "chosen": true
                    }
                ],
                "chosen_access_method": 
                {
                    "type": "scan",
                    "records": 10,
                    "cost": 2.021972656,
                    "uses_join_buffering": false
                }
            },
            "rows_for_plan": 10,
            "cost_for_plan": 4.021972656,
            "rest_of_plan": 
            [
                
                {
                    "plan_prefix": 
                    [
                        "t1"
                    ],
                    "table": "t2",
                    "best_access_path": 
                    {
                        "considered_access_paths": 
                        [
                            
                            {
                                "access_type": "ref",
                                "index": "a",
                                "used_range_estimates": false,
                                "reason": "not available",
                                "rows": 1,
                                "cost": 20.00585794,
                                "chosen": true
                            },
                            
                            {
                                "access_type": "scan",
                                "resulting_rows": 100,
                                "cost": 2.219726562,
                                "chosen": false
                            }
                        ],
                        "chosen_access_method": 
                        {
                            "type": "ref",
                            "records": 1,
                            "cost": 20.00585794,
                            "uses_join_buffering": false
                        }
                    },
                    "rows_for_plan": 10,
                    "cost_for_plan": 26.0278306,
                    "cost_for_sorting": 10,
                    "pruned_by_hanging_leaf": true
                }
            ]
        },
        
        {
            "plan_prefix": 
            [
            ],
            "table": "t2",
            "best_access_path": 
            {
                "considered_access_paths": 
                [
                    
                    {
                        "access_type": "scan",
                        "resulting_rows": 100,
                        "cost": 2.219726562,
                        "chosen": true,
                        "use_tmp_table": true
                    }
                ],
                "chosen_access_method": 
                {
                    "type": "scan",
                    "records": 100,
                    "cost": 2.219726562,
                    "uses_join_buffering": false
                }
            },
            "rows_for_plan": 100,
            "cost_for_plan": 22.21972656,
            "rest_of_plan": 
            [
                
                {
                    "plan_prefix": 
                    [
                        "t2"
                    ],
                    "table": "t1",
                    "best_access_path": 
                    {
                        "considered_access_paths": 
                        [
                            
                            {
                                "access_type": "ref",
                                "index": "a",
                                "used_range_estimates": false,
                                "reason": "not available",
                                "rows": 1,
                                "cost": 200.0585794,
                                "chosen": true
                            },
                            
                            {
                                "access_type": "scan",
                                "resulting_rows": 10,
                                "cost": 2.021972656,
                                "chosen": true
                            }
                        ],
                        "chosen_access_method": 
                        {
                            "type": "scan",
                            "records": 10,
                            "cost": 2.021972656,
                            "uses_join_buffering": true
                        }
                    },
                    "rows_for_plan": 1000,
                    "cost_for_plan": 224.2416992,
                    "pruned_by_cost": true
                }
            ]
        }
    ]
]
DROP TABLE t1,t2;
#
# MDEV-22665: Print ranges in the optimizer trace created for non-indexed columns when
# optimizer_use_condition_selectivity >2
#
CREATE TABLE t1(a INT, b INT);
INSERT INTO t1 SELECT seq, seq from seq_1_to_100;
SET optimizer_trace=1;
ANALYZE TABLE t1 PERSISTENT FOR ALL;
Table	Op	Msg_type	Msg_text
test.t1	analyze	status	Engine-independent statistics collected
test.t1	analyze	status	OK
EXPLAIN EXTENDED SELECT * from t1 WHERE a between 1 and 5 and b <= 5;
id	select_type	table	type	possible_keys	key	key_len	ref	rows	filtered	Extra
1	SIMPLE	t1	ALL	NULL	NULL	NULL	NULL	100	0.25	Using where
Warnings:
Note	1003	select `test`.`t1`.`a` AS `a`,`test`.`t1`.`b` AS `b` from `test`.`t1` where `test`.`t1`.`a` between 1 and 5 and `test`.`t1`.`b` <= 5
select JSON_DETAILED(JSON_EXTRACT(trace, '$**.selectivity_for_columns')) from INFORMATION_SCHEMA.OPTIMIZER_TRACE;
JSON_DETAILED(JSON_EXTRACT(trace, '$**.selectivity_for_columns'))
[
    
    [
        
        {
            "column_name": "a",
            "ranges": 
            [
                "1 <= a <= 5"
            ],
            "selectivity_from_histogram": 0.05
        },
        
        {
            "column_name": "b",
            "ranges": 
            [
                "NULL < b <= 5"
            ],
            "selectivity_from_histogram": 0.05
        }
    ]
]
EXPLAIN EXTENDED SELECT * from t1 WHERE a != 5;
id	select_type	table	type	possible_keys	key	key_len	ref	rows	filtered	Extra
1	SIMPLE	t1	ALL	NULL	NULL	NULL	NULL	100	99.00	Using where
Warnings:
Note	1003	select `test`.`t1`.`a` AS `a`,`test`.`t1`.`b` AS `b` from `test`.`t1` where `test`.`t1`.`a` <> 5
select JSON_DETAILED(JSON_EXTRACT(trace, '$**.selectivity_for_columns')) from INFORMATION_SCHEMA.OPTIMIZER_TRACE;
JSON_DETAILED(JSON_EXTRACT(trace, '$**.selectivity_for_columns'))
[
    
    [
        
        {
            "column_name": "a",
            "ranges": 
            [
                "NULL < a < 5",
                "5 < a"
            ],
            "selectivity_from_histogram": 0.99
        }
    ]
]
EXPLAIN EXTENDED SELECT * from t1 WHERE b >= 10 and b < 25;
id	select_type	table	type	possible_keys	key	key_len	ref	rows	filtered	Extra
1	SIMPLE	t1	ALL	NULL	NULL	NULL	NULL	100	15.00	Using where
Warnings:
Note	1003	select `test`.`t1`.`a` AS `a`,`test`.`t1`.`b` AS `b` from `test`.`t1` where `test`.`t1`.`b` >= 10 and `test`.`t1`.`b` < 25
select JSON_DETAILED(JSON_EXTRACT(trace, '$**.selectivity_for_columns')) from INFORMATION_SCHEMA.OPTIMIZER_TRACE;
JSON_DETAILED(JSON_EXTRACT(trace, '$**.selectivity_for_columns'))
[
    
    [
        
        {
            "column_name": "b",
            "ranges": 
            [
                "10 <= b < 25"
            ],
            "selectivity_from_histogram": 0.15
        }
    ]
]
drop table t1;
#
# MDEV-22910:SIGSEGV in Opt_trace_context::is_started & SIGSEGV in Json_writer::add_table_name
# (on optimized builds)
#
CREATE TABLE t1( a INT, b INT, PRIMARY KEY( a ) );
SELECT sum(b), row_number() OVER (order by b) FROM t1 WHERE a = 101;
sum(b)	row_number() OVER (order by b)
NULL	1
UPDATE t1 SET b=10 WHERE a=1;
SELECT JSON_DETAILED(JSON_EXTRACT(trace, '$**.range_scan_alternatives')) from INFORMATION_SCHEMA.OPTIMIZER_TRACE;
JSON_DETAILED(JSON_EXTRACT(trace, '$**.range_scan_alternatives'))
[
    
    [
        
        {
            "index": "PRIMARY",
            "ranges": 
            [
                "(1) <= (a) <= (1)"
            ],
            "rowid_ordered": true,
            "using_mrr": false,
            "index_only": false,
            "rows": 0,
            "cost": 0.145,
            "chosen": true
        }
    ]
]
DROP TABLE t1;
set optimizer_trace='enabled=off';
#
# MDEV-24975 Server consumes extra 4G memory upon querying INFORMATION_SCHEMA.OPTIIMIZER_TRACE
#
set max_session_mem_used=1024*1024*1024;
select count(*) from information_schema.optimizer_trace;
select * from information_schema.optimizer_trace;
set max_session_mem_used=default;
#
# MDEV-22380 Assertion `name.length == strlen(name.str)' failed in Item::print_item_w_name on SELECT w/ optimizer_trace enabled
#
SET optimizer_trace="enabled=on";
SELECT 'a\0' LIMIT 0;
a\x00
SELECT query, trace FROM INFORMATION_SCHEMA.OPTIMIZER_TRACE;
query	trace
SELECT 'a\0' LIMIT 0	{
  "steps": [
    {
      "join_preparation": {
        "select_id": 1,
        "steps": [
          {
            "expanded_query": "select 'a\0' AS `a\x00` limit 0"
          }
        ]
      }
    },
    {
      "join_optimization": {
        "select_id": 1,
        "steps": []
      }
    },
    {
      "join_execution": {
        "select_id": 1,
        "steps": []
      }
    }
  ]
}
SET optimizer_trace=DEFAULT;
#
# MDEV-27238: Assertion `got_name == named_item_expected()' failed in Json_writer::on_start_object
#
CREATE TABLE t1 (a INT KEY,b INT,KEY(b)) ENGINE=MEMORY;
SET optimizer_trace=1;
INSERT INTO t1 VALUES (0,0);
SELECT a FROM t1 WHERE (a,b) in (SELECT @c,@d);
a
DROP TABLE t1;
#
# End of 10.4 tests
#
set optimizer_trace='enabled=on';
#
# Test many rows to see output of big cost numbers
#
select count(*) from seq_1_to_10000000;
count(*)
10000000
select * from INFORMATION_SCHEMA.OPTIMIZER_TRACE;
QUERY	TRACE	MISSING_BYTES_BEYOND_MAX_MEM_SIZE	INSUFFICIENT_PRIVILEGES
select count(*) from seq_1_to_10000000	{
  "steps": [
    {
      "join_preparation": {
        "select_id": 1,
        "steps": [
          {
            "expanded_query": "select count(0) AS `count(*)` from seq_1_to_10000000"
          }
        ]
      }
    },
    {
      "join_optimization": {
        "select_id": 1,
        "steps": [
          {
            "table_dependencies": [
              {
                "table": "seq_1_to_10000000",
                "row_may_be_null": false,
                "map_bit": 0,
                "depends_on_map_bits": []
              }
            ]
          },
          {
            "rows_estimation": [
              {
                "table": "seq_1_to_10000000",
                "table_scan": {
                  "rows": 10000000,
                  "cost": 10000000
                }
              }
            ]
          },
          {
            "considered_execution_plans": [
              {
                "plan_prefix": [],
                "table": "seq_1_to_10000000",
                "best_access_path": {
                  "considered_access_paths": [
                    {
                      "access_type": "scan",
                      "resulting_rows": 10000000,
                      "cost": 10000000,
                      "chosen": true
                    }
                  ],
                  "chosen_access_method": {
                    "type": "scan",
                    "records": 10000000,
                    "cost": 10000000,
                    "uses_join_buffering": false
                  }
                },
                "rows_for_plan": 10000000,
                "cost_for_plan": 12000000
              }
            ]
          },
          {
            "best_join_order": ["seq_1_to_10000000"]
          },
          {
            "attaching_conditions_to_tables": {
              "attached_conditions_computation": [],
              "attached_conditions_summary": [
                {
                  "table": "seq_1_to_10000000",
                  "attached": null
                }
              ]
            }
          }
        ]
      }
    },
    {
      "join_execution": {
        "select_id": 1,
        "steps": []
      }
    }
  ]
}	0	0
#
# MDEV-22891: Optimizer trace: const tables are not clearly visible
#
create table t0(a int primary key);
insert into t0 values (0),(1),(2),(3),(4),(5),(6),(7),(8),(9);
create table t1 (pk int primary key, a int);
insert into t1 select a,a from t0;
create table t2 (pk int primary key, a int);
insert into t2 select a,a from t0;
create table t3 (pk int primary key, a int);
insert into t3 select a,a from t0;
explain
select * from t1 left join (t2 join t3 on t3.pk=1000) on t2.a=t1.a and t2.pk is null;
id	select_type	table	type	possible_keys	key	key_len	ref	rows	Extra
1	SIMPLE	t3	const	PRIMARY	NULL	NULL	NULL	1	Impossible ON condition
1	SIMPLE	t2	const	PRIMARY	NULL	NULL	NULL	1	Impossible ON condition
1	SIMPLE	t1	ALL	NULL	NULL	NULL	NULL	10	
select JSON_DETAILED(JSON_EXTRACT(trace, '$**.mark_join_nest_as_const'))
from information_schema.optimizer_trace;
JSON_DETAILED(JSON_EXTRACT(trace, '$**.mark_join_nest_as_const'))
[
    
    {
        "members": 
        [
            "t3",
            "t2"
        ]
    }
]
drop table t0, t1, t2, t3;
#
# MDEV-23767: IN-to-subquery conversion is not visible in optimizer trace
#
create table t0 (a int);
INSERT INTO t0 VALUES (0),(1),(2),(3),(4),(5),(6),(7),(8),(9);
set @tmp=@@in_predicate_conversion_threshold;
set in_predicate_conversion_threshold=3;
explain select * from t0 where a in (1,2,3,4,5,6);
id	select_type	table	type	possible_keys	key	key_len	ref	rows	Extra
1	PRIMARY	t0	ALL	NULL	NULL	NULL	NULL	10	Using where
1	PRIMARY	<derived3>	ref	key0	key0	4	test.t0.a	2	FirstMatch(t0)
3	DERIVED	NULL	NULL	NULL	NULL	NULL	NULL	NULL	No tables used
select json_detailed(json_extract(trace, '$**.in_to_subquery_conversion'))
from information_schema.optimizer_trace;
json_detailed(json_extract(trace, '$**.in_to_subquery_conversion'))
[
    
    {
        "item": "t0.a in (1,2,3,4,5,6)",
        "conversion": 
        [
            
            {
                "join_preparation": 
                {
                    "select_id": 2,
                    "steps": 
                    [
                        
                        {
                            "derived": 
                            {
                                "table": "tvc_0",
                                "select_id": 3,
                                "algorithm": "materialized"
                            }
                        },
                        
                        {
                            "transformation": 
                            {
                                "select_id": 2,
                                "from": "IN (SELECT)",
                                "to": "semijoin",
                                "chosen": true
                            }
                        },
                        
                        {
                            "expanded_query": "/* select#2 */ select tvc_0._col_1 from (values (1),(2),(3),(4),(5),(6)) tvc_0"
                        }
                    ]
                }
            }
        ]
    }
]
explain select * from t0 where a in (1,2,3,4,5,a+1);
id	select_type	table	type	possible_keys	key	key_len	ref	rows	Extra
1	SIMPLE	t0	ALL	NULL	NULL	NULL	NULL	10	Using where
select json_detailed(json_extract(trace, '$**.in_to_subquery_conversion'))
from information_schema.optimizer_trace;
json_detailed(json_extract(trace, '$**.in_to_subquery_conversion'))
[
    
    {
        "item": "t0.a in (1,2,3,4,5,t0.a + 1)",
        "done": false,
        "reason": "non-constant element in the IN-list"
    }
]
explain select * from t0 where a in ('1','2','3','4','5','6');
id	select_type	table	type	possible_keys	key	key_len	ref	rows	Extra
1	SIMPLE	t0	ALL	NULL	NULL	NULL	NULL	10	Using where
select json_detailed(json_extract(trace, '$**.in_to_subquery_conversion'))
from information_schema.optimizer_trace;
json_detailed(json_extract(trace, '$**.in_to_subquery_conversion'))
[
    
    {
        "item": "t0.a in ('1','2','3','4','5','6')",
        "done": false,
        "reason": "type mismatch"
    }
]
set in_predicate_conversion_threshold=@tmp;
drop table t0;
#
# End of 10.5 tests
#
#
# MDEV-23677: Optimizer trace ... (test coverage)
#
create table t1(a int, b int, c int, primary key (a,b,c));
insert into t1 values (0,0,0),(1,1,1),(2,2,2),(3,3,3),(4,4,4);
create table t2 (a int, b int);
insert into t2 values (1,1),(2,2);
create table t3 (a int, b int, c int);
insert into t3 values (0,0,0),(1,1,1),(2,2,2),(3,3,3),(4,4,4);
explain select * from t2,t1,t3 where t2.b= t1.b and t1.a=t3.a;
id	select_type	table	type	possible_keys	key	key_len	ref	rows	Extra
1	SIMPLE	t2	ALL	NULL	NULL	NULL	NULL	2	Using where
1	SIMPLE	t3	ALL	NULL	NULL	NULL	NULL	5	Using where; Using join buffer (flat, BNL join)
1	SIMPLE	t1	ref	PRIMARY	PRIMARY	8	test.t3.a,test.t2.b	1	Using index
set @trace=(select trace from information_schema.optimizer_trace);
set @path= (select json_search(@trace, 'one', 'no predicate for first keypart'));
set @sub_path= substr(@path, 2, locate('.best_access_path', @path)-2);
select @sub_path;
@sub_path
$.steps[1].join_optimization.steps[4].considered_execution_plans[0].rest_of_plan[0]
select 
json_detailed(json_extract(
@trace,
concat(@sub_path,'.best_access_path.considered_access_paths[0]')
)) as S;
S
{
    "access_type": "ref",
    "index": "PRIMARY",
    "rows": 1.79769e308,
    "cost": 1.79769e308,
    "chosen": false,
    "cause": "no predicate for first keypart"
}
drop table t1,t2,t3;
#
# MDEV-23645: Optimizer trace: print conditions after substitute_for_best_equal_field
#
create table t1 (a int, b int, c int);
insert into t1 values (1,1,1),(2,2,2);
create table t2 as select * from t1;
insert into t2 select * from t2;
create table t3 as select * from t2;
insert into t3 select * from t3;
# Check how HAVING is printed
explain 
select 
a,b, count(*)
from t1
where a=3
group by b,b
having a+b < 10;
id	select_type	table	type	possible_keys	key	key_len	ref	rows	Extra
1	SIMPLE	t1	ALL	NULL	NULL	NULL	NULL	2	Using where; Using temporary; Using filesort
select
json_detailed(json_extract(trace, '$**.substitute_best_equal'))
from
information_schema.optimizer_trace;
json_detailed(json_extract(trace, '$**.substitute_best_equal'))
[
    
    {
        "condition": "WHERE",
        "resulting_condition": "t1.a = 3"
    },
    
    {
        "condition": "HAVING",
        "resulting_condition": "t1.a + t1.b < 10"
    }
]
# Check ON expression
explain 
select 
*
from t1 left join t2 on t2.a=t1.a and t2.a<3 
where 
t1.b > 5555;
id	select_type	table	type	possible_keys	key	key_len	ref	rows	Extra
1	SIMPLE	t1	ALL	NULL	NULL	NULL	NULL	2	Using where
1	SIMPLE	t2	ALL	NULL	NULL	NULL	NULL	4	Using where; Using join buffer (flat, BNL join)
select
json_detailed(json_extract(trace, '$**.substitute_best_equal'))
from
information_schema.optimizer_trace;
json_detailed(json_extract(trace, '$**.substitute_best_equal'))
[
    
    {
        "condition": "WHERE",
        "resulting_condition": "t1.b > 5555"
    },
    
    {
        "condition": "ON expr",
        "attached_to": "t2",
        "resulting_condition": "t2.a = t1.a and t1.a < 3"
    }
]
# Check nested ON expression
explain 
select 
*
from t1 left join (t2,t3) on t2.a=t1.a and t3.a=t2.a and t3.a + t2.a <1000
where 
t1.b > 5555;
id	select_type	table	type	possible_keys	key	key_len	ref	rows	Extra
1	SIMPLE	t1	ALL	NULL	NULL	NULL	NULL	2	Using where
1	SIMPLE	t2	ALL	NULL	NULL	NULL	NULL	4	Using where; Using join buffer (flat, BNL join)
1	SIMPLE	t3	ALL	NULL	NULL	NULL	NULL	8	Using where; Using join buffer (incremental, BNL join)
select
json_detailed(json_extract(trace, '$**.substitute_best_equal'))
from
information_schema.optimizer_trace;
json_detailed(json_extract(trace, '$**.substitute_best_equal'))
[
    
    {
        "condition": "WHERE",
        "resulting_condition": "t1.b > 5555"
    },
    
    {
        "condition": "ON expr",
        "attached_to": "t2",
        "resulting_condition": "t2.a = t1.a and t3.a = t1.a and t1.a + t1.a < 1000"
    }
]
# The next query is test for:
# MDEV-23646: Optimizer trace: optimize_cond() should show ON expression processing
select
json_detailed(json_extract(trace, '$**.condition_processing'))
from
information_schema.optimizer_trace;
json_detailed(json_extract(trace, '$**.condition_processing'))
[
    
    {
        "condition": "WHERE",
        "original_condition": "t1.b > 5555",
        "steps": 
        [
            
            {
                "build_equal_items": 
                {
                    "condition": "ON expr",
                    "attached_to": "t3",
                    "resulting_condition": "t3.a + t2.a < 1000 and multiple equal(t2.a, t1.a, t3.a)"
                }
            },
            
            {
                "transformation": "equality_propagation",
                "resulting_condition": "t1.b > 5555"
            },
            
            {
                "transformation": "constant_propagation",
                "resulting_condition": "t1.b > 5555"
            },
            
            {
                "transformation": "trivial_condition_removal",
                "resulting_condition": "t1.b > 5555"
            }
        ]
    }
]
drop table t1,t2,t3;
#
# MDEV-24325: Optimizer trace doesn't cover LATERAL DERIVED
#
create table t1 (a int, b int, index idx_b(b)) engine=myisam;
insert into t1 values
(8,3), (5,7), (1,2), (2,1), (9,7), (7,5), (2,2), (7,3),
(9,3), (8,1), (4,5), (2,3);
create table t2 (a int, b int, c char(127), index idx_a(a)) engine=myisam;
insert into t2 values
(7,10,'x'), (1,20,'a'), (2,23,'b'), (7,18,'z'), (1,30,'c'),
(4,71,'d'), (3,15,'x'), (7,82,'y'), (8,12,'t'), (4,15,'b'),
(11,33,'a'), (10,42,'u'), (4,53,'p'), (10,17,'r'), (2,90,'x'),
(17,10,'s'), (11,20,'v'), (12,23,'y'), (17,18,'a'), (11,30,'d'),
(24,71,'h'), (23,15,'i'), (27,82,'k'), (28,12,'p'), (24,15,'q'),
(31,33,'f'), (30,42,'h'), (40,53,'m'), (30,17,'o'), (21,90,'b'),
(37,10,'e'), (31,20,'g'), (32,23,'f'), (37,18,'n'), (41,30,'l'),
(54,71,'j'), (53,15,'w'), (57,82,'z'), (58,12,'k'), (54,15,'p'),
(61,33,'c'), (60,42,'a'), (62,53,'x'), (67,17,'g'), (64,90,'v');
insert into t2 select a+10, b+10, concat(c,'f') from t2;
analyze table t1,t2;
Table	Op	Msg_type	Msg_text
test.t1	analyze	status	Engine-independent statistics collected
test.t1	analyze	status	OK
test.t2	analyze	status	Engine-independent statistics collected
test.t2	analyze	status	OK
explain
select t1.a,t.s,t.m
from t1 join
(select a, sum(t2.b) as s, min(t2.c) as m from t2 group by t2.a) t
on t1.a=t.a
where t1.b < 3;
id	select_type	table	type	possible_keys	key	key_len	ref	rows	Extra
1	PRIMARY	t1	range	idx_b	idx_b	5	NULL	4	Using index condition; Using where
1	PRIMARY	<derived2>	ref	key0	key0	5	test.t1.a	2	
2	LATERAL DERIVED	t2	ref	idx_a	idx_a	5	test.t1.a	1	
select
json_detailed(json_extract(trace, '$**.choose_best_splitting')) 
from
information_schema.optimizer_trace;
json_detailed(json_extract(trace, '$**.choose_best_splitting'))
[
    
    [
        
        {
            "considered_execution_plans": 
            [
                
                {
                    "plan_prefix": 
                    [
                    ],
                    "table": "t2",
                    "best_access_path": 
                    {
                        "considered_access_paths": 
                        [
                            
                            {
                                "access_type": "ref",
                                "index": "idx_a",
                                "used_range_estimates": false,
                                "reason": "not available",
                                "rows": 1.8367,
                                "cost": 2.000585794,
                                "chosen": true
                            },
                            
                            {
                                "type": "scan",
                                "chosen": false,
                                "cause": "cost"
                            }
                        ],
                        "chosen_access_method": 
                        {
                            "type": "ref",
                            "records": 1.8367,
                            "cost": 2.000585794,
                            "uses_join_buffering": false
                        }
                    },
                    "rows_for_plan": 1.8367,
                    "cost_for_plan": 2.367925794,
                    "cost_for_sorting": 1.8367
                }
            ]
        },
        
        {
            "best_splitting": 
            {
                "table": "t2",
                "key": "idx_a",
                "record_count": 4,
                "cost": 2.488945919,
                "unsplit_cost": 25.72361682
            }
        }
    ]
]
select
json_detailed(json_extract(trace, '$**.lateral_derived')) 
from
information_schema.optimizer_trace;
json_detailed(json_extract(trace, '$**.lateral_derived'))
[
    
    {
        "startup_cost": 9.955783677,
        "splitting_cost": 2.488945919,
        "records": 1
    }
]
drop table t1,t2;
#
# Test table functions.
#
CREATE TABLE t1(id INT, f1 JSON);
INSERT INTO t1 VALUES (1, '{\"1\": 1}'), (2, '{\"1\": 2}'), (3, '{\"1\": 3}'),
(4, '{\"1\": 4}'), (5, '{\"1\": 5}'), (6, '{\"1\": 6}');
SELECT * FROM t1 WHERE id IN
(SELECT id FROM t1 as tt2,
JSON_TABLE(f1, "$" COLUMNS (jf FOR ORDINALITY)) AS tbl);
id	f1
1	{"1": 1}
2	{"1": 2}
3	{"1": 3}
4	{"1": 4}
5	{"1": 5}
6	{"1": 6}
select json_detailed(json_extract(trace, '$**.best_join_order'))
from information_schema.OPTIMIZER_TRACE;
json_detailed(json_extract(trace, '$**.best_join_order'))
[
    
    [
        "t1",
        "<subquery2>"
    ]
]
DROP TABLE t1;
#
# MDEV-27306: SET STATEMENT optimizer_trace=1 Doesn't save the trace
#
set optimizer_trace=0;
set statement optimizer_trace=1 for select * from seq_1_to_10 where seq<2;
seq
1
# The trace must not be empty:
select left(trace, 100) from information_schema.optimizer_trace;
left(trace, 100)
{
  "steps": [
    {
      "join_preparation": {
        "select_id": 1,
        "steps": [
        
# End of 10.6 tests
set optimizer_trace='enabled=off';<|MERGE_RESOLUTION|>--- conflicted
+++ resolved
@@ -8102,14 +8102,8 @@
                             "uses_join_buffering": false
                         }
                     },
-<<<<<<< HEAD
                     "rows_for_plan": 4000,
-                    "cost_for_plan": 1025.003418,
-                    "estimated_join_cardinality": 4000
-=======
-                    "rows_for_plan": 4777.832031,
-                    "cost_for_plan": 1216.438354
->>>>>>> 99a433ed
+                    "cost_for_plan": 1025.003418
                 }
             ]
         },
