--source include/have_innodb.inc
--source include/have_partition.inc

--echo #
--echo # Bug#11894100: EXCHANGE PARTITION CAN'T BE EXECUTED IF
--echo #               ROW_FORMAT WAS SET EXPLICITLY
--echo #

--echo # Same definition (both have ROW_FORMAT set)
CREATE TABLE t1 (
 id int(11) NOT NULL AUTO_INCREMENT,
 year year DEFAULT NULL,
 modified timestamp NOT NULL DEFAULT '0000-00-00 00:00:00',
 PRIMARY KEY (id)
) ENGINE=InnoDB ROW_FORMAT=COMPACT
PARTITION BY HASH (id)
PARTITIONS 2;

CREATE TABLE t2 LIKE t1;
ALTER TABLE t2 REMOVE PARTITIONING;

--vertical_results
SHOW CREATE TABLE t1;
SHOW CREATE TABLE t2;

SELECT TABLE_NAME, TABLE_TYPE, ENGINE, ROW_FORMAT, CREATE_OPTIONS
FROM INFORMATION_SCHEMA.TABLES
WHERE TABLE_SCHEMA = 'test' AND TABLE_NAME IN ('t1', 't2')
ORDER BY TABLE_NAME;

ALTER TABLE t1 EXCHANGE PARTITION p1 WITH TABLE t2;
SHOW CREATE TABLE t1;
SHOW CREATE TABLE t2;
SELECT TABLE_NAME, TABLE_TYPE, ENGINE, ROW_FORMAT, CREATE_OPTIONS
FROM INFORMATION_SCHEMA.TABLES
WHERE TABLE_SCHEMA = 'test' AND TABLE_NAME IN ('t1', 't2')
ORDER BY TABLE_NAME;

DROP TABLE t2;

--echo # Only the partitioned table have ROW_FORMAT set.
CREATE TABLE t2 (
 id int(11) NOT NULL AUTO_INCREMENT,
 year year DEFAULT NULL,
 modified timestamp NOT NULL DEFAULT '0000-00-00 00:00:00',
 PRIMARY KEY (id)
) ENGINE=InnoDB;

ALTER TABLE t1 EXCHANGE PARTITION p1 WITH TABLE t2;
SHOW CREATE TABLE t1;
SHOW CREATE TABLE t2;
SELECT TABLE_NAME, TABLE_TYPE, ENGINE, ROW_FORMAT, CREATE_OPTIONS
FROM INFORMATION_SCHEMA.TABLES
WHERE TABLE_SCHEMA = 'test' AND TABLE_NAME IN ('t1', 't2')
ORDER BY TABLE_NAME;

--echo # Only the non partitioned table have ROW_FORMAT set.
DROP TABLE t1, t2;
CREATE TABLE t1 (
 id int(11) NOT NULL AUTO_INCREMENT,
 year year DEFAULT NULL,
 modified timestamp NOT NULL DEFAULT '0000-00-00 00:00:00',
 PRIMARY KEY (id)
) ENGINE=InnoDB
PARTITION BY HASH (id)
PARTITIONS 2;
CREATE TABLE t2 (
 id int(11) NOT NULL AUTO_INCREMENT,
 year year DEFAULT NULL,
 modified timestamp NOT NULL DEFAULT '0000-00-00 00:00:00',
 PRIMARY KEY (id)
) ENGINE=InnoDB ROW_FORMAT = COMPACT;

ALTER TABLE t1 EXCHANGE PARTITION p1 WITH TABLE t2;
SHOW CREATE TABLE t1;
SHOW CREATE TABLE t2;
SELECT TABLE_NAME, TABLE_TYPE, ENGINE, ROW_FORMAT, CREATE_OPTIONS
FROM INFORMATION_SCHEMA.TABLES
WHERE TABLE_SCHEMA = 'test' AND TABLE_NAME IN ('t1', 't2')
ORDER BY TABLE_NAME;

--echo # No table have ROW_FORMAT set.
DROP TABLE t1, t2;
CREATE TABLE t1 (
 id int(11) NOT NULL AUTO_INCREMENT,
 year year DEFAULT NULL,
 modified timestamp NOT NULL DEFAULT '0000-00-00 00:00:00',
 PRIMARY KEY (id)
) ENGINE=InnoDB
PARTITION BY HASH (id)
PARTITIONS 2;
CREATE TABLE t2 (
 id int(11) NOT NULL AUTO_INCREMENT,
 year year DEFAULT NULL,
 modified timestamp NOT NULL DEFAULT '0000-00-00 00:00:00',
 PRIMARY KEY (id)
) ENGINE=InnoDB;

ALTER TABLE t1 EXCHANGE PARTITION p1 WITH TABLE t2;
SHOW CREATE TABLE t1;
SHOW CREATE TABLE t2;
SELECT TABLE_NAME, TABLE_TYPE, ENGINE, ROW_FORMAT, CREATE_OPTIONS
FROM INFORMATION_SCHEMA.TABLES
WHERE TABLE_SCHEMA = 'test' AND TABLE_NAME IN ('t1', 't2')
ORDER BY TABLE_NAME;

--echo # Not same ROW_FORMAT as default (but same).
DROP TABLE t1, t2;
CREATE TABLE t1 (
 id int(11) NOT NULL AUTO_INCREMENT,
 year year DEFAULT NULL,
 modified timestamp NOT NULL DEFAULT '0000-00-00 00:00:00',
 PRIMARY KEY (id)
) ENGINE=InnoDB ROW_FORMAT = REDUNDANT
PARTITION BY HASH (id)
PARTITIONS 2;
CREATE TABLE t2 (
 id int(11) NOT NULL AUTO_INCREMENT,
 year year DEFAULT NULL,
 modified timestamp NOT NULL DEFAULT '0000-00-00 00:00:00',
 PRIMARY KEY (id)
) ENGINE=InnoDB ROW_FORMAT = REDUNDANT;

ALTER TABLE t1 EXCHANGE PARTITION p1 WITH TABLE t2;
SHOW CREATE TABLE t1;
SHOW CREATE TABLE t2;
SELECT TABLE_NAME, TABLE_TYPE, ENGINE, ROW_FORMAT, CREATE_OPTIONS
FROM INFORMATION_SCHEMA.TABLES
WHERE TABLE_SCHEMA = 'test' AND TABLE_NAME IN ('t1', 't2')
ORDER BY TABLE_NAME;

--echo # Not same ROW_FORMAT as default (tables differs).
DROP TABLE t1, t2;
CREATE TABLE t1 (
 id int(11) NOT NULL AUTO_INCREMENT,
 year year DEFAULT NULL,
 modified timestamp NOT NULL DEFAULT '0000-00-00 00:00:00',
 PRIMARY KEY (id)
) ENGINE=InnoDB
PARTITION BY HASH (id)
PARTITIONS 2;
CREATE TABLE t2 (
 id int(11) NOT NULL AUTO_INCREMENT,
 year year DEFAULT NULL,
 modified timestamp NOT NULL DEFAULT '0000-00-00 00:00:00',
 PRIMARY KEY (id)
) ENGINE=InnoDB ROW_FORMAT = REDUNDANT;

--error ER_PARTITION_EXCHANGE_DIFFERENT_OPTION
ALTER TABLE t1 EXCHANGE PARTITION p1 WITH TABLE t2;
SHOW CREATE TABLE t1;
SHOW CREATE TABLE t2;
SELECT TABLE_NAME, TABLE_TYPE, ENGINE, ROW_FORMAT, CREATE_OPTIONS
FROM INFORMATION_SCHEMA.TABLES
WHERE TABLE_SCHEMA = 'test' AND TABLE_NAME IN ('t1', 't2')
ORDER BY TABLE_NAME;

--echo # Different than default (forced ROW_TYPE)
DROP TABLE t1, t2;
CREATE TABLE t1 (
 id int(11) NOT NULL AUTO_INCREMENT,
 year year DEFAULT NULL,
 modified timestamp NOT NULL DEFAULT '0000-00-00 00:00:00',
 PRIMARY KEY (id)
) ENGINE=InnoDB ROW_FORMAT = COMPACT
PARTITION BY HASH (id)
PARTITIONS 2;
CREATE TABLE t2 (
 id int(11) NOT NULL AUTO_INCREMENT,
 year year DEFAULT NULL,
 modified timestamp NOT NULL DEFAULT '0000-00-00 00:00:00',
 PRIMARY KEY (id)
) ENGINE=InnoDB ROW_FORMAT = REDUNDANT;

--error ER_PARTITION_EXCHANGE_DIFFERENT_OPTION
ALTER TABLE t1 EXCHANGE PARTITION p1 WITH TABLE t2;
SHOW CREATE TABLE t1;
SHOW CREATE TABLE t2;
SELECT TABLE_NAME, TABLE_TYPE, ENGINE, ROW_FORMAT, CREATE_OPTIONS
FROM INFORMATION_SCHEMA.TABLES
WHERE TABLE_SCHEMA = 'test' AND TABLE_NAME IN ('t1', 't2')
ORDER BY TABLE_NAME;
--horizontal_results
DROP TABLE t1, t2;

--echo #
--echo # Bug#56484: !table || (!table->read_set ||
--echo #                       bitmap_is_set(table->read_set, field_index))
--echo #
CREATE TABLE t1 (a INT NOT NULL,b TIME NOT NULL DEFAULT '00:00:00')
ENGINE=MyISAM
PARTITION BY HASH (a) PARTITIONS 2;

CREATE TABLE t2 (a INT) ENGINE=MYISAM;
--error ER_TABLES_DIFFERENT_METADATA
ALTER TABLE t1 EXCHANGE PARTITION p1 WITH TABLE t2;
DROP TABLE t1, t2;

--echo #
--echo # Bug#55784: Foreign key integrity broken by alter table
--echo #
CREATE TABLE t1 (s1 INT PRIMARY KEY) ENGINE=InnoDB;

CREATE TABLE t2 (s1 INT, FOREIGN KEY (s1) REFERENCES t1 (s1)) ENGINE=InnoDB;

INSERT INTO t1 VALUES (1),(2),(3);

INSERT INTO t2 VALUES (1),(2),(3);

CREATE TABLE t3 (s1 INT PRIMARY KEY)
  ENGINE=InnoDB
  PARTITION BY LIST (s1)
  (PARTITION p1 VALUES IN (1,2,3));

--error ER_PARTITION_EXCHANGE_FOREIGN_KEY
ALTER TABLE t3 EXCHANGE PARTITION p1 WITH TABLE t1;

DROP TABLE t2, t1, t3;

--echo # Tests for WL#4445
CREATE TABLE t (a INT,
  b VARCHAR(55),
  PRIMARY KEY (a))
ENGINE = MyISAM;

CREATE TABLE tp (a INT,
  b VARCHAR(55),
  PRIMARY KEY (a))
ENGINE = MyISAM
PARTITION BY RANGE (a)
(PARTITION p0 VALUES LESS THAN (100),
 PARTITION p1 VALUES LESS THAN MAXVALUE);

CREATE TABLE tsp (a INT,
  b VARCHAR(55),
  PRIMARY KEY (a))
ENGINE = MyISAM
PARTITION BY RANGE (a)
SUBPARTITION BY HASH(a)
(PARTITION p0 VALUES LESS THAN (100)
 (SUBPARTITION sp0,
  SUBPARTITION sp1),
 PARTITION p1 VALUES LESS THAN MAXVALUE
 (SUBPARTITION sp2,
  SUBPARTITION sp3));

INSERT INTO t VALUES (1, "First value"), (3, "Three"), (5, "Five"), (99, "End of values");
INSERT INTO tp VALUES (2, "First value"), (10, "Ten"), (50, "Fifty"), (200, "Two hundred, end of values"), (61, "Sixty one"), (62, "Sixty two"), (63, "Sixty three"), (64, "Sixty four"), (161, "161"), (162, "162"), (163, "163"), (164, "164");
INSERT INTO tsp VALUES (2, "First value"), (10, "Ten"), (50, "Fifty"), (200, "Two hundred, end of values"), (61, "Sixty one"), (62, "Sixty two"), (63, "Sixty three"), (64, "Sixty four"), (161, "161"), (162, "162"), (163, "163"), (164, "164");
SHOW CREATE TABLE t;
SHOW CREATE TABLE tp;
--sorted_result
SELECT * FROM t;
--sorted_result
SELECT * FROM tp;
ALTER TABLE tp EXCHANGE PARTITION p0 WITH TABLE t;
SHOW CREATE TABLE t;
SHOW CREATE TABLE tp;
--sorted_result
SELECT * FROM t;
--sorted_result
SELECT * FROM tp;
ALTER TABLE tp EXCHANGE PARTITION p0 WITH TABLE t;
--sorted_result
SELECT * FROM t;
--sorted_result
SELECT * FROM tp;
--error ER_ROW_DOES_NOT_MATCH_PARTITION
ALTER TABLE tp EXCHANGE PARTITION p1 WITH TABLE t;
SHOW CREATE TABLE t;
SHOW CREATE TABLE tp;
--sorted_result
SELECT * FROM t;
--sorted_result
SELECT * FROM tp;
--echo # Test list of partitions
--error ER_PARSE_ERROR
ALTER TABLE tp EXCHANGE PARTITION p1 WITH TABLE t IGNORE;
--error ER_PARSE_ERROR
ALTER TABLE tp EXCHANGE PARTITION p0,p1 WITH TABLE t IGNORE;
--error ER_PARSE_ERROR
ALTER TABLE tp EXCHANGE PARTITION p0,p1 WITH TABLE t;
--error ER_PARSE_ERROR
ALTER TABLE tp EXCHANGE PARTITION (p0,p1) WITH TABLE t;
--error ER_PARSE_ERROR
ALTER TABLE tp EXCHANGE PARTITION p0 WITH TABLE (t,t2);
--error ER_PARSE_ERROR
ALTER TABLE tp EXCHANGE PARTITION p0 WITH TABLE t,t2;
--error ER_UNKNOWN_PARTITION
ALTER TABLE tp EXCHANGE PARTITION non_existent WITH TABLE t;
--error ER_PARTITION_INSTEAD_OF_SUBPARTITION
ALTER TABLE tsp EXCHANGE PARTITION p0 WITH TABLE t;
--error ER_PARTITION_EXCHANGE_PART_TABLE
ALTER TABLE tsp EXCHANGE PARTITION sp0 WITH TABLE tp;
SHOW CREATE TABLE t;
SHOW CREATE TABLE tp;
SHOW CREATE TABLE tsp;
--sorted_result
SELECT * FROM t;
--sorted_result
SELECT * FROM tp;
--echo # Test exchange partition
ALTER TABLE tp EXCHANGE PARTITION p0 WITH TABLE t;
SHOW CREATE TABLE t;
SHOW CREATE TABLE tp;
--sorted_result
SELECT * FROM t;
--sorted_result
SELECT * FROM tp;
ALTER TABLE tp EXCHANGE PARTITION p0 WITH TABLE t;
SHOW CREATE TABLE t;
SHOW CREATE TABLE tp;
--sorted_result
SELECT * FROM t;
--sorted_result
SELECT * FROM tp;
--echo # Test exchange subpartition
ALTER TABLE tsp EXCHANGE PARTITION sp1 WITH TABLE t;
SHOW CREATE TABLE t;
SHOW CREATE TABLE tsp;
--sorted_result
SELECT * FROM t;
--sorted_result
SELECT * FROM tsp;
ALTER TABLE tsp EXCHANGE PARTITION sp1 WITH TABLE t;
ALTER TABLE t ENGINE = InnoDB;
ALTER TABLE tp ENGINE = InnoDB;
SHOW CREATE TABLE t;
SHOW CREATE TABLE tp;
--sorted_result
SELECT * FROM t;
--sorted_result
SELECT * FROM tp;
ALTER TABLE tp EXCHANGE PARTITION p0 WITH TABLE t;
SHOW CREATE TABLE t;
SHOW CREATE TABLE tp;
--sorted_result
SELECT * FROM t;
--sorted_result
SELECT * FROM tp;
ALTER TABLE tp EXCHANGE PARTITION p0 WITH TABLE t;
--echo # test different engines
ALTER TABLE t ENGINE = MyISAM;
ALTER TABLE tp ENGINE = InnoDB;
SHOW CREATE TABLE t;
SHOW CREATE TABLE tp;
--error ER_MIX_HANDLER_ERROR
ALTER TABLE tp EXCHANGE PARTITION p0 WITH TABLE t;
SHOW CREATE TABLE t;
SHOW CREATE TABLE tp;
--echo # Test different charsets
ALTER TABLE t ENGINE = MyISAM;
CREATE TABLE tmp LIKE t;
INSERT INTO tmp SELECT * FROM t;
RENAME TABLE t TO tmp2, tmp TO t;
ALTER TABLE tp ENGINE = MyISAM;
ALTER TABLE t CHARACTER SET = koi8r COLLATE koi8r_general_ci;
--error ER_PARTITION_EXCHANGE_DIFFERENT_OPTION
ALTER TABLE tp EXCHANGE PARTITION p0 WITH TABLE t;
DROP TABLE t;
--echo # Test multiple different table options
CREATE TABLE t (a INT,
  b VARCHAR(55),
  PRIMARY KEY (a))
ENGINE = MyISAM MAX_ROWS = 100000 MIN_ROWS = 1000;
INSERT INTO t SELECT * FROM tmp2;
SHOW CREATE TABLE t;
SHOW CREATE TABLE tp;
--error ER_PARTITION_EXCHANGE_DIFFERENT_OPTION
ALTER TABLE tp EXCHANGE PARTITION p0 WITH TABLE t;
SHOW WARNINGS;
DROP TABLE t;
RENAME TABLE tmp2 TO t;
# test different keys
ALTER TABLE t ADD KEY ba_key (b, a);
ALTER TABLE tp ADD KEY ba_key (b, a);
ALTER TABLE tsp ADD KEY ba_key (b, a);
ALTER TABLE tp EXCHANGE PARTITION p0 WITH TABLE t;
SHOW CREATE TABLE t;
SHOW CREATE TABLE tp;
--sorted_result
SELECT * FROM t;
--sorted_result
SELECT * FROM tp;
ALTER TABLE tp EXCHANGE PARTITION p0 WITH TABLE t;
ALTER TABLE t DROP KEY ba_key;
--error ER_TABLES_DIFFERENT_METADATA
ALTER TABLE tp EXCHANGE PARTITION p0 WITH TABLE t;
ALTER TABLE t ADD KEY b_key (b);
--error ER_TABLES_DIFFERENT_METADATA
ALTER TABLE tsp EXCHANGE PARTITION sp1 WITH TABLE t;
ALTER TABLE t ADD KEY ba_key (b, a);
ALTER TABLE t DROP KEY b_key;
# test different index types
# test different columns
ALTER TABLE t CHANGE a c INT;
--error ER_TABLES_DIFFERENT_METADATA
ALTER TABLE tsp EXCHANGE PARTITION sp1 WITH TABLE t;
ALTER TABLE t CHANGE c a INT;
# test different data/index dir
# test different options (row_format, max/min_rows, comments, tablespace,
#                         pack_keys, delay_key_write, checksum etc.
# test foreign keys
--echo # test temporary table
ALTER TABLE t ENGINE = MyISAM;
ALTER TABLE tp ENGINE = MyISAM;
CREATE TEMPORARY TABLE tmp LIKE t;
INSERT INTO tmp SELECT * FROM t;
ALTER TABLE t RENAME TO tmp2;
ALTER TABLE tmp RENAME TO t;
SHOW CREATE TABLE t;
SHOW CREATE TABLE tp;
--error ER_PARTITION_EXCHANGE_TEMP_TABLE
ALTER TABLE tp EXCHANGE PARTITION p0 WITH TABLE t;
SHOW CREATE TABLE t;
SHOW CREATE TABLE tp;
DROP TEMPORARY TABLE t;
ALTER TABLE tmp2 RENAME TO t;
--echo # Test non partitioned table
ALTER TABLE tp REMOVE PARTITIONING;
--error ER_PARTITION_MGMT_ON_NONPARTITIONED
ALTER TABLE tp EXCHANGE PARTITION p0 WITH TABLE t;

# TODO:
# Verify that it is possible to read a table that is going to be exchanged
# (but not write)
# Verify that it is possible to both read and write to the partition that is
# going to be exchanged
# test mdl locking (i.e. together with transactions and other ddl)
# Add test in lc_0-2 to make sure renameing operators is ok with different lc
# Add test to exchange between databases, also check grants.
# Add test for privileges
# check if correct error whithout partitioning support
DROP TABLE t, tp, tsp;


--echo # Test with general_log
use mysql;
SET @old_general_log_state = @@global.general_log;
SET GLOBAL general_log = 0;
ALTER TABLE general_log ENGINE = MyISAM;
CREATE TABLE t LIKE general_log;
ALTER TABLE t PARTITION BY RANGE (UNIX_TIMESTAMP(event_time) DIV 1)
(PARTITION p0 VALUES LESS THAN (123456789),
 PARTITION pMAX VALUES LESS THAN MAXVALUE);
--error ER_BAD_LOG_STATEMENT
ALTER TABLE t EXCHANGE PARTITION p0 WITH TABLE general_log;
ALTER TABLE general_log ENGINE = CSV;
SET @@global.general_log = @old_general_log_state;
DROP TABLE t;
use test;

--echo # Test with LOCK TABLE
# Test with only one table locked at a time, both table locked + read, write

CREATE TABLE tp
(a VARCHAR(24),
 b DATETIME,
 PRIMARY KEY (a,b))
PARTITION BY RANGE COLUMNS (a, b)
(PARTITION p0 VALUES LESS THAN ("Middle", '0000-00-00'),
 PARTITION p1 VALUES LESS THAN (MAXVALUE, '9999-12-31 23:59:59'));
CREATE TABLE t LIKE tp;
ALTER TABLE t REMOVE PARTITIONING;
CREATE TABLE t2 LIKE t;
INSERT INTO tp VALUES ("First in tp", '2000-01-02 03:04:25'), ("Zebra in tp", '0000-00-00 00:00:00'), ("Second in tp", '2010-01-01 05:12:24');
INSERT INTO t VALUES ("First in t", '2000-01-02 03:04:25'), ("a test in t", '0000-00-00 00:00:00'), ("Echo in t", '2010-01-01 05:12:24');
# 3 different kind of locks (none, READ, WRITE) for three different tables.
# 3^3 = 18. The variant with no locks does not need testing -> 17
let $count = 17;
while ($count)
{
let $t_lock = `SELECT (CASE ($count % 3) WHEN 0 THEN 0 WHEN 1 THEN 'WRITE' WHEN 2 THEN 'READ' END)`;
let $tp_lock = `SELECT (CASE ((($count + 2) DIV 3) % 3) WHEN 0 THEN 0 WHEN 1 THEN 'WRITE' WHEN 2 THEN 'READ' END)`;
let $t2_lock = `SELECT (CASE ((($count + 8) DIV 9) % 3) WHEN 0 THEN 0 WHEN 1 THEN 'WRITE' WHEN 2 THEN 'READ' END)`;
--echo # tp_lock '$tp_lock' t_lock '$t_lock' t2_lock '$t2_lock' count '$count'
let $lock_cmd = LOCK TABLE;
let $take_lock = 0;
if ($t_lock)
{
  let $lock_cmd = $lock_cmd t $t_lock;
  let $take_lock = 1;
}
if ($tp_lock)
{
  if ($take_lock)
  {
    let $lock_cmd = $lock_cmd, tp $tp_lock;
  }
  if (!$take_lock)
  {
    let $lock_cmd = $lock_cmd tp $tp_lock;
  }
  let $take_lock = 1;
}
if ($t2_lock)
{
  if ($take_lock)
  {
    let $lock_cmd = $lock_cmd, t2 $t2_lock;
  }
  if (!$take_lock)
  {
    let $lock_cmd = $lock_cmd t2 $t2_lock;
  }
  let $take_lock = 1;
}
if ($take_lock)
{
  eval $lock_cmd;
}
--error 0, ER_TABLE_NOT_LOCKED, ER_TABLE_NOT_LOCKED_FOR_WRITE
ALTER TABLE tp EXCHANGE PARTITION p0 WITH TABLE t;
SHOW WARNINGS;
--error 0, ER_TABLE_NOT_LOCKED, ER_TABLE_NOT_LOCKED_FOR_WRITE
ALTER TABLE tp EXCHANGE PARTITION p0 WITH TABLE t2;
SHOW WARNINGS;
UNLOCK TABLES;
dec $count;
}
DROP TABLE t, t2, tp;

--echo #
--echo # Assertion `!part_elem->tablespace_name && !table_create_info->tablespace' 
--echo #                failed during EXCHANGE PARTITION with different TABLESPACE.
--echo #
CREATE TABLE t1 (a VARCHAR(200)) PARTITION BY KEY(a) partitions 10;
ALTER TABLE t1 ADD PARTITION (PARTITION pm TABLESPACE = `innodb_file_per_table`);
CREATE TABLE t2 like t1;
ALTER TABLE t2 REMOVE PARTITIONING;
# The following works as table spaces are not checked anymore
ALTER TABLE t1 EXCHANGE PARTITION pm WITH TABLE t2;
DROP TABLE t1, t2;

--echo #
<<<<<<< HEAD
--echo # End of 10.3 tests
--echo #

--echo #
--echo # MDEV-27683 EXCHANGE PARTITION allows different index direction, but causes further errors
--echo #
CREATE TABLE t1 (a INT, KEY(a DESC)) PARTITION BY KEY(a) PARTITIONS 4;
CREATE TABLE t2 (a INT, KEY(a));
--error ER_TABLES_DIFFERENT_METADATA
ALTER TABLE t1 EXCHANGE PARTITION p0 WITH TABLE t2;
DROP TABLE t1, t2;

--echo #
--echo # End of 10.8 tests
--echo #
=======
--echo # MDEV-14642 Assertion `table->s->db_create_options == part_table->s->db_create_options' failed in compare_table_with_partition
--echo #
CREATE TABLE t1 (a INT) ROW_FORMAT=DYNAMIC PARTITION BY KEY(a) PARTITIONS 2;
CREATE TABLE t2 (a INT) ;
--error ER_TABLES_DIFFERENT_METADATA
ALTER TABLE t1 EXCHANGE PARTITION p1 WITH TABLE t2;

# Cleanup
DROP TABLE t1, t2;

CREATE TABLE t1 (a INT, PRIMARY KEY(a)) ENGINE=InnoDB PARTITION BY KEY(a) PARTITIONS 2;
CREATE TABLE t2 (a INT, PRIMARY KEY(a)) CHECKSUM=1, ENGINE=InnoDB;
--error ER_TABLES_DIFFERENT_METADATA
ALTER TABLE t1 EXCHANGE PARTITION p0 WITH TABLE t2;

# Cleanup
DROP TABLE t1, t2;

--disable_prepare_warnings
>>>>>>> 61727fa4
<|MERGE_RESOLUTION|>--- conflicted
+++ resolved
@@ -533,9 +533,23 @@
 DROP TABLE t1, t2;
 
 --echo #
-<<<<<<< HEAD
---echo # End of 10.3 tests
---echo #
+--echo # MDEV-14642 Assertion `table->s->db_create_options == part_table->s->db_create_options' failed in compare_table_with_partition
+--echo #
+CREATE TABLE t1 (a INT) ROW_FORMAT=DYNAMIC PARTITION BY KEY(a) PARTITIONS 2;
+CREATE TABLE t2 (a INT) ;
+--error ER_TABLES_DIFFERENT_METADATA
+ALTER TABLE t1 EXCHANGE PARTITION p1 WITH TABLE t2;
+
+# Cleanup
+DROP TABLE t1, t2;
+
+CREATE TABLE t1 (a INT, PRIMARY KEY(a)) ENGINE=InnoDB PARTITION BY KEY(a) PARTITIONS 2;
+CREATE TABLE t2 (a INT, PRIMARY KEY(a)) CHECKSUM=1, ENGINE=InnoDB;
+--error ER_TABLES_DIFFERENT_METADATA
+ALTER TABLE t1 EXCHANGE PARTITION p0 WITH TABLE t2;
+
+# Cleanup
+DROP TABLE t1, t2;
 
 --echo #
 --echo # MDEV-27683 EXCHANGE PARTITION allows different index direction, but causes further errors
@@ -548,25 +562,4 @@
 
 --echo #
 --echo # End of 10.8 tests
---echo #
-=======
---echo # MDEV-14642 Assertion `table->s->db_create_options == part_table->s->db_create_options' failed in compare_table_with_partition
---echo #
-CREATE TABLE t1 (a INT) ROW_FORMAT=DYNAMIC PARTITION BY KEY(a) PARTITIONS 2;
-CREATE TABLE t2 (a INT) ;
---error ER_TABLES_DIFFERENT_METADATA
-ALTER TABLE t1 EXCHANGE PARTITION p1 WITH TABLE t2;
-
-# Cleanup
-DROP TABLE t1, t2;
-
-CREATE TABLE t1 (a INT, PRIMARY KEY(a)) ENGINE=InnoDB PARTITION BY KEY(a) PARTITIONS 2;
-CREATE TABLE t2 (a INT, PRIMARY KEY(a)) CHECKSUM=1, ENGINE=InnoDB;
---error ER_TABLES_DIFFERENT_METADATA
-ALTER TABLE t1 EXCHANGE PARTITION p0 WITH TABLE t2;
-
-# Cleanup
-DROP TABLE t1, t2;
-
---disable_prepare_warnings
->>>>>>> 61727fa4
+--echo #