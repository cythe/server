drop table if exists t1,t2,t3;
CREATE TABLE t2 (a int);
INSERT INTO t2 VALUES(1),(2),(3);
#
# Check first syntax and wrong usage
#
CREATE OR REPLACE TABLE IF NOT EXISTS t1 (a int);
ERROR HY000: Incorrect usage of OR REPLACE and IF NOT EXISTS
create or replace table mysql.general_log (a int);
ERROR HY000: You cannot 'CREATE OR REPLACE' a log table if logging is enabled
create or replace table mysql.slow_log (a int);
ERROR HY000: You cannot 'CREATE OR REPLACE' a log table if logging is enabled
#
# Usage when table doesn't exist
#
CREATE OR REPLACE TABLE t1 (a int);
CREATE TABLE t1 (a int);
ERROR 42S01: Table 't1' already exists
DROP TABLE t1;
CREATE OR REPLACE TEMPORARY TABLE t1 (a int);
CREATE TEMPORARY TABLE t1 (a int, b int, c int);
ERROR 42S01: Table 't1' already exists
DROP TEMPORARY TABLE t1;
#
# Testing with temporary tables
#
CREATE OR REPLACE TABLE t1 (a int);
CREATE OR REPLACE TEMPORARY TABLE t1 (a int);
CREATE OR REPLACE TEMPORARY TABLE t1 (a int, b int);
SHOW CREATE TABLE t1;
Table	Create Table
t1	CREATE TEMPORARY TABLE `t1` (
  `a` int(11) DEFAULT NULL,
  `b` int(11) DEFAULT NULL
) ENGINE=MyISAM DEFAULT CHARSET=latin1 COLLATE=latin1_swedish_ci
DROP TEMPORARY TABLE t1;
SHOW CREATE TABLE t1;
Table	Create Table
t1	CREATE TABLE `t1` (
  `a` int(11) DEFAULT NULL
) ENGINE=MyISAM DEFAULT CHARSET=latin1 COLLATE=latin1_swedish_ci
DROP TABLE t1;
create temporary table t1 (i int) engine=InnoDB;
create or replace temporary table t1 (a int, b int) engine=InnoDB;
create or replace temporary table t1 (j int);
show create table t1;
Table	Create Table
t1	CREATE TEMPORARY TABLE `t1` (
  `j` int(11) DEFAULT NULL
) ENGINE=MyISAM DEFAULT CHARSET=latin1 COLLATE=latin1_swedish_ci
drop table t1;
CREATE OR REPLACE TABLE t1 (a int);
LOCK TABLES t1 write;
CREATE OR REPLACE TEMPORARY TABLE t1 (a int);
CREATE OR REPLACE TEMPORARY TABLE t1 (a int, b int);
CREATE OR REPLACE TEMPORARY TABLE t1 (a int, b int) engine= innodb;
CREATE OR REPLACE TEMPORARY TABLE t1 (a int) engine= innodb;
CREATE OR REPLACE TEMPORARY TABLE t1 (a int, b int) engine=myisam;
SHOW CREATE TABLE t1;
Table	Create Table
t1	CREATE TEMPORARY TABLE `t1` (
  `a` int(11) DEFAULT NULL,
  `b` int(11) DEFAULT NULL
) ENGINE=MyISAM DEFAULT CHARSET=latin1 COLLATE=latin1_swedish_ci
DROP TEMPORARY TABLE t1;
SHOW CREATE TABLE t1;
Table	Create Table
t1	CREATE TABLE `t1` (
  `a` int(11) DEFAULT NULL
) ENGINE=MyISAM DEFAULT CHARSET=latin1 COLLATE=latin1_swedish_ci
CREATE OR REPLACE TABLE t2 (a int);
ERROR HY000: Table 't2' was not locked with LOCK TABLES
DROP TABLE t1;
UNLOCK TABLES;
CREATE OR REPLACE TEMPORARY TABLE t1 (a int) SELECT * from t2;
SELECT * FROM t1;
a
1
2
3
CREATE OR REPLACE TEMPORARY TABLE t1 (b int) SELECT * from t2;
SELECT * FROM t1;
b	a
NULL	1
NULL	2
NULL	3
SHOW CREATE TABLE t1;
Table	Create Table
t1	CREATE TEMPORARY TABLE `t1` (
  `b` int(11) DEFAULT NULL,
  `a` int(11) DEFAULT NULL
) ENGINE=MyISAM DEFAULT CHARSET=latin1 COLLATE=latin1_swedish_ci
DROP TABLE t1;
CREATE TEMPORARY TABLE t1 AS SELECT a FROM t2;
CREATE TEMPORARY TABLE IF NOT EXISTS t1(a int, b int) SELECT 1,2 FROM t2;
Warnings:
Note	1050	Table 't1' already exists
DROP TABLE t1;
CREATE TABLE t1 (a int);
CREATE OR REPLACE TABLE t1 AS SELECT 1;
SHOW CREATE TABLE t1;
Table	Create Table
t1	CREATE TABLE `t1` (
  `1` int(1) NOT NULL
) ENGINE=MyISAM DEFAULT CHARSET=latin1 COLLATE=latin1_swedish_ci
DROP TABLE t1;
create table t1 (a int);
create or replace table t1 as select * from t1;
ERROR HY000: Table 't1' is specified twice, both as a target for 'CREATE' and as a separate source for data
create or replace table t1 as select a from (select a from t1) as t3;
ERROR HY000: Table 't1' is specified twice, both as a target for 'CREATE' and as a separate source for data
create or replace table t1 as select a from t2 where t2.a in (select a from t1);
ERROR HY000: Table 't1' is specified twice, both as a target for 'CREATE' and as a separate source for data
drop table t1;
#
# Testing with normal tables
#
CREATE OR REPLACE TABLE t1 (a int);
CREATE OR REPLACE TABLE t1 (a int, b int);
SHOW CREATE TABLE t1;
Table	Create Table
t1	CREATE TABLE `t1` (
  `a` int(11) DEFAULT NULL,
  `b` int(11) DEFAULT NULL
) ENGINE=MyISAM DEFAULT CHARSET=latin1 COLLATE=latin1_swedish_ci
DROP TABLE t1;
CREATE TABLE t1 (a int) SELECT * from t2;
SELECT * FROM t1;
a
1
2
3
TRUNCATE TABLE t1;
CREATE TABLE IF NOT EXISTS t1 (a int) SELECT * from t2;
Warnings:
Note	1050	Table 't1' already exists
SELECT * FROM t1;
a
DROP TABLE t1;
CREATE TABLE t1 (i int);
CREATE OR REPLACE TABLE t1 AS SELECT 1;
SHOW CREATE TABLE t1;
Table	Create Table
t1	CREATE TABLE `t1` (
  `1` int(1) NOT NULL
) ENGINE=MyISAM DEFAULT CHARSET=latin1 COLLATE=latin1_swedish_ci
DROP TABLE t1;
CREATE OR REPLACE TABLE t1 (a int);
LOCK TABLES t1 write,t2 write;
CREATE OR REPLACE TABLE t1 (a int, b int);
SELECT * FROM t1;
a	b
INSERT INTO t1 values(1,1);
CREATE OR REPLACE TABLE t1 (a int, b int, c int);
INSERT INTO t1 values(1,1,1);
CREATE OR REPLACE TABLE t3 (a int);
ERROR HY000: Table 't3' was not locked with LOCK TABLES
UNLOCK TABLES;
DROP TABLE t1;
CREATE OR REPLACE TABLE t1 (a int);
LOCK TABLES t1 write,t2 write;
CREATE OR REPLACE TABLE t1 (a int, b int) select a,1 from t2;
SELECT * FROM t2;
a
1
2
3
SELECT * FROM t1;
b	a	1
NULL	1	1
NULL	2	1
NULL	3	1
SELECT * FROM t1;
b	a	1
NULL	1	1
NULL	2	1
NULL	3	1
INSERT INTO t1 values(1,1,1);
CREATE OR REPLACE TABLE t1 (a int, b int, c int, d int);
INSERT INTO t1 values(1,1,1,1);
CREATE OR REPLACE TABLE t3 (a int);
ERROR HY000: Table 't3' was not locked with LOCK TABLES
UNLOCK TABLES;
DROP TABLE t1;
CREATE OR REPLACE TABLE t1 (a int);
LOCK TABLES t1 write,t2 write, t1 as t1_read read;
CREATE OR REPLACE TABLE t1 (a int, b int) select a,1 from t2;
SELECT * FROM t1;
b	a	1
NULL	1	1
NULL	2	1
NULL	3	1
SELECT * FROM t2;
a
1
2
3
SELECT * FROM t1 as t1_read;
ERROR HY000: Table 't1_read' was not locked with LOCK TABLES
DROP TABLE t1;
UNLOCK TABLES;
CREATE OR REPLACE TABLE t1 (a int);
LOCK TABLE t1 WRITE;
CREATE OR REPLACE TABLE t1 AS SELECT 1;
SELECT * from t1;
1
1
SELECT * from t2;
ERROR HY000: Table 't2' was not locked with LOCK TABLES
DROP TABLE t1;
#
# Test also with InnoDB (transactional engine)
#
create table t1 (i int) engine=innodb;
lock table t1 write;
create or replace table t1 (j int);
unlock tables;
show create table t1;
Table	Create Table
t1	CREATE TABLE `t1` (
  `j` int(11) DEFAULT NULL
) ENGINE=MyISAM DEFAULT CHARSET=latin1 COLLATE=latin1_swedish_ci
drop table t1;
create table t1 (i int) engine=InnoDB;
lock table t1 write, t2 write;
create or replace table t1 (j int) engine=innodb;
unlock tables;
drop table t1;
create table t1 (i int) engine=InnoDB;
create table t3 (i int) engine=InnoDB;
insert into t3 values(1),(2),(3);
create table t4 (i int) engine=InnoDB;
insert into t4 values(1);
lock table t1 write, t2 write, t3 write, t4 write;
create or replace table t1 (a int, i int) engine=innodb select t2.a,t3.i from t2,t3;
select * from t4;
i
1
unlock tables;
select * from t1 order by a,i;
a	i
1	1
1	2
1	3
2	1
2	2
2	3
3	1
3	2
3	3
drop table t1,t3,t4;
#
# Test the meta data locks are freed properly
#
create database mysqltest2;
drop table if exists test.t1,mysqltest2.t2;
Warnings:
Note	1051	Unknown table 'test.t1'
Note	1051	Unknown table 'mysqltest2.t2'
create table test.t1 (i int) engine=myisam;
create table mysqltest2.t2 like test.t1;
lock table test.t1 write, mysqltest2.t2 write;
select * from information_schema.metadata_lock_info;
THREAD_ID	LOCK_MODE	LOCK_DURATION	LOCK_TYPE	TABLE_SCHEMA	TABLE_NAME
#	MDL_BACKUP_DDL	NULL	Backup lock		
#	MDL_BACKUP_DML	NULL	Backup lock		
#	MDL_INTENTION_EXCLUSIVE	NULL	Schema metadata lock	mysqltest2	
#	MDL_INTENTION_EXCLUSIVE	NULL	Schema metadata lock	test	
#	MDL_SHARED_NO_READ_WRITE	NULL	Table metadata lock	mysqltest2	t2
#	MDL_SHARED_NO_READ_WRITE	NULL	Table metadata lock	test	t1
create or replace table test.t1;
ERROR 42000: A table must have at least 1 column
show tables;
Tables_in_test
t2
select * from information_schema.metadata_lock_info;
THREAD_ID	LOCK_MODE	LOCK_DURATION	LOCK_TYPE	TABLE_SCHEMA	TABLE_NAME
#	MDL_BACKUP_DDL	NULL	Backup lock		
#	MDL_BACKUP_DML	NULL	Backup lock		
#	MDL_INTENTION_EXCLUSIVE	NULL	Schema metadata lock	mysqltest2	
#	MDL_INTENTION_EXCLUSIVE	NULL	Schema metadata lock	test	
#	MDL_SHARED_NO_READ_WRITE	NULL	Table metadata lock	mysqltest2	t2
create or replace table mysqltest2.t2;
ERROR 42000: A table must have at least 1 column
select * from information_schema.metadata_lock_info;
THREAD_ID	LOCK_MODE	LOCK_DURATION	LOCK_TYPE	TABLE_SCHEMA	TABLE_NAME
create table t1 (i int);
drop table t1;
create table test.t1 (i int);
create table mysqltest2.t2 like test.t1;
lock table test.t1 write, mysqltest2.t2 write;
select * from information_schema.metadata_lock_info;
THREAD_ID	LOCK_MODE	LOCK_DURATION	LOCK_TYPE	TABLE_SCHEMA	TABLE_NAME
#	MDL_BACKUP_DDL	NULL	Backup lock		
#	MDL_BACKUP_DML	NULL	Backup lock		
#	MDL_INTENTION_EXCLUSIVE	NULL	Schema metadata lock	mysqltest2	
#	MDL_INTENTION_EXCLUSIVE	NULL	Schema metadata lock	test	
#	MDL_SHARED_NO_READ_WRITE	NULL	Table metadata lock	mysqltest2	t2
#	MDL_SHARED_NO_READ_WRITE	NULL	Table metadata lock	test	t1
create or replace table test.t1 (a int) select 1 as 'a', 2 as 'a';
ERROR 42S21: Duplicate column name 'a'
show tables;
Tables_in_test
t2
select * from information_schema.metadata_lock_info;
THREAD_ID	LOCK_MODE	LOCK_DURATION	LOCK_TYPE	TABLE_SCHEMA	TABLE_NAME
#	MDL_BACKUP_DDL	NULL	Backup lock		
#	MDL_BACKUP_DML	NULL	Backup lock		
#	MDL_INTENTION_EXCLUSIVE	NULL	Schema metadata lock	mysqltest2	
#	MDL_INTENTION_EXCLUSIVE	NULL	Schema metadata lock	test	
#	MDL_SHARED_NO_READ_WRITE	NULL	Table metadata lock	mysqltest2	t2
create or replace table mysqltest2.t2 (a int) select 1 as 'a', 2 as 'a';
ERROR 42S21: Duplicate column name 'a'
select * from information_schema.metadata_lock_info;
THREAD_ID	LOCK_MODE	LOCK_DURATION	LOCK_TYPE	TABLE_SCHEMA	TABLE_NAME
create table t1 (i int);
drop table t1;
create table test.t1 (i int) engine=innodb;
create table mysqltest2.t2 like test.t1;
lock table test.t1 write, mysqltest2.t2 write;
select * from information_schema.metadata_lock_info;
THREAD_ID	LOCK_MODE	LOCK_DURATION	LOCK_TYPE	TABLE_SCHEMA	TABLE_NAME
#	MDL_BACKUP_DDL	NULL	Backup lock		
#	MDL_INTENTION_EXCLUSIVE	NULL	Schema metadata lock	mysqltest2	
#	MDL_INTENTION_EXCLUSIVE	NULL	Schema metadata lock	test	
#	MDL_SHARED_NO_READ_WRITE	NULL	Table metadata lock	mysqltest2	t2
#	MDL_SHARED_NO_READ_WRITE	NULL	Table metadata lock	test	t1
unlock tables;
drop table test.t1,mysqltest2.t2;
create table test.t1 (i int) engine=aria transactional=1 checksum=1;
create table mysqltest2.t2 like test.t1;
lock table test.t1 write, mysqltest2.t2 write;
select * from information_schema.metadata_lock_info;
THREAD_ID	LOCK_MODE	LOCK_DURATION	LOCK_TYPE	TABLE_SCHEMA	TABLE_NAME
#	MDL_BACKUP_DDL	NULL	Backup lock		
#	MDL_INTENTION_EXCLUSIVE	NULL	Schema metadata lock	mysqltest2	
#	MDL_INTENTION_EXCLUSIVE	NULL	Schema metadata lock	test	
#	MDL_SHARED_NO_READ_WRITE	NULL	Table metadata lock	mysqltest2	t2
#	MDL_SHARED_NO_READ_WRITE	NULL	Table metadata lock	test	t1
unlock tables;
drop table t1;
create table test.t1 (i int);
drop database mysqltest2;
drop table test.t1;
#
# MDEV-23391 Server crash in close_thread_table or assertion, upon CREATE OR REPLACE TABLE under lock
#
create table t1 (i int);
lock table t1 write;
select * from information_schema.metadata_lock_info;
THREAD_ID	LOCK_MODE	LOCK_DURATION	LOCK_TYPE	TABLE_SCHEMA	TABLE_NAME
#	MDL_BACKUP_DDL	NULL	Backup lock		
#	MDL_BACKUP_DML	NULL	Backup lock		
#	MDL_INTENTION_EXCLUSIVE	NULL	Schema metadata lock	test	
#	MDL_SHARED_NO_READ_WRITE	NULL	Table metadata lock	test	t1
create or replace table t1 (a char(1)) engine=Innodb select 'foo' as a;
ERROR 22001: Data too long for column 'a' at row 1
show tables;
Tables_in_test
t2
select * from information_schema.metadata_lock_info;
THREAD_ID	LOCK_MODE	LOCK_DURATION	LOCK_TYPE	TABLE_SCHEMA	TABLE_NAME
create table t1 (i int);
drop table t1;
#
# Testing CREATE .. LIKE
#
create or replace table t1 like t2;
create or replace table t1 like t2;
show create table t1;
Table	Create Table
t1	CREATE TABLE `t1` (
  `a` int(11) DEFAULT NULL
) ENGINE=MyISAM DEFAULT CHARSET=latin1 COLLATE=latin1_swedish_ci
drop table t1;
create table t1 (b int);
lock tables t1 write, t2 read;
create or replace table t1 like t2;
SELECT * FROM t1;
a
INSERT INTO t1 values(1);
CREATE OR REPLACE TABLE t1 like t2;
INSERT INTO t1 values(2);
unlock tables;
show create table t1;
Table	Create Table
t1	CREATE TABLE `t1` (
  `a` int(11) DEFAULT NULL
) ENGINE=MyISAM DEFAULT CHARSET=latin1 COLLATE=latin1_swedish_ci
drop table t1;
create or replace table t1 like t2;
create or replace table t1 like t1;
ERROR 42000: Not unique table/alias: 't1'
drop table t1;
CREATE TEMPORARY TABLE t1 like t2;
CREATE OR REPLACE TABLE t1 like t1;
ERROR 42000: Not unique table/alias: 't1'
CREATE OR REPLACE TABLE t1 like t1;
ERROR 42000: Not unique table/alias: 't1'
drop table t1;
CREATE TEMPORARY TABLE t1 like t2;
CREATE OR REPLACE TEMPORARY TABLE t3 like t1;
CREATE OR REPLACE TEMPORARY TABLE t3 like t3;
ERROR 42000: Not unique table/alias: 't3'
drop table t1,t3;
#
# Test with prepared statements
#
prepare stmt1 from 'create or replace table t1 select * from t2';
execute stmt1;
select * from t1;
a
1
2
3
execute stmt1;
select * from t1;
a
1
2
3
drop table t1;
execute stmt1;
select * from t1;
a
1
2
3
deallocate prepare stmt1;
drop table t1;
#
# Test with views
#
create view t1 as select 1;
create table if not exists t1 (a int);
Warnings:
Note	1050	Table 't1' already exists
create or replace table t1 (a int);
ERROR 42S02: 'test.t1' is a view
drop table t1;
ERROR 42S02: 'test.t1' is a view
drop view t1;
#
# MDEV-5602 CREATE OR REPLACE obtains stricter locks than the
# connection had before
#
create table t1 (a int);
lock table t1 write, t2 read;
select * from information_schema.metadata_lock_info;
THREAD_ID	LOCK_MODE	LOCK_DURATION	LOCK_TYPE	TABLE_SCHEMA	TABLE_NAME
#	MDL_BACKUP_DDL	NULL	Backup lock		
#	MDL_BACKUP_DML	NULL	Backup lock		
#	MDL_INTENTION_EXCLUSIVE	NULL	Schema metadata lock	test	
#	MDL_SHARED_NO_READ_WRITE	NULL	Table metadata lock	test	t1
#	MDL_SHARED_READ	NULL	Table metadata lock	test	t2
create or replace table t1 (i int);
select * from information_schema.metadata_lock_info;
THREAD_ID	LOCK_MODE	LOCK_DURATION	LOCK_TYPE	TABLE_SCHEMA	TABLE_NAME
#	MDL_BACKUP_DDL	NULL	Backup lock		
#	MDL_BACKUP_DML	NULL	Backup lock		
#	MDL_INTENTION_EXCLUSIVE	NULL	Schema metadata lock	test	
#	MDL_SHARED_NO_READ_WRITE	NULL	Table metadata lock	test	t1
#	MDL_SHARED_READ	NULL	Table metadata lock	test	t2
create or replace table t1 like t2;
select * from information_schema.metadata_lock_info;
THREAD_ID	LOCK_MODE	LOCK_DURATION	LOCK_TYPE	TABLE_SCHEMA	TABLE_NAME
#	MDL_BACKUP_DDL	NULL	Backup lock		
#	MDL_BACKUP_DML	NULL	Backup lock		
#	MDL_INTENTION_EXCLUSIVE	NULL	Schema metadata lock	test	
#	MDL_SHARED_NO_READ_WRITE	NULL	Table metadata lock	test	t1
#	MDL_SHARED_READ	NULL	Table metadata lock	test	t2
create or replace table t1 select 1 as f1;
select * from information_schema.metadata_lock_info;
THREAD_ID	LOCK_MODE	LOCK_DURATION	LOCK_TYPE	TABLE_SCHEMA	TABLE_NAME
#	MDL_BACKUP_DDL	NULL	Backup lock		
#	MDL_BACKUP_DML	NULL	Backup lock		
#	MDL_INTENTION_EXCLUSIVE	NULL	Schema metadata lock	test	
#	MDL_SHARED_NO_READ_WRITE	NULL	Table metadata lock	test	t1
#	MDL_SHARED_READ	NULL	Table metadata lock	test	t2
drop table t1;
unlock tables;
#
# MDEV-6560
# Assertion `! is_set() ' failed in Diagnostics_area::set_ok_status
#
CREATE TABLE t1 (col_int_nokey INT)  ENGINE=InnoDB;
CREATE OR REPLACE TEMPORARY TABLE tmp LIKE t1;
LOCK TABLE t1 WRITE;
connect  con1,localhost,root,,test;
CREATE OR REPLACE TABLE t1 LIKE tmp;
connection default;
KILL QUERY con_id;
connection con1;
ERROR 70100: Query execution was interrupted
CREATE OR REPLACE TABLE t1 (a int);
connection default;
KILL QUERY con_id;
connection con1;
ERROR 70100: Query execution was interrupted
disconnect con1;
connection default;
drop table t1;
DROP TABLE t2;
#
# MDEV-10824 - Crash in CREATE OR REPLACE TABLE t1 AS SELECT spfunc()
#
CREATE TABLE t1(a INT);
CREATE FUNCTION f1() RETURNS VARCHAR(16383) RETURN 'test';
CREATE OR REPLACE TABLE t1 AS SELECT f1();
LOCK TABLE t1 WRITE;
CREATE OR REPLACE TABLE t1 AS SELECT f1();
UNLOCK TABLES;
DROP FUNCTION f1;
DROP TABLE t1;
#
# MDEV-11129
# CREATE OR REPLACE TABLE t1 AS SELECT spfunc() crashes if spfunc()
# references t1
#
CREATE OR REPLACE TABLE t1(a INT);
CREATE FUNCTION f1() RETURNS VARCHAR(16383)
BEGIN
INSERT INTO t1 VALUES(1);
RETURN 'test';
END;
$$
CREATE OR REPLACE TABLE t1 AS SELECT f1();
ERROR HY000: Table 't1' is specified twice, both as a target for 'CREATE' and as a separate source for data
LOCK TABLE t1 WRITE;
CREATE OR REPLACE TABLE t1 AS SELECT f1();
ERROR HY000: Table 't1' was not locked with LOCK TABLES
UNLOCK TABLES;
DROP FUNCTION f1;
DROP TABLE t1;
#
# MDEV-14410 - Assertion `table->pos_in_locked_tables == __null ||
#              table->pos_in_locked_tables->table == table' failed in
#              mark_used_tables_as_free_for_reuse
#
CREATE TABLE t1 (a INT);
CREATE TABLE t2 (b INT);
CREATE TABLE t3 (c INT);
CREATE TRIGGER tr1 BEFORE INSERT ON t3 FOR EACH ROW INSERT INTO t1 VALUES ();
CREATE TRIGGER tr2 BEFORE INSERT ON t2 FOR EACH ROW INSERT INTO t3 SELECT * FROM t1;
LOCK TABLE t1 WRITE, t2 WRITE;
CREATE OR REPLACE TABLE t1 (i INT);
UNLOCK TABLES;
INSERT INTO t2 VALUES (1);
DROP TABLE t1, t2, t3;
#
# MDEV-11071 - Assertion `thd->transaction.stmt.is_empty()' failed in
#              Locked_tables_list::unlock_locked_tables
#
CREATE TEMPORARY TABLE t1(a INT) ENGINE=InnoDB;
CREATE TEMPORARY TABLE t2(a INT);
CREATE TABLE t3(a INT);
LOCK TABLE t2 WRITE;
SELECT * FROM t2;
a
CREATE OR REPLACE TEMPORARY TABLE t1(c INT DEFAULT '');
ERROR 42000: Invalid default value for 'c'
SELECT * FROM t3;
ERROR HY000: Table 't3' was not locked with LOCK TABLES
CREATE OR REPLACE TEMPORARY TABLE t2(c INT DEFAULT '');
ERROR 42000: Invalid default value for 'c'
SELECT * FROM t3;
ERROR HY000: Table 't3' was not locked with LOCK TABLES
UNLOCK TABLES;
DROP TABLE t3;
#
# MDEV-29697 Assertion failure in Diagnostics_area::set_ok_status
#            upon CREATE OR REPLACE causing ER_UPDATE_TABLE_USED
#
CREATE TABLE t (a INT) ENGINE=MyISAM;
CREATE TABLE tm (a INT) ENGINE=MERGE UNION(t);
CREATE OR REPLACE TABLE t LIKE tm;
ERROR HY000: Table 'tm' is specified twice, both as a target for 'CREATE' and as a separate source for data
DROP TABLE IF EXISTS tm, t;
<<<<<<< HEAD
# End of 10.4 tests
=======
#
# End of 10.3 tests
#
>>>>>>> 89e3815b
<|MERGE_RESOLUTION|>--- conflicted
+++ resolved
@@ -576,10 +576,7 @@
 CREATE OR REPLACE TABLE t LIKE tm;
 ERROR HY000: Table 'tm' is specified twice, both as a target for 'CREATE' and as a separate source for data
 DROP TABLE IF EXISTS tm, t;
-<<<<<<< HEAD
-# End of 10.4 tests
-=======
 #
 # End of 10.3 tests
 #
->>>>>>> 89e3815b
+# End of 10.4 tests