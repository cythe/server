# This test should work in embedded server after we fix mysqltest
-- source include/not_embedded.inc
-- source include/have_openssl.inc

--echo # try logging in with a certificate not in the server's --ssl-crl : should succeed
--replace_result TLSv1.3 TLS_VERSION TLSv1.2 TLS_VERSION TLSv1.1 TLS_VERSION TLSv1 TLS_VERSION
--exec $MYSQL --ssl-ca=$MYSQL_TEST_DIR/std_data/cacert.pem --ssl-key=$MYSQL_TEST_DIR/std_data/server-new-key.pem --ssl-cert=$MYSQL_TEST_DIR/std_data/server-new-cert.pem test -e "SHOW STATUS LIKE 'Ssl_version'"

--echo # try logging in with a certificate in the server's --ssl-crl : should fail
<<<<<<< HEAD
# OpenSSL 1.1.1a correctly rejects the certificate, but the error message is different
--replace_regex /ERROR 2013 \(HY000\): Lost connection to server at '.*', system error: [0-9]+/ERROR 2026 (HY000): TLS\/SSL error: sslv3 alert certificate revoked/
=======
# OpenSSL 1.1.1a and later releases correctly rejects the certificate, but the error message is different
--replace_regex /(ERROR 2013 \(HY000\): Lost connection to MySQL server at '.*', system error: [0-9]+|ERROR 2026 \(HY000\): TLS\/SSL error: sslv3 alert certificate revoked)/ERROR 2026 (HY000): TLS\/SSL error: ssl\/tls alert certificate revoked/
>>>>>>> 57f6a1ca
--error 1
--exec $MYSQL --ssl-ca=$MYSQL_TEST_DIR/std_data/cacert.pem --ssl-key=$MYSQL_TEST_DIR/std_data/client-key.pem --ssl-cert=$MYSQL_TEST_DIR/std_data/client-cert.pem test -e "SHOW STATUS LIKE 'Ssl_version'" 2>&1<|MERGE_RESOLUTION|>--- conflicted
+++ resolved
@@ -7,12 +7,7 @@
 --exec $MYSQL --ssl-ca=$MYSQL_TEST_DIR/std_data/cacert.pem --ssl-key=$MYSQL_TEST_DIR/std_data/server-new-key.pem --ssl-cert=$MYSQL_TEST_DIR/std_data/server-new-cert.pem test -e "SHOW STATUS LIKE 'Ssl_version'"
 
 --echo # try logging in with a certificate in the server's --ssl-crl : should fail
-<<<<<<< HEAD
-# OpenSSL 1.1.1a correctly rejects the certificate, but the error message is different
---replace_regex /ERROR 2013 \(HY000\): Lost connection to server at '.*', system error: [0-9]+/ERROR 2026 (HY000): TLS\/SSL error: sslv3 alert certificate revoked/
-=======
 # OpenSSL 1.1.1a and later releases correctly rejects the certificate, but the error message is different
---replace_regex /(ERROR 2013 \(HY000\): Lost connection to MySQL server at '.*', system error: [0-9]+|ERROR 2026 \(HY000\): TLS\/SSL error: sslv3 alert certificate revoked)/ERROR 2026 (HY000): TLS\/SSL error: ssl\/tls alert certificate revoked/
->>>>>>> 57f6a1ca
+--replace_regex /(ERROR 2013 \(HY000\): Lost connection to server at '.*', system error: [0-9]+|ERROR 2026 \(HY000\): TLS\/SSL error: sslv3 alert certificate revoked)/ERROR 2026 (HY000): TLS\/SSL error: ssl\/tls alert certificate revoked/
 --error 1
 --exec $MYSQL --ssl-ca=$MYSQL_TEST_DIR/std_data/cacert.pem --ssl-key=$MYSQL_TEST_DIR/std_data/client-key.pem --ssl-cert=$MYSQL_TEST_DIR/std_data/client-cert.pem test -e "SHOW STATUS LIKE 'Ssl_version'" 2>&1