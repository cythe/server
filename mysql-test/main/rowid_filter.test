--disable_warnings
DROP DATABASE IF EXISTS dbt3_s001;
--enable_warnings

CREATE DATABASE dbt3_s001;

use dbt3_s001;

--disable_query_log
--disable_result_log
--disable_warnings
--source include/dbt3_s001.inc
--enable_warnings
--enable_result_log
--enable_query_log

CREATE INDEX i_l_quantity ON lineitem(l_quantity);

CREATE INDEX i_o_totalprice ON orders(o_totalprice);

set @save_use_stat_tables= @@use_stat_tables;

set @@use_stat_tables=preferably;

--disable_result_log
--disable_warnings
ANALYZE TABLE lineitem, orders;
--enable_warnings
--enable_result_log

show create table lineitem;
show create table orders;

set optimizer_use_condition_selectivity=2;

let $with_filter=
set statement optimizer_switch='rowid_filter=on' for;

let $without_filter=
set statement optimizer_switch='rowid_filter=off' for;

select
  100 *
  (select count(*) from lineitem
   WHERE l_shipdate BETWEEN '1997-01-01' AND '1997-06-30' AND l_quantity > 47
  )
  /
  (select count(*) from lineitem
   where l_shipdate BETWEEN '1997-01-01' AND '1997-06-30')
  as correct_r_filtered_when_using_l_shipdate;

let $q1=
SELECT l_orderkey, l_linenumber, l_shipdate, l_quantity FROM lineitem
  WHERE  l_shipdate BETWEEN '1997-01-01' AND '1997-06-30' AND
         l_quantity > 47;

eval $with_filter EXPLAIN $q1;
--source include/explain-no-costs.inc
eval $with_filter EXPLAIN FORMAT=JSON $q1;
eval $with_filter ANALYZE $q1;
--source include/analyze-format.inc
eval $with_filter ANALYZE FORMAT=JSON $q1;
--sorted_result
eval $with_filter $q1;

eval $without_filter EXPLAIN $q1;
--source include/explain-no-costs.inc
eval $without_filter EXPLAIN FORMAT=JSON $q1;
eval $without_filter ANALYZE $q1;
--source include/analyze-format.inc
eval $without_filter ANALYZE FORMAT=JSON $q1;
--sorted_result
eval $without_filter $q1;

let $q2=
SELECT o_orderkey, l_linenumber, l_shipdate, o_totalprice
  FROM orders JOIN lineitem ON o_orderkey=l_orderkey
  WHERE  l_shipdate BETWEEN '1997-01-01' AND '1997-01-31' AND
         o_totalprice between 200000 and 230000;

eval $with_filter EXPLAIN $q2;
--source include/explain-no-costs.inc
eval $with_filter EXPLAIN FORMAT=JSON $q2;
eval $with_filter ANALYZE $q2;
--source include/analyze-format.inc
eval $with_filter ANALYZE FORMAT=JSON $q2;
--sorted_result
eval $with_filter $q2;

eval $without_filter EXPLAIN $q2;
--source include/explain-no-costs.inc
eval $without_filter EXPLAIN FORMAT=JSON $q2;
eval $without_filter ANALYZE $q2;
--source include/analyze-format.inc
eval $without_filter ANALYZE FORMAT=JSON $q2;
--sorted_result
eval $without_filter $q2;

let $q3=
SELECT o_orderkey, l_linenumber, l_shipdate, l_quantity, o_totalprice
  FROM orders JOIN lineitem ON o_orderkey=l_orderkey
  WHERE  l_shipdate BETWEEN '1997-01-01' AND '1997-06-30' AND
         l_quantity > 47 AND
         o_totalprice between 180000 and 230000;

eval $with_filter EXPLAIN $q3;
--source include/explain-no-costs.inc
eval $with_filter EXPLAIN FORMAT=JSON $q3;
eval $with_filter ANALYZE $q3;
--source include/analyze-format.inc
eval $with_filter ANALYZE FORMAT=JSON $q3;
--sorted_result
eval $with_filter $q3;

eval $without_filter EXPLAIN $q3;
--source include/explain-no-costs.inc
eval $without_filter EXPLAIN FORMAT=JSON $q3;
eval $without_filter ANALYZE $q3;
--source include/analyze-format.inc
eval $without_filter ANALYZE FORMAT=JSON $q3;
--sorted_result
eval $without_filter $q3;

# Check different optimization
eval $with_filter EXPLAIN SELECT STRAIGHT_JOIN o_orderkey, l_linenumber, l_shipdate, l_quantity, o_totalprice
  FROM lineitem JOIN orders ON o_orderkey=l_orderkey
  WHERE  l_shipdate BETWEEN '1997-01-01' AND '1997-06-30' AND
         l_quantity > 47 AND
         o_totalprice between 180000 and 230000;

let $q4=
SELECT o_orderkey, l_linenumber, l_shipdate, o_totalprice
  FROM orders JOIN lineitem ON o_orderkey=l_orderkey
  WHERE l_shipdate BETWEEN '1997-01-01' AND '1997-06-30' AND
        o_totalprice between 200000 and 230000;

eval $with_filter EXPLAIN $q4;
--source include/explain-no-costs.inc
eval $with_filter EXPLAIN FORMAT=JSON $q4;
eval $with_filter ANALYZE $q4;
--source include/analyze-format.inc
eval $with_filter ANALYZE FORMAT=JSON $q4;
--sorted_result
eval $with_filter $q4;

eval $without_filter EXPLAIN $q4;
--source include/explain-no-costs.inc
eval $without_filter EXPLAIN FORMAT=JSON $q4;
eval $without_filter ANALYZE $q4;
--source include/analyze-format.inc
eval $without_filter ANALYZE FORMAT=JSON $q4;
--sorted_result
eval $without_filter $q4;

--echo #
--echo # MDEV-18413: find constraint correlated indexes
--echo #

ALTER TABLE lineitem ADD CONSTRAINT l_date CHECK(l_shipdate < l_receiptdate);

--echo # Filter on l_shipdate is not used because it participates in
--echo # the same constraint as l_receiptdate.
--echo # Access is made on l_receiptdate.
let $q5=
SELECT l_shipdate, l_receiptdate, o_totalprice
FROM orders, lineitem
WHERE o_orderkey=l_orderkey AND
      l_shipdate BETWEEN '1996-10-01' AND '1996-10-10' AND
      l_receiptdate BETWEEN '1996-10-05' AND '1996-10-10' AND
      o_totalprice BETWEEN 200000 AND 250000;

eval $with_filter EXPLAIN $q5;
--source include/explain-no-costs.inc
eval $with_filter EXPLAIN FORMAT=JSON $q5;
eval $with_filter ANALYZE $q5;
--source include/analyze-format.inc
eval $with_filter ANALYZE FORMAT=JSON $q5;
--sorted_result
eval $with_filter $q5;

eval $without_filter EXPLAIN $q5;
--source include/explain-no-costs.inc
eval $without_filter EXPLAIN FORMAT=JSON $q5;
eval $without_filter ANALYZE $q5;
--source include/analyze-format.inc
eval $without_filter ANALYZE FORMAT=JSON $q5;
--sorted_result
eval $without_filter $q5;

ALTER TABLE orders ADD COLUMN o_totaldiscount double;
UPDATE orders SET o_totaldiscount = o_totalprice*(o_custkey/1000);
CREATE INDEX i_o_totaldiscount on orders(o_totaldiscount);

ALTER TABLE orders ADD CONSTRAINT o_price CHECK(o_totalprice > o_totaldiscount);

--echo # Filter on o_totalprice is not used because it participates in
--echo # the same constraint as o_discount.
--echo # Access is made on o_discount.
let $q6=
SELECT o_totaldiscount, o_totalprice, l_shipdate
FROM orders, lineitem
WHERE o_orderkey=l_orderkey AND
      o_totaldiscount BETWEEN 18000 AND 20000 AND
      o_totalprice BETWEEN 200000 AND 220000 AND
      l_shipdate BETWEEN '1996-10-01' AND '1996-12-01';

eval $with_filter EXPLAIN $q6;
--source include/explain-no-costs.inc
eval $with_filter EXPLAIN FORMAT=JSON $q6;
eval $with_filter ANALYZE $q6;
--source include/analyze-format.inc
eval $with_filter ANALYZE FORMAT=JSON $q6;
--sorted_result
eval $with_filter $q6;

eval $without_filter EXPLAIN $q6;
--source include/explain-no-costs.inc
eval $without_filter EXPLAIN FORMAT=JSON $q6;
eval $without_filter ANALYZE $q6;
--source include/analyze-format.inc
eval $without_filter ANALYZE FORMAT=JSON $q6;
--sorted_result
eval $without_filter $q6;

CREATE VIEW v1 AS
SELECT * FROM orders
WHERE o_orderdate BETWEEN '1992-12-01' AND '1997-01-01';

let $q7=
SELECT o_totaldiscount, o_totalprice, l_shipdate
FROM v1, lineitem
WHERE o_orderkey=l_orderkey AND
      o_totaldiscount BETWEEN 18000 AND 20000 AND
      o_totalprice BETWEEN 200000 AND 220000 AND
      l_shipdate BETWEEN '1996-10-01' AND '1996-12-01';

eval $with_filter EXPLAIN $q7;
--source include/explain-no-costs-filtered.inc
eval $with_filter EXPLAIN FORMAT=JSON $q7;
--replace_column 11 #
eval $with_filter ANALYZE $q7;
--source include/analyze-no-filtered.inc
eval $with_filter ANALYZE FORMAT=JSON $q7;
--sorted_result
eval $with_filter $q7;

eval $without_filter EXPLAIN $q7;
--source include/explain-no-costs-filtered.inc
eval $without_filter EXPLAIN FORMAT=JSON $q7;
--replace_column 11 #
eval $without_filter ANALYZE $q7;
--source include/analyze-no-filtered.inc
eval $without_filter ANALYZE FORMAT=JSON $q7;
--sorted_result
eval $without_filter $q7;

ALTER TABLE lineitem DROP CONSTRAINT l_date;
ALTER TABLE orders DROP CONSTRAINT o_price;
ALTER TABLE orders DROP COLUMN o_totaldiscount;
DROP VIEW v1;

DROP DATABASE dbt3_s001;

<<<<<<< HEAD
use test;
=======
use test;

--echo #
--echo # MDEV-18816: potential range filter for one join table with
--echo #             impossible WHERE for another
--echo #

create table t1 (
  pk int not null primary key, c2 varchar(10) , i1 int,key (c2)
) engine=myisam;
insert into t1 values  (1,'a',-5),(2,'a',null);

create table t2 (
 pk int, i1 int, c1 varchar(30) , key c1 (c1(30)), key i1 (i1)
) engine=myisam;
insert into t2 values
  (1,-5,'a'),(2,null,'a'),(3,null,'a'),(4,null,'a'),(5,5,'a'),(6,null,'a'),
  (7,4,'a'),(8,55,'a'),(9,null,'a'),(10,null,'a'),(11,null,'a'),(12,-5,'a'),
  (13,-5,'a'),(14,null,'a'),(15,null,'a'),(16,-5,'a'),(17,-5,'a');

let $q=
select 1
  from t1
       left join
       t2 join t1 as t1_a on t2.i1 = t1_a.pk
       on t1.c2 = t2.c1
where t1_a.pk is null and t1_a.i1 != 3;

eval $q;
eval explain extended $q;

drop table t1,t2;

--echo #
--echo # MDEV-18640: TABLE::prune_range_rowid_filters: Conditional jump or
--echo #             move depends on uninitialized value
--echo #

CREATE TABLE t1 (
  pk INT, i INT, PRIMARY KEY (pk), KEY (pk,i)
) ENGINE=MyISAM;
INSERT INTO t1 VALUES (1,10), (7,70), (2,20);

SELECT * FROM t1 WHERE pk < 5;

DROP TABLE t1;

--echo #
--echo # MDEV-18956: Possible rowid filter for subquery for which
--echo #             in_to_exists strategy has been chosen
--echo #

CREATE TABLE t1 (pk int) engine=myisam ;
INSERT INTO t1 VALUES (1),(2);

CREATE TABLE t2 (
  pk int PRIMARY KEY,
  i1 int, i2 int,
  c2 varchar(100),
  KEY (i1),
  KEY (i2)
) engine=myisam;

insert into t2
select
  seq, floor(seq/100), floor(seq/100), 'abcd'
from
  seq_1_to_10000;

SELECT * FROM t1 HAVING (7, 9) IN (SELECT t2.i1, t2.i2 FROM t2 WHERE t2.i1 = 3);
EXPLAIN EXTENDED
SELECT * FROM t1 HAVING (7, 9) IN (SELECT t2.i1, t2.i2 FROM t2 WHERE t2.i1 = 3);

DROP TABLE t1,t2;

--echo #
--echo # MDEV-19255: rowid range filter built for range condition
--echo #             that uses in expensive subquery
--echo #

CREATE TABLE t1 (
  pk1 INT PRIMARY KEY, a1 INT, b1 VARCHAR(1), KEY(a1), KEY(b1)
) ENGINE=MyISAM;
INSERT INTO t1 VALUES
(10,0,'z'),(11,3,'j'),(12,8,'f'),(13,8,'p'),(14,6,'w'),(15,0,'c'),(16,1,'j'),
(17,1,'f'),(18,5,'v'),(19,3,'f'),(20,2,'q'),(21,8,'y'),(22,0,'a'),(23,9,'w'),
(24,3,'e'),(25,1,'b'),(26,9,'r'),(27,2,'k'),(28,5,'c'),(29,3,'k'),(30,9,'b'),
(31,8,'j'),(32,1,'t'),(33,8,'n'),(34,3,'z'),(35,0,'u'),(36,3,'a'),(37,3,'g'),
(38,1,'f'),(39,6,'p'),(40,6,'m'),(41,6,'t'),(42,7,'i'),(43,4,'h'),(44,3,'d'),
(45,2,'b'),(46,1,'o'),(47,2,'j'),(48,6,'s'),(49,5,'q'),(50,6,'l'),(51,9,'j'),
(52,6,'y'),(53,0,'i'),(54,7,'x'),(55,2,'u'),(56,6,'t'),(57,4,'b'),(58,5,'m'),
(59,4,'x'),(60,8,'x'),(61,6,'v'),(62,8,'m'),(63,4,'j'),(64,8,'z'),(65,2,'a'),
(66,9,'i'),(67,4,'g'),(68,8,'h'),(69,1,'p'),(70,8,'a'),(71,0,'x'),(72,2,'s'),
(73,6,'k'),(74,0,'m'),(75,6,'e'),(76,9,'y'),(77,7,'d'),(78,7,'w'),(79,6,'y'),
(80,9,'s'),(81,9,'x'),(82,6,'l'),(83,9,'f'),(84,8,'x'),(85,1,'p'),(86,7,'y'),
(87,6,'p'),(88,1,'g'),(89,3,'c'),(90,5,'h'),(91,3,'p'),(92,2,'b'),(93,1,NULL),
(94,3,NULL),(95,2,'y'),(96,7,'s'),(97,7,'x'),(98,6,'i'),(99,9,'t'),(100,5,'j'),
(101,0,'u'),(102,7,'r'),(103,2,'x'),(104,8,'e'),(105,8,'i'),(106,5,'q'),
(107,8,'z'),(108,3,'k'),(109,65,NULL);

CREATE TABLE t2 (pk2 INT PRIMARY KEY, a2 INT, b2 VARCHAR(1)) ENGINE=MyISAM;
INSERT INTO t2 VALUES (1,1,'i');
INSERT INTO t2 SELECT * FROM t1;

INSERT INTO t1 SELECT pk1+200, a1, b1 FROM t1;
INSERT INTO t1 SELECT pk1+400, a1, b1 FROM t1;

ANALYZE TABLE t1,t2 PERSISTENT FOR ALL;

let $q=
SELECT * FROM t1 INNER JOIN t2 ON ( pk1+1 = pk2+2 AND a1 = a2 )
  WHERE b1 <= ( SELECT MAX(b2) FROM t2 WHERE pk2 <= 1 );

eval $q;
eval EXPLAIN EXTENDED $q;
eval EXPLAIN FORMAT=JSON $q;

DROP TABLE t1,t2;

--echo #
--echo # MDEV-21794: Optimizer flag rowid_filter leads to long query
--echo #
create table t10(a int);
insert into t10 values (0),(1),(2),(3),(4),(5),(6),(7),(8),(9);

create table t11(a int);
insert into t11 select A.a + B.a* 10 + C.a * 100 from t10 A, t10 B, t10 C;

CREATE TABLE t1 (
  el_id int(10) unsigned NOT NULL ,
  el_index blob NOT NULL,
  el_index_60 varbinary(60) NOT NULL,
  filler blob,

  PRIMARY KEY (el_id),
  KEY el_index (el_index(60)),
  KEY el_index_60 (el_index_60,el_id)
);

insert into t1
select
  A.a+1000*B.a,
  A.a+1000*B.a + 10000,
  A.a+1000*B.a + 10000,
  'filler-data-filler-data'
from
  t11 A, t10 B;
analyze table t1 persistent for all;

--echo # This must not use rowid_filter with key=el_index|el_index_60:
explain
select * from t1
where el_index like '10%' and (el_index_60 like '10%' or el_index_60 like '20%');

drop table t10, t11, t1;


--echo #
--echo # MDEV-22160: SIGSEGV in st_join_table::save_explain_data on SELECT
--echo #

set @save_optimizer_switch= @@optimizer_switch;
SET @@optimizer_switch="index_merge_sort_union=OFF";
CREATE TABLE t1 (a INT, b INT, INDEX(a), INDEX(b));
INSERT INTO t1 VALUES (0,0),(1,0),(-1,1), (-2,1), (-2,3), (-3,4), (-2,4);
INSERT INTO t1 SELECT * FROM t1;
INSERT INTO t1 SELECT * FROM t1;
INSERT INTO t1 SELECT * FROM t1;
INSERT INTO t1 SELECT * FROM t1;
INSERT INTO t1 SELECT * FROM t1;
INSERT INTO t1 SELECT * FROM t1;

ANALYZE table t1 PERSISTENT FOR ALL;

explain
SELECT * FROM t1 WHERE a > 0 AND b=0;
SELECT * FROM t1 WHERE a > 0 AND b=0;
drop table t1;
SET @@optimizer_switch=@save_optimizer_switch;


--echo #
--echo # MDEV-28846: Poor performance when rowid filter contains no elements
--echo #

--source include/have_sequence.inc

create table t1 (
  pk int primary key auto_increment,
  nm varchar(32),
  fl1 tinyint default 0,
  fl2 tinyint default 0,
  index idx1(nm, fl1),
  index idx2(fl2)
) engine=myisam;

create table name (
  pk int primary key auto_increment,
  nm bigint
) engine=myisam;

create table flag2 (
  pk int primary key auto_increment,
  fl2 tinyint
) engine=myisam;

insert into name(nm) select seq from seq_1_to_1000 order by rand(17);
insert into flag2(fl2) select seq mod 2 from seq_1_to_1000 order by rand(19);

insert into t1(nm,fl2)
  select nm, fl2 from name, flag2 where name.pk = flag2.pk;

analyze table t1 persistent for all;

let $a=
`select concat((select nm from t1 where fl2=0 order by RAND(13) limit 1),'%')`;
eval select '$a' as a;

set optimizer_switch='rowid_filter=on';
eval
explain
select * from t1  where nm like '$a' AND fl2 = 0;
--source include/analyze-format.inc
eval
analyze format=json
select * from t1  where nm like '$a' AND fl2 = 0;
eval
select * from t1  where nm like '$a' AND fl2 = 0;

truncate table name;
truncate table flag2;
truncate table t1;

insert into name(nm) select seq from seq_1_to_1000 order by rand(17);
insert into flag2(fl2) select seq mod 2 from seq_1_to_1000 order by rand(19);

insert into t1(nm,fl2)
  select nm, fl2 from name, flag2 where name.pk = flag2.pk;

analyze table t1 persistent for all;

set optimizer_switch='rowid_filter=off';
eval
explain
select * from t1  where nm like '$a' AND fl2 = 0;
--source include/analyze-format.inc
eval
analyze format=json
select * from t1  where nm like '$a' AND fl2 = 0;
eval
select * from t1  where nm like '$a' AND fl2 = 0;

truncate table name;
truncate table flag2;
truncate table t1;

insert into name(nm) select seq from seq_1_to_1000 order by rand(17);
insert into flag2(fl2) select seq mod 10 from seq_1_to_1000 order by rand(19);

insert into t1(nm,fl2)
  select nm, fl2 from name, flag2 where name.pk = flag2.pk;

analyze table t1 persistent for all;

let $a=
`select concat((select nm from t1 where fl2=0 order by RAND(13) limit 1),'%')`;
eval select '$a' as a;

set optimizer_switch='rowid_filter=on';
eval
explain
select * from t1  where nm like '$a' AND fl2 = 0;
eval
select * from t1  where nm like '$a' AND fl2 = 0;

truncate table name;
truncate table flag2;
truncate table t1;

insert into name(nm) select seq from seq_1_to_10000 order by rand(17);
insert into flag2(fl2) select seq mod 100 from seq_1_to_10000 order by rand(19);

insert into t1(nm,fl2)
  select nm, fl2 from name, flag2 where name.pk = flag2.pk;

analyze table t1 persistent for all;

let $a=
`select concat(left((select nm from t1 where fl2=0 order by RAND(13) limit 1),2),'%')`;
eval select '$a' as a;

set optimizer_switch='rowid_filter=on';
eval
explain
select * from t1  where nm like '$a' AND fl2 = 0;
--source include/analyze-format.inc
eval
analyze format=json
select * from t1  where nm like '$a' AND fl2 = 0;
eval
select * from t1  where nm like '$a' AND fl2 = 0;

drop table name, flag2;
drop table t1;

# This test shows that if the container is empty there are no lookups into it

create table t1 (
  pk int primary key auto_increment,
  nm char(255),
  fl1 tinyint default 0,
  fl2 int default 0,
  index idx1(nm, fl1),
  index idx2(fl2)
) engine=myisam;

create table name (
  pk int primary key auto_increment,
  nm bigint
) engine=myisam;

create table flag2 (
  pk int primary key auto_increment,
  fl2 int
) engine=myisam;

insert into name(nm) select seq from seq_1_to_10000 order by rand(17);
insert into flag2(fl2) select seq mod 10 from seq_1_to_10000 order by rand(19);

insert into t1(nm,fl2)
  select nm, fl2 from name, flag2 where name.pk = flag2.pk;

analyze table t1 persistent for all;

let $q=
select * from t1
where
(
  nm like '3400%' or nm like '3402%' or nm like '3403%' or
  nm like '3404%' or nm like '3405%' or nm like '3406%' or nm like '3407%' or
  nm like '3409%' or
  nm like '3411%' or nm like '3412%' or nm like '3413%' or
  nm like '3414%' or nm like '3415%' or nm like '3416%' or nm like '3417%' or
  nm like '3418%' or nm like '3419%' or
  nm like '3421%' or nm like '3422%' or nm like '3423%' or
  nm like '3424%' or nm like '3425%' or nm like '3426%' or nm like '3427%' or
  nm like '3428%' or nm like '3429%' or
  nm like '3430%' or nm like '3431%' or nm like '3432%' or nm like '3433%' or
  nm like '3434%' or nm like '3435%' or nm like '3436%' or nm like '3437%' or
  nm like '3439%' or
  nm like '3440%' or nm like '3441%' or nm like '3442%' or nm like '3443%' or
  nm like '3444%' or nm like '3445%' or nm like '3446%' or nm like '3447%' or
  nm like '3448%'
) and fl2 = 0;

eval $q;
--source include/analyze-format.inc
eval analyze format=json $q;

create table t0 select * from t1  where nm like '34%';
delete from t1 using t1,t0 where t1.nm=t0.nm;
--source include/analyze-format.inc
eval analyze format=json $q;

drop table t0;

set optimizer_switch='rowid_filter=default';

drop table name, flag2;
drop table t1;

set @@use_stat_tables=@save_use_stat_tables;
>>>>>>> 243dee74
<|MERGE_RESOLUTION|>--- conflicted
+++ resolved
@@ -261,9 +261,6 @@
 
 DROP DATABASE dbt3_s001;
 
-<<<<<<< HEAD
-use test;
-=======
 use test;
 
 --echo #
@@ -635,5 +632,4 @@
 drop table name, flag2;
 drop table t1;
 
-set @@use_stat_tables=@save_use_stat_tables;
->>>>>>> 243dee74
+set @@use_stat_tables=@save_use_stat_tables;