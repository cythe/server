#!/usr/bin/perl
# -*- cperl -*-

# This is a transformation of the "mysql-test-run" Bourne shell script
# to Perl. There are reasons this rewrite is not the prettiest Perl
# you have seen
#
#   - The original script is huge and for most part uncommented,
#     not even a usage description of the flags.
#
#   - There has been an attempt to write a replacement in C for the
#     original Bourne shell script. It was kind of working but lacked
#     lot of functionality to really be a replacement. Not to redo
#     that mistake and catch all the obscure features of the original
#     script, the rewrite in Perl is more close to the original script
#     meaning it also share some of the ugly parts as well.
#
#   - The original intention was that this script was to be a prototype
#     to be the base for a new C version with full functionality. Since
#     then it was decided that the Perl version should replace the
#     Bourne shell version, but the Perl style still reflects the wish
#     to make the Perl to C step easy.
#
# Some coding style from the original intent has been kept
#
#   - To make this Perl script easy to alter even for those that not
#     code Perl that often, the coding style is as close as possible to
#     the C/C++ MySQL coding standard.
#
#   - All lists of arguments to send to commands are Perl lists/arrays,
#     not strings we append args to. Within reason, most string
#     concatenation for arguments should be avoided.
#
#   - Functions defined in the main program are not to be prefixed,
#     functions in "library files" are to be prefixed with "mtr_" (for
#     Mysql-Test-Run). There are some exceptions, code that fits best in
#     the main program, but are put into separate files to avoid
#     clutter, may be without prefix.
#
#   - All stat/opendir/-f/ is to be kept in collect_test_cases(). It
#     will create a struct that the rest of the program can use to get
#     the information. This separates the "find information" from the
#     "do the work" and makes the program more easy to maintain.
#
#   - At the moment, there are tons of "global" variables that control
#     this script, even accessed from the files in "lib/*.pl". This
#     will change over time, for now global variables are used instead
#     of using %opt, %path and %exe hashes, because I want more
#     compile time checking, that hashes would not give me. Once this
#     script is debugged, hashes will be used and passed as parameters
#     to functions, to more closely mimic how it would be coded in C
#     using structs.
#
#   - The rule when it comes to the logic of this program is
#
#       command_line_setup() - is to handle the logic between flags
#       collect_test_cases() - is to do its best to select what tests
#                              to run, dig out options, if needs restart etc.
#       run_testcase()       - is to run a single testcase, and follow the
#                              logic set in both above. No, or rare file
#                              system operations. If a test seems complex,
#                              it should probably not be here.
#
# A nice way to trace the execution of this script while debugging
# is to use the Devel::Trace package found at
# "http://www.plover.com/~mjd/perl/Trace/" and run this script like
# "perl -d:Trace mysql-test-run.pl"
#
# FIXME Save a PID file from this code as well, to record the process
#       id we think it has. In Cygwin, a fork creates one Cygwin process,
#       and then the real Win32 process. Cygwin Perl can only kill Cygwin
#       processes. And "mysqld --bootstrap ..." doesn't save a PID file.

$Devel::Trace::TRACE= 0;       # Don't trace boring init stuff

#require 5.6.1;
use File::Path;
use File::Basename;
use File::Copy;
use Cwd;
use Getopt::Long;
use Sys::Hostname;
#use Carp;
use IO::Socket;
use IO::Socket::INET;
use Data::Dumper;
use strict;
#use diagnostics;

require "lib/mtr_cases.pl";
require "lib/mtr_process.pl";
require "lib/mtr_timer.pl";
require "lib/mtr_io.pl";
require "lib/mtr_gcov.pl";
require "lib/mtr_gprof.pl";
require "lib/mtr_report.pl";
require "lib/mtr_diff.pl";
require "lib/mtr_match.pl";
require "lib/mtr_misc.pl";
require "lib/mtr_stress.pl";

$Devel::Trace::TRACE= 1;

# Used by gcov
our @mysqld_src_dirs=
  (
   "strings",
   "mysys",
   "include",
   "extra",
   "regex",
   "isam",
   "merge",
   "myisam",
   "myisammrg",
   "heap",
   "sql",
  );

##############################################################################
#
#  Default settings
#
##############################################################################

# We are to use handle_options() in "mysys/my_getopt.c" for the C version
#
# In the C version we want to use structs and, in some cases, arrays of
# structs. We let each struct be a separate hash.

# Misc global variables

our $glob_win32=                  0; # OS and native Win32 executables
our $glob_win32_perl=             0; # ActiveState Win32 Perl
our $glob_cygwin_perl=            0; # Cygwin Perl
our $glob_cygwin_shell=           undef;
our $glob_use_libtool=            1;
our $glob_mysql_test_dir=         undef;
our $glob_mysql_bench_dir=        undef;
our $glob_hostname=               undef;
our $glob_scriptname=             undef;
our $glob_timers=                 undef;
our $glob_use_running_server=     0;
our $glob_use_running_ndbcluster= 0;
our $glob_use_running_ndbcluster_slave= 0;
our $glob_use_embedded_server=    0;
our $glob_mysqld_restart=         0;
our @glob_test_mode;

our $using_ndbcluster_master= 0;
our $using_ndbcluster_slave= 0;

our $glob_basedir;

# The total result

our $path_charsetsdir;
our $path_client_bindir;
our $path_language;
our $path_timefile;
our $path_snapshot;
our $path_manager_log;           # Used by mysqldadmin
our $path_slave_load_tmpdir;     # What is this?!
our $path_mysqltest_log;
our $path_my_basedir;
our $opt_vardir;                 # A path but set directly on cmd line
our $opt_vardir_trace;           # unix formatted opt_vardir for trace files
our $opt_tmpdir;                 # A path but set directly on cmd line

our $opt_usage;
our $opt_suite;

our $opt_netware;

our $opt_script_debug= 0;  # Script debugging, enable with --script-debug

# Options FIXME not all....

our $exe_master_mysqld;
our $exe_mysql;
our $exe_mysqladmin;
our $exe_mysqlbinlog;
our $exe_mysql_client_test;
our $exe_mysqld;
our $exe_mysqlcheck;             # Called from test case
our $exe_mysqldump;              # Called from test case
our $exe_mysqlslap;              # Called from test case
our $exe_mysqlimport;              # Called from test case
our $exe_mysqlshow;              # Called from test case
our $exe_mysql_fix_system_tables;
our $exe_mysqltest;
our $exe_slave_mysqld;
our $exe_im;
our $exe_my_print_defaults;

our $opt_bench= 0;
our $opt_small_bench= 0;
our $opt_big_test= 0;            # Send --big-test to mysqltest

our @opt_extra_mysqld_opt;

our $opt_compress;
our $opt_ssl;
our $opt_skip_ssl;
our $opt_ssl_supported;
our $opt_ps_protocol;
our $opt_sp_protocol;
our $opt_cursor_protocol;
our $opt_view_protocol;

our $opt_current_test;
our $opt_debug;
our $opt_do_test;
our @opt_cases;                  # The test cases names in argv
our $opt_embedded_server;
our $opt_extern;
our $opt_fast;
our $opt_force;
our $opt_reorder;

our $opt_gcov;
our $opt_gcov_err;
our $opt_gcov_msg;

our $glob_debugger= 0;
our $opt_gdb;
our $opt_client_gdb;
our $opt_ddd;
our $opt_client_ddd;
our $opt_manual_gdb;
our $opt_manual_ddd;
our $opt_manual_debug;
our $opt_debugger;
our $opt_client_debugger;

our $opt_gprof;
our $opt_gprof_dir;
our $opt_gprof_master;
our $opt_gprof_slave;

our $opt_local;
our $opt_local_master;

our $master;                    # Will be struct in C
our $slave;

our $instance_manager;

our $opt_ndbcluster_port;
our $opt_ndbconnectstring;
our $opt_ndbcluster_port_slave;
our $opt_ndbconnectstring_slave;

our $opt_no_manager;            # Does nothing now, we never use manager
our $opt_manager_port;          # Does nothing now, we never use manager

our $opt_old_master;

our $opt_record;
our $opt_check_testcases;

our $opt_result_ext;

our $opt_skip;
our $opt_skip_rpl;
our $opt_skip_test;
our $opt_skip_im;

our $opt_sleep;

our $opt_sleep_time_after_restart=  1;
our $opt_sleep_time_for_delete=    10;
our $opt_testcase_timeout;
our $opt_suite_timeout;
my  $default_testcase_timeout=     15; # 15 min max
my  $default_suite_timeout=       120; # 2 hours max

our $opt_socket;

our $opt_source_dist;

our $opt_start_and_exit;
our $opt_start_dirty;
our $opt_start_from;

our $opt_strace_client;

our $opt_timer;

our $opt_user;
our $opt_user_test;

our $opt_valgrind= 0;
our $opt_valgrind_mysqld= 0;
our $opt_valgrind_mysqltest= 0;
our $opt_valgrind_all= 0;
our $opt_valgrind_options;
our $opt_valgrind_path;

our $opt_stress=               "";
our $opt_stress_suite=     "main";
our $opt_stress_mode=    "random";
our $opt_stress_threads=        5;
our $opt_stress_test_count=     0;
our $opt_stress_loop_count=     0;
our $opt_stress_test_duration=  0;
our $opt_stress_init_file=     "";
our $opt_stress_test_file=     "";

our $opt_wait_for_master;
our $opt_wait_for_slave;
our $opt_wait_timeout=  10;

our $opt_warnings;

our $opt_udiff;

our $opt_skip_ndbcluster= 0;
our $opt_with_ndbcluster;
our $opt_skip_ndbcluster_slave= 0;
our $opt_with_ndbcluster_slave;
our $opt_with_ndbcluster_all= 0;
our $opt_with_ndbcluster_only= 0;
our $opt_ndb_extra_test= 0;

our $exe_ndb_mgm;
our $path_ndb_tools_dir;
our $path_ndb_data_dir;
our $path_ndb_slave_data_dir;
our $file_ndb_testrun_log;
our $flag_ndb_status_ok= 1;
our $flag_ndb_slave_status_ok= 1;

our @data_dir_lst;

######################################################################
#
#  Function declarations
#
######################################################################

sub main ();
sub initial_setup ();
sub command_line_setup ();
sub executable_setup ();
sub environment_setup ();
sub kill_running_server ();
sub kill_and_cleanup ();
sub check_ssl_support ();
sub check_ndbcluster_support ();
sub rm_ndbcluster_tables ($);
sub ndbcluster_install ();
sub ndbcluster_start ($);
sub ndbcluster_stop ();
sub ndbcluster_install_slave ();
sub ndbcluster_start_slave ($);
sub ndbcluster_stop_slave ();
sub run_benchmarks ($);
sub run_tests ();
sub mysql_install_db ();
sub install_db ($$);
sub run_testcase ($);
sub report_failure_and_restart ($);
sub do_before_start_master ($$);
sub do_before_start_slave ($$);
sub mysqld_start ($$$$$);
sub mysqld_arguments ($$$$$$);
sub stop_masters_slaves ();
sub stop_masters ();
sub stop_slaves ();
sub im_start ($$);
sub im_stop ($);
sub run_mysqltest ($);
sub usage ($);

######################################################################
#
#  Main program
#
######################################################################

main();

sub main () {

  initial_setup();
  command_line_setup();
  executable_setup();

  check_ndbcluster_support();
  check_ssl_support();

  environment_setup();
  signal_setup();

  if ( $opt_gcov )
  {
    gcov_prepare();
  }

  if ( $opt_gprof )
  {
    gprof_prepare();
  }

  if ( ! $glob_use_running_server )
  {
    if ( $opt_start_dirty )
    {
      kill_running_server();
    }
    else
    {
      kill_and_cleanup();
      mysql_install_db();
      if ( $opt_force )
      {
	save_installed_db();
      }
    }
  }

  if ( $opt_start_dirty )
  {
    if ( ndbcluster_start($opt_with_ndbcluster) )
    {
      mtr_error("Can't start ndbcluster");
    }
    if ( mysqld_start('master',0,[],[],$using_ndbcluster_master) )
    {
      mtr_report("Servers started, exiting");
    }
    else
    {
      mtr_error("Can't start the mysqld server");
    }
  }
  elsif ( $opt_bench )
  {
    run_benchmarks(shift);      # Shift what? Extra arguments?!
  }
  elsif ( $opt_stress )
  {
    run_stress_test()
  }
  else
  {
    run_tests();
  }

  mtr_exit(0);
}

##############################################################################
#
#  Initial setup independent on command line arguments
#
##############################################################################

sub initial_setup () {

  select(STDOUT);
  $| = 1;                       # Make unbuffered

  $glob_scriptname=  basename($0);

  $glob_win32_perl=  ($^O eq "MSWin32");
  $glob_cygwin_perl= ($^O eq "cygwin");
  $glob_win32=       ($glob_win32_perl or $glob_cygwin_perl);

  # Use libtool on all platforms except windows
  if ( $glob_win32 )
  {
    $glob_use_libtool= 0;
  }

  # We require that we are in the "mysql-test" directory
  # to run mysql-test-run

  if (! -f $glob_scriptname)
  {
    mtr_error("Can't find the location for the mysql-test-run script\n" .
              "Go to to the mysql-test directory and execute the script " .
              "as follows:\n./$glob_scriptname");
  }

  if ( -d "../sql" )
  {
    $opt_source_dist=  1;
  }

  $glob_hostname=  mtr_short_hostname();

  # 'basedir' is always parent of "mysql-test" directory
  $glob_mysql_test_dir=  cwd();
  if ( $glob_cygwin_perl )
  {
    # Windows programs like 'mysqld' needs Windows paths
    $glob_mysql_test_dir= `cygpath -m "$glob_mysql_test_dir"`;
    my $shell= $ENV{'SHELL'} || "/bin/bash";
    $glob_cygwin_shell=   `cygpath -w "$shell"`; # The Windows path c:\...
    chomp($glob_mysql_test_dir);
    chomp($glob_cygwin_shell);
  }
  $glob_basedir=         dirname($glob_mysql_test_dir);
  $glob_mysql_bench_dir= "$glob_basedir/mysql-bench"; # FIXME make configurable

  # needs to be same length to test logging (FIXME what???)
  $path_slave_load_tmpdir=  "../../var/tmp";

  $path_my_basedir=
    $opt_source_dist ? $glob_mysql_test_dir : $glob_basedir;

  $glob_timers= mtr_init_timers();
}



##############################################################################
#
#  Default settings
#
##############################################################################

sub command_line_setup () {

  # These are defaults for things that are set on the command line

  $opt_suite=        "main";    # Special default suite
  my $opt_comment;

  my $opt_master_myport=       9306;
  my $opt_slave_myport=        9308;
  $opt_ndbcluster_port=        9350;
  $opt_ndbcluster_port_slave=  9358;
  my $im_port=                 9310;
  my $im_mysqld1_port=         9312;
  my $im_mysqld2_port=         9314;

  #
  # To make it easier for different devs to work on the same host,
  # an environment variable can be used to control all ports. A small
  # number is to be used, 0 - 16 or similar.
  #
  # Note the MASTER_MYPORT has to be set the same in all 4.x and 5.x
  # versions of this script, else a 4.0 test run might conflict with a
  # 5.1 test run, even if different MTR_BUILD_THREAD is used. This means
  # all port numbers might not be used in this version of the script.
  #
  # Also note the limiteation of ports we are allowed to hand out. This
  # differs between operating systems and configuration, see
  # http://www.ncftp.com/ncftpd/doc/misc/ephemeral_ports.html
  # But a fairly safe range seems to be 5001 - 32767
  if ( $ENV{'MTR_BUILD_THREAD'} )
  {
    # Up to two masters, up to three slaves
    $opt_master_myport=         $ENV{'MTR_BUILD_THREAD'} * 10 + 10000; # and 1
    $opt_slave_myport=          $opt_master_myport + 2;  # and 3 4
    $opt_ndbcluster_port=       $opt_master_myport + 5;
    $opt_ndbcluster_port_slave= $opt_master_myport + 6;
    $im_port=                   $opt_master_myport + 7;
    $im_mysqld1_port=           $opt_master_myport + 8;
    $im_mysqld2_port=           $opt_master_myport + 9;
  }

  if ( $opt_master_myport < 5001 or $opt_master_myport + 10 >= 32767 )
  {
    mtr_error("MTR_BUILD_THREAD number results in a port",
              "outside 5001 - 32767",
              "($opt_master_myport - $opt_master_myport + 10)");
  }

  # Read the command line
  # Note: Keep list, and the order, in sync with usage at end of this file

  Getopt::Long::Configure("pass_through");
  GetOptions(
             # Control what engine/variation to run
             'embedded-server'          => \$opt_embedded_server,
             'ps-protocol'              => \$opt_ps_protocol,
             'sp-protocol'              => \$opt_sp_protocol,
             'view-protocol'            => \$opt_view_protocol,
             'cursor-protocol'          => \$opt_cursor_protocol,
             'ssl|with-openssl'         => \$opt_ssl,
             'skip-ssl'                 => \$opt_skip_ssl,
             'compress'                 => \$opt_compress,
             'bench'                    => \$opt_bench,
             'small-bench'              => \$opt_small_bench,
             'no-manager'               => \$opt_no_manager, # Currently not used

             # Control what test suites or cases to run
             'force'                    => \$opt_force,
             'with-ndbcluster'          => \$opt_with_ndbcluster,
             'skip-ndbcluster|skip-ndb' => \$opt_skip_ndbcluster,
             'with-ndbcluster-slave'    => \$opt_with_ndbcluster_slave,
             'skip-ndbcluster-slave|skip-ndb-slave'
                                        => \$opt_skip_ndbcluster_slave,
             'with-ndbcluster-all'      => \$opt_with_ndbcluster_all,
             'with-ndbcluster-only'     => \$opt_with_ndbcluster_only,
             'ndb-extra-test'           => \$opt_ndb_extra_test,
             'do-test=s'                => \$opt_do_test,
             'start-from=s'             => \$opt_start_from,
             'suite=s'                  => \$opt_suite,
             'skip-rpl'                 => \$opt_skip_rpl,
             'skip-im'                  => \$opt_skip_im,
             'skip-test=s'              => \$opt_skip_test,
             'big-test'                 => \$opt_big_test,

             # Specify ports
             'master_port=i'            => \$opt_master_myport,
             'slave_port=i'             => \$opt_slave_myport,
<<<<<<< HEAD
             'ndbcluster-port=i'        => \$opt_ndbcluster_port,
=======
             'ndbcluster-port|ndbcluster_port=i' => \$opt_ndbcluster_port,
>>>>>>> d26c3629
             'ndbcluster-port-slave=i'  => \$opt_ndbcluster_port_slave,
             'manager-port=i'           => \$opt_manager_port, # Currently not used
             'im-port=i'                => \$im_port, # Instance Manager port.
             'im-mysqld1-port=i'        => \$im_mysqld1_port, # Port of mysqld, controlled by IM
             'im-mysqld2-port=i'        => \$im_mysqld2_port, # Port of mysqld, controlled by IM

             # Test case authoring
             'record'                   => \$opt_record,
             'check-testcases'          => \$opt_check_testcases,

             # Extra options used when starting mysqld
             'mysqld=s'                 => \@opt_extra_mysqld_opt,

             # Run test on running server
             'extern'                   => \$opt_extern,
             'ndb-connectstring=s'       => \$opt_ndbconnectstring,
             'ndb-connectstring-slave=s' => \$opt_ndbconnectstring_slave,

             # Debugging
             'gdb'                      => \$opt_gdb,
             'client-gdb'               => \$opt_client_gdb,
             'manual-gdb'               => \$opt_manual_gdb,
             'manual-debug'             => \$opt_manual_debug,
             'ddd'                      => \$opt_ddd,
             'client-ddd'               => \$opt_client_ddd,
	     'debugger=s'               => \$opt_debugger,
	     'client-debugger=s'        => \$opt_client_debugger,
             'strace-client'            => \$opt_strace_client,
             'master-binary=s'          => \$exe_master_mysqld,
             'slave-binary=s'           => \$exe_slave_mysqld,

             # Coverage, profiling etc
             'gcov'                     => \$opt_gcov,
             'gprof'                    => \$opt_gprof,
             'valgrind'                 => \$opt_valgrind,
             'valgrind-mysqltest'       => \$opt_valgrind_mysqltest,
             'valgrind-mysqld'          => \$opt_valgrind_mysqld,
             'valgrind-all'             => \$opt_valgrind_all,
             'valgrind-options=s'       => \$opt_valgrind_options,
             'valgrind-path=s'          => \$opt_valgrind_path,

             # Stress testing 
             'stress'                   => \$opt_stress,
             'stress-suite=s'           => \$opt_stress_suite,
             'stress-threads=i'         => \$opt_stress_threads,
             'stress-test-file=s'       => \$opt_stress_test_file,
             'stress-init-file=s'       => \$opt_stress_init_file,
             'stress-mode=s'            => \$opt_stress_mode,
             'stress-loop-count=i'      => \$opt_stress_loop_count,
             'stress-test-count=i'      => \$opt_stress_test_count,
             'stress-test-duration=i'   => \$opt_stress_test_duration,

	     # Directories
             'tmpdir=s'                 => \$opt_tmpdir,
             'vardir=s'                 => \$opt_vardir,

             # Misc
             'comment=s'                => \$opt_comment,
             'debug'                    => \$opt_debug,
             'fast'                     => \$opt_fast,
             'local'                    => \$opt_local,
             'local-master'             => \$opt_local_master,
             'netware'                  => \$opt_netware,
             'old-master'               => \$opt_old_master,
             'reorder'                  => \$opt_reorder,
             'script-debug'             => \$opt_script_debug,
             'sleep=i'                  => \$opt_sleep,
             'socket=s'                 => \$opt_socket,
             'start-dirty'              => \$opt_start_dirty,
             'start-and-exit'           => \$opt_start_and_exit,
             'timer'                    => \$opt_timer,
             'unified-diff|udiff'       => \$opt_udiff,
             'user-test=s'              => \$opt_user_test,
             'user=s'                   => \$opt_user,
             'wait-timeout=i'           => \$opt_wait_timeout,
             'testcase-timeout=i'       => \$opt_testcase_timeout,
             'suite-timeout=i'          => \$opt_suite_timeout,
             'warnings|log-warnings'    => \$opt_warnings,

             'help|h'                   => \$opt_usage,
            ) or usage("Can't read options");

  usage("") if $opt_usage;

  if ( $opt_comment )
  {
    print "\n";
    print '#' x 78, "\n";
    print "# $opt_comment\n";
    print '#' x 78, "\n\n";
  }

  foreach my $arg ( @ARGV )
  {
    if ( $arg =~ /^--skip-/ )
    {
      push(@opt_extra_mysqld_opt, $arg);
    }
    elsif ( $arg =~ /^-/ )
    {
      usage("Invalid option \"$arg\"");
    }
    else
    {
      push(@opt_cases, $arg);
    }
  }

  # --------------------------------------------------------------------------
  # Set the "var/" directory, as it is the base for everything else
  # --------------------------------------------------------------------------

  if ( ! $opt_vardir )
  {
    $opt_vardir= "$glob_mysql_test_dir/var";
  }
  $opt_vardir_trace= $opt_vardir;
  # Chop off any "c:", DBUG likes a unix path ex: c:/src/... => /src/...
  $opt_vardir_trace=~ s/^\w://;

  # We make the path absolute, as the server will do a chdir() before usage
  unless ( $opt_vardir =~ m,^/, or
           ($glob_win32 and $opt_vardir =~ m,^[a-z]:/,i) )
  {
    # Make absolute path, relative test dir
    $opt_vardir= "$glob_mysql_test_dir/$opt_vardir";
  }

  # --------------------------------------------------------------------------
  # If not set, set these to defaults
  # --------------------------------------------------------------------------

  $opt_tmpdir=       "$opt_vardir/tmp" unless $opt_tmpdir;
  $opt_tmpdir =~ s,/+$,,;       # Remove ending slash if any
  # FIXME maybe not needed?
  $path_manager_log= "$opt_vardir/log/manager.log"
    unless $path_manager_log;
  $opt_current_test= "$opt_vardir/log/current_test"
    unless $opt_current_test;

  # --------------------------------------------------------------------------
  # Do sanity checks of command line arguments
  # --------------------------------------------------------------------------

  if ( $opt_extern and $opt_local )
  {
    mtr_error("Can't use --extern and --local at the same time");
  }

  if ( ! $opt_socket )
  {     # FIXME set default before reading options?
#    $opt_socket=  '@MYSQL_UNIX_ADDR@';
    $opt_socket=  "/tmp/mysql.sock"; # FIXME
  }

  # --------------------------------------------------------------------------
  # Look at the command line options and set script flags
  # --------------------------------------------------------------------------

  if ( $opt_record and ! @opt_cases )
  {
    mtr_error("Will not run in record mode without a specific test case");
  }

  if ( $opt_embedded_server )
  {
    $glob_use_embedded_server= 1;
    push(@glob_test_mode, "embedded");
    $opt_skip_rpl= 1;              # We never run replication with embedded
    $opt_skip_ndbcluster= 1;       # Avoid auto detection
    $opt_skip_ssl= 1;

    if ( $opt_extern )
    {
      mtr_error("Can't use --extern with --embedded-server");
    }
  }

  if ( $opt_ps_protocol )
  {
    push(@glob_test_mode, "ps-protocol");
  }

  # FIXME don't understand what this is
#  if ( $opt_local_master )
#  {
#    $opt_master_myport=  3306;
#  }

  if ( $opt_small_bench )
  {
    $opt_bench=  1;
  }

  if ( $opt_sleep )
  {
    $opt_sleep_time_after_restart= $opt_sleep;
  }

  if ( $opt_gcov and ! $opt_source_dist )
  {
    mtr_error("Coverage test needs the source - please use source dist");
  }

  # Check debug related options
  if ( $opt_gdb || $opt_client_gdb || $opt_ddd || $opt_client_ddd ||
       $opt_manual_gdb || $opt_manual_ddd || $opt_manual_debug ||
       $opt_debugger || $opt_client_debugger )
  {
    # Indicate that we are using debugger
    $glob_debugger= 1;
    # Increase timeouts
    $opt_wait_timeout=  300;
    if ( $opt_extern )
    {
      mtr_error("Can't use --extern when using debugger");
    }
  }

  # Turn on valgrinding of all executables if "valgrind" or "valgrind-all"
  if ( $opt_valgrind or $opt_valgrind_all )
  {
    mtr_report("Turning on valgrind for all executables");
    $opt_valgrind= 1;
    $opt_valgrind_mysqld= 1;
    $opt_valgrind_mysqltest= 1;
  }
  elsif ( $opt_valgrind_mysqld or $opt_valgrind_mysqltest )
  {
    # If test's are run for a specific executable, turn on
    # verbose and show-reachable
    $opt_valgrind= 1;
    $opt_valgrind_all= 1;
  }

  if ( ! $opt_testcase_timeout )
  {
    $opt_testcase_timeout= $default_testcase_timeout;
    $opt_testcase_timeout*= 10 if defined $opt_valgrind;
  }

  if ( ! $opt_suite_timeout )
  {
    $opt_suite_timeout= $default_suite_timeout;
    $opt_suite_timeout*= 4 if defined $opt_valgrind;
  }

  # Increase times to wait for executables to start if using valgrind
  if ( $opt_valgrind )
  {
    $opt_sleep_time_after_restart= 10;
    $opt_sleep_time_for_delete= 60;
  }

  if ( ! $opt_user )
  {
    if ( $glob_use_running_server )
    {
      $opt_user= "test";
    }
    else
    {
      $opt_user= "root"; # We want to do FLUSH xxx commands
    }
  }

  # On QNX, /tmp/dir/master.sock and /tmp/dir//master.sock seem to be
  # considered different, so avoid the extra slash (/) in the socket
  # paths.
  my $sockdir = $opt_tmpdir;
  $sockdir =~ s|/+$||;

  # Put this into a hash, will be a C struct

  $master->[0]=
  {
   path_myddir   => "$opt_vardir/master-data",
   path_myerr    => "$opt_vardir/log/master.err",
   path_mylog    => "$opt_vardir/log/master.log",
   path_mypid    => "$opt_vardir/run/master.pid",
   path_mysock   => "$sockdir/master.sock",
   path_myport   =>  $opt_master_myport,
   start_timeout =>  400, # enough time create innodb tables

   ndbcluster    =>  1, # ndbcluster not started
  };

  $master->[1]=
  {
   path_myddir   => "$opt_vardir/master1-data",
   path_myerr    => "$opt_vardir/log/master1.err",
   path_mylog    => "$opt_vardir/log/master1.log",
   path_mypid    => "$opt_vardir/run/master1.pid",
   path_mysock   => "$sockdir/master1.sock",
   path_myport   => $opt_master_myport + 1,
   start_timeout => 400, # enough time create innodb tables
  };

  $slave->[0]=
  {
   path_myddir   => "$opt_vardir/slave-data",
   path_myerr    => "$opt_vardir/log/slave.err",
   path_mylog    => "$opt_vardir/log/slave.log",
   path_mypid    => "$opt_vardir/run/slave.pid",
   path_mysock   => "$sockdir/slave.sock",
   path_myport   => $opt_slave_myport,
   start_timeout => 400,

   ndbcluster    =>  1, # ndbcluster not started
  };

  $slave->[1]=
  {
   path_myddir   => "$opt_vardir/slave1-data",
   path_myerr    => "$opt_vardir/log/slave1.err",
   path_mylog    => "$opt_vardir/log/slave1.log",
   path_mypid    => "$opt_vardir/run/slave1.pid",
   path_mysock   => "$sockdir/slave1.sock",
   path_myport   => $opt_slave_myport + 1,
   start_timeout => 300,
  };

  $slave->[2]=
  {
   path_myddir   => "$opt_vardir/slave2-data",
   path_myerr    => "$opt_vardir/log/slave2.err",
   path_mylog    => "$opt_vardir/log/slave2.log",
   path_mypid    => "$opt_vardir/run/slave2.pid",
   path_mysock   => "$sockdir/slave2.sock",
   path_myport   => $opt_slave_myport + 2,
   start_timeout => 300,
  };

  $instance_manager=
  {
   path_err =>        "$opt_vardir/log/im.err",
   path_log =>        "$opt_vardir/log/im.log",
   path_pid =>        "$opt_vardir/run/im.pid",
   path_sock =>       "$sockdir/im.sock",
   port =>            $im_port,
   start_timeout =>   $master->[0]->{'start_timeout'},
   admin_login =>     'im_admin',
   admin_password =>  'im_admin_secret',
   admin_sha1 =>      '*598D51AD2DFF7792045D6DF3DDF9AA1AF737B295',
   password_file =>   "$opt_vardir/im.passwd",
   defaults_file =>   "$opt_vardir/im.cnf",
  };

  $instance_manager->{'instances'}->[0]=
  {
   server_id    => 1,
   port         => $im_mysqld1_port,
   path_datadir => "$opt_vardir/im_mysqld_1.data",
   path_sock    => "$sockdir/mysqld_1.sock",
   path_pid     => "$opt_vardir/run/mysqld_1.pid",
   old_log_format => 1
  };

  $instance_manager->{'instances'}->[1]=
  {
   server_id    => 2,
   port         => $im_mysqld2_port,
   path_datadir => "$opt_vardir/im_mysqld_2.data",
   path_sock    => "$sockdir/mysqld_2.sock",
   path_pid     => "$opt_vardir/run/mysqld_2.pid",
   nonguarded   => 1,
   old_log_format => 1
  };

  if ( $opt_extern )
  {
    $glob_use_running_server=  1;
    $opt_skip_rpl= 1;                   # We don't run rpl test cases
    $master->[0]->{'path_mysock'}=  $opt_socket;
  }

  $path_timefile=  "$opt_vardir/log/mysqltest-time";
  $path_mysqltest_log=  "$opt_vardir/log/mysqltest.log";

  $path_snapshot= "$opt_tmpdir/snapshot_$opt_master_myport/";

  # Make a list of all data_dirs
  @data_dir_lst = (
    $master->[0]->{'path_myddir'},
    $master->[1]->{'path_myddir'},
    $slave->[0]->{'path_myddir'},
    $slave->[1]->{'path_myddir'},
    $slave->[2]->{'path_myddir'});

  foreach my $instance (@{$instance_manager->{'instances'}})
  {
    push(@data_dir_lst, $instance->{'path_datadir'});
  }

}


##############################################################################
#
#  Set paths to various executable programs
#
##############################################################################

sub executable_setup () {

  if ( $opt_source_dist )
  {
    if ( $glob_win32 )
    {
      $path_client_bindir= mtr_path_exists("$glob_basedir/client_release",
					   "$glob_basedir/client_debug",
                                           "$glob_basedir/bin",
                                           # New CMake locations.
                                           "$glob_basedir/client/release",
                                           "$glob_basedir/client/debug");
      $exe_mysqld=         mtr_exe_exists ("$path_client_bindir/mysqld-nt",
                                           "$path_client_bindir/mysqld",
                                           "$path_client_bindir/mysqld-debug",
                                           "$path_client_bindir/mysqld-max",
                                           "$glob_basedir/sql/release/mysqld",
                                           "$glob_basedir/sql/debug/mysqld");
      $path_language=      mtr_path_exists("$glob_basedir/share/english/",
                                           "$glob_basedir/sql/share/english/");
      $path_charsetsdir=   mtr_path_exists("$glob_basedir/share/charsets",
                                           "$glob_basedir/sql/share/charsets");

      $exe_my_print_defaults=
        mtr_exe_exists("$path_client_bindir/my_print_defaults",
                       "$glob_basedir/extra/release/my_print_defaults",
                       "$glob_basedir/extra/debug/my_print_defaults");
    }
    else
    {
      $path_client_bindir= mtr_path_exists("$glob_basedir/client");
      $exe_mysqld=         mtr_exe_exists ("$glob_basedir/sql/mysqld");
      $exe_mysqlslap=      mtr_exe_exists ("$path_client_bindir/mysqlslap");
      $path_language=      mtr_path_exists("$glob_basedir/sql/share/english/");
      $path_charsetsdir=   mtr_path_exists("$glob_basedir/sql/share/charsets");

      $exe_im= mtr_exe_exists(
        "$glob_basedir/server-tools/instance-manager/mysqlmanager");
      $exe_my_print_defaults=
        mtr_exe_exists("$glob_basedir/extra/my_print_defaults");
    }

    if ( $glob_use_embedded_server )
    {
      my $path_examples= "$glob_basedir/libmysqld/examples";
      $exe_mysqltest=    mtr_exe_exists("$path_examples/mysqltest_embedded");
      $exe_mysql_client_test=
        mtr_exe_exists("$path_examples/mysql_client_test_embedded",
		       "/usr/bin/false");
    }
    else
    {
      $exe_mysqltest= mtr_exe_exists("$path_client_bindir/mysqltest");
      $exe_mysql_client_test=
        mtr_exe_exists("$glob_basedir/tests/mysql_client_test",
                       "$glob_basedir/tests/release/mysql_client_test",
                       "$glob_basedir/tests/debug/mysql_client_test",
                       "$path_client_bindir/mysql_client_test",
		       "/usr/bin/false");
    }
    $exe_mysqlcheck=     mtr_exe_exists("$path_client_bindir/mysqlcheck");
    $exe_mysqldump=      mtr_exe_exists("$path_client_bindir/mysqldump");
    $exe_mysqlimport=    mtr_exe_exists("$path_client_bindir/mysqlimport");
    $exe_mysqlshow=      mtr_exe_exists("$path_client_bindir/mysqlshow");
    $exe_mysqlbinlog=    mtr_exe_exists("$path_client_bindir/mysqlbinlog");
    $exe_mysqladmin=     mtr_exe_exists("$path_client_bindir/mysqladmin");
    $exe_mysql=          mtr_exe_exists("$path_client_bindir/mysql");
    $exe_mysql_fix_system_tables=
      mtr_script_exists("$glob_basedir/scripts/mysql_fix_privilege_tables",
                        "/usr/bin/false");
    $path_ndb_tools_dir= mtr_path_exists("$glob_basedir/storage/ndb/tools");
    $exe_ndb_mgm=        "$glob_basedir/storage/ndb/src/mgmclient/ndb_mgm";
  }
  else
  {
    $path_client_bindir= mtr_path_exists("$glob_basedir/bin");
    $exe_mysqlcheck=     mtr_exe_exists("$path_client_bindir/mysqlcheck");
    $exe_mysqldump=      mtr_exe_exists("$path_client_bindir/mysqldump");
    $exe_mysqlimport=    mtr_exe_exists("$path_client_bindir/mysqlimport");
    $exe_mysqlshow=      mtr_exe_exists("$path_client_bindir/mysqlshow");
    $exe_mysqlbinlog=    mtr_exe_exists("$path_client_bindir/mysqlbinlog");
    $exe_mysqladmin=     mtr_exe_exists("$path_client_bindir/mysqladmin");
    $exe_mysql=          mtr_exe_exists("$path_client_bindir/mysql");
    $exe_mysql_fix_system_tables=
      mtr_script_exists("$path_client_bindir/mysql_fix_privilege_tables",
			"$glob_basedir/scripts/mysql_fix_privilege_tables",
                        "/usr/bin/false");
    $exe_my_print_defaults=
      mtr_exe_exists("$path_client_bindir/my_print_defaults");

    $path_language=      mtr_path_exists("$glob_basedir/share/mysql/english/",
                                         "$glob_basedir/share/english/");
    $path_charsetsdir=   mtr_path_exists("$glob_basedir/share/mysql/charsets",
                                         "$glob_basedir/share/charsets");

    if ( $glob_win32 )
    {
      $exe_mysqld=         mtr_exe_exists ("$glob_basedir/bin/mysqld-nt",
                                           "$glob_basedir/bin/mysqld",
                                           "$glob_basedir/bin/mysqld-debug",);
    }
    else
    {
      $exe_mysqld=         mtr_exe_exists ("$glob_basedir/libexec/mysqld",
                                           "$glob_basedir/bin/mysqld");
      $exe_mysqlslap=      mtr_exe_exists("$path_client_bindir/mysqlslap");
    }
    $exe_im= mtr_exe_exists("$glob_basedir/libexec/mysqlmanager",
                            "$glob_basedir/bin/mysqlmanager");
    if ( $glob_use_embedded_server )
    {
      $exe_mysqltest= mtr_exe_exists("$path_client_bindir/mysqltest_embedded");
      $exe_mysql_client_test=
        mtr_exe_exists("$glob_basedir/tests/mysql_client_test_embedded",
                       "$path_client_bindir/mysql_client_test_embedded",
		       "/usr/bin/false");
    }
    else
    {
      $exe_mysqltest= mtr_exe_exists("$path_client_bindir/mysqltest");
      $exe_mysql_client_test=
        mtr_exe_exists("$path_client_bindir/mysql_client_test",
                       "$glob_basedir/tests/release/mysql_client_test",
                       "$glob_basedir/tests/debug/mysql_client_test",
		       "/usr/bin/false"); # FIXME temporary
    }

    $path_ndb_tools_dir=  "$glob_basedir/bin";
    $exe_ndb_mgm=         "$glob_basedir/bin/ndb_mgm";
  }

  $exe_master_mysqld= $exe_master_mysqld || $exe_mysqld;
  $exe_slave_mysqld=  $exe_slave_mysqld  || $exe_mysqld;

  $path_ndb_data_dir= "$opt_vardir/ndbcluster-$opt_ndbcluster_port";
  $path_ndb_slave_data_dir= "$opt_vardir/ndbcluster-$opt_ndbcluster_port_slave";
  $file_ndb_testrun_log= "$opt_vardir/log/ndb_testrun.log";
}


##############################################################################
#
#  Set environment to be used by childs of this process
#
##############################################################################

# Note that some env is setup in spawn/run, in "mtr_process.pl"

sub environment_setup () {

  # --------------------------------------------------------------------------
  # We might not use a standard installation directory, like /usr/lib.
  # Set LD_LIBRARY_PATH to make sure we find our installed libraries.
  # --------------------------------------------------------------------------

  unless ( $opt_source_dist )
  {
    $ENV{'LD_LIBRARY_PATH'}=
      "$glob_basedir/lib" .
        ($ENV{'LD_LIBRARY_PATH'} ? ":$ENV{'LD_LIBRARY_PATH'}" : "");
    $ENV{'DYLD_LIBRARY_PATH'}=
      "$glob_basedir/lib" .
        ($ENV{'DYLD_LIBRARY_PATH'} ? ":$ENV{'DYLD_LIBRARY_PATH'}" : "");
  }

  # --------------------------------------------------------------------------
  # Add the path where mysqld will find udf_example.so
  # --------------------------------------------------------------------------
  $ENV{'LD_LIBRARY_PATH'}=
    "$glob_basedir/sql/.libs" .
      ($ENV{'LD_LIBRARY_PATH'} ? ":$ENV{'LD_LIBRARY_PATH'}" : "");


  # --------------------------------------------------------------------------
  # Also command lines in .opt files may contain env vars
  # --------------------------------------------------------------------------

  $ENV{'UMASK'}=              "0660"; # The octal *string*
  $ENV{'UMASK_DIR'}=          "0770"; # The octal *string*
  $ENV{'LC_COLLATE'}=         "C";
  $ENV{'USE_RUNNING_SERVER'}= $glob_use_running_server;
  $ENV{'MYSQL_TEST_DIR'}=     $glob_mysql_test_dir;
  $ENV{'MYSQLTEST_VARDIR'}=   $opt_vardir;
  $ENV{'MYSQL_TMP_DIR'}=      $opt_tmpdir;
  $ENV{'MASTER_MYSOCK'}=      $master->[0]->{'path_mysock'};
  $ENV{'MASTER_MYSOCK1'}=     $master->[1]->{'path_mysock'};
  $ENV{'MASTER_MYPORT'}=      $master->[0]->{'path_myport'};
  $ENV{'MASTER_MYPORT1'}=     $master->[1]->{'path_myport'};
  $ENV{'SLAVE_MYPORT'}=       $slave->[0]->{'path_myport'};
  $ENV{'SLAVE_MYPORT1'}=      $slave->[1]->{'path_myport'};
  $ENV{'SLAVE_MYPORT2'}=      $slave->[2]->{'path_myport'};
# $ENV{'MYSQL_TCP_PORT'}=     '@MYSQL_TCP_PORT@'; # FIXME
  $ENV{'MYSQL_TCP_PORT'}=     3306;

  $ENV{'NDBCLUSTER_PORT'}=    $opt_ndbcluster_port;
  $ENV{'NDBCLUSTER_PORT_SLAVE'}=$opt_ndbcluster_port_slave;

  $ENV{'IM_PATH_PID'}=        $instance_manager->{path_pid};
  $ENV{'IM_PORT'}=            $instance_manager->{port};

  $ENV{'IM_MYSQLD1_SOCK'}=    $instance_manager->{instances}->[0]->{path_sock};
  $ENV{'IM_MYSQLD1_PORT'}=    $instance_manager->{instances}->[0]->{port};
  $ENV{'IM_MYSQLD1_PATH_PID'}=$instance_manager->{instances}->[0]->{path_pid};
  $ENV{'IM_MYSQLD2_SOCK'}=    $instance_manager->{instances}->[1]->{path_sock};
  $ENV{'IM_MYSQLD2_PORT'}=    $instance_manager->{instances}->[1]->{port};
  $ENV{'IM_MYSQLD2_PATH_PID'}=$instance_manager->{instances}->[1]->{path_pid};

  $ENV{MTR_BUILD_THREAD}= 0 unless $ENV{MTR_BUILD_THREAD}; # Set if not set

  # We are nice and report a bit about our settings
  print "Using MTR_BUILD_THREAD      = $ENV{MTR_BUILD_THREAD}\n";
  print "Using MASTER_MYPORT         = $ENV{MASTER_MYPORT}\n";
  print "Using MASTER_MYPORT1        = $ENV{MASTER_MYPORT1}\n";
  print "Using SLAVE_MYPORT          = $ENV{SLAVE_MYPORT}\n";
  print "Using SLAVE_MYPORT1         = $ENV{SLAVE_MYPORT1}\n";
  print "Using SLAVE_MYPORT2         = $ENV{SLAVE_MYPORT2}\n";
  print "Using NDBCLUSTER_PORT       = $ENV{NDBCLUSTER_PORT}\n";
  print "Using NDBCLUSTER_PORT_SLAVE = $ENV{NDBCLUSTER_PORT_SLAVE}\n";
  print "Using IM_PORT               = $ENV{IM_PORT}\n";
  print "Using IM_MYSQLD1_PORT       = $ENV{IM_MYSQLD1_PORT}\n";
  print "Using IM_MYSQLD2_PORT       = $ENV{IM_MYSQLD2_PORT}\n";
}


##############################################################################
#
#  If we get a ^C, we try to clean up before termination
#
##############################################################################
# FIXME check restrictions what to do in a signal handler

sub signal_setup () {
  $SIG{INT}= \&handle_int_signal;
}

sub handle_int_signal () {
  $SIG{INT}= 'DEFAULT';         # If we get a ^C again, we die...
  mtr_warning("got INT signal, cleaning up.....");
  stop_masters_slaves();
  mtr_error("We die from ^C signal from user");
}


##############################################################################
#
#  Handle left overs from previous runs
#
##############################################################################

sub kill_running_server () {

  if ( $opt_fast or $glob_use_embedded_server )
  {
    # FIXME is embedded server really using PID files?!
    unlink($master->[0]->{'path_mypid'});
    unlink($master->[1]->{'path_mypid'});
    unlink($slave->[0]->{'path_mypid'});
    unlink($slave->[1]->{'path_mypid'});
    unlink($slave->[2]->{'path_mypid'});
  }
  else
  {
    # Ensure that no old mysqld test servers are running
    # This is different from terminating processes we have
    # started from ths run of the script, this is terminating
    # leftovers from previous runs.

    mtr_report("Killing Possible Leftover Processes");
    mkpath("$opt_vardir/log"); # Needed for mysqladmin log
    mtr_kill_leftovers();

    $using_ndbcluster_master= $opt_with_ndbcluster;
    ndbcluster_stop();
    $master->[0]->{'ndbcluster'}= 1;
    $using_ndbcluster_slave= $opt_with_ndbcluster;
    ndbcluster_stop_slave();
    $slave->[0]->{'ndbcluster'}= 1;
  }
}

sub kill_and_cleanup () {

  kill_running_server ();

  mtr_report("Removing Stale Files");

  if ( $opt_vardir eq "$glob_mysql_test_dir/var" )
  {
    #
    # Running with "var" in mysql-test dir
    #
    if ( -l "$glob_mysql_test_dir/var" )
    {
      # Some users creates a soft link in mysql-test/var to another area
      # - allow it
      mtr_report("WARNING: Using the 'mysql-test/var' symlink");
      rmtree("$opt_vardir/log");
      rmtree("$opt_vardir/ndbcluster-$opt_ndbcluster_port");
      rmtree("$opt_vardir/run");
      rmtree("$opt_vardir/tmp");
    }
    else
    {
      # Remove the entire "var" dir
      rmtree("$opt_vardir/");
    }
  }
  else
  {
    #
    # Running with "var" in some other place
    #

    # Remove the var/ dir in mysql-test dir if any
    # this could be an old symlink that shouldn't be there
    rmtree("$glob_mysql_test_dir/var");

    # Remove the "var" dir
    rmtree("$opt_vardir/");
  }

  mkpath("$opt_vardir/log");
  mkpath("$opt_vardir/run");
  mkpath("$opt_vardir/tmp");
  mkpath($opt_tmpdir) if $opt_tmpdir ne "$opt_vardir/tmp";

  # Remove old and create new data dirs
  foreach my $data_dir (@data_dir_lst)
  {
    rmtree("$data_dir");
    mkpath("$data_dir/mysql");
    mkpath("$data_dir/test");
  }

  # Make a link std_data_ln in var/ that points to std_data
  if ( ! $glob_win32 )
  {
    symlink("$glob_mysql_test_dir/std_data", "$opt_vardir/std_data_ln");
  }
  else
  {
    # on windows, copy all files from std_data into var/std_data_ln
    mkpath("$opt_vardir/std_data_ln");
    opendir(DIR, "$glob_mysql_test_dir/std_data")
      or mtr_error("Can't find the std_data directory: $!");
    for(readdir(DIR)) {
      next if -d "$glob_mysql_test_dir/std_data/$_";
      copy("$glob_mysql_test_dir/std_data/$_", "$opt_vardir/std_data_ln/$_");
    }
    closedir(DIR);
  }
}



sub check_ssl_support () {

  if ($opt_skip_ssl)
  {
    mtr_report("Skipping SSL");
    $opt_ssl_supported= 0;
    $opt_ssl= 0;
    return;
  }

  # check ssl support by testing using a switch
  # that is only available in that case
  if ( mtr_run($exe_mysqld,
	       ["--no-defaults",
	        "--ssl",
	        "--help"],
	       "", "/dev/null", "/dev/null", "") != 0 )
  {
    if ( $opt_ssl)
    {
      mtr_error("Couldn't find support for SSL");
      return;
    }
    mtr_report("Skipping SSL, mysqld not compiled with SSL");
    $opt_ssl_supported= 0;
    $opt_ssl= 0;
    return;
  }
  mtr_report("Setting mysqld to support SSL connections");
  $opt_ssl_supported= 1;
}


##############################################################################
#
#  Start the ndb cluster
#
##############################################################################

sub check_ndbcluster_support () {

  if ($opt_skip_ndbcluster)
  {
    mtr_report("Skipping ndbcluster");
    $opt_skip_ndbcluster_slave= 1;
    $opt_with_ndbcluster= 0;
    $opt_with_ndbcluster_slave= 0;
    return;
  }

  # check ndbcluster support by testing using a switch
  # that is only available in that case
  if ( mtr_run($exe_mysqld,
	       ["--no-defaults",
	        "--ndb-use-exact-count",
	        "--help"],
	       "", "/dev/null", "/dev/null", "") != 0 )
  {
    mtr_report("Skipping ndbcluster, mysqld not compiled with ndbcluster");
    $opt_skip_ndbcluster= 1;
    $opt_skip_ndbcluster_slave= 1;
    $opt_with_ndbcluster= 0;
    $opt_with_ndbcluster_slave= 0;
    return;
  }

  mtr_report("Using ndbcluster, mysqld supports it");
  $opt_with_ndbcluster= 1;
  if ( $opt_ndbconnectstring )
  {
    $glob_use_running_ndbcluster= 1;
  }
  else
  {
    $opt_ndbconnectstring= "host=localhost:$opt_ndbcluster_port";
  }

  if ( $opt_skip_ndbcluster_slave )
  {
    $opt_with_ndbcluster_slave= 0;
  }
  else
  {
    $opt_with_ndbcluster_slave= 1;
    if ( $opt_ndbconnectstring_slave )
    {
      $glob_use_running_ndbcluster_slave= 1;
    }
    else
    {
      $opt_ndbconnectstring_slave= "host=localhost:$opt_ndbcluster_port_slave";
    }
  }

  return;
}

# FIXME why is there a different start below?!

sub ndbcluster_install () {

  if ( ! $opt_with_ndbcluster or $glob_use_running_ndbcluster )
  {
    return 0;
  }
  mtr_report("Installing ndbcluster master");
  my $ndbcluster_opts=  $opt_bench ? "" : "--small";
  if (  mtr_run("$glob_mysql_test_dir/ndb/ndbcluster",
		["--port=$opt_ndbcluster_port",
		 "--data-dir=$opt_vardir",
		 "--verbose=2",
		 $ndbcluster_opts,
		 "--initial",
                 "--relative-config-data-dir",
	         "--core"],
		"", "", "", "") )
  {
    return 1;
  }

  $using_ndbcluster_master= 1;
  ndbcluster_stop();
  $master->[0]->{'ndbcluster'}= 1;

  return 0;
}

sub ndbcluster_start ($) {
  my $use_ndbcluster= shift;

  if ( ! $use_ndbcluster )
  {
    $using_ndbcluster_master= 0;
    return 0;
  }
  if ( $glob_use_running_ndbcluster )
  {
    $using_ndbcluster_master= 1;
    return 0;
  }
  if ( $using_ndbcluster_master )
  {
    # Master already started
    return 0;
  }
  # FIXME, we want to _append_ output to file $file_ndb_testrun_log instead of /dev/null
  #mtr_report("Starting ndbcluster master");
  if ( mtr_run("$glob_mysql_test_dir/ndb/ndbcluster",
	       ["--port=$opt_ndbcluster_port",
		"--data-dir=$opt_vardir",
		"--verbose=2",
	        "--core"],
	       "", "/dev/null", "", "") )
  {
    mtr_error("Error ndbcluster_start");
    $using_ndbcluster_master= 0;
    return 1;
  }

  $using_ndbcluster_master= 1;
  return 0;
}

sub rm_ndbcluster_tables ($) {
  my $dir=       shift;
  foreach my $bin ( glob("$dir/cluster/apply_status*"),
                    glob("$dir/cluster/schema*") )
  {
    unlink($bin);
  }
}

sub ndbcluster_stop () {

  if ( ! $using_ndbcluster_master or $glob_use_running_ndbcluster )
  {
    $using_ndbcluster_master= 0;
    return;
  }
  # FIXME, we want to _append_ output to file $file_ndb_testrun_log instead of /dev/null
  #mtr_report("Stopping ndbcluster master");
  mtr_run("$glob_mysql_test_dir/ndb/ndbcluster",
          ["--port=$opt_ndbcluster_port",
           "--data-dir=$opt_vardir",
	   "--verbose=2",
           "--stop"],
          "", "/dev/null", "", "");

  rm_ndbcluster_tables ($master->[0]->{'path_myddir'});
  rm_ndbcluster_tables ($master->[1]->{'path_myddir'});
  $using_ndbcluster_master= 0;
  return;
}

sub ndbcluster_install_slave () {

  if ( ! $opt_with_ndbcluster_slave or $glob_use_running_ndbcluster_slave )
  {
    return 0;
  }
  mtr_report("Installing ndbcluster slave");
  if (  mtr_run("$glob_mysql_test_dir/ndb/ndbcluster",
		["--port=$opt_ndbcluster_port_slave",
		 "--data-dir=$opt_vardir",
		 "--verbose=2",
		 "--small",
		 "--ndbd-nodes=1",
		 "--initial",
		 "--relative-config-data-dir",
		 "--core"],
		"", "", "", "") )
  {
    return 1;
  }

  $using_ndbcluster_slave= 1;
  ndbcluster_stop_slave();
  $slave->[0]->{'ndbcluster'}= 1;

  return 0;
}

sub ndbcluster_start_slave ($) {
  my $use_ndbcluster= shift;

  if ( ! $use_ndbcluster )
  {
    $using_ndbcluster_slave= 0;
    return 0;
  }
  if ( $glob_use_running_ndbcluster_slave )
  {
    $using_ndbcluster_slave= 1;
    return 0;
  }

  # FIXME, we want to _append_ output to file $file_ndb_testrun_log instead of /dev/null
  #mtr_report("Starting ndbcluster slave");
  if ( mtr_run("$glob_mysql_test_dir/ndb/ndbcluster",
	       ["--port=$opt_ndbcluster_port_slave",
		"--data-dir=$opt_vardir",
		"--verbose=2",
		"--ndbd-nodes=1",
	        "--core"],
	       "", "/dev/null", "", "") )
  {
    mtr_error("Error ndbcluster_start_slave");
    $using_ndbcluster_slave= 0;
    return 1;
  }

  $using_ndbcluster_slave= 1;
  return 0;
}

sub ndbcluster_stop_slave () {

  if ( ! $using_ndbcluster_slave or $glob_use_running_ndbcluster_slave )
  {
    $using_ndbcluster_slave= 0;
    return;
  }
  # FIXME, we want to _append_ output to file $file_ndb_testrun_log instead of /dev/null
  #mtr_report("Stopping ndbcluster slave");
  mtr_run("$glob_mysql_test_dir/ndb/ndbcluster",
          ["--port=$opt_ndbcluster_port_slave",
           "--data-dir=$opt_vardir",
	   "--verbose=2",
           "--stop"],
          "", "/dev/null", "", "");

  rm_ndbcluster_tables ($slave->[0]->{'path_myddir'});

  $using_ndbcluster_slave= 0;
  return;
}


##############################################################################
#
#  Run the benchmark suite
#
##############################################################################

sub run_benchmarks ($) {
  my $benchmark=  shift;

  my $args;

  if ( ! $glob_use_embedded_server and ! $opt_local_master )
  {
    $master->[0]->{'pid'}= mysqld_start('master',0,[],[],
					$using_ndbcluster_master);
    if ( ! $master->[0]->{'pid'} )
    {
      mtr_error("Can't start the mysqld server");
    }
  }

  mtr_init_args(\$args);

  mtr_add_arg($args, "--socket=%s", $master->[0]->{'path_mysock'});
  mtr_add_arg($args, "--user=%s", $opt_user);

  if ( $opt_small_bench )
  {
    mtr_add_arg($args, "--small-test");
    mtr_add_arg($args, "--small-tables");
  }

  if ( $opt_with_ndbcluster )
  {
    mtr_add_arg($args, "--create-options=TYPE=ndb");
  }

  my $benchdir=  "$glob_basedir/sql-bench";
  chdir($benchdir);             # FIXME check error

  # FIXME write shorter....

  if ( ! $benchmark )
  {
    mtr_add_arg($args, "--log");
    mtr_run("$glob_mysql_bench_dir/run-all-tests", $args, "", "", "", "");
    # FIXME check result code?!
  }
  elsif ( -x $benchmark )
  {
    mtr_run("$glob_mysql_bench_dir/$benchmark", $args, "", "", "", "");
    # FIXME check result code?!
  }
  else
  {
    mtr_error("Benchmark $benchmark not found");
  }

  chdir($glob_mysql_test_dir);          # Go back

  if ( ! $glob_use_embedded_server )
  {
    stop_masters();
  }
}


##############################################################################
#
#  Run the test suite
#
##############################################################################

# FIXME how to specify several suites to run? Comma separated list?

sub run_tests () {
  run_suite($opt_suite);
}

sub run_suite () {
  my $suite= shift;

  mtr_print_thick_line();

  mtr_report("Finding  Tests in the '$suite' suite");

  mtr_timer_start($glob_timers,"suite", 60 * $opt_suite_timeout);

  my $tests= collect_test_cases($suite);

  mtr_report("Starting Tests in the '$suite' suite");

  mtr_print_header();

  foreach my $tinfo ( @$tests )
  {
    mtr_timer_start($glob_timers,"testcase", 60 * $opt_testcase_timeout);
    run_testcase($tinfo);
    mtr_timer_stop($glob_timers,"testcase");
  }

  mtr_print_line();

  if ( ! $glob_debugger and
       ! $glob_use_running_server and
       ! $glob_use_embedded_server )
  {
    stop_masters_slaves();
  }

  if ( $opt_gcov )
  {
    gcov_collect(); # collect coverage information
  }
  if ( $opt_gprof )
  {
    gprof_collect(); # collect coverage information
  }

  mtr_report_stats($tests);

  mtr_timer_stop($glob_timers,"suite");
}


##############################################################################
#
#  Initiate the test databases
#
##############################################################################

sub mysql_install_db () {

  # FIXME not exactly true I think, needs improvements
  install_db('master', $master->[0]->{'path_myddir'});
  install_db('master', $master->[1]->{'path_myddir'});
  install_db('slave',  $slave->[0]->{'path_myddir'});
  install_db('slave',  $slave->[1]->{'path_myddir'});
  install_db('slave',  $slave->[2]->{'path_myddir'});

  if ( ! $opt_skip_im )
  {
    im_prepare_env($instance_manager);
  }

  if ( ndbcluster_install() )
  {
    if ( $opt_force)
    {
      # failed to install, disable usage and flag that its no ok
      mtr_report("ndbcluster_install failed, continuing without cluster");
      $opt_with_ndbcluster= 0;
      $flag_ndb_status_ok= 0;
    }
    else
    {
      print "Aborting: Failed to install ndb cluster\n";
      print "To continue, re-run with '--force'.\n";
      mtr_exit(1);
    }
  }

  if ( ndbcluster_install_slave() )
  {
    if ( $opt_force)
    {
      # failed to install, disable usage and flag that its no ok
      mtr_report("ndbcluster_install_slave failed, " .
		 "continuing without slave cluster");
      $opt_with_ndbcluster_slave= 0;
      $flag_ndb_slave_status_ok= 0;
    }
    else
    {
      print "Aborting: Failed to install ndb cluster\n";
      print "To continue, re-run with '--force'.\n";
      mtr_exit(1);
    }
  }

  return 0;
}


sub install_db ($$) {
  my $type=      shift;
  my $data_dir=  shift;

  my $init_db_sql=     "lib/init_db.sql";
  my $init_db_sql_tmp= "/tmp/init_db.sql$$";
  my $args;

  mtr_report("Installing \u$type Databases");

  open(IN, $init_db_sql)
    or mtr_error("Can't open $init_db_sql: $!");
  open(OUT, ">", $init_db_sql_tmp)
    or mtr_error("Can't write to $init_db_sql_tmp: $!");
  while (<IN>)
  {
    chomp;
    s/\@HOSTNAME\@/$glob_hostname/;
    if ( /^\s*$/ )
    {
      print OUT "\n";
    }
    elsif (/;$/)
    {
      print OUT "$_\n";
    }
    else
    {
      print OUT "$_ ";
    }
  }
  close OUT;
  close IN;

  mtr_init_args(\$args);

  mtr_add_arg($args, "--no-defaults");
  mtr_add_arg($args, "--bootstrap");
  mtr_add_arg($args, "--console");
  mtr_add_arg($args, "--skip-grant-tables");
  mtr_add_arg($args, "--basedir=%s", $path_my_basedir);
  mtr_add_arg($args, "--datadir=%s", $data_dir);
  mtr_add_arg($args, "--skip-innodb");
  mtr_add_arg($args, "--skip-ndbcluster");
  mtr_add_arg($args, "--skip-bdb");

  if ( ! $opt_netware )
  {
    mtr_add_arg($args, "--language=%s", $path_language);
    mtr_add_arg($args, "--character-sets-dir=%s", $path_charsetsdir);
  }

  if ( mtr_run($exe_mysqld, $args, $init_db_sql_tmp,
               $path_manager_log, $path_manager_log, "") != 0 )
  {
    unlink($init_db_sql_tmp);
    mtr_error("Error executing mysqld --bootstrap\n" .
              "Could not install $type test DBs");
  }
  unlink($init_db_sql_tmp);
}


sub im_prepare_env($) {
  my $instance_manager = shift;

  im_create_passwd_file($instance_manager);
  im_prepare_data_dir($instance_manager);
}


sub im_create_passwd_file($) {
  my $instance_manager = shift;

  my $pwd_file_path = $instance_manager->{'password_file'};
  
  mtr_report("Creating IM password file ($pwd_file_path)");
  
  open(OUT, ">", $pwd_file_path)
    or mtr_error("Can't write to $pwd_file_path: $!");
  
  print OUT $instance_manager->{'admin_login'}, ":",
        $instance_manager->{'admin_sha1'}, "\n";
  
  close(OUT);
}


sub im_create_defaults_file($) {
  my $instance_manager = shift;

  my $defaults_file = $instance_manager->{'defaults_file'};

  open(OUT, ">", $defaults_file)
    or mtr_error("Can't write to $defaults_file: $!");
  
  print OUT <<EOF
[mysql]

[manager]
pid-file            = $instance_manager->{path_pid}
socket              = $instance_manager->{path_sock}
port                = $instance_manager->{port}
password-file       = $instance_manager->{password_file}
default-mysqld-path = $exe_mysqld

EOF
;

  foreach my $instance (@{$instance_manager->{'instances'}})
  {
    my $server_id = $instance->{'server_id'};

    print OUT <<EOF
[mysqld$server_id]
socket              = $instance->{path_sock}
pid-file            = $instance->{path_pid}
port                = $instance->{port}
datadir             = $instance->{path_datadir}
log                 = $instance->{path_datadir}/mysqld$server_id.log
log-error           = $instance->{path_datadir}/mysqld$server_id.err.log
log-slow-queries    = $instance->{path_datadir}/mysqld$server_id.slow.log
language            = $path_language
character-sets-dir  = $path_charsetsdir
basedir             = $path_my_basedir
server_id           =$server_id
skip-stack-trace
skip-innodb
skip-bdb
skip-ndbcluster
EOF
;

    print OUT "nonguarded\n" if $instance->{'nonguarded'};
    print OUT "log-output=FILE\n" if $instance->{'old_log_format'};
    print OUT "\n";
  }

  close(OUT);
}


sub im_prepare_data_dir($) {
  my $instance_manager = shift;

  foreach my $instance (@{$instance_manager->{'instances'}})
  {
    install_db(
      'im_mysqld_' . $instance->{'server_id'},
      $instance->{'path_datadir'});
  }
}


##############################################################################
#
#  Run a single test case
#
##############################################################################

# When we get here, we have already filtered out test cases that doesn't
# apply to the current setup, for example if we use a running server, test
# cases that restart the server are dropped. So this function should mostly
# be about doing things, not a lot of logic.

# We don't start and kill the servers for each testcase. But some
# testcases needs a restart, because they specify options to start
# mysqld with. After that testcase, we need to restart again, to set
# back the normal options.

sub run_testcase ($) {
  my $tinfo=  shift;

  my $tname= $tinfo->{'name'};

  my $ndbcluster_opt;

  mtr_tonewfile($opt_current_test,"$tname\n"); # Always tell where we are

  # output current test to ndbcluster log file to enable diagnostics
  mtr_tofile($file_ndb_testrun_log,"CURRENT TEST $tname\n");

  # ----------------------------------------------------------------------
  # If marked to skip, just print out and return.
  # Note that a test case not marked as 'skip' can still be
  # skipped later, because of the test case itself in cooperation
  # with the mysqltest program tells us so.
  # ----------------------------------------------------------------------

  if ( $tinfo->{'skip'} )
  {
    mtr_report_test_name($tinfo);
    mtr_report_test_skipped($tinfo);
    return;
  }

  if ( $tinfo->{'ndb_test'}  and ! $flag_ndb_status_ok )
  {
    mtr_report_test_name($tinfo);
    mtr_report_test_failed($tinfo);
    return;
  }

  # ----------------------------------------------------------------------
  # If not using a running servers we may need to stop and restart.
  # We restart in the case we have initiation scripts, server options
  # etc to run. But we also restart again after the test first restart
  # and test is run, to get back to normal server settings.
  #
  # To make the code a bit more clean, we actually only stop servers
  # here, and mark this to be done. Then a generic "start" part will
  # start up the needed servers again.
  # ----------------------------------------------------------------------

  if ( ! $glob_use_running_server and ! $glob_use_embedded_server )
  {
    # We try to find out if we are to restart the server
    my $do_restart= 0;          # Assumes we don't have to

    if ( $tinfo->{'master_sh'} )
    {
      $do_restart= 1;           # Always restart if script to run
    }
    elsif ( $opt_with_ndbcluster and $tinfo->{'ndb_test'} != $using_ndbcluster_master )
    {
      $do_restart= 1;           # Restart without cluster
    }
    elsif ( $master->[0]->{'running_master_is_special'} and
            $master->[0]->{'running_master_is_special'}->{'timezone'} eq
            $tinfo->{'timezone'} and
            mtr_same_opts($master->[0]->{'running_master_is_special'}->{'master_opt'},
                          $tinfo->{'master_opt'}) )
    {
      # If running master was started with special settings, but
      # the current test requuires the same ones, we *don't* restart.
      $do_restart= 0;
    }
    elsif ( $tinfo->{'master_restart'} or
            $master->[0]->{'running_master_is_special'} )
    {
      $do_restart= 1;
    }

    if ( $do_restart )
    {
      stop_masters();
      delete $master->[0]->{'running_master_is_special'}; # Forget history
    }

    # ----------------------------------------------------------------------
    # Always terminate all slaves, if any. Else we may have useless
    # reconnection attempts and error messages in case the slave and
    # master servers restart.
    # ----------------------------------------------------------------------

    stop_slaves();
  }    

  # ----------------------------------------------------------------------
  # Prepare to start masters. Even if we use embedded, we want to run
  # the preparation.
  # ----------------------------------------------------------------------

  $ENV{'TZ'}= $tinfo->{'timezone'};

  mtr_report_test_name($tinfo);

  mtr_tofile($master->[0]->{'path_myerr'},"CURRENT_TEST: $tname\n");
  if ( $master->[1]->{'pid'} )
  {
    mtr_tofile($master->[1]->{'path_myerr'},"CURRENT_TEST: $tname\n");
  }

# FIXME test cases that depend on each other, prevent this from
# being at this location.
#  do_before_start_master($tname,$tinfo->{'master_sh'});

  # ----------------------------------------------------------------------
  # If any mysqld servers running died, we have to know
  # ----------------------------------------------------------------------

  mtr_record_dead_children();

  # ----------------------------------------------------------------------
  # Start masters
  # ----------------------------------------------------------------------

  if ( ! $glob_use_running_server and ! $glob_use_embedded_server )
  {
    # FIXME give the args to the embedded server?!
    # FIXME what does $opt_local_master mean?!
    # FIXME split up start and check that started so that can do
    #       starts in parallel, masters and slaves at the same time.

    if ( $tinfo->{'component_id'} eq 'mysqld' and ! $opt_local_master )
    {
      if ( $opt_with_ndbcluster and $master->[0]->{'ndbcluster'} )
      {
	# Cluster is not started

	# Call ndbcluster_start to check if test case needs cluster
	# Start it if not already started
	$master->[0]->{'ndbcluster'}= ndbcluster_start($tinfo->{'ndb_test'});
	if ( $master->[0]->{'ndbcluster'} )
	{
	  report_failure_and_restart($tinfo);
	  return;
	}
      }
      if ( ! $master->[0]->{'pid'} )
      {
        # FIXME not correct location for do_before_start_master()
        do_before_start_master($tname,$tinfo->{'master_sh'});
        $master->[0]->{'pid'}=
          mysqld_start('master',0,$tinfo->{'master_opt'},[],
		       $using_ndbcluster_master);
        if ( ! $master->[0]->{'pid'} )
        {
          report_failure_and_restart($tinfo);
          return;
        }
      }
      if ( $using_ndbcluster_master and ! $master->[1]->{'pid'} )
      {
	# Test needs cluster, start an extra mysqld connected to cluster
        mtr_tofile($master->[1]->{'path_myerr'},"CURRENT_TEST: $tname\n");
        $master->[1]->{'pid'}=
          mysqld_start('master',1,$tinfo->{'master_opt'},[],
		       $using_ndbcluster_master);
        if ( ! $master->[1]->{'pid'} )
        {
          report_failure_and_restart($tinfo);
          return;
        }
      }

      if ( $tinfo->{'master_restart'} )
      {
        # Save this test case information, so next can examine it
        $master->[0]->{'running_master_is_special'}= $tinfo;
      }
    }
    elsif ( ! $opt_skip_im and $tinfo->{'component_id'} eq 'im' )
    {
      # We have to create defaults file every time, in order to ensure that it
      # will be the same for each test. The problem is that test can change the
      # file (by SET/UNSET commands), so w/o recreating the file, execution of
      # one test can affect the other.

      im_create_defaults_file($instance_manager);

      im_start($instance_manager, $tinfo->{im_opts});
    }

    # ----------------------------------------------------------------------
    # Start slaves - if needed
    # ----------------------------------------------------------------------

    if ( $tinfo->{'slave_num'} )
    {
      mtr_tofile($slave->[0]->{'path_myerr'},"CURRENT_TEST: $tname\n");

      do_before_start_slave($tname,$tinfo->{'slave_sh'});

      for ( my $idx= 0; $idx <  $tinfo->{'slave_num'}; $idx++ )
      {
        if ( ! $slave->[$idx]->{'pid'} )
        {
	  $ndbcluster_opt= 0;
          if ( $idx == 0)
	  {
	    if ( $slave->[0]->{'ndbcluster'} )
	    {
	      $slave->[0]->{'ndbcluster'}=
		ndbcluster_start_slave($tinfo->{'ndb_test'});
	      if ( $slave->[0]->{'ndbcluster'} )
	      {
		report_failure_and_restart($tinfo);
		return;
	      }
	    }
	    $ndbcluster_opt= $using_ndbcluster_slave;
	  }
          $slave->[$idx]->{'pid'}=
            mysqld_start('slave',$idx,
                         $tinfo->{'slave_opt'}, $tinfo->{'slave_mi'},
			 $ndbcluster_opt);
          if ( ! $slave->[$idx]->{'pid'} )
          {
            report_failure_and_restart($tinfo);
            return;
          }
        }
      }
    }
  }

  # ----------------------------------------------------------------------
  # If --start-and-exit given, stop here to let user manually run tests
  # ----------------------------------------------------------------------

  if ( $opt_start_and_exit )
  {
    mtr_report("\nServers started, exiting");
    exit(0);
  }

  # ----------------------------------------------------------------------
  # Run the test case
  # ----------------------------------------------------------------------

  {
    # remove the old reject file
    if ( $opt_suite eq "main" )
    {
      unlink("r/$tname.reject");
    }
    else
    {
      unlink("suite/$opt_suite/r/$tname.reject");
    }
    unlink($path_timefile);

    my $res= run_mysqltest($tinfo);

    if ( $res == 0 )
    {
      mtr_report_test_passed($tinfo);
    }
    elsif ( $res == 62 )
    {
      # Testcase itself tell us to skip this one
      mtr_report_test_skipped($tinfo);
    }
    elsif ( $res == 63 )
    {
      $tinfo->{'timeout'}= 1;           # Mark as timeout
      report_failure_and_restart($tinfo);
    }
    else
    {
      # Test case failed, if in control mysqltest returns 1
      if ( $res != 1 )
      {
        mtr_tofile($path_timefile,
                   "mysqltest returned unexpected code $res, " .
                   "it has probably crashed");
      }
      report_failure_and_restart($tinfo);
    }
    # Save info from this testcase run to mysqltest.log
    my $testcase_log= mtr_fromfile($path_timefile) if -f $path_timefile;
    mtr_tofile($path_mysqltest_log,"CURRENT TEST $tname\n");
    mtr_tofile($path_mysqltest_log, $testcase_log);
  }

  # ----------------------------------------------------------------------
  # Stop Instance Manager if we are processing an IM-test case.
  # ----------------------------------------------------------------------

  if ( ! $glob_use_running_server and $tinfo->{'component_id'} eq 'im' and
       $instance_manager->{'pid'} )
  {
    im_stop($instance_manager);
  }
}

sub copy_dir($$) {
  my $from_dir= shift;
  my $to_dir= shift;

  mkpath("$to_dir");
  opendir(DIR, "$from_dir")
    or mtr_error("Can't find $from_dir$!");
  for(readdir(DIR)) {
    next if "$_" eq "." or "$_" eq "..";
    if ( -d "$from_dir/$_" )
    {
      copy_dir("$from_dir/$_", "$to_dir/$_");
      next;
    }
    copy("$from_dir/$_", "$to_dir/$_");
  }
  closedir(DIR);

}

#
# Save a snapshot of the installed test db(s)
# I.e take a snapshot of the var/ dir
#
sub save_installed_db () {

  mtr_report("Saving snapshot of installed databases");
  rmtree($path_snapshot);

  foreach my $data_dir (@data_dir_lst)
  {
    my $name= basename($data_dir);
    copy_dir("$data_dir", "$path_snapshot/$name");
  }
}


#
# Save any interesting files in the data_dir
# before the data dir is removed.
#
sub save_files_before_restore($$) {
  my $test_name= shift;
  my $data_dir= shift;
  my $save_name= "$opt_vardir/log/$test_name";

  # Look for core files
  foreach my $core_file ( glob("$data_dir/core*") )
  {
    my $core_name= basename($core_file);
    mtr_report("Saving $core_name");
    mkdir($save_name) if ! -d $save_name;
    rename("$core_file", "$save_name/$core_name");
  }
}

#
# Restore snapshot of the installed test db(s)
# if the snapshot exists
#
sub restore_installed_db ($) {
  my $test_name= shift;

  if ( -d $path_snapshot)
  {
    kill_running_server ();

    mtr_report("Restoring snapshot of databases");

    foreach my $data_dir (@data_dir_lst)
    {
      my $name= basename($data_dir);
      save_files_before_restore($test_name, $data_dir);
      rmtree("$data_dir");
      copy_dir("$path_snapshot/$name", "$data_dir");
    }
    if ($opt_with_ndbcluster)
    {
      # Remove the ndb_*_fs dirs, forcing a clean start of ndb
      rmtree("$path_ndb_data_dir/ndb_1_fs");
      rmtree("$path_ndb_data_dir/ndb_2_fs");

      if ( $opt_with_ndbcluster_slave )
      {
	# Remove also the ndb_*_fs dirs for slave cluster
	rmtree("$path_ndb_slave_data_dir/ndb_1_fs");
      }
    }
  }
  else
  {
    # No snapshot existed, just stop all processes
    stop_masters_slaves();
  }
}


sub report_failure_and_restart ($) {
  my $tinfo= shift;

  mtr_report_test_failed($tinfo);
  mtr_show_failed_diff($tinfo->{'name'});
  print "\n";
  if ( $opt_force )
  {
    # Restore the snapshot of the installed test db
    restore_installed_db($tinfo->{'name'});
    print "Resuming Tests\n\n";
    return;
  }

  my $test_mode= join(" ", @::glob_test_mode) || "default";
  print "Aborting: $tinfo->{'name'} failed in $test_mode mode. ";
  print "To continue, re-run with '--force'.\n";
  if ( ! $glob_debugger and
       ! $glob_use_running_server and
       ! $glob_use_embedded_server )
  {
    stop_masters_slaves();
  }
  mtr_exit(1);

}


##############################################################################
#
#  Start and stop servers
#
##############################################################################

# The embedded server needs the cleanup so we do some of the start work
# but stop before actually running mysqld or anything.

sub do_before_start_master ($$) {
  my $tname=       shift;
  my $init_script= shift;

  # FIXME what about second master.....

  # Remove stale binary logs except for 2 tests which need them FIXME here????
  if ( $tname ne "rpl_crash_binlog_ib_1b" and
       $tname ne "rpl_crash_binlog_ib_2b" and
       $tname ne "rpl_crash_binlog_ib_3b")
  {
    # FIXME we really want separate dir for binlogs
    foreach my $bin ( glob("$opt_vardir/log/master*-bin*") )
    {
      unlink($bin);
    }
  }

  # FIXME only remove the ones that are tied to this master
  # Remove old master.info and relay-log.info files
  unlink("$master->[0]->{'path_myddir'}/master.info");
  unlink("$master->[0]->{'path_myddir'}/relay-log.info");
  unlink("$master->[1]->{'path_myddir'}/master.info");
  unlink("$master->[1]->{'path_myddir'}/relay-log.info");

  # Run master initialization shell script if one exists
  if ( $init_script )
  {
    my $ret= mtr_run("/bin/sh", [$init_script], "", "", "", "");
    if ( $ret != 0 )
    {
      # FIXME rewrite those scripts to return 0 if successful
#      mtr_warning("$init_script exited with code $ret");
    }
  }
  # for gcov  FIXME needed? If so we need more absolute paths
# chdir($glob_basedir);
}

sub do_before_start_slave ($$) {
  my $tname=       shift;
  my $init_script= shift;

  # Remove stale binary logs and old master.info files
  # except for too tests which need them
  if ( $tname ne "rpl_crash_binlog_ib_1b" and
       $tname ne "rpl_crash_binlog_ib_2b" and
       $tname ne "rpl_crash_binlog_ib_3b" )
  {
    # FIXME we really want separate dir for binlogs
    foreach my $bin ( glob("$opt_vardir/log/slave*-bin*") )
    {
      unlink($bin);
    }
    # FIXME really master?!
    unlink("$slave->[0]->{'path_myddir'}/master.info");
    unlink("$slave->[0]->{'path_myddir'}/relay-log.info");
  }

  # Run slave initialization shell script if one exists
  if ( $init_script )
  {
    my $ret= mtr_run("/bin/sh", [$init_script], "", "", "", "");
    if ( $ret != 0 )
    {
      # FIXME rewrite those scripts to return 0 if successful
#      mtr_warning("$init_script exited with code $ret");
    }
  }

  foreach my $bin ( glob("$slave->[0]->{'path_myddir'}/log.*") )
  {
    unlink($bin);
  }
}

sub mysqld_arguments ($$$$$$) {
  my $args=              shift;
  my $type=              shift;        # master/slave/bootstrap
  my $idx=               shift;
  my $extra_opt=         shift;
  my $slave_master_info= shift;
  my $using_ndbcluster=  shift;

  my $sidx= "";                 # Index as string, 0 is empty string
  if ( $idx > 0 )
  {
    $sidx= sprintf("%d", $idx); # sprintf not needed in Perl for this
  }

  my $prefix= "";               # If mysqltest server arg

  if ( $glob_use_embedded_server )
  {
    $prefix= "--server-arg=";
  } else {
    # We can't pass embedded server --no-defaults
    mtr_add_arg($args, "%s--no-defaults", $prefix);
  }

  mtr_add_arg($args, "%s--console", $prefix);
  mtr_add_arg($args, "%s--basedir=%s", $prefix, $path_my_basedir);
  mtr_add_arg($args, "%s--character-sets-dir=%s", $prefix, $path_charsetsdir);
  mtr_add_arg($args, "%s--core", $prefix);
  mtr_add_arg($args, "%s--log-bin-trust-function-creators", $prefix);
  mtr_add_arg($args, "%s--loose-binlog-show-xid=0", $prefix);
  mtr_add_arg($args, "%s--default-character-set=latin1", $prefix);
  mtr_add_arg($args, "%s--language=%s", $prefix, $path_language);
  mtr_add_arg($args, "%s--tmpdir=$opt_tmpdir", $prefix);

  if ( $opt_valgrind_mysqld )
  {
    mtr_add_arg($args, "%s--skip-safemalloc", $prefix);
    mtr_add_arg($args, "%s--skip-bdb", $prefix);
  }

  my $pidfile;

  if ( $type eq 'master' )
  {
    my $id= $idx > 0 ? $idx + 101 : 1;

    mtr_add_arg($args, "%s--log-bin=%s/log/master-bin%s", $prefix,
                $opt_vardir, $sidx);
    mtr_add_arg($args, "%s--pid-file=%s", $prefix,
                $master->[$idx]->{'path_mypid'});
    mtr_add_arg($args, "%s--port=%d", $prefix,
                $master->[$idx]->{'path_myport'});
    mtr_add_arg($args, "%s--server-id=%d", $prefix, $id);
    mtr_add_arg($args, "%s--socket=%s", $prefix,
                $master->[$idx]->{'path_mysock'});
    mtr_add_arg($args, "%s--innodb_data_file_path=ibdata1:128M:autoextend", $prefix);
    mtr_add_arg($args, "%s--local-infile", $prefix);
    mtr_add_arg($args, "%s--datadir=%s", $prefix,
                $master->[$idx]->{'path_myddir'});

    if ( $idx > 0 )
    {
      mtr_add_arg($args, "%s--skip-innodb", $prefix);
    }

    if ( $opt_skip_ndbcluster || !$using_ndbcluster)
    {
      mtr_add_arg($args, "%s--skip-ndbcluster", $prefix);
    }
    else
    {
      mtr_add_arg($args, "%s--ndbcluster", $prefix);
      mtr_add_arg($args, "%s--ndb-connectstring=%s", $prefix,
		  $opt_ndbconnectstring);
      mtr_add_arg($args, "%s--ndb-extra-logging", $prefix);
    }
  }

  if ( $type eq 'slave' )
  {
    my $slave_server_id=  2 + $idx;
    my $slave_rpl_rank= $slave_server_id;

    mtr_add_arg($args, "%s--datadir=%s", $prefix,
                $slave->[$idx]->{'path_myddir'});
    # FIXME slave get this option twice?!
    mtr_add_arg($args, "%s--exit-info=256", $prefix);
    mtr_add_arg($args, "%s--init-rpl-role=slave", $prefix);
    mtr_add_arg($args, "%s--log-bin=%s/log/slave%s-bin", $prefix,
                $opt_vardir, $sidx); # FIXME use own dir for binlogs
    mtr_add_arg($args, "%s--log-slave-updates", $prefix);
    # FIXME option duplicated for slave
    mtr_add_arg($args, "%s--log=%s", $prefix,
                $slave->[$idx]->{'path_mylog'});
    mtr_add_arg($args, "%s--master-retry-count=10", $prefix);
    mtr_add_arg($args, "%s--pid-file=%s", $prefix,
                $slave->[$idx]->{'path_mypid'});
    mtr_add_arg($args, "%s--port=%d", $prefix,
                $slave->[$idx]->{'path_myport'});
    mtr_add_arg($args, "%s--relay-log=%s/log/slave%s-relay-bin", $prefix,
                $opt_vardir, $sidx);
    mtr_add_arg($args, "%s--report-host=127.0.0.1", $prefix);
    mtr_add_arg($args, "%s--report-port=%d", $prefix,
                $slave->[$idx]->{'path_myport'});
    mtr_add_arg($args, "%s--report-user=root", $prefix);
    mtr_add_arg($args, "%s--skip-innodb", $prefix);
    mtr_add_arg($args, "%s--skip-ndbcluster", $prefix);
    mtr_add_arg($args, "%s--skip-slave-start", $prefix);

    # Directory where slaves find the dumps generated by "load data"
    # on the server. The path need to have constant length otherwise
    # test results will vary, thus a relative path is used.
    mtr_add_arg($args, "%s--slave-load-tmpdir=%s", $prefix,
                "../tmp");
    mtr_add_arg($args, "%s--socket=%s", $prefix,
                $slave->[$idx]->{'path_mysock'});
    mtr_add_arg($args, "%s--set-variable=slave_net_timeout=10", $prefix);

    if ( @$slave_master_info )
    {
      foreach my $arg ( @$slave_master_info )
      {
        mtr_add_arg($args, "%s%s", $prefix, $arg);
      }
    }
    else
    {
      mtr_add_arg($args, "%s--master-user=root", $prefix);
      mtr_add_arg($args, "%s--master-connect-retry=1", $prefix);
      mtr_add_arg($args, "%s--master-host=127.0.0.1", $prefix);
      mtr_add_arg($args, "%s--master-password=", $prefix);
      mtr_add_arg($args, "%s--master-port=%d", $prefix,
                  $master->[0]->{'path_myport'}); # First master
      mtr_add_arg($args, "%s--server-id=%d", $prefix, $slave_server_id);
      mtr_add_arg($args, "%s--rpl-recovery-rank=%d", $prefix, $slave_rpl_rank);
    }
    
    if ( $opt_skip_ndbcluster_slave )
    {
      mtr_add_arg($args, "%s--skip-ndbcluster", $prefix);
    }
    if ( $idx == 0 and $using_ndbcluster_slave )
    {
      mtr_add_arg($args, "%s--ndbcluster", $prefix);
      mtr_add_arg($args, "%s--ndb-connectstring=%s", $prefix,
                  $opt_ndbconnectstring_slave);
      mtr_add_arg($args, "%s--ndb-extra-logging", $prefix);
    }
  } # end slave

  if ( $opt_debug )
  {
    if ( $type eq 'master' )
    {
      mtr_add_arg($args, "%s--debug=d:t:i:A,%s/log/master%s.trace",
                  $prefix, $opt_vardir_trace, $sidx);
    }
    if ( $type eq 'slave' )
    {
      mtr_add_arg($args, "%s--debug=d:t:i:A,%s/log/slave%s.trace",
                  $prefix, $opt_vardir_trace, $sidx);
    }
  }

  # FIXME always set nowdays??? SMALL_SERVER
  mtr_add_arg($args, "%s--key_buffer_size=1M", $prefix);
  mtr_add_arg($args, "%s--sort_buffer=256K", $prefix);
  mtr_add_arg($args, "%s--max_heap_table_size=1M", $prefix);
  mtr_add_arg($args, "%s--log-bin-trust-function-creators", $prefix);
  mtr_add_arg($args, "%s--loose-binlog-show-xid=0", $prefix);

  if ( $opt_ssl_supported )
  {
    mtr_add_arg($args, "%s--ssl-ca=%s/std_data/cacert.pem", $prefix,
                $glob_mysql_test_dir);
    mtr_add_arg($args, "%s--ssl-cert=%s/std_data/server-cert.pem", $prefix,
                $glob_mysql_test_dir);
    mtr_add_arg($args, "%s--ssl-key=%s/std_data/server-key.pem", $prefix,
                $glob_mysql_test_dir);
  }

  if ( $opt_warnings )
  {
    mtr_add_arg($args, "%s--log-warnings", $prefix);
  }

  # Indicate to "mysqld" it will be debugged in debugger
  if ( $glob_debugger )
  {
    mtr_add_arg($args, "%s--gdb", $prefix);
  }

  # If we should run all tests cases, we will use a local server for that

  if ( -w "/" )
  {
    # We are running as root;  We need to add the --root argument
    mtr_add_arg($args, "%s--user=root", $prefix);
  }

  if ( $type eq 'master' )
  {

    if ( ! $opt_old_master )
    {
      mtr_add_arg($args, "%s--rpl-recovery-rank=1", $prefix);
      mtr_add_arg($args, "%s--init-rpl-role=master", $prefix);
    }

    # FIXME strange,.....
    # FIXME MYSQL_MYPORT is not set anythere?!
    if ( $opt_local_master )
    {
      mtr_add_arg($args, "%s--host=127.0.0.1", $prefix);
      mtr_add_arg($args, "%s--port=%s", $prefix, $ENV{'MYSQL_MYPORT'});
    }
  }

  foreach my $arg ( @opt_extra_mysqld_opt, @$extra_opt )
  {
    mtr_add_arg($args, "%s%s", $prefix, $arg);
  }

  if ( $opt_bench )
  {
    mtr_add_arg($args, "%s--rpl-recovery-rank=1", $prefix);
    mtr_add_arg($args, "%s--init-rpl-role=master", $prefix);
  }
  elsif ( $type eq 'master' )
  {
    mtr_add_arg($args, "%s--exit-info=256", $prefix);
    mtr_add_arg($args, "%s--open-files-limit=1024", $prefix);
    mtr_add_arg($args, "%s--log=%s", $prefix, $master->[0]->{'path_mylog'});
  }

  return $args;
}

# FIXME
#  if ( $type eq 'master' and $glob_use_embedded_server )
#  {
#    # Add a -A to each argument to pass it to embedded server
#    my @mysqltest_opt=  map {("-A",$_)} @args;
#    $opt_extra_mysqltest_opt=  \@mysqltest_opt;
#    return;
#  }

##############################################################################
#
#  Start mysqld and return the PID
#
##############################################################################

sub mysqld_start ($$$$$) {
  my $type=              shift;        # master/slave/bootstrap
  my $idx=               shift;
  my $extra_opt=         shift;
  my $slave_master_info= shift;
  my $using_ndbcluster=  shift;


  my $args;                             # Arg vector
  my $exe;
  my $pid= -1;

  if ( $type eq 'master' )
  {
    $exe= $exe_master_mysqld;
  }
  elsif ( $type eq 'slave' )
  {
    $exe= $exe_slave_mysqld;
  }
  else
  {
    $exe= $exe_mysqld;
  }

  mtr_init_args(\$args);

  if ( $opt_valgrind_mysqld )
  {
    valgrind_arguments($args, \$exe);
  }

  mysqld_arguments($args,$type,$idx,$extra_opt,$slave_master_info,
		   $using_ndbcluster);

  if ( $opt_gdb || $opt_manual_gdb)
  {
    gdb_arguments(\$args, \$exe, "$type"."_$idx");
  }
  elsif ( $opt_ddd || $opt_manual_ddd )
  {
    ddd_arguments(\$args, \$exe, "$type"."_$idx");
  }
  elsif ( $opt_debugger )
  {
    debugger_arguments(\$args, \$exe, "$type"."_$idx");
  }
  elsif ( $opt_manual_debug )
  {
     print "\nStart $type in your debugger\n" .
           "dir: $glob_mysql_test_dir\n" .
           "exe: $exe\n" .
	   "args:  " . join(" ", @$args)  . "\n\n" .
	   "Waiting ....\n";

     # Indicate the exe should not be started
    $exe= undef;
  }

  if ( $type eq 'master' )
  {
    if ( ! defined $exe or
	 $pid= mtr_spawn($exe, $args, "",
			 $master->[$idx]->{'path_myerr'},
			 $master->[$idx]->{'path_myerr'},
			 "",
			 { append_log_file => 1 }) )
    {
      return sleep_until_file_created($master->[$idx]->{'path_mypid'},
                                      $master->[$idx]->{'start_timeout'},
				      $pid);
    }
  }

  if ( $type eq 'slave' )
  {
    if ( ! defined $exe or
	 $pid= mtr_spawn($exe, $args, "",
                         $slave->[$idx]->{'path_myerr'},
                         $slave->[$idx]->{'path_myerr'},
                         "",
                         { append_log_file => 1 }) )
    {
      return sleep_until_file_created($slave->[$idx]->{'path_mypid'},
                                      $master->[$idx]->{'start_timeout'},
				      $pid);
    }
  }

  return 0;
}

sub stop_masters_slaves () {

  print  "Ending Tests\n";

  if ( $instance_manager->{'pid'} )
  {
    print  "Shutting-down Instance Manager\n";
    im_stop($instance_manager);
  }
  
  print  "Shutting-down MySQL daemon\n\n";
  stop_masters();
  print "Master(s) shutdown finished\n";
  stop_slaves();
  print "Slave(s) shutdown finished\n";
}

sub stop_masters () {

  my @args;

  for ( my $idx; $idx < 2; $idx++ )
  {
    # FIXME if we hit ^C before fully started, this test will prevent
    # the mysqld process from being killed
    if ( $master->[$idx]->{'pid'} )
    {
      push(@args,{
                  pid      => $master->[$idx]->{'pid'},
                  pidfile  => $master->[$idx]->{'path_mypid'},
                  sockfile => $master->[$idx]->{'path_mysock'},
                  port     => $master->[$idx]->{'path_myport'},
                 });
      $master->[$idx]->{'pid'}= 0; # Assume we are done with it
    }
  }

  if ( ! $master->[0]->{'ndbcluster'} )
  {
    ndbcluster_stop();
    $master->[0]->{'ndbcluster'}= 1;
  }

  mtr_stop_mysqld_servers(\@args);
}

sub stop_slaves () {
  my $force= shift;

  my @args;

  for ( my $idx; $idx < 3; $idx++ )
  {
    if ( $slave->[$idx]->{'pid'} )
    {
      push(@args,{
                  pid      => $slave->[$idx]->{'pid'},
                  pidfile  => $slave->[$idx]->{'path_mypid'},
                  sockfile => $slave->[$idx]->{'path_mysock'},
                  port     => $slave->[$idx]->{'path_myport'},
                 });
      $slave->[$idx]->{'pid'}= 0; # Assume we are done with it
    }
  }

  if ( ! $slave->[0]->{'ndbcluster'} )
  {
    ndbcluster_stop_slave();
    $slave->[0]->{'ndbcluster'}= 1;
  }

  mtr_stop_mysqld_servers(\@args);
}

##############################################################################
#
#  Instance Manager management routines.
#
##############################################################################

sub im_start($$) {
  my $instance_manager = shift;
  my $opts = shift;

  my $args;
  mtr_init_args(\$args);
  mtr_add_arg($args, "--defaults-file=%s",
              $instance_manager->{'defaults_file'});

  foreach my $opt (@{$opts})
  {
    mtr_add_arg($args, $opt);
  }

  $instance_manager->{'pid'} = 
    mtr_spawn(
      $exe_im,                          # path to the executable
      $args,                            # cmd-line args
      '',                               # stdin
      $instance_manager->{'path_log'},  # stdout
      $instance_manager->{'path_err'},  # stderr
      '',                               # pid file path (not used)
      { append_log_file => 1 }          # append log files
      );

  if ( ! $instance_manager->{'pid'} )
  {
    mtr_report('Could not start Instance Manager');
    return;
  }
  
  # Instance Manager can be run in daemon mode. In this case, it creates
  # several processes and the parent process, created by mtr_spawn(), exits just
  # after start. So, we have to obtain Instance Manager PID from the PID file.

  if ( ! sleep_until_file_created(
                                  $instance_manager->{'path_pid'},
                                  $instance_manager->{'start_timeout'},
                                  -1)) # real PID is still unknown
  {
    mtr_report("Instance Manager PID file is missing");
    return;
  }

  $instance_manager->{'pid'} =
    mtr_get_pid_from_file($instance_manager->{'path_pid'});
}

sub im_stop($) {
  my $instance_manager = shift;

  # Re-read pid from the file, since during tests Instance Manager could have
  # been restarted, so its pid could have been changed.

  $instance_manager->{'pid'} =
    mtr_get_pid_from_file($instance_manager->{'path_pid'})
      if -f $instance_manager->{'path_pid'};

  # Inspired from mtr_stop_mysqld_servers().

  start_reap_all();

  # Create list of pids. We should stop Instance Manager and all started
  # mysqld-instances. Some of them may be nonguarded, so IM will not stop them
  # on shutdown.

  my @pids = ( $instance_manager->{'pid'} );
  my $instances = $instance_manager->{'instances'};

  if ( -r $instances->[0]->{'path_pid'} )
  {
    push(@pids, mtr_get_pid_from_file($instances->[0]->{'path_pid'}));
  }

  if ( -r $instances->[1]->{'path_pid'} )
  {
    push(@pids, mtr_get_pid_from_file($instances->[1]->{'path_pid'}));
  }

  # Kill processes.

  mtr_kill_processes(\@pids);
  
  stop_reap_all();

  $instance_manager->{'pid'} = undef;
}

#
# Run include/check-testcase.test
# Before a testcase, run in record mode, save result file to var
# After testcase, run and compare with the recorded file, they should be equal!
#
sub run_check_testcase ($) {

  my $mode=     shift;

  my $args;
  mtr_init_args(\$args);

  mtr_add_arg($args, "--no-defaults");
  mtr_add_arg($args, "--silent");
  mtr_add_arg($args, "-v");
  mtr_add_arg($args, "--skip-safemalloc");
  mtr_add_arg($args, "--tmpdir=%s", $opt_tmpdir);

  mtr_add_arg($args, "--socket=%s", $master->[0]->{'path_mysock'});
  mtr_add_arg($args, "--port=%d", $master->[0]->{'path_myport'});
  mtr_add_arg($args, "--database=test");
  mtr_add_arg($args, "--user=%s", $opt_user);
  mtr_add_arg($args, "--password=");

  mtr_add_arg($args, "-R");
  mtr_add_arg($args, "$opt_vardir/tmp/check-testcase.result");

  if ( $mode eq "before" )
  {
    mtr_add_arg($args, "--record");
  }

  my $res = mtr_run_test($exe_mysqltest,$args,
	        "include/check-testcase.test", "", "", "");

  if ( $res == 1  and $mode = "after")
  {
    mtr_run("diff",["-u",
		    "$opt_vardir/tmp/check-testcase.result",
		    "$opt_vardir/tmp/check-testcase.reject"],
	    "", "", "", "");
  }
  elsif ( $res )
  {
    mtr_error("Could not execute 'check-testcase' $mode testcase");
  }
}

sub run_mysqltest ($) {
  my $tinfo=       shift;

  my $cmdline_mysqlcheck= "$exe_mysqlcheck --no-defaults -uroot " .
                          "--port=$master->[0]->{'path_myport'} " .
                          "--socket=$master->[0]->{'path_mysock'} --password=";
  if ( $opt_debug )
  {
    $cmdline_mysqlcheck .=
      " --debug=d:t:A,$opt_vardir_trace/log/mysqlcheck.trace";
  }

  my $cmdline_mysqldump= "$exe_mysqldump --no-defaults -uroot " .
                         "--port=$master->[0]->{'path_myport'} " .
                         "--socket=$master->[0]->{'path_mysock'} --password=";

 my $cmdline_mysqldumpslave= "$exe_mysqldump --no-defaults -uroot " .
                         "--socket=$slave->[0]->{'path_mysock'} --password=";

  if ( $opt_debug )
  {
    $cmdline_mysqldump .=
      " --debug=d:t:A,$opt_vardir_trace/log/mysqldump.trace";
  }

  my $cmdline_mysqlslap;

  unless ( $glob_win32 )
  {
    $cmdline_mysqlslap= "$exe_mysqlslap -uroot " .
                         "--port=$master->[0]->{'path_myport'} " .
                         "--socket=$master->[0]->{'path_mysock'} --password= " .
                         "--lock-directory=$opt_tmpdir";
    if ( $opt_debug )
    {
      $cmdline_mysqlslap .=
        " --debug=d:t:A,$opt_vardir_trace/log/mysqlslap.trace";
    }
  }

  my $cmdline_mysqlimport= "$exe_mysqlimport -uroot " .
                         "--port=$master->[0]->{'path_myport'} " .
                         "--socket=$master->[0]->{'path_mysock'} --password=";
  if ( $opt_debug )
  {
    $cmdline_mysqlimport .=
      " --debug=d:t:A,$opt_vardir_trace/log/mysqlimport.trace";
  }

  my $cmdline_mysqlshow= "$exe_mysqlshow -uroot " .
                         "--port=$master->[0]->{'path_myport'} " .
                         "--socket=$master->[0]->{'path_mysock'} --password=";
  if ( $opt_debug )
  {
    $cmdline_mysqlshow .=
      " --debug=d:t:A,$opt_vardir_trace/log/mysqlshow.trace";
  }

  my $cmdline_mysqlbinlog=
    "$exe_mysqlbinlog" .
      " --no-defaults --local-load=$opt_tmpdir" .
      " --character-sets-dir=$path_charsetsdir";

  if ( $opt_debug )
  {
    $cmdline_mysqlbinlog .=
      " --debug=d:t:A,$opt_vardir_trace/log/mysqlbinlog.trace";
  }

  my $cmdline_mysql=
    "$exe_mysql --host=localhost  --user=root --password= " .
    "--port=$master->[0]->{'path_myport'} " .
    "--socket=$master->[0]->{'path_mysock'}";

  my $cmdline_mysql_client_test=
    "$exe_mysql_client_test --no-defaults --testcase --user=root --silent " .
    "--port=$master->[0]->{'path_myport'} " .
    "--socket=$master->[0]->{'path_mysock'}";

  if ( $glob_use_embedded_server )
  {
    $cmdline_mysql_client_test.=
      " -A --language=$path_language" .
      " -A --datadir=$slave->[0]->{'path_myddir'}" .
      " -A --character-sets-dir=$path_charsetsdir";
  }

  my $cmdline_mysql_fix_system_tables=
    "$exe_mysql_fix_system_tables --no-defaults --host=localhost --user=root --password= " .
    "--basedir=$glob_basedir --bindir=$path_client_bindir --verbose " .
    "--port=$master->[0]->{'path_myport'} " .
    "--socket=$master->[0]->{'path_mysock'}";



  # FIXME really needing a PATH???
  # $ENV{'PATH'}= "/bin:/usr/bin:/usr/local/bin:/usr/bsd:/usr/X11R6/bin:/usr/openwin/bin:/usr/bin/X11:$ENV{'PATH'}";

  $ENV{'MYSQL'}=                    $cmdline_mysql;
  $ENV{'MYSQL_CHECK'}=              $cmdline_mysqlcheck;
  $ENV{'MYSQL_DUMP'}=               $cmdline_mysqldump;
  $ENV{'MYSQL_SLAP'}=               $cmdline_mysqlslap unless $glob_win32;
  $ENV{'MYSQL_IMPORT'}=             $cmdline_mysqlimport;
  $ENV{'MYSQL_DUMP_SLAVE'}=         $cmdline_mysqldumpslave;
  $ENV{'MYSQL_SHOW'}=               $cmdline_mysqlshow;
  $ENV{'MYSQL_BINLOG'}=             $cmdline_mysqlbinlog;
  $ENV{'MYSQL_FIX_SYSTEM_TABLES'}=  $cmdline_mysql_fix_system_tables;
  $ENV{'MYSQL_CLIENT_TEST'}=        $cmdline_mysql_client_test;
  $ENV{'CHARSETSDIR'}=              $path_charsetsdir;
  $ENV{'MYSQL_MY_PRINT_DEFAULTS'}=  $exe_my_print_defaults;

  $ENV{'NDB_STATUS_OK'}=            $flag_ndb_status_ok;
  $ENV{'NDB_SLAVE_STATUS_OK'}=      $flag_ndb_slave_status_ok;
  $ENV{'NDB_EXTRA_TEST'}=           $opt_ndb_extra_test;
  $ENV{'NDB_MGM'}=                  $exe_ndb_mgm;
  $ENV{'NDB_BACKUP_DIR'}=           $path_ndb_data_dir;
  $ENV{'NDB_DATA_DIR'}=             $path_ndb_data_dir;
  $ENV{'NDB_TOOLS_DIR'}=            $path_ndb_tools_dir;
  $ENV{'NDB_TOOLS_OUTPUT'}=         $file_ndb_testrun_log;
  $ENV{'NDB_CONNECTSTRING'}=        $opt_ndbconnectstring;

  my $exe= $exe_mysqltest;
  my $args;

  mtr_init_args(\$args);

  if ( $opt_valgrind_mysqltest )
  {
    valgrind_arguments($args, \$exe);
  }

  mtr_add_arg($args, "--no-defaults");
  mtr_add_arg($args, "--silent");
  mtr_add_arg($args, "-v");
  mtr_add_arg($args, "--skip-safemalloc");
  mtr_add_arg($args, "--tmpdir=%s", $opt_tmpdir);

  if ($tinfo->{'component_id'} eq 'im')
  {
    mtr_add_arg($args, "--socket=%s", $instance_manager->{'path_sock'});
    mtr_add_arg($args, "--port=%d", $instance_manager->{'port'});
    mtr_add_arg($args, "--user=%s", $instance_manager->{'admin_login'});
    mtr_add_arg($args, "--password=%s", $instance_manager->{'admin_password'});
  }
  else # component_id == mysqld
  {
    mtr_add_arg($args, "--socket=%s", $master->[0]->{'path_mysock'});
    mtr_add_arg($args, "--port=%d", $master->[0]->{'path_myport'});
    mtr_add_arg($args, "--database=test");
    mtr_add_arg($args, "--user=%s", $opt_user);
    mtr_add_arg($args, "--password=");
  }

  if ( $opt_ps_protocol )
  {
    mtr_add_arg($args, "--ps-protocol");
  }

  if ( $opt_sp_protocol )
  {
    mtr_add_arg($args, "--sp-protocol");
  }

  if ( $opt_view_protocol )
  {
    mtr_add_arg($args, "--view-protocol");
  }

  if ( $opt_cursor_protocol )
  {
    mtr_add_arg($args, "--cursor-protocol");
  }

  if ( $opt_strace_client )
  {
    $exe=  "strace";            # FIXME there are ktrace, ....
    mtr_add_arg($args, "-o");
    mtr_add_arg($args, "%s/log/mysqltest.strace", $opt_vardir);
    mtr_add_arg($args, "$exe_mysqltest");
  }

  if ( $opt_timer )
  {
    mtr_add_arg($args, "--timer-file=%s/log/timer", $opt_vardir);
  }

  if ( $opt_big_test )
  {
    mtr_add_arg($args, "--big-test");
  }

  if ( $opt_compress )
  {
    mtr_add_arg($args, "--compress");
  }

  if ( $opt_sleep )
  {
    mtr_add_arg($args, "--sleep=%d", $opt_sleep);
  }

  if ( $opt_debug )
  {
    mtr_add_arg($args, "--debug=d:t:A,%s/log/mysqltest.trace", $opt_vardir_trace);
  }

  if ( $opt_ssl_supported )
  {
    mtr_add_arg($args, "--ssl-ca=%s/std_data/cacert.pem",
	        $glob_mysql_test_dir);
    mtr_add_arg($args, "--ssl-cert=%s/std_data/client-cert.pem",
	        $glob_mysql_test_dir);
    mtr_add_arg($args, "--ssl-key=%s/std_data/client-key.pem",
	        $glob_mysql_test_dir);
  }

  # Turn on SSL for all test cases
  if ( $opt_ssl )
  {
    mtr_add_arg($args, "--ssl",
		$glob_mysql_test_dir);
  }
  elsif ( $opt_ssl_supported )
  {
    mtr_add_arg($args, "--skip-ssl",
		$glob_mysql_test_dir);
  }

  # ----------------------------------------------------------------------
  # If embedded server, we create server args to give mysqltest to pass on
  # ----------------------------------------------------------------------

  if ( $glob_use_embedded_server )
  {
    mysqld_arguments($args,'master',0,$tinfo->{'master_opt'},[],0);
  }

  # ----------------------------------------------------------------------
  # export MYSQL_TEST variable containing <path>/mysqltest <args>
  # ----------------------------------------------------------------------
  $ENV{'MYSQL_TEST'}= "$exe_mysqltest " . join(" ", @$args);

  # ----------------------------------------------------------------------
  # Add arguments that should not go into the MYSQL_TEST env var
  # ----------------------------------------------------------------------

  mtr_add_arg($args, "--test-file");
  mtr_add_arg($args, $tinfo->{'path'});

  mtr_add_arg($args, "--result-file");
  mtr_add_arg($args, $tinfo->{'result_file'});

  if ( $opt_record )
  {
    mtr_add_arg($args, "--record");
  }

  if ( $opt_client_gdb )
  {
    gdb_arguments(\$args, \$exe, "client");
  }
  elsif ( $opt_client_ddd )
  {
    ddd_arguments(\$args, \$exe, "client");
  }
  elsif ( $opt_client_debugger )
  {
    debugger_arguments(\$args, \$exe, "client");
  }

  if ($glob_use_libtool and $opt_valgrind)
  {
    # Add "libtool --mode-execute" before the test to execute
    # if running in valgrind(to avoid valgrinding bash)
    unshift(@$args, "--mode=execute", $exe);
    $exe= "libtool";
  }

  if ( $opt_check_testcases )
  {
    run_check_testcase("before");
  }

  my $res = mtr_run_test($exe,$args,"","",$path_timefile,"");

  if ( $opt_check_testcases )
  {
    run_check_testcase("after");
  }

  return $res;

}


#
# Modify the exe and args so that program is run in gdb in xterm
#
sub gdb_arguments {
  my $args= shift;
  my $exe=  shift;
  my $type= shift;

  # Write $args to gdb init file
  my $str= join(" ", @$$args);
  my $gdb_init_file= "$opt_tmpdir/gdbinit.$type";

  # Remove the old gdbinit file
  unlink($gdb_init_file);

  if ( $type eq "client" )
  {
    # write init file for client
    mtr_tofile($gdb_init_file,
	       "set args $str\n" .
	       "break main\n");
  }
  else
  {
    # write init file for mysqld
    mtr_tofile($gdb_init_file,
	       "set args $str\n" .
	       "break mysql_parse\n" .
	       "commands 1\n" .
	       "disable 1\n" .
	       "end\n" .
	       "run");
  }

  if ( $opt_manual_gdb )
  {
     print "\nTo start gdb for $type, type in another window:\n";
     print "cd $glob_mysql_test_dir;\n";
     print "gdb -x $gdb_init_file $$exe\n";

     # Indicate the exe should not be started
     $$exe= undef;
     return;
  }

  $$args= [];
  mtr_add_arg($$args, "-title");
  mtr_add_arg($$args, "$type");
  mtr_add_arg($$args, "-e");

  if ( $glob_use_libtool )
  {
    mtr_add_arg($$args, "libtool");
    mtr_add_arg($$args, "--mode=execute");
  }

  mtr_add_arg($$args, "gdb");
  mtr_add_arg($$args, "-x");
  mtr_add_arg($$args, "$gdb_init_file");
  mtr_add_arg($$args, "$$exe");

  $$exe= "xterm";
}

#
# Modify the exe and args so that program is run in ddd
#
sub ddd_arguments {
  my $args= shift;
  my $exe=  shift;
  my $type= shift;

  # Write $args to ddd init file
  my $str= join(" ", @$$args);
  my $gdb_init_file= "$opt_tmpdir/gdbinit.$type";

  # Remove the old gdbinit file
  unlink($gdb_init_file);

  if ( $type eq "client" )
  {
    # write init file for client
    mtr_tofile($gdb_init_file,
	       "set args $str\n" .
	       "break main\n");
  }
  else
  {
    # write init file for mysqld
    mtr_tofile($gdb_init_file,
	       "file $$exe\n" .
	       "set args $str\n" .
	       "break mysql_parse\n" .
	       "commands 1\n" .
	       "disable 1\n" .
	       "end\n" .
	       "run");
  }

  if ( $opt_manual_ddd )
  {
     print "\nTo start ddd for $type, type in another window:\n";
     print "cd $glob_mysql_test_dir;\n";
     print "ddd -x $gdb_init_file $$exe\n";

     # Indicate the exe should not be started
     $$exe= undef;
     return;
  }

  my $save_exe= $$exe;
  $$args= [];
  if ( $glob_use_libtool )
  {
    $$exe= "libtool";
    mtr_add_arg($$args, "--mode=execute");
    mtr_add_arg($$args, "ddd");
  }
  else
  {
    $$exe= "ddd";
  }
  mtr_add_arg($$args, "--command=$gdb_init_file");
  mtr_add_arg($$args, "$save_exe");
}


#
# Modify the exe and args so that program is run in the selected debugger
#
sub debugger_arguments {
  my $args= shift;
  my $exe=  shift;
  my $debugger= $opt_debugger || $opt_client_debugger;

  if ( $debugger eq "vcexpress" or $debugger eq "vc")
  {
    # vc[express] /debugexe exe arg1 .. argn

    # Add /debugexe and name of the exe before args
    unshift(@$$args, "/debugexe");
    unshift(@$$args, "$$exe");

  }
  elsif ( $debugger eq "windbg" )
  {
    # windbg exe arg1 .. argn

    # Add name of the exe before args
    unshift(@$$args, "$$exe");

  }
  else
  {
    mtr_error("Unknown argument \"$debugger\" passed to --debugger");
  }

  # Set exe to debuggername
  $$exe= $debugger;
}


#
# Modify the exe and args so that program is run in valgrind
#
sub valgrind_arguments {
  my $args= shift;
  my $exe=  shift;

  mtr_add_arg($args, "--tool=memcheck"); # From >= 2.1.2 needs this option
  mtr_add_arg($args, "--alignment=8");
  mtr_add_arg($args, "--leak-check=yes");
  mtr_add_arg($args, "--num-callers=16");
  mtr_add_arg($args, "--suppressions=%s/valgrind.supp", $glob_mysql_test_dir)
    if -f "$glob_mysql_test_dir/valgrind.supp";

  if ( $opt_valgrind_all )
  {
    mtr_add_arg($args, "-v");
    mtr_add_arg($args, "--show-reachable=yes");
  }

  if ( $opt_valgrind_options )
  {
    mtr_add_arg($args, split(' ', $opt_valgrind_options));
  }


  mtr_add_arg($args, $$exe);

  $$exe= $opt_valgrind_path || "valgrind";
}


##############################################################################
#
#  Usage
#
##############################################################################

sub usage ($) {
  print STDERR <<HERE;

mysql-test-run [ OPTIONS ] [ TESTCASE ]

FIXME when is TESTCASE arg used or not?!

Options to control what engine/variation to run

  embedded-server       Use the embedded server, i.e. no mysqld daemons
  ps-protocol           Use the binary protocol between client and server
  cursor-protocol       Use the cursor protocol between client and server
                        (implies --ps-protocol)
  view-protocol         Create a view to execute all non updating queries
  sp-protocol           Create a stored procedure to execute all queries
  compress              Use the compressed protocol between client and server
  ssl                   Use ssl protocol between client and server
  skip-ssl              Dont start server with support for ssl connections
  bench                 Run the benchmark suite FIXME
  small-bench           FIXME

Options to control directories to use
  vardir=DIR            The directory where files generated from the test run
                        is stored(default: ./var). Specifying a ramdisk or tmpfs
                        will speed up tests.
  tmpdir=DIR            The directory where temporary files are stored
                        (default: ./var/tmp).

Options to control what test suites or cases to run

  force                 Continue to run the suite after failure
  with-ndbcluster       Use cluster, and enable test cases that requires it
  with-ndbcluster-all   Use cluster in all tests
  with-ndbcluster-only  Run only tests that include "ndb" in the filename
  skip-ndb[cluster]     Skip the ndb test cases, don't start cluster
  do-test=PREFIX        Run test cases which name are prefixed with PREFIX
  start-from=PREFIX     Run test cases starting from test prefixed with PREFIX
  suite=NAME            Run the test suite named NAME. The default is "main"
  skip-rpl              Skip the replication test cases.
  skip-im               Don't start IM, and skip the IM test cases
  skip-test=PREFIX      Skip test cases which name are prefixed with PREFIX
  big-test              Pass "--big-test" to mysqltest which will set the environment
                        variable BIG_TEST, which can be checked from test cases.

Options that specify ports

  master_port=PORT      Specify the port number used by the first master
  slave_port=PORT       Specify the port number used by the first slave
  ndbcluster-port=PORT  Specify the port number used by cluster
  ndbcluster-port-slave=PORT  Specify the port number used by slave cluster

Options for test case authoring

  record TESTNAME       (Re)genereate the result file for TESTNAME
  check-testcases       Check testcases for sideeffects

Options that pass on options

  mysqld=ARGS           Specify additional arguments to "mysqld"

Options to run test on running server

  extern                Use running server for tests FIXME DANGEROUS
  ndbconnectstring=STR  Use running cluster, and connect using STR
  user=USER             User for connect to server

Options for debugging the product

  gdb                   Start the mysqld(s) in gdb
  manual-gdb            Let user manually start mysqld in gdb, before running test(s)
  manual-debug          Let user manually start mysqld in debugger, before running test(s)
  client-gdb            Start mysqltest client in gdb
  ddd                   Start mysqld in ddd
  client-ddd            Start mysqltest client in ddd
  debugger=NAME         Start mysqld in the selected debugger
  client-debugger=NAME  Start mysqltest in the selected debugger
  strace-client         FIXME
  master-binary=PATH    Specify the master "mysqld" to use
  slave-binary=PATH     Specify the slave "mysqld" to use

Options for coverage, profiling etc

  gcov                  FIXME
  gprof                 FIXME
  valgrind              Run the "mysqltest" and "mysqld" executables using valgrind
  valgrind-all          Same as "valgrind" but will also add "verbose" and "--show-reachable"
                        flags to valgrind
  valgrind-mysqltest    Run the "mysqltest" executable with valgrind
  valgrind-mysqld       Run the "mysqld" executable with valgrind
  valgrind-options=ARGS Extra options to give valgrind
  valgrind-path=[EXE]   Path to the valgrind executable

Misc options

  comment=STR           Write STR to the output
  script-debug          Debug this script itself
  timer                 Show test case execution time
  start-and-exit        Only initiate and start the "mysqld" servers, use the startup
                        settings for the specified test case if any
  start-dirty           Only start the "mysqld" servers without initiation
  fast                  Don't try to cleanup from earlier runs
  reorder               Reorder tests to get less server restarts
  help                  Get this help text
  unified-diff | udiff  When presenting differences, use unified diff

  testcase-timeout=MINUTES Max test case run time (default $default_testcase_timeout)
  suite-timeout=MINUTES    Max test suite run time (default $default_suite_timeout)

Deprecated options
  with-openssl          Deprecated option for ssl


Options not yet described, or that I want to look into more
  debug                 
  local                 
  local-master          
  netware               
  old-master            
  sleep=SECONDS         
  socket=PATH           
  user-test=s           
  wait-timeout=SECONDS  
  warnings              
  log-warnings          

HERE
  mtr_exit(1);

}<|MERGE_RESOLUTION|>--- conflicted
+++ resolved
@@ -144,7 +144,6 @@
 our $glob_use_running_ndbcluster= 0;
 our $glob_use_running_ndbcluster_slave= 0;
 our $glob_use_embedded_server=    0;
-our $glob_mysqld_restart=         0;
 our @glob_test_mode;
 
 our $using_ndbcluster_master= 0;
@@ -609,11 +608,7 @@
              # Specify ports
              'master_port=i'            => \$opt_master_myport,
              'slave_port=i'             => \$opt_slave_myport,
-<<<<<<< HEAD
-             'ndbcluster-port=i'        => \$opt_ndbcluster_port,
-=======
              'ndbcluster-port|ndbcluster_port=i' => \$opt_ndbcluster_port,
->>>>>>> d26c3629
              'ndbcluster-port-slave=i'  => \$opt_ndbcluster_port_slave,
              'manager-port=i'           => \$opt_manager_port, # Currently not used
              'im-port=i'                => \$im_port, # Instance Manager port.
