--- conflicted
+++ resolved
@@ -274,8 +274,6 @@
 drop table t1, t2, t3, t4;
 
 --echo #
-<<<<<<< HEAD
-=======
 --echo # MDEV-6888: Query spends a long time in best_extension_by_limited_search with mrr enabled
 --echo #
 create database test1;
@@ -337,7 +335,6 @@
 
 
 --echo #
->>>>>>> 35f69fc4
 --echo # MDEV-6879: Dereference of NULL primary_file->table in DsMrr_impl::get_disk_sweep_mrr_cost()
 --echo #
 create table t1(a int);
