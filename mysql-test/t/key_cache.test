--- conflicted
+++ resolved
@@ -254,7 +254,6 @@
 
 # End of 4.1 tests
 
-<<<<<<< HEAD
 # End of 5.1 tests
 
 #
@@ -523,7 +522,7 @@
 set global key_cache_segments=@save_key_cache_segments;
 
 # End of 5.2 tests
-=======
+
 --echo #
 --echo # Bug#12361113: crash when load index into cache
 --echo #
@@ -538,5 +537,4 @@
 --echo # since the default cache is used due to CACHE INDEX failed for
 --echo # key_cache_none.
 LOAD INDEX INTO CACHE t1;
-DROP TABLE t1;
->>>>>>> 5a6300dc
+DROP TABLE t1;