--- conflicted
+++ resolved
@@ -132,7 +132,13 @@
 ) ENGINE=ndbcluster DEFAULT CHARSET=latin1;
 INSERT INTO `t9_c` VALUES ('3g4jh8gar2t','joe','q3.net','elredun.com','q3.net','436643316120','436643316939','91341234568968','695595699','1.1.1.1','2.2.6.2','3','86989','34','x','x','2012-03-12 18:35:04','2012-12-05 12:35:04',3123123,9569,6565,1),('4tt45345235','pap','q3plus.qt','q3plus.qt','q3.net','436643316120','436643316939','8956234534568968','5254595969','1.1.1.1','8.6.2.2','4','86989','34','x','x','2012-03-12 12:55:34','2012-12-05 11:20:04',3223433,3369,9565,2),('4545435545','john','q3.net','q3.net','acne.li','436643316120','436643316939','45345234568968','995696699','1.1.1.1','2.9.9.2','2','86998','34','x','x','2012-03-12 11:35:03','2012-12-05 08:50:04',8823123,169,3565,3);
 
-<<<<<<< HEAD
+# Bug #20820
+# auto inc table not handled correctly when restored from cluster backup
+# - before fix ndb_restore would not set auto inc value correct,
+#   seen by select below
+CREATE TABLE t10_c (a INT AUTO_INCREMENT KEY) ENGINE=ndbcluster DEFAULT CHARSET=latin1;
+INSERT INTO t10_c VALUES (1),(2),(3);
+
 create table t1 engine=myisam as select * from t1_c;
 create table t2 engine=myisam as select * from t2_c;
 create table t3 engine=myisam as select * from t3_c;
@@ -142,40 +148,103 @@
 create table t7 engine=myisam as select * from t7_c;
 create table t8 engine=myisam as select * from t8_c;
 create table t9 engine=myisam as select * from t9_c;
-
+create table t10 engine=myisam as select * from t10_c;
+
+
+--source include/ndb_backup.inc
+drop table t1_c,t2_c,t3_c,t4_c,t5_c,t6_c,t7_c,t8_c,t9_c, t10_c;
+--exec $NDB_TOOLS_DIR/ndb_restore --no-defaults -b $the_backup_id -n 1 -m -r --print --print_meta $NDB_BACKUP_DIR/BACKUP/BACKUP-$the_backup_id >> $NDB_TOOLS_OUTPUT
+--exec $NDB_TOOLS_DIR/ndb_restore --no-defaults -b $the_backup_id -n 2 -r --print --print_meta $NDB_BACKUP_DIR/BACKUP/BACKUP-$the_backup_id >> $NDB_TOOLS_OUTPUT
+
+# random output order??
+#show tables;
+
+select count(*) from t1;
+select count(*) from t1_c;
+select count(*)
+  from (select * from t1 union 
+        select * from t1_c) a;
+
+select count(*) from t2;
+select count(*) from t2_c;
+select count(*)
+  from (select * from t2 union 
+        select * from t2_c) a;
+
+select count(*) from t3;
+select count(*) from t3_c;
+select count(*)
+  from (select * from t3 union 
+        select * from t3_c) a;
+
+select count(*) from t4;
+select count(*) from t4_c;
+select count(*)
+  from (select * from t4 union 
+        select * from t4_c) a;
+
+select count(*) from t5;
+select count(*) from t5_c;
+select count(*)
+  from (select * from t5 union 
+        select * from t5_c) a;
+
+select count(*) from t6;
+select count(*) from t6_c;
+select count(*)
+  from (select * from t6 union 
+        select * from t6_c) a;
+
+select count(*) from t7;
+select count(*) from t7_c;
+select count(*)
+  from (select * from t7 union 
+        select * from t7_c) a;
+
+select count(*) from t8;
+select count(*) from t8_c;
+select count(*)
+  from (select * from t8 union 
+        select * from t8_c) a;
+
+select count(*) from t9;
+select count(*) from t9_c;
+select count(*)
+  from (select * from t9 union 
+        select * from t9_c) a;
+
+# Bug #20820 cont'd
+select * from t10_c order by a;
+
+#
+# Try Partitioned tables as well
+#
+ALTER TABLE t1_c
+PARTITION BY RANGE (`capgoaledatta`)
+(PARTITION p0 VALUES LESS THAN MAXVALUE);
+
+ALTER TABLE t2_c
+PARTITION BY LIST(`capgotod`)
+(PARTITION p0 VALUES IN (0,1,2,3,4,5,6));
+
+ALTER TABLE t3_c
+PARTITION BY HASH (`CapGoaledatta`);
+
+ALTER TABLE t5_c
+PARTITION BY HASH (`capfa`)
+PARTITIONS 4;
+
+ALTER TABLE t6_c
+PARTITION BY LINEAR HASH (`relatta`)
+PARTITIONS 4;
+
+ALTER TABLE t7_c
+PARTITION BY LINEAR KEY (`dardtestard`);
 
 --source include/ndb_backup.inc
 drop table t1_c,t2_c,t3_c,t4_c,t5_c,t6_c,t7_c,t8_c,t9_c;
 --exec $NDB_TOOLS_DIR/ndb_restore --no-defaults -b $the_backup_id -n 1 -m -r --print --print_meta $NDB_BACKUP_DIR/BACKUP/BACKUP-$the_backup_id >> $NDB_TOOLS_OUTPUT
 --exec $NDB_TOOLS_DIR/ndb_restore --no-defaults -b $the_backup_id -n 2 -r --print --print_meta $NDB_BACKUP_DIR/BACKUP/BACKUP-$the_backup_id >> $NDB_TOOLS_OUTPUT
-=======
-# Bug #20820
-# auto inc table not handled correctly when restored from cluster backup
-# - before fix ndb_restore would not set auto inc value correct,
-#   seen by select below
-create table t10 (a int auto_increment key);
-insert into t10 values (1),(2),(3);
-
-create table t1_c engine=ndbcluster as select * from t1;
-create table t2_c engine=ndbcluster as select * from t2;
-create table t3_c engine=ndbcluster as select * from t3;
-create table t4_c engine=ndbcluster as select * from t4;
-create table t5_c engine=ndbcluster as select * from t5;
-create table t6_c engine=ndbcluster as select * from t6;
-create table t7_c engine=ndbcluster as select * from t7;
-create table t8_c engine=ndbcluster as select * from t8;
-create table t9_c engine=ndbcluster as select * from t9;
-create table t10_c engine=ndbcluster as select * from t10;
-
-
---exec $NDB_MGM --no-defaults -e "start backup" >> $NDB_TOOLS_OUTPUT
-drop table t1_c,t2_c,t3_c,t4_c,t5_c,t6_c,t7_c,t8_c,t9_c, t10_c;
---exec $NDB_TOOLS_DIR/ndb_restore --no-defaults -b 1 -n 1 -m -r --print --print_meta $NDB_BACKUP_DIR/BACKUP/BACKUP-1 >> $NDB_TOOLS_OUTPUT
---exec $NDB_TOOLS_DIR/ndb_restore --no-defaults -b 1 -n 2 -r --print --print_meta $NDB_BACKUP_DIR/BACKUP/BACKUP-1 >> $NDB_TOOLS_OUTPUT
->>>>>>> 41997194
-
-# random output order??
-#show tables;
 
 select count(*) from t1;
 select count(*) from t1_c;
@@ -231,91 +300,6 @@
   from (select * from t9 union 
         select * from t9_c) a;
 
-#
-# Try Partitioned tables as well
-#
-ALTER TABLE t1_c
-PARTITION BY RANGE (`capgoaledatta`)
-(PARTITION p0 VALUES LESS THAN MAXVALUE);
-
-ALTER TABLE t2_c
-PARTITION BY LIST(`capgotod`)
-(PARTITION p0 VALUES IN (0,1,2,3,4,5,6));
-
-ALTER TABLE t3_c
-PARTITION BY HASH (`CapGoaledatta`);
-
-ALTER TABLE t5_c
-PARTITION BY HASH (`capfa`)
-PARTITIONS 4;
-
-ALTER TABLE t6_c
-PARTITION BY LINEAR HASH (`relatta`)
-PARTITIONS 4;
-
-ALTER TABLE t7_c
-PARTITION BY LINEAR KEY (`dardtestard`);
-
---source include/ndb_backup.inc
-drop table t1_c,t2_c,t3_c,t4_c,t5_c,t6_c,t7_c,t8_c,t9_c;
---exec $NDB_TOOLS_DIR/ndb_restore --no-defaults -b $the_backup_id -n 1 -m -r --print --print_meta $NDB_BACKUP_DIR/BACKUP/BACKUP-$the_backup_id >> $NDB_TOOLS_OUTPUT
---exec $NDB_TOOLS_DIR/ndb_restore --no-defaults -b $the_backup_id -n 2 -r --print --print_meta $NDB_BACKUP_DIR/BACKUP/BACKUP-$the_backup_id >> $NDB_TOOLS_OUTPUT
-
-select count(*) from t1;
-select count(*) from t1_c;
-select count(*)
-  from (select * from t1 union 
-        select * from t1_c) a;
-
-select count(*) from t2;
-select count(*) from t2_c;
-select count(*)
-  from (select * from t2 union 
-        select * from t2_c) a;
-
-select count(*) from t3;
-select count(*) from t3_c;
-select count(*)
-  from (select * from t3 union 
-        select * from t3_c) a;
-
-select count(*) from t4;
-select count(*) from t4_c;
-select count(*)
-  from (select * from t4 union 
-        select * from t4_c) a;
-
-select count(*) from t5;
-select count(*) from t5_c;
-select count(*)
-  from (select * from t5 union 
-        select * from t5_c) a;
-
-select count(*) from t6;
-select count(*) from t6_c;
-select count(*)
-  from (select * from t6 union 
-        select * from t6_c) a;
-
-select count(*) from t7;
-select count(*) from t7_c;
-select count(*)
-  from (select * from t7 union 
-        select * from t7_c) a;
-
-select count(*) from t8;
-select count(*) from t8_c;
-select count(*)
-  from (select * from t8 union 
-        select * from t8_c) a;
-
-select count(*) from t9;
-select count(*) from t9_c;
-select count(*)
-  from (select * from t9 union 
-        select * from t9_c) a;
-
-<<<<<<< HEAD
 drop table t1_c,t2_c,t3_c,t4_c,t5_c,t6_c,t7_c,t8_c,t9_c;
 --exec $NDB_TOOLS_DIR/ndb_restore --no-defaults -b $the_backup_id -n 1 -m -r --ndb-nodegroup_map '(0,0)' --print --print_meta $NDB_BACKUP_DIR/BACKUP/BACKUP-$the_backup_id >> $NDB_TOOLS_OUTPUT
 --exec $NDB_TOOLS_DIR/ndb_restore --no-defaults -b $the_backup_id -n 2 -r --print --print_meta $NDB_BACKUP_DIR/BACKUP/BACKUP-$the_backup_id >> $NDB_TOOLS_OUTPUT
@@ -380,7 +364,7 @@
 #     guaranteed to be from t2_c, this since order of tables in backup
 #     is none deterministic
 # 
-drop table t1_c,t3_c,t4_c,t5_c,t6_c,t7_c,t8_c,t9_c;
+drop table t1_c,t3_c,t4_c,t5_c,t6_c,t7_c,t8_c,t9_c,t10_c;
 --source include/ndb_backup.inc
 --exec $NDB_TOOLS_DIR/ndb_restore --no-defaults --core=0 -b $the_backup_id -n 1 -m -r --ndb-nodegroup_map '(0,1)' $NDB_BACKUP_DIR/BACKUP/BACKUP-$the_backup_id 2>&1 | grep Translate || true
 
@@ -389,16 +373,8 @@
 #
 
 --disable_warnings
-drop table if exists t1,t2,t3,t4,t5,t6,t7,t8,t9;
+drop table if exists t1,t2,t3,t4,t5,t6,t7,t8,t9,t10;
 drop table if exists t2_c;
-=======
-# Bug #20820 cont'd
-select * from t10_c order by a;
-
---disable_warnings
-drop table if exists t1,t2,t3,t4,t5,t6,t7,t8,t9, t10;
-drop table if exists t1_c,t2_c,t3_c,t4_c,t5_c,t6_c,t7_c,t8_c,t9_c, t10_c;
->>>>>>> 41997194
 --enable_warnings
 
 #
