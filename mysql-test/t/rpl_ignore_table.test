source include/master-slave.inc;

#
# BUG#16487
#  
# Requirement:
# Multi-updates on ignored tables should not fail even if the slave does 
# not have the ignored tables.
#
# Note table t1, t2, and t3 are ignored in the option file to this test.
#

--echo **** Test case for BUG#16487 ****
--echo **** Master ****
connection master;
CREATE TABLE test.t4 (a int);
CREATE TABLE test.t1 (a int);

# Expect: The row must *not* by updated on slave, since t1 is ignored
UPDATE test.t4 NATURAL JOIN test.t1 SET t1.a=5;

--echo **** Slave ****
sync_slave_with_master;
SELECT * FROM t4;

connection master;
DROP TABLE t1;
DROP TABLE t4;


#
<<<<<<< HEAD
# bug#22877 replication character sets get out of sync
# using replicate-wild-ignore-table
#
--disable_warnings
DROP TABLE IF EXISTS t5;
--enable_warnings
CREATE TABLE t5 (
 word varchar(50) collate utf8_unicode_ci NOT NULL default ''
) DEFAULT CHARSET=utf8 COLLATE=utf8_unicode_ci;
SET @@session.character_set_client=33,@@session.collation_connection=192;
CREATE TEMPORARY TABLE tmptbl504451f4258$1 (id INT NOT NULL) ENGINE=MEMORY;
INSERT INTO t5 (word)  VALUES ('TEST’');
SELECT HEX(word) FROM t5;
sync_slave_with_master;
connection slave;
SELECT HEX(word) FROM t5;
--error 1146
SELECT * FROM tmptbl504451f4258$1;
connection master;
DROP TABLE t5;
=======
# Bug#25482 GRANT statements are not replicated if
# you use "replicate-ignore-table"
#

--echo **** Test case for BUG#25482 ****
--echo **** Adding GRANTS on master ****

connection master;
create table test.t1(a int);
create table test.t4(a int);

# Simple user that should not replicate
GRANT SELECT ON test.t1 TO mysqltest1@localhost;

# Partial replicate
GRANT INSERT ON test.t4 TO mysqltest2@localhost;
GRANT select, update, insert, references on t1
  to mysqltest2@localhost;

# Partial replicate 2
GRANT SELECT ON test.* TO mysqltest3@localhost;
GRANT INSERT ON test.t4 TO mysqltest3@localhost;
GRANT select(a), update(a), insert(a), references(a) on t4
  to mysqltest3@localhost;

# Create another database and table
create database mysqltest2;
create table mysqltest2.t2 (id int);
# Create a grant that should replicate
GRANT SELECT ON mysqltest2.t2 TO mysqltest4@localhost IDENTIFIED BY 'pass';

# Create a grant manually
insert into mysql.user (user, host) values ("mysqltest5", "somehost");

# Partial replicate 3 with *.*
GRANT SELECT ON *.* TO mysqltest6@localhost;
GRANT INSERT ON *.* TO mysqltest6@localhost;
GRANT INSERT ON test.* TO mysqltest6@localhost;
GRANT INSERT ON test.t1 TO mysqltest6@localhost;

show grants for mysqltest1@localhost;
show grants for mysqltest2@localhost;
show grants for mysqltest3@localhost;
show grants for mysqltest4@localhost;
show grants for mysqltest6@localhost;

flush privileges;
show grants for mysqltest5@somehost;


sync_slave_with_master;

--echo **** Checking grants on slave ****

# Check that grants are replicated to slave
show grants for mysqltest2@localhost;
show grants for mysqltest3@localhost;
show grants for mysqltest4@localhost;
show grants for mysqltest5@somehost;
show grants for mysqltest6@localhost;

# mysqltest1 should not be on slave
--error 1141
show grants for mysqltest1@localhost;

--echo **** Revoking grants on master ****
connection master;
REVOKE SELECT ON test.t1 FROM mysqltest1@localhost;
REVOKE SELECT ON mysqltest2.t2 FROM mysqltest4@localhost;
REVOKE select(a) on t4
 from mysqltest3@localhost;

show grants for mysqltest1@localhost;
show grants for mysqltest3@localhost;
show grants for mysqltest4@localhost;

sync_slave_with_master;

--echo **** Checking grants on slave ****

# mysqltest1 should not be on slave
--error 1141
show grants for mysqltest1@localhost;
show grants for mysqltest3@localhost;
show grants for mysqltest4@localhost;

# Cleanup
connection master;
drop table t1, t4, mysqltest2.t2;
drop database mysqltest2;
delete from mysql.user where user like "mysqltest%";
delete from mysql.db where user like "mysqltest%";
delete from mysql.tables_priv where user like "mysqltest%";
delete from mysql.columns_priv where user like "mysqltest%";
sync_slave_with_master;
>>>>>>> a5c60b3f
<|MERGE_RESOLUTION|>--- conflicted
+++ resolved
@@ -29,28 +29,6 @@
 
 
 #
-<<<<<<< HEAD
-# bug#22877 replication character sets get out of sync
-# using replicate-wild-ignore-table
-#
---disable_warnings
-DROP TABLE IF EXISTS t5;
---enable_warnings
-CREATE TABLE t5 (
- word varchar(50) collate utf8_unicode_ci NOT NULL default ''
-) DEFAULT CHARSET=utf8 COLLATE=utf8_unicode_ci;
-SET @@session.character_set_client=33,@@session.collation_connection=192;
-CREATE TEMPORARY TABLE tmptbl504451f4258$1 (id INT NOT NULL) ENGINE=MEMORY;
-INSERT INTO t5 (word)  VALUES ('TEST’');
-SELECT HEX(word) FROM t5;
-sync_slave_with_master;
-connection slave;
-SELECT HEX(word) FROM t5;
---error 1146
-SELECT * FROM tmptbl504451f4258$1;
-connection master;
-DROP TABLE t5;
-=======
 # Bug#25482 GRANT statements are not replicated if
 # you use "replicate-ignore-table"
 #
@@ -146,4 +124,27 @@
 delete from mysql.tables_priv where user like "mysqltest%";
 delete from mysql.columns_priv where user like "mysqltest%";
 sync_slave_with_master;
->>>>>>> a5c60b3f
+
+connection master;
+
+#
+# bug#22877 replication character sets get out of sync
+# using replicate-wild-ignore-table
+#
+--disable_warnings
+DROP TABLE IF EXISTS t5;
+--enable_warnings
+CREATE TABLE t5 (
+ word varchar(50) collate utf8_unicode_ci NOT NULL default ''
+) DEFAULT CHARSET=utf8 COLLATE=utf8_unicode_ci;
+SET @@session.character_set_client=33,@@session.collation_connection=192;
+CREATE TEMPORARY TABLE tmptbl504451f4258$1 (id INT NOT NULL) ENGINE=MEMORY;
+INSERT INTO t5 (word)  VALUES ('TEST’');
+SELECT HEX(word) FROM t5;
+sync_slave_with_master;
+connection slave;
+SELECT HEX(word) FROM t5;
+--error 1146
+SELECT * FROM tmptbl504451f4258$1;
+connection master;
+DROP TABLE t5;