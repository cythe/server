--- conflicted
+++ resolved
@@ -439,7 +439,17 @@
 select geomfromtext(col9,col89) as a from t1;
 DROP TABLE t1;
 
-<<<<<<< HEAD
+#
+# Bug #30284 spatial key corruption 
+#
+
+create table t1(col1 geometry not null,col15 geometrycollection not
+null,spatial index(col15),index(col1(15)))engine=myisam;
+insert into t1 set col15 = GeomFromText('POINT(6 5)');
+insert into t1 set col15 = GeomFromText('POINT(6 5)');
+check table t1 extended;
+drop table t1;
+
 --echo End of 4.1 tests
 
 #
@@ -601,18 +611,4 @@
 
 -- source include/gis_keys.inc
 
---echo End of 5.0 tests
-=======
-#
-# Bug #30284 spatial key corruption 
-#
-
-create table t1(col1 geometry not null,col15 geometrycollection not
-null,spatial index(col15),index(col1(15)))engine=myisam;
-insert into t1 set col15 = GeomFromText('POINT(6 5)');
-insert into t1 set col15 = GeomFromText('POINT(6 5)');
-check table t1 extended;
-drop table t1;
-
---echo End of 4.1 tests
->>>>>>> da1efa33
+--echo End of 5.0 tests