drop table if exists t1,t2;
CREATE TABLE t1 (
Period smallint(4) unsigned zerofill DEFAULT '0000' NOT NULL,
Varor_period smallint(4) unsigned DEFAULT '0' NOT NULL
) ENGINE=blackhole;
INSERT INTO t1 VALUES (9410,9412);
select period from t1;
period
select * from t1;
Period	Varor_period
select t1.* from t1;
Period	Varor_period
CREATE TABLE t2 (
auto int NOT NULL auto_increment,
fld1 int(6) unsigned zerofill DEFAULT '000000' NOT NULL,
companynr tinyint(2) unsigned zerofill DEFAULT '00' NOT NULL,
fld3 char(30) DEFAULT '' NOT NULL,
fld4 char(35) DEFAULT '' NOT NULL,
fld5 char(35) DEFAULT '' NOT NULL,
fld6 char(4) DEFAULT '' NOT NULL,
primary key (auto)
) ENGINE=blackhole;
INSERT INTO t2 VALUES (1192,068305,00,'Colombo','hardware','colicky','');
INSERT INTO t2 VALUES (1193,000000,00,'nondecreasing','implant','thrillingly','');
select t2.fld3 from t2 where companynr = 58 and fld3 like "%imaginable%";
fld3
select fld3 from t2 where fld3 like "%cultivation" ;
fld3
select t2.fld3,companynr from t2 where companynr = 57+1 order by fld3;
fld3	companynr
select fld3,companynr from t2 where companynr = 58 order by fld3;
fld3	companynr
select fld3 from t2 order by fld3 desc limit 10;
fld3
select fld3 from t2 order by fld3 desc limit 5;
fld3
select fld3 from t2 order by fld3 desc limit 5,5;
fld3
select t2.fld3 from t2 where fld3 = 'honeysuckle';
fld3
select t2.fld3 from t2 where fld3 LIKE 'honeysuckl_';
fld3
select t2.fld3 from t2 where fld3 LIKE 'hon_ysuckl_';
fld3
select t2.fld3 from t2 where fld3 LIKE 'honeysuckle%';
fld3
select t2.fld3 from t2 where fld3 LIKE 'h%le';
fld3
select t2.fld3 from t2 where fld3 LIKE 'honeysuckle_';
fld3
select t2.fld3 from t2 where fld3 LIKE 'don_t_find_me_please%';
fld3
select t2.fld3 from t2 where fld3 >= 'honeysuckle' and fld3 <= 'honoring' order by fld3;
fld3
select fld1,fld3 from t2 where fld3="Colombo" or fld3 = "nondecreasing" order by fld3;
fld1	fld3
DROP TABLE t1;
CREATE TABLE t1 (a VARCHAR(200), b TEXT, FULLTEXT (a,b));
INSERT INTO t1 VALUES('MySQL has now support', 'for full-text search'),
('Full-text indexes', 'are called collections'),
('Only MyISAM tables','support collections'),
('Function MATCH ... AGAINST()','is used to do a search'),
('Full-text search in MySQL', 'implements vector space model');
SHOW INDEX FROM t1;
Table	Non_unique	Key_name	Seq_in_index	Column_name	Collation	Cardinality	Sub_part	Packed	Null	Index_type	Comment
t1	1	a	1	a	NULL	NULL	NULL	NULL	YES	FULLTEXT	
t1	1	a	2	b	NULL	NULL	NULL	NULL	YES	FULLTEXT	
select * from t1 where MATCH(a,b) AGAINST ("collections");
a	b
Only MyISAM tables	support collections
Full-text indexes	are called collections
explain extended select * from t1 where MATCH(a,b) AGAINST ("collections");
id	select_type	table	type	possible_keys	key	key_len	ref	rows	Extra
1	SIMPLE	t1	fulltext	a	a	0		1	Using where
Warnings:
Note	1003	select `test`.`t1`.`a` AS `a`,`test`.`t1`.`b` AS `b` from `test`.`t1` where (match `test`.`t1`.`a`,`test`.`t1`.`b` against (_latin1'collections'))
select * from t1 where MATCH(a,b) AGAINST ("indexes");
a	b
Full-text indexes	are called collections
select * from t1 where MATCH(a,b) AGAINST ("indexes collections");
a	b
Full-text indexes	are called collections
Only MyISAM tables	support collections
select * from t1 where MATCH(a,b) AGAINST ("only");
a	b
reset master;
drop table t1,t2;
create table t1 (a int) engine=blackhole;
delete from t1 where a=10;
update t1 set a=11 where a=15;
insert into t1 values(1);
insert ignore into t1 values(1);
replace into t1 values(100);
create table t2 (a varchar(200)) engine=blackhole;
load data infile '../std_data_ln/words.dat' into table t2;
alter table t1 add b int;
alter table t1 drop b;
create table t3 like t1;
insert into t1 select * from t3;
replace into t1 select * from t3;
select * from t1;
a
select * from t2;
a
select * from t3;
a
show binlog events;
Log_name	Pos	Event_type	Server_id	End_log_pos	Info
master-bin.000001	#	Format_desc	1	#	Server ver: VERSION, Binlog ver: 4
master-bin.000001	#	Query	1	#	use `test`; drop table t1,t2
master-bin.000001	#	Query	1	#	use `test`; create table t1 (a int) engine=blackhole
master-bin.000001	#	Query	1	#	use `test`; delete from t1 where a=10
master-bin.000001	#	Query	1	#	use `test`; update t1 set a=11 where a=15
master-bin.000001	#	Query	1	#	use `test`; insert into t1 values(1)
master-bin.000001	#	Query	1	#	use `test`; insert ignore into t1 values(1)
master-bin.000001	#	Query	1	#	use `test`; replace into t1 values(100)
master-bin.000001	#	Query	1	#	use `test`; create table t2 (a varchar(200)) engine=blackhole
master-bin.000001	#	Begin_load_query	1	#	;file_id=1;block_len=581
master-bin.000001	#	Execute_load_query	1	#	use `test`; load data infile '../std_data_ln/words.dat' into table t2 ;file_id=1
master-bin.000001	#	Query	1	#	use `test`; alter table t1 add b int
master-bin.000001	#	Query	1	#	use `test`; alter table t1 drop b
master-bin.000001	#	Query	1	#	use `test`; create table t3 like t1
master-bin.000001	#	Query	1	#	use `test`; insert into t1 select * from t3
master-bin.000001	#	Query	1	#	use `test`; replace into t1 select * from t3
drop table t1,t2,t3;
<<<<<<< HEAD
CREATE TABLE t1(a INT, b INT) ENGINE=BLACKHOLE;
DELETE FROM t1 WHERE a=10;
ALTER TABLE t1 ADD INDEX(a);
DELETE FROM t1 WHERE a=10;
ALTER TABLE t1 DROP INDEX a;
ALTER TABLE t1 ADD UNIQUE INDEX(a);
DELETE FROM t1 WHERE a=10;
ALTER TABLE t1 DROP INDEX a;
ALTER TABLE t1 ADD PRIMARY KEY(a);
DELETE FROM t1 WHERE a=10;
=======
CREATE TABLE t1(a INT) ENGINE=BLACKHOLE;
INSERT DELAYED INTO t1 VALUES(1);
ERROR HY000: Table storage engine for 't1' doesn't have this option
>>>>>>> c20b0ff5
DROP TABLE t1;<|MERGE_RESOLUTION|>--- conflicted
+++ resolved
@@ -123,7 +123,10 @@
 master-bin.000001	#	Query	1	#	use `test`; insert into t1 select * from t3
 master-bin.000001	#	Query	1	#	use `test`; replace into t1 select * from t3
 drop table t1,t2,t3;
-<<<<<<< HEAD
+CREATE TABLE t1(a INT) ENGINE=BLACKHOLE;
+INSERT DELAYED INTO t1 VALUES(1);
+ERROR HY000: Table storage engine for 't1' doesn't have this option
+DROP TABLE t1;
 CREATE TABLE t1(a INT, b INT) ENGINE=BLACKHOLE;
 DELETE FROM t1 WHERE a=10;
 ALTER TABLE t1 ADD INDEX(a);
@@ -134,9 +137,4 @@
 ALTER TABLE t1 DROP INDEX a;
 ALTER TABLE t1 ADD PRIMARY KEY(a);
 DELETE FROM t1 WHERE a=10;
-=======
-CREATE TABLE t1(a INT) ENGINE=BLACKHOLE;
-INSERT DELAYED INTO t1 VALUES(1);
-ERROR HY000: Table storage engine for 't1' doesn't have this option
->>>>>>> c20b0ff5
 DROP TABLE t1;