drop table if exists t1,t2,t3,t4,t5,t6;
drop database if exists mysqltest;
create table t1 (a int not null primary key auto_increment, message char(20));
create table t2 (a int not null primary key auto_increment, message char(20));
INSERT INTO t1 (message) VALUES ("Testing"),("table"),("t1");
INSERT INTO t2 (message) VALUES ("Testing"),("table"),("t2");
create table t3 (a int not null, b char(20), key(a)) engine=MERGE UNION=(t1,t2);
select * from t3;
a	b
1	Testing
2	table
3	t1
1	Testing
2	table
3	t2
select * from t3 order by a desc;
a	b
3	t1
3	t2
2	table
2	table
1	Testing
1	Testing
drop table t3;
insert into t1 select NULL,message from t2;
insert into t2 select NULL,message from t1;
insert into t1 select NULL,message from t2;
insert into t2 select NULL,message from t1;
insert into t1 select NULL,message from t2;
insert into t2 select NULL,message from t1;
insert into t1 select NULL,message from t2;
insert into t2 select NULL,message from t1;
insert into t1 select NULL,message from t2;
insert into t2 select NULL,message from t1;
insert into t1 select NULL,message from t2;
create table t3 (a int not null, b char(20), key(a)) engine=MERGE UNION=(test.t1,test.t2);
explain select * from t3 where a < 10;
id	select_type	table	type	possible_keys	key	key_len	ref	rows	Extra
1	SIMPLE	t3	range	a	a	4	NULL	18	Using where
explain select * from t3 where a > 10 and a < 20;
id	select_type	table	type	possible_keys	key	key_len	ref	rows	Extra
1	SIMPLE	t3	range	a	a	4	NULL	16	Using where
select * from t3 where a = 10;
a	b
10	Testing
10	Testing
select * from t3 where a < 10;
a	b
1	Testing
1	Testing
2	table
2	table
3	t1
3	t2
4	Testing
4	Testing
5	table
5	table
6	t1
6	t2
7	Testing
7	Testing
8	table
8	table
9	t2
9	t2
select * from t3 where a > 10 and a < 20;
a	b
11	table
11	table
12	t1
12	t1
13	Testing
13	Testing
14	table
14	table
15	t2
15	t2
16	Testing
16	Testing
17	table
17	table
18	t2
18	t2
19	Testing
19	Testing
explain select a from t3 order by a desc limit 10;
id	select_type	table	type	possible_keys	key	key_len	ref	rows	Extra
1	SIMPLE	t3	index	NULL	a	4	NULL	1131	Using index
select a from t3 order by a desc limit 10;
a
699
698
697
696
695
694
693
692
691
690
select a from t3 order by a desc limit 300,10;
a
416
415
415
414
414
413
413
412
412
411
delete from t3 where a=3;
select * from t3 where a < 10;
a	b
1	Testing
1	Testing
2	table
2	table
4	Testing
4	Testing
5	table
5	table
6	t2
6	t1
7	Testing
7	Testing
8	table
8	table
9	t2
9	t2
delete from t3 where a >= 6 and a <= 8;
select * from t3 where a < 10;
a	b
1	Testing
1	Testing
2	table
2	table
4	Testing
4	Testing
5	table
5	table
9	t2
9	t2
update t3 set a=3 where a=9;
select * from t3 where a < 10;
a	b
1	Testing
1	Testing
2	table
2	table
3	t2
3	t2
4	Testing
4	Testing
5	table
5	table
update t3 set a=6 where a=7;
select * from t3 where a < 10;
a	b
1	Testing
1	Testing
2	table
2	table
3	t2
3	t2
4	Testing
4	Testing
5	table
5	table
show create table t3;
Table	Create Table
t3	CREATE TABLE `t3` (
  `a` int(11) NOT NULL default '0',
  `b` char(20) default NULL,
  KEY `a` (`a`)
) ENGINE=MRG_MyISAM DEFAULT CHARSET=latin1 UNION=(`t1`,`t2`)
create table t4 (a int not null, b char(10), key(a)) engine=MERGE UNION=(t1,t2);
select * from t4;
ERROR HY000: Can't open file: 't4.MRG' (errno: 143)
alter table t4 add column c int;
ERROR HY000: Can't open file: 't4.MRG' (errno: 143)
create database mysqltest;
create table mysqltest.t6 (a int not null primary key auto_increment, message char(20));
create table t5 (a int not null, b char(20), key(a)) engine=MERGE UNION=(test.t1,mysqltest.t6);
show create table t5;
Table	Create Table
t5	CREATE TABLE `t5` (
  `a` int(11) NOT NULL default '0',
  `b` char(20) default NULL,
  KEY `a` (`a`)
) ENGINE=MRG_MyISAM DEFAULT CHARSET=latin1 UNION=(`t1`,`mysqltest`.`t6`)
alter table t5 engine=myisam;
drop table t5, mysqltest.t6;
drop database mysqltest;
drop table t4,t3,t1,t2;
create table t1 (c char(10)) engine=myisam;
create table t2 (c char(10)) engine=myisam;
create table t3 (c char(10)) union=(t1,t2) engine=merge;
insert into t1 (c) values ('test1');
insert into t1 (c) values ('test1');
insert into t1 (c) values ('test1');
insert into t2 (c) values ('test2');
insert into t2 (c) values ('test2');
insert into t2 (c) values ('test2');
select * from t3;
c
test1
test1
test1
test2
test2
test2
select * from t3;
c
test1
test1
test1
test2
test2
test2
delete from t3 where 1=1;
select * from t3;
c
select * from t1;
c
drop table t3,t2,t1;
CREATE TABLE t1 (incr int not null, othr int not null, primary key(incr));
CREATE TABLE t2 (incr int not null, othr int not null, primary key(incr));
CREATE TABLE t3 (incr int not null, othr int not null, primary key(incr))
ENGINE=MERGE UNION=(t1,t2);
SELECT * from t3;
incr	othr
INSERT INTO t1 VALUES ( 1,10),( 3,53),( 5,21),( 7,12),( 9,17);
INSERT INTO t2 VALUES ( 2,24),( 4,33),( 6,41),( 8,26),( 0,32);
INSERT INTO t1 VALUES (11,20),(13,43),(15,11),(17,22),(19,37);
INSERT INTO t2 VALUES (12,25),(14,31),(16,42),(18,27),(10,30);
SELECT * from t3 where incr in (1,2,3,4) order by othr;
incr	othr
1	10
2	24
4	33
3	53
alter table t3 UNION=(t1);
select count(*) from t3;
count(*)
10
alter table t3 UNION=(t1,t2);
select count(*) from t3;
count(*)
20
alter table t3 ENGINE=MYISAM;
select count(*) from t3;
count(*)
20
drop table t3;
CREATE TABLE t3 (incr int not null, othr int not null, primary key(incr))
ENGINE=MERGE UNION=(t1,t2);
show create table t3;
Table	Create Table
t3	CREATE TABLE `t3` (
  `incr` int(11) NOT NULL default '0',
  `othr` int(11) NOT NULL default '0',
  PRIMARY KEY  (`incr`)
) ENGINE=MRG_MyISAM DEFAULT CHARSET=latin1 UNION=(`t1`,`t2`)
alter table t3 drop primary key;
show create table t3;
Table	Create Table
t3	CREATE TABLE `t3` (
  `incr` int(11) NOT NULL default '0',
  `othr` int(11) NOT NULL default '0'
) ENGINE=MRG_MyISAM DEFAULT CHARSET=latin1 UNION=(`t1`,`t2`)
drop table t3,t2,t1;
create table t1 (a int not null, key(a)) engine=merge;
select * from t1;
a
drop table t1;
create table t1 (a int not null, b int not null, key(a,b));
create table t2 (a int not null, b int not null, key(a,b));
create table t3 (a int not null, b int not null, key(a,b)) ENGINE=MERGE UNION=(t1,t2);
insert into t1 values (1,2),(2,1),(0,0),(4,4),(5,5),(6,6);
insert into t2 values (1,1),(2,2),(0,0),(4,4),(5,5),(6,6);
flush tables;
select * from t3 where a=1 order by b limit 2;
a	b
1	1
1	2
drop table t3,t1,t2;
create table t1 (a int not null, b int not null auto_increment, primary key(a,b));
create table t2 (a int not null, b int not null auto_increment, primary key(a,b));
create table t3 (a int not null, b int not null, key(a,b)) UNION=(t1,t2) INSERT_METHOD=NO;
create table t4 (a int not null, b int not null, key(a,b)) ENGINE=MERGE UNION=(t1,t2) INSERT_METHOD=NO;
create table t5 (a int not null, b int not null auto_increment, primary key(a,b)) ENGINE=MERGE UNION=(t1,t2) INSERT_METHOD=FIRST;
create table t6 (a int not null, b int not null auto_increment, primary key(a,b)) ENGINE=MERGE UNION=(t1,t2) INSERT_METHOD=LAST;
show create table t3;
Table	Create Table
t3	CREATE TABLE `t3` (
  `a` int(11) NOT NULL default '0',
  `b` int(11) NOT NULL default '0',
  KEY `a` (`a`,`b`)
) ENGINE=MyISAM DEFAULT CHARSET=latin1
show create table t4;
Table	Create Table
t4	CREATE TABLE `t4` (
  `a` int(11) NOT NULL default '0',
  `b` int(11) NOT NULL default '0',
  KEY `a` (`a`,`b`)
) ENGINE=MRG_MyISAM DEFAULT CHARSET=latin1 UNION=(`t1`,`t2`)
show create table t5;
Table	Create Table
t5	CREATE TABLE `t5` (
  `a` int(11) NOT NULL default '0',
  `b` int(11) NOT NULL auto_increment,
  PRIMARY KEY  (`a`,`b`)
) ENGINE=MRG_MyISAM DEFAULT CHARSET=latin1 INSERT_METHOD=FIRST UNION=(`t1`,`t2`)
show create table t6;
Table	Create Table
t6	CREATE TABLE `t6` (
  `a` int(11) NOT NULL default '0',
  `b` int(11) NOT NULL auto_increment,
  PRIMARY KEY  (`a`,`b`)
) ENGINE=MRG_MyISAM DEFAULT CHARSET=latin1 INSERT_METHOD=LAST UNION=(`t1`,`t2`)
insert into t1 values (1,NULL),(1,NULL),(1,NULL),(1,NULL);
insert into t2 values (2,NULL),(2,NULL),(2,NULL),(2,NULL);
select * from t3 order by b,a limit 3;
a	b
select * from t4 order by b,a limit 3;
a	b
1	1
2	1
1	2
select * from t5 order by b,a limit 3,3;
a	b
2	2
1	3
2	3
select * from t6 order by b,a limit 6,3;
a	b
1	4
2	4
insert into t5 values (5,1),(5,2);
insert into t6 values (6,1),(6,2);
select * from t1 order by a,b;
a	b
1	1
1	2
1	3
1	4
5	1
5	2
select * from t2 order by a,b;
a	b
2	1
2	2
2	3
2	4
6	1
6	2
select * from t4 order by a,b;
a	b
1	1
1	2
1	3
1	4
2	1
2	2
2	3
2	4
5	1
5	2
6	1
6	2
insert into t3 values (3,1),(3,2),(3,3),(3,4);
select * from t3 order by a,b;
a	b
3	1
3	2
3	3
3	4
alter table t4 UNION=(t1,t2,t3);
show create table t4;
Table	Create Table
t4	CREATE TABLE `t4` (
  `a` int(11) NOT NULL default '0',
  `b` int(11) NOT NULL default '0',
  KEY `a` (`a`,`b`)
) ENGINE=MRG_MyISAM DEFAULT CHARSET=latin1 UNION=(`t1`,`t2`,`t3`)
select * from t4 order by a,b;
a	b
1	1
1	2
1	3
1	4
2	1
2	2
2	3
2	4
3	1
3	2
3	3
3	4
5	1
5	2
6	1
6	2
alter table t4 INSERT_METHOD=FIRST;
show create table t4;
Table	Create Table
t4	CREATE TABLE `t4` (
  `a` int(11) NOT NULL default '0',
  `b` int(11) NOT NULL default '0',
  KEY `a` (`a`,`b`)
) ENGINE=MRG_MyISAM DEFAULT CHARSET=latin1 INSERT_METHOD=FIRST UNION=(`t1`,`t2`,`t3`)
insert into t4 values (4,1),(4,2);
select * from t1 order by a,b;
a	b
1	1
1	2
1	3
1	4
4	1
4	2
5	1
5	2
select * from t2 order by a,b;
a	b
2	1
2	2
2	3
2	4
6	1
6	2
select * from t3 order by a,b;
a	b
3	1
3	2
3	3
3	4
select * from t4 order by a,b;
a	b
1	1
1	2
1	3
1	4
2	1
2	2
2	3
2	4
3	1
3	2
3	3
3	4
4	1
4	2
5	1
5	2
6	1
6	2
select * from t5 order by a,b;
a	b
1	1
1	2
1	3
1	4
2	1
2	2
2	3
2	4
4	1
4	2
5	1
5	2
6	1
6	2
select 1;
1
1
insert into t5 values (1,NULL),(5,NULL);
insert into t6 values (2,NULL),(6,NULL);
select * from t1 order by a,b;
a	b
1	1
1	2
1	3
1	4
1	5
4	1
4	2
5	1
5	2
5	3
select * from t2 order by a,b;
a	b
2	1
2	2
2	3
2	4
2	5
6	1
6	2
6	3
select * from t5 order by a,b;
a	b
1	1
1	2
1	3
1	4
1	5
2	1
2	2
2	3
2	4
2	5
4	1
4	2
5	1
5	2
5	3
6	1
6	2
6	3
select * from t6 order by a,b;
a	b
1	1
1	2
1	3
1	4
1	5
2	1
2	2
2	3
2	4
2	5
4	1
4	2
5	1
5	2
5	3
6	1
6	2
6	3
insert into t1 values (99,NULL);
select * from t4 where a+0 > 90;
a	b
99	1
insert t5 values (1,1);
ERROR 23000: Duplicate entry '1-1' for key 1
insert t6 values (2,1);
ERROR 23000: Duplicate entry '2-1' for key 1
insert t5 values (1,1) on duplicate key update b=b+10;
insert t6 values (2,1) on duplicate key update b=b+20;
select * from t5 where a < 3;
a	b
1	2
1	3
1	4
1	5
1	11
2	2
2	3
2	4
2	5
2	21
drop table t6, t5, t4, t3, t2, t1;
CREATE TABLE t1 (  a int(11) NOT NULL default '0',  b int(11) NOT NULL default '0',  PRIMARY KEY  (a,b)) ENGINE=MyISAM;
INSERT INTO t1 VALUES (1,1), (2,1);
CREATE TABLE t2 (  a int(11) NOT NULL default '0',  b int(11) NOT NULL default '0',  PRIMARY KEY  (a,b)) ENGINE=MyISAM;
INSERT INTO t2 VALUES (1,2), (2,2);
CREATE TABLE t3 (  a int(11) NOT NULL default '0',  b int(11) NOT NULL default '0',  KEY a (a,b)) ENGINE=MRG_MyISAM UNION=(t1,t2);
select max(b) from t3 where a = 2;
max(b)
2
select max(b) from t1 where a = 2;
max(b)
1
drop table t3,t1,t2;
create table t1 (a int not null);
create table t2 (a int not null);
insert into t1 values (1);
insert into t2 values (2);
create temporary table t3 (a int not null) ENGINE=MERGE UNION=(t1,t2);
select * from t3;
a
1
2
create temporary table t4 (a int not null);
create temporary table t5 (a int not null);
insert into t4 values (1);
insert into t5 values (2);
create temporary table t6 (a int not null) ENGINE=MERGE UNION=(t4,t5);
select * from t6;
a
1
2
drop table t6, t3, t1, t2, t4, t5;
CREATE TABLE t1 (
fileset_id tinyint(3) unsigned NOT NULL default '0',
file_code varchar(32) NOT NULL default '',
fileset_root_id tinyint(3) unsigned NOT NULL default '0',
PRIMARY KEY  (fileset_id,file_code),
KEY files (fileset_id,fileset_root_id)
) ENGINE=MyISAM;
INSERT INTO t1 VALUES (2, '0000000111', 1), (2, '0000000112', 1), (2, '0000000113', 1),
(2, '0000000114', 1), (2, '0000000115', 1), (2, '0000000116', 1), (2, '0000000117', 1),
(2, '0000000118', 1), (2, '0000000119', 1), (2, '0000000120', 1);
CREATE TABLE t2 (
fileset_id tinyint(3) unsigned NOT NULL default '0',
file_code varchar(32) NOT NULL default '',
fileset_root_id tinyint(3) unsigned NOT NULL default '0',
PRIMARY KEY  (fileset_id,file_code),
KEY files (fileset_id,fileset_root_id)
) ENGINE=MRG_MyISAM UNION=(t1);
EXPLAIN SELECT * FROM t2 IGNORE INDEX (files) WHERE fileset_id = 2
AND file_code BETWEEN '0000000115' AND '0000000120' LIMIT 1;
id	select_type	table	type	possible_keys	key	key_len	ref	rows	Extra
1	SIMPLE	t2	range	PRIMARY	PRIMARY	33	NULL	5	Using where
EXPLAIN SELECT * FROM t2 WHERE fileset_id = 2
AND file_code BETWEEN '0000000115' AND '0000000120' LIMIT 1;
id	select_type	table	type	possible_keys	key	key_len	ref	rows	Extra
1	SIMPLE	t2	range	PRIMARY,files	PRIMARY	33	NULL	5	Using where
EXPLAIN SELECT * FROM t1 WHERE fileset_id = 2
AND file_code BETWEEN '0000000115' AND '0000000120' LIMIT 1;
id	select_type	table	type	possible_keys	key	key_len	ref	rows	Extra
1	SIMPLE	t1	range	PRIMARY,files	PRIMARY	33	NULL	5	Using where
EXPLAIN SELECT * FROM t2 WHERE fileset_id = 2
AND file_code = '0000000115' LIMIT 1;
id	select_type	table	type	possible_keys	key	key_len	ref	rows	Extra
1	SIMPLE	t2	const	PRIMARY,files	PRIMARY	33	const,const	1	
DROP TABLE t2, t1;
create table t1 (x int, y int, index xy(x, y));
create table t2 (x int, y int, index xy(x, y));
create table t3 (x int, y int, index xy(x, y)) engine=merge union=(t1,t2);
insert into t1 values(1, 2);
insert into t2 values(1, 3);
select * from t3 where x = 1 and y < 5 order by y;
x	y
1	2
1	3
select * from t3 where x = 1 and y < 5 order by y desc;
x	y
1	3
1	2
drop table t1,t2,t3;
create table t1 (a int);
create table t2 (a int);
insert into t1 values (0);
insert into t2 values (1);
create table t3 engine=merge union=(t1, t2) select * from t1;
ERROR HY000: You can't specify target table 't1' for update in FROM clause
create table t3 engine=merge union=(t1, t2) select * from t2;
<<<<<<< HEAD
ERROR HY000: You can't specify target table 't2' for update in FROM clause
drop table t1, t2;
create table t1 (a int,b int,c int, index (a,b,c));
create table t2 (a int,b int,c int, index (a,b,c));
create table t3 (a int,b int,c int, index (a,b,c))
engine=merge union=(t1 ,t2);
insert into t1 (a,b,c) values (1,1,0),(1,2,0);
insert into t2 (a,b,c) values (1,1,1),(1,2,1);
explain select a,b,c from t3 force index (a) where a=1 order by a,b,c;
id	select_type	table	type	possible_keys	key	key_len	ref	rows	Extra
1	SIMPLE	t3	ref	a	a	5	const	2	Using where; Using index
select a,b,c from t3 force index (a) where a=1 order by a,b,c;
a	b	c
1	1	0
1	1	1
1	2	0
1	2	1
explain select a,b,c from t3 force index (a) where a=1 order by a desc, b desc, c desc;
id	select_type	table	type	possible_keys	key	key_len	ref	rows	Extra
1	SIMPLE	t3	ref	a	a	5	const	2	Using where; Using index
select a,b,c from t3 force index (a) where a=1 order by a desc, b desc, c desc;
a	b	c
1	2	1
1	2	0
1	1	1
1	1	0
show index from t3;
Table	Non_unique	Key_name	Seq_in_index	Column_name	Collation	Cardinality	Sub_part	Packed	Null	Index_type	Comment
t3	1	a	1	a	A	NULL	NULL	NULL	YES	BTREE	
t3	1	a	2	b	A	NULL	NULL	NULL	YES	BTREE	
t3	1	a	3	c	A	NULL	NULL	NULL	YES	BTREE	
drop table t1, t2, t3;
CREATE TABLE t1 ( a INT AUTO_INCREMENT PRIMARY KEY, b VARCHAR(10), UNIQUE (b) )
ENGINE=MyISAM;
CREATE TABLE t2 ( a INT AUTO_INCREMENT, b VARCHAR(10), INDEX (a), INDEX (b) )
ENGINE=MERGE UNION (t1) INSERT_METHOD=FIRST;
INSERT INTO t2 (b) VALUES (1) ON DUPLICATE KEY UPDATE b=2;
INSERT INTO t2 (b) VALUES (1) ON DUPLICATE KEY UPDATE b=3;
SELECT b FROM t2;
b
3
DROP TABLE t1, t2;
=======
INSERT TABLE 't2' isn't allowed in FROM table list
drop table t1, t2;
create table t1 (
a double(16,6),
b varchar(10),
index (a,b)
) engine=merge union=(t2,t3);
create table t2 (
a double(16,6),
b varchar(10),
index (a,b)
) engine=myisam;
create table t3 (
a double(16,6),
b varchar(10),
index (a,b)
) engine=myisam;
insert into t2 values ( null, '');
insert into t2 values ( 9999999999.999999, '');
insert into t3 select * from t2;
select min(a), max(a) from t1;
min(a)	max(a)
9999999999.999998	9999999999.999998
flush tables;
select min(a), max(a) from t1;
min(a)	max(a)
9999999999.999998	9999999999.999998
drop table t1, t2, t3;
>>>>>>> 4025d296
<|MERGE_RESOLUTION|>--- conflicted
+++ resolved
@@ -649,51 +649,7 @@
 create table t3 engine=merge union=(t1, t2) select * from t1;
 ERROR HY000: You can't specify target table 't1' for update in FROM clause
 create table t3 engine=merge union=(t1, t2) select * from t2;
-<<<<<<< HEAD
 ERROR HY000: You can't specify target table 't2' for update in FROM clause
-drop table t1, t2;
-create table t1 (a int,b int,c int, index (a,b,c));
-create table t2 (a int,b int,c int, index (a,b,c));
-create table t3 (a int,b int,c int, index (a,b,c))
-engine=merge union=(t1 ,t2);
-insert into t1 (a,b,c) values (1,1,0),(1,2,0);
-insert into t2 (a,b,c) values (1,1,1),(1,2,1);
-explain select a,b,c from t3 force index (a) where a=1 order by a,b,c;
-id	select_type	table	type	possible_keys	key	key_len	ref	rows	Extra
-1	SIMPLE	t3	ref	a	a	5	const	2	Using where; Using index
-select a,b,c from t3 force index (a) where a=1 order by a,b,c;
-a	b	c
-1	1	0
-1	1	1
-1	2	0
-1	2	1
-explain select a,b,c from t3 force index (a) where a=1 order by a desc, b desc, c desc;
-id	select_type	table	type	possible_keys	key	key_len	ref	rows	Extra
-1	SIMPLE	t3	ref	a	a	5	const	2	Using where; Using index
-select a,b,c from t3 force index (a) where a=1 order by a desc, b desc, c desc;
-a	b	c
-1	2	1
-1	2	0
-1	1	1
-1	1	0
-show index from t3;
-Table	Non_unique	Key_name	Seq_in_index	Column_name	Collation	Cardinality	Sub_part	Packed	Null	Index_type	Comment
-t3	1	a	1	a	A	NULL	NULL	NULL	YES	BTREE	
-t3	1	a	2	b	A	NULL	NULL	NULL	YES	BTREE	
-t3	1	a	3	c	A	NULL	NULL	NULL	YES	BTREE	
-drop table t1, t2, t3;
-CREATE TABLE t1 ( a INT AUTO_INCREMENT PRIMARY KEY, b VARCHAR(10), UNIQUE (b) )
-ENGINE=MyISAM;
-CREATE TABLE t2 ( a INT AUTO_INCREMENT, b VARCHAR(10), INDEX (a), INDEX (b) )
-ENGINE=MERGE UNION (t1) INSERT_METHOD=FIRST;
-INSERT INTO t2 (b) VALUES (1) ON DUPLICATE KEY UPDATE b=2;
-INSERT INTO t2 (b) VALUES (1) ON DUPLICATE KEY UPDATE b=3;
-SELECT b FROM t2;
-b
-3
-DROP TABLE t1, t2;
-=======
-INSERT TABLE 't2' isn't allowed in FROM table list
 drop table t1, t2;
 create table t1 (
 a double(16,6),
@@ -721,4 +677,43 @@
 min(a)	max(a)
 9999999999.999998	9999999999.999998
 drop table t1, t2, t3;
->>>>>>> 4025d296
+create table t1 (a int,b int,c int, index (a,b,c));
+create table t2 (a int,b int,c int, index (a,b,c));
+create table t3 (a int,b int,c int, index (a,b,c))
+engine=merge union=(t1 ,t2);
+insert into t1 (a,b,c) values (1,1,0),(1,2,0);
+insert into t2 (a,b,c) values (1,1,1),(1,2,1);
+explain select a,b,c from t3 force index (a) where a=1 order by a,b,c;
+id	select_type	table	type	possible_keys	key	key_len	ref	rows	Extra
+1	SIMPLE	t3	ref	a	a	5	const	2	Using where; Using index
+select a,b,c from t3 force index (a) where a=1 order by a,b,c;
+a	b	c
+1	1	0
+1	1	1
+1	2	0
+1	2	1
+explain select a,b,c from t3 force index (a) where a=1 order by a desc, b desc, c desc;
+id	select_type	table	type	possible_keys	key	key_len	ref	rows	Extra
+1	SIMPLE	t3	ref	a	a	5	const	2	Using where; Using index
+select a,b,c from t3 force index (a) where a=1 order by a desc, b desc, c desc;
+a	b	c
+1	2	1
+1	2	0
+1	1	1
+1	1	0
+show index from t3;
+Table	Non_unique	Key_name	Seq_in_index	Column_name	Collation	Cardinality	Sub_part	Packed	Null	Index_type	Comment
+t3	1	a	1	a	A	NULL	NULL	NULL	YES	BTREE	
+t3	1	a	2	b	A	NULL	NULL	NULL	YES	BTREE	
+t3	1	a	3	c	A	NULL	NULL	NULL	YES	BTREE	
+drop table t1, t2, t3;
+CREATE TABLE t1 ( a INT AUTO_INCREMENT PRIMARY KEY, b VARCHAR(10), UNIQUE (b) )
+ENGINE=MyISAM;
+CREATE TABLE t2 ( a INT AUTO_INCREMENT, b VARCHAR(10), INDEX (a), INDEX (b) )
+ENGINE=MERGE UNION (t1) INSERT_METHOD=FIRST;
+INSERT INTO t2 (b) VALUES (1) ON DUPLICATE KEY UPDATE b=2;
+INSERT INTO t2 (b) VALUES (1) ON DUPLICATE KEY UPDATE b=3;
+SELECT b FROM t2;
+b
+3
+DROP TABLE t1, t2;