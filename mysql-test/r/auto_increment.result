--- conflicted
+++ resolved
@@ -440,7 +440,6 @@
 2	1
 3	1
 drop table t1;
-<<<<<<< HEAD
 CREATE TABLE t1 (t1 INT(10) PRIMARY KEY, t2 INT(10));
 INSERT INTO t1 VALUES(0, 0);
 INSERT INTO t1 VALUES(1, 1);
@@ -463,7 +462,6 @@
 last_insert_id()
 3
 drop table t1;
-=======
 #
 # Bug#46616: Assertion `!table->auto_increment_field_not_null' on view   
 # manipulations
@@ -472,10 +470,9 @@
 INSERT INTO t1 VALUES (1), (1);
 CREATE TABLE t2 ( a INT AUTO_INCREMENT KEY );
 CREATE TABLE IF NOT EXISTS t2 AS SELECT a FROM t1;
-ERROR 23000: Duplicate entry '1' for key 1
+ERROR 23000: Duplicate entry '1' for key 'PRIMARY'
 UPDATE t2 SET a = 2;
 SELECT a FROM t2;
 a
 2
-DROP TABLE t1, t2;
->>>>>>> fa0f3de5
+DROP TABLE t1, t2;