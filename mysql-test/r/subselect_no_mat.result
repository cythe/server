--- conflicted
+++ resolved
@@ -1363,15 +1363,9 @@
 3
 explain extended select * from t2 where t2.a in (select t1.a from t1,t3 where t1.b=t3.a);
 id	select_type	table	type	possible_keys	key	key_len	ref	rows	filtered	Extra
-<<<<<<< HEAD
 1	PRIMARY	t2	index	a	a	5	NULL	4	100.00	Using where; Using index
 1	PRIMARY	t3	index	a	a	5	NULL	3	100.00	Using where; Using index
-1	PRIMARY	t1	ref	a	a	10	test.t2.a,test.t3.a	116	100.61	Using index; FirstMatch(t2)
-=======
-1	PRIMARY	t2	index	a	a	5	NULL	4	100.00	Using index
-1	PRIMARY	t3	index	a	a	5	NULL	3	100.00	Using index
 1	PRIMARY	t1	ref	a	a	10	test.t2.a,test.t3.a	116	100.00	Using index; FirstMatch(t2)
->>>>>>> 7b9bcaa5
 Warnings:
 Note	1003	select `test`.`t2`.`a` AS `a` from `test`.`t2` semi join (`test`.`t1` join `test`.`t3`) where ((`test`.`t1`.`a` = `test`.`t2`.`a`) and (`test`.`t1`.`b` = `test`.`t3`.`a`))
 insert into t1 values (3,31);
