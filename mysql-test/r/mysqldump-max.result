--- conflicted
+++ resolved
@@ -334,17 +334,10 @@
 DROP TABLE t2;
 SHOW BINLOG EVENTS LIMIT 6,3;
 Log_name	Pos	Event_type	Server_id	End_log_pos	Info
-<<<<<<< HEAD
 master-bin.000001	658	Query	1	726	BEGIN
 master-bin.000001	726	Query	1	823	use `test`; INSERT INTO t2 VALUES (1,0), (2,0)
 master-bin.000001	823	Xid	1	850	COMMIT /* XID */
--- CHANGE MASTER TO MASTER_LOG_FILE='./master-bin.000001', MASTER_LOG_POS=850;
-=======
-master-bin.000001	524	Query	1	592	BEGIN
-master-bin.000001	592	Query	1	689	use `test`; INSERT INTO t2 VALUES (1,0), (2,0)
-master-bin.000001	689	Xid	1	716	COMMIT /* XID */
--- CHANGE MASTER TO MASTER_LOG_FILE='master-bin.000001', MASTER_LOG_POS=716;
->>>>>>> 1dd2753d
+-- CHANGE MASTER TO MASTER_LOG_FILE='master-bin.000001', MASTER_LOG_POS=850;
 SELECT * FROM t1 ORDER BY a;
 a
 1
