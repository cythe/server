drop table if exists t1, t2, t3, t1i, t2i, t3i;
drop view if exists v1, v2, v1m, v2m;
create table t1 (a1 char(8), a2 char(8));
create table t2 (b1 char(8), b2 char(8));
create table t3 (c1 char(8), c2 char(8));
insert into t1 values ('1 - 00', '2 - 00');
insert into t1 values ('1 - 01', '2 - 01');
insert into t1 values ('1 - 02', '2 - 02');
insert into t2 values ('1 - 01', '2 - 01');
insert into t2 values ('1 - 01', '2 - 01');
insert into t2 values ('1 - 02', '2 - 02');
insert into t2 values ('1 - 02', '2 - 02');
insert into t2 values ('1 - 03', '2 - 03');
insert into t3 values ('1 - 01', '2 - 01');
insert into t3 values ('1 - 02', '2 - 02');
insert into t3 values ('1 - 03', '2 - 03');
insert into t3 values ('1 - 04', '2 - 04');
create table t1i (a1 char(8), a2 char(8));
create table t2i (b1 char(8), b2 char(8));
create table t3i (c1 char(8), c2 char(8));
create index it1i1 on t1i (a1);
create index it1i2 on t1i (a2);
create index it1i3 on t1i (a1, a2);
create index it2i1 on t2i (b1);
create index it2i2 on t2i (b2);
create index it2i3 on t2i (b1, b2);
create index it3i1 on t3i (c1);
create index it3i2 on t3i (c2);
create index it3i3 on t3i (c1, c2);
insert into t1i select * from t1;
insert into t2i select * from t2;
insert into t3i select * from t3;
set @@optimizer_switch='semijoin=off';
/******************************************************************************
* Simple tests.
******************************************************************************/
# non-indexed nullable fields
explain extended
select * from t1 where a1 in (select b1 from t2 where b1 > '0');
id	select_type	table	type	possible_keys	key	key_len	ref	rows	filtered	Extra
1	PRIMARY	t1	ALL	NULL	NULL	NULL	NULL	3	100.00	Using where
2	SUBQUERY	t2	ALL	NULL	NULL	NULL	NULL	5	100.00	Using where
Warnings:
Note	1003	select `test`.`t1`.`a1` AS `a1`,`test`.`t1`.`a2` AS `a2` from `test`.`t1` where <expr_cache><`test`.`t1`.`a1`>(<in_optimizer>(`test`.`t1`.`a1`,`test`.`t1`.`a1` in ( <materialize> (select `test`.`t2`.`b1` from `test`.`t2` where (`test`.`t2`.`b1` > '0') ), <primary_index_lookup>(`test`.`t1`.`a1` in <temporary table> on distinct_key where ((`test`.`t1`.`a1` = `materialized subselect`.`b1`))))))
select * from t1 where a1 in (select b1 from t2 where b1 > '0');
a1	a2
1 - 01	2 - 01
1 - 02	2 - 02
explain extended
select * from t1 where a1 in (select b1 from t2 where b1 > '0' group by b1);
id	select_type	table	type	possible_keys	key	key_len	ref	rows	filtered	Extra
1	PRIMARY	t1	ALL	NULL	NULL	NULL	NULL	3	100.00	Using where
2	SUBQUERY	t2	ALL	NULL	NULL	NULL	NULL	5	100.00	Using where; Using temporary; Using filesort
Warnings:
Note	1003	select `test`.`t1`.`a1` AS `a1`,`test`.`t1`.`a2` AS `a2` from `test`.`t1` where <expr_cache><`test`.`t1`.`a1`>(<in_optimizer>(`test`.`t1`.`a1`,`test`.`t1`.`a1` in ( <materialize> (select `test`.`t2`.`b1` from `test`.`t2` where (`test`.`t2`.`b1` > '0') group by `test`.`t2`.`b1` ), <primary_index_lookup>(`test`.`t1`.`a1` in <temporary table> on distinct_key where ((`test`.`t1`.`a1` = `materialized subselect`.`b1`))))))
select * from t1 where a1 in (select b1 from t2 where b1 > '0' group by b1);
a1	a2
1 - 01	2 - 01
1 - 02	2 - 02
explain extended
select * from t1 where (a1, a2) in (select b1, b2 from t2 where b1 > '0' group by b1, b2);
id	select_type	table	type	possible_keys	key	key_len	ref	rows	filtered	Extra
1	PRIMARY	t1	ALL	NULL	NULL	NULL	NULL	3	100.00	Using where
2	SUBQUERY	t2	ALL	NULL	NULL	NULL	NULL	5	100.00	Using where; Using temporary; Using filesort
Warnings:
Note	1003	select `test`.`t1`.`a1` AS `a1`,`test`.`t1`.`a2` AS `a2` from `test`.`t1` where <expr_cache><`test`.`t1`.`a2`,`test`.`t1`.`a1`>(<in_optimizer>((`test`.`t1`.`a1`,`test`.`t1`.`a2`),(`test`.`t1`.`a1`,`test`.`t1`.`a2`) in ( <materialize> (select `test`.`t2`.`b1`,`test`.`t2`.`b2` from `test`.`t2` where (`test`.`t2`.`b1` > '0') group by `test`.`t2`.`b1`,`test`.`t2`.`b2` ), <primary_index_lookup>(`test`.`t1`.`a1` in <temporary table> on distinct_key where ((`test`.`t1`.`a1` = `materialized subselect`.`b1`) and (`test`.`t1`.`a2` = `materialized subselect`.`b2`))))))
select * from t1 where (a1, a2) in (select b1, b2 from t2 where b1 > '0' group by b1, b2);
a1	a2
1 - 01	2 - 01
1 - 02	2 - 02
explain extended
select * from t1 where (a1, a2) in (select b1, min(b2) from t2 where b1 > '0' group by b1);
id	select_type	table	type	possible_keys	key	key_len	ref	rows	filtered	Extra
1	PRIMARY	t1	ALL	NULL	NULL	NULL	NULL	3	100.00	Using where
2	SUBQUERY	t2	ALL	NULL	NULL	NULL	NULL	5	100.00	Using where; Using temporary; Using filesort
Warnings:
Note	1003	select `test`.`t1`.`a1` AS `a1`,`test`.`t1`.`a2` AS `a2` from `test`.`t1` where <expr_cache><`test`.`t1`.`a2`,`test`.`t1`.`a1`>(<in_optimizer>((`test`.`t1`.`a1`,`test`.`t1`.`a2`),(`test`.`t1`.`a1`,`test`.`t1`.`a2`) in ( <materialize> (select `test`.`t2`.`b1`,min(`test`.`t2`.`b2`) from `test`.`t2` where (`test`.`t2`.`b1` > '0') group by `test`.`t2`.`b1` ), <primary_index_lookup>(`test`.`t1`.`a1` in <temporary table> on distinct_key where ((`test`.`t1`.`a1` = `materialized subselect`.`b1`) and (`test`.`t1`.`a2` = `materialized subselect`.`min(b2)`))))))
select * from t1 where (a1, a2) in (select b1, min(b2) from t2 where b1 > '0' group by b1);
a1	a2
1 - 01	2 - 01
1 - 02	2 - 02
explain extended
select * from t1i where a1 in (select b1 from t2i where b1 > '0');
id	select_type	table	type	possible_keys	key	key_len	ref	rows	filtered	Extra
1	PRIMARY	t1i	index	NULL	it1i3	18	NULL	3	100.00	Using where; Using index
2	SUBQUERY	t2i	index	it2i1,it2i3	it2i1	9	NULL	5	100.00	Using where; Using index
Warnings:
Note	1003	select `test`.`t1i`.`a1` AS `a1`,`test`.`t1i`.`a2` AS `a2` from `test`.`t1i` where <expr_cache><`test`.`t1i`.`a1`>(<in_optimizer>(`test`.`t1i`.`a1`,`test`.`t1i`.`a1` in ( <materialize> (select `test`.`t2i`.`b1` from `test`.`t2i` where (`test`.`t2i`.`b1` > '0') ), <primary_index_lookup>(`test`.`t1i`.`a1` in <temporary table> on distinct_key where ((`test`.`t1i`.`a1` = `materialized subselect`.`b1`))))))
select * from t1i where a1 in (select b1 from t2i where b1 > '0');
a1	a2
1 - 01	2 - 01
1 - 02	2 - 02
explain extended
select * from t1i where a1 in (select b1 from t2i where b1 > '0' group by b1);
id	select_type	table	type	possible_keys	key	key_len	ref	rows	filtered	Extra
1	PRIMARY	t1i	index	NULL	it1i3	18	NULL	3	100.00	Using where; Using index
2	SUBQUERY	t2i	range	it2i1,it2i3	it2i1	9	NULL	3	100.00	Using where; Using index for group-by
Warnings:
Note	1003	select `test`.`t1i`.`a1` AS `a1`,`test`.`t1i`.`a2` AS `a2` from `test`.`t1i` where <expr_cache><`test`.`t1i`.`a1`>(<in_optimizer>(`test`.`t1i`.`a1`,`test`.`t1i`.`a1` in ( <materialize> (select `test`.`t2i`.`b1` from `test`.`t2i` where (`test`.`t2i`.`b1` > '0') group by `test`.`t2i`.`b1` ), <primary_index_lookup>(`test`.`t1i`.`a1` in <temporary table> on distinct_key where ((`test`.`t1i`.`a1` = `materialized subselect`.`b1`))))))
select * from t1i where a1 in (select b1 from t2i where b1 > '0' group by b1);
a1	a2
1 - 01	2 - 01
1 - 02	2 - 02
explain extended
select * from t1i where (a1, a2) in (select b1, b2 from t2i where b1 > '0');
id	select_type	table	type	possible_keys	key	key_len	ref	rows	filtered	Extra
1	PRIMARY	t1i	index	NULL	it1i3	18	NULL	3	100.00	Using where; Using index
2	SUBQUERY	t2i	index	it2i1,it2i3	it2i3	18	NULL	5	100.00	Using where; Using index
Warnings:
Note	1003	select `test`.`t1i`.`a1` AS `a1`,`test`.`t1i`.`a2` AS `a2` from `test`.`t1i` where <expr_cache><`test`.`t1i`.`a2`,`test`.`t1i`.`a1`>(<in_optimizer>((`test`.`t1i`.`a1`,`test`.`t1i`.`a2`),(`test`.`t1i`.`a1`,`test`.`t1i`.`a2`) in ( <materialize> (select `test`.`t2i`.`b1`,`test`.`t2i`.`b2` from `test`.`t2i` where (`test`.`t2i`.`b1` > '0') ), <primary_index_lookup>(`test`.`t1i`.`a1` in <temporary table> on distinct_key where ((`test`.`t1i`.`a1` = `materialized subselect`.`b1`) and (`test`.`t1i`.`a2` = `materialized subselect`.`b2`))))))
select * from t1i where (a1, a2) in (select b1, b2 from t2i where b1 > '0');
a1	a2
1 - 01	2 - 01
1 - 02	2 - 02
explain extended
select * from t1i where (a1, a2) in (select b1, b2 from t2i where b1 > '0' group by b1, b2);
id	select_type	table	type	possible_keys	key	key_len	ref	rows	filtered	Extra
1	PRIMARY	t1i	index	NULL	it1i3	18	NULL	3	100.00	Using where; Using index
2	SUBQUERY	t2i	range	it2i1,it2i3	it2i3	18	NULL	3	100.00	Using where; Using index for group-by
Warnings:
Note	1003	select `test`.`t1i`.`a1` AS `a1`,`test`.`t1i`.`a2` AS `a2` from `test`.`t1i` where <expr_cache><`test`.`t1i`.`a2`,`test`.`t1i`.`a1`>(<in_optimizer>((`test`.`t1i`.`a1`,`test`.`t1i`.`a2`),(`test`.`t1i`.`a1`,`test`.`t1i`.`a2`) in ( <materialize> (select `test`.`t2i`.`b1`,`test`.`t2i`.`b2` from `test`.`t2i` where (`test`.`t2i`.`b1` > '0') group by `test`.`t2i`.`b1`,`test`.`t2i`.`b2` ), <primary_index_lookup>(`test`.`t1i`.`a1` in <temporary table> on distinct_key where ((`test`.`t1i`.`a1` = `materialized subselect`.`b1`) and (`test`.`t1i`.`a2` = `materialized subselect`.`b2`))))))
select * from t1i where (a1, a2) in (select b1, b2 from t2i where b1 > '0' group by b1, b2);
a1	a2
1 - 01	2 - 01
1 - 02	2 - 02
explain extended
select * from t1i where (a1, a2) in (select b1, min(b2) from t2i where b1 > '0' group by b1);
id	select_type	table	type	possible_keys	key	key_len	ref	rows	filtered	Extra
1	PRIMARY	t1i	index	NULL	it1i3	18	NULL	3	100.00	Using where; Using index
2	SUBQUERY	t2i	range	it2i1,it2i3	it2i3	18	NULL	3	100.00	Using where; Using index for group-by
Warnings:
Note	1003	select `test`.`t1i`.`a1` AS `a1`,`test`.`t1i`.`a2` AS `a2` from `test`.`t1i` where <expr_cache><`test`.`t1i`.`a2`,`test`.`t1i`.`a1`>(<in_optimizer>((`test`.`t1i`.`a1`,`test`.`t1i`.`a2`),(`test`.`t1i`.`a1`,`test`.`t1i`.`a2`) in ( <materialize> (select `test`.`t2i`.`b1`,min(`test`.`t2i`.`b2`) from `test`.`t2i` where (`test`.`t2i`.`b1` > '0') group by `test`.`t2i`.`b1` ), <primary_index_lookup>(`test`.`t1i`.`a1` in <temporary table> on distinct_key where ((`test`.`t1i`.`a1` = `materialized subselect`.`b1`) and (`test`.`t1i`.`a2` = `materialized subselect`.`min(b2)`))))))
select * from t1i where (a1, a2) in (select b1, min(b2) from t2i where b1 > '0' group by b1);
a1	a2
1 - 01	2 - 01
1 - 02	2 - 02
explain extended
select * from t1 where (a1, a2) in (select b1, max(b2) from t2i group by b1);
id	select_type	table	type	possible_keys	key	key_len	ref	rows	filtered	Extra
1	PRIMARY	t1	ALL	NULL	NULL	NULL	NULL	3	100.00	Using where
2	SUBQUERY	t2i	range	NULL	it2i3	9	NULL	3	100.00	Using index for group-by
Warnings:
Note	1003	select `test`.`t1`.`a1` AS `a1`,`test`.`t1`.`a2` AS `a2` from `test`.`t1` where <expr_cache><`test`.`t1`.`a2`,`test`.`t1`.`a1`>(<in_optimizer>((`test`.`t1`.`a1`,`test`.`t1`.`a2`),(`test`.`t1`.`a1`,`test`.`t1`.`a2`) in ( <materialize> (select `test`.`t2i`.`b1`,max(`test`.`t2i`.`b2`) from `test`.`t2i` group by `test`.`t2i`.`b1` ), <primary_index_lookup>(`test`.`t1`.`a1` in <temporary table> on distinct_key where ((`test`.`t1`.`a1` = `materialized subselect`.`b1`) and (`test`.`t1`.`a2` = `materialized subselect`.`max(b2)`))))))
select * from t1 where (a1, a2) in (select b1, max(b2) from t2i group by b1);
a1	a2
1 - 01	2 - 01
1 - 02	2 - 02
prepare st1 from "explain select * from t1 where (a1, a2) in (select b1, max(b2) from t2i group by b1)";
execute st1;
id	select_type	table	type	possible_keys	key	key_len	ref	rows	Extra
1	PRIMARY	t1	ALL	NULL	NULL	NULL	NULL	3	Using where
2	SUBQUERY	t2i	range	NULL	it2i3	9	NULL	3	Using index for group-by
execute st1;
id	select_type	table	type	possible_keys	key	key_len	ref	rows	Extra
1	PRIMARY	t1	ALL	NULL	NULL	NULL	NULL	3	Using where
2	SUBQUERY	t2i	range	NULL	it2i3	9	NULL	3	Using index for group-by
prepare st2 from "select * from t1 where (a1, a2) in (select b1, max(b2) from t2i group by b1)";
execute st2;
a1	a2
1 - 01	2 - 01
1 - 02	2 - 02
execute st2;
a1	a2
1 - 01	2 - 01
1 - 02	2 - 02
explain extended
select * from t1 where (a1, a2) in (select b1, min(b2) from t2i where b1 > '0' group by b1);
id	select_type	table	type	possible_keys	key	key_len	ref	rows	filtered	Extra
1	PRIMARY	t1	ALL	NULL	NULL	NULL	NULL	3	100.00	Using where
2	SUBQUERY	t2i	range	it2i1,it2i3	it2i3	18	NULL	3	100.00	Using where; Using index for group-by
Warnings:
Note	1003	select `test`.`t1`.`a1` AS `a1`,`test`.`t1`.`a2` AS `a2` from `test`.`t1` where <expr_cache><`test`.`t1`.`a2`,`test`.`t1`.`a1`>(<in_optimizer>((`test`.`t1`.`a1`,`test`.`t1`.`a2`),(`test`.`t1`.`a1`,`test`.`t1`.`a2`) in ( <materialize> (select `test`.`t2i`.`b1`,min(`test`.`t2i`.`b2`) from `test`.`t2i` where (`test`.`t2i`.`b1` > '0') group by `test`.`t2i`.`b1` ), <primary_index_lookup>(`test`.`t1`.`a1` in <temporary table> on distinct_key where ((`test`.`t1`.`a1` = `materialized subselect`.`b1`) and (`test`.`t1`.`a2` = `materialized subselect`.`min(b2)`))))))
select * from t1 where (a1, a2) in (select b1, min(b2) from t2i where b1 > '0' group by b1);
a1	a2
1 - 01	2 - 01
1 - 02	2 - 02
select * from t1 where (a1, a2) in (select b1, min(b2) from t2i limit 1,1);
ERROR 42000: This version of MySQL doesn't yet support 'LIMIT & IN/ALL/ANY/SOME subquery'
set @@optimizer_switch='default,semijoin=off';
prepare st1 from
"select * from t1 where (a1, a2) in (select b1, min(b2) from t2 where b1 > '0' group by b1)";
set @@optimizer_switch='default,materialization=off';
execute st1;
a1	a2
1 - 01	2 - 01
1 - 02	2 - 02
set @@optimizer_switch='default,semijoin=off';
execute st1;
a1	a2
1 - 01	2 - 01
1 - 02	2 - 02
set @@optimizer_switch='default,materialization=off';
prepare st1 from
"select * from t1 where (a1, a2) in (select b1, min(b2) from t2 where b1 > '0' group by b1)";
set @@optimizer_switch='default,semijoin=off';
execute st1;
a1	a2
1 - 01	2 - 01
1 - 02	2 - 02
set @@optimizer_switch='default,materialization=off';
execute st1;
a1	a2
1 - 01	2 - 01
1 - 02	2 - 02
set @@optimizer_switch='default,semijoin=off';
explain extended
select * from t1 where (a1, a2) in (select b1, b2 from t2 order by b1, b2);
id	select_type	table	type	possible_keys	key	key_len	ref	rows	filtered	Extra
1	PRIMARY	t1	ALL	NULL	NULL	NULL	NULL	3	100.00	Using where
2	SUBQUERY	t2	ALL	NULL	NULL	NULL	NULL	5	100.00	
Warnings:
Note	1003	select `test`.`t1`.`a1` AS `a1`,`test`.`t1`.`a2` AS `a2` from `test`.`t1` where <expr_cache><`test`.`t1`.`a2`,`test`.`t1`.`a1`>(<in_optimizer>((`test`.`t1`.`a1`,`test`.`t1`.`a2`),(`test`.`t1`.`a1`,`test`.`t1`.`a2`) in ( <materialize> (select `test`.`t2`.`b1`,`test`.`t2`.`b2` from `test`.`t2` order by `test`.`t2`.`b1`,`test`.`t2`.`b2` ), <primary_index_lookup>(`test`.`t1`.`a1` in <temporary table> on distinct_key where ((`test`.`t1`.`a1` = `materialized subselect`.`b1`) and (`test`.`t1`.`a2` = `materialized subselect`.`b2`))))))
select * from t1 where (a1, a2) in (select b1, b2 from t2 order by b1, b2);
a1	a2
1 - 01	2 - 01
1 - 02	2 - 02
explain extended
select * from t1i where (a1, a2) in (select b1, b2 from t2i order by b1, b2);
id	select_type	table	type	possible_keys	key	key_len	ref	rows	filtered	Extra
1	PRIMARY	t1i	index	NULL	it1i3	18	NULL	3	100.00	Using where; Using index
2	SUBQUERY	t2i	index	NULL	it2i3	18	NULL	5	100.00	Using index
Warnings:
Note	1003	select `test`.`t1i`.`a1` AS `a1`,`test`.`t1i`.`a2` AS `a2` from `test`.`t1i` where <expr_cache><`test`.`t1i`.`a2`,`test`.`t1i`.`a1`>(<in_optimizer>((`test`.`t1i`.`a1`,`test`.`t1i`.`a2`),(`test`.`t1i`.`a1`,`test`.`t1i`.`a2`) in ( <materialize> (select `test`.`t2i`.`b1`,`test`.`t2i`.`b2` from `test`.`t2i` order by `test`.`t2i`.`b1`,`test`.`t2i`.`b2` ), <primary_index_lookup>(`test`.`t1i`.`a1` in <temporary table> on distinct_key where ((`test`.`t1i`.`a1` = `materialized subselect`.`b1`) and (`test`.`t1i`.`a2` = `materialized subselect`.`b2`))))))
select * from t1i where (a1, a2) in (select b1, b2 from t2i order by b1, b2);
a1	a2
1 - 01	2 - 01
1 - 02	2 - 02
/******************************************************************************
* Views, UNIONs, several levels of nesting.
******************************************************************************/
# materialize the result of subquery over temp-table view
create algorithm=merge view v1 as
select b1, c2 from t2, t3 where b2 > c2;
create algorithm=merge view v2 as
select b1, c2 from t2, t3 group by b2, c2;
Warnings:
Warning	1354	View merge algorithm can't be used here for now (assumed undefined algorithm)
create algorithm=temptable view v1m as
select b1, c2 from t2, t3 where b2 > c2;
create algorithm=temptable view v2m as
select b1, c2 from t2, t3 group by b2, c2;
select * from v1 where (c2, b1) in (select c2, b1 from v2 where b1 is not null);
b1	c2
1 - 02	2 - 01
1 - 02	2 - 01
1 - 03	2 - 01
1 - 03	2 - 02
select * from v1 where (c2, b1) in (select distinct c2, b1 from v2 where b1 is not null);
b1	c2
1 - 02	2 - 01
1 - 02	2 - 01
1 - 03	2 - 01
1 - 03	2 - 02
select * from v1m where (c2, b1) in (select c2, b1 from v2m where b1 is not null);
b1	c2
1 - 02	2 - 01
1 - 02	2 - 01
1 - 03	2 - 01
1 - 03	2 - 02
select * from v1m where (c2, b1) in (select distinct c2, b1 from v2m where b1 is not null);
b1	c2
1 - 02	2 - 01
1 - 02	2 - 01
1 - 03	2 - 01
1 - 03	2 - 02
drop view v1, v2, v1m, v2m;
explain extended
select * from t1
where (a1, a2) in (select b1, b2 from t2 where b1 >  '0') and
(a1, a2) in (select c1, c2 from t3
where (c1, c2) in (select b1, b2 from t2i where b2 > '0'));
id	select_type	table	type	possible_keys	key	key_len	ref	rows	filtered	Extra
1	PRIMARY	t1	ALL	NULL	NULL	NULL	NULL	3	100.00	Using where
3	SUBQUERY	t3	ALL	NULL	NULL	NULL	NULL	4	100.00	Using where
4	SUBQUERY	t2i	index	it2i2	it2i3	18	NULL	5	100.00	Using where; Using index
2	SUBQUERY	t2	ALL	NULL	NULL	NULL	NULL	5	100.00	Using where
Warnings:
Note	1003	select `test`.`t1`.`a1` AS `a1`,`test`.`t1`.`a2` AS `a2` from `test`.`t1` where (<expr_cache><`test`.`t1`.`a2`,`test`.`t1`.`a1`>(<in_optimizer>((`test`.`t1`.`a1`,`test`.`t1`.`a2`),(`test`.`t1`.`a1`,`test`.`t1`.`a2`) in ( <materialize> (select `test`.`t2`.`b1`,`test`.`t2`.`b2` from `test`.`t2` where (`test`.`t2`.`b1` > '0') ), <primary_index_lookup>(`test`.`t1`.`a1` in <temporary table> on distinct_key where ((`test`.`t1`.`a1` = `materialized subselect`.`b1`) and (`test`.`t1`.`a2` = `materialized subselect`.`b2`)))))) and <expr_cache><`test`.`t1`.`a2`,`test`.`t1`.`a1`>(<in_optimizer>((`test`.`t1`.`a1`,`test`.`t1`.`a2`),(`test`.`t1`.`a1`,`test`.`t1`.`a2`) in ( <materialize> (select `test`.`t3`.`c1`,`test`.`t3`.`c2` from `test`.`t3` where <expr_cache><`test`.`t3`.`c2`,`test`.`t3`.`c1`>(<in_optimizer>((`test`.`t3`.`c1`,`test`.`t3`.`c2`),(`test`.`t3`.`c1`,`test`.`t3`.`c2`) in ( <materialize> (select `test`.`t2i`.`b1`,`test`.`t2i`.`b2` from `test`.`t2i` where (`test`.`t2i`.`b2` > '0') ), <primary_index_lookup>(`test`.`t3`.`c1` in <temporary table> on distinct_key where ((`test`.`t3`.`c1` = `materialized subselect`.`b1`) and (`test`.`t3`.`c2` = `materialized subselect`.`b2`)))))) ), <primary_index_lookup>(`test`.`t1`.`a1` in <temporary table> on distinct_key where ((`test`.`t1`.`a1` = `materialized subselect`.`c1`) and (`test`.`t1`.`a2` = `materialized subselect`.`c2`)))))))
select * from t1
where (a1, a2) in (select b1, b2 from t2 where b1 >  '0') and
(a1, a2) in (select c1, c2 from t3
where (c1, c2) in (select b1, b2 from t2i where b2 > '0'));
a1	a2
1 - 01	2 - 01
1 - 02	2 - 02
explain extended
select * from t1i
where (a1, a2) in (select b1, b2 from t2i where b1 >  '0') and
(a1, a2) in (select c1, c2 from t3i
where (c1, c2) in (select b1, b2 from t2i where b2 > '0'));
id	select_type	table	type	possible_keys	key	key_len	ref	rows	filtered	Extra
1	PRIMARY	t1i	index	NULL	it1i3	18	NULL	3	100.00	Using where; Using index
3	SUBQUERY	t3i	index	NULL	it3i3	18	NULL	4	100.00	Using where; Using index
4	SUBQUERY	t2i	index	it2i2	it2i3	18	NULL	5	100.00	Using where; Using index
2	SUBQUERY	t2i	index	it2i1,it2i3	it2i3	18	NULL	5	100.00	Using where; Using index
Warnings:
Note	1003	select `test`.`t1i`.`a1` AS `a1`,`test`.`t1i`.`a2` AS `a2` from `test`.`t1i` where (<expr_cache><`test`.`t1i`.`a2`,`test`.`t1i`.`a1`>(<in_optimizer>((`test`.`t1i`.`a1`,`test`.`t1i`.`a2`),(`test`.`t1i`.`a1`,`test`.`t1i`.`a2`) in ( <materialize> (select `test`.`t2i`.`b1`,`test`.`t2i`.`b2` from `test`.`t2i` where (`test`.`t2i`.`b1` > '0') ), <primary_index_lookup>(`test`.`t1i`.`a1` in <temporary table> on distinct_key where ((`test`.`t1i`.`a1` = `materialized subselect`.`b1`) and (`test`.`t1i`.`a2` = `materialized subselect`.`b2`)))))) and <expr_cache><`test`.`t1i`.`a2`,`test`.`t1i`.`a1`>(<in_optimizer>((`test`.`t1i`.`a1`,`test`.`t1i`.`a2`),(`test`.`t1i`.`a1`,`test`.`t1i`.`a2`) in ( <materialize> (select `test`.`t3i`.`c1`,`test`.`t3i`.`c2` from `test`.`t3i` where <expr_cache><`test`.`t3i`.`c2`,`test`.`t3i`.`c1`>(<in_optimizer>((`test`.`t3i`.`c1`,`test`.`t3i`.`c2`),(`test`.`t3i`.`c1`,`test`.`t3i`.`c2`) in ( <materialize> (select `test`.`t2i`.`b1`,`test`.`t2i`.`b2` from `test`.`t2i` where (`test`.`t2i`.`b2` > '0') ), <primary_index_lookup>(`test`.`t3i`.`c1` in <temporary table> on distinct_key where ((`test`.`t3i`.`c1` = `materialized subselect`.`b1`) and (`test`.`t3i`.`c2` = `materialized subselect`.`b2`)))))) ), <primary_index_lookup>(`test`.`t1i`.`a1` in <temporary table> on distinct_key where ((`test`.`t1i`.`a1` = `materialized subselect`.`c1`) and (`test`.`t1i`.`a2` = `materialized subselect`.`c2`)))))))
select * from t1i
where (a1, a2) in (select b1, b2 from t2i where b1 >  '0') and
(a1, a2) in (select c1, c2 from t3i
where (c1, c2) in (select b1, b2 from t2i where b2 > '0'));
a1	a2
1 - 01	2 - 01
1 - 02	2 - 02
explain extended
select * from t1
where (a1, a2) in (select b1, b2 from t2
where b2 in (select c2 from t3 where c2 LIKE '%02') or
b2 in (select c2 from t3 where c2 LIKE '%03')) and
(a1, a2) in (select c1, c2 from t3
where (c1, c2) in (select b1, b2 from t2i where b2 > '0'));
id	select_type	table	type	possible_keys	key	key_len	ref	rows	filtered	Extra
1	PRIMARY	t1	ALL	NULL	NULL	NULL	NULL	3	100.00	Using where
5	SUBQUERY	t3	ALL	NULL	NULL	NULL	NULL	4	100.00	Using where
6	SUBQUERY	t2i	index	it2i2	it2i3	18	NULL	5	100.00	Using where; Using index
2	SUBQUERY	t2	ALL	NULL	NULL	NULL	NULL	5	100.00	Using where
4	SUBQUERY	t3	ALL	NULL	NULL	NULL	NULL	4	100.00	Using where
3	SUBQUERY	t3	ALL	NULL	NULL	NULL	NULL	4	100.00	Using where
Warnings:
Note	1003	select `test`.`t1`.`a1` AS `a1`,`test`.`t1`.`a2` AS `a2` from `test`.`t1` where (<expr_cache><`test`.`t1`.`a2`,`test`.`t1`.`a1`>(<in_optimizer>((`test`.`t1`.`a1`,`test`.`t1`.`a2`),(`test`.`t1`.`a1`,`test`.`t1`.`a2`) in ( <materialize> (select `test`.`t2`.`b1`,`test`.`t2`.`b2` from `test`.`t2` where (<expr_cache><`test`.`t2`.`b2`>(<in_optimizer>(`test`.`t2`.`b2`,`test`.`t2`.`b2` in ( <materialize> (select `test`.`t3`.`c2` from `test`.`t3` where (`test`.`t3`.`c2` like '%02') ), <primary_index_lookup>(`test`.`t2`.`b2` in <temporary table> on distinct_key where ((`test`.`t2`.`b2` = `materialized subselect`.`c2`)))))) or <expr_cache><`test`.`t2`.`b2`>(<in_optimizer>(`test`.`t2`.`b2`,`test`.`t2`.`b2` in ( <materialize> (select `test`.`t3`.`c2` from `test`.`t3` where (`test`.`t3`.`c2` like '%03') ), <primary_index_lookup>(`test`.`t2`.`b2` in <temporary table> on distinct_key where ((`test`.`t2`.`b2` = `materialized subselect`.`c2`))))))) ), <primary_index_lookup>(`test`.`t1`.`a1` in <temporary table> on distinct_key where ((`test`.`t1`.`a1` = `materialized subselect`.`b1`) and (`test`.`t1`.`a2` = `materialized subselect`.`b2`)))))) and <expr_cache><`test`.`t1`.`a2`,`test`.`t1`.`a1`>(<in_optimizer>((`test`.`t1`.`a1`,`test`.`t1`.`a2`),(`test`.`t1`.`a1`,`test`.`t1`.`a2`) in ( <materialize> (select `test`.`t3`.`c1`,`test`.`t3`.`c2` from `test`.`t3` where <expr_cache><`test`.`t3`.`c2`,`test`.`t3`.`c1`>(<in_optimizer>((`test`.`t3`.`c1`,`test`.`t3`.`c2`),(`test`.`t3`.`c1`,`test`.`t3`.`c2`) in ( <materialize> (select `test`.`t2i`.`b1`,`test`.`t2i`.`b2` from `test`.`t2i` where (`test`.`t2i`.`b2` > '0') ), <primary_index_lookup>(`test`.`t3`.`c1` in <temporary table> on distinct_key where ((`test`.`t3`.`c1` = `materialized subselect`.`b1`) and (`test`.`t3`.`c2` = `materialized subselect`.`b2`)))))) ), <primary_index_lookup>(`test`.`t1`.`a1` in <temporary table> on distinct_key where ((`test`.`t1`.`a1` = `materialized subselect`.`c1`) and (`test`.`t1`.`a2` = `materialized subselect`.`c2`)))))))
select * from t1
where (a1, a2) in (select b1, b2 from t2
where b2 in (select c2 from t3 where c2 LIKE '%02') or
b2 in (select c2 from t3 where c2 LIKE '%03')) and
(a1, a2) in (select c1, c2 from t3
where (c1, c2) in (select b1, b2 from t2i where b2 > '0'));
a1	a2
1 - 02	2 - 02
explain extended
select * from t1
where (a1, a2) in (select b1, b2 from t2
where b2 in (select c2 from t3 t3a where c1 = a1) or
b2 in (select c2 from t3 t3b where c2 LIKE '%03')) and
(a1, a2) in (select c1, c2 from t3 t3c
where (c1, c2) in (select b1, b2 from t2i where b2 > '0'));
id	select_type	table	type	possible_keys	key	key_len	ref	rows	filtered	Extra
1	PRIMARY	t1	ALL	NULL	NULL	NULL	NULL	3	100.00	Using where
5	SUBQUERY	t3c	ALL	NULL	NULL	NULL	NULL	4	100.00	Using where
6	SUBQUERY	t2i	index	it2i2	it2i3	18	NULL	5	100.00	Using where; Using index
2	DEPENDENT SUBQUERY	t2	ALL	NULL	NULL	NULL	NULL	5	100.00	Using where
4	SUBQUERY	t3b	ALL	NULL	NULL	NULL	NULL	4	100.00	Using where
3	DEPENDENT SUBQUERY	t3a	ALL	NULL	NULL	NULL	NULL	4	100.00	Using where
Warnings:
Note	1276	Field or reference 'test.t1.a1' of SELECT #3 was resolved in SELECT #1
Note	1003	select `test`.`t1`.`a1` AS `a1`,`test`.`t1`.`a2` AS `a2` from `test`.`t1` where (<expr_cache><`test`.`t1`.`a2`,`test`.`t1`.`a1`,`test`.`t1`.`a1`>(<in_optimizer>((`test`.`t1`.`a1`,`test`.`t1`.`a2`),<exists>(select `test`.`t2`.`b1`,`test`.`t2`.`b2` from `test`.`t2` where ((<expr_cache><`test`.`t2`.`b2`,`test`.`t1`.`a1`>(<in_optimizer>(`test`.`t2`.`b2`,<exists>(select 1 from `test`.`t3` `t3a` where ((`test`.`t3a`.`c1` = `test`.`t1`.`a1`) and (<cache>(`test`.`t2`.`b2`) = `test`.`t3a`.`c2`))))) or <expr_cache><`test`.`t2`.`b2`>(<in_optimizer>(`test`.`t2`.`b2`,`test`.`t2`.`b2` in ( <materialize> (select `test`.`t3b`.`c2` from `test`.`t3` `t3b` where (`test`.`t3b`.`c2` like '%03') ), <primary_index_lookup>(`test`.`t2`.`b2` in <temporary table> on distinct_key where ((`test`.`t2`.`b2` = `materialized subselect`.`c2`))))))) and (<cache>(`test`.`t1`.`a1`) = `test`.`t2`.`b1`) and (<cache>(`test`.`t1`.`a2`) = `test`.`t2`.`b2`))))) and <expr_cache><`test`.`t1`.`a2`,`test`.`t1`.`a1`>(<in_optimizer>((`test`.`t1`.`a1`,`test`.`t1`.`a2`),(`test`.`t1`.`a1`,`test`.`t1`.`a2`) in ( <materialize> (select `test`.`t3c`.`c1`,`test`.`t3c`.`c2` from `test`.`t3` `t3c` where <expr_cache><`test`.`t3c`.`c2`,`test`.`t3c`.`c1`>(<in_optimizer>((`test`.`t3c`.`c1`,`test`.`t3c`.`c2`),(`test`.`t3c`.`c1`,`test`.`t3c`.`c2`) in ( <materialize> (select `test`.`t2i`.`b1`,`test`.`t2i`.`b2` from `test`.`t2i` where (`test`.`t2i`.`b2` > '0') ), <primary_index_lookup>(`test`.`t3c`.`c1` in <temporary table> on distinct_key where ((`test`.`t3c`.`c1` = `materialized subselect`.`b1`) and (`test`.`t3c`.`c2` = `materialized subselect`.`b2`)))))) ), <primary_index_lookup>(`test`.`t1`.`a1` in <temporary table> on distinct_key where ((`test`.`t1`.`a1` = `materialized subselect`.`c1`) and (`test`.`t1`.`a2` = `materialized subselect`.`c2`)))))))
select * from t1
where (a1, a2) in (select b1, b2 from t2
where b2 in (select c2 from t3 t3a where c1 = a1) or
b2 in (select c2 from t3 t3b where c2 LIKE '%03')) and
(a1, a2) in (select c1, c2 from t3 t3c
where (c1, c2) in (select b1, b2 from t2i where b2 > '0'));
a1	a2
1 - 01	2 - 01
1 - 02	2 - 02
explain extended
(select * from t1
where (a1, a2) in (select b1, b2 from t2
where b2 in (select c2 from t3 where c2 LIKE '%02') or
b2 in (select c2 from t3 where c2 LIKE '%03')
group by b1, b2) and
(a1, a2) in (select c1, c2 from t3
where (c1, c2) in (select b1, b2 from t2i where b2 > '0')))
UNION
(select * from t1i
where (a1, a2) in (select b1, b2 from t2i where b1 >  '0') and
(a1, a2) in (select c1, c2 from t3i
where (c1, c2) in (select b1, b2 from t2i where b2 > '0')));
id	select_type	table	type	possible_keys	key	key_len	ref	rows	filtered	Extra
1	PRIMARY	t1	ALL	NULL	NULL	NULL	NULL	3	100.00	Using where
5	SUBQUERY	t3	ALL	NULL	NULL	NULL	NULL	4	100.00	Using where
6	SUBQUERY	t2i	index	it2i2	it2i3	18	NULL	5	100.00	Using where; Using index
2	SUBQUERY	t2	ALL	NULL	NULL	NULL	NULL	5	100.00	Using where; Using temporary; Using filesort
4	SUBQUERY	t3	ALL	NULL	NULL	NULL	NULL	4	100.00	Using where
3	SUBQUERY	t3	ALL	NULL	NULL	NULL	NULL	4	100.00	Using where
7	UNION	t1i	index	NULL	it1i3	18	NULL	3	100.00	Using where; Using index
9	SUBQUERY	t3i	index	NULL	it3i3	18	NULL	4	100.00	Using where; Using index
10	SUBQUERY	t2i	index	it2i2	it2i3	18	NULL	5	100.00	Using where; Using index
8	SUBQUERY	t2i	index	it2i1,it2i3	it2i3	18	NULL	5	100.00	Using where; Using index
NULL	UNION RESULT	<union1,7>	ALL	NULL	NULL	NULL	NULL	NULL	NULL	
Warnings:
Note	1003	(select `test`.`t1`.`a1` AS `a1`,`test`.`t1`.`a2` AS `a2` from `test`.`t1` where (<expr_cache><`test`.`t1`.`a2`,`test`.`t1`.`a1`>(<in_optimizer>((`test`.`t1`.`a1`,`test`.`t1`.`a2`),(`test`.`t1`.`a1`,`test`.`t1`.`a2`) in ( <materialize> (select `test`.`t2`.`b1`,`test`.`t2`.`b2` from `test`.`t2` where (<expr_cache><`test`.`t2`.`b2`>(<in_optimizer>(`test`.`t2`.`b2`,`test`.`t2`.`b2` in ( <materialize> (select `test`.`t3`.`c2` from `test`.`t3` where (`test`.`t3`.`c2` like '%02') ), <primary_index_lookup>(`test`.`t2`.`b2` in <temporary table> on distinct_key where ((`test`.`t2`.`b2` = `materialized subselect`.`c2`)))))) or <expr_cache><`test`.`t2`.`b2`>(<in_optimizer>(`test`.`t2`.`b2`,`test`.`t2`.`b2` in ( <materialize> (select `test`.`t3`.`c2` from `test`.`t3` where (`test`.`t3`.`c2` like '%03') ), <primary_index_lookup>(`test`.`t2`.`b2` in <temporary table> on distinct_key where ((`test`.`t2`.`b2` = `materialized subselect`.`c2`))))))) group by `test`.`t2`.`b1`,`test`.`t2`.`b2` ), <primary_index_lookup>(`test`.`t1`.`a1` in <temporary table> on distinct_key where ((`test`.`t1`.`a1` = `materialized subselect`.`b1`) and (`test`.`t1`.`a2` = `materialized subselect`.`b2`)))))) and <expr_cache><`test`.`t1`.`a2`,`test`.`t1`.`a1`>(<in_optimizer>((`test`.`t1`.`a1`,`test`.`t1`.`a2`),(`test`.`t1`.`a1`,`test`.`t1`.`a2`) in ( <materialize> (select `test`.`t3`.`c1`,`test`.`t3`.`c2` from `test`.`t3` where <expr_cache><`test`.`t3`.`c2`,`test`.`t3`.`c1`>(<in_optimizer>((`test`.`t3`.`c1`,`test`.`t3`.`c2`),(`test`.`t3`.`c1`,`test`.`t3`.`c2`) in ( <materialize> (select `test`.`t2i`.`b1`,`test`.`t2i`.`b2` from `test`.`t2i` where (`test`.`t2i`.`b2` > '0') ), <primary_index_lookup>(`test`.`t3`.`c1` in <temporary table> on distinct_key where ((`test`.`t3`.`c1` = `materialized subselect`.`b1`) and (`test`.`t3`.`c2` = `materialized subselect`.`b2`)))))) ), <primary_index_lookup>(`test`.`t1`.`a1` in <temporary table> on distinct_key where ((`test`.`t1`.`a1` = `materialized subselect`.`c1`) and (`test`.`t1`.`a2` = `materialized subselect`.`c2`)))))))) union (select `test`.`t1i`.`a1` AS `a1`,`test`.`t1i`.`a2` AS `a2` from `test`.`t1i` where (<expr_cache><`test`.`t1i`.`a2`,`test`.`t1i`.`a1`>(<in_optimizer>((`test`.`t1i`.`a1`,`test`.`t1i`.`a2`),(`test`.`t1i`.`a1`,`test`.`t1i`.`a2`) in ( <materialize> (select `test`.`t2i`.`b1`,`test`.`t2i`.`b2` from `test`.`t2i` where (`test`.`t2i`.`b1` > '0') ), <primary_index_lookup>(`test`.`t1i`.`a1` in <temporary table> on distinct_key where ((`test`.`t1i`.`a1` = `materialized subselect`.`b1`) and (`test`.`t1i`.`a2` = `materialized subselect`.`b2`)))))) and <expr_cache><`test`.`t1i`.`a2`,`test`.`t1i`.`a1`>(<in_optimizer>((`test`.`t1i`.`a1`,`test`.`t1i`.`a2`),(`test`.`t1i`.`a1`,`test`.`t1i`.`a2`) in ( <materialize> (select `test`.`t3i`.`c1`,`test`.`t3i`.`c2` from `test`.`t3i` where <expr_cache><`test`.`t3i`.`c2`,`test`.`t3i`.`c1`>(<in_optimizer>((`test`.`t3i`.`c1`,`test`.`t3i`.`c2`),(`test`.`t3i`.`c1`,`test`.`t3i`.`c2`) in ( <materialize> (select `test`.`t2i`.`b1`,`test`.`t2i`.`b2` from `test`.`t2i` where (`test`.`t2i`.`b2` > '0') ), <primary_index_lookup>(`test`.`t3i`.`c1` in <temporary table> on distinct_key where ((`test`.`t3i`.`c1` = `materialized subselect`.`b1`) and (`test`.`t3i`.`c2` = `materialized subselect`.`b2`)))))) ), <primary_index_lookup>(`test`.`t1i`.`a1` in <temporary table> on distinct_key where ((`test`.`t1i`.`a1` = `materialized subselect`.`c1`) and (`test`.`t1i`.`a2` = `materialized subselect`.`c2`))))))))
(select * from t1
where (a1, a2) in (select b1, b2 from t2
where b2 in (select c2 from t3 where c2 LIKE '%02') or
b2 in (select c2 from t3 where c2 LIKE '%03')
group by b1, b2) and
(a1, a2) in (select c1, c2 from t3
where (c1, c2) in (select b1, b2 from t2i where b2 > '0')))
UNION
(select * from t1i
where (a1, a2) in (select b1, b2 from t2i where b1 >  '0') and
(a1, a2) in (select c1, c2 from t3i
where (c1, c2) in (select b1, b2 from t2i where b2 > '0')));
a1	a2
1 - 02	2 - 02
1 - 01	2 - 01
explain extended
select * from t1
where (a1, a2) in (select * from t1 where a1 > '0' UNION select * from t2 where b1 < '9') and
(a1, a2) in (select c1, c2 from t3
where (c1, c2) in (select b1, b2 from t2i where b2 > '0'));
id	select_type	table	type	possible_keys	key	key_len	ref	rows	filtered	Extra
1	PRIMARY	t1	ALL	NULL	NULL	NULL	NULL	3	100.00	Using where
4	SUBQUERY	t3	ALL	NULL	NULL	NULL	NULL	4	100.00	Using where
5	SUBQUERY	t2i	index	it2i2	it2i3	18	NULL	5	100.00	Using where; Using index
2	DEPENDENT SUBQUERY	t1	ALL	NULL	NULL	NULL	NULL	3	100.00	Using where
3	DEPENDENT UNION	t2	ALL	NULL	NULL	NULL	NULL	5	100.00	Using where
NULL	UNION RESULT	<union2,3>	ALL	NULL	NULL	NULL	NULL	NULL	NULL	
Warnings:
Note	1003	select `test`.`t1`.`a1` AS `a1`,`test`.`t1`.`a2` AS `a2` from `test`.`t1` where (<expr_cache><`test`.`t1`.`a2`,`test`.`t1`.`a1`>(<in_optimizer>((`test`.`t1`.`a1`,`test`.`t1`.`a2`),<exists>(select `test`.`t1`.`a1`,`test`.`t1`.`a2` from `test`.`t1` where ((`test`.`t1`.`a1` > '0') and (<cache>(`test`.`t1`.`a1`) = `test`.`t1`.`a1`) and (<cache>(`test`.`t1`.`a2`) = `test`.`t1`.`a2`)) union select `test`.`t2`.`b1`,`test`.`t2`.`b2` from `test`.`t2` where ((`test`.`t2`.`b1` < '9') and (<cache>(`test`.`t1`.`a1`) = `test`.`t2`.`b1`) and (<cache>(`test`.`t1`.`a2`) = `test`.`t2`.`b2`))))) and <expr_cache><`test`.`t1`.`a2`,`test`.`t1`.`a1`>(<in_optimizer>((`test`.`t1`.`a1`,`test`.`t1`.`a2`),(`test`.`t1`.`a1`,`test`.`t1`.`a2`) in ( <materialize> (select `test`.`t3`.`c1`,`test`.`t3`.`c2` from `test`.`t3` where <expr_cache><`test`.`t3`.`c2`,`test`.`t3`.`c1`>(<in_optimizer>((`test`.`t3`.`c1`,`test`.`t3`.`c2`),(`test`.`t3`.`c1`,`test`.`t3`.`c2`) in ( <materialize> (select `test`.`t2i`.`b1`,`test`.`t2i`.`b2` from `test`.`t2i` where (`test`.`t2i`.`b2` > '0') ), <primary_index_lookup>(`test`.`t3`.`c1` in <temporary table> on distinct_key where ((`test`.`t3`.`c1` = `materialized subselect`.`b1`) and (`test`.`t3`.`c2` = `materialized subselect`.`b2`)))))) ), <primary_index_lookup>(`test`.`t1`.`a1` in <temporary table> on distinct_key where ((`test`.`t1`.`a1` = `materialized subselect`.`c1`) and (`test`.`t1`.`a2` = `materialized subselect`.`c2`)))))))
select * from t1
where (a1, a2) in (select * from t1 where a1 > '0' UNION select * from t2 where b1 < '9') and
(a1, a2) in (select c1, c2 from t3
where (c1, c2) in (select b1, b2 from t2i where b2 > '0'));
a1	a2
1 - 01	2 - 01
1 - 02	2 - 02
explain extended
select * from t1, t3
where (a1, a2) in (select * from t1 where a1 > '0' UNION select * from t2 where b1 < '9') and
(c1, c2) in (select c1, c2 from t3
where (c1, c2) in (select b1, b2 from t2i where b2 > '0')) and
a1 = c1;
id	select_type	table	type	possible_keys	key	key_len	ref	rows	filtered	Extra
1	PRIMARY	t1	ALL	NULL	NULL	NULL	NULL	3	100.00	Using where
1	PRIMARY	t3	ALL	NULL	NULL	NULL	NULL	4	100.00	Using where; Using join buffer (flat, BNL join)
4	SUBQUERY	t3	ALL	NULL	NULL	NULL	NULL	4	100.00	Using where
5	SUBQUERY	t2i	index	it2i2	it2i3	18	NULL	5	100.00	Using where; Using index
2	DEPENDENT SUBQUERY	t1	ALL	NULL	NULL	NULL	NULL	3	100.00	Using where
3	DEPENDENT UNION	t2	ALL	NULL	NULL	NULL	NULL	5	100.00	Using where
NULL	UNION RESULT	<union2,3>	ALL	NULL	NULL	NULL	NULL	NULL	NULL	
Warnings:
Note	1003	select `test`.`t1`.`a1` AS `a1`,`test`.`t1`.`a2` AS `a2`,`test`.`t3`.`c1` AS `c1`,`test`.`t3`.`c2` AS `c2` from `test`.`t1` join `test`.`t3` where ((`test`.`t3`.`c1` = `test`.`t1`.`a1`) and <expr_cache><`test`.`t1`.`a2`,`test`.`t1`.`a1`>(<in_optimizer>((`test`.`t1`.`a1`,`test`.`t1`.`a2`),<exists>(select `test`.`t1`.`a1`,`test`.`t1`.`a2` from `test`.`t1` where ((`test`.`t1`.`a1` > '0') and (<cache>(`test`.`t1`.`a1`) = `test`.`t1`.`a1`) and (<cache>(`test`.`t1`.`a2`) = `test`.`t1`.`a2`)) union select `test`.`t2`.`b1`,`test`.`t2`.`b2` from `test`.`t2` where ((`test`.`t2`.`b1` < '9') and (<cache>(`test`.`t1`.`a1`) = `test`.`t2`.`b1`) and (<cache>(`test`.`t1`.`a2`) = `test`.`t2`.`b2`))))) and <expr_cache><`test`.`t3`.`c2`,`test`.`t3`.`c1`>(<in_optimizer>((`test`.`t3`.`c1`,`test`.`t3`.`c2`),(`test`.`t3`.`c1`,`test`.`t3`.`c2`) in ( <materialize> (select `test`.`t3`.`c1`,`test`.`t3`.`c2` from `test`.`t3` where <expr_cache><`test`.`t3`.`c2`,`test`.`t3`.`c1`>(<in_optimizer>((`test`.`t3`.`c1`,`test`.`t3`.`c2`),(`test`.`t3`.`c1`,`test`.`t3`.`c2`) in ( <materialize> (select `test`.`t2i`.`b1`,`test`.`t2i`.`b2` from `test`.`t2i` where (`test`.`t2i`.`b2` > '0') ), <primary_index_lookup>(`test`.`t3`.`c1` in <temporary table> on distinct_key where ((`test`.`t3`.`c1` = `materialized subselect`.`b1`) and (`test`.`t3`.`c2` = `materialized subselect`.`b2`)))))) ), <primary_index_lookup>(`test`.`t3`.`c1` in <temporary table> on distinct_key where ((`test`.`t3`.`c1` = `materialized subselect`.`c1`) and (`test`.`t3`.`c2` = `materialized subselect`.`c2`)))))))
select * from t1, t3
where (a1, a2) in (select * from t1 where a1 > '0' UNION select * from t2 where b1 < '9') and
(c1, c2) in (select c1, c2 from t3
where (c1, c2) in (select b1, b2 from t2i where b2 > '0')) and
a1 = c1;
a1	a2	c1	c2
1 - 01	2 - 01	1 - 01	2 - 01
1 - 02	2 - 02	1 - 02	2 - 02
/******************************************************************************
* Negative tests, where materialization should not be applied.
******************************************************************************/
# UNION in a subquery
explain extended
select * from t3
where c1 in (select a1 from t1 where a1 > '0' UNION select b1 from t2 where b1 < '9');
id	select_type	table	type	possible_keys	key	key_len	ref	rows	filtered	Extra
1	PRIMARY	t3	ALL	NULL	NULL	NULL	NULL	4	100.00	Using where
2	DEPENDENT SUBQUERY	t1	ALL	NULL	NULL	NULL	NULL	3	100.00	Using where
3	DEPENDENT UNION	t2	ALL	NULL	NULL	NULL	NULL	5	100.00	Using where
NULL	UNION RESULT	<union2,3>	ALL	NULL	NULL	NULL	NULL	NULL	NULL	
Warnings:
Note	1003	select `test`.`t3`.`c1` AS `c1`,`test`.`t3`.`c2` AS `c2` from `test`.`t3` where <expr_cache><`test`.`t3`.`c1`>(<in_optimizer>(`test`.`t3`.`c1`,<exists>(select 1 from `test`.`t1` where ((`test`.`t1`.`a1` > '0') and (<cache>(`test`.`t3`.`c1`) = `test`.`t1`.`a1`)) union select 1 from `test`.`t2` where ((`test`.`t2`.`b1` < '9') and (<cache>(`test`.`t3`.`c1`) = `test`.`t2`.`b1`)))))
select * from t3
where c1 in (select a1 from t1 where a1 > '0' UNION select b1 from t2 where b1 < '9');
c1	c2
1 - 01	2 - 01
1 - 02	2 - 02
1 - 03	2 - 03
explain extended
select * from t1
where (a1, a2) in (select b1, b2 from t2
where b2 in (select c2 from t3 t3a where c1 = a1) or
b2 in (select c2 from t3 t3b where c2 LIKE '%03')) and
(a1, a2) in (select c1, c2 from t3 t3c
where (c1, c2) in (select b1, b2 from t2i where b2 > '0' or b2 = a2));
id	select_type	table	type	possible_keys	key	key_len	ref	rows	filtered	Extra
1	PRIMARY	t1	ALL	NULL	NULL	NULL	NULL	3	100.00	Using where
5	DEPENDENT SUBQUERY	t3c	ALL	NULL	NULL	NULL	NULL	4	100.00	Using where
6	DEPENDENT SUBQUERY	t2i	index_subquery	it2i1,it2i2,it2i3	it2i3	18	func,func	2	100.00	Using index; Using where
2	DEPENDENT SUBQUERY	t2	ALL	NULL	NULL	NULL	NULL	5	100.00	Using where
4	SUBQUERY	t3b	ALL	NULL	NULL	NULL	NULL	4	100.00	Using where
3	DEPENDENT SUBQUERY	t3a	ALL	NULL	NULL	NULL	NULL	4	100.00	Using where
Warnings:
Note	1276	Field or reference 'test.t1.a1' of SELECT #3 was resolved in SELECT #1
Note	1276	Field or reference 'test.t1.a2' of SELECT #6 was resolved in SELECT #1
Note	1003	select `test`.`t1`.`a1` AS `a1`,`test`.`t1`.`a2` AS `a2` from `test`.`t1` where (<expr_cache><`test`.`t1`.`a2`,`test`.`t1`.`a1`,`test`.`t1`.`a1`>(<in_optimizer>((`test`.`t1`.`a1`,`test`.`t1`.`a2`),<exists>(select `test`.`t2`.`b1`,`test`.`t2`.`b2` from `test`.`t2` where ((<expr_cache><`test`.`t2`.`b2`,`test`.`t1`.`a1`>(<in_optimizer>(`test`.`t2`.`b2`,<exists>(select 1 from `test`.`t3` `t3a` where ((`test`.`t3a`.`c1` = `test`.`t1`.`a1`) and (<cache>(`test`.`t2`.`b2`) = `test`.`t3a`.`c2`))))) or <expr_cache><`test`.`t2`.`b2`>(<in_optimizer>(`test`.`t2`.`b2`,`test`.`t2`.`b2` in ( <materialize> (select `test`.`t3b`.`c2` from `test`.`t3` `t3b` where (`test`.`t3b`.`c2` like '%03') ), <primary_index_lookup>(`test`.`t2`.`b2` in <temporary table> on distinct_key where ((`test`.`t2`.`b2` = `materialized subselect`.`c2`))))))) and (<cache>(`test`.`t1`.`a1`) = `test`.`t2`.`b1`) and (<cache>(`test`.`t1`.`a2`) = `test`.`t2`.`b2`))))) and <expr_cache><`test`.`t1`.`a2`,`test`.`t1`.`a1`,`test`.`t1`.`a2`>(<in_optimizer>((`test`.`t1`.`a1`,`test`.`t1`.`a2`),<exists>(select `test`.`t3c`.`c1`,`test`.`t3c`.`c2` from `test`.`t3` `t3c` where (<expr_cache><`test`.`t3c`.`c2`,`test`.`t3c`.`c1`,`test`.`t1`.`a2`>(<in_optimizer>((`test`.`t3c`.`c1`,`test`.`t3c`.`c2`),<exists>(<index_lookup>(<cache>(`test`.`t3c`.`c1`) in t2i on it2i3 where (((`test`.`t2i`.`b2` > '0') or (`test`.`t2i`.`b2` = `test`.`t1`.`a2`)) and (<cache>(`test`.`t3c`.`c1`) = `test`.`t2i`.`b1`) and (<cache>(`test`.`t3c`.`c2`) = `test`.`t2i`.`b2`)))))) and (<cache>(`test`.`t1`.`a1`) = `test`.`t3c`.`c1`) and (<cache>(`test`.`t1`.`a2`) = `test`.`t3c`.`c2`))))))
explain extended
select * from t1 where (a1, a2) in (select '1 - 01', '2 - 01');
id	select_type	table	type	possible_keys	key	key_len	ref	rows	filtered	Extra
1	PRIMARY	t1	ALL	NULL	NULL	NULL	NULL	3	100.00	Using where
2	DEPENDENT SUBQUERY	NULL	NULL	NULL	NULL	NULL	NULL	NULL	NULL	No tables used
Warnings:
Note	1003	select `test`.`t1`.`a1` AS `a1`,`test`.`t1`.`a2` AS `a2` from `test`.`t1` where <expr_cache><`test`.`t1`.`a2`,`test`.`t1`.`a1`>(<in_optimizer>((`test`.`t1`.`a1`,`test`.`t1`.`a2`),<exists>(select '1 - 01','2 - 01' having ((<cache>(`test`.`t1`.`a1`) = '1 - 01') and (<cache>(`test`.`t1`.`a2`) = '2 - 01')))))
select * from t1 where (a1, a2) in (select '1 - 01', '2 - 01');
a1	a2
1 - 01	2 - 01
explain extended
select * from t1 where (a1, a2) in (select '1 - 01', '2 - 01' from dual);
id	select_type	table	type	possible_keys	key	key_len	ref	rows	filtered	Extra
1	PRIMARY	t1	ALL	NULL	NULL	NULL	NULL	3	100.00	Using where
2	DEPENDENT SUBQUERY	NULL	NULL	NULL	NULL	NULL	NULL	NULL	NULL	No tables used
Warnings:
Note	1003	select `test`.`t1`.`a1` AS `a1`,`test`.`t1`.`a2` AS `a2` from `test`.`t1` where <expr_cache><`test`.`t1`.`a2`,`test`.`t1`.`a1`>(<in_optimizer>((`test`.`t1`.`a1`,`test`.`t1`.`a2`),<exists>(select '1 - 01','2 - 01' having ((<cache>(`test`.`t1`.`a1`) = '1 - 01') and (<cache>(`test`.`t1`.`a2`) = '2 - 01')))))
select * from t1 where (a1, a2) in (select '1 - 01', '2 - 01' from dual);
a1	a2
1 - 01	2 - 01
/******************************************************************************
* Subqueries in other uncovered clauses.
******************************************************************************/
/* SELECT clause */
select ((a1,a2) IN (select * from t2 where b2 > '0')) IS NULL from t1;
((a1,a2) IN (select * from t2 where b2 > '0')) IS NULL
0
0
0
/* GROUP BY clause */
create table columns (col int key);
insert into columns values (1), (2);
explain extended
select * from t1 group by (select col from columns limit 1);
id	select_type	table	type	possible_keys	key	key_len	ref	rows	filtered	Extra
1	PRIMARY	t1	ALL	NULL	NULL	NULL	NULL	3	100.00	
2	SUBQUERY	columns	index	NULL	PRIMARY	4	NULL	2	100.00	Using index
Warnings:
Note	1003	select `test`.`t1`.`a1` AS `a1`,`test`.`t1`.`a2` AS `a2` from `test`.`t1` group by (select `test`.`columns`.`col` from `test`.`columns` limit 1)
select * from t1 group by (select col from columns limit 1);
a1	a2
1 - 00	2 - 00
explain extended
select * from t1 group by (a1 in (select col from columns));
id	select_type	table	type	possible_keys	key	key_len	ref	rows	filtered	Extra
1	PRIMARY	t1	ALL	NULL	NULL	NULL	NULL	3	100.00	Using temporary; Using filesort
2	DEPENDENT SUBQUERY	columns	unique_subquery	PRIMARY	PRIMARY	4	func	1	100.00	Using index; Using where; Full scan on NULL key
Warnings:
Note	1003	select `test`.`t1`.`a1` AS `a1`,`test`.`t1`.`a2` AS `a2` from `test`.`t1` group by <expr_cache><`test`.`t1`.`a1`>(<in_optimizer>(`test`.`t1`.`a1`,<exists>(<primary_index_lookup>(<cache>(`test`.`t1`.`a1`) in columns on PRIMARY where trigcond((<cache>(`test`.`t1`.`a1`) = `test`.`columns`.`col`))))))
select * from t1 group by (a1 in (select col from columns));
a1	a2
1 - 00	2 - 00
/* ORDER BY clause */
explain extended
select * from t1 order by (select col from columns limit 1);
id	select_type	table	type	possible_keys	key	key_len	ref	rows	filtered	Extra
1	PRIMARY	t1	ALL	NULL	NULL	NULL	NULL	3	100.00	
2	SUBQUERY	columns	index	NULL	PRIMARY	4	NULL	2	100.00	Using index
Warnings:
Note	1003	select `test`.`t1`.`a1` AS `a1`,`test`.`t1`.`a2` AS `a2` from `test`.`t1` order by (select `test`.`columns`.`col` from `test`.`columns` limit 1)
select * from t1 order by (select col from columns limit 1);
a1	a2
1 - 00	2 - 00
1 - 01	2 - 01
1 - 02	2 - 02
/******************************************************************************
* Column types/sizes that affect materialization.
******************************************************************************/
/*
Test that BLOBs are not materialized (except when arguments of some functions).
*/
# force materialization to be always considered
set @@optimizer_switch='semijoin=off';
set @prefix_len = 6;
set @blob_len = 16;
set @suffix_len = @blob_len - @prefix_len;
create table t1_16 (a1 blob(16), a2 blob(16));
create table t2_16 (b1 blob(16), b2 blob(16));
create table t3_16 (c1 blob(16), c2 blob(16));
insert into t1_16 values
(concat('1 - 00', repeat('x', @suffix_len)), concat('2 - 00', repeat('x', @suffix_len)));
insert into t1_16 values
(concat('1 - 01', repeat('x', @suffix_len)), concat('2 - 01', repeat('x', @suffix_len)));
insert into t1_16 values
(concat('1 - 02', repeat('x', @suffix_len)), concat('2 - 02', repeat('x', @suffix_len)));
insert into t2_16 values
(concat('1 - 01', repeat('x', @suffix_len)), concat('2 - 01', repeat('x', @suffix_len)));
insert into t2_16 values
(concat('1 - 02', repeat('x', @suffix_len)), concat('2 - 02', repeat('x', @suffix_len)));
insert into t2_16 values
(concat('1 - 03', repeat('x', @suffix_len)), concat('2 - 03', repeat('x', @suffix_len)));
insert into t3_16 values
(concat('1 - 01', repeat('x', @suffix_len)), concat('2 - 01', repeat('x', @suffix_len)));
insert into t3_16 values
(concat('1 - 02', repeat('x', @suffix_len)), concat('2 - 02', repeat('x', @suffix_len)));
insert into t3_16 values
(concat('1 - 03', repeat('x', @suffix_len)), concat('2 - 03', repeat('x', @suffix_len)));
insert into t3_16 values
(concat('1 - 04', repeat('x', @suffix_len)), concat('2 - 04', repeat('x', @suffix_len)));
explain extended select left(a1,7), left(a2,7)
from t1_16
where a1 in (select b1 from t2_16 where b1 > '0');
id	select_type	table	type	possible_keys	key	key_len	ref	rows	filtered	Extra
1	PRIMARY	t1_16	ALL	NULL	NULL	NULL	NULL	3	100.00	Using where
2	DEPENDENT SUBQUERY	t2_16	ALL	NULL	NULL	NULL	NULL	3	100.00	Using where
Warnings:
Note	1003	select left(`test`.`t1_16`.`a1`,7) AS `left(a1,7)`,left(`test`.`t1_16`.`a2`,7) AS `left(a2,7)` from `test`.`t1_16` where <expr_cache><`test`.`t1_16`.`a1`>(<in_optimizer>(`test`.`t1_16`.`a1`,<exists>(select 1 from `test`.`t2_16` where ((`test`.`t2_16`.`b1` > '0') and (<cache>(`test`.`t1_16`.`a1`) = `test`.`t2_16`.`b1`)))))
select left(a1,7), left(a2,7)
from t1_16
where a1 in (select b1 from t2_16 where b1 > '0');
left(a1,7)	left(a2,7)
1 - 01x	2 - 01x
1 - 02x	2 - 02x
explain extended select left(a1,7), left(a2,7)
from t1_16
where (a1,a2) in (select b1, b2 from t2_16 where b1 > '0');
id	select_type	table	type	possible_keys	key	key_len	ref	rows	filtered	Extra
1	PRIMARY	t1_16	ALL	NULL	NULL	NULL	NULL	3	100.00	Using where
2	DEPENDENT SUBQUERY	t2_16	ALL	NULL	NULL	NULL	NULL	3	100.00	Using where
Warnings:
Note	1003	select left(`test`.`t1_16`.`a1`,7) AS `left(a1,7)`,left(`test`.`t1_16`.`a2`,7) AS `left(a2,7)` from `test`.`t1_16` where <expr_cache><`test`.`t1_16`.`a2`,`test`.`t1_16`.`a1`>(<in_optimizer>((`test`.`t1_16`.`a1`,`test`.`t1_16`.`a2`),<exists>(select `test`.`t2_16`.`b1`,`test`.`t2_16`.`b2` from `test`.`t2_16` where ((`test`.`t2_16`.`b1` > '0') and (<cache>(`test`.`t1_16`.`a1`) = `test`.`t2_16`.`b1`) and (<cache>(`test`.`t1_16`.`a2`) = `test`.`t2_16`.`b2`)))))
select left(a1,7), left(a2,7)
from t1_16
where (a1,a2) in (select b1, b2 from t2_16 where b1 > '0');
left(a1,7)	left(a2,7)
1 - 01x	2 - 01x
1 - 02x	2 - 02x
explain extended select left(a1,7), left(a2,7)
from t1_16
where a1 in (select substring(b1,1,16) from t2_16 where b1 > '0');
id	select_type	table	type	possible_keys	key	key_len	ref	rows	filtered	Extra
1	PRIMARY	t1_16	ALL	NULL	NULL	NULL	NULL	3	100.00	Using where
2	SUBQUERY	t2_16	ALL	NULL	NULL	NULL	NULL	3	100.00	Using where
Warnings:
Note	1003	select left(`test`.`t1_16`.`a1`,7) AS `left(a1,7)`,left(`test`.`t1_16`.`a2`,7) AS `left(a2,7)` from `test`.`t1_16` where <expr_cache><`test`.`t1_16`.`a1`>(<in_optimizer>(`test`.`t1_16`.`a1`,`test`.`t1_16`.`a1` in ( <materialize> (select substr(`test`.`t2_16`.`b1`,1,16) from `test`.`t2_16` where (`test`.`t2_16`.`b1` > '0') ), <primary_index_lookup>(`test`.`t1_16`.`a1` in <temporary table> on distinct_key where ((`test`.`t1_16`.`a1` = `materialized subselect`.`substring(b1,1,16)`))))))
select left(a1,7), left(a2,7)
from t1_16
where a1 in (select substring(b1,1,16) from t2_16 where b1 > '0');
left(a1,7)	left(a2,7)
1 - 01x	2 - 01x
1 - 02x	2 - 02x
explain extended select left(a1,7), left(a2,7)
from t1_16
where a1 in (select group_concat(b1) from t2_16 group by b2);
id	select_type	table	type	possible_keys	key	key_len	ref	rows	filtered	Extra
1	PRIMARY	t1_16	ALL	NULL	NULL	NULL	NULL	3	100.00	Using where
2	DEPENDENT SUBQUERY	t2_16	ALL	NULL	NULL	NULL	NULL	3	100.00	Using filesort
Warnings:
Note	1003	select left(`test`.`t1_16`.`a1`,7) AS `left(a1,7)`,left(`test`.`t1_16`.`a2`,7) AS `left(a2,7)` from `test`.`t1_16` where <expr_cache><`test`.`t1_16`.`a1`>(<in_optimizer>(`test`.`t1_16`.`a1`,<exists>(select group_concat(`test`.`t2_16`.`b1` separator ',') from `test`.`t2_16` group by `test`.`t2_16`.`b2` having (<cache>(`test`.`t1_16`.`a1`) = <ref_null_helper>(group_concat(`test`.`t2_16`.`b1` separator ','))))))
select left(a1,7), left(a2,7)
from t1_16
where a1 in (select group_concat(b1) from t2_16 group by b2);
left(a1,7)	left(a2,7)
1 - 01x	2 - 01x
1 - 02x	2 - 02x
set @@group_concat_max_len = 256;
explain extended select left(a1,7), left(a2,7)
from t1_16
where a1 in (select group_concat(b1) from t2_16 group by b2);
id	select_type	table	type	possible_keys	key	key_len	ref	rows	filtered	Extra
1	PRIMARY	t1_16	ALL	NULL	NULL	NULL	NULL	3	100.00	Using where
2	SUBQUERY	t2_16	ALL	NULL	NULL	NULL	NULL	3	100.00	Using filesort
Warnings:
Note	1003	select left(`test`.`t1_16`.`a1`,7) AS `left(a1,7)`,left(`test`.`t1_16`.`a2`,7) AS `left(a2,7)` from `test`.`t1_16` where <expr_cache><`test`.`t1_16`.`a1`>(<in_optimizer>(`test`.`t1_16`.`a1`,`test`.`t1_16`.`a1` in ( <materialize> (select group_concat(`test`.`t2_16`.`b1` separator ',') from `test`.`t2_16` group by `test`.`t2_16`.`b2` ), <primary_index_lookup>(`test`.`t1_16`.`a1` in <temporary table> on distinct_key where ((`test`.`t1_16`.`a1` = `materialized subselect`.`group_concat(b1)`))))))
select left(a1,7), left(a2,7)
from t1_16
where a1 in (select group_concat(b1) from t2_16 group by b2);
left(a1,7)	left(a2,7)
1 - 01x	2 - 01x
1 - 02x	2 - 02x
explain extended
select * from t1
where concat(a1,'x') IN
(select left(a1,8) from t1_16
where (a1, a2) IN
(select t2_16.b1, t2_16.b2 from t2_16, t2
where t2.b2 = substring(t2_16.b2,1,6) and
t2.b1 IN (select c1 from t3 where c2 > '0')));
id	select_type	table	type	possible_keys	key	key_len	ref	rows	filtered	Extra
1	PRIMARY	t1	ALL	NULL	NULL	NULL	NULL	3	100.00	Using where
2	DEPENDENT SUBQUERY	t1_16	ALL	NULL	NULL	NULL	NULL	3	100.00	Using where
3	DEPENDENT SUBQUERY	t2_16	ALL	NULL	NULL	NULL	NULL	3	100.00	Using where
3	DEPENDENT SUBQUERY	t2	ALL	NULL	NULL	NULL	NULL	5	100.00	Using where; Using join buffer (flat, BNL join)
4	SUBQUERY	t3	ALL	NULL	NULL	NULL	NULL	4	100.00	Using where
Warnings:
Note	1003	select `test`.`t1`.`a1` AS `a1`,`test`.`t1`.`a2` AS `a2` from `test`.`t1` where <expr_cache><concat(`test`.`t1`.`a1`,'x')>(<in_optimizer>(concat(`test`.`t1`.`a1`,'x'),<exists>(select 1 from `test`.`t1_16` where (<expr_cache><`test`.`t1_16`.`a2`,`test`.`t1_16`.`a1`>(<in_optimizer>((`test`.`t1_16`.`a1`,`test`.`t1_16`.`a2`),<exists>(select `test`.`t2_16`.`b1`,`test`.`t2_16`.`b2` from `test`.`t2_16` join `test`.`t2` where ((`test`.`t2`.`b2` = substr(`test`.`t2_16`.`b2`,1,6)) and <expr_cache><`test`.`t2`.`b1`>(<in_optimizer>(`test`.`t2`.`b1`,`test`.`t2`.`b1` in ( <materialize> (select `test`.`t3`.`c1` from `test`.`t3` where (`test`.`t3`.`c2` > '0') ), <primary_index_lookup>(`test`.`t2`.`b1` in <temporary table> on distinct_key where ((`test`.`t2`.`b1` = `materialized subselect`.`c1`)))))) and (<cache>(`test`.`t1_16`.`a1`) = `test`.`t2_16`.`b1`) and (<cache>(`test`.`t1_16`.`a2`) = `test`.`t2_16`.`b2`))))) and (<cache>(concat(`test`.`t1`.`a1`,'x')) = left(`test`.`t1_16`.`a1`,8))))))
drop table t1_16, t2_16, t3_16;
set @blob_len = 512;
set @suffix_len = @blob_len - @prefix_len;
create table t1_512 (a1 blob(512), a2 blob(512));
create table t2_512 (b1 blob(512), b2 blob(512));
create table t3_512 (c1 blob(512), c2 blob(512));
insert into t1_512 values
(concat('1 - 00', repeat('x', @suffix_len)), concat('2 - 00', repeat('x', @suffix_len)));
insert into t1_512 values
(concat('1 - 01', repeat('x', @suffix_len)), concat('2 - 01', repeat('x', @suffix_len)));
insert into t1_512 values
(concat('1 - 02', repeat('x', @suffix_len)), concat('2 - 02', repeat('x', @suffix_len)));
insert into t2_512 values
(concat('1 - 01', repeat('x', @suffix_len)), concat('2 - 01', repeat('x', @suffix_len)));
insert into t2_512 values
(concat('1 - 02', repeat('x', @suffix_len)), concat('2 - 02', repeat('x', @suffix_len)));
insert into t2_512 values
(concat('1 - 03', repeat('x', @suffix_len)), concat('2 - 03', repeat('x', @suffix_len)));
insert into t3_512 values
(concat('1 - 01', repeat('x', @suffix_len)), concat('2 - 01', repeat('x', @suffix_len)));
insert into t3_512 values
(concat('1 - 02', repeat('x', @suffix_len)), concat('2 - 02', repeat('x', @suffix_len)));
insert into t3_512 values
(concat('1 - 03', repeat('x', @suffix_len)), concat('2 - 03', repeat('x', @suffix_len)));
insert into t3_512 values
(concat('1 - 04', repeat('x', @suffix_len)), concat('2 - 04', repeat('x', @suffix_len)));
explain extended select left(a1,7), left(a2,7)
from t1_512
where a1 in (select b1 from t2_512 where b1 > '0');
id	select_type	table	type	possible_keys	key	key_len	ref	rows	filtered	Extra
1	PRIMARY	t1_512	ALL	NULL	NULL	NULL	NULL	3	100.00	Using where
2	DEPENDENT SUBQUERY	t2_512	ALL	NULL	NULL	NULL	NULL	3	100.00	Using where
Warnings:
Note	1003	select left(`test`.`t1_512`.`a1`,7) AS `left(a1,7)`,left(`test`.`t1_512`.`a2`,7) AS `left(a2,7)` from `test`.`t1_512` where <expr_cache><`test`.`t1_512`.`a1`>(<in_optimizer>(`test`.`t1_512`.`a1`,<exists>(select 1 from `test`.`t2_512` where ((`test`.`t2_512`.`b1` > '0') and (<cache>(`test`.`t1_512`.`a1`) = `test`.`t2_512`.`b1`)))))
select left(a1,7), left(a2,7)
from t1_512
where a1 in (select b1 from t2_512 where b1 > '0');
left(a1,7)	left(a2,7)
1 - 01x	2 - 01x
1 - 02x	2 - 02x
explain extended select left(a1,7), left(a2,7)
from t1_512
where (a1,a2) in (select b1, b2 from t2_512 where b1 > '0');
id	select_type	table	type	possible_keys	key	key_len	ref	rows	filtered	Extra
1	PRIMARY	t1_512	ALL	NULL	NULL	NULL	NULL	3	100.00	Using where
2	DEPENDENT SUBQUERY	t2_512	ALL	NULL	NULL	NULL	NULL	3	100.00	Using where
Warnings:
Note	1003	select left(`test`.`t1_512`.`a1`,7) AS `left(a1,7)`,left(`test`.`t1_512`.`a2`,7) AS `left(a2,7)` from `test`.`t1_512` where <expr_cache><`test`.`t1_512`.`a2`,`test`.`t1_512`.`a1`>(<in_optimizer>((`test`.`t1_512`.`a1`,`test`.`t1_512`.`a2`),<exists>(select `test`.`t2_512`.`b1`,`test`.`t2_512`.`b2` from `test`.`t2_512` where ((`test`.`t2_512`.`b1` > '0') and (<cache>(`test`.`t1_512`.`a1`) = `test`.`t2_512`.`b1`) and (<cache>(`test`.`t1_512`.`a2`) = `test`.`t2_512`.`b2`)))))
select left(a1,7), left(a2,7)
from t1_512
where (a1,a2) in (select b1, b2 from t2_512 where b1 > '0');
left(a1,7)	left(a2,7)
1 - 01x	2 - 01x
1 - 02x	2 - 02x
explain extended select left(a1,7), left(a2,7)
from t1_512
where a1 in (select substring(b1,1,512) from t2_512 where b1 > '0');
id	select_type	table	type	possible_keys	key	key_len	ref	rows	filtered	Extra
1	PRIMARY	t1_512	ALL	NULL	NULL	NULL	NULL	3	100.00	Using where
2	SUBQUERY	t2_512	ALL	NULL	NULL	NULL	NULL	3	100.00	Using where
Warnings:
Note	1003	select left(`test`.`t1_512`.`a1`,7) AS `left(a1,7)`,left(`test`.`t1_512`.`a2`,7) AS `left(a2,7)` from `test`.`t1_512` where <expr_cache><`test`.`t1_512`.`a1`>(<in_optimizer>(`test`.`t1_512`.`a1`,`test`.`t1_512`.`a1` in ( <materialize> (select substr(`test`.`t2_512`.`b1`,1,512) from `test`.`t2_512` where (`test`.`t2_512`.`b1` > '0') ), <primary_index_lookup>(`test`.`t1_512`.`a1` in <temporary table> on distinct_key where ((`test`.`t1_512`.`a1` = `materialized subselect`.`substring(b1,1,512)`))))))
select left(a1,7), left(a2,7)
from t1_512
where a1 in (select substring(b1,1,512) from t2_512 where b1 > '0');
left(a1,7)	left(a2,7)
1 - 01x	2 - 01x
1 - 02x	2 - 02x
explain extended select left(a1,7), left(a2,7)
from t1_512
where a1 in (select group_concat(b1) from t2_512 group by b2);
id	select_type	table	type	possible_keys	key	key_len	ref	rows	filtered	Extra
1	PRIMARY	t1_512	ALL	NULL	NULL	NULL	NULL	3	100.00	Using where
2	SUBQUERY	t2_512	ALL	NULL	NULL	NULL	NULL	3	100.00	Using filesort
Warnings:
Note	1003	select left(`test`.`t1_512`.`a1`,7) AS `left(a1,7)`,left(`test`.`t1_512`.`a2`,7) AS `left(a2,7)` from `test`.`t1_512` where <expr_cache><`test`.`t1_512`.`a1`>(<in_optimizer>(`test`.`t1_512`.`a1`,`test`.`t1_512`.`a1` in ( <materialize> (select group_concat(`test`.`t2_512`.`b1` separator ',') from `test`.`t2_512` group by `test`.`t2_512`.`b2` ), <primary_index_lookup>(`test`.`t1_512`.`a1` in <temporary table> on distinct_key where ((`test`.`t1_512`.`a1` = `materialized subselect`.`group_concat(b1)`))))))
select left(a1,7), left(a2,7)
from t1_512
where a1 in (select group_concat(b1) from t2_512 group by b2);
left(a1,7)	left(a2,7)
set @@group_concat_max_len = 256;
explain extended select left(a1,7), left(a2,7)
from t1_512
where a1 in (select group_concat(b1) from t2_512 group by b2);
id	select_type	table	type	possible_keys	key	key_len	ref	rows	filtered	Extra
1	PRIMARY	t1_512	ALL	NULL	NULL	NULL	NULL	3	100.00	Using where
2	SUBQUERY	t2_512	ALL	NULL	NULL	NULL	NULL	3	100.00	Using filesort
Warnings:
Note	1003	select left(`test`.`t1_512`.`a1`,7) AS `left(a1,7)`,left(`test`.`t1_512`.`a2`,7) AS `left(a2,7)` from `test`.`t1_512` where <expr_cache><`test`.`t1_512`.`a1`>(<in_optimizer>(`test`.`t1_512`.`a1`,`test`.`t1_512`.`a1` in ( <materialize> (select group_concat(`test`.`t2_512`.`b1` separator ',') from `test`.`t2_512` group by `test`.`t2_512`.`b2` ), <primary_index_lookup>(`test`.`t1_512`.`a1` in <temporary table> on distinct_key where ((`test`.`t1_512`.`a1` = `materialized subselect`.`group_concat(b1)`))))))
select left(a1,7), left(a2,7)
from t1_512
where a1 in (select group_concat(b1) from t2_512 group by b2);
left(a1,7)	left(a2,7)
drop table t1_512, t2_512, t3_512;
set @blob_len = 1024;
set @suffix_len = @blob_len - @prefix_len;
create table t1_1024 (a1 blob(1024), a2 blob(1024));
create table t2_1024 (b1 blob(1024), b2 blob(1024));
create table t3_1024 (c1 blob(1024), c2 blob(1024));
insert into t1_1024 values
(concat('1 - 00', repeat('x', @suffix_len)), concat('2 - 00', repeat('x', @suffix_len)));
insert into t1_1024 values
(concat('1 - 01', repeat('x', @suffix_len)), concat('2 - 01', repeat('x', @suffix_len)));
insert into t1_1024 values
(concat('1 - 02', repeat('x', @suffix_len)), concat('2 - 02', repeat('x', @suffix_len)));
insert into t2_1024 values
(concat('1 - 01', repeat('x', @suffix_len)), concat('2 - 01', repeat('x', @suffix_len)));
insert into t2_1024 values
(concat('1 - 02', repeat('x', @suffix_len)), concat('2 - 02', repeat('x', @suffix_len)));
insert into t2_1024 values
(concat('1 - 03', repeat('x', @suffix_len)), concat('2 - 03', repeat('x', @suffix_len)));
insert into t3_1024 values
(concat('1 - 01', repeat('x', @suffix_len)), concat('2 - 01', repeat('x', @suffix_len)));
insert into t3_1024 values
(concat('1 - 02', repeat('x', @suffix_len)), concat('2 - 02', repeat('x', @suffix_len)));
insert into t3_1024 values
(concat('1 - 03', repeat('x', @suffix_len)), concat('2 - 03', repeat('x', @suffix_len)));
insert into t3_1024 values
(concat('1 - 04', repeat('x', @suffix_len)), concat('2 - 04', repeat('x', @suffix_len)));
explain extended select left(a1,7), left(a2,7)
from t1_1024
where a1 in (select b1 from t2_1024 where b1 > '0');
id	select_type	table	type	possible_keys	key	key_len	ref	rows	filtered	Extra
1	PRIMARY	t1_1024	ALL	NULL	NULL	NULL	NULL	3	100.00	Using where
2	DEPENDENT SUBQUERY	t2_1024	ALL	NULL	NULL	NULL	NULL	3	100.00	Using where
Warnings:
Note	1003	select left(`test`.`t1_1024`.`a1`,7) AS `left(a1,7)`,left(`test`.`t1_1024`.`a2`,7) AS `left(a2,7)` from `test`.`t1_1024` where <expr_cache><`test`.`t1_1024`.`a1`>(<in_optimizer>(`test`.`t1_1024`.`a1`,<exists>(select 1 from `test`.`t2_1024` where ((`test`.`t2_1024`.`b1` > '0') and (<cache>(`test`.`t1_1024`.`a1`) = `test`.`t2_1024`.`b1`)))))
select left(a1,7), left(a2,7)
from t1_1024
where a1 in (select b1 from t2_1024 where b1 > '0');
left(a1,7)	left(a2,7)
1 - 01x	2 - 01x
1 - 02x	2 - 02x
explain extended select left(a1,7), left(a2,7)
from t1_1024
where (a1,a2) in (select b1, b2 from t2_1024 where b1 > '0');
id	select_type	table	type	possible_keys	key	key_len	ref	rows	filtered	Extra
1	PRIMARY	t1_1024	ALL	NULL	NULL	NULL	NULL	3	100.00	Using where
2	DEPENDENT SUBQUERY	t2_1024	ALL	NULL	NULL	NULL	NULL	3	100.00	Using where
Warnings:
Note	1003	select left(`test`.`t1_1024`.`a1`,7) AS `left(a1,7)`,left(`test`.`t1_1024`.`a2`,7) AS `left(a2,7)` from `test`.`t1_1024` where <expr_cache><`test`.`t1_1024`.`a2`,`test`.`t1_1024`.`a1`>(<in_optimizer>((`test`.`t1_1024`.`a1`,`test`.`t1_1024`.`a2`),<exists>(select `test`.`t2_1024`.`b1`,`test`.`t2_1024`.`b2` from `test`.`t2_1024` where ((`test`.`t2_1024`.`b1` > '0') and (<cache>(`test`.`t1_1024`.`a1`) = `test`.`t2_1024`.`b1`) and (<cache>(`test`.`t1_1024`.`a2`) = `test`.`t2_1024`.`b2`)))))
select left(a1,7), left(a2,7)
from t1_1024
where (a1,a2) in (select b1, b2 from t2_1024 where b1 > '0');
left(a1,7)	left(a2,7)
1 - 01x	2 - 01x
1 - 02x	2 - 02x
explain extended select left(a1,7), left(a2,7)
from t1_1024
where a1 in (select substring(b1,1,1024) from t2_1024 where b1 > '0');
id	select_type	table	type	possible_keys	key	key_len	ref	rows	filtered	Extra
1	PRIMARY	t1_1024	ALL	NULL	NULL	NULL	NULL	3	100.00	Using where
2	DEPENDENT SUBQUERY	t2_1024	ALL	NULL	NULL	NULL	NULL	3	100.00	Using where
Warnings:
Note	1003	select left(`test`.`t1_1024`.`a1`,7) AS `left(a1,7)`,left(`test`.`t1_1024`.`a2`,7) AS `left(a2,7)` from `test`.`t1_1024` where <expr_cache><`test`.`t1_1024`.`a1`>(<in_optimizer>(`test`.`t1_1024`.`a1`,`test`.`t1_1024`.`a1` in (select 1 from `test`.`t2_1024` where ((`test`.`t2_1024`.`b1` > '0') and (<cache>(`test`.`t1_1024`.`a1`) = substr(`test`.`t2_1024`.`b1`,1,1024))))))
select left(a1,7), left(a2,7)
from t1_1024
where a1 in (select substring(b1,1,1024) from t2_1024 where b1 > '0');
left(a1,7)	left(a2,7)
1 - 01x	2 - 01x
1 - 02x	2 - 02x
explain extended select left(a1,7), left(a2,7)
from t1_1024
where a1 in (select group_concat(b1) from t2_1024 group by b2);
id	select_type	table	type	possible_keys	key	key_len	ref	rows	filtered	Extra
1	PRIMARY	t1_1024	ALL	NULL	NULL	NULL	NULL	3	100.00	Using where
2	SUBQUERY	t2_1024	ALL	NULL	NULL	NULL	NULL	3	100.00	Using filesort
Warnings:
Note	1003	select left(`test`.`t1_1024`.`a1`,7) AS `left(a1,7)`,left(`test`.`t1_1024`.`a2`,7) AS `left(a2,7)` from `test`.`t1_1024` where <expr_cache><`test`.`t1_1024`.`a1`>(<in_optimizer>(`test`.`t1_1024`.`a1`,`test`.`t1_1024`.`a1` in ( <materialize> (select group_concat(`test`.`t2_1024`.`b1` separator ',') from `test`.`t2_1024` group by `test`.`t2_1024`.`b2` ), <primary_index_lookup>(`test`.`t1_1024`.`a1` in <temporary table> on distinct_key where ((`test`.`t1_1024`.`a1` = `materialized subselect`.`group_concat(b1)`))))))
select left(a1,7), left(a2,7)
from t1_1024
where a1 in (select group_concat(b1) from t2_1024 group by b2);
left(a1,7)	left(a2,7)
set @@group_concat_max_len = 256;
explain extended select left(a1,7), left(a2,7)
from t1_1024
where a1 in (select group_concat(b1) from t2_1024 group by b2);
id	select_type	table	type	possible_keys	key	key_len	ref	rows	filtered	Extra
1	PRIMARY	t1_1024	ALL	NULL	NULL	NULL	NULL	3	100.00	Using where
2	SUBQUERY	t2_1024	ALL	NULL	NULL	NULL	NULL	3	100.00	Using filesort
Warnings:
Note	1003	select left(`test`.`t1_1024`.`a1`,7) AS `left(a1,7)`,left(`test`.`t1_1024`.`a2`,7) AS `left(a2,7)` from `test`.`t1_1024` where <expr_cache><`test`.`t1_1024`.`a1`>(<in_optimizer>(`test`.`t1_1024`.`a1`,`test`.`t1_1024`.`a1` in ( <materialize> (select group_concat(`test`.`t2_1024`.`b1` separator ',') from `test`.`t2_1024` group by `test`.`t2_1024`.`b2` ), <primary_index_lookup>(`test`.`t1_1024`.`a1` in <temporary table> on distinct_key where ((`test`.`t1_1024`.`a1` = `materialized subselect`.`group_concat(b1)`))))))
select left(a1,7), left(a2,7)
from t1_1024
where a1 in (select group_concat(b1) from t2_1024 group by b2);
left(a1,7)	left(a2,7)
drop table t1_1024, t2_1024, t3_1024;
set @blob_len = 1025;
set @suffix_len = @blob_len - @prefix_len;
create table t1_1025 (a1 blob(1025), a2 blob(1025));
create table t2_1025 (b1 blob(1025), b2 blob(1025));
create table t3_1025 (c1 blob(1025), c2 blob(1025));
insert into t1_1025 values
(concat('1 - 00', repeat('x', @suffix_len)), concat('2 - 00', repeat('x', @suffix_len)));
insert into t1_1025 values
(concat('1 - 01', repeat('x', @suffix_len)), concat('2 - 01', repeat('x', @suffix_len)));
insert into t1_1025 values
(concat('1 - 02', repeat('x', @suffix_len)), concat('2 - 02', repeat('x', @suffix_len)));
insert into t2_1025 values
(concat('1 - 01', repeat('x', @suffix_len)), concat('2 - 01', repeat('x', @suffix_len)));
insert into t2_1025 values
(concat('1 - 02', repeat('x', @suffix_len)), concat('2 - 02', repeat('x', @suffix_len)));
insert into t2_1025 values
(concat('1 - 03', repeat('x', @suffix_len)), concat('2 - 03', repeat('x', @suffix_len)));
insert into t3_1025 values
(concat('1 - 01', repeat('x', @suffix_len)), concat('2 - 01', repeat('x', @suffix_len)));
insert into t3_1025 values
(concat('1 - 02', repeat('x', @suffix_len)), concat('2 - 02', repeat('x', @suffix_len)));
insert into t3_1025 values
(concat('1 - 03', repeat('x', @suffix_len)), concat('2 - 03', repeat('x', @suffix_len)));
insert into t3_1025 values
(concat('1 - 04', repeat('x', @suffix_len)), concat('2 - 04', repeat('x', @suffix_len)));
explain extended select left(a1,7), left(a2,7)
from t1_1025
where a1 in (select b1 from t2_1025 where b1 > '0');
id	select_type	table	type	possible_keys	key	key_len	ref	rows	filtered	Extra
1	PRIMARY	t1_1025	ALL	NULL	NULL	NULL	NULL	3	100.00	Using where
2	DEPENDENT SUBQUERY	t2_1025	ALL	NULL	NULL	NULL	NULL	3	100.00	Using where
Warnings:
Note	1003	select left(`test`.`t1_1025`.`a1`,7) AS `left(a1,7)`,left(`test`.`t1_1025`.`a2`,7) AS `left(a2,7)` from `test`.`t1_1025` where <expr_cache><`test`.`t1_1025`.`a1`>(<in_optimizer>(`test`.`t1_1025`.`a1`,<exists>(select 1 from `test`.`t2_1025` where ((`test`.`t2_1025`.`b1` > '0') and (<cache>(`test`.`t1_1025`.`a1`) = `test`.`t2_1025`.`b1`)))))
select left(a1,7), left(a2,7)
from t1_1025
where a1 in (select b1 from t2_1025 where b1 > '0');
left(a1,7)	left(a2,7)
1 - 01x	2 - 01x
1 - 02x	2 - 02x
explain extended select left(a1,7), left(a2,7)
from t1_1025
where (a1,a2) in (select b1, b2 from t2_1025 where b1 > '0');
id	select_type	table	type	possible_keys	key	key_len	ref	rows	filtered	Extra
1	PRIMARY	t1_1025	ALL	NULL	NULL	NULL	NULL	3	100.00	Using where
2	DEPENDENT SUBQUERY	t2_1025	ALL	NULL	NULL	NULL	NULL	3	100.00	Using where
Warnings:
Note	1003	select left(`test`.`t1_1025`.`a1`,7) AS `left(a1,7)`,left(`test`.`t1_1025`.`a2`,7) AS `left(a2,7)` from `test`.`t1_1025` where <expr_cache><`test`.`t1_1025`.`a2`,`test`.`t1_1025`.`a1`>(<in_optimizer>((`test`.`t1_1025`.`a1`,`test`.`t1_1025`.`a2`),<exists>(select `test`.`t2_1025`.`b1`,`test`.`t2_1025`.`b2` from `test`.`t2_1025` where ((`test`.`t2_1025`.`b1` > '0') and (<cache>(`test`.`t1_1025`.`a1`) = `test`.`t2_1025`.`b1`) and (<cache>(`test`.`t1_1025`.`a2`) = `test`.`t2_1025`.`b2`)))))
select left(a1,7), left(a2,7)
from t1_1025
where (a1,a2) in (select b1, b2 from t2_1025 where b1 > '0');
left(a1,7)	left(a2,7)
1 - 01x	2 - 01x
1 - 02x	2 - 02x
explain extended select left(a1,7), left(a2,7)
from t1_1025
where a1 in (select substring(b1,1,1025) from t2_1025 where b1 > '0');
id	select_type	table	type	possible_keys	key	key_len	ref	rows	filtered	Extra
1	PRIMARY	t1_1025	ALL	NULL	NULL	NULL	NULL	3	100.00	Using where
2	DEPENDENT SUBQUERY	t2_1025	ALL	NULL	NULL	NULL	NULL	3	100.00	Using where
Warnings:
Note	1003	select left(`test`.`t1_1025`.`a1`,7) AS `left(a1,7)`,left(`test`.`t1_1025`.`a2`,7) AS `left(a2,7)` from `test`.`t1_1025` where <expr_cache><`test`.`t1_1025`.`a1`>(<in_optimizer>(`test`.`t1_1025`.`a1`,`test`.`t1_1025`.`a1` in (select 1 from `test`.`t2_1025` where ((`test`.`t2_1025`.`b1` > '0') and (<cache>(`test`.`t1_1025`.`a1`) = substr(`test`.`t2_1025`.`b1`,1,1025))))))
select left(a1,7), left(a2,7)
from t1_1025
where a1 in (select substring(b1,1,1025) from t2_1025 where b1 > '0');
left(a1,7)	left(a2,7)
1 - 01x	2 - 01x
1 - 02x	2 - 02x
explain extended select left(a1,7), left(a2,7)
from t1_1025
where a1 in (select group_concat(b1) from t2_1025 group by b2);
id	select_type	table	type	possible_keys	key	key_len	ref	rows	filtered	Extra
1	PRIMARY	t1_1025	ALL	NULL	NULL	NULL	NULL	3	100.00	Using where
2	SUBQUERY	t2_1025	ALL	NULL	NULL	NULL	NULL	3	100.00	Using filesort
Warnings:
Note	1003	select left(`test`.`t1_1025`.`a1`,7) AS `left(a1,7)`,left(`test`.`t1_1025`.`a2`,7) AS `left(a2,7)` from `test`.`t1_1025` where <expr_cache><`test`.`t1_1025`.`a1`>(<in_optimizer>(`test`.`t1_1025`.`a1`,`test`.`t1_1025`.`a1` in ( <materialize> (select group_concat(`test`.`t2_1025`.`b1` separator ',') from `test`.`t2_1025` group by `test`.`t2_1025`.`b2` ), <primary_index_lookup>(`test`.`t1_1025`.`a1` in <temporary table> on distinct_key where ((`test`.`t1_1025`.`a1` = `materialized subselect`.`group_concat(b1)`))))))
select left(a1,7), left(a2,7)
from t1_1025
where a1 in (select group_concat(b1) from t2_1025 group by b2);
left(a1,7)	left(a2,7)
set @@group_concat_max_len = 256;
explain extended select left(a1,7), left(a2,7)
from t1_1025
where a1 in (select group_concat(b1) from t2_1025 group by b2);
id	select_type	table	type	possible_keys	key	key_len	ref	rows	filtered	Extra
1	PRIMARY	t1_1025	ALL	NULL	NULL	NULL	NULL	3	100.00	Using where
2	SUBQUERY	t2_1025	ALL	NULL	NULL	NULL	NULL	3	100.00	Using filesort
Warnings:
Note	1003	select left(`test`.`t1_1025`.`a1`,7) AS `left(a1,7)`,left(`test`.`t1_1025`.`a2`,7) AS `left(a2,7)` from `test`.`t1_1025` where <expr_cache><`test`.`t1_1025`.`a1`>(<in_optimizer>(`test`.`t1_1025`.`a1`,`test`.`t1_1025`.`a1` in ( <materialize> (select group_concat(`test`.`t2_1025`.`b1` separator ',') from `test`.`t2_1025` group by `test`.`t2_1025`.`b2` ), <primary_index_lookup>(`test`.`t1_1025`.`a1` in <temporary table> on distinct_key where ((`test`.`t1_1025`.`a1` = `materialized subselect`.`group_concat(b1)`))))))
select left(a1,7), left(a2,7)
from t1_1025
where a1 in (select group_concat(b1) from t2_1025 group by b2);
left(a1,7)	left(a2,7)
drop table t1_1025, t2_1025, t3_1025;
create table t1bit (a1 bit(3), a2 bit(3));
create table t2bit (b1 bit(3), b2 bit(3));
insert into t1bit values (b'000', b'100');
insert into t1bit values (b'001', b'101');
insert into t1bit values (b'010', b'110');
insert into t2bit values (b'001', b'101');
insert into t2bit values (b'010', b'110');
insert into t2bit values (b'110', b'111');
set @@optimizer_switch='semijoin=off';
explain extended select bin(a1), bin(a2)
from t1bit
where (a1, a2) in (select b1, b2 from t2bit);
id	select_type	table	type	possible_keys	key	key_len	ref	rows	filtered	Extra
1	PRIMARY	t1bit	ALL	NULL	NULL	NULL	NULL	3	100.00	Using where
2	SUBQUERY	t2bit	ALL	NULL	NULL	NULL	NULL	3	100.00	
Warnings:
Note	1003	select conv(`test`.`t1bit`.`a1`,10,2) AS `bin(a1)`,conv(`test`.`t1bit`.`a2`,10,2) AS `bin(a2)` from `test`.`t1bit` where <expr_cache><`test`.`t1bit`.`a2`,`test`.`t1bit`.`a1`>(<in_optimizer>((`test`.`t1bit`.`a1`,`test`.`t1bit`.`a2`),(`test`.`t1bit`.`a1`,`test`.`t1bit`.`a2`) in ( <materialize> (select `test`.`t2bit`.`b1`,`test`.`t2bit`.`b2` from `test`.`t2bit` ), <primary_index_lookup>(`test`.`t1bit`.`a1` in <temporary table> on distinct_key where ((`test`.`t1bit`.`a1` = `materialized subselect`.`b1`) and (`test`.`t1bit`.`a2` = `materialized subselect`.`b2`))))))
select bin(a1), bin(a2)
from t1bit
where (a1, a2) in (select b1, b2 from t2bit);
bin(a1)	bin(a2)
1	101
10	110
drop table t1bit, t2bit;
create table t1bb (a1 bit(3), a2 blob(3));
create table t2bb (b1 bit(3), b2 blob(3));
insert into t1bb values (b'000', '100');
insert into t1bb values (b'001', '101');
insert into t1bb values (b'010', '110');
insert into t2bb values (b'001', '101');
insert into t2bb values (b'010', '110');
insert into t2bb values (b'110', '111');
explain extended select bin(a1), a2
from t1bb
where (a1, a2) in (select b1, b2 from t2bb);
id	select_type	table	type	possible_keys	key	key_len	ref	rows	filtered	Extra
1	PRIMARY	t1bb	ALL	NULL	NULL	NULL	NULL	3	100.00	Using where
2	DEPENDENT SUBQUERY	t2bb	ALL	NULL	NULL	NULL	NULL	3	100.00	Using where
Warnings:
Note	1003	select conv(`test`.`t1bb`.`a1`,10,2) AS `bin(a1)`,`test`.`t1bb`.`a2` AS `a2` from `test`.`t1bb` where <expr_cache><`test`.`t1bb`.`a2`,`test`.`t1bb`.`a1`>(<in_optimizer>((`test`.`t1bb`.`a1`,`test`.`t1bb`.`a2`),<exists>(select `test`.`t2bb`.`b1`,`test`.`t2bb`.`b2` from `test`.`t2bb` where ((<cache>(`test`.`t1bb`.`a1`) = `test`.`t2bb`.`b1`) and (<cache>(`test`.`t1bb`.`a2`) = `test`.`t2bb`.`b2`)))))
select bin(a1), a2
from t1bb
where (a1, a2) in (select b1, b2 from t2bb);
bin(a1)	a2
1	101
10	110
drop table t1bb, t2bb;
drop table t1, t2, t3, t1i, t2i, t3i, columns;
/******************************************************************************
* Test the cache of the left operand of IN.
******************************************************************************/
set @@optimizer_switch='semijoin=off';
create table t1 (s1 int);
create table t2 (s2 int);
insert into t1 values (5),(1),(0);
insert into t2 values (0), (1);
select s2 from t2 where s2 in (select s1 from t1);
s2
0
1
drop table t1, t2;
create table t1 (a int not null, b int not null);
create table t2 (c int not null, d int not null);
create table t3 (e int not null);
insert into t1 values (1,10);
insert into t1 values (1,20);
insert into t1 values (2,10);
insert into t1 values (2,20);
insert into t1 values (2,30);
insert into t1 values (3,20);
insert into t1 values (4,40);
insert into t2 values (2,10);
insert into t2 values (2,20);
insert into t2 values (2,40);
insert into t2 values (3,20);
insert into t2 values (4,10);
insert into t2 values (5,10);
insert into t3 values (10);
insert into t3 values (10);
insert into t3 values (20);
insert into t3 values (30);
explain extended
select a from t1 where a in (select c from t2 where d >= 20);
id	select_type	table	type	possible_keys	key	key_len	ref	rows	filtered	Extra
1	PRIMARY	t1	ALL	NULL	NULL	NULL	NULL	7	100.00	Using where
2	SUBQUERY	t2	ALL	NULL	NULL	NULL	NULL	6	100.00	Using where
Warnings:
Note	1003	select `test`.`t1`.`a` AS `a` from `test`.`t1` where <expr_cache><`test`.`t1`.`a`>(<in_optimizer>(`test`.`t1`.`a`,`test`.`t1`.`a` in ( <materialize> (select `test`.`t2`.`c` from `test`.`t2` where (`test`.`t2`.`d` >= 20) ), <primary_index_lookup>(`test`.`t1`.`a` in <temporary table> on distinct_key where ((`test`.`t1`.`a` = `materialized subselect`.`c`))))))
select a from t1 where a in (select c from t2 where d >= 20);
a
2
2
2
3
create index it1a on t1(a);
explain extended
select a from t1 where a in (select c from t2 where d >= 20);
id	select_type	table	type	possible_keys	key	key_len	ref	rows	filtered	Extra
1	PRIMARY	t1	index	NULL	it1a	4	NULL	7	100.00	Using where; Using index
2	SUBQUERY	t2	ALL	NULL	NULL	NULL	NULL	6	100.00	Using where
Warnings:
Note	1003	select `test`.`t1`.`a` AS `a` from `test`.`t1` where <expr_cache><`test`.`t1`.`a`>(<in_optimizer>(`test`.`t1`.`a`,`test`.`t1`.`a` in ( <materialize> (select `test`.`t2`.`c` from `test`.`t2` where (`test`.`t2`.`d` >= 20) ), <primary_index_lookup>(`test`.`t1`.`a` in <temporary table> on distinct_key where ((`test`.`t1`.`a` = `materialized subselect`.`c`))))))
select a from t1 where a in (select c from t2 where d >= 20);
a
2
2
2
3
insert into t2 values (1,10);
explain extended
select a from t1 where a in (select c from t2 where d >= 20);
id	select_type	table	type	possible_keys	key	key_len	ref	rows	filtered	Extra
1	PRIMARY	t1	index	NULL	it1a	4	NULL	7	100.00	Using where; Using index
2	SUBQUERY	t2	ALL	NULL	NULL	NULL	NULL	7	100.00	Using where
Warnings:
Note	1003	select `test`.`t1`.`a` AS `a` from `test`.`t1` where <expr_cache><`test`.`t1`.`a`>(<in_optimizer>(`test`.`t1`.`a`,`test`.`t1`.`a` in ( <materialize> (select `test`.`t2`.`c` from `test`.`t2` where (`test`.`t2`.`d` >= 20) ), <primary_index_lookup>(`test`.`t1`.`a` in <temporary table> on distinct_key where ((`test`.`t1`.`a` = `materialized subselect`.`c`))))))
select a from t1 where a in (select c from t2 where d >= 20);
a
2
2
2
3
explain extended
select a from t1 group by a having a in (select c from t2 where d >= 20);
id	select_type	table	type	possible_keys	key	key_len	ref	rows	filtered	Extra
1	PRIMARY	t1	index	NULL	it1a	4	NULL	7	100.00	Using index
2	SUBQUERY	t2	ALL	NULL	NULL	NULL	NULL	7	100.00	Using where
Warnings:
Note	1003	select `test`.`t1`.`a` AS `a` from `test`.`t1` group by `test`.`t1`.`a` having <expr_cache><`test`.`t1`.`a`>(<in_optimizer>(`test`.`t1`.`a`,`test`.`t1`.`a` in ( <materialize> (select `test`.`t2`.`c` from `test`.`t2` where (`test`.`t2`.`d` >= 20) ), <primary_index_lookup>(`test`.`t1`.`a` in <temporary table> on distinct_key where ((`test`.`t1`.`a` = `materialized subselect`.`c`))))))
select a from t1 group by a having a in (select c from t2 where d >= 20);
a
2
3
create index iab on t1(a, b);
explain extended
select a from t1 group by a having a in (select c from t2 where d >= 20);
id	select_type	table	type	possible_keys	key	key_len	ref	rows	filtered	Extra
1	PRIMARY	t1	index	NULL	it1a	4	NULL	7	100.00	Using index
2	SUBQUERY	t2	ALL	NULL	NULL	NULL	NULL	7	100.00	Using where
Warnings:
Note	1003	select `test`.`t1`.`a` AS `a` from `test`.`t1` group by `test`.`t1`.`a` having <expr_cache><`test`.`t1`.`a`>(<in_optimizer>(`test`.`t1`.`a`,`test`.`t1`.`a` in ( <materialize> (select `test`.`t2`.`c` from `test`.`t2` where (`test`.`t2`.`d` >= 20) ), <primary_index_lookup>(`test`.`t1`.`a` in <temporary table> on distinct_key where ((`test`.`t1`.`a` = `materialized subselect`.`c`))))))
select a from t1 group by a having a in (select c from t2 where d >= 20);
a
2
3
explain extended
select a from t1 group by a
having a in (select c from t2 where d >= some(select e from t3 where max(b)=e));
id	select_type	table	type	possible_keys	key	key_len	ref	rows	filtered	Extra
1	PRIMARY	t1	index	NULL	iab	8	NULL	7	100.00	Using index
2	DEPENDENT SUBQUERY	t2	ALL	NULL	NULL	NULL	NULL	7	100.00	Using where
3	DEPENDENT SUBQUERY	t3	ALL	NULL	NULL	NULL	NULL	4	100.00	Using where
Warnings:
Note	1276	Field or reference 'test.t1.b' of SELECT #3 was resolved in SELECT #1
Note	1003	select `test`.`t1`.`a` AS `a` from `test`.`t1` group by `test`.`t1`.`a` having <expr_cache><`test`.`t1`.`a`,max(`test`.`t1`.`b`)>(<in_optimizer>(`test`.`t1`.`a`,<exists>(select 1 from `test`.`t2` where (<nop>(<expr_cache><`test`.`t2`.`d`,max(`test`.`t1`.`b`)>(<in_optimizer>(`test`.`t2`.`d`,<exists>(select `test`.`t3`.`e` from `test`.`t3` where (max(`test`.`t1`.`b`) = `test`.`t3`.`e`) having (<cache>(`test`.`t2`.`d`) >= <ref_null_helper>(`test`.`t3`.`e`)))))) and (<cache>(`test`.`t1`.`a`) = `test`.`t2`.`c`)))))
select a from t1 group by a
having a in (select c from t2 where d >= some(select e from t3 where max(b)=e));
a
2
3
explain extended
select a from t1
where a in (select c from t2 where d >= some(select e from t3 where b=e));
id	select_type	table	type	possible_keys	key	key_len	ref	rows	filtered	Extra
1	PRIMARY	t1	index	NULL	iab	8	NULL	7	100.00	Using where; Using index
2	DEPENDENT SUBQUERY	t2	ALL	NULL	NULL	NULL	NULL	7	100.00	Using where
3	DEPENDENT SUBQUERY	t3	ALL	NULL	NULL	NULL	NULL	4	100.00	Using where
Warnings:
Note	1276	Field or reference 'test.t1.b' of SELECT #3 was resolved in SELECT #1
Note	1003	select `test`.`t1`.`a` AS `a` from `test`.`t1` where <expr_cache><`test`.`t1`.`a`,`test`.`t1`.`b`>(<in_optimizer>(`test`.`t1`.`a`,<exists>(select 1 from `test`.`t2` where (<nop>(<expr_cache><`test`.`t2`.`d`,`test`.`t1`.`b`>(<in_optimizer>(`test`.`t2`.`d`,<exists>(select 1 from `test`.`t3` where ((`test`.`t1`.`b` = `test`.`t3`.`e`) and (<cache>(`test`.`t2`.`d`) >= `test`.`t3`.`e`)))))) and (<cache>(`test`.`t1`.`a`) = `test`.`t2`.`c`)))))
select a from t1
where a in (select c from t2 where d >= some(select e from t3 where b=e));
a
1
2
2
2
3
drop table t1, t2, t3;
create table t2 (a int, b int, key(a), key(b));
insert into t2 values (3,3),(3,3),(3,3);
select 1 from t2 where  
t2.a > 1 
or 
t2.a = 3 and not t2.a not in (select t2.b from t2);
1
1
1
1
drop table t2;
create table t1 (a1 int key);
create table t2 (b1 int);
insert into t1 values (5);
explain select min(a1) from t1 where 7 in (select b1 from t2 group by b1);
id	select_type	table	type	possible_keys	key	key_len	ref	rows	Extra
1	PRIMARY	NULL	NULL	NULL	NULL	NULL	NULL	NULL	Select tables optimized away
2	SUBQUERY	t2	system	NULL	NULL	NULL	NULL	0	const row not found
select min(a1) from t1 where 7 in (select b1 from t2 group by b1);
min(a1)
set @@optimizer_switch='default,materialization=off';
explain select min(a1) from t1 where 7 in (select b1 from t2 group by b1);
id	select_type	table	type	possible_keys	key	key_len	ref	rows	Extra
1	PRIMARY	NULL	NULL	NULL	NULL	NULL	NULL	NULL	Select tables optimized away
2	DEPENDENT SUBQUERY	t2	system	NULL	NULL	NULL	NULL	0	const row not found
select min(a1) from t1 where 7 in (select b1 from t2 group by b1);
min(a1)
set @@optimizer_switch='default,semijoin=off';
explain select min(a1) from t1 where 7 in (select b1 from t2);
id	select_type	table	type	possible_keys	key	key_len	ref	rows	Extra
1	PRIMARY	NULL	NULL	NULL	NULL	NULL	NULL	NULL	Select tables optimized away
2	SUBQUERY	t2	system	NULL	NULL	NULL	NULL	0	const row not found
select min(a1) from t1 where 7 in (select b1 from t2);
min(a1)
set @@optimizer_switch='default,materialization=off';
explain select min(a1) from t1 where 7 in (select b1 from t2);
id	select_type	table	type	possible_keys	key	key_len	ref	rows	Extra
1	PRIMARY	NULL	NULL	NULL	NULL	NULL	NULL	NULL	Impossible WHERE noticed after reading const tables
select min(a1) from t1 where 7 in (select b1 from t2);
min(a1)
NULL
drop table t1,t2;
create table t1 (a char(2), b varchar(10));
insert into t1 values ('a',  'aaa');
insert into t1 values ('aa', 'aaaa');
set @@optimizer_switch='default,semijoin=off';
explain select a,b from t1 where b in (select a from t1);
id	select_type	table	type	possible_keys	key	key_len	ref	rows	Extra
1	PRIMARY	t1	ALL	NULL	NULL	NULL	NULL	2	Using where
2	SUBQUERY	t1	ALL	NULL	NULL	NULL	NULL	2	
select a,b from t1 where b in (select a from t1);
a	b
prepare st1 from "select a,b from t1 where b in (select a from t1)";
execute st1;
a	b
execute st1;
a	b
drop table t1;
CREATE TABLE t1 (f1 INT, f2 DECIMAL(5,3)) ENGINE=MyISAM;
INSERT INTO t1 (f1, f2) VALUES (1, 1.789);
INSERT INTO t1 (f1, f2) VALUES (13, 1.454);
INSERT INTO t1 (f1, f2) VALUES (10, 1.668);
CREATE TABLE t2 LIKE t1;
INSERT INTO t2 VALUES (1, 1.789);
INSERT INTO t2 VALUES (13, 1.454);
SET @@optimizer_switch='default,semijoin=on,materialization=on';
EXPLAIN SELECT COUNT(*) FROM t1 WHERE (f1,f2) IN (SELECT f1,f2 FROM t2);
id	select_type	table	type	possible_keys	key	key_len	ref	rows	Extra
1	PRIMARY	subselect2	ALL	unique_key	NULL	NULL	NULL	2	
1	PRIMARY	t1	ALL	NULL	NULL	NULL	NULL	3	Using where; Using join buffer (flat, BNL join)
2	SUBQUERY	t2	ALL	NULL	NULL	NULL	NULL	2	
SELECT COUNT(*) FROM t1 WHERE (f1,f2) IN (SELECT f1,f2 FROM t2);
COUNT(*)
2
DROP TABLE t1, t2;
CREATE TABLE t1 (
pk int,
a varchar(1),
b varchar(4),
c varchar(4),
d varchar(4),
PRIMARY KEY (pk)
);
INSERT INTO t1 VALUES (1,'o','ffff','ffff','ffoo'),(2,'f','ffff','ffff','ffff');
CREATE TABLE t2 LIKE t1;
INSERT INTO t2 VALUES (1,'i','iiii','iiii','iiii'),(2,'f','ffff','ffff','ffff');
SET @@optimizer_switch='default,semijoin=on,materialization=on';
EXPLAIN SELECT pk FROM t1 WHERE (a) IN (SELECT a FROM t2 WHERE pk > 0);
id	select_type	table	type	possible_keys	key	key_len	ref	rows	Extra
1	PRIMARY	t1	ALL	NULL	NULL	NULL	NULL	2	
1	PRIMARY	subselect2	eq_ref	unique_key	unique_key	5	func	1	
2	SUBQUERY	t2	range	PRIMARY	PRIMARY	4	NULL	2	Using index condition; Using MRR
SELECT pk FROM t1 WHERE (a) IN (SELECT a FROM t2 WHERE pk > 0);
pk
2
SELECT pk FROM t1 WHERE (b,c,d) IN (SELECT b,c,d FROM t2 WHERE pk > 0);
pk
2
DROP TABLE t1, t2;
#
# BUG#50019: Wrong result for IN-subquery with materialization
#
create table t1(i int);
insert into t1 values (1), (2), (3), (4), (5), (6), (7), (8), (9), (10);
create table t2(i int);
insert into t2 values (1), (2), (3), (4), (5), (6), (7), (8), (9), (10);
create table t3(i int);
insert into t3 values (1), (2), (3), (4), (5), (6), (7), (8), (9), (10);
select * from t1 where t1.i in (select t2.i from t2 join t3 where t2.i + t3.i = 5);
i
1
2
3
4
set @save_optimizer_switch=@@optimizer_switch;
set session optimizer_switch='materialization=off';
select * from t1 where t1.i in (select t2.i from t2 join t3 where t2.i + t3.i = 5);
i
1
2
3
4
set session optimizer_switch=@save_optimizer_switch;
drop table t1, t2, t3;
create table t0 (a int);
insert into t0 values (0),(1),(2);
create table t1 (a int);
insert into t1 values (0),(1),(2);
explain select a, a in (select a from t1) from t0;
id	select_type	table	type	possible_keys	key	key_len	ref	rows	Extra
1	PRIMARY	t0	ALL	NULL	NULL	NULL	NULL	3	
2	SUBQUERY	t1	ALL	NULL	NULL	NULL	NULL	3	
select a, a in (select a from t1) from t0;
a	a in (select a from t1)
0	1
1	1
2	1
prepare s from 'select a, a in (select a from t1) from t0';
execute s;
a	a in (select a from t1)
0	1
1	1
2	1
update t1 set a=123;
execute s;
a	a in (select a from t1)
0	0
1	0
2	0
drop table t0, t1;
#
# LPBUG#609121: RQG: wrong result on aggregate + NOT IN + HAVING and
# partial_match_table_scan=on
#
create table t1 (c1 int);
create table t2 (c2 int);
insert into t1 values (1);
insert into t2 values (2);
set @@optimizer_switch='semijoin=off';
EXPLAIN
SELECT SUM(c1) c1_sum FROM t1 WHERE c1 IN (SELECT c2 FROM t2);
id	select_type	table	type	possible_keys	key	key_len	ref	rows	Extra
1	PRIMARY	t1	system	NULL	NULL	NULL	NULL	1	
2	SUBQUERY	t2	system	NULL	NULL	NULL	NULL	1	
SELECT SUM(c1) c1_sum FROM t1 WHERE c1 IN (SELECT c2 FROM t2);
c1_sum
NULL
EXPLAIN
SELECT SUM(c1) c1_sum FROM t1 WHERE c1 IN (SELECT c2 FROM t2) HAVING c1_sum;
id	select_type	table	type	possible_keys	key	key_len	ref	rows	Extra
1	PRIMARY	t1	system	NULL	NULL	NULL	NULL	1	
2	SUBQUERY	t2	system	NULL	NULL	NULL	NULL	1	
SELECT SUM(c1) c1_sum FROM t1 WHERE c1 IN (SELECT c2 FROM t2) HAVING c1_sum;
c1_sum
drop table t1, t2;
#
# BUG#52344 - Subquery materialization: 
#  	     Assertion if subquery in on-clause of outer join
#
set @@optimizer_switch='semijoin=off';
CREATE TABLE t1 (i INTEGER);
INSERT INTO t1 VALUES (10);
CREATE TABLE t2 (j INTEGER);
INSERT INTO t2 VALUES (5);
CREATE TABLE t3 (k INTEGER);
EXPLAIN
SELECT i FROM t1 LEFT JOIN t2 ON (j) IN (SELECT k FROM t3);
id	select_type	table	type	possible_keys	key	key_len	ref	rows	Extra
1	PRIMARY	t1	system	NULL	NULL	NULL	NULL	1	
1	PRIMARY	t2	system	NULL	NULL	NULL	NULL	1	
2	SUBQUERY	t3	system	NULL	NULL	NULL	NULL	0	const row not found
SELECT i FROM t1 LEFT JOIN t2 ON (j) IN (SELECT k FROM t3);
i
10
EXPLAIN
SELECT i FROM t1 LEFT JOIN t2 ON (j) IN (SELECT max(k) FROM t3);
id	select_type	table	type	possible_keys	key	key_len	ref	rows	Extra
1	PRIMARY	t1	system	NULL	NULL	NULL	NULL	1	
1	PRIMARY	t2	system	NULL	NULL	NULL	NULL	1	
2	SUBQUERY	t3	system	NULL	NULL	NULL	NULL	0	const row not found
SELECT i FROM t1 LEFT JOIN t2 ON (j) IN (SELECT max(k) FROM t3);
i
10
DROP TABLE t1, t2, t3;
#
# LPBUG#609121: RQG: wrong result on aggregate + NOT IN + HAVING and
# partial_match_table_scan=on
#
CREATE TABLE t1 (c1 int);
INSERT INTO t1 VALUES (1),(2);
CREATE TABLE t2 (c2 int);
INSERT INTO t2 VALUES (10);
PREPARE st1 FROM "
SELECT *
FROM t2 LEFT JOIN (SELECT * FROM t2) t3 ON (8, 4) IN (SELECT c1, c1 FROM t1)";
EXECUTE st1;
c2	c2
10	10
EXECUTE st1;
c2	c2
10	10
DROP TABLE t1, t2;
# 
# Testcase backport: BUG#46548 IN-subqueries return 0 rows with materialization=on
# 
CREATE TABLE t1 (
pk int,
a varchar(1),
b varchar(4),
c varchar(4),
d varchar(4),
PRIMARY KEY (pk)
);
INSERT INTO t1 VALUES (1,'o','ffff','ffff','ffoo'),(2,'f','ffff','ffff','ffff');
CREATE TABLE t2 LIKE t1;
INSERT INTO t2 VALUES (1,'i','iiii','iiii','iiii'),(2,'f','ffff','ffff','ffff');
SET @@optimizer_switch='default,semijoin=on,materialization=on';
EXPLAIN SELECT pk FROM t1 WHERE (a) IN (SELECT a FROM t2 WHERE pk > 0);
id	select_type	table	type	possible_keys	key	key_len	ref	rows	Extra
1	PRIMARY	t1	ALL	NULL	NULL	NULL	NULL	2	
1	PRIMARY	subselect2	eq_ref	unique_key	unique_key	5	func	1	
2	SUBQUERY	t2	range	PRIMARY	PRIMARY	4	NULL	2	Using index condition; Using MRR
SELECT pk FROM t1 WHERE (a) IN (SELECT a FROM t2 WHERE pk > 0);
pk
2
SELECT pk FROM t1 WHERE (b,c,d) IN (SELECT b,c,d FROM t2 WHERE pk > 0);
pk
2
DROP TABLE t1, t2;
#
# LPBUG#719198 Ordered_key::cmp_key_with_search_key(rownum_t): Assertion `!compare_pred[i]->null_value'
# failed with subquery on both sides of NOT IN and materialization
#
CREATE TABLE t1 (f1a int, f1b int) ;
INSERT IGNORE INTO t1 VALUES (1,1),(2,2);
CREATE TABLE t2 ( f2 int);
INSERT IGNORE INTO t2 VALUES (3),(4);
CREATE TABLE t3 (f3a int, f3b int);
set session optimizer_switch='materialization=on,partial_match_rowid_merge=on,partial_match_table_scan=off';
EXPLAIN
SELECT * FROM t2 WHERE (SELECT f3a FROM t3) NOT IN (SELECT f1a FROM t1);
id	select_type	table	type	possible_keys	key	key_len	ref	rows	Extra
1	PRIMARY	t2	ALL	NULL	NULL	NULL	NULL	2	Using where
3	SUBQUERY	t1	ALL	NULL	NULL	NULL	NULL	2	
2	SUBQUERY	t3	system	NULL	NULL	NULL	NULL	0	const row not found
SELECT * FROM t2 WHERE (SELECT f3a FROM t3) NOT IN (SELECT f1a FROM t1);
f2
EXPLAIN
SELECT * FROM t2 WHERE (SELECT f3a, f3b FROM t3) NOT IN (SELECT f1a, f1b FROM t1);
id	select_type	table	type	possible_keys	key	key_len	ref	rows	Extra
1	PRIMARY	t2	ALL	NULL	NULL	NULL	NULL	2	Using where
3	SUBQUERY	t1	ALL	NULL	NULL	NULL	NULL	2	
2	SUBQUERY	t3	system	NULL	NULL	NULL	NULL	0	const row not found
SELECT * FROM t2 WHERE (SELECT f3a, f3b FROM t3) NOT IN (SELECT f1a, f1b FROM t1);
f2
insert into t3 values (1,1),(2,2);
EXPLAIN
SELECT * FROM t2 WHERE (SELECT f3a FROM t3 where f3a > 3) NOT IN (SELECT f1a FROM t1);
id	select_type	table	type	possible_keys	key	key_len	ref	rows	Extra
1	PRIMARY	t2	ALL	NULL	NULL	NULL	NULL	2	Using where
3	SUBQUERY	t1	ALL	NULL	NULL	NULL	NULL	2	
2	SUBQUERY	t3	ALL	NULL	NULL	NULL	NULL	2	Using where
SELECT * FROM t2 WHERE (SELECT f3a FROM t3 where f3a > 3) NOT IN (SELECT f1a FROM t1);
f2
3
4
<<<<<<< HEAD
drop table t1, t2, t3;
=======
drop table t1, t2, t3;
#
# LPBUG#730604 Assertion `bit < (map)->n_bits' failed in maria-5.3 with
#  partial_match_rowid_merge
#
CREATE TABLE t1 (f1 int NOT NULL, f2 int, f3 int) ;
CREATE TABLE t2 (f1 int NOT NULL, f2 int, f3 int) ;
INSERT INTO t1 VALUES (60, 3, null), (61, null, 77);
INSERT INTO t2 VALUES (1000,6,2);
set @@optimizer_switch='materialization=on,partial_match_rowid_merge=on,partial_match_table_scan=off';
EXPLAIN
SELECT (f1, f2, f3) NOT IN
(SELECT COUNT(DISTINCT f2), f1, f3 FROM t1 GROUP BY f1, f3)
FROM t2;
id	select_type	table	type	possible_keys	key	key_len	ref	rows	Extra
1	PRIMARY	t2	system	NULL	NULL	NULL	NULL	1	
2	SUBQUERY	t1	ALL	NULL	NULL	NULL	NULL	2	Using filesort
SELECT (f1, f2, f3) NOT IN
(SELECT COUNT(DISTINCT f2), f1, f3 FROM t1 GROUP BY f1, f3)
FROM t2;
(f1, f2, f3) NOT IN
(SELECT COUNT(DISTINCT f2), f1, f3 FROM t1 GROUP BY f1, f3)
1
drop table t1, t2;
>>>>>>> 428b52f5
<|MERGE_RESOLUTION|>--- conflicted
+++ resolved
@@ -1408,9 +1408,6 @@
 f2
 3
 4
-<<<<<<< HEAD
-drop table t1, t2, t3;
-=======
 drop table t1, t2, t3;
 #
 # LPBUG#730604 Assertion `bit < (map)->n_bits' failed in maria-5.3 with
@@ -1434,5 +1431,4 @@
 (f1, f2, f3) NOT IN
 (SELECT COUNT(DISTINCT f2), f1, f3 FROM t1 GROUP BY f1, f3)
 1
-drop table t1, t2;
->>>>>>> 428b52f5
+drop table t1, t2;