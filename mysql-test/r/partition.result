drop table if exists t1;
create table t1 (a int)
partition by key(a)
(partition p0 engine = MEMORY);
drop table t1;
CREATE TABLE t1 (
a int not null,
b int not null,
c int not null,
primary key(a,b))
partition by key (a);
select count(*) from t1;
count(*)
0
show create table t1;
Table	Create Table
t1	CREATE TABLE `t1` (
  `a` int(11) NOT NULL,
  `b` int(11) NOT NULL,
  `c` int(11) NOT NULL,
  PRIMARY KEY (`a`,`b`)
) ENGINE=MyISAM DEFAULT CHARSET=latin1 PARTITION BY KEY (a) 
drop table t1;
CREATE TABLE t1 (
a int not null,
b int not null,
c int not null,
primary key(a,b))
partition by key (a, b);
drop table t1;
CREATE TABLE t1 (
a int not null,
b int not null,
c int not null,
primary key(a,b))
partition by key (a)
partitions 3
(partition x1, partition x2, partition x3);
drop table t1;
CREATE TABLE t1 (
a int not null,
b int not null,
c int not null,
primary key(a,b))
partition by key (a)
partitions 3
(partition x1 nodegroup 0,
partition x2 nodegroup 1,
partition x3 nodegroup 2);
drop table t1;
CREATE TABLE t1 (
a int not null,
b int not null,
c int not null,
primary key(a,b))
partition by key (a)
partitions 3
(partition x1 engine myisam,
partition x2 engine myisam,
partition x3 engine myisam);
drop table t1;
CREATE TABLE t1 (
a int not null,
b int not null,
c int not null,
primary key(a,b))
partition by key (a)
partitions 3
(partition x1 tablespace ts1,
partition x2 tablespace ts2,
partition x3 tablespace ts3);
CREATE TABLE t2 LIKE t1;
drop table t2;
drop table t1;
CREATE TABLE t1 (
a int not null,
b int not null,
c int not null,
primary key(a,b))
partition by list (a)
partitions 3
(partition x1 values in (1,2,9,4) tablespace ts1,
partition x2 values in (3, 11, 5, 7) tablespace ts2,
partition x3 values in (16, 8, 5+19, 70-43) tablespace ts3);
drop table t1;
CREATE TABLE t1 (
a int not null,
b int not null,
c int not null,
primary key(a,b))
partition by list (b*a)
partitions 3
(partition x1 values in (1,2,9,4) tablespace ts1,
partition x2 values in (3, 11, 5, 7) tablespace ts2,
partition x3 values in (16, 8, 5+19, 70-43) tablespace ts3);
drop table t1;
CREATE TABLE t1 (
a int not null,
b int not null,
c int not null,
primary key(a,b))
partition by list (b*a)
(partition x1 values in (1) tablespace ts1,
partition x2 values in (3, 11, 5, 7) tablespace ts2,
partition x3 values in (16, 8, 5+19, 70-43) tablespace ts3);
drop table t1;
CREATE TABLE t1 (
a int not null)
partition by key(a);
LOCK TABLES t1 WRITE;
insert into t1 values (1);
insert into t1 values (2);
insert into t1 values (3);
insert into t1 values (4);
UNLOCK TABLES;
drop table t1;
CREATE TABLE t1 (a int, name VARCHAR(50), purchased DATE)
PARTITION BY RANGE (a)
(PARTITION p0 VALUES LESS THAN (3),
PARTITION p1 VALUES LESS THAN (7),
PARTITION p2 VALUES LESS THAN (9),
PARTITION p3 VALUES LESS THAN (11));
INSERT INTO t1 VALUES
(1, 'desk organiser', '2003-10-15'),
(2, 'CD player', '1993-11-05'),
(3, 'TV set', '1996-03-10'),
(4, 'bookcase', '1982-01-10'),
(5, 'exercise bike', '2004-05-09'),
(6, 'sofa', '1987-06-05'),
(7, 'popcorn maker', '2001-11-22'),
(8, 'acquarium', '1992-08-04'),
(9, 'study desk', '1984-09-16'),
(10, 'lava lamp', '1998-12-25');
SELECT * from t1 ORDER BY a;
a	name	purchased
1	desk organiser	2003-10-15
2	CD player	1993-11-05
3	TV set	1996-03-10
4	bookcase	1982-01-10
5	exercise bike	2004-05-09
6	sofa	1987-06-05
7	popcorn maker	2001-11-22
8	acquarium	1992-08-04
9	study desk	1984-09-16
10	lava lamp	1998-12-25
ALTER TABLE t1 DROP PARTITION p0;
SELECT * from t1 ORDER BY a;
a	name	purchased
3	TV set	1996-03-10
4	bookcase	1982-01-10
5	exercise bike	2004-05-09
6	sofa	1987-06-05
7	popcorn maker	2001-11-22
8	acquarium	1992-08-04
9	study desk	1984-09-16
10	lava lamp	1998-12-25
drop table t1;
CREATE TABLE t1 (a int)
PARTITION BY LIST (a)
(PARTITION p0 VALUES IN (1,2,3), PARTITION p1 VALUES IN (4,5,6));
insert into t1 values (1),(2),(3),(4),(5),(6);
select * from t1;
a
1
2
3
4
5
6
truncate t1;
select * from t1;
a
truncate t1;
select * from t1;
a
drop table t1;
CREATE TABLE t1 (a int, b int, primary key(a,b))
PARTITION BY KEY(b,a) PARTITIONS 4;
insert into t1 values (0,0),(1,1),(2,2),(3,3),(4,4),(5,5),(6,6);
select * from t1 where a = 4;
a	b
4	4
drop table t1;
CREATE TABLE t1 (a int)
PARTITION BY LIST (a)
PARTITIONS 1
(PARTITION x1 VALUES IN (1) ENGINE=MEMORY);
show create table t1;
Table	Create Table
t1	CREATE TABLE `t1` (
  `a` int(11) DEFAULT NULL
) ENGINE=MEMORY DEFAULT CHARSET=latin1 PARTITION BY LIST (a) (PARTITION x1 VALUES IN (1) ENGINE = MEMORY)
drop table t1;
CREATE TABLE t1 (a int, unique(a))
PARTITION BY LIST (a)
(PARTITION x1 VALUES IN (10), PARTITION x2 VALUES IN (20));
REPLACE t1 SET a = 4;
ERROR HY000: Table has no partition for value 4
drop table t1;
CREATE TABLE t1 (a int)
PARTITION BY LIST (a)
(PARTITION x1 VALUES IN (2), PARTITION x2 VALUES IN (3));
insert into t1 values (2), (3);
insert into t1 values (4);
ERROR HY000: Table has no partition for value 4
insert into t1 values (1);
ERROR HY000: Table has no partition for value 1
drop table t1;
CREATE TABLE t1 (a int)
PARTITION BY HASH(a)
PARTITIONS 5;
SHOW CREATE TABLE t1;
Table	Create Table
t1	CREATE TABLE `t1` (
  `a` int(11) DEFAULT NULL
) ENGINE=MyISAM DEFAULT CHARSET=latin1 PARTITION BY HASH (a) PARTITIONS 5 
drop table t1;
CREATE TABLE t1 (a int)
PARTITION BY RANGE (a)
(PARTITION x1 VALUES LESS THAN (2));
insert into t1 values (1);
update t1 set a = 5;
ERROR HY000: Table has no partition for value 5
drop table t1;
CREATE TABLE t1 (a int)
PARTITION BY LIST (a)
(PARTITION x1 VALUES IN (10), PARTITION x2 VALUES IN (20));
analyze table t1;
Table	Op	Msg_type	Msg_text
test.t1	analyze	status	OK
drop table t1;
CREATE TABLE `t1` (
`id` int(11) default NULL
) ENGINE=BLACKHOLE DEFAULT CHARSET=latin1 PARTITION BY HASH (id) ;
SELECT * FROM t1;
id
drop table t1;
CREATE TABLE `t1` (
`id` int(11) default NULL
) ENGINE=BLACKHOLE DEFAULT CHARSET=latin1 PARTITION BY HASH (id) ;
SELECT * FROM t1;
id
drop table t1;
create table t1
(a int)
partition by range (a)
( partition p0 values less than(10),
partition p1 values less than (20),
partition p2 values less than (25));
alter table t1 reorganize partition p2 into (partition p2 values less than (30));
show create table t1;
Table	Create Table
t1	CREATE TABLE `t1` (
  `a` int(11) DEFAULT NULL
) ENGINE=MyISAM DEFAULT CHARSET=latin1 PARTITION BY RANGE (a) (PARTITION p0 VALUES LESS THAN (10) ENGINE = MyISAM, PARTITION p1 VALUES LESS THAN (20) ENGINE = MyISAM, PARTITION p2 VALUES LESS THAN (30) ENGINE = MyISAM)
drop table t1;
CREATE TABLE t1 (a int, b int)
PARTITION BY RANGE (a)
(PARTITION x0 VALUES LESS THAN (2),
PARTITION x1 VALUES LESS THAN (4),
PARTITION x2 VALUES LESS THAN (6),
PARTITION x3 VALUES LESS THAN (8),
PARTITION x4 VALUES LESS THAN (10),
PARTITION x5 VALUES LESS THAN (12),
PARTITION x6 VALUES LESS THAN (14),
PARTITION x7 VALUES LESS THAN (16),
PARTITION x8 VALUES LESS THAN (18),
PARTITION x9 VALUES LESS THAN (20));
ALTER TABLE t1 REORGANIZE PARTITION x0,x1,x2 INTO
(PARTITION x1 VALUES LESS THAN (6));
show create table t1;
Table	Create Table
t1	CREATE TABLE `t1` (
  `a` int(11) DEFAULT NULL,
  `b` int(11) DEFAULT NULL
) ENGINE=MyISAM DEFAULT CHARSET=latin1 PARTITION BY RANGE (a) (PARTITION x1 VALUES LESS THAN (6) ENGINE = MyISAM, PARTITION x3 VALUES LESS THAN (8) ENGINE = MyISAM, PARTITION x4 VALUES LESS THAN (10) ENGINE = MyISAM, PARTITION x5 VALUES LESS THAN (12) ENGINE = MyISAM, PARTITION x6 VALUES LESS THAN (14) ENGINE = MyISAM, PARTITION x7 VALUES LESS THAN (16) ENGINE = MyISAM, PARTITION x8 VALUES LESS THAN (18) ENGINE = MyISAM, PARTITION x9 VALUES LESS THAN (20) ENGINE = MyISAM)
drop table t1;
create table t1 (a int not null, b int not null) partition by LIST (a+b) (
partition p0 values in (12),
partition p1 values in (14)
);
insert into t1 values (10,1);
ERROR HY000: Table has no partition for value 11
drop table t1;
create table t1 (f1 integer,f2 integer, f3 varchar(10), primary key(f1,f2))
partition by range(f1) subpartition by hash(f2) subpartitions 2
(partition p1 values less than (0),
partition p2 values less than (2),
partition p3 values less than (2147483647));
insert into t1 values(10,10,'10');
insert into t1 values(2,2,'2');
select * from t1 where f1 = 2;
f1	f2	f3
2	2	2
drop table t1;
create table t1 (f1 integer,f2 integer, unique index(f1))
partition by range(f1 div 2)
subpartition by hash(f1) subpartitions 2
(partition partb values less than (2),
partition parte values less than (4),
partition partf values less than (10000));
insert into t1 values(10,1);
select * from t1 where f1 = 10;
f1	f2
10	1
drop table t1;
set session storage_engine= 'memory';
create table t1 (f_int1 int(11) default null) engine = memory
partition by range (f_int1) subpartition by hash (f_int1)
(partition part1 values less than (1000)
(subpartition subpart11 engine = memory));
drop table t1;
set session storage_engine='myisam';
create table t1 (f_int1 integer, f_int2 integer, primary key (f_int1))
partition by hash(f_int1) partitions 2;
insert into t1 values (1,1),(2,2);
replace into t1 values (1,1),(2,2);
drop table t1;
create table t1 (s1 int, unique (s1)) partition by list (s1) (partition x1 VALUES in (10), partition x2 values in (20));
alter table t1 add partition (partition x3 values in (30));
drop table t1;
create table t1 (a int)
partition by key(a)
partitions 2
(partition p0 engine=myisam, partition p1 engine=myisam);
show create table t1;
Table	Create Table
t1	CREATE TABLE `t1` (
  `a` int(11) DEFAULT NULL
) ENGINE=MyISAM DEFAULT CHARSET=latin1 PARTITION BY KEY (a) (PARTITION p0  ENGINE = MyISAM, PARTITION p1  ENGINE = MyISAM)
alter table t1;
show create table t1;
Table	Create Table
t1	CREATE TABLE `t1` (
  `a` int(11) DEFAULT NULL
) ENGINE=MyISAM DEFAULT CHARSET=latin1 PARTITION BY KEY (a) (PARTITION p0  ENGINE = MyISAM, PARTITION p1  ENGINE = MyISAM)
alter table t1 engine=myisam;
show create table t1;
Table	Create Table
t1	CREATE TABLE `t1` (
  `a` int(11) DEFAULT NULL
) ENGINE=MyISAM DEFAULT CHARSET=latin1 PARTITION BY KEY (a) (PARTITION p0  ENGINE = MyISAM, PARTITION p1  ENGINE = MyISAM)
alter table t1 engine=heap;
show create table t1;
Table	Create Table
t1	CREATE TABLE `t1` (
  `a` int(11) DEFAULT NULL
) ENGINE=MEMORY DEFAULT CHARSET=latin1 PARTITION BY KEY (a) (PARTITION p0  ENGINE = MEMORY, PARTITION p1  ENGINE = MEMORY)
alter table t1 remove partitioning;
show create table t1;
Table	Create Table
t1	CREATE TABLE `t1` (
  `a` int(11) DEFAULT NULL
) ENGINE=MEMORY DEFAULT CHARSET=latin1
drop table t1;
create table t1 (a int)
engine=myisam
partition by key(a)
partitions 2
(partition p0 engine=myisam, partition p1 engine=myisam);
show create table t1;
Table	Create Table
t1	CREATE TABLE `t1` (
  `a` int(11) DEFAULT NULL
) ENGINE=MyISAM DEFAULT CHARSET=latin1 PARTITION BY KEY (a) (PARTITION p0  ENGINE = MyISAM, PARTITION p1  ENGINE = MyISAM)
alter table t1 add column b int remove partitioning;
show create table t1;
Table	Create Table
t1	CREATE TABLE `t1` (
  `a` int(11) DEFAULT NULL,
  `b` int(11) DEFAULT NULL
) ENGINE=MyISAM DEFAULT CHARSET=latin1
alter table t1
engine=myisam
partition by key(a)
(partition p0 engine=myisam, partition p1);
show create table t1;
Table	Create Table
t1	CREATE TABLE `t1` (
  `a` int(11) DEFAULT NULL,
  `b` int(11) DEFAULT NULL
) ENGINE=MyISAM DEFAULT CHARSET=latin1 PARTITION BY KEY (a) (PARTITION p0  ENGINE = MyISAM, PARTITION p1  ENGINE = MyISAM)
alter table t1
engine=heap
partition by key(a)
(partition p0, partition p1 engine=heap);
show create table t1;
Table	Create Table
t1	CREATE TABLE `t1` (
  `a` int(11) DEFAULT NULL,
  `b` int(11) DEFAULT NULL
) ENGINE=MEMORY DEFAULT CHARSET=latin1 PARTITION BY KEY (a) (PARTITION p0  ENGINE = MEMORY, PARTITION p1  ENGINE = MEMORY)
alter table t1 engine=myisam, add column c int remove partitioning;
show create table t1;
Table	Create Table
t1	CREATE TABLE `t1` (
  `a` int(11) DEFAULT NULL,
  `b` int(11) DEFAULT NULL,
  `c` int(11) DEFAULT NULL
) ENGINE=MyISAM DEFAULT CHARSET=latin1
alter table t1
engine=heap
partition by key (a)
(partition p0, partition p1);
show create table t1;
Table	Create Table
t1	CREATE TABLE `t1` (
  `a` int(11) DEFAULT NULL,
  `b` int(11) DEFAULT NULL,
  `c` int(11) DEFAULT NULL
) ENGINE=MEMORY DEFAULT CHARSET=latin1 PARTITION BY KEY (a) (PARTITION p0  ENGINE = MEMORY, PARTITION p1  ENGINE = MEMORY)
alter table t1
partition by key (a)
(partition p0, partition p1);
show create table t1;
Table	Create Table
t1	CREATE TABLE `t1` (
  `a` int(11) DEFAULT NULL,
  `b` int(11) DEFAULT NULL,
  `c` int(11) DEFAULT NULL
) ENGINE=MEMORY DEFAULT CHARSET=latin1 PARTITION BY KEY (a) (PARTITION p0  ENGINE = MEMORY, PARTITION p1  ENGINE = MEMORY)
alter table t1
engine=heap
partition by key (a)
(partition p0, partition p1);
show create table t1;
Table	Create Table
t1	CREATE TABLE `t1` (
  `a` int(11) DEFAULT NULL,
  `b` int(11) DEFAULT NULL,
  `c` int(11) DEFAULT NULL
) ENGINE=MEMORY DEFAULT CHARSET=latin1 PARTITION BY KEY (a) (PARTITION p0  ENGINE = MEMORY, PARTITION p1  ENGINE = MEMORY)
alter table t1
partition by key(a)
(partition p0, partition p1 engine=heap);
ERROR HY000: The mix of handlers in the partitions is not allowed in this version of MySQL
alter table t1
partition by key(a)
(partition p0 engine=heap, partition p1);
ERROR HY000: The mix of handlers in the partitions is not allowed in this version of MySQL
alter table t1
engine=heap
partition by key (a)
(partition p0 engine=heap, partition p1 engine=myisam);
ERROR HY000: The mix of handlers in the partitions is not allowed in this version of MySQL
alter table t1
partition by key (a)
(partition p0 engine=heap, partition p1 engine=myisam);
ERROR HY000: The mix of handlers in the partitions is not allowed in this version of MySQL
drop table t1;
CREATE TABLE t1 (
f_int1 INTEGER, f_int2 INTEGER,
f_char1 CHAR(10), f_char2 CHAR(10), f_charbig VARCHAR(1000)
)
PARTITION BY RANGE(f_int1 DIV 2)
SUBPARTITION BY HASH(f_int1)
SUBPARTITIONS 2
(PARTITION parta VALUES LESS THAN (0),
PARTITION partb VALUES LESS THAN (5),
PARTITION parte VALUES LESS THAN (10),
PARTITION partf VALUES LESS THAN (2147483647));
INSERT INTO t1 SET f_int1 = NULL , f_int2 = -20, f_char1 = CAST(-20 AS CHAR),
f_char2 = CAST(-20 AS CHAR), f_charbig = '#NULL#';
SELECT * FROM t1 WHERE f_int1 IS NULL;
f_int1	f_int2	f_char1	f_char2	f_charbig
NULL	-20	-20	-20	#NULL#
SELECT * FROM t1;
f_int1	f_int2	f_char1	f_char2	f_charbig
NULL	-20	-20	-20	#NULL#
drop table t1;
CREATE TABLE t1 (
f_int1 INTEGER, f_int2 INTEGER,
f_char1 CHAR(10), f_char2 CHAR(10), f_charbig VARCHAR(1000)  )
PARTITION BY LIST(MOD(f_int1,2))
SUBPARTITION BY KEY(f_int1)
(PARTITION part1 VALUES IN (-1) (SUBPARTITION sp1, SUBPARTITION sp2),
PARTITION part2 VALUES IN (0) (SUBPARTITION sp3, SUBPARTITION sp5),
PARTITION part3 VALUES IN (1) (SUBPARTITION sp4, SUBPARTITION sp6));
INSERT INTO t1 SET f_int1 = 2, f_int2 = 2, f_char1 = '2', f_char2 = '2', f_charbig = '===2===';
INSERT INTO t1 SET f_int1 = 2, f_int2 = 2, f_char1 = '2', f_char2 = '2', f_charbig = '===2===';
SELECT * FROM t1 WHERE f_int1  IS NULL;
f_int1	f_int2	f_char1	f_char2	f_charbig
drop table t1;
create procedure p ()
begin
create table t1 (s1 mediumint,s2 mediumint)
partition by list (s2)
(partition p1 values in (0),
partition p2 values in (1));
end//
call p()//
drop procedure p//
drop table t1;
create procedure p ()
begin
create table t1 (a int not null,b int not null,c int not null,primary key (a,b))
partition by range (a)
subpartition by hash (a+b)
(partition x1 values less than (1)
(subpartition x11,
subpartition x12),
partition x2 values less than (5)
(subpartition x21,
subpartition x22));
end//
call p()//
drop procedure p//
drop table t1//
create table t1 (a int,b int,c int,key(a,b))
partition by range (a)
partitions 3
(partition x1 values less than (0) tablespace ts1,
partition x2 values less than (10) tablespace ts2,
partition x3 values less than maxvalue tablespace ts3);
insert into t1 values (NULL, 1, 1);
insert into t1 values (0, 1, 1);
insert into t1 values (12, 1, 1);
select partition_name, partition_description, table_rows
from information_schema.partitions where table_schema ='test';
partition_name	partition_description	table_rows
x1	0	1
x2	10	1
x3	MAXVALUE	1
drop table t1;
create table t1 (a int,b int, c int)
partition by list(a)
partitions 2
(partition x123 values in (11,12),
partition x234 values in (1 ,NULL, NULL));
ERROR HY000: Multiple definition of same constant in list partitioning
create table t1 (a int,b int, c int)
partition by list(a)
partitions 2
(partition x123 values in (11, NULL),
partition x234 values in (1 ,NULL));
ERROR HY000: Multiple definition of same constant in list partitioning
create table t1 (a int,b int, c int)
partition by list(a)
partitions 2
(partition x123 values in (11, 12),
partition x234 values in (5, 1));
insert into t1 values (NULL,1,1);
ERROR HY000: Table has no partition for value NULL
drop table t1;
create table t1 (a int,b int, c int)
partition by list(a)
partitions 2
(partition x123 values in (11, 12),
partition x234 values in (NULL, 1));
insert into t1 values (11,1,6);
insert into t1 values (NULL,1,1);
select partition_name, partition_description, table_rows
from information_schema.partitions where table_schema ='test';
partition_name	partition_description	table_rows
x123	11,12	1
x234	NULL,1	1
drop table t1;
create table t1 (a int)
partition by list (a)
(partition p0 values in (1));
alter table t1 rebuild partition;
ERROR 42000: You have an error in your SQL syntax; check the manual that corresponds to your MySQL server version for the right syntax to use near '' at line 1
drop table t1;
create table t1 (a int)
partition by list (a)
(partition p0 values in (5));
insert into t1 values (0);
ERROR HY000: Table has no partition for value 0
drop table t1;
create table t1 (a int)
partition by range (a) subpartition by hash (a)
(partition p0 values less than (100));
show create table t1;
Table	Create Table
t1	CREATE TABLE `t1` (
  `a` int(11) DEFAULT NULL
) ENGINE=MyISAM DEFAULT CHARSET=latin1 PARTITION BY RANGE (a) SUBPARTITION BY HASH (a) (PARTITION p0 VALUES LESS THAN (100) )
alter table t1 add partition (partition p1 values less than (200)
(subpartition subpart21));
show create table t1;
Table	Create Table
t1	CREATE TABLE `t1` (
  `a` int(11) DEFAULT NULL
) ENGINE=MyISAM DEFAULT CHARSET=latin1 PARTITION BY RANGE (a) SUBPARTITION BY HASH (a) (PARTITION p0 VALUES LESS THAN (100)  (SUBPARTITION p0sp0 ENGINE = MyISAM), PARTITION p1 VALUES LESS THAN (200)  (SUBPARTITION subpart21 ENGINE = MyISAM))
drop table t1;
create table t1 (a int)
partition by key (a);
show create table t1;
Table	Create Table
t1	CREATE TABLE `t1` (
  `a` int(11) DEFAULT NULL
) ENGINE=MyISAM DEFAULT CHARSET=latin1 PARTITION BY KEY (a) 
alter table t1 add partition (partition p1);
show create table t1;
Table	Create Table
t1	CREATE TABLE `t1` (
  `a` int(11) DEFAULT NULL
) ENGINE=MyISAM DEFAULT CHARSET=latin1 PARTITION BY KEY (a) (PARTITION p0  ENGINE = MyISAM, PARTITION p1  ENGINE = MyISAM)
drop table t1;
create table t1 (a int, b int)
partition by range (a)
subpartition by hash(a)
(partition p0 values less than (0) (subpartition sp0),
partition p1 values less than (1));
ERROR 42000: Wrong number of subpartitions defined, mismatch with previous setting near ')' at line 5
create table t1 (a int, b int)
partition by range (a)
subpartition by hash(a)
(partition p0 values less than (0),
partition p1 values less than (1) (subpartition sp0));
ERROR 42000: Wrong number of subpartitions defined, mismatch with previous setting near '))' at line 5
create table t1 (a int)
partition by hash (a)
(partition p0 (subpartition sp0));
ERROR HY000: It is only possible to mix RANGE/LIST partitioning with HASH/KEY partitioning for subpartitioning
create table t1 (a int)
partition by range (a)
(partition p0 values less than (1));
alter table t1 add partition (partition p1 values in (2));
ERROR HY000: Only LIST PARTITIONING can use VALUES IN in partition definition
alter table t1 add partition (partition p1);
ERROR HY000: RANGE PARTITIONING requires definition of VALUES LESS THAN for each partition
drop table t1;
create table t1 (a int)
partition by list (a)
(partition p0 values in (1));
alter table t1 add partition (partition p1 values less than (2));
ERROR HY000: Only RANGE PARTITIONING can use VALUES LESS THAN in partition definition
alter table t1 add partition (partition p1);
ERROR HY000: LIST PARTITIONING requires definition of VALUES IN for each partition
drop table t1;
create table t1 (a int)
partition by hash (a)
(partition p0);
alter table t1 add partition (partition p1 values less than (2));
ERROR HY000: Only RANGE PARTITIONING can use VALUES LESS THAN in partition definition
alter table t1 add partition (partition p1 values in (2));
ERROR HY000: Only LIST PARTITIONING can use VALUES IN in partition definition
drop table t1;
create table t1 (a int)
partition by list (a)
(partition p0 values in (1));
alter table t1 rebuild partition;
ERROR 42000: You have an error in your SQL syntax; check the manual that corresponds to your MySQL server version for the right syntax to use near '' at line 1
drop table t1;
create table t1 (a int) engine=innodb partition by hash(a) ;
show table status like 't1';
Name	Engine	Version	Row_format	Rows	Avg_row_length	Data_length	Max_data_length	Index_length	Data_free	Auto_increment	Create_time	Update_time	Check_time	Collation	Checksum	Create_options	Comment
t1	InnoDB	10	Compact	2	8192	16384	0	0	0	NULL	NULL	NULL	NULL	latin1_swedish_ci	NULL	partitioned	
drop table t1;
create table t2 (s1 int not null auto_increment, primary key (s1)) partition by list (s1) (partition p1 values in (1),partition p2 values in (2),partition p3 values in (3),partition p4 values in (4));
insert into t2 values (null),(null),(null);
select * from t2;
s1
1
2
3
select * from t2 where s1 < 2;
s1
1
update t2 set s1 = s1 + 1 order by s1 desc;
select * from t2 where s1 < 3;
s1
2
select * from t2 where s1 = 2;
s1
2
drop table t2;
create temporary table t1 (a int) partition by hash(a);
ERROR HY000: Cannot create temporary table with partitions
create table t1 (a int, b int) partition by list (a)
(partition p1 values in (1), partition p2 values in (2));
alter table t1 add primary key (b);
ERROR HY000: A PRIMARY KEY need to include all fields in the partition function
show create table t1;
Table	Create Table
t1	CREATE TABLE `t1` (
  `a` int(11) DEFAULT NULL,
  `b` int(11) DEFAULT NULL
) ENGINE=MyISAM DEFAULT CHARSET=latin1 PARTITION BY LIST (a) (PARTITION p1 VALUES IN (1) ENGINE = MyISAM, PARTITION p2 VALUES IN (2) ENGINE = MyISAM)
drop table t1;
create table t1 (a int unsigned not null auto_increment primary key)
partition by key(a);
alter table t1 rename t2, add c char(10), comment "no comment";
show create table t2;
Table	Create Table
t2	CREATE TABLE `t2` (
  `a` int(10) unsigned NOT NULL AUTO_INCREMENT,
  `c` char(10) DEFAULT NULL,
  PRIMARY KEY (`a`)
) ENGINE=MyISAM DEFAULT CHARSET=latin1 COMMENT='no comment' PARTITION BY KEY (a) 
drop table t2;
create table t1 (s1 char(2) character set utf8)
partition by list (case when s1 > 'cz' then 1 else 2 end)
(partition p1 values in (1),
partition p2 values in (2));
drop table t1;
create table t1 (f1 int) partition by hash (f1) as select 1;
drop table t1;
prepare stmt1 from 'create table t1 (s1 int) partition by hash (s1)';
execute stmt1;
execute stmt1;
ERROR 42S01: Table 't1' already exists
drop table t1;
CREATE PROCEDURE test.p1(IN i INT)
BEGIN
DECLARE CONTINUE HANDLER FOR sqlexception BEGIN END;
DROP TABLE IF EXISTS t1;
CREATE TABLE t1 (num INT,PRIMARY KEY(num));
START TRANSACTION;
INSERT INTO t1 VALUES(i);
savepoint t1_save;
INSERT INTO t1 VALUES (14);
ROLLBACK to savepoint t1_save;
COMMIT;
END|
CALL test.p1(12);
Warnings:
Note	1051	Unknown table 't1'
Warning	1196	Some non-transactional changed tables couldn't be rolled back
CALL test.p1(13);
Warnings:
Warning	1196	Some non-transactional changed tables couldn't be rolled back
drop table t1;
CREATE TABLE t1 (a int not null)
partition by key(a)
(partition p0 COMMENT='first partition');
drop table t1;
CREATE TABLE t1 (`a b` int not null)
partition by key(`a b`);
drop table t1;
CREATE TABLE t1 (`a b` int not null)
partition by hash(`a b`);
drop table t1;
create table t1 (f1 integer) partition by range(f1)
(partition p1 values less than (0), partition p2 values less than (10));
insert into t1 set f1 = null;
select * from t1 where f1 is null;
f1
NULL
explain partitions select * from t1 where f1 is null;
id	select_type	table	partitions	type	possible_keys	key	key_len	ref	rows	Extra
1	SIMPLE	t1	p1	system	NULL	NULL	NULL	NULL	1	
drop table t1;
create table t1 (f1 integer) partition by list(f1)
(partition p1 values in (1), partition p2 values in (null));
insert into t1 set f1 = null;
insert into t1 set f1 = 1;
select * from t1 where f1 is null or f1 = 1;
f1
1
NULL
drop table t1;
create table t1 (f1 smallint)
partition by list (f1) (partition p0 values in (null));
insert into t1 values (null);
select * from t1 where f1 is null;
f1
NULL
drop table t1;
create table t1 (f1 smallint)
partition by range (f1) (partition p0 values less than (0));
insert into t1 values (null);
select * from t1 where f1 is null;
f1
NULL
drop table t1;
create table t1 (f1 integer) partition by list(f1)
(
partition p1 values in (1),
partition p2 values in (NULL),
partition p3 values in (2),
partition p4 values in (3),
partition p5 values in (4)
);
insert into t1 values (1),(2),(3),(4),(null);
select * from t1 where f1 < 3;
f1
1
2
explain partitions select * from t1 where f1 < 3;
id	select_type	table	partitions	type	possible_keys	key	key_len	ref	rows	Extra
1	SIMPLE	t1	p1,p3	ALL	NULL	NULL	NULL	NULL	2	Using where
select * from t1 where f1 is null;
f1
NULL
explain partitions select * from t1 where f1 is null;
id	select_type	table	partitions	type	possible_keys	key	key_len	ref	rows	Extra
1	SIMPLE	t1	p2	system	NULL	NULL	NULL	NULL	1	
drop table t1;
create table t1 (f1 int) partition by list(f1 div 2)
(
partition p1 values in (1),
partition p2 values in (NULL),
partition p3 values in (2),
partition p4 values in (3),
partition p5 values in (4)
);
insert into t1 values (2),(4),(6),(8),(null);
select * from t1 where f1 < 3;
f1
2
explain partitions select * from t1 where f1 < 3;
id	select_type	table	partitions	type	possible_keys	key	key_len	ref	rows	Extra
1	SIMPLE	t1	p1,p2,p3,p4,p5	ALL	NULL	NULL	NULL	NULL	5	Using where
select * from t1 where f1 is null;
f1
NULL
explain partitions select * from t1 where f1 is null;
id	select_type	table	partitions	type	possible_keys	key	key_len	ref	rows	Extra
1	SIMPLE	t1	p2	system	NULL	NULL	NULL	NULL	1	
drop table t1;
create table t1 (a int) partition by LIST(a) (
partition pn values in (NULL),
partition p0 values in (0),
partition p1 values in (1),
partition p2 values in (2)
);
insert into t1 values (NULL),(0),(1),(2);
select * from t1 where a is null or a < 2;
a
NULL
0
1
explain partitions select * from t1 where a is null or a < 2;
id	select_type	table	partitions	type	possible_keys	key	key_len	ref	rows	Extra
1	SIMPLE	t1	pn,p0,p1	ALL	NULL	NULL	NULL	NULL	3	Using where
select * from t1 where a is null or a < 0 or a > 1;
a
NULL
2
explain partitions select * from t1 where a is null or a < 0 or a > 1;
id	select_type	table	partitions	type	possible_keys	key	key_len	ref	rows	Extra
1	SIMPLE	t1	pn,p2	ALL	NULL	NULL	NULL	NULL	2	Using where
drop table t1;
CREATE TABLE t1 (id INT NOT NULL PRIMARY KEY, name VARCHAR(20)) 
ENGINE=MyISAM DEFAULT CHARSET=latin1
PARTITION BY RANGE(id)
(PARTITION p0  VALUES LESS THAN (10) ENGINE = MyISAM,
PARTITION p1 VALUES LESS THAN (20) ENGINE = MyISAM,
PARTITION p2 VALUES LESS THAN (30) ENGINE = MyISAM);
SHOW TABLE STATUS;
Name	Engine	Version	Row_format	Rows	Avg_row_length	Data_length	Max_data_length	Index_length	Data_free	Auto_increment	Create_time	Update_time	Check_time	Collation	Checksum	Create_options	Comment
t1	MyISAM	10	Dynamic	0	0	0	0	0	0	NULL	NULL	NULL	NULL	latin1_swedish_ci	NULL	partitioned	
DROP TABLE t1;
create table t1 (a int)
partition by list (a)
(partition `s1 s2` values in (0));
drop table t1;
create table t1 (a int)
partition by list (a)
(partition `7` values in (0));
drop table t1;
create table t1 (a int)
partition by list (a)
(partition `s1 s2 ` values in (0));
ERROR HY000: Incorrect partition name
create table t1 (a int)
partition by list (a)
subpartition by hash (a)
(partition p1 values in (0) (subpartition `p1 p2 `));
ERROR HY000: Incorrect partition name
CREATE TABLE t1 (a int)
PARTITION BY LIST (a)
(PARTITION p0 VALUES IN (NULL));
SHOW CREATE TABLE t1;
Table	Create Table
t1	CREATE TABLE `t1` (
  `a` int(11) DEFAULT NULL
) ENGINE=MyISAM DEFAULT CHARSET=latin1 PARTITION BY LIST (a) (PARTITION p0 VALUES IN (NULL) ENGINE = MyISAM)
DROP TABLE t1;
CREATE TABLE t1 (a int)
PARTITION BY RANGE(a)
(PARTITION p0 VALUES LESS THAN (NULL));
ERROR 42000: Not allowed to use NULL value in VALUES LESS THAN near '))' at line 3
create table t1 (s1 int auto_increment primary key)
partition by list (s1)
(partition p1 values in (1),
partition p2 values in (2),
partition p3 values in (3));
insert into t1 values (null);
insert into t1 values (null);
insert into t1 values (null);
select auto_increment from information_schema.tables where table_name='t1';
auto_increment
4
select * from t1;
s1
1
2
3
drop table t1;
<<<<<<< HEAD
create table t1 (a int) engine=memory
partition by key(a);
insert into t1 values (1);
create index inx1 on t1(a);
drop table t1;
create table t1 (a int)
partition by key (a)
(partition p0 engine = MERGE);
ERROR HY000: MyISAM Merge handler cannot be used in partitioned tables
create table t1 (a varchar(1))
partition by key (a)
as select 'a';
show create table t1;
Table	Create Table
t1	CREATE TABLE `t1` (
  `a` varchar(1) DEFAULT NULL
) ENGINE=MyISAM DEFAULT CHARSET=latin1 PARTITION BY KEY (a) 
drop table t1;
CREATE TABLE t1 (a int) ENGINE = MYISAM PARTITION BY KEY(a);
INSERT into t1 values (1), (2);
SHOW TABLE STATUS;
Name	Engine	Version	Row_format	Rows	Avg_row_length	Data_length	Max_data_length	Index_length	Data_free	Auto_increment	Create_time	Update_time	Check_time	Collation	Checksum	Create_options	Comment
t1	MyISAM	10	Fixed	2	7	14	0	0	0	NULL	NULL	NULL	NULL	latin1_swedish_ci	NULL	partitioned	
DELETE from t1 where a = 1;
SHOW TABLE STATUS;
Name	Engine	Version	Row_format	Rows	Avg_row_length	Data_length	Max_data_length	Index_length	Data_free	Auto_increment	Create_time	Update_time	Check_time	Collation	Checksum	Create_options	Comment
t1	MyISAM	10	Fixed	1	14	14	0	0	7	NULL	NULL	NULL	NULL	latin1_swedish_ci	NULL	partitioned	
ALTER TABLE t1 OPTIMIZE PARTITION p0;
SHOW TABLE STATUS;
Name	Engine	Version	Row_format	Rows	Avg_row_length	Data_length	Max_data_length	Index_length	Data_free	Auto_increment	Create_time	Update_time	Check_time	Collation	Checksum	Create_options	Comment
t1	MyISAM	10	Fixed	1	7	7	0	1024	0	NULL	NULL	NULL	NULL	latin1_swedish_ci	NULL	partitioned	
DROP TABLE t1;
CREATE TABLE t1 (a int, index(a)) PARTITION BY KEY(a);
ALTER TABLE t1 DISABLE KEYS;
ALTER TABLE t1 ENABLE KEYS;
DROP TABLE t1;
create table t1 (a int)
engine=MEMORY
partition by key (a);
REPAIR TABLE t1;
Table	Op	Msg_type	Msg_text
test.t1	repair	note	The storage engine for the table doesn't support repair
OPTIMIZE TABLE t1;
Table	Op	Msg_type	Msg_text
test.t1	optimize	note	The storage engine for the table doesn't support optimize
=======
create table t1 (a int)
partition by key (a)
(partition p1 engine = innodb);
alter table t1 rebuild partition p1;
alter table t1 rebuild partition p1;
alter table t1 rebuild partition p1;
alter table t1 rebuild partition p1;
alter table t1 rebuild partition p1;
alter table t1 rebuild partition p1;
alter table t1 rebuild partition p1;
>>>>>>> a29e59e0
drop table t1;
End of 5.1 tests<|MERGE_RESOLUTION|>--- conflicted
+++ resolved
@@ -890,7 +890,16 @@
 2
 3
 drop table t1;
-<<<<<<< HEAD
+create table t1 (a int)
+partition by key (a)
+(partition p1 engine = innodb);
+alter table t1 rebuild partition p1;
+alter table t1 rebuild partition p1;
+alter table t1 rebuild partition p1;
+alter table t1 rebuild partition p1;
+alter table t1 rebuild partition p1;
+alter table t1 rebuild partition p1;
+alter table t1 rebuild partition p1;
 create table t1 (a int) engine=memory
 partition by key(a);
 insert into t1 values (1);
@@ -936,17 +945,5 @@
 OPTIMIZE TABLE t1;
 Table	Op	Msg_type	Msg_text
 test.t1	optimize	note	The storage engine for the table doesn't support optimize
-=======
-create table t1 (a int)
-partition by key (a)
-(partition p1 engine = innodb);
-alter table t1 rebuild partition p1;
-alter table t1 rebuild partition p1;
-alter table t1 rebuild partition p1;
-alter table t1 rebuild partition p1;
-alter table t1 rebuild partition p1;
-alter table t1 rebuild partition p1;
-alter table t1 rebuild partition p1;
->>>>>>> a29e59e0
 drop table t1;
 End of 5.1 tests