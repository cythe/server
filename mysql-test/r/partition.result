--- conflicted
+++ resolved
@@ -1,9 +1,9 @@
 drop table if exists t1;
 create table t1 (a int)
-<<<<<<< HEAD
 partition by key(a)
 (partition p0 engine = MEMORY);
-=======
+drop table t1;
+create table t1 (a int)
 partition by range (a)
 subpartition by key (a)
 (partition p0 values less than (1));
@@ -19,7 +19,6 @@
 t1	CREATE TABLE `t1` (
   `a` int(11) DEFAULT NULL
 ) ENGINE=MyISAM DEFAULT CHARSET=latin1 PARTITION BY RANGE (a) SUBPARTITION BY KEY (a) (PARTITION p0 VALUES LESS THAN (1) ENGINE = MyISAM, PARTITION p1 VALUES LESS THAN (3) ENGINE = MyISAM)
->>>>>>> 5de2150b
 drop table t1;
 CREATE TABLE t1 (
 a int not null,
