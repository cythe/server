drop table if exists t1,t2;
create table t1 (
c_id int(11) not null default '0',
org_id int(11) default null,
unique key contacts$c_id (c_id),
key contacts$org_id (org_id)
) engine=innodb;
insert into t1 values 
(2,null),(120,null),(141,null),(218,7), (128,1),
(151,2),(234,2),(236,2),(243,2),(255,2),(259,2),(232,3),(235,3),(238,3),
(246,3),(253,3),(269,3),(285,3),(291,3),(293,3),(131,4),(230,4),(231,4);
create table t2 (
slai_id int(11) not null default '0',
owner_tbl int(11) default null,
owner_id int(11) default null,
sla_id int(11) default null,
inc_web int(11) default null,
inc_email int(11) default null,
inc_chat int(11) default null,
inc_csr int(11) default null,
inc_total int(11) default null,
time_billed int(11) default null,
activedate timestamp null default null,
expiredate timestamp null default null,
state int(11) default null,
sla_set int(11) default null,
unique key t2$slai_id (slai_id),
key t2$owner_id (owner_id),
key t2$sla_id (sla_id)
) engine=innodb;
insert into t2(slai_id, owner_tbl, owner_id, sla_id) values
(1,3,1,1), (3,3,10,2), (4,3,3,6), (5,3,2,5), (6,3,8,3), (7,3,9,7),
(8,3,6,8), (9,3,4,9), (10,3,5,10), (11,3,11,11), (12,3,7,12);
flush tables;
select si.slai_id
from t1 c join t2 si on
((si.owner_tbl = 3 and si.owner_id = c.org_id) or 
( si.owner_tbl = 2 and si.owner_id = c.c_id)) 
where 
c.c_id = 218 and expiredate is null;
slai_id
12
select * from t1 where org_id is null;
c_id	org_id
2	NULL
120	NULL
141	NULL
select si.slai_id
from t1 c join t2 si on
((si.owner_tbl = 3 and si.owner_id = c.org_id) or 
( si.owner_tbl = 2 and si.owner_id = c.c_id)) 
where 
c.c_id = 218 and expiredate is null;
slai_id
12
drop table t1, t2;
CREATE TABLE t1 (a int, b int, KEY b (b)) Engine=InnoDB;
CREATE TABLE t2 (a int, b int, PRIMARY KEY  (a,b)) Engine=InnoDB;
CREATE TABLE t3 (a int, b int, c int, PRIMARY KEY  (a), 
UNIQUE KEY b (b,c), KEY a (a,b,c)) Engine=InnoDB;
INSERT INTO t1 VALUES (1, 1);
INSERT INTO t1 SELECT a + 1, b + 1 FROM t1;
INSERT INTO t1 SELECT a + 2, b + 2 FROM t1;
INSERT INTO t2 VALUES (1,1),(1,2),(1,3),(1,4),(1,5),(1,6),(1,7),(1,8);
INSERT INTO t2 SELECT a + 1, b FROM t2;
DELETE FROM t2 WHERE a = 1 AND b < 2;
INSERT INTO t3 VALUES (1,1,1),(2,1,2);
INSERT INTO t3 SELECT a + 2, a + 2, 3 FROM t3;
INSERT INTO t3 SELECT a + 4, a + 4, 3 FROM t3;
SELECT STRAIGHT_JOIN SQL_NO_CACHE t1.b, t1.a FROM t1, t3, t2 WHERE 
t3.a = t2.a AND t2.b = t1.a AND t3.b = 1 AND t3.c IN (1, 2) 
ORDER BY t1.b LIMIT 2;
b	a
1	1
2	2
SELECT STRAIGHT_JOIN SQL_NO_CACHE t1.b, t1.a FROM t1, t3, t2 WHERE 
t3.a = t2.a AND t2.b = t1.a AND t3.b = 1 AND t3.c IN (1, 2) 
ORDER BY t1.b LIMIT 5;
b	a
1	1
2	2
2	2
3	3
3	3
DROP TABLE t1, t2, t3;
CREATE TABLE `t1` (`id1` INT) ;
INSERT INTO `t1` (`id1`) VALUES (1),(5),(2);
CREATE TABLE `t2` (
`id1` INT,
`id2` INT NOT NULL,
`id3` INT,
`id4` INT NOT NULL,
UNIQUE (`id2`,`id4`),
KEY (`id1`)
) ENGINE=InnoDB;
INSERT INTO `t2`(`id1`,`id2`,`id3`,`id4`) VALUES 
(1,1,1,0),
(1,1,2,1),
(5,1,2,2),
(6,1,2,3),
(1,2,2,2),
(1,2,1,1);
SELECT `id1` FROM `t1` WHERE `id1` NOT IN (SELECT `id1` FROM `t2` WHERE `id2` = 1 AND `id3` = 2);
id1
2
DROP TABLE t1, t2;
create table t1 (c1 int) engine=innodb;
handler t1 open;
handler t1 read first;
c1
Before and after comparison
0
drop table t1;
CREATE TABLE t1(c1 TEXT, UNIQUE (c1(1)), cnt INT DEFAULT 1)
ENGINE=INNODB CHARACTER SET UTF8;
INSERT INTO t1 (c1) VALUES ('1a');
SELECT * FROM t1;
c1	cnt
1a	1
INSERT INTO t1 (c1) VALUES ('1b') ON DUPLICATE KEY UPDATE cnt=cnt+1;
SELECT * FROM t1;
c1	cnt
1a	2
DROP TABLE t1;
CREATE TABLE t1(c1 VARCHAR(2), UNIQUE (c1(1)), cnt INT DEFAULT 1)
ENGINE=INNODB CHARACTER SET UTF8;
INSERT INTO t1 (c1) VALUES ('1a');
SELECT * FROM t1;
c1	cnt
1a	1
INSERT INTO t1 (c1) VALUES ('1b') ON DUPLICATE KEY UPDATE cnt=cnt+1;
SELECT * FROM t1;
c1	cnt
1a	2
DROP TABLE t1;
CREATE TABLE t1(c1 CHAR(2), UNIQUE (c1(1)), cnt INT DEFAULT 1)
ENGINE=INNODB CHARACTER SET UTF8;
INSERT INTO t1 (c1) VALUES ('1a');
SELECT * FROM t1;
c1	cnt
1a	1
INSERT INTO t1 (c1) VALUES ('1b') ON DUPLICATE KEY UPDATE cnt=cnt+1;
SELECT * FROM t1;
c1	cnt
1a	2
DROP TABLE t1;
CREATE TABLE t1 (
a1 decimal(10,0) DEFAULT NULL,
a2 blob,
a3 time DEFAULT NULL,
a4 blob,
a5 char(175) DEFAULT NULL,
a6 timestamp NOT NULL DEFAULT '0000-00-00 00:00:00',
a7 tinyblob,
INDEX idx (a6,a7(239),a5)
) ENGINE=InnoDB;
EXPLAIN SELECT a4 FROM t1 WHERE
a6=NULL AND
a4='UNcT5pIde4I6c2SheTo4gt92OV1jgJCVkXmzyf325R1DwLURkbYHwhydANIZMbKTgdcR5xS';
id	select_type	table	type	possible_keys	key	key_len	ref	rows	Extra
1	SIMPLE	NULL	NULL	NULL	NULL	NULL	NULL	NULL	Impossible WHERE noticed after reading const tables
EXPLAIN SELECT t1.a4 FROM t1, t1 t WHERE
t.a6=t.a6 AND t1.a6=NULL AND
t1.a4='UNcT5pIde4I6c2SheTo4gt92OV1jgJCVkXmzyf325R1DwLURkbYHwhydANIZMbKTgdcR5xS';
id	select_type	table	type	possible_keys	key	key_len	ref	rows	Extra
1	SIMPLE	NULL	NULL	NULL	NULL	NULL	NULL	NULL	Impossible WHERE noticed after reading const tables
DROP TABLE t1;
End of 4.1 tests
create table t1m (a int) engine=myisam;
create table t1i (a int) engine=innodb;
create table t2m (a int) engine=myisam;
create table t2i (a int) engine=innodb;
insert into t2m values (5);
insert into t2i values (5);
select min(a) from t1m;
min(a)
NULL
select min(7) from t1m;
min(7)
NULL
select min(7) from DUAL;
min(7)
7
explain select min(7) from t2m join t1m;
id	select_type	table	type	possible_keys	key	key_len	ref	rows	Extra
1	SIMPLE	NULL	NULL	NULL	NULL	NULL	NULL	NULL	Select tables optimized away
select min(7) from t2m join t1m;
min(7)
NULL
select max(a) from t1m;
max(a)
NULL
select max(7) from t1m;
max(7)
NULL
select max(7) from DUAL;
max(7)
7
explain select max(7) from t2m join t1m;
id	select_type	table	type	possible_keys	key	key_len	ref	rows	Extra
1	SIMPLE	NULL	NULL	NULL	NULL	NULL	NULL	NULL	Select tables optimized away
select max(7) from t2m join t1m;
max(7)
NULL
select 1, min(a) from t1m where a=99;
1	min(a)
1	NULL
select 1, min(a) from t1m where 1=99;
1	min(a)
1	NULL
select 1, min(1) from t1m where a=99;
1	min(1)
1	NULL
select 1, min(1) from t1m where 1=99;
1	min(1)
1	NULL
select 1, max(a) from t1m where a=99;
1	max(a)
1	NULL
select 1, max(a) from t1m where 1=99;
1	max(a)
1	NULL
select 1, max(1) from t1m where a=99;
1	max(1)
1	NULL
select 1, max(1) from t1m where 1=99;
1	max(1)
1	NULL
select min(a) from t1i;
min(a)
NULL
select min(7) from t1i;
min(7)
NULL
select min(7) from DUAL;
min(7)
7
explain select min(7) from t2i join t1i;
id	select_type	table	type	possible_keys	key	key_len	ref	rows	Extra
1	SIMPLE	t2i	ALL	NULL	NULL	NULL	NULL	1	
1	SIMPLE	t1i	ALL	NULL	NULL	NULL	NULL	1	
select min(7) from t2i join t1i;
min(7)
NULL
select max(a) from t1i;
max(a)
NULL
select max(7) from t1i;
max(7)
NULL
select max(7) from DUAL;
max(7)
7
explain select max(7) from t2i join t1i;
id	select_type	table	type	possible_keys	key	key_len	ref	rows	Extra
1	SIMPLE	t2i	ALL	NULL	NULL	NULL	NULL	1	
1	SIMPLE	t1i	ALL	NULL	NULL	NULL	NULL	1	
select max(7) from t2i join t1i;
max(7)
NULL
select 1, min(a) from t1i where a=99;
1	min(a)
1	NULL
select 1, min(a) from t1i where 1=99;
1	min(a)
1	NULL
select 1, min(1) from t1i where a=99;
1	min(1)
1	NULL
select 1, min(1) from t1i where 1=99;
1	min(1)
1	NULL
select 1, max(a) from t1i where a=99;
1	max(a)
1	NULL
select 1, max(a) from t1i where 1=99;
1	max(a)
1	NULL
select 1, max(1) from t1i where a=99;
1	max(1)
1	NULL
select 1, max(1) from t1i where 1=99;
1	max(1)
1	NULL
explain select count(*), min(7), max(7) from t1m, t1i;
id	select_type	table	type	possible_keys	key	key_len	ref	rows	Extra
1	SIMPLE	t1m	system	NULL	NULL	NULL	NULL	0	const row not found
1	SIMPLE	t1i	ALL	NULL	NULL	NULL	NULL	1	
select count(*), min(7), max(7) from t1m, t1i;
count(*)	min(7)	max(7)
0	NULL	NULL
explain select count(*), min(7), max(7) from t1m, t2i;
id	select_type	table	type	possible_keys	key	key_len	ref	rows	Extra
1	SIMPLE	t1m	system	NULL	NULL	NULL	NULL	0	const row not found
1	SIMPLE	t2i	ALL	NULL	NULL	NULL	NULL	1	
select count(*), min(7), max(7) from t1m, t2i;
count(*)	min(7)	max(7)
0	NULL	NULL
explain select count(*), min(7), max(7) from t2m, t1i;
id	select_type	table	type	possible_keys	key	key_len	ref	rows	Extra
1	SIMPLE	t2m	system	NULL	NULL	NULL	NULL	1	
1	SIMPLE	t1i	ALL	NULL	NULL	NULL	NULL	1	
select count(*), min(7), max(7) from t2m, t1i;
count(*)	min(7)	max(7)
0	NULL	NULL
drop table t1m, t1i, t2m, t2i;
create table t1 (
a1 char(64), a2 char(64), b char(16), c char(16) not null, d char(16), dummy char(64) default ' '
);
insert into t1 (a1, a2, b, c, d) values
('a','a','a','a111','xy1'),('a','a','a','b111','xy2'),('a','a','a','c111','xy3'),('a','a','a','d111','xy4'),
('a','a','b','e112','xy1'),('a','a','b','f112','xy2'),('a','a','b','g112','xy3'),('a','a','b','h112','xy4'),
('a','b','a','i121','xy1'),('a','b','a','j121','xy2'),('a','b','a','k121','xy3'),('a','b','a','l121','xy4'),
('a','b','b','m122','xy1'),('a','b','b','n122','xy2'),('a','b','b','o122','xy3'),('a','b','b','p122','xy4'),
('b','a','a','a211','xy1'),('b','a','a','b211','xy2'),('b','a','a','c211','xy3'),('b','a','a','d211','xy4'),
('b','a','b','e212','xy1'),('b','a','b','f212','xy2'),('b','a','b','g212','xy3'),('b','a','b','h212','xy4'),
('b','b','a','i221','xy1'),('b','b','a','j221','xy2'),('b','b','a','k221','xy3'),('b','b','a','l221','xy4'),
('b','b','b','m222','xy1'),('b','b','b','n222','xy2'),('b','b','b','o222','xy3'),('b','b','b','p222','xy4'),
('c','a','a','a311','xy1'),('c','a','a','b311','xy2'),('c','a','a','c311','xy3'),('c','a','a','d311','xy4'),
('c','a','b','e312','xy1'),('c','a','b','f312','xy2'),('c','a','b','g312','xy3'),('c','a','b','h312','xy4'),
('c','b','a','i321','xy1'),('c','b','a','j321','xy2'),('c','b','a','k321','xy3'),('c','b','a','l321','xy4'),
('c','b','b','m322','xy1'),('c','b','b','n322','xy2'),('c','b','b','o322','xy3'),('c','b','b','p322','xy4'),
('d','a','a','a411','xy1'),('d','a','a','b411','xy2'),('d','a','a','c411','xy3'),('d','a','a','d411','xy4'),
('d','a','b','e412','xy1'),('d','a','b','f412','xy2'),('d','a','b','g412','xy3'),('d','a','b','h412','xy4'),
('d','b','a','i421','xy1'),('d','b','a','j421','xy2'),('d','b','a','k421','xy3'),('d','b','a','l421','xy4'),
('d','b','b','m422','xy1'),('d','b','b','n422','xy2'),('d','b','b','o422','xy3'),('d','b','b','p422','xy4'),
('a','a','a','a111','xy1'),('a','a','a','b111','xy2'),('a','a','a','c111','xy3'),('a','a','a','d111','xy4'),
('a','a','b','e112','xy1'),('a','a','b','f112','xy2'),('a','a','b','g112','xy3'),('a','a','b','h112','xy4'),
('a','b','a','i121','xy1'),('a','b','a','j121','xy2'),('a','b','a','k121','xy3'),('a','b','a','l121','xy4'),
('a','b','b','m122','xy1'),('a','b','b','n122','xy2'),('a','b','b','o122','xy3'),('a','b','b','p122','xy4'),
('b','a','a','a211','xy1'),('b','a','a','b211','xy2'),('b','a','a','c211','xy3'),('b','a','a','d211','xy4'),
('b','a','b','e212','xy1'),('b','a','b','f212','xy2'),('b','a','b','g212','xy3'),('b','a','b','h212','xy4'),
('b','b','a','i221','xy1'),('b','b','a','j221','xy2'),('b','b','a','k221','xy3'),('b','b','a','l221','xy4'),
('b','b','b','m222','xy1'),('b','b','b','n222','xy2'),('b','b','b','o222','xy3'),('b','b','b','p222','xy4'),
('c','a','a','a311','xy1'),('c','a','a','b311','xy2'),('c','a','a','c311','xy3'),('c','a','a','d311','xy4'),
('c','a','b','e312','xy1'),('c','a','b','f312','xy2'),('c','a','b','g312','xy3'),('c','a','b','h312','xy4'),
('c','b','a','i321','xy1'),('c','b','a','j321','xy2'),('c','b','a','k321','xy3'),('c','b','a','l321','xy4'),
('c','b','b','m322','xy1'),('c','b','b','n322','xy2'),('c','b','b','o322','xy3'),('c','b','b','p322','xy4'),
('d','a','a','a411','xy1'),('d','a','a','b411','xy2'),('d','a','a','c411','xy3'),('d','a','a','d411','xy4'),
('d','a','b','e412','xy1'),('d','a','b','f412','xy2'),('d','a','b','g412','xy3'),('d','a','b','h412','xy4'),
('d','b','a','i421','xy1'),('d','b','a','j421','xy2'),('d','b','a','k421','xy3'),('d','b','a','l421','xy4'),
('d','b','b','m422','xy1'),('d','b','b','n422','xy2'),('d','b','b','o422','xy3'),('d','b','b','p422','xy4');
create table t4 (
pk_col int auto_increment primary key, a1 char(64), a2 char(64), b char(16), c char(16) not null, d char(16), dummy char(64) default ' '
) engine=innodb;
insert into t4 (a1, a2, b, c, d, dummy) select * from t1;
create index idx12672_0 on t4 (a1);
create index idx12672_1 on t4 (a1,a2,b,c);
create index idx12672_2 on t4 (a1,a2,b);
analyze table t1;
Table	Op	Msg_type	Msg_text
test.t1	analyze	status	OK
select distinct a1 from t4 where pk_col not in (1,2,3,4);
a1
a
b
c
d
drop table t1,t4;
DROP TABLE IF EXISTS t2, t1;
CREATE TABLE t1 (i INT NOT NULL PRIMARY KEY) ENGINE= InnoDB;
CREATE TABLE t2 (
i INT NOT NULL,
FOREIGN KEY (i) REFERENCES t1 (i) ON DELETE NO ACTION
) ENGINE= InnoDB;
INSERT INTO t1 VALUES (1);
INSERT INTO t2 VALUES (1);
DELETE IGNORE FROM t1 WHERE i = 1;
Warnings:
Error	1451	Cannot delete or update a parent row: a foreign key constraint fails (`test/t2`, CONSTRAINT `t2_ibfk_1` FOREIGN KEY (`i`) REFERENCES `t1` (`i`) ON DELETE NO ACTION)
SELECT * FROM t1, t2;
i	i
1	1
DROP TABLE t2, t1;
End of 4.1 tests.
create table t1 (
a varchar(30), b varchar(30), primary key(a), key(b)
) engine=innodb;
select distinct a from t1;
a
drop table t1;
create table t1(a int, key(a)) engine=innodb;
insert into t1 values(1);
select a, count(a) from t1 group by a with rollup;
a	count(a)
1	1
NULL	1
drop table t1;
create table t1 (f1 int, f2 char(1), primary key(f1,f2)) engine=innodb;
insert into t1 values ( 1,"e"),(2,"a"),( 3,"c"),(4,"d");
alter table t1 drop primary key, add primary key (f2, f1);
explain select distinct f1 a, f1 b from t1;
id	select_type	table	type	possible_keys	key	key_len	ref	rows	Extra
1	SIMPLE	t1	index	NULL	PRIMARY	5	NULL	4	Using index; Using temporary
explain select distinct f1, f2 from t1;
id	select_type	table	type	possible_keys	key	key_len	ref	rows	Extra
1	SIMPLE	t1	range	NULL	PRIMARY	5	NULL	3	Using index for group-by; Using temporary
drop table t1;
CREATE TABLE t1 (id int(11) NOT NULL PRIMARY KEY, name varchar(20),
INDEX (name)) ENGINE=InnoDB;
CREATE TABLE t2 (id int(11) NOT NULL PRIMARY KEY, fkey int(11),
FOREIGN KEY (fkey) REFERENCES t2(id)) ENGINE=InnoDB;
INSERT INTO t1 VALUES (1,'A1'),(2,'A2'),(3,'B');
INSERT INTO t2 VALUES (1,1),(2,2),(3,2),(4,3),(5,3);
EXPLAIN
SELECT COUNT(*) FROM t2 LEFT JOIN t1 ON t2.fkey = t1.id 
WHERE t1.name LIKE 'A%';
id	select_type	table	type	possible_keys	key	key_len	ref	rows	Extra
1	SIMPLE	t1	index	PRIMARY,name	name	23	NULL	3	Using where; Using index
1	SIMPLE	t2	ref	fkey	fkey	5	test.t1.id	1	Using where; Using index
EXPLAIN
SELECT COUNT(*) FROM t2 LEFT JOIN t1 ON t2.fkey = t1.id 
WHERE t1.name LIKE 'A%' OR FALSE;
id	select_type	table	type	possible_keys	key	key_len	ref	rows	Extra
1	SIMPLE	t2	index	NULL	fkey	5	NULL	5	Using index
1	SIMPLE	t1	eq_ref	PRIMARY	PRIMARY	4	test.t2.fkey	1	Using where
DROP TABLE t1,t2;
create table t1(f1 varchar(800) binary not null, key(f1)) engine = innodb 
character set utf8 collate utf8_general_ci;
Warnings:
Warning	1071	Specified key was too long; max key length is 765 bytes
insert into t1 values('aaa');
drop table t1;
CREATE TABLE t1 (a INT PRIMARY KEY, b INT, c FLOAT, KEY b(b)) ENGINE = INNODB;
INSERT INTO t1 VALUES (    1 , 1              , 1);
INSERT INTO t1 SELECT  a + 1 , MOD(a + 1 , 20), 1 FROM t1;
INSERT INTO t1 SELECT  a + 2 , MOD(a + 2 , 20), 1 FROM t1;
INSERT INTO t1 SELECT  a + 4 , MOD(a + 4 , 20), 1 FROM t1;
INSERT INTO t1 SELECT  a + 8 , MOD(a + 8 , 20), 1 FROM t1;
INSERT INTO t1 SELECT  a + 16, MOD(a + 16, 20), 1 FROM t1;
INSERT INTO t1 SELECT  a + 32, MOD(a + 32, 20), 1 FROM t1;
INSERT INTO t1 SELECT  a + 64, MOD(a + 64, 20), 1 FROM t1;
EXPLAIN SELECT b, SUM(c) FROM t1 GROUP BY b;
id	select_type	table	type	possible_keys	key	key_len	ref	rows	Extra
1	SIMPLE	t1	index	NULL	b	5	NULL	128	
EXPLAIN SELECT SQL_BIG_RESULT b, SUM(c) FROM t1 GROUP BY b;
id	select_type	table	type	possible_keys	key	key_len	ref	rows	Extra
1	SIMPLE	t1	ALL	NULL	NULL	NULL	NULL	128	Using filesort
DROP TABLE t1;
CREATE TABLE t1 (
id int NOT NULL,
name varchar(20) NOT NULL,
dept varchar(20) NOT NULL,
age tinyint(3) unsigned NOT NULL,
PRIMARY KEY (id),
INDEX (name,dept)
) ENGINE=InnoDB;
INSERT INTO t1(id, dept, age, name) VALUES
(3987, 'cs1', 10, 'rs1'), (3988, 'cs2', 20, 'rs1'), (3995, 'cs3', 10, 'rs2'),
(3996, 'cs4', 20, 'rs2'), (4003, 'cs5', 10, 'rs3'), (4004, 'cs6', 20, 'rs3'),
(4011, 'cs7', 10, 'rs4'), (4012, 'cs8', 20, 'rs4'), (4019, 'cs9', 10, 'rs5'),
(4020, 'cs10', 20, 'rs5'),(4027, 'cs11', 10, 'rs6'),(4028, 'cs12', 20, 'rs6');
EXPLAIN SELECT DISTINCT t1.name, t1.dept FROM t1 WHERE t1.name='rs5';
id	select_type	table	type	possible_keys	key	key_len	ref	rows	Extra
1	SIMPLE	t1	range	name	name	44	NULL	2	Using where; Using index for group-by
SELECT DISTINCT t1.name, t1.dept FROM t1 WHERE t1.name='rs5';
name	dept
rs5	cs10
rs5	cs9
DELETE FROM t1;
EXPLAIN SELECT DISTINCT t1.name, t1.dept FROM t1 WHERE t1.name='rs5';
id	select_type	table	type	possible_keys	key	key_len	ref	rows	Extra
1	SIMPLE	t1	range	name	name	44	NULL	2	Using where; Using index for group-by
SELECT DISTINCT t1.name, t1.dept FROM t1 WHERE t1.name='rs5';
name	dept
DROP TABLE t1;
show variables like 'innodb_rollback_on_timeout';
Variable_name	Value
innodb_rollback_on_timeout	OFF
create table t1 (a int unsigned not null primary key) engine = innodb;
insert into t1 values (1);
commit;
begin work;
insert into t1 values (2);
select * from t1;
a
1
2
begin work;
insert into t1 values (5);
select * from t1;
a
1
5
insert into t1 values (2);
ERROR HY000: Lock wait timeout exceeded; try restarting transaction
select * from t1;
a
1
5
commit;
select * from t1;
a
1
2
commit;
select * from t1;
a
1
2
5
drop table t1;
set @save_qcache_size=@@global.query_cache_size;
set @save_qcache_type=@@global.query_cache_type;
set global query_cache_size=10*1024*1024;
set global query_cache_type=1;
drop table if exists `test`;
Warnings:
Note	1051	Unknown table 'test'
CREATE TABLE `test` (`test1` varchar(3) NOT NULL,
`test2` varchar(4) NOT NULL,PRIMARY KEY  (`test1`))
ENGINE=InnoDB DEFAULT CHARSET=latin1;
INSERT INTO `test` (`test1`, `test2`) VALUES ('tes', '5678');
select * from test;
test1	test2
tes	5678
INSERT INTO `test` (`test1`, `test2`) VALUES ('tes', '1234')
ON DUPLICATE KEY UPDATE `test2` = '1234';
select * from test;
test1	test2
tes	1234
flush tables;
select * from test;
test1	test2
tes	1234
drop table test;
set global query_cache_type=@save_qcache_type;
set global query_cache_size=@save_qcache_size;
create table t1(
id int auto_increment,
c char(1) not null,
counter int not null default 1,
primary key (id),
unique key (c)
) engine=innodb;
insert into t1 (id, c) values
(NULL, 'a'),
(NULL, 'a')
on duplicate key update id = values(id), counter = counter + 1;
select * from t1;
id	c	counter
2	a	2
insert into t1 (id, c) values
(NULL, 'b')
on duplicate key update id = values(id), counter = counter + 1;
select * from t1;
id	c	counter
2	a	2
3	b	1
truncate table t1;
insert into t1 (id, c) values (NULL, 'a');
select * from t1;
id	c	counter
1	a	1
insert into t1 (id, c) values (NULL, 'b'), (NULL, 'b')
on duplicate key update id = values(id), c = values(c), counter = counter + 1;
select * from t1;
id	c	counter
1	a	1
3	b	2
insert into t1 (id, c) values (NULL, 'a')
on duplicate key update id = values(id), c = values(c), counter = counter + 1;
select * from t1;
id	c	counter
3	b	2
4	a	2
drop table t1;
CREATE TABLE t1(
id int AUTO_INCREMENT PRIMARY KEY,
stat_id int NOT NULL,
acct_id int DEFAULT NULL,
INDEX idx1 (stat_id, acct_id),
INDEX idx2 (acct_id)
) ENGINE=MyISAM;
CREATE TABLE t2(
id int AUTO_INCREMENT PRIMARY KEY,
stat_id int NOT NULL,
acct_id int DEFAULT NULL,
INDEX idx1 (stat_id, acct_id),
INDEX idx2 (acct_id)
) ENGINE=InnoDB;
INSERT INTO t1(stat_id,acct_id) VALUES
(1,759), (2,831), (3,785), (4,854), (1,921),
(1,553), (2,589), (3,743), (2,827), (2,545),
(4,779), (4,783), (1,597), (1,785), (4,832),
(1,741), (1,833), (3,788), (2,973), (1,907);
INSERT INTO t1(stat_id,acct_id) SELECT stat_id, mod(id+100000, acct_id) FROM t1;
INSERT INTO t1(stat_id,acct_id) SELECT stat_id, mod(id+100000, acct_id) FROM t1;
INSERT INTO t1(stat_id,acct_id) SELECT stat_id, mod(id+100000, acct_id) FROM t1;
INSERT INTO t1(stat_id,acct_id) SELECT stat_id, mod(id+100000, acct_id) FROM t1;
INSERT INTO t1(stat_id,acct_id) SELECT stat_id, mod(id+100000, acct_id) FROM t1;
INSERT INTO t1(stat_id,acct_id) SELECT stat_id, mod(id+100000, acct_id) FROM t1;
INSERT INTO t1(stat_id,acct_id) SELECT stat_id, mod(id+100000, acct_id) FROM t1;
INSERT INTO t1(stat_id,acct_id) SELECT stat_id, mod(id+100000, acct_id) FROM t1;
INSERT INTO t1(stat_id,acct_id) SELECT stat_id, mod(id+100000, acct_id) FROM t1;
INSERT INTO t1(stat_id,acct_id) SELECT stat_id, mod(id+100000, acct_id) FROM t1;
INSERT INTO t1(stat_id,acct_id) SELECT stat_id, mod(id+100000, acct_id) FROM t1;
UPDATE t1 SET acct_id=785 
WHERE MOD(stat_id,2)=0 AND MOD(id,stat_id)=MOD(acct_id,stat_id);
OPTIMIZE TABLE t1;
Table	Op	Msg_type	Msg_text
test.t1	optimize	status	OK
SELECT COUNT(*) FROM t1;
COUNT(*)
40960
SELECT COUNT(*) FROM t1 WHERE acct_id=785;
COUNT(*)
8702
EXPLAIN SELECT COUNT(*) FROM t1 WHERE stat_id IN (1,3) AND acct_id=785;
id	select_type	table	type	possible_keys	key	key_len	ref	rows	Extra
1	SIMPLE	t1	range	idx1,idx2	idx1	9	NULL	2	Using where; Using index
INSERT INTO t2 SELECT * FROM t1;
OPTIMIZE TABLE t2;
Table	Op	Msg_type	Msg_text
test.t2	optimize	status	OK
EXPLAIN SELECT COUNT(*) FROM t2 WHERE stat_id IN (1,3) AND acct_id=785;
id	select_type	table	type	possible_keys	key	key_len	ref	rows	Extra
1	SIMPLE	t2	range	idx1,idx2	idx1	9	NULL	2	Using where; Using index
DROP TABLE t1,t2;
create table t1(a int) engine=innodb;
alter table t1 comment '123';
show create table t1;
Table	Create Table
t1	CREATE TABLE `t1` (
  `a` int(11) default NULL
) ENGINE=InnoDB DEFAULT CHARSET=latin1 COMMENT='123'
drop table t1;
CREATE TABLE t1 (a CHAR(2), KEY (a)) ENGINE = InnoDB DEFAULT CHARSET=UTF8;
INSERT INTO t1 VALUES ('uk'),('bg');
SELECT * FROM t1 WHERE a = 'uk';
a
uk
DELETE FROM t1 WHERE a = 'uk';
SELECT * FROM t1 WHERE a = 'uk';
a
UPDATE t1 SET a = 'us' WHERE a = 'uk';
SELECT * FROM t1 WHERE a = 'uk';
a
CREATE TABLE t2 (a CHAR(2), KEY (a)) ENGINE = InnoDB;
INSERT INTO t2 VALUES ('uk'),('bg');
SELECT * FROM t2 WHERE a = 'uk';
a
uk
DELETE FROM t2 WHERE a = 'uk';
SELECT * FROM t2 WHERE a = 'uk';
a
INSERT INTO t2 VALUES ('uk');
UPDATE t2 SET a = 'us' WHERE a = 'uk';
SELECT * FROM t2 WHERE a = 'uk';
a
CREATE TABLE t3 (a CHAR(2), KEY (a)) ENGINE = MyISAM;
INSERT INTO t3 VALUES ('uk'),('bg');
SELECT * FROM t3 WHERE a = 'uk';
a
uk
DELETE FROM t3 WHERE a = 'uk';
SELECT * FROM t3 WHERE a = 'uk';
a
INSERT INTO t3 VALUES ('uk');
UPDATE t3 SET a = 'us' WHERE a = 'uk';
SELECT * FROM t3 WHERE a = 'uk';
a
DROP TABLE t1,t2,t3;
<<<<<<< HEAD
CREATE TABLE t1 (a INT) ENGINE=InnoDB;
CREATE TABLE t2 (a INT) ENGINE=InnoDB;
switch to connection c1
SET AUTOCOMMIT=0;
INSERT INTO t2 VALUES (1);
switch to connection c2
SET AUTOCOMMIT=0;
LOCK TABLES t1 READ, t2 READ;
ERROR HY000: Lock wait timeout exceeded; try restarting transaction
switch to connection c1
COMMIT;
INSERT INTO t1 VALUES (1);
switch to connection default
SET AUTOCOMMIT=default;
DROP TABLE t1,t2;
=======
create table t1 (a int) engine=innodb;
select * from t2;
ERROR 42S02: Table 'test.t2' doesn't exist
drop table t1;
drop table t2;
ERROR 42S02: Unknown table 't2'
create table t2 (a int);
drop table t2;
>>>>>>> a2341b43
End of 5.0 tests<|MERGE_RESOLUTION|>--- conflicted
+++ resolved
@@ -661,7 +661,14 @@
 SELECT * FROM t3 WHERE a = 'uk';
 a
 DROP TABLE t1,t2,t3;
-<<<<<<< HEAD
+create table t1 (a int) engine=innodb;
+select * from t2;
+ERROR 42S02: Table 'test.t2' doesn't exist
+drop table t1;
+drop table t2;
+ERROR 42S02: Unknown table 't2'
+create table t2 (a int);
+drop table t2;
 CREATE TABLE t1 (a INT) ENGINE=InnoDB;
 CREATE TABLE t2 (a INT) ENGINE=InnoDB;
 switch to connection c1
@@ -677,14 +684,4 @@
 switch to connection default
 SET AUTOCOMMIT=default;
 DROP TABLE t1,t2;
-=======
-create table t1 (a int) engine=innodb;
-select * from t2;
-ERROR 42S02: Table 'test.t2' doesn't exist
-drop table t1;
-drop table t2;
-ERROR 42S02: Unknown table 't2'
-create table t2 (a int);
-drop table t2;
->>>>>>> a2341b43
 End of 5.0 tests