set global innodb_support_xa=default;
set session innodb_support_xa=default;
SET SESSION STORAGE_ENGINE = InnoDB;
drop table if exists t1,t2,t3,t1m,t1i,t2m,t2i,t4;
drop procedure if exists p1;
create table t1 (
c_id int(11) not null default '0',
org_id int(11) default null,
unique key contacts$c_id (c_id),
key contacts$org_id (org_id)
);
insert into t1 values
(2,null),(120,null),(141,null),(218,7), (128,1),
(151,2),(234,2),(236,2),(243,2),(255,2),(259,2),(232,3),(235,3),(238,3),
(246,3),(253,3),(269,3),(285,3),(291,3),(293,3),(131,4),(230,4),(231,4);
create table t2 (
slai_id int(11) not null default '0',
owner_tbl int(11) default null,
owner_id int(11) default null,
sla_id int(11) default null,
inc_web int(11) default null,
inc_email int(11) default null,
inc_chat int(11) default null,
inc_csr int(11) default null,
inc_total int(11) default null,
time_billed int(11) default null,
activedate timestamp null default null,
expiredate timestamp null default null,
state int(11) default null,
sla_set int(11) default null,
unique key t2$slai_id (slai_id),
key t2$owner_id (owner_id),
key t2$sla_id (sla_id)
);
insert into t2(slai_id, owner_tbl, owner_id, sla_id) values
(1,3,1,1), (3,3,10,2), (4,3,3,6), (5,3,2,5), (6,3,8,3), (7,3,9,7),
(8,3,6,8), (9,3,4,9), (10,3,5,10), (11,3,11,11), (12,3,7,12);
flush tables;
select si.slai_id
from t1 c join t2 si on
((si.owner_tbl = 3 and si.owner_id = c.org_id) or
( si.owner_tbl = 2 and si.owner_id = c.c_id))
where
c.c_id = 218 and expiredate is null;
slai_id
12
select * from t1 where org_id is null;
c_id	org_id
2	NULL
120	NULL
141	NULL
select si.slai_id
from t1 c join t2 si on
((si.owner_tbl = 3 and si.owner_id = c.org_id) or
( si.owner_tbl = 2 and si.owner_id = c.c_id))
where
c.c_id = 218 and expiredate is null;
slai_id
12
drop table t1, t2;
CREATE TABLE t1 (a int, b int, KEY b (b));
CREATE TABLE t2 (a int, b int, PRIMARY KEY  (a,b));
CREATE TABLE t3 (a int, b int, c int, PRIMARY KEY  (a),
UNIQUE KEY b (b,c), KEY a (a,b,c));
INSERT INTO t1 VALUES (1, 1);
INSERT INTO t1 SELECT a + 1, b + 1 FROM t1;
INSERT INTO t1 SELECT a + 2, b + 2 FROM t1;
INSERT INTO t2 VALUES (1,1),(1,2),(1,3),(1,4),(1,5),(1,6),(1,7),(1,8);
INSERT INTO t2 SELECT a + 1, b FROM t2;
DELETE FROM t2 WHERE a = 1 AND b < 2;
INSERT INTO t3 VALUES (1,1,1),(2,1,2);
INSERT INTO t3 SELECT a + 2, a + 2, 3 FROM t3;
INSERT INTO t3 SELECT a + 4, a + 4, 3 FROM t3;
SELECT STRAIGHT_JOIN SQL_NO_CACHE t1.b, t1.a FROM t1, t3, t2 WHERE
t3.a = t2.a AND t2.b = t1.a AND t3.b = 1 AND t3.c IN (1, 2)
ORDER BY t1.b LIMIT 2;
b	a
1	1
2	2
SELECT STRAIGHT_JOIN SQL_NO_CACHE t1.b, t1.a FROM t1, t3, t2 WHERE
t3.a = t2.a AND t2.b = t1.a AND t3.b = 1 AND t3.c IN (1, 2)
ORDER BY t1.b LIMIT 5;
b	a
1	1
2	2
2	2
3	3
3	3
DROP TABLE t1, t2, t3;
CREATE TABLE `t1` (`id1` INT) ;
INSERT INTO `t1` (`id1`) VALUES (1),(5),(2);
CREATE TABLE `t2` (
`id1` INT,
`id2` INT NOT NULL,
`id3` INT,
`id4` INT NOT NULL,
UNIQUE (`id2`,`id4`),
KEY (`id1`)
);
INSERT INTO `t2`(`id1`,`id2`,`id3`,`id4`) VALUES
(1,1,1,0),
(1,1,2,1),
(5,1,2,2),
(6,1,2,3),
(1,2,2,2),
(1,2,1,1);
SELECT `id1` FROM `t1` WHERE `id1` NOT IN (SELECT `id1` FROM `t2` WHERE `id2` = 1 AND `id3` = 2);
id1
2
DROP TABLE t1, t2;
create table t1 (c1 int) engine=innodb;
handler t1 open;
handler t1 read first;
c1
Before and after comparison
0
drop table t1;
CREATE TABLE t1(c1 TEXT, UNIQUE (c1(1)), cnt INT DEFAULT 1)
ENGINE=INNODB CHARACTER SET UTF8;
INSERT INTO t1 (c1) VALUES ('1a');
SELECT * FROM t1;
c1	cnt
1a	1
INSERT INTO t1 (c1) VALUES ('1b') ON DUPLICATE KEY UPDATE cnt=cnt+1;
SELECT * FROM t1;
c1	cnt
1a	2
DROP TABLE t1;
CREATE TABLE t1(c1 VARCHAR(2), UNIQUE (c1(1)), cnt INT DEFAULT 1)
ENGINE=INNODB CHARACTER SET UTF8;
INSERT INTO t1 (c1) VALUES ('1a');
SELECT * FROM t1;
c1	cnt
1a	1
INSERT INTO t1 (c1) VALUES ('1b') ON DUPLICATE KEY UPDATE cnt=cnt+1;
SELECT * FROM t1;
c1	cnt
1a	2
DROP TABLE t1;
CREATE TABLE t1(c1 CHAR(2), UNIQUE (c1(1)), cnt INT DEFAULT 1)
ENGINE=INNODB CHARACTER SET UTF8;
INSERT INTO t1 (c1) VALUES ('1a');
SELECT * FROM t1;
c1	cnt
1a	1
INSERT INTO t1 (c1) VALUES ('1b') ON DUPLICATE KEY UPDATE cnt=cnt+1;
SELECT * FROM t1;
c1	cnt
1a	2
DROP TABLE t1;
CREATE TABLE t1 (
a1 decimal(10,0) DEFAULT NULL,
a2 blob,
a3 time DEFAULT NULL,
a4 blob,
a5 char(175) DEFAULT NULL,
a6 timestamp NOT NULL DEFAULT '0000-00-00 00:00:00',
a7 tinyblob,
INDEX idx (a6,a7(239),a5)
) ENGINE=InnoDB;
EXPLAIN SELECT a4 FROM t1 WHERE
a6=NULL AND
a4='UNcT5pIde4I6c2SheTo4gt92OV1jgJCVkXmzyf325R1DwLURkbYHwhydANIZMbKTgdcR5xS';
id	select_type	table	type	possible_keys	key	key_len	ref	rows	Extra
1	SIMPLE	NULL	NULL	NULL	NULL	NULL	NULL	NULL	Impossible WHERE noticed after reading const tables
EXPLAIN SELECT t1.a4 FROM t1, t1 t WHERE
t.a6=t.a6 AND t1.a6=NULL AND
t1.a4='UNcT5pIde4I6c2SheTo4gt92OV1jgJCVkXmzyf325R1DwLURkbYHwhydANIZMbKTgdcR5xS';
id	select_type	table	type	possible_keys	key	key_len	ref	rows	Extra
1	SIMPLE	NULL	NULL	NULL	NULL	NULL	NULL	NULL	Impossible WHERE noticed after reading const tables
DROP TABLE t1;
create table t1m (a int) engine = MEMORY;
create table t1i (a int);
create table t2m (a int) engine = MEMORY;
create table t2i (a int);
insert into t2m values (5);
insert into t2i values (5);
select min(a) from t1i;
min(a)
NULL
select min(7) from t1i;
min(7)
NULL
select min(7) from DUAL;
min(7)
7
explain select min(7) from t2i join t1i;
id	select_type	table	type	possible_keys	key	key_len	ref	rows	Extra
1	SIMPLE	t2i	ALL	NULL	NULL	NULL	NULL	1	
1	SIMPLE	t1i	ALL	NULL	NULL	NULL	NULL	1	Using join buffer
select min(7) from t2i join t1i;
min(7)
NULL
select max(a) from t1i;
max(a)
NULL
select max(7) from t1i;
max(7)
NULL
select max(7) from DUAL;
max(7)
7
explain select max(7) from t2i join t1i;
id	select_type	table	type	possible_keys	key	key_len	ref	rows	Extra
1	SIMPLE	t2i	ALL	NULL	NULL	NULL	NULL	1	
1	SIMPLE	t1i	ALL	NULL	NULL	NULL	NULL	1	Using join buffer
select max(7) from t2i join t1i;
max(7)
NULL
select 1, min(a) from t1i where a=99;
1	min(a)
1	NULL
select 1, min(a) from t1i where 1=99;
1	min(a)
1	NULL
select 1, min(1) from t1i where a=99;
1	min(1)
1	NULL
select 1, min(1) from t1i where 1=99;
1	min(1)
1	NULL
select 1, max(a) from t1i where a=99;
1	max(a)
1	NULL
select 1, max(a) from t1i where 1=99;
1	max(a)
1	NULL
select 1, max(1) from t1i where a=99;
1	max(1)
1	NULL
select 1, max(1) from t1i where 1=99;
1	max(1)
1	NULL
explain select count(*), min(7), max(7) from t1m, t1i;
id	select_type	table	type	possible_keys	key	key_len	ref	rows	Extra
1	SIMPLE	t1m	system	NULL	NULL	NULL	NULL	0	const row not found
1	SIMPLE	t1i	ALL	NULL	NULL	NULL	NULL	1	
select count(*), min(7), max(7) from t1m, t1i;
count(*)	min(7)	max(7)
0	NULL	NULL
explain select count(*), min(7), max(7) from t1m, t2i;
id	select_type	table	type	possible_keys	key	key_len	ref	rows	Extra
1	SIMPLE	t1m	system	NULL	NULL	NULL	NULL	0	const row not found
1	SIMPLE	t2i	ALL	NULL	NULL	NULL	NULL	1	
select count(*), min(7), max(7) from t1m, t2i;
count(*)	min(7)	max(7)
0	NULL	NULL
explain select count(*), min(7), max(7) from t2m, t1i;
id	select_type	table	type	possible_keys	key	key_len	ref	rows	Extra
1	SIMPLE	t2m	system	NULL	NULL	NULL	NULL	1	
1	SIMPLE	t1i	ALL	NULL	NULL	NULL	NULL	1	
select count(*), min(7), max(7) from t2m, t1i;
count(*)	min(7)	max(7)
0	NULL	NULL
drop table t1m, t1i, t2m, t2i;
create table t1 (
a1 char(64), a2 char(64), b char(16), c char(16) not null, d char(16), dummy char(64) default ' '
) ENGINE = MEMORY;
insert into t1 (a1, a2, b, c, d) values
('a','a','a','a111','xy1'),('a','a','a','b111','xy2'),('a','a','a','c111','xy3'),('a','a','a','d111','xy4'),
('a','a','b','e112','xy1'),('a','a','b','f112','xy2'),('a','a','b','g112','xy3'),('a','a','b','h112','xy4'),
('a','b','a','i121','xy1'),('a','b','a','j121','xy2'),('a','b','a','k121','xy3'),('a','b','a','l121','xy4'),
('a','b','b','m122','xy1'),('a','b','b','n122','xy2'),('a','b','b','o122','xy3'),('a','b','b','p122','xy4'),
('b','a','a','a211','xy1'),('b','a','a','b211','xy2'),('b','a','a','c211','xy3'),('b','a','a','d211','xy4'),
('b','a','b','e212','xy1'),('b','a','b','f212','xy2'),('b','a','b','g212','xy3'),('b','a','b','h212','xy4'),
('b','b','a','i221','xy1'),('b','b','a','j221','xy2'),('b','b','a','k221','xy3'),('b','b','a','l221','xy4'),
('b','b','b','m222','xy1'),('b','b','b','n222','xy2'),('b','b','b','o222','xy3'),('b','b','b','p222','xy4'),
('c','a','a','a311','xy1'),('c','a','a','b311','xy2'),('c','a','a','c311','xy3'),('c','a','a','d311','xy4'),
('c','a','b','e312','xy1'),('c','a','b','f312','xy2'),('c','a','b','g312','xy3'),('c','a','b','h312','xy4'),
('c','b','a','i321','xy1'),('c','b','a','j321','xy2'),('c','b','a','k321','xy3'),('c','b','a','l321','xy4'),
('c','b','b','m322','xy1'),('c','b','b','n322','xy2'),('c','b','b','o322','xy3'),('c','b','b','p322','xy4'),
('d','a','a','a411','xy1'),('d','a','a','b411','xy2'),('d','a','a','c411','xy3'),('d','a','a','d411','xy4'),
('d','a','b','e412','xy1'),('d','a','b','f412','xy2'),('d','a','b','g412','xy3'),('d','a','b','h412','xy4'),
('d','b','a','i421','xy1'),('d','b','a','j421','xy2'),('d','b','a','k421','xy3'),('d','b','a','l421','xy4'),
('d','b','b','m422','xy1'),('d','b','b','n422','xy2'),('d','b','b','o422','xy3'),('d','b','b','p422','xy4'),
('a','a','a','a111','xy1'),('a','a','a','b111','xy2'),('a','a','a','c111','xy3'),('a','a','a','d111','xy4'),
('a','a','b','e112','xy1'),('a','a','b','f112','xy2'),('a','a','b','g112','xy3'),('a','a','b','h112','xy4'),
('a','b','a','i121','xy1'),('a','b','a','j121','xy2'),('a','b','a','k121','xy3'),('a','b','a','l121','xy4'),
('a','b','b','m122','xy1'),('a','b','b','n122','xy2'),('a','b','b','o122','xy3'),('a','b','b','p122','xy4'),
('b','a','a','a211','xy1'),('b','a','a','b211','xy2'),('b','a','a','c211','xy3'),('b','a','a','d211','xy4'),
('b','a','b','e212','xy1'),('b','a','b','f212','xy2'),('b','a','b','g212','xy3'),('b','a','b','h212','xy4'),
('b','b','a','i221','xy1'),('b','b','a','j221','xy2'),('b','b','a','k221','xy3'),('b','b','a','l221','xy4'),
('b','b','b','m222','xy1'),('b','b','b','n222','xy2'),('b','b','b','o222','xy3'),('b','b','b','p222','xy4'),
('c','a','a','a311','xy1'),('c','a','a','b311','xy2'),('c','a','a','c311','xy3'),('c','a','a','d311','xy4'),
('c','a','b','e312','xy1'),('c','a','b','f312','xy2'),('c','a','b','g312','xy3'),('c','a','b','h312','xy4'),
('c','b','a','i321','xy1'),('c','b','a','j321','xy2'),('c','b','a','k321','xy3'),('c','b','a','l321','xy4'),
('c','b','b','m322','xy1'),('c','b','b','n322','xy2'),('c','b','b','o322','xy3'),('c','b','b','p322','xy4'),
('d','a','a','a411','xy1'),('d','a','a','b411','xy2'),('d','a','a','c411','xy3'),('d','a','a','d411','xy4'),
('d','a','b','e412','xy1'),('d','a','b','f412','xy2'),('d','a','b','g412','xy3'),('d','a','b','h412','xy4'),
('d','b','a','i421','xy1'),('d','b','a','j421','xy2'),('d','b','a','k421','xy3'),('d','b','a','l421','xy4'),
('d','b','b','m422','xy1'),('d','b','b','n422','xy2'),('d','b','b','o422','xy3'),('d','b','b','p422','xy4');
create table t4 (
pk_col int auto_increment primary key, a1 char(64), a2 char(64), b char(16), c char(16) not null, d char(16), dummy char(64) default ' '
);
insert into t4 (a1, a2, b, c, d, dummy) select * from t1;
create index idx12672_0 on t4 (a1);
create index idx12672_1 on t4 (a1,a2,b,c);
create index idx12672_2 on t4 (a1,a2,b);
analyze table t4;
Table	Op	Msg_type	Msg_text
test.t4	analyze	status	OK
select distinct a1 from t4 where pk_col not in (1,2,3,4);
a1
a
b
c
d
drop table t1,t4;
DROP TABLE IF EXISTS t2, t1;
CREATE TABLE t1 (i INT NOT NULL PRIMARY KEY) ENGINE= InnoDB;
CREATE TABLE t2 (
i INT NOT NULL,
FOREIGN KEY (i) REFERENCES t1 (i) ON DELETE NO ACTION
) ENGINE= InnoDB;
INSERT INTO t1 VALUES (1);
INSERT INTO t2 VALUES (1);
DELETE IGNORE FROM t1 WHERE i = 1;
Warnings:
Error	1451	Cannot delete or update a parent row: a foreign key constraint fails (`test`.`t2`, CONSTRAINT `t2_ibfk_1` FOREIGN KEY (`i`) REFERENCES `t1` (`i`) ON DELETE NO ACTION)
SELECT * FROM t1, t2;
i	i
1	1
DROP TABLE t2, t1;
End of 4.1 tests.
create table t1 (
a varchar(30), b varchar(30), primary key(a), key(b)
);
select distinct a from t1;
a
drop table t1;
create table t1(a int, key(a));
insert into t1 values(1);
select a, count(a) from t1 group by a with rollup;
a	count(a)
1	1
NULL	1
drop table t1;
create table t1 (f1 int, f2 char(1), primary key(f1,f2));
insert into t1 values ( 1,"e"),(2,"a"),( 3,"c"),(4,"d");
alter table t1 drop primary key, add primary key (f2, f1);
explain select distinct f1 a, f1 b from t1;
id	select_type	table	type	possible_keys	key	key_len	ref	rows	Extra
1	SIMPLE	t1	index	NULL	PRIMARY	5	NULL	4	Using index; Using temporary
explain select distinct f1, f2 from t1;
id	select_type	table	type	possible_keys	key	key_len	ref	rows	Extra
1	SIMPLE	t1	range	NULL	PRIMARY	5	NULL	3	Using index for group-by; Using temporary
drop table t1;
CREATE TABLE t1 (id int(11) NOT NULL PRIMARY KEY, name varchar(20),
INDEX (name));
CREATE TABLE t2 (id int(11) NOT NULL PRIMARY KEY, fkey int(11));
ALTER TABLE t2 ADD FOREIGN KEY (fkey) REFERENCES t2(id);
INSERT INTO t1 VALUES (1,'A1'),(2,'A2'),(3,'B');
INSERT INTO t2 VALUES (1,1),(2,2),(3,2),(4,3),(5,3);
EXPLAIN
SELECT COUNT(*) FROM t2 LEFT JOIN t1 ON t2.fkey = t1.id
WHERE t1.name LIKE 'A%';
id	select_type	table	type	possible_keys	key	key_len	ref	rows	Extra
1	SIMPLE	t1	index	PRIMARY,name	name	23	NULL	3	Using where; Using index
1	SIMPLE	t2	ref	fkey	fkey	5	test.t1.id	1	Using where; Using index
EXPLAIN
SELECT COUNT(*) FROM t2 LEFT JOIN t1 ON t2.fkey = t1.id
WHERE t1.name LIKE 'A%' OR FALSE;
id	select_type	table	type	possible_keys	key	key_len	ref	rows	Extra
1	SIMPLE	t2	index	NULL	fkey	5	NULL	5	Using index
1	SIMPLE	t1	eq_ref	PRIMARY	PRIMARY	4	test.t2.fkey	1	Using where
DROP TABLE t1,t2;
CREATE TABLE t1 (
id int NOT NULL,
name varchar(20) NOT NULL,
dept varchar(20) NOT NULL,
age tinyint(3) unsigned NOT NULL,
PRIMARY KEY (id),
INDEX (name,dept)
) ENGINE=InnoDB;
INSERT INTO t1(id, dept, age, name) VALUES
(3987, 'cs1', 10, 'rs1'), (3988, 'cs2', 20, 'rs1'), (3995, 'cs3', 10, 'rs2'),
(3996, 'cs4', 20, 'rs2'), (4003, 'cs5', 10, 'rs3'), (4004, 'cs6', 20, 'rs3'),
(4011, 'cs7', 10, 'rs4'), (4012, 'cs8', 20, 'rs4'), (4019, 'cs9', 10, 'rs5'),
(4020, 'cs10', 20, 'rs5'),(4027, 'cs11', 10, 'rs6'),(4028, 'cs12', 20, 'rs6');
EXPLAIN SELECT DISTINCT t1.name, t1.dept FROM t1 WHERE t1.name='rs5';
id	select_type	table	type	possible_keys	key	key_len	ref	rows	Extra
1	SIMPLE	t1	range	name	name	44	NULL	2	Using where; Using index for group-by
SELECT DISTINCT t1.name, t1.dept FROM t1 WHERE t1.name='rs5';
name	dept
rs5	cs10
rs5	cs9
DELETE FROM t1;
# Masking (#) number in "rows" column of the following EXPLAIN output, as it may vary (bug#47746).
EXPLAIN SELECT DISTINCT t1.name, t1.dept FROM t1 WHERE t1.name='rs5';
id	select_type	table	type	possible_keys	key	key_len	ref	rows	Extra
1	SIMPLE	t1	range	name	name	44	NULL	#	Using where; Using index for group-by
SELECT DISTINCT t1.name, t1.dept FROM t1 WHERE t1.name='rs5';
name	dept
DROP TABLE t1;
drop table if exists t1;
show variables like 'innodb_rollback_on_timeout';
Variable_name	Value
innodb_rollback_on_timeout	OFF
create table t1 (a int unsigned not null primary key) engine = innodb;
insert into t1 values (1);
commit;
begin work;
insert into t1 values (2);
select * from t1;
a
1
2
begin work;
insert into t1 values (5);
select * from t1;
a
1
5
insert into t1 values (2);
ERROR HY000: Lock wait timeout exceeded; try restarting transaction
select * from t1;
a
1
5
commit;
select * from t1;
a
1
2
commit;
select * from t1;
a
1
2
5
drop table t1;
set @save_qcache_size=@@global.query_cache_size;
set @save_qcache_type=@@global.query_cache_type;
set global query_cache_size=10*1024*1024;
set global query_cache_type=1;
drop table if exists `test`;
Warnings:
Note	1051	Unknown table 'test'
CREATE TABLE `test` (`test1` varchar(3) NOT NULL,
`test2` varchar(4) NOT NULL,PRIMARY KEY  (`test1`))
ENGINE=InnoDB DEFAULT CHARSET=latin1;
INSERT INTO `test` (`test1`, `test2`) VALUES ('tes', '5678');
select * from test;
test1	test2
tes	5678
INSERT INTO `test` (`test1`, `test2`) VALUES ('tes', '1234')
ON DUPLICATE KEY UPDATE `test2` = '1234';
select * from test;
test1	test2
tes	1234
flush tables;
select * from test;
test1	test2
tes	1234
drop table test;
set global query_cache_type=@save_qcache_type;
set global query_cache_size=@save_qcache_size;
drop table if exists t1;
show variables like 'innodb_rollback_on_timeout';
Variable_name	Value
innodb_rollback_on_timeout	OFF
create table t1 (a int unsigned not null primary key) engine = innodb;
insert into t1 values (1);
commit;
begin work;
insert into t1 values (2);
select * from t1;
a
1
2
begin work;
insert into t1 values (5);
select * from t1;
a
1
5
insert into t1 values (2);
ERROR HY000: Lock wait timeout exceeded; try restarting transaction
select * from t1;
a
1
5
commit;
select * from t1;
a
1
2
commit;
select * from t1;
a
1
2
5
drop table t1;
create table t1(
id int auto_increment,
c char(1) not null,
counter int not null default 1,
primary key (id),
unique key (c)
) engine=innodb;
insert into t1 (id, c) values
(NULL, 'a'),
(NULL, 'a')
on duplicate key update id = values(id), counter = counter + 1;
select * from t1;
id	c	counter
2	a	2
insert into t1 (id, c) values
(NULL, 'b')
on duplicate key update id = values(id), counter = counter + 1;
select * from t1;
id	c	counter
2	a	2
3	b	1
truncate table t1;
insert into t1 (id, c) values (NULL, 'a');
select * from t1;
id	c	counter
1	a	1
insert into t1 (id, c) values (NULL, 'b'), (NULL, 'b')
on duplicate key update id = values(id), c = values(c), counter = counter + 1;
select * from t1;
id	c	counter
1	a	1
3	b	2
insert into t1 (id, c) values (NULL, 'a')
on duplicate key update id = values(id), c = values(c), counter = counter + 1;
select * from t1;
id	c	counter
3	b	2
4	a	2
drop table t1;
CREATE TABLE t1(
id int AUTO_INCREMENT PRIMARY KEY,
stat_id int NOT NULL,
acct_id int DEFAULT NULL,
INDEX idx1 (stat_id, acct_id),
INDEX idx2 (acct_id)
) ENGINE=MyISAM;
CREATE TABLE t2(
id int AUTO_INCREMENT PRIMARY KEY,
stat_id int NOT NULL,
acct_id int DEFAULT NULL,
INDEX idx1 (stat_id, acct_id),
INDEX idx2 (acct_id)
) ENGINE=InnoDB;
INSERT INTO t1(stat_id,acct_id) VALUES
(1,759), (2,831), (3,785), (4,854), (1,921),
(1,553), (2,589), (3,743), (2,827), (2,545),
(4,779), (4,783), (1,597), (1,785), (4,832),
(1,741), (1,833), (3,788), (2,973), (1,907);
INSERT INTO t1(stat_id,acct_id) SELECT stat_id, mod(id+100000, acct_id) FROM t1;
INSERT INTO t1(stat_id,acct_id) SELECT stat_id, mod(id+100000, acct_id) FROM t1;
INSERT INTO t1(stat_id,acct_id) SELECT stat_id, mod(id+100000, acct_id) FROM t1;
INSERT INTO t1(stat_id,acct_id) SELECT stat_id, mod(id+100000, acct_id) FROM t1;
INSERT INTO t1(stat_id,acct_id) SELECT stat_id, mod(id+100000, acct_id) FROM t1;
INSERT INTO t1(stat_id,acct_id) SELECT stat_id, mod(id+100000, acct_id) FROM t1;
INSERT INTO t1(stat_id,acct_id) SELECT stat_id, mod(id+100000, acct_id) FROM t1;
INSERT INTO t1(stat_id,acct_id) SELECT stat_id, mod(id+100000, acct_id) FROM t1;
INSERT INTO t1(stat_id,acct_id) SELECT stat_id, mod(id+100000, acct_id) FROM t1;
INSERT INTO t1(stat_id,acct_id) SELECT stat_id, mod(id+100000, acct_id) FROM t1;
INSERT INTO t1(stat_id,acct_id) SELECT stat_id, mod(id+100000, acct_id) FROM t1;
UPDATE t1 SET acct_id=785 
WHERE MOD(stat_id,2)=0 AND MOD(id,stat_id)=MOD(acct_id,stat_id);
OPTIMIZE TABLE t1;
Table	Op	Msg_type	Msg_text
test.t1	optimize	status	OK
SELECT COUNT(*) FROM t1;
COUNT(*)
40960
SELECT COUNT(*) FROM t1 WHERE acct_id=785;
COUNT(*)
8702
EXPLAIN SELECT COUNT(*) FROM t1 WHERE stat_id IN (1,3) AND acct_id=785;
id	select_type	table	type	possible_keys	key	key_len	ref	rows	Extra
1	SIMPLE	t1	range	idx1,idx2	idx1	9	NULL	2	Using where; Using index
INSERT INTO t2 SELECT * FROM t1;
OPTIMIZE TABLE t2;
Table	Op	Msg_type	Msg_text
test.t2	optimize	note	Table does not support optimize, doing recreate + analyze instead
test.t2	optimize	status	OK
EXPLAIN SELECT COUNT(*) FROM t2 WHERE stat_id IN (1,3) AND acct_id=785;
id	select_type	table	type	possible_keys	key	key_len	ref	rows	Extra
1	SIMPLE	t2	range	idx1,idx2	idx1	9	NULL	2	Using where; Using index
DROP TABLE t1,t2;
create table t1(a int) engine=innodb;
alter table t1 comment '123';
show create table t1;
Table	Create Table
t1	CREATE TABLE `t1` (
  `a` int(11) DEFAULT NULL
) ENGINE=InnoDB DEFAULT CHARSET=latin1 COMMENT='123'
drop table t1;
CREATE TABLE t1 (a CHAR(2), KEY (a)) ENGINE = InnoDB DEFAULT CHARSET=UTF8;
INSERT INTO t1 VALUES ('uk'),('bg');
SELECT * FROM t1 WHERE a = 'uk';
a
uk
DELETE FROM t1 WHERE a = 'uk';
SELECT * FROM t1 WHERE a = 'uk';
a
UPDATE t1 SET a = 'us' WHERE a = 'uk';
SELECT * FROM t1 WHERE a = 'uk';
a
CREATE TABLE t2 (a CHAR(2), KEY (a)) ENGINE = InnoDB;
INSERT INTO t2 VALUES ('uk'),('bg');
SELECT * FROM t2 WHERE a = 'uk';
a
uk
DELETE FROM t2 WHERE a = 'uk';
SELECT * FROM t2 WHERE a = 'uk';
a
INSERT INTO t2 VALUES ('uk');
UPDATE t2 SET a = 'us' WHERE a = 'uk';
SELECT * FROM t2 WHERE a = 'uk';
a
CREATE TABLE t3 (a CHAR(2), KEY (a)) ENGINE = MyISAM;
INSERT INTO t3 VALUES ('uk'),('bg');
SELECT * FROM t3 WHERE a = 'uk';
a
uk
DELETE FROM t3 WHERE a = 'uk';
SELECT * FROM t3 WHERE a = 'uk';
a
INSERT INTO t3 VALUES ('uk');
UPDATE t3 SET a = 'us' WHERE a = 'uk';
SELECT * FROM t3 WHERE a = 'uk';
a
DROP TABLE t1,t2,t3;
create table t1 (a int) engine=innodb;
select * from bug29807;
ERROR 42S02: Table 'test.bug29807' doesn't exist
drop table t1;
drop table bug29807;
ERROR 42S02: Unknown table 'bug29807'
create table bug29807 (a int);
drop table bug29807;
CREATE TABLE t1 (a INT) ENGINE=InnoDB;
CREATE TABLE t2 (a INT) ENGINE=InnoDB;
switch to connection c1
SET AUTOCOMMIT=0;
INSERT INTO t2 VALUES (1);
switch to connection c2
SET AUTOCOMMIT=0;
LOCK TABLES t1 READ, t2 READ;
ERROR HY000: Lock wait timeout exceeded; try restarting transaction
switch to connection c1
COMMIT;
INSERT INTO t1 VALUES (1);
switch to connection default
SET AUTOCOMMIT=default;
DROP TABLE t1,t2;
CREATE TABLE t1 (
id int NOT NULL auto_increment PRIMARY KEY,
b int NOT NULL,
c datetime NOT NULL,
INDEX idx_b(b),
INDEX idx_c(c)
) ENGINE=InnoDB;
CREATE TABLE t2 (
b int NOT NULL auto_increment PRIMARY KEY,
c datetime NOT NULL
) ENGINE= MyISAM;
INSERT INTO t2(c) VALUES ('2007-01-01');
INSERT INTO t2(c) SELECT c FROM t2;
INSERT INTO t2(c) SELECT c FROM t2;
INSERT INTO t2(c) SELECT c FROM t2;
INSERT INTO t2(c) SELECT c FROM t2;
INSERT INTO t2(c) SELECT c FROM t2;
INSERT INTO t2(c) SELECT c FROM t2;
INSERT INTO t2(c) SELECT c FROM t2;
INSERT INTO t2(c) SELECT c FROM t2;
INSERT INTO t2(c) SELECT c FROM t2;
INSERT INTO t2(c) SELECT c FROM t2;
INSERT INTO t1(b,c) SELECT b,c FROM t2;
UPDATE t2 SET c='2007-01-02';
INSERT INTO t1(b,c) SELECT b,c FROM t2;
UPDATE t2 SET c='2007-01-03';
INSERT INTO t1(b,c) SELECT b,c FROM t2;
set @@sort_buffer_size=8192;
Warnings:
Warning	1292	Truncated incorrect sort_buffer_size value: '8192'
SELECT COUNT(*) FROM t1;
COUNT(*)
3072
EXPLAIN 
SELECT COUNT(*) FROM t1 
WHERE (c >= '2007-01-02' AND c <= '2007-01-03') OR b >= 1;
id	select_type	table	type	possible_keys	key	key_len	ref	rows	Extra
1	SIMPLE	t1	ALL	idx_b,idx_c	NULL	NULL	NULL	#	Using where
SELECT COUNT(*) FROM t1 
WHERE (c >= '2007-01-02' AND c <= '2007-01-03') OR b >= 1;
COUNT(*)
3072
EXPLAIN 
SELECT COUNT(*) FROM t1 FORCE INDEX(idx_b, idx_c) 
WHERE (c >= '2007-01-02' AND c <= '2007-01-03') OR b >= 1;
id	select_type	table	type	possible_keys	key	key_len	ref	rows	Extra
1	SIMPLE	t1	index_merge	idx_b,idx_c	idx_c,idx_b	8,4	NULL	#	Using sort_union(idx_c,idx_b); Using where
SELECT COUNT(*) FROM t1 FORCE INDEX(idx_b, idx_c)
WHERE (c >= '2007-01-02' AND c <= '2007-01-03') OR b >= 1;
COUNT(*)
3072
set @@sort_buffer_size=default;
DROP TABLE t1,t2;
CREATE TABLE t1 (a int, b int);
insert into t1 values (1,1),(1,2);
CREATE TABLE t2 (primary key (a)) select * from t1;
ERROR 23000: Duplicate entry '1' for key 'PRIMARY'
drop table if exists t2;
Warnings:
Note	1051	Unknown table 't2'
CREATE TEMPORARY TABLE t2 (primary key (a)) select * from t1;
ERROR 23000: Duplicate entry '1' for key 'PRIMARY'
drop table if exists t2;
Warnings:
Note	1051	Unknown table 't2'
CREATE TABLE t2 (a int, b int, primary key (a));
BEGIN;
INSERT INTO t2 values(100,100);
CREATE TABLE IF NOT EXISTS t2 (primary key (a)) select * from t1;
ERROR 23000: Duplicate entry '1' for key 'PRIMARY'
SELECT * from t2;
a	b
100	100
ROLLBACK;
SELECT * from t2;
a	b
100	100
TRUNCATE table t2;
INSERT INTO t2 select * from t1;
ERROR 23000: Duplicate entry '1' for key 'PRIMARY'
SELECT * from t2;
a	b
drop table t2;
CREATE TEMPORARY TABLE t2 (a int, b int, primary key (a));
BEGIN;
INSERT INTO t2 values(100,100);
CREATE TEMPORARY TABLE IF NOT EXISTS t2 (primary key (a)) select * from t1;
ERROR 23000: Duplicate entry '1' for key 'PRIMARY'
SELECT * from t2;
a	b
100	100
COMMIT;
BEGIN;
INSERT INTO t2 values(101,101);
CREATE TEMPORARY TABLE IF NOT EXISTS t2 (primary key (a)) select * from t1;
ERROR 23000: Duplicate entry '1' for key 'PRIMARY'
SELECT * from t2;
a	b
100	100
101	101
ROLLBACK;
SELECT * from t2;
a	b
100	100
TRUNCATE table t2;
INSERT INTO t2 select * from t1;
ERROR 23000: Duplicate entry '1' for key 'PRIMARY'
SELECT * from t2;
a	b
drop table t1,t2;
create table t1(f1 varchar(800) binary not null, key(f1))
character set utf8 collate utf8_general_ci;
Warnings:
Warning	1071	Specified key was too long; max key length is 767 bytes
insert into t1 values('aaa');
drop table t1;
CREATE TABLE t1 (a INT PRIMARY KEY, b INT, c FLOAT, KEY b(b)) ENGINE = INNODB;
INSERT INTO t1 VALUES (    1 , 1              , 1);
INSERT INTO t1 SELECT  a + 1 , MOD(a + 1 , 20), 1 FROM t1;
INSERT INTO t1 SELECT  a + 2 , MOD(a + 2 , 20), 1 FROM t1;
INSERT INTO t1 SELECT  a + 4 , MOD(a + 4 , 20), 1 FROM t1;
INSERT INTO t1 SELECT  a + 8 , MOD(a + 8 , 20), 1 FROM t1;
INSERT INTO t1 SELECT  a + 16, MOD(a + 16, 20), 1 FROM t1;
INSERT INTO t1 SELECT  a + 32, MOD(a + 32, 20), 1 FROM t1;
INSERT INTO t1 SELECT  a + 64, MOD(a + 64, 20), 1 FROM t1;
EXPLAIN SELECT b, SUM(c) FROM t1 GROUP BY b;
id	select_type	table	type	possible_keys	key	key_len	ref	rows	Extra
1	SIMPLE	t1	index	NULL	b	5	NULL	128	
EXPLAIN SELECT SQL_BIG_RESULT b, SUM(c) FROM t1 GROUP BY b;
id	select_type	table	type	possible_keys	key	key_len	ref	rows	Extra
1	SIMPLE	t1	ALL	NULL	NULL	NULL	NULL	128	Using filesort
DROP TABLE t1;
drop table if exists t1;
show variables like 'innodb_rollback_on_timeout';
Variable_name	Value
innodb_rollback_on_timeout	OFF
create table t1 (a int unsigned not null primary key) engine = innodb;
insert into t1 values (1);
commit;
begin work;
insert into t1 values (2);
select * from t1;
a
1
2
begin work;
insert into t1 values (5);
select * from t1;
a
1
5
insert into t1 values (2);
ERROR HY000: Lock wait timeout exceeded; try restarting transaction
select * from t1;
a
1
5
commit;
select * from t1;
a
1
2
commit;
select * from t1;
a
1
2
5
drop table t1;
drop table if exists t1;
create table t1 (a int) engine=innodb;
alter table t1 alter a set default 1;
drop table t1;

Bug#24918 drop table and lock / inconsistent between 
perm and temp tables

Check transactional tables under LOCK TABLES

drop table if exists t24918, t24918_tmp, t24918_trans, t24918_trans_tmp, 
t24918_access;
create table t24918_access (id int);
create table t24918 (id int) engine=myisam;
create temporary table t24918_tmp (id int) engine=myisam;
create table t24918_trans (id int) engine=innodb;
create temporary table t24918_trans_tmp (id int) engine=innodb;
lock table t24918 write, t24918_tmp write, t24918_trans write, t24918_trans_tmp write;
drop table t24918;
select * from t24918_access;
ERROR HY000: Table 't24918_access' was not locked with LOCK TABLES
drop table t24918_trans;
select * from t24918_access;
ERROR HY000: Table 't24918_access' was not locked with LOCK TABLES
drop table t24918_trans_tmp;
select * from t24918_access;
ERROR HY000: Table 't24918_access' was not locked with LOCK TABLES
drop table t24918_tmp;
select * from t24918_access;
ERROR HY000: Table 't24918_access' was not locked with LOCK TABLES
unlock tables;
drop table t24918_access;
CREATE TABLE t1 (a int, b int, PRIMARY KEY (a), KEY bkey (b)) ENGINE=InnoDB;
INSERT INTO t1 VALUES (1,2),(3,2),(2,2),(4,2),(5,2),(6,2),(7,2),(8,2);
INSERT INTO t1 SELECT a + 8, 2 FROM t1;
INSERT INTO t1 SELECT a + 16, 1 FROM t1;
EXPLAIN SELECT * FROM t1 WHERE b=2 ORDER BY a;
id	1
select_type	SIMPLE
table	t1
type	ref
possible_keys	bkey
key	bkey
key_len	5
ref	const
rows	16
Extra	Using where; Using index
SELECT * FROM t1 WHERE b=2 ORDER BY a;
a	b
1	2
2	2
3	2
4	2
5	2
6	2
7	2
8	2
9	2
10	2
11	2
12	2
13	2
14	2
15	2
16	2
EXPLAIN SELECT * FROM t1 WHERE b BETWEEN 1 AND 2 ORDER BY a;
id	1
select_type	SIMPLE
table	t1
type	range
possible_keys	bkey
key	bkey
key_len	5
ref	NULL
rows	16
Extra	Using where; Using index; Using filesort
SELECT * FROM t1 WHERE b BETWEEN 1 AND 2 ORDER BY a;
a	b
1	2
2	2
3	2
4	2
5	2
6	2
7	2
8	2
9	2
10	2
11	2
12	2
13	2
14	2
15	2
16	2
17	1
18	1
19	1
20	1
21	1
22	1
23	1
24	1
25	1
26	1
27	1
28	1
29	1
30	1
31	1
32	1
EXPLAIN SELECT * FROM t1 WHERE b BETWEEN 1 AND 2 ORDER BY b,a;
id	1
select_type	SIMPLE
table	t1
type	range
possible_keys	bkey
key	bkey
key_len	5
ref	NULL
rows	16
Extra	Using where; Using index
SELECT * FROM t1 WHERE b BETWEEN 1 AND 2 ORDER BY b,a;
a	b
17	1
18	1
19	1
20	1
21	1
22	1
23	1
24	1
25	1
26	1
27	1
28	1
29	1
30	1
31	1
32	1
1	2
2	2
3	2
4	2
5	2
6	2
7	2
8	2
9	2
10	2
11	2
12	2
13	2
14	2
15	2
16	2
CREATE TABLE t2 (a int, b int, c int, PRIMARY KEY (a), KEY bkey (b,c))
ENGINE=InnoDB;
INSERT INTO t2 VALUES (1,1,1),(3,1,1),(2,1,1),(4,1,1);
INSERT INTO t2 SELECT a + 4, 1, 1 FROM t2;
INSERT INTO t2 SELECT a + 8, 1, 1 FROM t2;
EXPLAIN SELECT * FROM t2 WHERE b=1 ORDER BY a;
id	1
select_type	SIMPLE
table	t2
type	ref
possible_keys	bkey
key	bkey
key_len	5
ref	const
rows	8
Extra	Using where; Using index; Using filesort
SELECT * FROM t2 WHERE b=1 ORDER BY a;
a	b	c
1	1	1
2	1	1
3	1	1
4	1	1
5	1	1
6	1	1
7	1	1
8	1	1
9	1	1
10	1	1
11	1	1
12	1	1
13	1	1
14	1	1
15	1	1
16	1	1
EXPLAIN SELECT * FROM t2 WHERE b=1 AND c=1 ORDER BY a;
id	1
select_type	SIMPLE
table	t2
type	ref
possible_keys	bkey
key	bkey
key_len	10
ref	const,const
rows	8
Extra	Using where; Using index
SELECT * FROM t2 WHERE b=1 AND c=1 ORDER BY a;
a	b	c
1	1	1
2	1	1
3	1	1
4	1	1
5	1	1
6	1	1
7	1	1
8	1	1
9	1	1
10	1	1
11	1	1
12	1	1
13	1	1
14	1	1
15	1	1
16	1	1
EXPLAIN SELECT * FROM t2 WHERE b=1 AND c=1 ORDER BY b,c,a;
id	1
select_type	SIMPLE
table	t2
type	ref
possible_keys	bkey
key	bkey
key_len	10
ref	const,const
rows	8
Extra	Using where; Using index
SELECT * FROM t2 WHERE b=1 AND c=1 ORDER BY b,c,a;
a	b	c
1	1	1
2	1	1
3	1	1
4	1	1
5	1	1
6	1	1
7	1	1
8	1	1
9	1	1
10	1	1
11	1	1
12	1	1
13	1	1
14	1	1
15	1	1
16	1	1
EXPLAIN SELECT * FROM t2 WHERE b=1 AND c=1 ORDER BY c,a;
id	1
select_type	SIMPLE
table	t2
type	ref
possible_keys	bkey
key	bkey
key_len	10
ref	const,const
rows	8
Extra	Using where; Using index
SELECT * FROM t2 WHERE b=1 AND c=1 ORDER BY c,a;
a	b	c
1	1	1
2	1	1
3	1	1
4	1	1
5	1	1
6	1	1
7	1	1
8	1	1
9	1	1
10	1	1
11	1	1
12	1	1
13	1	1
14	1	1
15	1	1
16	1	1
DROP TABLE t1,t2;
CREATE TABLE t1 (a INT, PRIMARY KEY (a)) ENGINE=InnoDB;
INSERT INTO t1 VALUES (1),(2),(3),(4),(5),(6),(7),(8);
INSERT INTO t1 SELECT a + 8  FROM t1;
INSERT INTO t1 SELECT a + 16 FROM t1;
CREATE PROCEDURE p1 ()
BEGIN
DECLARE i INT DEFAULT 50;
DECLARE cnt INT;
# Continue even in the presence of ER_LOCK_DEADLOCK.
DECLARE CONTINUE HANDLER FOR 1213 BEGIN END;
START TRANSACTION;
ALTER TABLE t1 ENGINE=InnoDB;
COMMIT;
START TRANSACTION;
WHILE (i > 0) DO
SET i = i - 1;
SELECT COUNT(*) INTO cnt FROM t1 LOCK IN SHARE MODE;
END WHILE;
COMMIT;
END;|
CALL p1();
CALL p1();
CALL p1();
DROP PROCEDURE p1;
DROP TABLE t1;
create table t1(a text) engine=innodb default charset=utf8;
insert into t1 values('aaa');
alter table t1 add index(a(1024));
Warnings:
Warning	1071	Specified key was too long; max key length is 767 bytes
Warning	1071	Specified key was too long; max key length is 767 bytes
show create table t1;
Table	Create Table
t1	CREATE TABLE `t1` (
  `a` text,
  KEY `a` (`a`(255))
) ENGINE=InnoDB DEFAULT CHARSET=utf8
drop table t1;
CREATE TABLE t1 (
a INT,
b INT,
KEY (b)
) ENGINE=InnoDB;
INSERT INTO t1 VALUES (1,10), (2,10), (2,20), (3,30);
START TRANSACTION;
SELECT * FROM t1 WHERE b=20 FOR UPDATE;
a	b
2	20
START TRANSACTION;
SELECT * FROM t1 WHERE b=10 ORDER BY A FOR UPDATE;
a	b
1	10
2	10
ROLLBACK;
ROLLBACK;
DROP TABLE t1;
CREATE TABLE t1(
a INT, 
b INT NOT NULL, 
c INT NOT NULL, 
d INT, 
UNIQUE KEY (c,b)
) engine=innodb;
INSERT INTO t1 VALUES (1,1,1,50), (1,2,3,40), (2,1,3,4);
EXPLAIN SELECT c,b,d FROM t1 GROUP BY c,b,d;
id	select_type	table	type	possible_keys	key	key_len	ref	rows	Extra
1	SIMPLE	t1	ALL	NULL	NULL	NULL	NULL	3	Using filesort
SELECT c,b,d FROM t1 GROUP BY c,b,d;
c	b	d
1	1	50
3	1	4
3	2	40
EXPLAIN SELECT c,b,d FROM t1 GROUP BY c,b,d ORDER BY NULL;
id	select_type	table	type	possible_keys	key	key_len	ref	rows	Extra
1	SIMPLE	t1	ALL	NULL	NULL	NULL	NULL	3	
SELECT c,b,d FROM t1 GROUP BY c,b,d ORDER BY NULL;
c	b	d
1	1	50
3	1	4
3	2	40
EXPLAIN SELECT c,b,d FROM t1 ORDER BY c,b,d;
id	select_type	table	type	possible_keys	key	key_len	ref	rows	Extra
1	SIMPLE	t1	ALL	NULL	NULL	NULL	NULL	3	Using filesort
SELECT c,b,d FROM t1 ORDER BY c,b,d;
c	b	d
1	1	50
3	1	4
3	2	40
EXPLAIN SELECT c,b,d FROM t1 GROUP BY c,b;
id	select_type	table	type	possible_keys	key	key_len	ref	rows	Extra
1	SIMPLE	t1	index	NULL	c	8	NULL	3	
SELECT c,b,d FROM t1 GROUP BY c,b;
c	b	d
1	1	50
3	1	4
3	2	40
EXPLAIN SELECT c,b   FROM t1 GROUP BY c,b;
id	select_type	table	type	possible_keys	key	key_len	ref	rows	Extra
1	SIMPLE	t1	index	NULL	c	8	NULL	3	Using index
SELECT c,b   FROM t1 GROUP BY c,b;
c	b
1	1
3	1
3	2
DROP TABLE t1;
CREATE TABLE t1 (a INT, b INT, PRIMARY KEY (a), INDEX b (b)) ENGINE=InnoDB;
INSERT INTO t1(a,b) VALUES (1,1), (2,2), (3,2);
EXPLAIN SELECT * FROM t1 WHERE b=2 ORDER BY a ASC;
id	1
select_type	SIMPLE
table	t1
type	ref
possible_keys	b
key	b
key_len	5
ref	const
rows	1
Extra	Using where; Using index
SELECT * FROM t1 WHERE b=2 ORDER BY a ASC;
a	b
2	2
3	2
EXPLAIN SELECT * FROM t1 WHERE b=2 ORDER BY a DESC;
id	1
select_type	SIMPLE
table	t1
type	ref
possible_keys	b
key	b
key_len	5
ref	const
rows	1
Extra	Using where; Using index
SELECT * FROM t1 WHERE b=2 ORDER BY a DESC;
a	b
3	2
2	2
EXPLAIN SELECT * FROM t1 ORDER BY b ASC, a ASC;
id	1
select_type	SIMPLE
table	t1
type	index
possible_keys	NULL
key	b
key_len	5
ref	NULL
rows	3
Extra	Using index
SELECT * FROM t1 ORDER BY b ASC, a ASC;
a	b
1	1
2	2
3	2
EXPLAIN SELECT * FROM t1 ORDER BY b DESC, a DESC;
id	1
select_type	SIMPLE
table	t1
type	index
possible_keys	NULL
key	b
key_len	5
ref	NULL
rows	3
Extra	Using index
SELECT * FROM t1 ORDER BY b DESC, a DESC;
a	b
3	2
2	2
1	1
EXPLAIN SELECT * FROM t1 ORDER BY b ASC, a DESC;
id	1
select_type	SIMPLE
table	t1
type	index
possible_keys	NULL
key	b
key_len	5
ref	NULL
rows	3
Extra	Using index; Using filesort
SELECT * FROM t1 ORDER BY b ASC, a DESC;
a	b
1	1
3	2
2	2
EXPLAIN SELECT * FROM t1 ORDER BY b DESC, a ASC;
id	1
select_type	SIMPLE
table	t1
type	index
possible_keys	NULL
key	b
key_len	5
ref	NULL
rows	3
Extra	Using index; Using filesort
SELECT * FROM t1 ORDER BY b DESC, a ASC;
a	b
2	2
3	2
1	1
DROP TABLE t1;

#
# Bug#27610: ALTER TABLE ROW_FORMAT=... does not rebuild the table.
#

# - prepare;

DROP TABLE IF EXISTS t1;

CREATE TABLE t1(c INT)
ENGINE = InnoDB
ROW_FORMAT = COMPACT;

# - initial check;

SELECT table_schema, table_name, row_format
FROM INFORMATION_SCHEMA.TABLES
WHERE table_schema = DATABASE() AND table_name = 't1';
table_schema	table_name	row_format
test	t1	Compact

# - change ROW_FORMAT and check;

ALTER TABLE t1 ROW_FORMAT = REDUNDANT;

SELECT table_schema, table_name, row_format
FROM INFORMATION_SCHEMA.TABLES
WHERE table_schema = DATABASE() AND table_name = 't1';
table_schema	table_name	row_format
test	t1	Redundant

# - that's it, cleanup.

DROP TABLE t1;
create table t1(a char(10) not null, unique key aa(a(1)),
b char(4) not null, unique key bb(b(4))) engine=innodb;
desc t1;
Field	Type	Null	Key	Default	Extra
a	char(10)	NO	UNI	NULL	
b	char(4)	NO	PRI	NULL	
show create table t1;
Table	Create Table
t1	CREATE TABLE `t1` (
  `a` char(10) NOT NULL,
  `b` char(4) NOT NULL,
  UNIQUE KEY `bb` (`b`),
  UNIQUE KEY `aa` (`a`(1))
) ENGINE=InnoDB DEFAULT CHARSET=latin1
drop table t1;
CREATE TABLE t1 (id int, type char(6), d int, INDEX idx(id,d)) ENGINE=InnoDB;
INSERT INTO t1 VALUES 
(191, 'member', 1), (NULL, 'member', 3), (NULL, 'member', 4), (201, 'member', 2);
EXPLAIN SELECT * FROM t1 WHERE id=191 OR id IS NULL ORDER BY d;
id	select_type	table	type	possible_keys	key	key_len	ref	rows	Extra
1	SIMPLE	t1	ALL	idx	NULL	NULL	NULL	4	Using where; Using filesort
SELECT * FROM t1 WHERE id=191 OR id IS NULL ORDER BY d;
id	type	d
191	member	1
NULL	member	3
NULL	member	4
DROP TABLE t1;
set @my_innodb_autoextend_increment=@@global.innodb_autoextend_increment;
set global innodb_autoextend_increment=8;
set global innodb_autoextend_increment=@my_innodb_autoextend_increment;
set @my_innodb_commit_concurrency=@@global.innodb_commit_concurrency;
set global innodb_commit_concurrency=0;
set global innodb_commit_concurrency=@my_innodb_commit_concurrency;
CREATE TABLE t1 (a int, b int, c int, PRIMARY KEY (a), KEY t1_b (b))
ENGINE=InnoDB;
INSERT INTO t1 (a,b,c) VALUES (1,1,1), (2,1,1), (3,1,1), (4,1,1);
INSERT INTO t1 (a,b,c) SELECT a+4,b,c FROM t1;
EXPLAIN SELECT a, b, c FROM t1 WHERE b = 1 ORDER BY a DESC LIMIT 5;
id	select_type	table	type	possible_keys	key	key_len	ref	rows	Extra
1	SIMPLE	t1	index	t1_b	PRIMARY	4	NULL	8	Using where
SELECT a, b, c FROM t1 WHERE b = 1 ORDER BY a DESC LIMIT 5;
a	b	c
8	1	1
7	1	1
6	1	1
5	1	1
4	1	1
DROP TABLE t1;
DROP TABLE IF EXISTS t1;
CREATE TABLE t1 (a char(50)) ENGINE=InnoDB;
CREATE INDEX i1 on t1 (a(3));
SELECT * FROM t1 WHERE a = 'abcde';
a
DROP TABLE t1;
#
# BUG #26288: savepoint are not deleted on comit, if the transaction 
# was otherwise empty
#
BEGIN;
SAVEPOINT s1;
COMMIT;
RELEASE SAVEPOINT s1;
ERROR 42000: SAVEPOINT s1 does not exist
BEGIN;
SAVEPOINT s2;
COMMIT;
ROLLBACK TO SAVEPOINT s2;
ERROR 42000: SAVEPOINT s2 does not exist
BEGIN;
SAVEPOINT s3;
ROLLBACK;
RELEASE SAVEPOINT s3;
ERROR 42000: SAVEPOINT s3 does not exist
BEGIN;
SAVEPOINT s4;
ROLLBACK;
ROLLBACK TO SAVEPOINT s4;
ERROR 42000: SAVEPOINT s4 does not exist
CREATE TABLE t1 (f1 INTEGER PRIMARY KEY COMMENT 'My ID#', f2 INTEGER DEFAULT NULL, f3 CHAR(10) DEFAULT 'My ID#', CONSTRAINT f2_ref FOREIGN KEY (f2) REFERENCES t1 (f1)) ENGINE=INNODB;
SHOW CREATE TABLE t1;
Table	Create Table
t1	CREATE TABLE `t1` (
  `f1` int(11) NOT NULL COMMENT 'My ID#',
  `f2` int(11) DEFAULT NULL,
  `f3` char(10) DEFAULT 'My ID#',
  PRIMARY KEY (`f1`),
  KEY `f2_ref` (`f2`),
  CONSTRAINT `f2_ref` FOREIGN KEY (`f2`) REFERENCES `t1` (`f1`)
) ENGINE=InnoDB DEFAULT CHARSET=latin1
DROP TABLE t1;
#
# Bug #36995: valgrind error in remove_const during subquery executions
#
create table t1 (a bit(1) not null,b int) engine=myisam;
create table t2 (c int) engine=innodb;
explain
select b from t1 where a not in (select b from t1,t2 group by a) group by a;
id	select_type	table	type	possible_keys	key	key_len	ref	rows	Extra
1	PRIMARY	NULL	NULL	NULL	NULL	NULL	NULL	NULL	Impossible WHERE noticed after reading const tables
2	DEPENDENT SUBQUERY	t1	system	NULL	NULL	NULL	NULL	0	const row not found
2	DEPENDENT SUBQUERY	t2	ALL	NULL	NULL	NULL	NULL	1	
DROP TABLE t1,t2;
End of 5.0 tests
CREATE TABLE `t2` (
`k` int(11) NOT NULL auto_increment,
`a` int(11) default NULL,
`c` int(11) default NULL,
PRIMARY KEY  (`k`),
UNIQUE KEY `idx_1` (`a`)
);
insert into t2 ( a ) values ( 6 ) on duplicate key update c =
ifnull( c,
0 ) + 1;
insert into t2 ( a ) values ( 7 ) on duplicate key update c =
ifnull( c,
0 ) + 1;
select last_insert_id();
last_insert_id()
2
select * from t2;
k	a	c
1	6	NULL
2	7	NULL
insert into t2 ( a ) values ( 6 ) on duplicate key update c =
ifnull( c,
0 ) + 1;
select last_insert_id();
last_insert_id()
2
select last_insert_id(0);
last_insert_id(0)
0
insert into t2 ( a ) values ( 6 ) on duplicate key update c =
ifnull( c,
0 ) + 1;
select last_insert_id();
last_insert_id()
0
select * from t2;
k	a	c
1	6	2
2	7	NULL
insert ignore into t2 values (null,6,1),(10,8,1);
select last_insert_id();
last_insert_id()
0
insert ignore into t2 values (null,6,1),(null,8,1),(null,15,1),(null,20,1);
select last_insert_id();
last_insert_id()
11
select * from t2;
k	a	c
1	6	2
2	7	NULL
10	8	1
11	15	1
12	20	1
insert into t2 ( a ) values ( 6 ) on duplicate key update c =
ifnull( c,
0 ) + 1, k=last_insert_id(k);
select last_insert_id();
last_insert_id()
1
select * from t2;
k	a	c
1	6	3
2	7	NULL
10	8	1
11	15	1
12	20	1
drop table t2;
drop table if exists t1, t2;
create table t1 (i int);
alter table t1 modify i int default 1;
alter table t1 modify i int default 2, rename t2;
lock table t2 write;
alter table t2 modify i int default 3;
unlock tables;
lock table t2 write;
alter table t2 modify i int default 4, rename t1;
unlock tables;
drop table t1;
drop table if exists t1;
create table t1 (i int);
insert into t1 values ();
lock table t1 write;
alter table t1 modify i int default 1;
insert into t1 values ();
select * from t1;
i
NULL
1
alter table t1 change i c char(10) default "Two";
insert into t1 values ();
select * from t1;
c
NULL
1
Two
unlock tables;
select * from t1;
c
NULL
1
Two
drop tables t1;
create table t1(f1 varchar(5) unique, f2 timestamp NOT NULL DEFAULT
CURRENT_TIMESTAMP ON UPDATE CURRENT_TIMESTAMP);
insert into t1(f1) values(1);
select @a:=f2 from t1;
@a:=f2
#
update t1 set f1=1;
select @b:=f2 from t1;
@b:=f2
#
select if(@a=@b,"ok","wrong");
if(@a=@b,"ok","wrong")
ok
insert into t1(f1) values (1) on duplicate key update f1="1";
select @b:=f2 from t1;
@b:=f2
#
select if(@a=@b,"ok","wrong");
if(@a=@b,"ok","wrong")
ok
insert into t1(f1) select f1 from t1 on duplicate key update f1="1";
select @b:=f2 from t1;
@b:=f2
#
select if(@a=@b,"ok","wrong");
if(@a=@b,"ok","wrong")
ok
drop table t1;
SET SESSION AUTOCOMMIT = 0;
SET SESSION TRANSACTION ISOLATION LEVEL READ COMMITTED;
set binlog_format=mixed;
# Switch to connection con1
CREATE TABLE t1 (a INT PRIMARY KEY, b VARCHAR(256))
ENGINE = InnoDB;
INSERT INTO t1 VALUES (1,2);
# 1. test for locking:
BEGIN;
UPDATE t1 SET b = 12 WHERE a = 1;
affected rows: 1
info: Rows matched: 1  Changed: 1  Warnings: 0
SELECT * FROM t1;
a	b
1	12
# Switch to connection con2
UPDATE t1 SET b = 21 WHERE a = 1;
ERROR HY000: Lock wait timeout exceeded; try restarting transaction
# Switch to connection con1
SELECT * FROM t1;
a	b
1	12
ROLLBACK;
# 2. test for serialized update:
CREATE TABLE t2 (a INT);
TRUNCATE t1;
INSERT INTO t1 VALUES (1,'init');
CREATE PROCEDURE p1()
BEGIN
UPDATE t1 SET b = CONCAT(b, '+con2')  WHERE a = 1;
INSERT INTO t2 VALUES ();
END|
BEGIN;
UPDATE t1 SET b = CONCAT(b, '+con1') WHERE a = 1;
affected rows: 1
info: Rows matched: 1  Changed: 1  Warnings: 0
SELECT * FROM t1;
a	b
1	init+con1
# Switch to connection con2
CALL p1;;
# Switch to connection con1
SELECT * FROM t1;
a	b
1	init+con1
COMMIT;
SELECT * FROM t1;
a	b
1	init+con1
# Switch to connection con2
SELECT * FROM t1;
a	b
1	init+con1+con2
COMMIT;
# Switch to connection con1
# 3. test for updated key column:
TRUNCATE t1;
TRUNCATE t2;
INSERT INTO t1 VALUES (1,'init');
BEGIN;
UPDATE t1 SET a = 2, b = CONCAT(b, '+con1') WHERE a = 1;
affected rows: 1
info: Rows matched: 1  Changed: 1  Warnings: 0
SELECT * FROM t1;
a	b
2	init+con1
# Switch to connection con2
CALL p1;;
# Switch to connection con1
SELECT * FROM t1;
a	b
2	init+con1
COMMIT;
SELECT * FROM t1;
a	b
2	init+con1
# Switch to connection con2
SELECT * FROM t1;
a	b
2	init+con1
DROP PROCEDURE p1;
DROP TABLE t1, t2;
CREATE TABLE t1 (a INT NOT NULL, b INT NOT NULL, PRIMARY KEY (a,b)) engine=innodb;
CREATE TABLE t2 (c INT NOT NULL, d INT NOT NULL, PRIMARY KEY (c,d),
CONSTRAINT c2 FOREIGN KEY f2 (c) REFERENCES t1 (a,b) ON UPDATE NO ACTION) engine=innodb;
ERROR 42000: Incorrect foreign key definition for 'f2': Key reference and table reference don't match
CREATE TABLE t2 (c INT NOT NULL, d INT NOT NULL, PRIMARY KEY (c,d),
CONSTRAINT c2 FOREIGN KEY (c) REFERENCES t1 (a,b) ON UPDATE NO ACTION) engine=innodb;
ERROR 42000: Incorrect foreign key definition for 'c2': Key reference and table reference don't match
CREATE TABLE t2 (c INT NOT NULL, d INT NOT NULL, PRIMARY KEY (c,d),
CONSTRAINT c1 FOREIGN KEY c2 (c) REFERENCES t1 (a) ON DELETE NO ACTION,
CONSTRAINT c2 FOREIGN KEY (c) REFERENCES t1 (a) ON UPDATE NO ACTION) engine=innodb;
ALTER TABLE t2 DROP FOREIGN KEY c2;
DROP TABLE t2;
CREATE TABLE t2 (c INT NOT NULL, d INT NOT NULL, PRIMARY KEY (c,d),
FOREIGN KEY (c) REFERENCES t1 (a,k) ON UPDATE NO ACTION) engine=innodb;
ERROR 42000: Incorrect foreign key definition for 'foreign key without name': Key reference and table reference don't match
CREATE TABLE t2 (c INT NOT NULL, d INT NOT NULL, PRIMARY KEY (c,d),
FOREIGN KEY f1 (c) REFERENCES t1 (a,k) ON UPDATE NO ACTION) engine=innodb;
ERROR 42000: Incorrect foreign key definition for 'f1': Key reference and table reference don't match
CREATE TABLE t2 (c INT NOT NULL, d INT NOT NULL, PRIMARY KEY (c,d),
CONSTRAINT c1 FOREIGN KEY f1 (c) REFERENCES t1 (a) ON DELETE NO ACTION,
CONSTRAINT c2 FOREIGN KEY (c) REFERENCES t1 (a) ON UPDATE NO ACTION,
FOREIGN KEY f3 (c) REFERENCES t1 (a) ON UPDATE NO ACTION,
FOREIGN KEY (c) REFERENCES t1 (a) ON UPDATE NO ACTION) engine=innodb;
SHOW CREATE TABLE t2;
Table	Create Table
t2	CREATE TABLE `t2` (
  `c` int(11) NOT NULL,
  `d` int(11) NOT NULL,
  PRIMARY KEY (`c`,`d`),
  CONSTRAINT `c1` FOREIGN KEY (`c`) REFERENCES `t1` (`a`) ON DELETE NO ACTION,
  CONSTRAINT `c2` FOREIGN KEY (`c`) REFERENCES `t1` (`a`) ON UPDATE NO ACTION,
  CONSTRAINT `t2_ibfk_1` FOREIGN KEY (`c`) REFERENCES `t1` (`a`) ON UPDATE NO ACTION,
  CONSTRAINT `t2_ibfk_2` FOREIGN KEY (`c`) REFERENCES `t1` (`a`) ON UPDATE NO ACTION
) ENGINE=InnoDB DEFAULT CHARSET=latin1
DROP TABLE t2;
DROP TABLE t1;
create table t1 (a int auto_increment primary key) engine=innodb;
alter table t1 order by a;
Warnings:
Warning	1105	ORDER BY ignored as there is a user-defined clustered index in the table 't1'
drop table t1;
CREATE TABLE t1
(vid integer NOT NULL,
tid integer NOT NULL,
idx integer NOT NULL,
name varchar(128) NOT NULL,
type varchar(128) NULL,
PRIMARY KEY(idx, vid, tid),
UNIQUE(vid, tid, name)
) ENGINE=InnoDB;
INSERT INTO t1 VALUES
(1,1,1,'pk',NULL),(2,1,1,'pk',NULL),(3,1,1,'pk',NULL),(4,1,1,'c1',NULL),
(5,1,1,'pk',NULL),(1,1,2,'c1',NULL),(2,1,2,'c1',NULL),(3,1,2,'c1',NULL),
(4,1,2,'c2',NULL),(5,1,2,'c1',NULL),(2,1,3,'c2',NULL),(3,1,3,'c2',NULL),
(4,1,3,'pk',NULL),(5,1,3,'c2',NULL),
(2,1,4,'c_extra',NULL),(3,1,4,'c_extra',NULL);
EXPLAIN SELECT * FROM t1 FORCE INDEX (PRIMARY) WHERE tid = 1 AND vid = 3 ORDER BY idx DESC;
id	select_type	table	type	possible_keys	key	key_len	ref	rows	Extra
1	SIMPLE	t1	index	NULL	PRIMARY	12	NULL	16	Using where
SELECT * FROM t1 FORCE INDEX (PRIMARY) WHERE tid = 1 AND vid = 3 ORDER BY idx DESC;
vid	tid	idx	name	type
3	1	4	c_extra	NULL
3	1	3	c2	NULL
3	1	2	c1	NULL
3	1	1	pk	NULL
DROP TABLE t1;
#
# Bug #44290: explain crashes for subquery with distinct in
#             SQL_SELECT::test_quick_select
#             (reproduced only with InnoDB tables)
#
CREATE TABLE t1 (c1 INT, c2 INT, c3 INT, KEY (c3), KEY (c2, c3))
ENGINE=InnoDB;
INSERT INTO t1 VALUES (1,1,1), (1,1,1), (1,1,2), (1,1,1), (1,1,2);
SELECT 1 FROM (SELECT COUNT(DISTINCT c1) 
FROM t1 WHERE c2 IN (1, 1) AND c3 = 2 GROUP BY c2) x;
1
1
EXPLAIN 
SELECT 1 FROM (SELECT COUNT(DISTINCT c1) 
FROM t1 WHERE c2 IN (1, 1) AND c3 = 2 GROUP BY c2) x;
id	select_type	table	type	possible_keys	key	key_len	ref	rows	Extra
1	PRIMARY	<derived2>	system	NULL	NULL	NULL	NULL	1	
2	DERIVED	t1	index	c3,c2	c2	10	NULL	5	
DROP TABLE t1;
CREATE TABLE t1 (c1 REAL, c2 REAL, c3 REAL, KEY (c3), KEY (c2, c3))
ENGINE=InnoDB;
INSERT INTO t1 VALUES (1,1,1), (1,1,1), (1,1,2), (1,1,1), (1,1,2);
SELECT 1 FROM (SELECT COUNT(DISTINCT c1) 
FROM t1 WHERE c2 IN (1, 1) AND c3 = 2 GROUP BY c2) x;
1
1
EXPLAIN 
SELECT 1 FROM (SELECT COUNT(DISTINCT c1) 
FROM t1 WHERE c2 IN (1, 1) AND c3 = 2 GROUP BY c2) x;
id	select_type	table	type	possible_keys	key	key_len	ref	rows	Extra
1	PRIMARY	<derived2>	system	NULL	NULL	NULL	NULL	1	
2	DERIVED	t1	index	c3,c2	c2	18	NULL	5	
DROP TABLE t1;
CREATE TABLE t1 (c1 DECIMAL(12,2), c2 DECIMAL(12,2), c3 DECIMAL(12,2), 
KEY (c3), KEY (c2, c3))
ENGINE=InnoDB;
INSERT INTO t1 VALUES (1,1,1), (1,1,1), (1,1,2), (1,1,1), (1,1,2);
SELECT 1 FROM (SELECT COUNT(DISTINCT c1) 
FROM t1 WHERE c2 IN (1, 1) AND c3 = 2 GROUP BY c2) x;
1
1
EXPLAIN 
SELECT 1 FROM (SELECT COUNT(DISTINCT c1) 
FROM t1 WHERE c2 IN (1, 1) AND c3 = 2 GROUP BY c2) x;
id	select_type	table	type	possible_keys	key	key_len	ref	rows	Extra
1	PRIMARY	<derived2>	system	NULL	NULL	NULL	NULL	1	
2	DERIVED	t1	index	c3,c2	c2	14	NULL	5	
DROP TABLE t1;
End of 5.1 tests
drop table if exists t1, t2, t3;
create table t1(a int);
insert into t1 values (0),(1),(2),(3),(4),(5),(6),(7),(8),(9);
create table t2 (a int, b int, pk int, key(a,b), primary key(pk)) engine=innodb;
insert into t2 select @a:=A.a+10*(B.a + 10*C.a),@a, @a from t1 A, t1 B, t1 C;
this must use key 'a', not PRIMARY:
explain select a from t2 where a=b;
id	select_type	table	type	possible_keys	key	key_len	ref	rows	Extra
1	SIMPLE	t2	index	NULL	a	10	NULL	#	Using where; Using index
drop table t1, t2;
SET SESSION BINLOG_FORMAT=STATEMENT;
SET SESSION TRANSACTION ISOLATION LEVEL READ COMMITTED;
select @@session.sql_log_bin, @@session.binlog_format, @@session.tx_isolation;
@@session.sql_log_bin	1
@@session.binlog_format	STATEMENT
@@session.tx_isolation	READ-COMMITTED
CREATE TABLE t1 ( a INT ) ENGINE=InnoDB;
INSERT INTO t1 VALUES(1);
DROP TABLE t1;
DROP TABLE IF EXISTS t1;
CREATE TABLE t1 (a char(50)) ENGINE=InnoDB;
CREATE INDEX i1 on t1 (a(3));
SELECT * FROM t1 WHERE a = 'abcde';
a
DROP TABLE t1;
CREATE TABLE foo (a int, b int, c char(10),
PRIMARY KEY (c(3)),
KEY b (b)
) engine=innodb;
CREATE TABLE foo2 (a int, b int, c char(10),
PRIMARY KEY (c),
KEY b (b)
) engine=innodb;
CREATE TABLE bar (a int, b int, c char(10),
PRIMARY KEY (c(3)),
KEY b (b)
) engine=myisam;
INSERT INTO foo VALUES
(1,2,'abcdefghij'), (2,3,''), (3,4,'klmnopqrst'),
(4,5,'uvwxyz'), (5,6,'meotnsyglt'), (4,5,'asfdewe');
INSERT INTO bar SELECT * FROM foo;
INSERT INTO foo2 SELECT * FROM foo;
EXPLAIN SELECT c FROM bar WHERE b>2;;
id	1
select_type	SIMPLE
table	bar
type	ALL
possible_keys	b
key	NULL
key_len	NULL
ref	NULL
rows	6
Extra	Using where
EXPLAIN SELECT c FROM foo WHERE b>2;;
id	1
select_type	SIMPLE
table	foo
type	ALL
possible_keys	b
key	NULL
key_len	NULL
ref	NULL
rows	6
Extra	Using where
EXPLAIN SELECT c FROM foo2 WHERE b>2;;
id	1
select_type	SIMPLE
table	foo2
type	range
possible_keys	b
key	b
key_len	5
ref	NULL
rows	3
Extra	Using where; Using index
EXPLAIN SELECT c FROM bar WHERE c>2;;
id	1
select_type	SIMPLE
table	bar
type	ALL
possible_keys	PRIMARY
key	NULL
key_len	NULL
ref	NULL
rows	6
Extra	Using where
EXPLAIN SELECT c FROM foo WHERE c>2;;
id	1
select_type	SIMPLE
table	foo
type	ALL
possible_keys	PRIMARY
key	NULL
key_len	NULL
ref	NULL
rows	6
Extra	Using where
EXPLAIN SELECT c FROM foo2 WHERE c>2;;
id	1
select_type	SIMPLE
table	foo2
type	index
possible_keys	PRIMARY
key	b
key_len	5
ref	NULL
rows	6
Extra	Using where; Using index
DROP TABLE foo, bar, foo2;
DROP TABLE IF EXISTS t1,t3,t2;
DROP FUNCTION IF EXISTS f1;
CREATE FUNCTION f1() RETURNS VARCHAR(250)
BEGIN
return 'hhhhhhh' ;
END|
CREATE TABLE t1 (a VARCHAR(20), b VARCHAR(20), c VARCHAR(20)) ENGINE=INNODB;
BEGIN WORK;
CREATE TEMPORARY TABLE t2 (a VARCHAR(20), b VARCHAR(20), c varchar(20)) ENGINE=INNODB;
CREATE TEMPORARY TABLE t3 LIKE t2;
INSERT INTO t1 VALUES ('a','b',NULL),('c','d',NULL),('e','f',NULL);
SET @stmt := CONCAT('INSERT INTO t2 SELECT tbl.a, tbl.b, f1()',' FROM t1 tbl');
PREPARE stmt1 FROM @stmt;
SET @stmt := CONCAT('INSERT INTO t3', ' SELECT * FROM t2');
PREPARE stmt3 FROM @stmt;
EXECUTE stmt1;
COMMIT;
DEALLOCATE PREPARE stmt1;
DEALLOCATE PREPARE stmt3;
DROP TABLE t1,t3,t2;
DROP FUNCTION f1;
DROP TABLE IF EXISTS t1,t2;
CREATE TABLE t1 (id INT NOT NULL, PRIMARY KEY (id)) ENGINE=INNODB;
CREATE TABLE t2 (id INT PRIMARY KEY,
t1_id INT, INDEX par_ind (t1_id),
FOREIGN KEY (t1_id) REFERENCES t1(id)) ENGINE=INNODB;
INSERT INTO t1 VALUES (1),(2);
INSERT INTO t2 VALUES (3,2);
SET AUTOCOMMIT = 0;
START TRANSACTION;
TRUNCATE TABLE t1;
ERROR 23000: Cannot delete or update a parent row: a foreign key constraint fails (`test`.`t2`, CONSTRAINT `t2_ibfk_1` FOREIGN KEY (`t1_id`) REFERENCES `t1` (`id`))
SELECT * FROM t1;
id
1
2
COMMIT;
SELECT * FROM t1;
id
1
2
START TRANSACTION;
TRUNCATE TABLE t1;
ERROR 23000: Cannot delete or update a parent row: a foreign key constraint fails (`test`.`t2`, CONSTRAINT `t2_ibfk_1` FOREIGN KEY (`t1_id`) REFERENCES `t1` (`id`))
SELECT * FROM t1;
id
1
2
ROLLBACK;
SELECT * FROM t1;
id
1
2
SET AUTOCOMMIT = 1;
START TRANSACTION;
SELECT * FROM t1;
id
1
2
COMMIT;
TRUNCATE TABLE t1;
ERROR 23000: Cannot delete or update a parent row: a foreign key constraint fails (`test`.`t2`, CONSTRAINT `t2_ibfk_1` FOREIGN KEY (`t1_id`) REFERENCES `t1` (`id`))
SELECT * FROM t1;
id
1
2
DELETE FROM t2 WHERE id = 3;
START TRANSACTION;
SELECT * FROM t1;
id
1
2
TRUNCATE TABLE t1;
ROLLBACK;
SELECT * FROM t1;
id
TRUNCATE TABLE t2;
DROP TABLE t2;
DROP TABLE t1;
#
# Bug#40127 Multiple table DELETE IGNORE hangs on foreign key constraint violation on 5.0
#
CREATE TABLE t1 (
id INT UNSIGNED NOT NULL AUTO_INCREMENT,
PRIMARY KEY (id)
) ENGINE=InnoDB;
CREATE TABLE t2 (
id INT UNSIGNED NOT NULL AUTO_INCREMENT,
aid INT UNSIGNED NOT NULL,
PRIMARY KEY (id),
FOREIGN KEY (aid) REFERENCES t1 (id)
) ENGINE=InnoDB;
CREATE TABLE t3 (
bid INT UNSIGNED NOT NULL,
FOREIGN KEY (bid) REFERENCES t2 (id)
) ENGINE=InnoDB;
CREATE TABLE t4 (
a INT
) ENGINE=InnoDB;
CREATE TABLE t5 (
a INT
) ENGINE=InnoDB;
INSERT INTO t1 (id) VALUES (1);
INSERT INTO t2 (id, aid) VALUES (1, 1),(2,1),(3,1),(4,1);
INSERT INTO t3 (bid) VALUES (1);
INSERT INTO t4 VALUES (1),(2),(3),(4),(5);
INSERT INTO t5 VALUES (1);
DELETE t5 FROM t4 LEFT JOIN t5 ON t4.a= t5.a;
DELETE t2, t1 FROM t2 INNER JOIN t1 ON (t2.aid = t1.id) WHERE t2.id = 1;
ERROR 23000: Cannot delete or update a parent row: a foreign key constraint fails (`test`.`t3`, CONSTRAINT `t3_ibfk_1` FOREIGN KEY (`bid`) REFERENCES `t2` (`id`))
DELETE t2, t1 FROM t2 INNER JOIN t1 ON (t2.aid = t1.id) WHERE t2.id = 1;
ERROR 23000: Cannot delete or update a parent row: a foreign key constraint fails (`test`.`t3`, CONSTRAINT `t3_ibfk_1` FOREIGN KEY (`bid`) REFERENCES `t2` (`id`))
DELETE IGNORE t2, t1 FROM t2 INNER JOIN t1 ON (t2.aid = t1.id) WHERE t2.id = 1;
DROP TABLE t3;
DROP TABLE t2;
DROP TABLE t1;
DROP TABLES t4,t5;
# Bug#40127 Multiple table DELETE IGNORE hangs on foreign key constraint violation on 5.0
# Testing for any side effects of IGNORE on AFTER DELETE triggers used with
# transactional tables.
#
CREATE TABLE t1 (i INT NOT NULL PRIMARY KEY) ENGINE=InnoDB;
CREATE TABLE t2 (a VARCHAR(100)) ENGINE=InnoDB;
CREATE TABLE t3 (i INT NOT NULL PRIMARY KEY) ENGINE=InnoDB;
CREATE TABLE t4 (i INT NOT NULL PRIMARY KEY, t1i INT, 
FOREIGN KEY (t1i) REFERENCES t1(i))
ENGINE=InnoDB;
CREATE TRIGGER trg AFTER DELETE ON t1 FOR EACH ROW
BEGIN
SET @b:='EXECUTED TRIGGER';
INSERT INTO t2 VALUES (@b);
SET @a:= error_happens_here;
END||
SET @b:="";
SET @a:="";
INSERT INTO t1 VALUES (1),(2),(3),(4);
INSERT INTO t3 SELECT * FROM t1;
** An error in a trigger causes rollback of the statement.
DELETE t1 FROM t3 LEFT JOIN t1 ON t1.i=t3.i;
ERROR 42S22: Unknown column 'error_happens_here' in 'field list'
SELECT @a,@b;
@a	@b
	EXECUTED TRIGGER
SELECT * FROM t2;
a
SELECT * FROM t1 LEFT JOIN t3 ON t1.i=t3.i;
i	i
1	1
2	2
3	3
4	4
** Same happens with the IGNORE option
DELETE IGNORE t1 FROM t3 LEFT JOIN t1 ON t1.i=t3.i;
ERROR 42S22: Unknown column 'error_happens_here' in 'field list'
SELECT * FROM t2;
a
SELECT * FROM t1 LEFT JOIN t3 ON t1.i=t3.i;
i	i
1	1
2	2
3	3
4	4
**
** The following is an attempt to demonstrate
** error handling inside a row iteration.
**
DROP TRIGGER trg;
TRUNCATE TABLE t1;
TRUNCATE TABLE t2;
TRUNCATE TABLE t3;
INSERT INTO t1 VALUES (1),(2),(3),(4);
INSERT INTO t3 VALUES (1),(2),(3),(4);
INSERT INTO t4 VALUES (3,3),(4,4);
CREATE TRIGGER trg AFTER DELETE ON t1 FOR EACH ROW
BEGIN
SET @b:= CONCAT('EXECUTED TRIGGER FOR ROW ',CAST(OLD.i AS CHAR));
INSERT INTO t2 VALUES (@b);
END||
** DELETE is prevented by foreign key constrains but errors are silenced.
** The AFTER trigger isn't fired.
DELETE IGNORE t1 FROM t3 LEFT JOIN t1 ON t1.i=t3.i;
** Tables are modified by best effort:
SELECT * FROM t1 LEFT JOIN t3 ON t1.i=t3.i;
i	i
3	3
4	4
** The AFTER trigger was only executed on successful rows:
SELECT * FROM t2;
a
EXECUTED TRIGGER FOR ROW 1
EXECUTED TRIGGER FOR ROW 2
DROP TRIGGER trg;
**
** Induce an error midway through an AFTER-trigger
**
TRUNCATE TABLE t4;
TRUNCATE TABLE t1;
TRUNCATE TABLE t3;
INSERT INTO t1 VALUES (1),(2),(3),(4);
INSERT INTO t3 VALUES (1),(2),(3),(4);
CREATE TRIGGER trg AFTER DELETE ON t1 FOR EACH ROW
BEGIN
SET @a:= @a+1;
IF @a > 2 THEN
INSERT INTO t4 VALUES (5,5);
END IF;
END||
SET @a:=0;
** Errors in the trigger causes the statement to abort.
DELETE IGNORE t1 FROM t3 LEFT JOIN t1 ON t1.i=t3.i;
ERROR 23000: Cannot add or update a child row: a foreign key constraint fails (`test`.`t4`, CONSTRAINT `t4_ibfk_1` FOREIGN KEY (`t1i`) REFERENCES `t1` (`i`))
SELECT * FROM t1 LEFT JOIN t3 ON t1.i=t3.i;
i	i
1	1
2	2
3	3
4	4
SELECT * FROM t4;
i	t1i
DROP TRIGGER trg;
DROP TABLE t4;
DROP TABLE t1;
DROP TABLE t2;
DROP TABLE t3;
CREATE TABLE t1 (a INT, b INT, KEY (a)) ENGINE = INNODB;
CREATE TABLE t2 (a INT KEY, b INT, KEY (b)) ENGINE = INNODB;
CREATE TABLE t3 (a INT, b INT KEY, KEY (a)) ENGINE = INNODB;
CREATE TABLE t4 (a INT KEY, b INT, KEY (b)) ENGINE = INNODB;
INSERT INTO t1 VALUES (1, 1), (2, 2), (3, 3), (4, 4), (5, 5), (6, 6);
INSERT INTO t2 VALUES (1, 1), (2, 2), (3, 3), (4, 4), (5, 5);
INSERT INTO t3 VALUES (1, 101), (2, 102), (3, 103), (4, 104), (5, 105), (6, 106);
INSERT INTO t4 VALUES (1, 1), (2, 2), (3, 3), (4, 4), (5, 5);
UPDATE t1, t2 SET t1.a = t1.a + 100, t2.b = t1.a + 10 
WHERE t1.a BETWEEN 2 AND 4 AND t2.a = t1.b;
SELECT * FROM t2;
a	b
1	1
2	12
3	13
4	14
5	5
UPDATE t3, t4 SET t3.a = t3.a + 100, t4.b = t3.a + 10 
WHERE t3.a BETWEEN 2 AND 4 AND t4.a = t3.b - 100;
SELECT * FROM t4;
a	b
1	1
2	12
3	13
4	14
5	5
DROP TABLE t1, t2, t3, t4;
#
# Bug#44886: SIGSEGV in test_if_skip_sort_order() -
#            uninitialized variable used as subscript 
#
CREATE TABLE t1 (a INT, b INT, c INT, d INT, PRIMARY KEY (b), KEY (a,c))
ENGINE=InnoDB;
INSERT INTO t1 VALUES (1,1,1,0);
CREATE TABLE t2 (a INT, b INT, e INT, KEY (e)) ENGINE=InnoDB;
INSERT INTO t2 VALUES (1,1,2);
CREATE TABLE t3 (a INT, b INT) ENGINE=MyISAM;
INSERT INTO t3 VALUES (1, 1);
SELECT * FROM t1, t2, t3
WHERE t1.a = t3.a AND (t1.b = t3.b OR t1.d) AND t2.b = t1.b AND t2.e = 2
GROUP BY t1.b;
a	b	c	d	a	b	e	a	b
1	1	1	0	1	1	2	1	1
DROP TABLE t1, t2, t3;
#
# Bug #45828: Optimizer won't use partial primary key if another 
# index can prevent filesort
#
CREATE TABLE `t1` (
c1 int NOT NULL,
c2 int NOT NULL,
c3 int NOT NULL,
PRIMARY KEY (c1,c2),
KEY  (c3)
) ENGINE=InnoDB;
INSERT INTO t1 VALUES (5,2,1246276747);
INSERT INTO t1 VALUES (2,1,1246281721);
INSERT INTO t1 VALUES (7,3,1246281756);
INSERT INTO t1 VALUES (4,2,1246282139);
INSERT INTO t1 VALUES (3,1,1246282230);
INSERT INTO t1 VALUES (1,0,1246282712);
INSERT INTO t1 VALUES (8,3,1246282765);
INSERT INTO t1 SELECT c1+10,c2+10,c3+10 FROM t1;
INSERT INTO t1 SELECT c1+100,c2+100,c3+100 from t1;
INSERT INTO t1 SELECT c1+1000,c2+1000,c3+1000 from t1;
INSERT INTO t1 SELECT c1+10000,c2+10000,c3+10000 from t1;
INSERT INTO t1 SELECT c1+100000,c2+100000,c3+100000 from t1;
INSERT INTO t1 SELECT c1+1000000,c2+1000000,c3+1000000 from t1;
SELECT * FROM t1 WHERE c1 = 99999999 AND c3 > 1 ORDER BY c3;
c1	c2	c3
EXPLAIN SELECT * FROM t1 WHERE c1 = 99999999 AND c3 > 1 ORDER BY c3;
id	select_type	table	type	possible_keys	key	key_len	ref	rows	Extra
1	SIMPLE	t1	ref	PRIMARY,c3	PRIMARY	4	const	1	Using where; Using filesort
EXPLAIN SELECT * FROM t1 FORCE INDEX (PRIMARY) WHERE c1 = 99999999 AND c3 > 1 ORDER BY c3;
id	select_type	table	type	possible_keys	key	key_len	ref	rows	Extra
1	SIMPLE	t1	ref	PRIMARY	PRIMARY	4	const	1	Using where; Using filesort
CREATE TABLE t2 (
c1 int NOT NULL,
c2 int NOT NULL,
c3 int NOT NULL,
KEY (c1,c2),
KEY (c3)
) ENGINE=InnoDB;
explain SELECT * FROM t2 WHERE c1 = 99999999 AND c3 > 1 ORDER BY c3;
id	select_type	table	type	possible_keys	key	key_len	ref	rows	Extra
1	SIMPLE	t2	ref	c1,c3	c1	4	const	1	Using where; Using filesort
DROP TABLE t1,t2;
#
# 36259: Optimizing with ORDER BY
#
CREATE TABLE t1 (
a INT NOT NULL AUTO_INCREMENT,
b INT NOT NULL,
c INT NOT NULL,
d VARCHAR(5),
e INT NOT NULL,
PRIMARY KEY (a), KEY i2 (b,c,d)
) ENGINE=InnoDB;
INSERT INTO t1 (b,c,d,e) VALUES (1,1,'a',1), (2,2,'b',2);
INSERT INTO t1 (b,c,d,e) SELECT RAND()*10000, RAND()*10000, d, e FROM t1;
INSERT INTO t1 (b,c,d,e) SELECT RAND()*10000, RAND()*10000, d, e FROM t1;
INSERT INTO t1 (b,c,d,e) SELECT RAND()*10000, RAND()*10000, d, e FROM t1;
INSERT INTO t1 (b,c,d,e) SELECT RAND()*10000, RAND()*10000, d, e FROM t1;
INSERT INTO t1 (b,c,d,e) SELECT RAND()*10000, RAND()*10000, d, e FROM t1;
INSERT INTO t1 (b,c,d,e) SELECT RAND()*10000, RAND()*10000, d, e FROM t1;
EXPLAIN SELECT * FROM t1 WHERE b=1 AND c=1 ORDER BY a;
id	select_type	table	type	possible_keys	key	key_len	ref	rows	Extra
1	SIMPLE	t1	ref	i2	i2	8	const,const	1	Using where; Using filesort
EXPLAIN SELECT * FROM t1 FORCE INDEX(i2) WHERE b=1 and c=1 ORDER BY a;
id	select_type	table	type	possible_keys	key	key_len	ref	rows	Extra
1	SIMPLE	t1	ref	i2	i2	8	const,const	1	Using where; Using filesort
EXPLAIN SELECT * FROM t1 FORCE INDEX(PRIMARY) WHERE b=1 AND c=1 ORDER BY a;
id	select_type	table	type	possible_keys	key	key_len	ref	rows	Extra
1	SIMPLE	t1	index	NULL	PRIMARY	4	NULL	128	Using where
DROP TABLE t1;
#
# Bug #47963: Wrong results when index is used
#
CREATE TABLE t1(
a VARCHAR(5) NOT NULL, 
b VARCHAR(5) NOT NULL,
c DATETIME NOT NULL,
KEY (c) 
) ENGINE=InnoDB;
INSERT INTO t1 VALUES('TEST', 'TEST', '2009-10-09 00:00:00');
SELECT * FROM t1 WHERE a = 'TEST' AND 
c >= '2009-10-09 00:00:00' AND c <= '2009-10-09 00:00:00';
a	b	c
TEST	TEST	2009-10-09 00:00:00
SELECT * FROM t1 WHERE a = 'TEST' AND 
c >= '2009-10-09 00:00:00.0' AND c <= '2009-10-09 00:00:00.0';
a	b	c
TEST	TEST	2009-10-09 00:00:00
SELECT * FROM t1 WHERE a = 'TEST' AND 
c >= '2009-10-09 00:00:00.0' AND c <= '2009-10-09 00:00:00';
a	b	c
TEST	TEST	2009-10-09 00:00:00
SELECT * FROM t1 WHERE a = 'TEST' AND 
c >= '2009-10-09 00:00:00' AND c <= '2009-10-09 00:00:00.0';
a	b	c
TEST	TEST	2009-10-09 00:00:00
SELECT * FROM t1 WHERE a = 'TEST' AND 
c >= '2009-10-09 00:00:00.000' AND c <= '2009-10-09 00:00:00.000';
a	b	c
TEST	TEST	2009-10-09 00:00:00
SELECT * FROM t1 WHERE a = 'TEST' AND 
c >= '2009-10-09 00:00:00.00' AND c <= '2009-10-09 00:00:00.001';
a	b	c
TEST	TEST	2009-10-09 00:00:00
SELECT * FROM t1 WHERE a = 'TEST' AND 
c >= '2009-10-09 00:00:00.001' AND c <= '2009-10-09 00:00:00.00';
a	b	c
EXPLAIN SELECT * FROM t1 WHERE a = 'TEST' AND 
c >= '2009-10-09 00:00:00.001' AND c <= '2009-10-09 00:00:00.00';
id	select_type	table	type	possible_keys	key	key_len	ref	rows	Extra
1	SIMPLE	NULL	NULL	NULL	NULL	NULL	NULL	NULL	Impossible WHERE noticed after reading const tables
DROP TABLE t1;
#
# Bug #46175: NULL read_view and consistent read assertion
#
CREATE TABLE t1(a CHAR(13),KEY(a)) ENGINE=innodb;
CREATE TABLE t2(b DATETIME,KEY(b)) ENGINE=innodb;
INSERT INTO t1 VALUES (),();
INSERT INTO t2 VALUES (),();
CREATE OR REPLACE VIEW v1 AS SELECT 1 FROM t2 
WHERE b =(SELECT a FROM t1 LIMIT 1);
CREATE PROCEDURE p1(num INT)
BEGIN
DECLARE i INT DEFAULT 0;
REPEAT
SHOW CREATE VIEW v1;
SET i:=i+1;
UNTIL i>num END REPEAT;
END|
# Should not crash
# Should not crash
DROP PROCEDURE p1;
DROP VIEW v1;
DROP TABLE t1,t2;
#
# Bug #49324: more valgrind errors in test_if_skip_sort_order
#
CREATE TABLE t1 (a INT PRIMARY KEY) ENGINE=innodb ;
#should not cause valgrind warnings
SELECT 1 FROM t1 JOIN t1 a USING(a) GROUP BY t1.a,t1.a;
1
DROP TABLE t1;
#
# Bug#50843: Filesort used instead of clustered index led to
#            performance degradation.
#
create table t1(f1 int not null primary key, f2 int) engine=innodb;
create table t2(f1 int not null, key (f1)) engine=innodb;
insert into t1 values (1,1),(2,2),(3,3);
insert into t2 values (1),(2),(3);
explain select t1.* from t1 left join t2 using(f1) group by t1.f1;
id	select_type	table	type	possible_keys	key	key_len	ref	rows	Extra
1	SIMPLE	t1	index	NULL	PRIMARY	4	NULL	3	
1	SIMPLE	t2	ref	f1	f1	4	test.t1.f1	1	Using index
drop table t1,t2;
#
#
# Bug #39653: find_shortest_key in sql_select.cc does not consider
#             clustered primary keys
#
CREATE TABLE t1 (a INT PRIMARY KEY, b INT, c INT, d INT, e INT, f INT,
KEY (b,c)) ENGINE=INNODB;
INSERT INTO t1 VALUES (1,1,1,1,1,1), (2,2,2,2,2,2), (3,3,3,3,3,3),
(4,4,4,4,4,4), (5,5,5,5,5,5), (6,6,6,6,6,6),
(7,7,7,7,7,7), (8,8,8,8,8,8), (9,9,9,9,9,9),
(11,11,11,11,11,11);
EXPLAIN SELECT COUNT(*) FROM t1;
id	1
select_type	SIMPLE
table	t1
type	index
possible_keys	NULL
key	b
key_len	10
ref	NULL
rows	10
Extra	Using index
DROP TABLE t1;
#
# Bug #49838: DROP INDEX and ADD UNIQUE INDEX for same index may
#   corrupt definition at engine
#
CREATE TABLE t1 (a INT NOT NULL, b INT NOT NULL, KEY k (a,b)) 
ENGINE=InnoDB;
ALTER TABLE t1 DROP INDEX k, ADD UNIQUE INDEX k (a,b);
SHOW INDEXES FROM t1;;
Table	t1
Non_unique	0
Key_name	k
Seq_in_index	1
Column_name	a
Collation	A
Cardinality	0
Sub_part	NULL
Packed	NULL
Null	
Index_type	BTREE
Comment	
Index_comment	
Table	t1
Non_unique	0
Key_name	k
Seq_in_index	2
Column_name	b
Collation	A
Cardinality	0
Sub_part	NULL
Packed	NULL
Null	
Index_type	BTREE
Comment	
Index_comment	
DROP TABLE t1;
#
# Bug #47453: InnoDB incorrectly changes TIMESTAMP columns when 
#  JOINed during an UPDATE
#
CREATE TABLE t1 (d INT) ENGINE=InnoDB;
CREATE TABLE t2 (a INT, b INT, 
c TIMESTAMP NOT NULL DEFAULT CURRENT_TIMESTAMP
ON UPDATE CURRENT_TIMESTAMP) ENGINE=InnoDB;
set up our data elements
INSERT INTO t1 (d) VALUES (1);
INSERT INTO t2 (a,b) VALUES (1,1);
SELECT SECOND(c) INTO @bug47453 FROM t2;
SELECT SECOND(c)-@bug47453 FROM t1 JOIN t2 ON d=a;
SECOND(c)-@bug47453
0
UPDATE t1 JOIN t2 ON d=a SET b=1 WHERE a=1;
SELECT SECOND(c)-@bug47453 FROM t1 JOIN t2 ON d=a;
SECOND(c)-@bug47453
0
SELECT SLEEP(1);
SLEEP(1)
0
UPDATE t1 JOIN t2 ON d=a SET b=1 WHERE a=1;
#should be 0
SELECT SECOND(c)-@bug47453 FROM t1 JOIN t2 ON d=a;
SECOND(c)-@bug47453
0
DROP TABLE t1, t2;
#
# Bug #53334: wrong result for outer join with impossible ON condition
# (see the same test case for MyISAM in join.test)
#
CREATE TABLE t1 (id INT PRIMARY KEY);
CREATE TABLE t2 (id INT);
INSERT INTO t1 VALUES (75);
INSERT INTO t1 VALUES (79);
INSERT INTO t1 VALUES (78);
INSERT INTO t1 VALUES (77);
REPLACE INTO t1 VALUES (76);
REPLACE INTO t1 VALUES (76);
INSERT INTO t1 VALUES (104);
INSERT INTO t1 VALUES (103);
INSERT INTO t1 VALUES (102);
INSERT INTO t1 VALUES (101);
INSERT INTO t1 VALUES (105);
INSERT INTO t1 VALUES (106);
INSERT INTO t1 VALUES (107);
INSERT INTO t2 VALUES (107),(75),(1000);
SELECT t1.id,t2.id FROM t2 LEFT JOIN t1 ON t1.id>=74 AND t1.id<=0
WHERE t2.id=75 AND t1.id IS NULL;
id	id
NULL	75
EXPLAIN SELECT t1.id,t2.id FROM t2 LEFT JOIN t1 ON t1.id>=74 AND t1.id<=0
WHERE t2.id=75 AND t1.id IS NULL;
id	select_type	table	type	possible_keys	key	key_len	ref	rows	Extra
1	SIMPLE	t1	const	PRIMARY	NULL	NULL	NULL	1	Impossible ON condition
1	SIMPLE	t2	ALL	NULL	NULL	NULL	NULL	3	Using where
DROP TABLE t1,t2;
<<<<<<< HEAD
End of 5.1 tests
#
# Test for bug #39932 "create table fails if column for FK is in different
#                      case than in corr index".
#
drop tables if exists t1, t2;
create table t1 (pk int primary key) engine=InnoDB;
# Even although the below statement uses uppercased field names in
# foreign key definition it still should be able to find explicitly
# created supporting index. So it should succeed and should not
# create any additional supporting indexes.
create table t2 (fk int, key x (fk),
constraint x foreign key (FK) references t1 (PK)) engine=InnoDB;
show create table t2;
Table	Create Table
t2	CREATE TABLE `t2` (
  `fk` int(11) DEFAULT NULL,
  KEY `x` (`fk`),
  CONSTRAINT `x` FOREIGN KEY (`fk`) REFERENCES `t1` (`pk`)
) ENGINE=InnoDB DEFAULT CHARSET=latin1
drop table t2, t1;
#
# Bug#44613 SELECT statement inside FUNCTION takes a shared lock
#
DROP TABLE IF EXISTS t1;
DROP FUNCTION IF EXISTS f1;
CREATE TABLE t1(x INT PRIMARY KEY, y INT) ENGINE=innodb;
INSERT INTO t1 VALUES (1, 0), (2, 0);
CREATE FUNCTION f1(z INT) RETURNS INT READS SQL DATA
RETURN (SELECT x FROM t1 WHERE x = z);
# Connection default
START TRANSACTION;
SELECT f1(1);
f1(1)
1
# Connection con2
START TRANSACTION;
SELECT f1(1);
f1(1)
1
UPDATE t1 SET y = 1 WHERE x = 1;
COMMIT;
# Connection default
COMMIT;
DROP TABLE t1;
DROP FUNCTION f1;
=======
#
# Bug #53830: !table || (!table->read_set || bitmap_is_set(table->read_set, field_index))
#
CREATE TABLE t1 (a INT, b INT, c INT, d INT,
PRIMARY KEY(a,b,c), KEY(b,d))
ENGINE=InnoDB;
INSERT INTO t1 VALUES (0, 77, 1, 3);
UPDATE t1 SET d = 0 WHERE b = 77 AND c = 25;
DROP TABLE t1;
End of 5.1 tests
>>>>>>> 8fabbdd7
<|MERGE_RESOLUTION|>--- conflicted
+++ resolved
@@ -2413,7 +2413,15 @@
 1	SIMPLE	t1	const	PRIMARY	NULL	NULL	NULL	1	Impossible ON condition
 1	SIMPLE	t2	ALL	NULL	NULL	NULL	NULL	3	Using where
 DROP TABLE t1,t2;
-<<<<<<< HEAD
+#
+# Bug #53830: !table || (!table->read_set || bitmap_is_set(table->read_set, field_index))
+#
+CREATE TABLE t1 (a INT, b INT, c INT, d INT,
+PRIMARY KEY(a,b,c), KEY(b,d))
+ENGINE=InnoDB;
+INSERT INTO t1 VALUES (0, 77, 1, 3);
+UPDATE t1 SET d = 0 WHERE b = 77 AND c = 25;
+DROP TABLE t1;
 End of 5.1 tests
 #
 # Test for bug #39932 "create table fails if column for FK is in different
@@ -2459,16 +2467,4 @@
 # Connection default
 COMMIT;
 DROP TABLE t1;
-DROP FUNCTION f1;
-=======
-#
-# Bug #53830: !table || (!table->read_set || bitmap_is_set(table->read_set, field_index))
-#
-CREATE TABLE t1 (a INT, b INT, c INT, d INT,
-PRIMARY KEY(a,b,c), KEY(b,d))
-ENGINE=InnoDB;
-INSERT INTO t1 VALUES (0, 77, 1, 3);
-UPDATE t1 SET d = 0 WHERE b = 77 AND c = 25;
-DROP TABLE t1;
-End of 5.1 tests
->>>>>>> 8fabbdd7
+DROP FUNCTION f1;