--- conflicted
+++ resolved
@@ -753,14 +753,12 @@
 10.5 > ANY (SELECT * from t)
 1
 drop table t;
-<<<<<<< HEAD
 create table t (a float);
 select 10.5 IN (SELECT * from t LIMIT 1);
 This version of MySQL doesn't yet support 'LIMIT & IN/ALL/ANY/SOME subquery'
 select 10.5 IN (SELECT * from t LIMIT 1 UNION SELECT 1.5);
 This version of MySQL doesn't yet support 'LIMIT & IN/ALL/ANY/SOME subquery'
 drop table t;
-=======
 create table t1 (a int, b int, c varchar(10));
 create table t2 (a int);
 insert into t1 values (1,2,'a'),(2,3,'b'),(3,4,'c');
@@ -811,5 +809,4 @@
 select ROW(1, 1, 'a') IN (select b,a,c from t where c='b' or c='a');
 ROW(1, 1, 'a') IN (select b,a,c from t where c='b' or c='a')
 1
-drop table if exists t;
->>>>>>> a05b0f08
+drop table if exists t;