drop table if exists t1,t2,t3,t4,t5,t6,t7,t8,t11,t12;
select (select 2);
(select 2)
2
explain extended select (select 2);
id	select_type	table	type	possible_keys	key	key_len	ref	rows	filtered	Extra
1	PRIMARY	NULL	NULL	NULL	NULL	NULL	NULL	NULL	NULL	No tables used
Warnings:
Note	1249	Select 2 was reduced during optimization
Note	1003	select 2 AS `(select 2)`
SELECT (SELECT 1) UNION SELECT (SELECT 2);
(SELECT 1)
1
2
explain extended SELECT (SELECT 1) UNION SELECT (SELECT 2);
id	select_type	table	type	possible_keys	key	key_len	ref	rows	filtered	Extra
1	PRIMARY	NULL	NULL	NULL	NULL	NULL	NULL	NULL	NULL	No tables used
3	UNION	NULL	NULL	NULL	NULL	NULL	NULL	NULL	NULL	No tables used
NULL	UNION RESULT	<union1,3>	ALL	NULL	NULL	NULL	NULL	NULL	NULL	
Warnings:
Note	1249	Select 2 was reduced during optimization
Note	1249	Select 4 was reduced during optimization
Note	1003	select 1 AS `(SELECT 1)` union select 2 AS `(SELECT 2)`
SELECT (SELECT (SELECT 0 UNION SELECT 0));
(SELECT (SELECT 0 UNION SELECT 0))
0
explain extended SELECT (SELECT (SELECT 0 UNION SELECT 0));
id	select_type	table	type	possible_keys	key	key_len	ref	rows	filtered	Extra
1	PRIMARY	NULL	NULL	NULL	NULL	NULL	NULL	NULL	NULL	No tables used
3	SUBQUERY	NULL	NULL	NULL	NULL	NULL	NULL	NULL	NULL	No tables used
4	UNION	NULL	NULL	NULL	NULL	NULL	NULL	NULL	NULL	No tables used
NULL	UNION RESULT	<union3,4>	ALL	NULL	NULL	NULL	NULL	NULL	NULL	
Warnings:
Note	1249	Select 2 was reduced during optimization
Note	1003	select (select 0 union select 0) AS `(SELECT (SELECT 0 UNION SELECT 0))`
SELECT (SELECT 1 FROM (SELECT 1) as b HAVING a=1) as a;
ERROR 42S22: Reference 'a' not supported (forward reference in item list)
SELECT (SELECT 1 FROM (SELECT 1) as b HAVING b=1) as a,(SELECT 1 FROM (SELECT 1) as c HAVING a=1) as b;
ERROR 42S22: Reference 'b' not supported (forward reference in item list)
SELECT (SELECT 1),MAX(1) FROM (SELECT 1) as a;
(SELECT 1)	MAX(1)
1	1
SELECT (SELECT a) as a;
ERROR 42S22: Reference 'a' not supported (forward reference in item list)
EXPLAIN EXTENDED SELECT 1 FROM (SELECT 1 as a) as b  HAVING (SELECT a)=1;
id	select_type	table	type	possible_keys	key	key_len	ref	rows	filtered	Extra
1	PRIMARY	<derived2>	system	NULL	NULL	NULL	NULL	1	100.00	
3	DEPENDENT SUBQUERY	NULL	NULL	NULL	NULL	NULL	NULL	NULL	NULL	No tables used
2	DERIVED	NULL	NULL	NULL	NULL	NULL	NULL	NULL	NULL	No tables used
Warnings:
Note	1276	Field or reference 'b.a' of SELECT #3 was resolved in SELECT #1
Note	1276	Field or reference 'b.a' of SELECT #3 was resolved in SELECT #1
Note	1003	select 1 AS `1` from dual having ((select '1') = 1)
SELECT 1 FROM (SELECT 1 as a) as b HAVING (SELECT a)=1;
1
1
SELECT (SELECT 1), a;
ERROR 42S22: Unknown column 'a' in 'field list'
SELECT 1 as a FROM (SELECT 1) as b HAVING (SELECT a)=1;
a
1
SELECT 1 FROM (SELECT (SELECT a) b) c;
ERROR 42S22: Unknown column 'a' in 'field list'
SELECT * FROM (SELECT 1 as id) b WHERE id IN (SELECT * FROM (SELECT 1 as id) c ORDER BY id);
id
1
SELECT * FROM (SELECT 1) a  WHERE 1 IN (SELECT 1,1);
ERROR 21000: Operand should contain 1 column(s)
SELECT 1 IN (SELECT 1);
1 IN (SELECT 1)
1
SELECT 1 FROM (SELECT 1 as a) b WHERE 1 IN (SELECT (SELECT a));
1
1
select (SELECT 1 FROM (SELECT 1) a PROCEDURE ANALYSE(1));
ERROR HY000: Incorrect usage of PROCEDURE and subquery
SELECT 1 FROM (SELECT 1) a PROCEDURE ANALYSE((SELECT 1));
ERROR HY000: Incorrect parameters to procedure 'ANALYSE'
SELECT (SELECT 1) as a FROM (SELECT 1) b WHERE (SELECT a) IS NULL;
ERROR 42S22: Unknown column 'a' in 'field list'
SELECT (SELECT 1) as a FROM (SELECT 1) b WHERE (SELECT a) IS NOT NULL;
ERROR 42S22: Unknown column 'a' in 'field list'
SELECT (SELECT 1,2,3) = ROW(1,2,3);
(SELECT 1,2,3) = ROW(1,2,3)
1
SELECT (SELECT 1,2,3) = ROW(1,2,1);
(SELECT 1,2,3) = ROW(1,2,1)
0
SELECT (SELECT 1,2,3) < ROW(1,2,1);
(SELECT 1,2,3) < ROW(1,2,1)
0
SELECT (SELECT 1,2,3) > ROW(1,2,1);
(SELECT 1,2,3) > ROW(1,2,1)
1
SELECT (SELECT 1,2,3) = ROW(1,2,NULL);
(SELECT 1,2,3) = ROW(1,2,NULL)
NULL
SELECT ROW(1,2,3) = (SELECT 1,2,3);
ROW(1,2,3) = (SELECT 1,2,3)
1
SELECT ROW(1,2,3) = (SELECT 1,2,1);
ROW(1,2,3) = (SELECT 1,2,1)
0
SELECT ROW(1,2,3) < (SELECT 1,2,1);
ROW(1,2,3) < (SELECT 1,2,1)
0
SELECT ROW(1,2,3) > (SELECT 1,2,1);
ROW(1,2,3) > (SELECT 1,2,1)
1
SELECT ROW(1,2,3) = (SELECT 1,2,NULL);
ROW(1,2,3) = (SELECT 1,2,NULL)
NULL
SELECT (SELECT 1.5,2,'a') = ROW(1.5,2,'a');
(SELECT 1.5,2,'a') = ROW(1.5,2,'a')
1
SELECT (SELECT 1.5,2,'a') = ROW(1.5,2,'b');
(SELECT 1.5,2,'a') = ROW(1.5,2,'b')
0
SELECT (SELECT 1.5,2,'a') = ROW('1.5b',2,'b');
(SELECT 1.5,2,'a') = ROW('1.5b',2,'b')
0
Warnings:
Warning	1292	Truncated incorrect DOUBLE value: '1.5b'
SELECT (SELECT 'b',2,'a') = ROW(1.5,2,'a');
(SELECT 'b',2,'a') = ROW(1.5,2,'a')
0
SELECT (SELECT 1.5,2,'a') = ROW(1.5,'2','a');
(SELECT 1.5,2,'a') = ROW(1.5,'2','a')
1
SELECT (SELECT 1.5,'c','a') = ROW(1.5,2,'a');
(SELECT 1.5,'c','a') = ROW(1.5,2,'a')
0
SELECT (SELECT * FROM (SELECT 'test' a,'test' b) a);
ERROR 21000: Operand should contain 1 column(s)
SELECT 1 as a,(SELECT a+a) b,(SELECT b);
a	b	(SELECT b)
1	2	2
create table t1 (a int);
create table t2 (a int, b int);
create table t3 (a int);
create table t4 (a int not null, b int not null);
insert into t1 values (2);
insert into t2 values (1,7),(2,7);
insert into t4 values (4,8),(3,8),(5,9);
select (select a from t1 where t1.a = a1) as a2, (select b from t2 where t2.b=a2) as a1;
ERROR 42S22: Reference 'a1' not supported (forward reference in item list)
select (select a from t1 where t1.a=t2.a), a from t2;
(select a from t1 where t1.a=t2.a)	a
NULL	1
2	2
select (select a from t1 where t1.a=t2.b), a from t2;
(select a from t1 where t1.a=t2.b)	a
NULL	1
NULL	2
select (select a from t1), a, (select 1 union select 2 limit 1) from t2;
(select a from t1)	a	(select 1 union select 2 limit 1)
2	1	1
2	2	1
select (select a from t3), a from t2;
(select a from t3)	a
NULL	1
NULL	2
select * from t2 where t2.a=(select a from t1);
a	b
2	7
insert into t3 values (6),(7),(3);
select * from t2 where t2.b=(select a from t3 order by 1 desc limit 1);
a	b
1	7
2	7
(select * from t2 where t2.b=(select a from t3 order by 1 desc limit 1)) union (select * from t4 order by a limit 2) limit 3;
a	b
1	7
2	7
3	8
(select * from t2 where t2.b=(select a from t3 order by 1 desc limit 1)) union (select * from t4 where t4.b=(select max(t2.a)*4 from t2) order by a);
a	b
1	7
2	7
4	8
3	8
explain extended (select * from t2 where t2.b=(select a from t3 order by 1 desc limit 1)) union (select * from t4 where t4.b=(select max(t2.a)*4 from t2) order by a);
id	select_type	table	type	possible_keys	key	key_len	ref	rows	filtered	Extra
1	PRIMARY	t2	ALL	NULL	NULL	NULL	NULL	2	100.00	Using where
2	SUBQUERY	t3	ALL	NULL	NULL	NULL	NULL	3	100.00	Using filesort
3	UNION	t4	ALL	NULL	NULL	NULL	NULL	3	100.00	Using where
4	SUBQUERY	t2	ALL	NULL	NULL	NULL	NULL	2	100.00	
NULL	UNION RESULT	<union1,3>	ALL	NULL	NULL	NULL	NULL	NULL	NULL	
Warnings:
Note	1003	(select `test`.`t2`.`a` AS `a`,`test`.`t2`.`b` AS `b` from `test`.`t2` where (`test`.`t2`.`b` = (select `test`.`t3`.`a` from `test`.`t3` order by 1 desc limit 1))) union (select `test`.`t4`.`a` AS `a`,`test`.`t4`.`b` AS `b` from `test`.`t4` where (`test`.`t4`.`b` = (select (max(`test`.`t2`.`a`) * 4) from `test`.`t2`)) order by `a`)
select (select a from t3 where a<t2.a*4 order by 1 desc limit 1), a from t2;
(select a from t3 where a<t2.a*4 order by 1 desc limit 1)	a
3	1
7	2
select (select t3.a from t3 where a<8 order by 1 desc limit 1), a from
(select * from t2 where a>1) as tt;
(select t3.a from t3 where a<8 order by 1 desc limit 1)	a
7	2
explain extended select (select t3.a from t3 where a<8 order by 1 desc limit 1), a from
(select * from t2 where a>1) as tt;
id	select_type	table	type	possible_keys	key	key_len	ref	rows	filtered	Extra
1	PRIMARY	<derived3>	system	NULL	NULL	NULL	NULL	1	100.00	
3	DERIVED	t2	ALL	NULL	NULL	NULL	NULL	2	100.00	Using where
2	SUBQUERY	t3	ALL	NULL	NULL	NULL	NULL	3	100.00	Using where; Using filesort
Warnings:
Note	1003	select (select `test`.`t3`.`a` from `test`.`t3` where (`test`.`t3`.`a` < 8) order by 1 desc limit 1) AS `(select t3.a from t3 where a<8 order by 1 desc limit 1)`,'2' AS `a` from dual
select * from t1 where t1.a=(select t2.a from t2 where t2.b=(select max(a) from t3) order by 1 desc limit 1);
a
2
select * from t1 where t1.a=(select t2.a from t2 where t2.b=(select max(a) from t3 where t3.a > t1.a) order by 1 desc limit 1);
a
2
select * from t1 where t1.a=(select t2.a from t2 where t2.b=(select max(a) from t3 where t3.a < t1.a) order by 1 desc limit 1);
a
select b,(select avg(t2.a+(select min(t3.a) from t3 where t3.a >= t4.a)) from t2) from t4;
b	(select avg(t2.a+(select min(t3.a) from t3 where t3.a >= t4.a)) from t2)
8	7.5000
8	4.5000
9	7.5000
explain extended select b,(select avg(t2.a+(select min(t3.a) from t3 where t3.a >= t4.a)) from t2) from t4;
id	select_type	table	type	possible_keys	key	key_len	ref	rows	filtered	Extra
1	PRIMARY	t4	ALL	NULL	NULL	NULL	NULL	3	100.00	
2	DEPENDENT SUBQUERY	t2	ALL	NULL	NULL	NULL	NULL	2	100.00	
3	DEPENDENT SUBQUERY	t3	ALL	NULL	NULL	NULL	NULL	3	100.00	Using where
Warnings:
Note	1276	Field or reference 'test.t4.a' of SELECT #3 was resolved in SELECT #1
Note	1003	select `test`.`t4`.`b` AS `b`,(select avg((`test`.`t2`.`a` + (select min(`test`.`t3`.`a`) from `test`.`t3` where (`test`.`t3`.`a` >= `test`.`t4`.`a`)))) from `test`.`t2`) AS `(select avg(t2.a+(select min(t3.a) from t3 where t3.a >= t4.a)) from t2)` from `test`.`t4`
select * from t3 where exists (select * from t2 where t2.b=t3.a);
a
7
select * from t3 where not exists (select * from t2 where t2.b=t3.a);
a
6
3
select * from t3 where a in (select b from t2);
a
7
select * from t3 where a not in (select b from t2);
a
6
3
select * from t3 where a = some (select b from t2);
a
7
select * from t3 where a <> any (select b from t2);
a
6
3
select * from t3 where a = all (select b from t2);
a
7
select * from t3 where a <> all (select b from t2);
a
6
3
insert into t2 values (100, 5);
select * from t3 where a < any (select b from t2);
a
6
3
select * from t3 where a < all (select b from t2);
a
3
select * from t3 where a >= any (select b from t2);
a
6
7
explain extended select * from t3 where a >= any (select b from t2);
id	select_type	table	type	possible_keys	key	key_len	ref	rows	filtered	Extra
1	PRIMARY	t3	ALL	NULL	NULL	NULL	NULL	3	100.00	Using where
2	SUBQUERY	t2	ALL	NULL	NULL	NULL	NULL	3	100.00	
Warnings:
Note	1003	select `test`.`t3`.`a` AS `a` from `test`.`t3` where <nop>((`test`.`t3`.`a` >= (select min(`test`.`t2`.`b`) from `test`.`t2`)))
select * from t3 where a >= all (select b from t2);
a
7
delete from t2 where a=100;
select * from t3 where a in (select a,b from t2);
ERROR 21000: Operand should contain 1 column(s)
select * from t3 where a in (select * from t2);
ERROR 21000: Operand should contain 1 column(s)
insert into t4 values (12,7),(1,7),(10,9),(9,6),(7,6),(3,9),(1,10);
select b,max(a) as ma from t4 group by b having b < (select max(t2.a) from t2 where t2.b=t4.b);
b	ma
insert into t2 values (2,10);
select b,max(a) as ma from t4 group by b having ma < (select max(t2.a) from t2 where t2.b=t4.b);
b	ma
10	1
delete from t2 where a=2 and b=10;
select b,max(a) as ma from t4 group by b having b >= (select max(t2.a) from t2 where t2.b=t4.b);
b	ma
7	12
create table t5 (a int);
select (select a from t1 where t1.a=t2.a union select a from t5 where t5.a=t2.a), a from t2;
(select a from t1 where t1.a=t2.a union select a from t5 where t5.a=t2.a)	a
NULL	1
2	2
insert into t5 values (5);
select (select a from t1 where t1.a=t2.a union select a from t5 where t5.a=t2.a), a from t2;
(select a from t1 where t1.a=t2.a union select a from t5 where t5.a=t2.a)	a
NULL	1
2	2
insert into t5 values (2);
select (select a from t1 where t1.a=t2.a union select a from t5 where t5.a=t2.a), a from t2;
(select a from t1 where t1.a=t2.a union select a from t5 where t5.a=t2.a)	a
NULL	1
2	2
explain extended select (select a from t1 where t1.a=t2.a union select a from t5 where t5.a=t2.a), a from t2;
id	select_type	table	type	possible_keys	key	key_len	ref	rows	filtered	Extra
1	PRIMARY	t2	ALL	NULL	NULL	NULL	NULL	2	100.00	
2	DEPENDENT SUBQUERY	t1	system	NULL	NULL	NULL	NULL	1	100.00	
3	DEPENDENT UNION	t5	ALL	NULL	NULL	NULL	NULL	2	100.00	Using where
NULL	UNION RESULT	<union2,3>	ALL	NULL	NULL	NULL	NULL	NULL	NULL	
Warnings:
Note	1276	Field or reference 'test.t2.a' of SELECT #2 was resolved in SELECT #1
Note	1276	Field or reference 'test.t2.a' of SELECT #3 was resolved in SELECT #1
Note	1003	select (select '2' from dual where ('2' = `test`.`t2`.`a`) union select `test`.`t5`.`a` from `test`.`t5` where (`test`.`t5`.`a` = `test`.`t2`.`a`)) AS `(select a from t1 where t1.a=t2.a union select a from t5 where t5.a=t2.a)`,`test`.`t2`.`a` AS `a` from `test`.`t2`
select (select a from t1 where t1.a=t2.a union all select a from t5 where t5.a=t2.a), a from t2;
ERROR 21000: Subquery returns more than 1 row
create table t6 (patient_uq int, clinic_uq int, index i1 (clinic_uq));
create table t7( uq int primary key, name char(25));
insert into t7 values(1,"Oblastnaia bolnitsa"),(2,"Bolnitsa Krasnogo Kresta");
insert into t6 values (1,1),(1,2),(2,2),(1,3);
select * from t6 where exists (select * from t7 where uq = clinic_uq);
patient_uq	clinic_uq
1	1
1	2
2	2
explain extended select * from t6 where exists (select * from t7 where uq = clinic_uq);
id	select_type	table	type	possible_keys	key	key_len	ref	rows	filtered	Extra
1	PRIMARY	t6	ALL	NULL	NULL	NULL	NULL	4	100.00	Using where
2	DEPENDENT SUBQUERY	t7	eq_ref	PRIMARY	PRIMARY	4	test.t6.clinic_uq	1	100.00	Using index
Warnings:
Note	1276	Field or reference 'test.t6.clinic_uq' of SELECT #2 was resolved in SELECT #1
Note	1003	select `test`.`t6`.`patient_uq` AS `patient_uq`,`test`.`t6`.`clinic_uq` AS `clinic_uq` from `test`.`t6` where exists(select 1 from `test`.`t7` where (`test`.`t7`.`uq` = `test`.`t6`.`clinic_uq`))
select * from t1 where a= (select a from t2,t4 where t2.b=t4.b);
ERROR 23000: Column 'a' in field list is ambiguous
drop table t1,t2,t3;
CREATE TABLE t3 (a varchar(20),b char(1) NOT NULL default '0');
INSERT INTO t3 VALUES ('W','a'),('A','c'),('J','b');
CREATE TABLE t2 (a varchar(20),b int NOT NULL default '0');
INSERT INTO t2 VALUES ('W','1'),('A','3'),('J','2');
CREATE TABLE t1 (a varchar(20),b date NOT NULL default '0000-00-00');
INSERT INTO t1 VALUES ('W','1732-02-22'),('A','1735-10-30'),('J','1743-04-13');
SELECT * FROM t1 WHERE b = (SELECT MIN(b) FROM t1);
a	b
W	1732-02-22
SELECT * FROM t2 WHERE b = (SELECT MIN(b) FROM t2);
a	b
W	1
SELECT * FROM t3 WHERE b = (SELECT MIN(b) FROM t3);
a	b
W	a
CREATE TABLE `t8` (
`pseudo` varchar(35) character set latin1 NOT NULL default '',
`email` varchar(60) character set latin1 NOT NULL default '',
PRIMARY KEY  (`pseudo`),
UNIQUE KEY `email` (`email`)
) ENGINE=MyISAM CHARSET=latin1 ROW_FORMAT=DYNAMIC;
INSERT INTO t8 (pseudo,email) VALUES ('joce','test');
INSERT INTO t8 (pseudo,email) VALUES ('joce1','test1');
INSERT INTO t8 (pseudo,email) VALUES ('2joce1','2test1');
EXPLAIN EXTENDED SELECT pseudo,(SELECT email FROM t8 WHERE pseudo=(SELECT pseudo FROM t8 WHERE pseudo='joce')) FROM t8 WHERE pseudo=(SELECT pseudo FROM t8 WHERE pseudo='joce');
id	select_type	table	type	possible_keys	key	key_len	ref	rows	filtered	Extra
1	PRIMARY	t8	const	PRIMARY	PRIMARY	37	const	1	100.00	Using index
4	SUBQUERY	t8	const	PRIMARY	PRIMARY	37		1	100.00	Using index
2	SUBQUERY	t8	const	PRIMARY	PRIMARY	37	const	1	100.00	
3	SUBQUERY	t8	const	PRIMARY	PRIMARY	37		1	100.00	Using index
Warnings:
Note	1003	select 'joce' AS `pseudo`,(select 'test' from `test`.`t8` where 1) AS `(SELECT email FROM t8 WHERE pseudo=(SELECT pseudo FROM t8 WHERE pseudo='joce'))` from `test`.`t8` where 1
SELECT pseudo FROM t8 WHERE pseudo=(SELECT pseudo,email FROM
t8 WHERE pseudo='joce');
ERROR 21000: Operand should contain 1 column(s)
SELECT pseudo FROM t8 WHERE pseudo=(SELECT * FROM t8 WHERE
pseudo='joce');
ERROR 21000: Operand should contain 1 column(s)
SELECT pseudo FROM t8 WHERE pseudo=(SELECT pseudo FROM t8 WHERE pseudo='joce');
pseudo
joce
SELECT pseudo FROM t8 WHERE pseudo=(SELECT pseudo FROM t8 WHERE pseudo LIKE '%joce%');
ERROR 21000: Subquery returns more than 1 row
drop table if exists t1,t2,t3,t4,t5,t6,t7,t8;
CREATE TABLE `t1` (
`topic` mediumint(8) unsigned NOT NULL default '0',
`date` date NOT NULL default '0000-00-00',
`pseudo` varchar(35) character set latin1 NOT NULL default '',
PRIMARY KEY  (`pseudo`,`date`,`topic`),
KEY `topic` (`topic`)
) ENGINE=MyISAM ROW_FORMAT=DYNAMIC;
INSERT INTO t1 (topic,date,pseudo) VALUES
('43506','2002-10-02','joce'),('40143','2002-08-03','joce');
EXPLAIN EXTENDED SELECT DISTINCT date FROM t1 WHERE date='2002-08-03';
id	select_type	table	type	possible_keys	key	key_len	ref	rows	filtered	Extra
1	SIMPLE	t1	index	NULL	PRIMARY	43	NULL	2	100.00	Using where; Using index
Warnings:
Note	1003	select distinct `test`.`t1`.`date` AS `date` from `test`.`t1` where (`test`.`t1`.`date` = '2002-08-03')
EXPLAIN EXTENDED SELECT (SELECT DISTINCT date FROM t1 WHERE date='2002-08-03');
id	select_type	table	type	possible_keys	key	key_len	ref	rows	filtered	Extra
1	PRIMARY	NULL	NULL	NULL	NULL	NULL	NULL	NULL	NULL	No tables used
2	SUBQUERY	t1	index	NULL	PRIMARY	43	NULL	2	100.00	Using where; Using index
Warnings:
Note	1003	select (select distinct `test`.`t1`.`date` from `test`.`t1` where (`test`.`t1`.`date` = '2002-08-03')) AS `(SELECT DISTINCT date FROM t1 WHERE date='2002-08-03')`
SELECT DISTINCT date FROM t1 WHERE date='2002-08-03';
date
2002-08-03
SELECT (SELECT DISTINCT date FROM t1 WHERE date='2002-08-03');
(SELECT DISTINCT date FROM t1 WHERE date='2002-08-03')
2002-08-03
SELECT 1 FROM t1 WHERE 1=(SELECT 1 UNION SELECT 1) UNION ALL SELECT 1;
1
1
1
1
SELECT 1 FROM t1 WHERE 1=(SELECT 1 UNION ALL SELECT 1) UNION SELECT 1;
ERROR 21000: Subquery returns more than 1 row
EXPLAIN EXTENDED SELECT 1 FROM t1 WHERE 1=(SELECT 1 UNION SELECT 1);
id	select_type	table	type	possible_keys	key	key_len	ref	rows	filtered	Extra
1	PRIMARY	t1	index	NULL	topic	3	NULL	2	100.00	Using index
2	SUBQUERY	NULL	NULL	NULL	NULL	NULL	NULL	NULL	NULL	No tables used
3	UNION	NULL	NULL	NULL	NULL	NULL	NULL	NULL	NULL	No tables used
NULL	UNION RESULT	<union2,3>	ALL	NULL	NULL	NULL	NULL	NULL	NULL	
Warnings:
Note	1003	select 1 AS `1` from `test`.`t1` where 1
drop table t1;
CREATE TABLE `t1` (
`numeropost` mediumint(8) unsigned NOT NULL auto_increment,
`maxnumrep` int(10) unsigned NOT NULL default '0',
PRIMARY KEY  (`numeropost`),
UNIQUE KEY `maxnumrep` (`maxnumrep`)
) ENGINE=MyISAM ROW_FORMAT=FIXED;
INSERT INTO t1 (numeropost,maxnumrep) VALUES (40143,1),(43506,2);
CREATE TABLE `t2` (
`mot` varchar(30) NOT NULL default '',
`topic` mediumint(8) unsigned NOT NULL default '0',
`date` date NOT NULL default '0000-00-00',
`pseudo` varchar(35) NOT NULL default '',
PRIMARY KEY  (`mot`,`pseudo`,`date`,`topic`)
) ENGINE=MyISAM ROW_FORMAT=DYNAMIC;
INSERT INTO t2 (mot,topic,date,pseudo) VALUES ('joce','40143','2002-10-22','joce'), ('joce','43506','2002-10-22','joce');
select numeropost as a FROM t1 GROUP BY (SELECT 1 FROM t1 HAVING a=1);
a
40143
SELECT numeropost,maxnumrep FROM t1 WHERE exists (SELECT 1 FROM t2 WHERE (mot='joce') AND date >= '2002-10-21' AND t1.numeropost = t2.topic) ORDER BY maxnumrep DESC LIMIT 0, 20;
numeropost	maxnumrep
43506	2
40143	1
SELECT (SELECT 1) as a FROM (SELECT 1 FROM t1 HAVING a=1) b;
ERROR 42S22: Unknown column 'a' in 'having clause'
SELECT 1 IN (SELECT 1 FROM t2 HAVING a);
ERROR 42S22: Unknown column 'a' in 'having clause'
SELECT * from t2 where topic IN (SELECT topic FROM t2 GROUP BY topic);
mot	topic	date	pseudo
joce	40143	2002-10-22	joce
joce	43506	2002-10-22	joce
SELECT * from t2 where topic IN (SELECT topic FROM t2 GROUP BY topic HAVING topic < 4100);
mot	topic	date	pseudo
SELECT * from t2 where topic IN (SELECT SUM(topic) FROM t1);
mot	topic	date	pseudo
SELECT * from t2 where topic = any (SELECT topic FROM t2 GROUP BY topic);
mot	topic	date	pseudo
joce	40143	2002-10-22	joce
joce	43506	2002-10-22	joce
SELECT * from t2 where topic = any (SELECT topic FROM t2 GROUP BY topic HAVING topic < 4100);
mot	topic	date	pseudo
SELECT * from t2 where topic = any (SELECT SUM(topic) FROM t1);
mot	topic	date	pseudo
SELECT * from t2 where topic = all (SELECT topic FROM t2 GROUP BY topic);
mot	topic	date	pseudo
SELECT * from t2 where topic = all (SELECT topic FROM t2 GROUP BY topic HAVING topic < 4100);
mot	topic	date	pseudo
joce	40143	2002-10-22	joce
joce	43506	2002-10-22	joce
SELECT *, topic = all (SELECT topic FROM t2 GROUP BY topic HAVING topic < 4100) from t2;
mot	topic	date	pseudo	topic = all (SELECT topic FROM t2 GROUP BY topic HAVING topic < 4100)
joce	40143	2002-10-22	joce	1
joce	43506	2002-10-22	joce	1
SELECT * from t2 where topic = all (SELECT SUM(topic) FROM t2);
mot	topic	date	pseudo
SELECT * from t2 where topic <> any (SELECT SUM(topic) FROM t2);
mot	topic	date	pseudo
joce	40143	2002-10-22	joce
joce	43506	2002-10-22	joce
SELECT * from t2 where topic IN (SELECT topic FROM t2 GROUP BY topic HAVING topic < 41000);
mot	topic	date	pseudo
joce	40143	2002-10-22	joce
SELECT * from t2 where topic = any (SELECT topic FROM t2 GROUP BY topic HAVING topic < 41000);
mot	topic	date	pseudo
joce	40143	2002-10-22	joce
SELECT * from t2 where topic = all (SELECT topic FROM t2 GROUP BY topic HAVING topic < 41000);
mot	topic	date	pseudo
joce	40143	2002-10-22	joce
SELECT *, topic = all (SELECT topic FROM t2 GROUP BY topic HAVING topic < 41000) from t2;
mot	topic	date	pseudo	topic = all (SELECT topic FROM t2 GROUP BY topic HAVING topic < 41000)
joce	40143	2002-10-22	joce	1
joce	43506	2002-10-22	joce	0
drop table t1,t2;
CREATE TABLE `t1` (
`numeropost` mediumint(8) unsigned NOT NULL auto_increment,
`maxnumrep` int(10) unsigned NOT NULL default '0',
PRIMARY KEY  (`numeropost`),
UNIQUE KEY `maxnumrep` (`maxnumrep`)
) ENGINE=MyISAM ROW_FORMAT=FIXED;
INSERT INTO t1 (numeropost,maxnumrep) VALUES (1,0),(2,1);
select numeropost as a FROM t1 GROUP BY (SELECT 1 FROM t1 HAVING a=1);
ERROR 21000: Subquery returns more than 1 row
select numeropost as a FROM t1 ORDER BY (SELECT 1 FROM t1 HAVING a=1);
ERROR 21000: Subquery returns more than 1 row
drop table t1;
create table t1 (a int);
insert into t1 values (1),(2),(3);
(select * from t1) union (select * from t1) order by (select a from t1 limit 1);
a
1
2
3
drop table t1;
CREATE TABLE t1 (field char(1) NOT NULL DEFAULT 'b');
INSERT INTO t1 VALUES ();
SELECT field FROM t1 WHERE 1=(SELECT 1 UNION ALL SELECT 1 FROM (SELECT 1) a HAVING field='b');
ERROR 21000: Subquery returns more than 1 row
drop table t1;
CREATE TABLE `t1` (
`numeropost` mediumint(8) unsigned NOT NULL default '0',
`numreponse` int(10) unsigned NOT NULL auto_increment,
`pseudo` varchar(35) NOT NULL default '',
PRIMARY KEY  (`numeropost`,`numreponse`),
UNIQUE KEY `numreponse` (`numreponse`),
KEY `pseudo` (`pseudo`,`numeropost`)
) ENGINE=MyISAM;
SELECT (SELECT numeropost FROM t1 HAVING numreponse=a),numreponse FROM (SELECT * FROM t1) as a;
ERROR 42S22: Reference 'numreponse' not supported (forward reference in item list)
SELECT numreponse, (SELECT numeropost FROM t1 HAVING numreponse=a) FROM (SELECT * FROM t1) as a;
ERROR 42S22: Unknown column 'a' in 'having clause'
SELECT numreponse, (SELECT numeropost FROM t1 HAVING numreponse=1) FROM (SELECT * FROM t1) as a;
numreponse	(SELECT numeropost FROM t1 HAVING numreponse=1)
INSERT INTO t1 (numeropost,numreponse,pseudo) VALUES (1,1,'joce'),(1,2,'joce'),(1,3,'test');
EXPLAIN EXTENDED SELECT numreponse FROM t1 WHERE numeropost='1' AND numreponse=(SELECT 1 FROM t1 WHERE numeropost='1');
ERROR 21000: Subquery returns more than 1 row
EXPLAIN EXTENDED SELECT MAX(numreponse) FROM t1 WHERE numeropost='1';
id	select_type	table	type	possible_keys	key	key_len	ref	rows	filtered	Extra
1	SIMPLE	NULL	NULL	NULL	NULL	NULL	NULL	NULL	NULL	Select tables optimized away
Warnings:
Note	1003	select max(`test`.`t1`.`numreponse`) AS `MAX(numreponse)` from `test`.`t1` where (`test`.`t1`.`numeropost` = '1')
EXPLAIN EXTENDED SELECT numreponse FROM t1 WHERE numeropost='1' AND numreponse=(SELECT MAX(numreponse) FROM t1 WHERE numeropost='1');
id	select_type	table	type	possible_keys	key	key_len	ref	rows	filtered	Extra
1	PRIMARY	t1	const	PRIMARY,numreponse	PRIMARY	7	const,const	1	100.00	Using index
2	SUBQUERY	NULL	NULL	NULL	NULL	NULL	NULL	NULL	NULL	Select tables optimized away
Warnings:
Note	1003	select '3' AS `numreponse` from `test`.`t1` where (('1' = '1'))
drop table t1;
CREATE TABLE t1 (a int(1));
INSERT INTO t1 VALUES (1);
SELECT 1 FROM (SELECT a FROM t1) b HAVING (SELECT b.a)=1;
1
1
drop table t1;
create table t1 (a int NOT NULL, b int, primary key (a));
create table t2 (a int NOT NULL, b int, primary key (a));
insert into t1 values (0, 10),(1, 11),(2, 12);
insert into t2 values (1, 21),(2, 22),(3, 23);
select * from t1;
a	b
0	10
1	11
2	12
update t1 set b= (select b from t1);
ERROR HY000: You can't specify target table 't1' for update in FROM clause
update t1 set b= (select b from t2);
ERROR 21000: Subquery returns more than 1 row
update t1 set b= (select b from t2 where t1.a = t2.a);
select * from t1;
a	b
0	NULL
1	21
2	22
drop table t1, t2;
create table t1 (a int NOT NULL, b int, primary key (a));
create table t2 (a int NOT NULL, b int, primary key (a));
insert into t1 values (0, 10),(1, 11),(2, 12);
insert into t2 values (1, 21),(2, 12),(3, 23);
select * from t1;
a	b
0	10
1	11
2	12
select * from t1 where b = (select b from t2 where t1.a = t2.a);
a	b
2	12
delete from t1 where b = (select b from t1);
ERROR HY000: You can't specify target table 't1' for update in FROM clause
delete from t1 where b = (select b from t2);
ERROR 21000: Subquery returns more than 1 row
delete from t1 where b = (select b from t2 where t1.a = t2.a);
select * from t1;
a	b
0	10
1	11
drop table t1, t2;
create table t11 (a int NOT NULL, b int, primary key (a));
create table t12 (a int NOT NULL, b int, primary key (a));
create table t2 (a int NOT NULL, b int, primary key (a));
insert into t11 values (0, 10),(1, 11),(2, 12);
insert into t12 values (33, 10),(22, 11),(2, 12);
insert into t2 values (1, 21),(2, 12),(3, 23);
select * from t11;
a	b
0	10
1	11
2	12
select * from t12;
a	b
33	10
22	11
2	12
delete t11.*, t12.* from t11,t12 where t11.a = t12.a and t11.b = (select b from t12 where t11.a = t12.a);
ERROR HY000: You can't specify target table 't12' for update in FROM clause
delete t11.*, t12.* from t11,t12 where t11.a = t12.a and t11.b = (select b from t2);
ERROR 21000: Subquery returns more than 1 row
delete t11.*, t12.* from t11,t12 where t11.a = t12.a and t11.b = (select b from t2 where t11.a = t2.a);
select * from t11;
a	b
0	10
1	11
select * from t12;
a	b
33	10
22	11
drop table t11, t12, t2;
CREATE TABLE t1 (x int);
create table t2 (a int);
create table t3 (b int);
insert into t2 values (1);
insert into t3 values (1),(2);
INSERT INTO t1 (x) VALUES ((SELECT x FROM t1));
ERROR HY000: You can't specify target table 't1' for update in FROM clause
INSERT INTO t1 (x) VALUES ((SELECT b FROM t3));
ERROR 21000: Subquery returns more than 1 row
INSERT INTO t1 (x) VALUES ((SELECT a FROM t2));
select * from t1;
x
1
insert into t2 values (1);
INSERT DELAYED INTO t1 (x) VALUES ((SELECT SUM(a) FROM t2));
select * from t1;
x
1
2
INSERT INTO t1 (x) select (SELECT SUM(a)+1 FROM t2) FROM t2;
select * from t1;
x
1
2
3
3
INSERT INTO t1 (x) select (SELECT SUM(x)+2 FROM t1) FROM t2;
select * from t1;
x
1
2
3
3
11
11
INSERT DELAYED INTO t1 (x) VALUES ((SELECT SUM(x) FROM t2));
ERROR 42S22: Unknown column 'x' in 'field list'
INSERT DELAYED INTO t1 (x) VALUES ((SELECT SUM(a) FROM t2));
select * from t1;
x
1
2
3
3
11
11
2
drop table t1, t2, t3;
CREATE TABLE t1 (x int not null, y int, primary key (x));
create table t2 (a int);
create table t3 (a int);
insert into t2 values (1);
insert into t3 values (1),(2);
select * from t1;
x	y
replace into t1 (x, y) VALUES ((SELECT x FROM t1), (SELECT a+1 FROM t2));
ERROR HY000: You can't specify target table 't1' for update in FROM clause
replace into t1 (x, y) VALUES ((SELECT a FROM t3), (SELECT a+1 FROM t2));
ERROR 21000: Subquery returns more than 1 row
replace into t1 (x, y) VALUES ((SELECT a FROM t2), (SELECT a+1 FROM t2));
select * from t1;
x	y
1	2
replace into t1 (x, y) VALUES ((SELECT a FROM t2), (SELECT a+2 FROM t2));
select * from t1;
x	y
1	3
replace DELAYED into t1 (x, y) VALUES ((SELECT a+3 FROM t2), (SELECT a FROM t2));
select * from t1;
x	y
1	3
4	1
replace DELAYED into t1 (x, y) VALUES ((SELECT a+3 FROM t2), (SELECT a+1 FROM t2));
select * from t1;
x	y
1	3
4	2
replace LOW_PRIORITY into t1 (x, y) VALUES ((SELECT a+1 FROM t2), (SELECT a FROM t2));
select * from t1;
x	y
1	3
4	2
2	1
drop table t1, t2, t3;
SELECT * FROM (SELECT 1) b WHERE 1 IN (SELECT *);
ERROR HY000: No tables used
CREATE TABLE t2 (id int(11) default NULL, KEY id (id)) ENGINE=MyISAM CHARSET=latin1;
INSERT INTO t2 VALUES (1),(2);
SELECT * FROM t2 WHERE id IN (SELECT 1);
id
1
EXPLAIN EXTENDED SELECT * FROM t2 WHERE id IN (SELECT 1);
id	select_type	table	type	possible_keys	key	key_len	ref	rows	filtered	Extra
1	PRIMARY	t2	ref	id	id	5	const	1	100.00	Using where; Using index
Warnings:
Note	1249	Select 2 was reduced during optimization
Note	1003	select `test`.`t2`.`id` AS `id` from `test`.`t2` where (`test`.`t2`.`id` = 1)
SELECT * FROM t2 WHERE id IN (SELECT 1 UNION SELECT 3);
id
1
SELECT * FROM t2 WHERE id IN (SELECT 1+(select 1));
id
2
EXPLAIN EXTENDED SELECT * FROM t2 WHERE id IN (SELECT 1+(select 1));
id	select_type	table	type	possible_keys	key	key_len	ref	rows	filtered	Extra
1	PRIMARY	t2	ref	id	id	5	const	1	100.00	Using where; Using index
Warnings:
Note	1249	Select 3 was reduced during optimization
Note	1249	Select 2 was reduced during optimization
Note	1003	select `test`.`t2`.`id` AS `id` from `test`.`t2` where (`test`.`t2`.`id` = <cache>((1 + 1)))
EXPLAIN EXTENDED SELECT * FROM t2 WHERE id IN (SELECT 1 UNION SELECT 3);
id	select_type	table	type	possible_keys	key	key_len	ref	rows	filtered	Extra
1	PRIMARY	t2	index	NULL	id	5	NULL	2	100.00	Using where; Using index
2	DEPENDENT SUBQUERY	NULL	NULL	NULL	NULL	NULL	NULL	NULL	NULL	No tables used
3	DEPENDENT UNION	NULL	NULL	NULL	NULL	NULL	NULL	NULL	NULL	No tables used
NULL	UNION RESULT	<union2,3>	ALL	NULL	NULL	NULL	NULL	NULL	NULL	
Warnings:
Note	1003	select `test`.`t2`.`id` AS `id` from `test`.`t2` where <in_optimizer>(`test`.`t2`.`id`,<exists>(select 1 having (<cache>(`test`.`t2`.`id`) = <ref_null_helper>(1)) union select 3 having (<cache>(`test`.`t2`.`id`) = <ref_null_helper>(3))))
SELECT * FROM t2 WHERE id IN (SELECT 5 UNION SELECT 3);
id
SELECT * FROM t2 WHERE id IN (SELECT 5 UNION SELECT 2);
id
2
INSERT INTO t2 VALUES ((SELECT * FROM t2));
ERROR HY000: You can't specify target table 't2' for update in FROM clause
INSERT INTO t2 VALUES ((SELECT id FROM t2));
ERROR HY000: You can't specify target table 't2' for update in FROM clause
SELECT * FROM t2;
id
1
2
CREATE TABLE t1 (id int(11) default NULL, KEY id (id)) ENGINE=MyISAM CHARSET=latin1;
INSERT INTO t1 values (1),(1);
UPDATE t2 SET id=(SELECT * FROM t1);
ERROR 21000: Subquery returns more than 1 row
drop table t2, t1;
create table t1 (a int);
insert into t1 values (1),(2),(3);
select 1 IN (SELECT * from t1);
1 IN (SELECT * from t1)
1
select 10 IN (SELECT * from t1);
10 IN (SELECT * from t1)
0
select NULL IN (SELECT * from t1);
NULL IN (SELECT * from t1)
NULL
update t1 set a=NULL where a=2;
select 1 IN (SELECT * from t1);
1 IN (SELECT * from t1)
1
select 3 IN (SELECT * from t1);
3 IN (SELECT * from t1)
1
select 10 IN (SELECT * from t1);
10 IN (SELECT * from t1)
NULL
select 1 > ALL (SELECT * from t1);
1 > ALL (SELECT * from t1)
0
select 10 > ALL (SELECT * from t1);
10 > ALL (SELECT * from t1)
NULL
select 1 > ANY (SELECT * from t1);
1 > ANY (SELECT * from t1)
NULL
select 10 > ANY (SELECT * from t1);
10 > ANY (SELECT * from t1)
1
drop table t1;
create table t1 (a varchar(20));
insert into t1 values ('A'),('BC'),('DEF');
select 'A' IN (SELECT * from t1);
'A' IN (SELECT * from t1)
1
select 'XYZS' IN (SELECT * from t1);
'XYZS' IN (SELECT * from t1)
0
select NULL IN (SELECT * from t1);
NULL IN (SELECT * from t1)
NULL
update t1 set a=NULL where a='BC';
select 'A' IN (SELECT * from t1);
'A' IN (SELECT * from t1)
1
select 'DEF' IN (SELECT * from t1);
'DEF' IN (SELECT * from t1)
1
select 'XYZS' IN (SELECT * from t1);
'XYZS' IN (SELECT * from t1)
NULL
select 'A' > ALL (SELECT * from t1);
'A' > ALL (SELECT * from t1)
0
select 'XYZS' > ALL (SELECT * from t1);
'XYZS' > ALL (SELECT * from t1)
NULL
select 'A' > ANY (SELECT * from t1);
'A' > ANY (SELECT * from t1)
NULL
select 'XYZS' > ANY (SELECT * from t1);
'XYZS' > ANY (SELECT * from t1)
1
drop table t1;
create table t1 (a float);
insert into t1 values (1.5),(2.5),(3.5);
select 1.5 IN (SELECT * from t1);
1.5 IN (SELECT * from t1)
1
select 10.5 IN (SELECT * from t1);
10.5 IN (SELECT * from t1)
0
select NULL IN (SELECT * from t1);
NULL IN (SELECT * from t1)
NULL
update t1 set a=NULL where a=2.5;
select 1.5 IN (SELECT * from t1);
1.5 IN (SELECT * from t1)
1
select 3.5 IN (SELECT * from t1);
3.5 IN (SELECT * from t1)
1
select 10.5 IN (SELECT * from t1);
10.5 IN (SELECT * from t1)
NULL
select 1.5 > ALL (SELECT * from t1);
1.5 > ALL (SELECT * from t1)
0
select 10.5 > ALL (SELECT * from t1);
10.5 > ALL (SELECT * from t1)
NULL
select 1.5 > ANY (SELECT * from t1);
1.5 > ANY (SELECT * from t1)
NULL
select 10.5 > ANY (SELECT * from t1);
10.5 > ANY (SELECT * from t1)
1
explain extended select (select a+1) from t1;
id	select_type	table	type	possible_keys	key	key_len	ref	rows	filtered	Extra
1	PRIMARY	t1	ALL	NULL	NULL	NULL	NULL	3	100.00	
Warnings:
Note	1276	Field or reference 'test.t1.a' of SELECT #2 was resolved in SELECT #1
Note	1249	Select 2 was reduced during optimization
Note	1003	select (`test`.`t1`.`a` + 1) AS `(select a+1)` from `test`.`t1`
select (select a+1) from t1;
(select a+1)
2.5
NULL
4.5
drop table t1;
CREATE TABLE t1 (a int(11) NOT NULL default '0', PRIMARY KEY  (a));
CREATE TABLE t2 (a int(11) default '0', INDEX (a));
INSERT INTO t1 VALUES (1),(2),(3),(4);
INSERT INTO t2 VALUES (1),(2),(3);
SELECT t1.a, t1.a in (select t2.a from t2) FROM t1;
a	t1.a in (select t2.a from t2)
1	1
2	1
3	1
4	0
explain extended SELECT t1.a, t1.a in (select t2.a from t2) FROM t1;
id	select_type	table	type	possible_keys	key	key_len	ref	rows	filtered	Extra
1	PRIMARY	t1	index	NULL	PRIMARY	4	NULL	4	100.00	Using index
2	DEPENDENT SUBQUERY	t2	index_subquery	a	a	5	func	2	100.00	Using index
Warnings:
Note	1003	select `test`.`t1`.`a` AS `a`,<in_optimizer>(`test`.`t1`.`a`,<exists>(<index_lookup>(<cache>(`test`.`t1`.`a`) in t2 on a checking NULL having <is_not_null_test>(`test`.`t2`.`a`)))) AS `t1.a in (select t2.a from t2)` from `test`.`t1`
CREATE TABLE t3 (a int(11) default '0');
INSERT INTO t3 VALUES (1),(2),(3);
SELECT t1.a, t1.a in (select t2.a from t2,t3 where t3.a=t2.a) FROM t1;
a	t1.a in (select t2.a from t2,t3 where t3.a=t2.a)
1	1
2	1
3	1
4	0
explain extended SELECT t1.a, t1.a in (select t2.a from t2,t3 where t3.a=t2.a) FROM t1;
id	select_type	table	type	possible_keys	key	key_len	ref	rows	filtered	Extra
1	PRIMARY	t1	index	NULL	PRIMARY	4	NULL	4	100.00	Using index
2	DEPENDENT SUBQUERY	t2	ref_or_null	a	a	5	func	2	100.00	Using where; Using index
2	DEPENDENT SUBQUERY	t3	ALL	NULL	NULL	NULL	NULL	3	100.00	Using where; Using join buffer
Warnings:
Note	1003	select `test`.`t1`.`a` AS `a`,<in_optimizer>(`test`.`t1`.`a`,<exists>(select 1 from `test`.`t2` join `test`.`t3` where ((`test`.`t3`.`a` = `test`.`t2`.`a`) and ((<cache>(`test`.`t1`.`a`) = `test`.`t2`.`a`) or isnull(`test`.`t2`.`a`))) having <is_not_null_test>(`test`.`t2`.`a`))) AS `t1.a in (select t2.a from t2,t3 where t3.a=t2.a)` from `test`.`t1`
drop table t1,t2,t3;
create table t1 (a float);
select 10.5 IN (SELECT * from t1 LIMIT 1);
ERROR 42000: This version of MySQL doesn't yet support 'LIMIT & IN/ALL/ANY/SOME subquery'
select 10.5 IN (SELECT * from t1 LIMIT 1 UNION SELECT 1.5);
ERROR 42000: This version of MySQL doesn't yet support 'LIMIT & IN/ALL/ANY/SOME subquery'
drop table t1;
create table t1 (a int, b int, c varchar(10));
create table t2 (a int);
insert into t1 values (1,2,'a'),(2,3,'b'),(3,4,'c');
insert into t2 values (1),(2),(NULL);
select a, (select a,b,c from t1 where t1.a=t2.a) = ROW(a,2,'a'),(select c from t1 where a=t2.a)  from t2;
a	(select a,b,c from t1 where t1.a=t2.a) = ROW(a,2,'a')	(select c from t1 where a=t2.a)
1	1	a
2	0	b
NULL	NULL	NULL
select a, (select a,b,c from t1 where t1.a=t2.a) = ROW(a,3,'b'),(select c from t1 where a=t2.a) from t2;
a	(select a,b,c from t1 where t1.a=t2.a) = ROW(a,3,'b')	(select c from t1 where a=t2.a)
1	0	a
2	1	b
NULL	NULL	NULL
select a, (select a,b,c from t1 where t1.a=t2.a) = ROW(a,4,'c'),(select c from t1 where a=t2.a) from t2;
a	(select a,b,c from t1 where t1.a=t2.a) = ROW(a,4,'c')	(select c from t1 where a=t2.a)
1	0	a
2	0	b
NULL	NULL	NULL
drop table t1,t2;
create table t1 (a int, b real, c varchar(10));
insert into t1 values (1, 1, 'a'), (2,2,'b'), (NULL, 2, 'b');
select ROW(1, 1, 'a') IN (select a,b,c from t1);
ROW(1, 1, 'a') IN (select a,b,c from t1)
1
select ROW(1, 2, 'a') IN (select a,b,c from t1);
ROW(1, 2, 'a') IN (select a,b,c from t1)
0
select ROW(1, 1, 'a') IN (select b,a,c from t1);
ROW(1, 1, 'a') IN (select b,a,c from t1)
1
select ROW(1, 1, 'a') IN (select a,b,c from t1 where a is not null);
ROW(1, 1, 'a') IN (select a,b,c from t1 where a is not null)
1
select ROW(1, 2, 'a') IN (select a,b,c from t1 where a is not null);
ROW(1, 2, 'a') IN (select a,b,c from t1 where a is not null)
0
select ROW(1, 1, 'a') IN (select b,a,c from t1 where a is not null);
ROW(1, 1, 'a') IN (select b,a,c from t1 where a is not null)
1
select ROW(1, 1, 'a') IN (select a,b,c from t1 where c='b' or c='a');
ROW(1, 1, 'a') IN (select a,b,c from t1 where c='b' or c='a')
1
select ROW(1, 2, 'a') IN (select a,b,c from t1 where c='b' or c='a');
ROW(1, 2, 'a') IN (select a,b,c from t1 where c='b' or c='a')
0
select ROW(1, 1, 'a') IN (select b,a,c from t1 where c='b' or c='a');
ROW(1, 1, 'a') IN (select b,a,c from t1 where c='b' or c='a')
1
select ROW(1, 1, 'a') IN (select b,a,c from t1 limit 2);
ERROR 42000: This version of MySQL doesn't yet support 'LIMIT & IN/ALL/ANY/SOME subquery'
drop table t1;
create table t1 (a int);
insert into t1 values (1);
do @a:=(SELECT a from t1);
select @a;
@a
1
set @a:=2;
set @a:=(SELECT a from t1);
select @a;
@a
1
drop table t1;
do (SELECT a from t1);
ERROR 42S02: Table 'test.t1' doesn't exist
set @a:=(SELECT a from t1);
ERROR 42S02: Table 'test.t1' doesn't exist
CREATE TABLE t1 (a int, KEY(a));
HANDLER t1 OPEN;
HANDLER t1 READ a=((SELECT 1));
ERROR 42000: You have an error in your SQL syntax; check the manual that corresponds to your MySQL server version for the right syntax to use near 'SELECT 1))' at line 1
HANDLER t1 CLOSE;
drop table t1;
create table t1 (a int);
create table t2 (b int);
insert into t1 values (1),(2);
insert into t2 values (1);
select a from t1 where a in (select a from t1 where a in (select b from t2));
a
1
drop table t1, t2;
create table t1 (a int, b int);
create table t2 like t1;
insert into t1 values (1,2),(1,3),(1,4),(1,5);
insert into t2 values (1,2),(1,3);
select * from t1 where row(a,b) in (select a,b from t2);
a	b
1	2
1	3
drop table t1, t2;
CREATE TABLE `t1` (`i` int(11) NOT NULL default '0',PRIMARY KEY  (`i`)) ENGINE=MyISAM CHARSET=latin1;
INSERT INTO t1 VALUES (1);
UPDATE t1 SET i=i+1 WHERE i=(SELECT MAX(i));
select * from t1;
i
2
drop table t1;
CREATE TABLE t1 (a int(1));
EXPLAIN EXTENDED SELECT (SELECT RAND() FROM t1) FROM t1;
id	select_type	table	type	possible_keys	key	key_len	ref	rows	filtered	Extra
1	PRIMARY	t1	system	NULL	NULL	NULL	NULL	0	0.00	const row not found
2	UNCACHEABLE SUBQUERY	t1	system	NULL	NULL	NULL	NULL	0	0.00	const row not found
Warnings:
Note	1003	select (select rand() from `test`.`t1`) AS `(SELECT RAND() FROM t1)` from `test`.`t1`
EXPLAIN EXTENDED SELECT (SELECT ENCRYPT('test') FROM t1) FROM t1;
id	select_type	table	type	possible_keys	key	key_len	ref	rows	filtered	Extra
1	PRIMARY	t1	system	NULL	NULL	NULL	NULL	0	0.00	const row not found
2	UNCACHEABLE SUBQUERY	t1	system	NULL	NULL	NULL	NULL	0	0.00	const row not found
Warnings:
Note	1003	select (select encrypt('test') from `test`.`t1`) AS `(SELECT ENCRYPT('test') FROM t1)` from `test`.`t1`
EXPLAIN EXTENDED SELECT (SELECT BENCHMARK(1,1) FROM t1) FROM t1;
id	select_type	table	type	possible_keys	key	key_len	ref	rows	filtered	Extra
1	PRIMARY	t1	system	NULL	NULL	NULL	NULL	0	0.00	const row not found
2	UNCACHEABLE SUBQUERY	t1	system	NULL	NULL	NULL	NULL	0	0.00	const row not found
Warnings:
Note	1003	select (select benchmark(1,1) from `test`.`t1`) AS `(SELECT BENCHMARK(1,1) FROM t1)` from `test`.`t1`
drop table t1;
CREATE TABLE `t1` (
`mot` varchar(30) character set latin1 NOT NULL default '',
`topic` mediumint(8) unsigned NOT NULL default '0',
`date` date NOT NULL default '0000-00-00',
`pseudo` varchar(35) character set latin1 NOT NULL default '',
PRIMARY KEY  (`mot`,`pseudo`,`date`,`topic`),
KEY `pseudo` (`pseudo`,`date`,`topic`),
KEY `topic` (`topic`)
) ENGINE=MyISAM CHARSET=latin1 ROW_FORMAT=DYNAMIC;
CREATE TABLE `t2` (
`mot` varchar(30) character set latin1 NOT NULL default '',
`topic` mediumint(8) unsigned NOT NULL default '0',
`date` date NOT NULL default '0000-00-00',
`pseudo` varchar(35) character set latin1 NOT NULL default '',
PRIMARY KEY  (`mot`,`pseudo`,`date`,`topic`),
KEY `pseudo` (`pseudo`,`date`,`topic`),
KEY `topic` (`topic`)
) ENGINE=MyISAM CHARSET=latin1 ROW_FORMAT=DYNAMIC;
CREATE TABLE `t3` (
`numeropost` mediumint(8) unsigned NOT NULL auto_increment,
`maxnumrep` int(10) unsigned NOT NULL default '0',
PRIMARY KEY  (`numeropost`),
UNIQUE KEY `maxnumrep` (`maxnumrep`)
) ENGINE=MyISAM CHARSET=latin1;
INSERT INTO t1 VALUES ('joce','1','','joce'),('test','2','','test');
Warnings:
Warning	1265	Data truncated for column 'date' at row 1
Warning	1265	Data truncated for column 'date' at row 2
INSERT INTO t2 VALUES ('joce','1','','joce'),('test','2','','test');
Warnings:
Warning	1265	Data truncated for column 'date' at row 1
Warning	1265	Data truncated for column 'date' at row 2
INSERT INTO t3 VALUES (1,1);
SELECT DISTINCT topic FROM t2 WHERE NOT EXISTS(SELECT * FROM t3 WHERE
numeropost=topic);
topic
2
select * from t1;
mot	topic	date	pseudo
joce	1	0000-00-00	joce
test	2	0000-00-00	test
DELETE FROM t1 WHERE topic IN (SELECT DISTINCT topic FROM t2 WHERE NOT
EXISTS(SELECT * FROM t3 WHERE numeropost=topic));
select * from t1;
mot	topic	date	pseudo
joce	1	0000-00-00	joce
drop table t1, t2, t3;
SELECT * FROM (SELECT 1 as a,(SELECT a)) a;
a	(SELECT a)
1	1
CREATE TABLE t1 SELECT * FROM (SELECT 1 as a,(SELECT 1)) a;
SHOW CREATE TABLE t1;
Table	Create Table
t1	CREATE TABLE `t1` (
  `a` int(1) NOT NULL DEFAULT '0',
  `(SELECT 1)` int(1) NOT NULL DEFAULT '0'
) ENGINE=MyISAM DEFAULT CHARSET=latin1
drop table t1;
CREATE TABLE t1 SELECT * FROM (SELECT 1 as a,(SELECT a)) a;
SHOW CREATE TABLE t1;
Table	Create Table
t1	CREATE TABLE `t1` (
  `a` int(1) NOT NULL DEFAULT '0',
  `(SELECT a)` int(1) NOT NULL DEFAULT '0'
) ENGINE=MyISAM DEFAULT CHARSET=latin1
drop table t1;
CREATE TABLE t1 SELECT * FROM (SELECT 1 as a,(SELECT a+0)) a;
SHOW CREATE TABLE t1;
Table	Create Table
t1	CREATE TABLE `t1` (
  `a` int(1) NOT NULL DEFAULT '0',
  `(SELECT a+0)` int(3) NOT NULL DEFAULT '0'
) ENGINE=MyISAM DEFAULT CHARSET=latin1
drop table t1;
CREATE TABLE t1 SELECT (SELECT 1 as a UNION SELECT 1+1 limit 1,1) as a;
select * from t1;
a
2
SHOW CREATE TABLE t1;
Table	Create Table
t1	CREATE TABLE `t1` (
  `a` bigint(20) NOT NULL DEFAULT '0'
) ENGINE=MyISAM DEFAULT CHARSET=latin1
drop table t1;
create table t1 (a int);
insert into t1 values (1), (2), (3);
explain extended select a,(select (select rand() from t1 limit 1)  from t1 limit 1)
from t1;
id	select_type	table	type	possible_keys	key	key_len	ref	rows	filtered	Extra
1	PRIMARY	t1	ALL	NULL	NULL	NULL	NULL	3	100.00	
2	UNCACHEABLE SUBQUERY	t1	ALL	NULL	NULL	NULL	NULL	3	100.00	
3	UNCACHEABLE SUBQUERY	t1	ALL	NULL	NULL	NULL	NULL	3	100.00	
Warnings:
Note	1003	select `test`.`t1`.`a` AS `a`,(select (select rand() from `test`.`t1` limit 1) from `test`.`t1` limit 1) AS `(select (select rand() from t1 limit 1)  from t1 limit 1)` from `test`.`t1`
drop table t1;
select t1.Continent, t2.Name, t2.Population from t1 LEFT JOIN t2 ON t1.Code = t2.Country  where t2.Population IN (select max(t2.Population) AS Population from t2, t1 where t2.Country = t1.Code group by Continent);
ERROR 42S02: Table 'test.t1' doesn't exist
CREATE TABLE t1 (
ID int(11) NOT NULL auto_increment,
name char(35) NOT NULL default '',
t2 char(3) NOT NULL default '',
District char(20) NOT NULL default '',
Population int(11) NOT NULL default '0',
PRIMARY KEY  (ID)
) ENGINE=MyISAM;
INSERT INTO t1 VALUES (130,'Sydney','AUS','New South Wales',3276207);
INSERT INTO t1 VALUES (131,'Melbourne','AUS','Victoria',2865329);
INSERT INTO t1 VALUES (132,'Brisbane','AUS','Queensland',1291117);
CREATE TABLE t2 (
Code char(3) NOT NULL default '',
Name char(52) NOT NULL default '',
Continent enum('Asia','Europe','North America','Africa','Oceania','Antarctica','South America') NOT NULL default 'Asia',
Region char(26) NOT NULL default '',
SurfaceArea float(10,2) NOT NULL default '0.00',
IndepYear smallint(6) default NULL,
Population int(11) NOT NULL default '0',
LifeExpectancy float(3,1) default NULL,
GNP float(10,2) default NULL,
GNPOld float(10,2) default NULL,
LocalName char(45) NOT NULL default '',
GovernmentForm char(45) NOT NULL default '',
HeadOfState char(60) default NULL,
Capital int(11) default NULL,
Code2 char(2) NOT NULL default '',
PRIMARY KEY  (Code)
) ENGINE=MyISAM;
INSERT INTO t2 VALUES ('AUS','Australia','Oceania','Australia and New Zealand',7741220.00,1901,18886000,79.8,351182.00,392911.00,'Australia','Constitutional Monarchy, Federation','Elisabeth II',135,'AU');
INSERT INTO t2 VALUES ('AZE','Azerbaijan','Asia','Middle East',86600.00,1991,7734000,62.9,4127.00,4100.00,'Azärbaycan','Federal Republic','Heydär Äliyev',144,'AZ');
select t2.Continent, t1.Name, t1.Population from t2 LEFT JOIN t1 ON t2.Code = t1.t2  where t1.Population IN (select max(t1.Population) AS Population from t1, t2 where t1.t2 = t2.Code group by Continent);
Continent	Name	Population
Oceania	Sydney	3276207
drop table t1, t2;
CREATE TABLE `t1` (
`id` mediumint(8) unsigned NOT NULL auto_increment,
`pseudo` varchar(35) character set latin1 NOT NULL default '',
PRIMARY KEY  (`id`),
UNIQUE KEY `pseudo` (`pseudo`)
) ENGINE=MyISAM PACK_KEYS=1 ROW_FORMAT=DYNAMIC;
INSERT INTO t1 (pseudo) VALUES ('test');
SELECT 0 IN (SELECT 1 FROM t1 a);
0 IN (SELECT 1 FROM t1 a)
0
EXPLAIN EXTENDED SELECT 0 IN (SELECT 1 FROM t1 a);
id	select_type	table	type	possible_keys	key	key_len	ref	rows	filtered	Extra
1	PRIMARY	NULL	NULL	NULL	NULL	NULL	NULL	NULL	NULL	No tables used
2	DEPENDENT SUBQUERY	NULL	NULL	NULL	NULL	NULL	NULL	NULL	NULL	Impossible WHERE
Warnings:
Note	1003	select <in_optimizer>(0,<exists>(select 1 from `test`.`t1` `a` where 0)) AS `0 IN (SELECT 1 FROM t1 a)`
INSERT INTO t1 (pseudo) VALUES ('test1');
SELECT 0 IN (SELECT 1 FROM t1 a);
0 IN (SELECT 1 FROM t1 a)
0
EXPLAIN EXTENDED SELECT 0 IN (SELECT 1 FROM t1 a);
id	select_type	table	type	possible_keys	key	key_len	ref	rows	filtered	Extra
1	PRIMARY	NULL	NULL	NULL	NULL	NULL	NULL	NULL	NULL	No tables used
2	DEPENDENT SUBQUERY	NULL	NULL	NULL	NULL	NULL	NULL	NULL	NULL	Impossible WHERE
Warnings:
Note	1003	select <in_optimizer>(0,<exists>(select 1 from `test`.`t1` `a` where 0)) AS `0 IN (SELECT 1 FROM t1 a)`
drop table t1;
CREATE TABLE `t1` (
`i` int(11) NOT NULL default '0',
PRIMARY KEY  (`i`)
) ENGINE=MyISAM CHARSET=latin1;
INSERT INTO t1 VALUES (1);
UPDATE t1 SET i=i+(SELECT MAX(i) FROM (SELECT 1) t) WHERE i=(SELECT MAX(i));
UPDATE t1 SET i=i+1 WHERE i=(SELECT MAX(i));
UPDATE t1 SET t.i=i+(SELECT MAX(i) FROM (SELECT 1) t);
ERROR 42S22: Unknown column 't.i' in 'field list'
select * from t1;
i
3
drop table t1;
CREATE TABLE t1 (
id int(11) default NULL
) ENGINE=MyISAM CHARSET=latin1;
INSERT INTO t1 VALUES (1),(1),(2),(2),(1),(3);
CREATE TABLE t2 (
id int(11) default NULL,
name varchar(15) default NULL
) ENGINE=MyISAM CHARSET=latin1;
INSERT INTO t2 VALUES (4,'vita'), (1,'vita'), (2,'vita'), (1,'vita');
update t1, t2 set t2.name='lenka' where t2.id in (select id from t1);
select * from t2;
id	name
4	vita
1	lenka
2	lenka
1	lenka
drop table t1,t2;
create table t1 (a int, unique index indexa (a));
insert into t1 values (-1), (-4), (-2), (NULL);
select -10 IN (select a from t1 FORCE INDEX (indexa));
-10 IN (select a from t1 FORCE INDEX (indexa))
NULL
drop table t1;
create table t1 (id int not null auto_increment primary key, salary int, key(salary));
insert into t1 (salary) values (100),(1000),(10000),(10),(500),(5000),(50000);
explain extended SELECT id FROM t1 where salary = (SELECT MAX(salary) FROM t1);
id	select_type	table	type	possible_keys	key	key_len	ref	rows	filtered	Extra
1	PRIMARY	t1	ref	salary	salary	5	const	1	100.00	Using where
2	SUBQUERY	NULL	NULL	NULL	NULL	NULL	NULL	NULL	NULL	Select tables optimized away
Warnings:
Note	1003	select `test`.`t1`.`id` AS `id` from `test`.`t1` where (`test`.`t1`.`salary` = (select max(`test`.`t1`.`salary`) from `test`.`t1`))
drop table t1;
CREATE TABLE t1 (
ID int(10) unsigned NOT NULL auto_increment,
SUB_ID int(3) unsigned NOT NULL default '0',
REF_ID int(10) unsigned default NULL,
REF_SUB int(3) unsigned default '0',
PRIMARY KEY (ID,SUB_ID),
UNIQUE KEY t1_PK (ID,SUB_ID),
KEY t1_FK (REF_ID,REF_SUB),
KEY t1_REFID (REF_ID)
) ENGINE=MyISAM CHARSET=cp1251;
INSERT INTO t1 VALUES (1,0,NULL,NULL),(2,0,NULL,NULL);
SELECT DISTINCT REF_ID FROM t1 WHERE ID= (SELECT DISTINCT REF_ID FROM t1 WHERE ID=2);
REF_ID
DROP TABLE t1;
create table t1 (a int, b int);
create table t2 (a int, b int);
insert into t1 values (1,0), (2,0), (3,0);
insert into t2 values (1,1), (2,1), (3,1), (2,2);
update ignore t1 set b=(select b from t2 where t1.a=t2.a);
Warnings:
Error	1242	Subquery returns more than 1 row
select * from t1;
a	b
1	1
2	NULL
3	1
drop table t1, t2;
CREATE TABLE `t1` (
`id` mediumint(8) unsigned NOT NULL auto_increment,
`pseudo` varchar(35) NOT NULL default '',
`email` varchar(60) NOT NULL default '',
PRIMARY KEY  (`id`),
UNIQUE KEY `email` (`email`),
UNIQUE KEY `pseudo` (`pseudo`)
) ENGINE=MyISAM CHARSET=latin1 PACK_KEYS=1 ROW_FORMAT=DYNAMIC;
INSERT INTO t1 (id,pseudo,email) VALUES (1,'test','test'),(2,'test1','test1');
SELECT pseudo as a, pseudo as b FROM t1 GROUP BY (SELECT a) ORDER BY (SELECT id*1);
a	b
test	test
test1	test1
drop table if exists t1;
(SELECT 1 as a) UNION (SELECT 1) ORDER BY (SELECT a+0);
a
1
create table t1 (a int not null, b int, primary key (a));
create table t2 (a int not null, primary key (a));
create table t3 (a int not null, b int, primary key (a));
insert into t1 values (1,10), (2,20), (3,30),  (4,40);
insert into t2 values (2), (3), (4), (5);
insert into t3 values (10,3), (20,4), (30,5);
select * from t2 where t2.a in (select a from t1);
a
2
3
4
explain extended select * from t2 where t2.a in (select a from t1);
id	select_type	table	type	possible_keys	key	key_len	ref	rows	filtered	Extra
1	PRIMARY	t2	index	NULL	PRIMARY	4	NULL	4	100.00	Using where; Using index
2	DEPENDENT SUBQUERY	t1	unique_subquery	PRIMARY	PRIMARY	4	func	1	100.00	Using index
Warnings:
Note	1003	select `test`.`t2`.`a` AS `a` from `test`.`t2` where <in_optimizer>(`test`.`t2`.`a`,<exists>(<primary_index_lookup>(<cache>(`test`.`t2`.`a`) in t1 on PRIMARY)))
select * from t2 where t2.a in (select a from t1 where t1.b <> 30);
a
2
4
explain extended select * from t2 where t2.a in (select a from t1 where t1.b <> 30);
id	select_type	table	type	possible_keys	key	key_len	ref	rows	filtered	Extra
1	PRIMARY	t2	index	NULL	PRIMARY	4	NULL	4	100.00	Using where; Using index
2	DEPENDENT SUBQUERY	t1	unique_subquery	PRIMARY	PRIMARY	4	func	1	100.00	Using where
Warnings:
Note	1003	select `test`.`t2`.`a` AS `a` from `test`.`t2` where <in_optimizer>(`test`.`t2`.`a`,<exists>(<primary_index_lookup>(<cache>(`test`.`t2`.`a`) in t1 on PRIMARY where ((`test`.`t1`.`b` <> 30) and (<cache>(`test`.`t2`.`a`) = `test`.`t1`.`a`)))))
select * from t2 where t2.a in (select t1.a from t1,t3 where t1.b=t3.a);
a
2
3
explain extended select * from t2 where t2.a in (select t1.a from t1,t3 where t1.b=t3.a);
id	select_type	table	type	possible_keys	key	key_len	ref	rows	filtered	Extra
1	PRIMARY	t2	index	NULL	PRIMARY	4	NULL	4	100.00	Using where; Using index
2	DEPENDENT SUBQUERY	t1	eq_ref	PRIMARY	PRIMARY	4	func	1	100.00	
2	DEPENDENT SUBQUERY	t3	eq_ref	PRIMARY	PRIMARY	4	test.t1.b	1	100.00	Using index
Warnings:
Note	1003	select `test`.`t2`.`a` AS `a` from `test`.`t2` where <in_optimizer>(`test`.`t2`.`a`,<exists>(select 1 from `test`.`t1` join `test`.`t3` where ((`test`.`t3`.`a` = `test`.`t1`.`b`) and (<cache>(`test`.`t2`.`a`) = `test`.`t1`.`a`))))
drop table t1, t2, t3;
create table t1 (a int, b int, index a (a,b));
create table t2 (a int, index a (a));
create table t3 (a int, b int, index a (a));
insert into t1 values (1,10), (2,20), (3,30), (4,40);
insert into t2 values (2), (3), (4), (5);
insert into t3 values (10,3), (20,4), (30,5);
select * from t2 where t2.a in (select a from t1);
a
2
3
4
explain extended select * from t2 where t2.a in (select a from t1);
id	select_type	table	type	possible_keys	key	key_len	ref	rows	filtered	Extra
1	PRIMARY	t2	index	NULL	a	5	NULL	4	100.00	Using where; Using index
2	DEPENDENT SUBQUERY	t1	index_subquery	a	a	5	func	1001	100.00	Using index; Using where
Warnings:
Note	1003	select `test`.`t2`.`a` AS `a` from `test`.`t2` where <in_optimizer>(`test`.`t2`.`a`,<exists>(<index_lookup>(<cache>(`test`.`t2`.`a`) in t1 on a where (<cache>(`test`.`t2`.`a`) = `test`.`t1`.`a`))))
select * from t2 where t2.a in (select a from t1 where t1.b <> 30);
a
2
4
explain extended select * from t2 where t2.a in (select a from t1 where t1.b <> 30);
id	select_type	table	type	possible_keys	key	key_len	ref	rows	filtered	Extra
1	PRIMARY	t2	index	NULL	a	5	NULL	4	100.00	Using where; Using index
2	DEPENDENT SUBQUERY	t1	index_subquery	a	a	5	func	1001	100.00	Using index; Using where
Warnings:
Note	1003	select `test`.`t2`.`a` AS `a` from `test`.`t2` where <in_optimizer>(`test`.`t2`.`a`,<exists>(<index_lookup>(<cache>(`test`.`t2`.`a`) in t1 on a where ((`test`.`t1`.`b` <> 30) and (<cache>(`test`.`t2`.`a`) = `test`.`t1`.`a`)))))
select * from t2 where t2.a in (select t1.a from t1,t3 where t1.b=t3.a);
a
2
3
explain extended select * from t2 where t2.a in (select t1.a from t1,t3 where t1.b=t3.a);
id	select_type	table	type	possible_keys	key	key_len	ref	rows	filtered	Extra
1	PRIMARY	t2	index	NULL	a	5	NULL	4	100.00	Using where; Using index
2	DEPENDENT SUBQUERY	t1	ref	a	a	5	func	1001	100.00	Using where; Using index
2	DEPENDENT SUBQUERY	t3	index	a	a	5	NULL	3	100.00	Using where; Using index; Using join buffer
Warnings:
Note	1003	select `test`.`t2`.`a` AS `a` from `test`.`t2` where <in_optimizer>(`test`.`t2`.`a`,<exists>(select 1 from `test`.`t1` join `test`.`t3` where ((`test`.`t3`.`a` = `test`.`t1`.`b`) and (<cache>(`test`.`t2`.`a`) = `test`.`t1`.`a`))))
insert into t1 values (3,31);
select * from t2 where t2.a in (select a from t1 where t1.b <> 30);
a
2
3
4
select * from t2 where t2.a in (select a from t1 where t1.b <> 30 and t1.b <> 31);
a
2
4
explain extended select * from t2 where t2.a in (select a from t1 where t1.b <> 30);
id	select_type	table	type	possible_keys	key	key_len	ref	rows	filtered	Extra
1	PRIMARY	t2	index	NULL	a	5	NULL	4	100.00	Using where; Using index
2	DEPENDENT SUBQUERY	t1	index_subquery	a	a	5	func	1001	100.00	Using index; Using where
Warnings:
Note	1003	select `test`.`t2`.`a` AS `a` from `test`.`t2` where <in_optimizer>(`test`.`t2`.`a`,<exists>(<index_lookup>(<cache>(`test`.`t2`.`a`) in t1 on a where ((`test`.`t1`.`b` <> 30) and (<cache>(`test`.`t2`.`a`) = `test`.`t1`.`a`)))))
drop table t1, t2, t3;
create table t1 (a int, b int);
create table t2 (a int, b int);
create table t3 (a int, b int);
insert into t1 values (0,100),(1,2), (1,3), (2,2), (2,7), (2,-1), (3,10);
insert into t2 values (0,0), (1,1), (2,1), (3,1), (4,1);
insert into t3 values (3,3), (2,2), (1,1);
select a,(select count(distinct t1.b) as sum from t1,t2 where t1.a=t2.a and t2.b > 0 and t1.a <= t3.b group by t1.a order by sum limit 1) from t3;
a	(select count(distinct t1.b) as sum from t1,t2 where t1.a=t2.a and t2.b > 0 and t1.a <= t3.b group by t1.a order by sum limit 1)
3	1
2	2
1	2
drop table t1,t2,t3;
create table t1 (s1 int);
create table t2 (s1 int);
insert into t1 values (1);
insert into t2 values (1);
select * from t1 where exists (select s1 from t2 having max(t2.s1)=t1.s1);
s1
1
drop table t1,t2;
create table t1 (s1 int);
create table t2 (s1 int);
insert into t1 values (1);
insert into t2 values (1);
update t1 set  s1 = s1 + 1 where 1 = (select x.s1 as A from t2 WHERE t2.s1 > t1.s1 order by A);
ERROR 42S22: Unknown column 'x.s1' in 'field list'
DROP TABLE t1, t2;
CREATE TABLE t1 (s1 CHAR(5) COLLATE latin1_german1_ci,
s2 CHAR(5) COLLATE latin1_swedish_ci);
INSERT INTO t1 VALUES ('z','?');
select * from t1 where s1 > (select max(s2) from t1);
ERROR HY000: Illegal mix of collations (latin1_german1_ci,IMPLICIT) and (latin1_swedish_ci,IMPLICIT) for operation '>'
select * from t1 where s1 > any (select max(s2) from t1);
ERROR HY000: Illegal mix of collations (latin1_german1_ci,IMPLICIT) and (latin1_swedish_ci,IMPLICIT) for operation '>'
drop table t1;
create table t1(toid int,rd int);
create table t2(userid int,pmnew int,pmtotal int);
insert into t2 values(1,0,0),(2,0,0);
insert into t1 values(1,0),(1,0),(1,0),(1,12),(1,15),(1,123),(1,12312),(1,12312),(1,123),(2,0),(2,0),(2,1),(2,2);
select userid,pmtotal,pmnew, (select count(rd) from t1 where toid=t2.userid) calc_total, (select count(rd) from t1 where rd=0 and toid=t2.userid) calc_new from t2 where userid in (select distinct toid from t1);
userid	pmtotal	pmnew	calc_total	calc_new
1	0	0	9	3
2	0	0	4	2
drop table t1, t2;
create table t1 (s1 char(5));
select (select 'a','b' from t1 union select 'a','b' from t1) from t1;
ERROR 21000: Operand should contain 1 column(s)
insert into t1 values ('tttt');
select * from t1 where ('a','b')=(select 'a','b' from t1 union select 'a','b' from t1);
s1
tttt
explain extended (select * from t1);
id	select_type	table	type	possible_keys	key	key_len	ref	rows	filtered	Extra
1	SIMPLE	t1	system	NULL	NULL	NULL	NULL	1	100.00	
Warnings:
Note	1003	(select 'tttt' AS `s1` from dual)
(select * from t1);
s1
tttt
drop table t1;
create table t1 (s1 char(5), index s1(s1));
create table t2 (s1 char(5), index s1(s1));
insert into t1 values ('a1'),('a2'),('a3');
insert into t2 values ('a1'),('a2');
select s1, s1 NOT IN (SELECT s1 FROM t2) from t1;
s1	s1 NOT IN (SELECT s1 FROM t2)
a1	0
a2	0
a3	1
select s1, s1 = ANY (SELECT s1 FROM t2) from t1;
s1	s1 = ANY (SELECT s1 FROM t2)
a1	1
a2	1
a3	0
select s1, s1 <> ALL (SELECT s1 FROM t2) from t1;
s1	s1 <> ALL (SELECT s1 FROM t2)
a1	0
a2	0
a3	1
select s1, s1 NOT IN (SELECT s1 FROM t2 WHERE s1 < 'a2') from t1;
s1	s1 NOT IN (SELECT s1 FROM t2 WHERE s1 < 'a2')
a1	0
a2	1
a3	1
explain extended select s1, s1 NOT IN (SELECT s1 FROM t2) from t1;
id	select_type	table	type	possible_keys	key	key_len	ref	rows	filtered	Extra
1	PRIMARY	t1	index	NULL	s1	6	NULL	3	100.00	Using index
2	DEPENDENT SUBQUERY	t2	index_subquery	s1	s1	6	func	2	100.00	Using index; Full scan on NULL key
Warnings:
Note	1003	select `test`.`t1`.`s1` AS `s1`,(not(<in_optimizer>(`test`.`t1`.`s1`,<exists>(<index_lookup>(<cache>(`test`.`t1`.`s1`) in t2 on s1 checking NULL having trigcond(<is_not_null_test>(`test`.`t2`.`s1`))))))) AS `s1 NOT IN (SELECT s1 FROM t2)` from `test`.`t1`
explain extended select s1, s1 = ANY (SELECT s1 FROM t2) from t1;
id	select_type	table	type	possible_keys	key	key_len	ref	rows	filtered	Extra
1	PRIMARY	t1	index	NULL	s1	6	NULL	3	100.00	Using index
2	DEPENDENT SUBQUERY	t2	index_subquery	s1	s1	6	func	2	100.00	Using index; Full scan on NULL key
Warnings:
Note	1003	select `test`.`t1`.`s1` AS `s1`,<in_optimizer>(`test`.`t1`.`s1`,<exists>(<index_lookup>(<cache>(`test`.`t1`.`s1`) in t2 on s1 checking NULL having trigcond(<is_not_null_test>(`test`.`t2`.`s1`))))) AS `s1 = ANY (SELECT s1 FROM t2)` from `test`.`t1`
explain extended select s1, s1 <> ALL (SELECT s1 FROM t2) from t1;
id	select_type	table	type	possible_keys	key	key_len	ref	rows	filtered	Extra
1	PRIMARY	t1	index	NULL	s1	6	NULL	3	100.00	Using index
2	DEPENDENT SUBQUERY	t2	index_subquery	s1	s1	6	func	2	100.00	Using index; Full scan on NULL key
Warnings:
Note	1003	select `test`.`t1`.`s1` AS `s1`,(not(<in_optimizer>(`test`.`t1`.`s1`,<exists>(<index_lookup>(<cache>(`test`.`t1`.`s1`) in t2 on s1 checking NULL having trigcond(<is_not_null_test>(`test`.`t2`.`s1`))))))) AS `s1 <> ALL (SELECT s1 FROM t2)` from `test`.`t1`
explain extended select s1, s1 NOT IN (SELECT s1 FROM t2 WHERE s1 < 'a2') from t1;
id	select_type	table	type	possible_keys	key	key_len	ref	rows	filtered	Extra
1	PRIMARY	t1	index	NULL	s1	6	NULL	3	100.00	Using index
2	DEPENDENT SUBQUERY	t2	index_subquery	s1	s1	6	func	2	100.00	Using index; Using where; Full scan on NULL key
Warnings:
Note	1003	select `test`.`t1`.`s1` AS `s1`,(not(<in_optimizer>(`test`.`t1`.`s1`,<exists>(<index_lookup>(<cache>(`test`.`t1`.`s1`) in t2 on s1 checking NULL where (`test`.`t2`.`s1` < 'a2') having trigcond(<is_not_null_test>(`test`.`t2`.`s1`))))))) AS `s1 NOT IN (SELECT s1 FROM t2 WHERE s1 < 'a2')` from `test`.`t1`
drop table t1,t2;
create table t2 (a int, b int);
create table t3 (a int);
insert into t3 values (6),(7),(3);
select * from t3 where a >= all (select b from t2);
a
6
7
3
explain extended select * from t3 where a >= all (select b from t2);
id	select_type	table	type	possible_keys	key	key_len	ref	rows	filtered	Extra
1	PRIMARY	t3	ALL	NULL	NULL	NULL	NULL	3	100.00	Using where
2	SUBQUERY	t2	system	NULL	NULL	NULL	NULL	0	0.00	const row not found
Warnings:
Note	1003	select `test`.`t3`.`a` AS `a` from `test`.`t3` where <not>((`test`.`t3`.`a` < (select max(NULL) from `test`.`t2`)))
select * from t3 where a >= some (select b from t2);
a
explain extended select * from t3 where a >= some (select b from t2);
id	select_type	table	type	possible_keys	key	key_len	ref	rows	filtered	Extra
1	PRIMARY	t3	ALL	NULL	NULL	NULL	NULL	3	100.00	Using where
2	SUBQUERY	t2	system	NULL	NULL	NULL	NULL	0	0.00	const row not found
Warnings:
Note	1003	select `test`.`t3`.`a` AS `a` from `test`.`t3` where <nop>((`test`.`t3`.`a` >= (select min(NULL) from `test`.`t2`)))
select * from t3 where a >= all (select b from t2 group by 1);
a
6
7
3
explain extended select * from t3 where a >= all (select b from t2 group by 1);
id	select_type	table	type	possible_keys	key	key_len	ref	rows	filtered	Extra
1	PRIMARY	t3	ALL	NULL	NULL	NULL	NULL	3	100.00	Using where
2	SUBQUERY	t2	system	NULL	NULL	NULL	NULL	0	0.00	const row not found
Warnings:
Note	1003	select `test`.`t3`.`a` AS `a` from `test`.`t3` where <not>((`test`.`t3`.`a` < <max>(select NULL from `test`.`t2` group by 1)))
select * from t3 where a >= some (select b from t2 group by 1);
a
explain extended select * from t3 where a >= some (select b from t2 group by 1);
id	select_type	table	type	possible_keys	key	key_len	ref	rows	filtered	Extra
1	PRIMARY	t3	ALL	NULL	NULL	NULL	NULL	3	100.00	Using where
2	SUBQUERY	t2	system	NULL	NULL	NULL	NULL	0	0.00	const row not found
Warnings:
Note	1003	select `test`.`t3`.`a` AS `a` from `test`.`t3` where <nop>((`test`.`t3`.`a` >= <min>(select NULL from `test`.`t2` group by 1)))
select * from t3 where NULL >= any (select b from t2);
a
explain extended select * from t3 where NULL >= any (select b from t2);
id	select_type	table	type	possible_keys	key	key_len	ref	rows	filtered	Extra
1	PRIMARY	NULL	NULL	NULL	NULL	NULL	NULL	NULL	NULL	Impossible WHERE
2	SUBQUERY	t2	system	NULL	NULL	NULL	NULL	0	0.00	const row not found
Warnings:
Note	1003	select `test`.`t3`.`a` AS `a` from `test`.`t3` where 0
select * from t3 where NULL >= any (select b from t2 group by 1);
a
explain extended select * from t3 where NULL >= any (select b from t2 group by 1);
id	select_type	table	type	possible_keys	key	key_len	ref	rows	filtered	Extra
1	PRIMARY	NULL	NULL	NULL	NULL	NULL	NULL	NULL	NULL	Impossible WHERE
2	SUBQUERY	t2	system	NULL	NULL	NULL	NULL	0	0.00	const row not found
Warnings:
Note	1003	select `test`.`t3`.`a` AS `a` from `test`.`t3` where 0
select * from t3 where NULL >= some (select b from t2);
a
explain extended select * from t3 where NULL >= some (select b from t2);
id	select_type	table	type	possible_keys	key	key_len	ref	rows	filtered	Extra
1	PRIMARY	NULL	NULL	NULL	NULL	NULL	NULL	NULL	NULL	Impossible WHERE
2	SUBQUERY	t2	system	NULL	NULL	NULL	NULL	0	0.00	const row not found
Warnings:
Note	1003	select `test`.`t3`.`a` AS `a` from `test`.`t3` where 0
select * from t3 where NULL >= some (select b from t2 group by 1);
a
explain extended select * from t3 where NULL >= some (select b from t2 group by 1);
id	select_type	table	type	possible_keys	key	key_len	ref	rows	filtered	Extra
1	PRIMARY	NULL	NULL	NULL	NULL	NULL	NULL	NULL	NULL	Impossible WHERE
2	SUBQUERY	t2	system	NULL	NULL	NULL	NULL	0	0.00	const row not found
Warnings:
Note	1003	select `test`.`t3`.`a` AS `a` from `test`.`t3` where 0
insert into t2 values (2,2), (2,1), (3,3), (3,1);
select * from t3 where a > all (select max(b) from t2 group by a);
a
6
7
explain extended select * from t3 where a > all (select max(b) from t2 group by a);
id	select_type	table	type	possible_keys	key	key_len	ref	rows	filtered	Extra
1	PRIMARY	t3	ALL	NULL	NULL	NULL	NULL	3	100.00	Using where
2	SUBQUERY	t2	ALL	NULL	NULL	NULL	NULL	4	100.00	Using temporary; Using filesort
Warnings:
Note	1003	select `test`.`t3`.`a` AS `a` from `test`.`t3` where <not>((`test`.`t3`.`a` <= <max>(select max(`test`.`t2`.`b`) from `test`.`t2` group by `test`.`t2`.`a`)))
drop table t2, t3;
CREATE TABLE `t1` ( `id` mediumint(9) NOT NULL auto_increment, `taskid` bigint(20) NOT NULL default '0', `dbid` int(11) NOT NULL default '0', `create_date` datetime NOT NULL default '0000-00-00 00:00:00', `last_update` datetime NOT NULL default '0000-00-00 00:00:00', PRIMARY KEY  (`id`)) ENGINE=MyISAM CHARSET=latin1 AUTO_INCREMENT=3 ;
INSERT INTO `t1` (`id`, `taskid`, `dbid`, `create_date`,`last_update`) VALUES (1, 1, 15, '2003-09-29 10:31:36', '2003-09-29 10:31:36'), (2, 1, 21, now(), now());
CREATE TABLE `t2` (`db_id` int(11) NOT NULL auto_increment,`name` varchar(200) NOT NULL default '',`primary_uid` smallint(6) NOT NULL default '0',`secondary_uid` smallint(6) NOT NULL default '0',PRIMARY KEY  (`db_id`),UNIQUE KEY `name_2` (`name`),FULLTEXT KEY `name` (`name`)) ENGINE=MyISAM CHARSET=latin1 AUTO_INCREMENT=2147483647;
INSERT INTO `t2` (`db_id`, `name`, `primary_uid`, `secondary_uid`) VALUES (18, 'Not Set 1', 0, 0),(19, 'Valid', 1, 2),(20, 'Valid 2', 1, 2),(21, 'Should Not Return', 1, 2),(26, 'Not Set 2', 0, 0),(-1, 'ALL DB\'S', 0, 0);
CREATE TABLE `t3` (`taskgenid` mediumint(9) NOT NULL auto_increment,`dbid` int(11) NOT NULL default '0',`taskid` int(11) NOT NULL default '0',`mon` tinyint(4) NOT NULL default '1',`tues` tinyint(4) NOT NULL default '1',`wed` tinyint(4) NOT NULL default '1',`thur` tinyint(4) NOT NULL default '1',`fri` tinyint(4) NOT NULL default '1',`sat` tinyint(4) NOT NULL default '0',`sun` tinyint(4) NOT NULL default '0',`how_often` smallint(6) NOT NULL default '1',`userid` smallint(6) NOT NULL default '0',`active` tinyint(4) NOT NULL default '1',PRIMARY KEY  (`taskgenid`)) ENGINE=MyISAM CHARSET=latin1 AUTO_INCREMENT=2 ;
INSERT INTO `t3` (`taskgenid`, `dbid`, `taskid`, `mon`, `tues`,`wed`, `thur`, `fri`, `sat`, `sun`, `how_often`, `userid`, `active`) VALUES (1,-1, 1, 1, 1, 1, 1, 1, 0, 0, 1, 0, 1);
CREATE TABLE `t4` (`task_id` smallint(6) NOT NULL default '0',`description` varchar(200) NOT NULL default '') ENGINE=MyISAM CHARSET=latin1;
INSERT INTO `t4` (`task_id`, `description`) VALUES (1, 'Daily Check List'),(2, 'Weekly Status');
select  dbid, name, (date_format(now() , '%Y-%m-%d') - INTERVAL how_often DAY) >= ifnull((SELECT date_format(max(create_date),'%Y-%m-%d') FROM t1 WHERE dbid = b.db_id AND taskid = a.taskgenid), '1950-01-01') from t3 a, t2 b, t4  WHERE dbid = - 1 AND primary_uid = '1' AND t4.task_id = taskid;
dbid	name	(date_format(now() , '%Y-%m-%d') - INTERVAL how_often DAY) >= ifnull((SELECT date_format(max(create_date),'%Y-%m-%d') FROM t1 WHERE dbid = b.db_id AND taskid = a.taskgenid), '1950-01-01')
-1	Valid	1
-1	Valid 2	1
-1	Should Not Return	0
SELECT dbid, name FROM t3 a, t2 b, t4 WHERE dbid = - 1 AND primary_uid = '1' AND ((date_format(now() , '%Y-%m-%d') - INTERVAL how_often DAY) >= ifnull((SELECT date_format(max(create_date),'%Y-%m-%d') FROM t1 WHERE dbid = b.db_id AND taskid = a.taskgenid), '1950-01-01')) AND t4.task_id = taskid;
dbid	name
-1	Valid
-1	Valid 2
drop table t1,t2,t3,t4;
CREATE TABLE t1 (id int(11) default NULL) ENGINE=MyISAM CHARSET=latin1;
INSERT INTO t1 VALUES (1),(5);
CREATE TABLE t2 (id int(11) default NULL) ENGINE=MyISAM CHARSET=latin1;
INSERT INTO t2 VALUES (2),(6);
select * from t1 where (1,2,6) in (select * from t2);
ERROR 21000: Operand should contain 3 column(s)
DROP TABLE t1,t2;
create table t1 (s1 int);
insert into t1 values (1);
insert into t1 values (2);
set sort_buffer_size = (select s1 from t1);
ERROR 21000: Subquery returns more than 1 row
do (select * from t1);
Warnings:
Error	1242	Subquery returns more than 1 row
drop table t1;
create table t1 (s1 char);
insert into t1 values ('e');
select * from t1 where 'f' > any (select s1 from t1);
s1
e
select * from t1 where 'f' > any (select s1 from t1 union select s1 from t1);
s1
e
explain extended select * from t1 where 'f' > any (select s1 from t1 union select s1 from t1);
id	select_type	table	type	possible_keys	key	key_len	ref	rows	filtered	Extra
1	PRIMARY	t1	system	NULL	NULL	NULL	NULL	1	100.00	
2	SUBQUERY	t1	system	NULL	NULL	NULL	NULL	1	100.00	
3	UNION	t1	system	NULL	NULL	NULL	NULL	1	100.00	
NULL	UNION RESULT	<union2,3>	ALL	NULL	NULL	NULL	NULL	NULL	NULL	
Warnings:
Note	1003	select 'e' AS `s1` from dual where 1
drop table t1;
CREATE TABLE t1 (number char(11) NOT NULL default '') ENGINE=MyISAM CHARSET=latin1;
INSERT INTO t1 VALUES ('69294728265'),('18621828126'),('89356874041'),('95895001874');
CREATE TABLE t2 (code char(5) NOT NULL default '',UNIQUE KEY code (code)) ENGINE=MyISAM CHARSET=latin1;
INSERT INTO t2 VALUES ('1'),('1226'),('1245'),('1862'),('18623'),('1874'),('1967'),('6');
select c.number as phone,(select p.code from t2 p where c.number like concat(p.code, '%') order by length(p.code) desc limit 1) as code from t1 c;
phone	code
69294728265	6
18621828126	1862
89356874041	NULL
95895001874	NULL
drop table t1, t2;
create table t1 (s1 int);
create table t2 (s1 int);
select * from t1 where (select count(*) from t2 where t1.s2) = 1;
ERROR 42S22: Unknown column 't1.s2' in 'where clause'
select * from t1 where (select count(*) from t2 group by t1.s2) = 1;
ERROR 42S22: Unknown column 't1.s2' in 'group statement'
select count(*) from t2 group by t1.s2;
ERROR 42S22: Unknown column 't1.s2' in 'group statement'
drop table t1, t2;
CREATE TABLE t1(COLA FLOAT NOT NULL,COLB FLOAT NOT NULL,COLC VARCHAR(20) DEFAULT NULL,PRIMARY KEY (COLA, COLB));
CREATE TABLE t2(COLA FLOAT NOT NULL,COLB FLOAT NOT NULL,COLC CHAR(1) NOT NULL,PRIMARY KEY (COLA));
INSERT INTO t1 VALUES (1,1,'1A3240'), (1,2,'4W2365');
INSERT INTO t2 VALUES (100, 200, 'C');
SELECT DISTINCT COLC FROM t1 WHERE COLA = (SELECT COLA FROM t2 WHERE COLB = 200 AND COLC ='C' LIMIT 1);
COLC
DROP TABLE t1, t2;
CREATE TABLE t1 (a int(1));
INSERT INTO t1 VALUES (1),(1),(1),(1),(1),(2),(3),(4),(5);
SELECT DISTINCT (SELECT a) FROM t1 LIMIT 100;
(SELECT a)
1
2
3
4
5
DROP TABLE t1;
create table t1 (a int, b decimal(13, 3));
insert into t1 values (1, 0.123);
select a, (select max(b) from t1) into outfile "../../tmp/subselect.out.file.1" from t1;
delete from t1;
load data infile "../../tmp/subselect.out.file.1" into table t1;
select * from t1;
a	b
1	0.123
drop table t1;
CREATE TABLE `t1` (
`id` int(11) NOT NULL auto_increment,
`id_cns` tinyint(3) unsigned NOT NULL default '0',
`tipo` enum('','UNO','DUE') NOT NULL default '',
`anno_dep` smallint(4) unsigned zerofill NOT NULL default '0000',
`particolare` mediumint(8) unsigned NOT NULL default '0',
`generale` mediumint(8) unsigned NOT NULL default '0',
`bis` tinyint(3) unsigned NOT NULL default '0',
PRIMARY KEY  (`id`),
UNIQUE KEY `idx_cns_gen_anno` (`anno_dep`,`id_cns`,`generale`,`particolare`),
UNIQUE KEY `idx_cns_par_anno` (`id_cns`,`anno_dep`,`tipo`,`particolare`,`bis`)
);
INSERT INTO `t1` VALUES (1,16,'UNO',1987,2048,9681,0),(2,50,'UNO',1987,1536,13987,0),(3,16,'UNO',1987,2432,14594,0),(4,16,'UNO',1987,1792,13422,0),(5,16,'UNO',1987,1025,10240,0),(6,16,'UNO',1987,1026,7089,0);
CREATE TABLE `t2` (
`id` tinyint(3) unsigned NOT NULL auto_increment,
`max_anno_dep` smallint(6) unsigned NOT NULL default '0',
PRIMARY KEY  (`id`)
);
INSERT INTO `t2` VALUES (16,1987),(50,1990),(51,1990);
SELECT cns.id, cns.max_anno_dep, cns.max_anno_dep = (SELECT s.anno_dep FROM t1 AS s WHERE s.id_cns = cns.id ORDER BY s.anno_dep DESC LIMIT 1) AS PIPPO FROM t2 AS cns;
id	max_anno_dep	PIPPO
16	1987	1
50	1990	0
51	1990	NULL
DROP TABLE t1, t2;
create table t1 (a int);
insert into t1 values (1), (2), (3);
SET SQL_SELECT_LIMIT=1;
select sum(a) from (select * from t1) as a;
sum(a)
6
select 2 in (select * from t1);
2 in (select * from t1)
1
SET SQL_SELECT_LIMIT=default;
drop table t1;
CREATE TABLE t1 (a int, b int, INDEX (a));
INSERT INTO t1 VALUES (1, 1), (1, 2), (1, 3);
SELECT * FROM t1 WHERE a = (SELECT MAX(a) FROM t1 WHERE a = 1) ORDER BY b;
a	b
1	1
1	2
1	3
DROP TABLE t1;
create table t1(val varchar(10));
insert into t1 values ('aaa'), ('bbb'),('eee'),('mmm'),('ppp');
select count(*) from t1 as w1 where w1.val in (select w2.val from t1 as w2 where w2.val like 'm%') and w1.val in (select w3.val from t1 as w3 where w3.val like 'e%');
count(*)
0
drop table t1;
create table t1 (id int not null, text varchar(20) not null default '', primary key (id));
insert into t1 (id, text) values (1, 'text1'), (2, 'text2'), (3, 'text3'), (4, 'text4'), (5, 'text5'), (6, 'text6'), (7, 'text7'), (8, 'text8'), (9, 'text9'), (10, 'text10'), (11, 'text11'), (12, 'text12');
select * from t1 where id not in (select id from t1 where id < 8);
id	text
8	text8
9	text9
10	text10
11	text11
12	text12
select * from t1 as tt where not exists (select id from t1 where id < 8 and (id = tt.id or id is null) having id is not null);
id	text
8	text8
9	text9
10	text10
11	text11
12	text12
explain extended select * from t1 where id not in (select id from t1 where id < 8);
id	select_type	table	type	possible_keys	key	key_len	ref	rows	filtered	Extra
1	PRIMARY	t1	ALL	NULL	NULL	NULL	NULL	12	100.00	Using where
2	DEPENDENT SUBQUERY	t1	unique_subquery	PRIMARY	PRIMARY	4	func	1	100.00	Using index; Using where
Warnings:
Note	1003	select `test`.`t1`.`id` AS `id`,`test`.`t1`.`text` AS `text` from `test`.`t1` where (not(<in_optimizer>(`test`.`t1`.`id`,<exists>(<primary_index_lookup>(<cache>(`test`.`t1`.`id`) in t1 on PRIMARY where ((`test`.`t1`.`id` < 8) and (<cache>(`test`.`t1`.`id`) = `test`.`t1`.`id`)))))))
explain extended select * from t1 as tt where not exists (select id from t1 where id < 8 and (id = tt.id or id is null) having id is not null);
id	select_type	table	type	possible_keys	key	key_len	ref	rows	filtered	Extra
1	PRIMARY	tt	ALL	NULL	NULL	NULL	NULL	12	100.00	Using where
2	DEPENDENT SUBQUERY	t1	eq_ref	PRIMARY	PRIMARY	4	test.tt.id	1	100.00	Using where; Using index
Warnings:
Note	1276	Field or reference 'test.tt.id' of SELECT #2 was resolved in SELECT #1
Note	1003	select `test`.`tt`.`id` AS `id`,`test`.`tt`.`text` AS `text` from `test`.`t1` `tt` where (not(exists(select `test`.`t1`.`id` from `test`.`t1` where ((`test`.`t1`.`id` < 8) and (`test`.`t1`.`id` = `test`.`tt`.`id`)) having (`test`.`t1`.`id` is not null))))
insert into t1 (id, text) values (1000, 'text1000'), (1001, 'text1001');
create table t2 (id int not null, text varchar(20) not null default '', primary key (id));
insert into t2 (id, text) values (1, 'text1'), (2, 'text2'), (3, 'text3'), (4, 'text4'), (5, 'text5'), (6, 'text6'), (7, 'text7'), (8, 'text8'), (9, 'text9'), (10, 'text10'), (11, 'text1'), (12, 'text2'), (13, 'text3'), (14, 'text4'), (15, 'text5'), (16, 'text6'), (17, 'text7'), (18, 'text8'), (19, 'text9'), (20, 'text10'),(21, 'text1'), (22, 'text2'), (23, 'text3'), (24, 'text4'), (25, 'text5'), (26, 'text6'), (27, 'text7'), (28, 'text8'), (29, 'text9'), (30, 'text10'), (31, 'text1'), (32, 'text2'), (33, 'text3'), (34, 'text4'), (35, 'text5'), (36, 'text6'), (37, 'text7'), (38, 'text8'), (39, 'text9'), (40, 'text10'), (41, 'text1'), (42, 'text2'), (43, 'text3'), (44, 'text4'), (45, 'text5'), (46, 'text6'), (47, 'text7'), (48, 'text8'), (49, 'text9'), (50, 'text10');
select * from t1 a left join t2 b on (a.id=b.id or b.id is null) join t1 c on (if(isnull(b.id), 1000, b.id)=c.id);
id	text	id	text	id	text
1	text1	1	text1	1	text1
2	text2	2	text2	2	text2
3	text3	3	text3	3	text3
4	text4	4	text4	4	text4
5	text5	5	text5	5	text5
6	text6	6	text6	6	text6
7	text7	7	text7	7	text7
8	text8	8	text8	8	text8
9	text9	9	text9	9	text9
10	text10	10	text10	10	text10
11	text11	11	text1	11	text11
12	text12	12	text2	12	text12
1000	text1000	NULL	NULL	1000	text1000
1001	text1001	NULL	NULL	1000	text1000
explain extended select * from t1 a left join t2 b on (a.id=b.id or b.id is null) join t1 c on (if(isnull(b.id), 1000, b.id)=c.id);
id	select_type	table	type	possible_keys	key	key_len	ref	rows	filtered	Extra
1	SIMPLE	a	ALL	NULL	NULL	NULL	NULL	14	100.00	
1	SIMPLE	b	eq_ref	PRIMARY	PRIMARY	4	test.a.id	2	100.00	
1	SIMPLE	c	eq_ref	PRIMARY	PRIMARY	4	func	1	100.00	Using where
Warnings:
Note	1003	select `test`.`a`.`id` AS `id`,`test`.`a`.`text` AS `text`,`test`.`b`.`id` AS `id`,`test`.`b`.`text` AS `text`,`test`.`c`.`id` AS `id`,`test`.`c`.`text` AS `text` from `test`.`t1` `a` left join `test`.`t2` `b` on(((`test`.`b`.`id` = `test`.`a`.`id`) or isnull(`test`.`b`.`id`))) join `test`.`t1` `c` where (if(isnull(`test`.`b`.`id`),1000,`test`.`b`.`id`) = `test`.`c`.`id`)
drop table t1,t2;
create table t1 (a int);
insert into t1 values (1);
explain select benchmark(1000, (select a from t1 where a=sha(rand())));
id	select_type	table	type	possible_keys	key	key_len	ref	rows	Extra
1	PRIMARY	NULL	NULL	NULL	NULL	NULL	NULL	NULL	No tables used
2	UNCACHEABLE SUBQUERY	t1	system	NULL	NULL	NULL	NULL	1	
drop table t1;
create table t1(id int);
create table t2(id int);
create table t3(flag int);
select (select * from t3 where id not null) from t1, t2;
ERROR 42000: You have an error in your SQL syntax; check the manual that corresponds to your MySQL server version for the right syntax to use near 'null) from t1, t2' at line 1
drop table t1,t2,t3;
CREATE TABLE t1 (id INT);
CREATE TABLE t2 (id INT);
INSERT INTO t1 VALUES (1), (2);
INSERT INTO t2 VALUES (1);
SELECT t1.id, ( SELECT COUNT(t.id) FROM t2 AS t WHERE t.id = t1.id ) AS c FROM t1 LEFT JOIN t2 USING (id);
id	c
1	1
2	0
SELECT id, ( SELECT COUNT(t.id) FROM t2 AS t WHERE t.id = t1.id ) AS c FROM t1 LEFT JOIN t2 USING (id);
id	c
1	1
2	0
SELECT t1.id, ( SELECT COUNT(t.id) FROM t2 AS t WHERE t.id = t1.id ) AS c FROM t1 LEFT JOIN t2 USING (id) ORDER BY t1.id;
id	c
1	1
2	0
SELECT id, ( SELECT COUNT(t.id) FROM t2 AS t WHERE t.id = t1.id ) AS c FROM t1 LEFT JOIN t2 USING (id) ORDER BY id;
id	c
1	1
2	0
DROP TABLE t1,t2;
CREATE TABLE t1 ( a int, b int );
INSERT INTO t1 VALUES (1,1),(2,2),(3,3);
SELECT a FROM t1 WHERE a > ANY ( SELECT a FROM t1 WHERE b = 2 );
a
3
SELECT a FROM t1 WHERE a < ANY ( SELECT a FROM t1 WHERE b = 2 );
a
1
SELECT a FROM t1 WHERE a = ANY ( SELECT a FROM t1 WHERE b = 2 );
a
2
SELECT a FROM t1 WHERE a >= ANY ( SELECT a FROM t1 WHERE b = 2 );
a
2
3
SELECT a FROM t1 WHERE a <= ANY ( SELECT a FROM t1 WHERE b = 2 );
a
1
2
SELECT a FROM t1 WHERE a <> ANY ( SELECT a FROM t1 WHERE b = 2 );
a
1
3
SELECT a FROM t1 WHERE a > ALL ( SELECT a FROM t1 WHERE b = 2 );
a
3
SELECT a FROM t1 WHERE a < ALL ( SELECT a FROM t1 WHERE b = 2 );
a
1
SELECT a FROM t1 WHERE a = ALL ( SELECT a FROM t1 WHERE b = 2 );
a
2
SELECT a FROM t1 WHERE a >= ALL ( SELECT a FROM t1 WHERE b = 2 );
a
2
3
SELECT a FROM t1 WHERE a <= ALL ( SELECT a FROM t1 WHERE b = 2 );
a
1
2
SELECT a FROM t1 WHERE a <> ALL ( SELECT a FROM t1 WHERE b = 2 );
a
1
3
ALTER TABLE t1 ADD INDEX (a);
SELECT a FROM t1 WHERE a > ANY ( SELECT a FROM t1 WHERE b = 2 );
a
3
SELECT a FROM t1 WHERE a < ANY ( SELECT a FROM t1 WHERE b = 2 );
a
1
SELECT a FROM t1 WHERE a = ANY ( SELECT a FROM t1 WHERE b = 2 );
a
2
SELECT a FROM t1 WHERE a >= ANY ( SELECT a FROM t1 WHERE b = 2 );
a
2
3
SELECT a FROM t1 WHERE a <= ANY ( SELECT a FROM t1 WHERE b = 2 );
a
1
2
SELECT a FROM t1 WHERE a <> ANY ( SELECT a FROM t1 WHERE b = 2 );
a
1
3
SELECT a FROM t1 WHERE a > ALL ( SELECT a FROM t1 WHERE b = 2 );
a
3
SELECT a FROM t1 WHERE a < ALL ( SELECT a FROM t1 WHERE b = 2 );
a
1
SELECT a FROM t1 WHERE a = ALL ( SELECT a FROM t1 WHERE b = 2 );
a
2
SELECT a FROM t1 WHERE a >= ALL ( SELECT a FROM t1 WHERE b = 2 );
a
2
3
SELECT a FROM t1 WHERE a <= ALL ( SELECT a FROM t1 WHERE b = 2 );
a
1
2
SELECT a FROM t1 WHERE a <> ALL ( SELECT a FROM t1 WHERE b = 2 );
a
1
3
SELECT a FROM t1 WHERE a > ANY (SELECT a FROM t1 HAVING a = 2);
a
3
SELECT a FROM t1 WHERE a < ANY (SELECT a FROM t1 HAVING a = 2);
a
1
SELECT a FROM t1 WHERE a = ANY (SELECT a FROM t1 HAVING a = 2);
a
2
SELECT a FROM t1 WHERE a >= ANY (SELECT a FROM t1 HAVING a = 2);
a
2
3
SELECT a FROM t1 WHERE a <= ANY (SELECT a FROM t1 HAVING a = 2);
a
1
2
SELECT a FROM t1 WHERE a <> ANY (SELECT a FROM t1 HAVING a = 2);
a
1
3
SELECT a FROM t1 WHERE a > ALL (SELECT a FROM t1 HAVING a = 2);
a
3
SELECT a FROM t1 WHERE a < ALL (SELECT a FROM t1 HAVING a = 2);
a
1
SELECT a FROM t1 WHERE a = ALL (SELECT a FROM t1 HAVING a = 2);
a
2
SELECT a FROM t1 WHERE a >= ALL (SELECT a FROM t1 HAVING a = 2);
a
2
3
SELECT a FROM t1 WHERE a <= ALL (SELECT a FROM t1 HAVING a = 2);
a
1
2
SELECT a FROM t1 WHERE a <> ALL (SELECT a FROM t1 HAVING a = 2);
a
1
3
SELECT a FROM t1 WHERE a > ANY (SELECT a FROM t1 WHERE b = 2 UNION SELECT a FROM t1 WHERE b = 2);
a
3
SELECT a FROM t1 WHERE a < ANY (SELECT a FROM t1 WHERE b = 2 UNION SELECT a FROM t1 WHERE b = 2);
a
1
SELECT a FROM t1 WHERE a = ANY (SELECT a FROM t1 WHERE b = 2 UNION SELECT a FROM t1 WHERE b = 2);
a
2
SELECT a FROM t1 WHERE a >= ANY (SELECT a FROM t1 WHERE b = 2 UNION SELECT a FROM t1 WHERE b = 2);
a
2
3
SELECT a FROM t1 WHERE a <= ANY (SELECT a FROM t1 WHERE b = 2 UNION SELECT a FROM t1 WHERE b = 2);
a
1
2
SELECT a FROM t1 WHERE a <> ANY (SELECT a FROM t1 WHERE b = 2 UNION SELECT a FROM t1 WHERE b = 2);
a
1
3
SELECT a FROM t1 WHERE a > ALL (SELECT a FROM t1 WHERE b = 2 UNION SELECT a FROM t1 WHERE b = 2);
a
3
SELECT a FROM t1 WHERE a < ALL (SELECT a FROM t1 WHERE b = 2 UNION SELECT a FROM t1 WHERE b = 2);
a
1
SELECT a FROM t1 WHERE a = ALL (SELECT a FROM t1 WHERE b = 2 UNION SELECT a FROM t1 WHERE b = 2);
a
2
SELECT a FROM t1 WHERE a >= ALL (SELECT a FROM t1 WHERE b = 2 UNION SELECT a FROM t1 WHERE b = 2);
a
2
3
SELECT a FROM t1 WHERE a <= ALL (SELECT a FROM t1 WHERE b = 2 UNION SELECT a FROM t1 WHERE b = 2);
a
1
2
SELECT a FROM t1 WHERE a <> ALL (SELECT a FROM t1 WHERE b = 2 UNION SELECT a FROM t1 WHERE b = 2);
a
1
3
SELECT a FROM t1 WHERE a > ANY (SELECT a FROM t1 HAVING a = 2 UNION SELECT a FROM t1 HAVING a = 2);
a
3
SELECT a FROM t1 WHERE a < ANY (SELECT a FROM t1 HAVING a = 2 UNION SELECT a FROM t1 HAVING a = 2);
a
1
SELECT a FROM t1 WHERE a = ANY (SELECT a FROM t1 HAVING a = 2 UNION SELECT a FROM t1 HAVING a = 2);
a
2
SELECT a FROM t1 WHERE a >= ANY (SELECT a FROM t1 HAVING a = 2 UNION SELECT a FROM t1 HAVING a = 2);
a
2
3
SELECT a FROM t1 WHERE a <= ANY (SELECT a FROM t1 HAVING a = 2 UNION SELECT a FROM t1 HAVING a = 2);
a
1
2
SELECT a FROM t1 WHERE a <> ANY (SELECT a FROM t1 HAVING a = 2 UNION SELECT a FROM t1 HAVING a = 2);
a
1
3
SELECT a FROM t1 WHERE a > ALL (SELECT a FROM t1 HAVING a = 2 UNION SELECT a FROM t1 HAVING a = 2);
a
3
SELECT a FROM t1 WHERE a < ALL (SELECT a FROM t1 HAVING a = 2 UNION SELECT a FROM t1 HAVING a = 2);
a
1
SELECT a FROM t1 WHERE a = ALL (SELECT a FROM t1 HAVING a = 2 UNION SELECT a FROM t1 HAVING a = 2);
a
2
SELECT a FROM t1 WHERE a >= ALL (SELECT a FROM t1 HAVING a = 2 UNION SELECT a FROM t1 HAVING a = 2);
a
2
3
SELECT a FROM t1 WHERE a <= ALL (SELECT a FROM t1 HAVING a = 2 UNION SELECT a FROM t1 HAVING a = 2);
a
1
2
SELECT a FROM t1 WHERE a <> ALL (SELECT a FROM t1 HAVING a = 2 UNION SELECT a FROM t1 HAVING a = 2);
a
1
3
SELECT a FROM t1 WHERE (1,2) > ANY (SELECT a FROM t1 WHERE b = 2);
ERROR 21000: Operand should contain 1 column(s)
SELECT a FROM t1 WHERE a > ANY (SELECT a,2 FROM t1 WHERE b = 2);
ERROR 21000: Operand should contain 1 column(s)
SELECT a FROM t1 WHERE (1,2) > ANY (SELECT a,2 FROM t1 WHERE b = 2);
ERROR 21000: Operand should contain 1 column(s)
SELECT a FROM t1 WHERE (1,2) > ALL (SELECT a FROM t1 WHERE b = 2);
ERROR 21000: Operand should contain 1 column(s)
SELECT a FROM t1 WHERE a > ALL (SELECT a,2 FROM t1 WHERE b = 2);
ERROR 21000: Operand should contain 1 column(s)
SELECT a FROM t1 WHERE (1,2) > ALL (SELECT a,2 FROM t1 WHERE b = 2);
ERROR 21000: Operand should contain 1 column(s)
SELECT a FROM t1 WHERE (1,2) = ALL (SELECT a,2 FROM t1 WHERE b = 2);
ERROR 21000: Operand should contain 1 column(s)
SELECT a FROM t1 WHERE (1,2) <> ANY (SELECT a,2 FROM t1 WHERE b = 2);
ERROR 21000: Operand should contain 1 column(s)
SELECT a FROM t1 WHERE (1,2) = ANY (SELECT a FROM t1 WHERE b = 2);
ERROR 21000: Operand should contain 2 column(s)
SELECT a FROM t1 WHERE a = ANY (SELECT a,2 FROM t1 WHERE b = 2);
ERROR 21000: Operand should contain 1 column(s)
SELECT a FROM t1 WHERE (1,2) = ANY (SELECT a,2 FROM t1 WHERE b = 2);
a
SELECT a FROM t1 WHERE (1,2) <> ALL (SELECT a FROM t1 WHERE b = 2);
ERROR 21000: Operand should contain 2 column(s)
SELECT a FROM t1 WHERE a <> ALL (SELECT a,2 FROM t1 WHERE b = 2);
ERROR 21000: Operand should contain 1 column(s)
SELECT a FROM t1 WHERE (1,2) <> ALL (SELECT a,2 FROM t1 WHERE b = 2);
a
1
2
3
SELECT a FROM t1 WHERE (a,1) = ANY (SELECT a,1 FROM t1 WHERE b = 2);
a
2
SELECT a FROM t1 WHERE (a,1) <> ALL (SELECT a,1 FROM t1 WHERE b = 2);
a
1
3
SELECT a FROM t1 WHERE (a,1) = ANY (SELECT a,1 FROM t1 HAVING a = 2);
a
2
SELECT a FROM t1 WHERE (a,1) <> ALL (SELECT a,1 FROM t1 HAVING a = 2);
a
1
3
SELECT a FROM t1 WHERE (a,1) = ANY (SELECT a,1 FROM t1 WHERE b = 2 UNION SELECT a,1 FROM t1 WHERE b = 2);
a
2
SELECT a FROM t1 WHERE (a,1) <> ALL (SELECT a,1 FROM t1 WHERE b = 2 UNION SELECT a,1 FROM t1 WHERE b = 2);
a
1
3
SELECT a FROM t1 WHERE (a,1) = ANY (SELECT a,1 FROM t1 HAVING a = 2 UNION SELECT a,1 FROM t1 HAVING a = 2);
a
2
SELECT a FROM t1 WHERE (a,1) <> ALL (SELECT a,1 FROM t1 HAVING a = 2 UNION SELECT a,1 FROM t1 HAVING a = 2);
a
1
3
SELECT a FROM t1 WHERE a > ANY (SELECT a FROM t1 WHERE b = 2 group by a);
a
3
SELECT a FROM t1 WHERE a < ANY (SELECT a FROM t1 WHERE b = 2 group by a);
a
1
SELECT a FROM t1 WHERE a = ANY (SELECT a FROM t1 WHERE b = 2 group by a);
a
2
SELECT a FROM t1 WHERE a >= ANY (SELECT a FROM t1 WHERE b = 2 group by a);
a
2
3
SELECT a FROM t1 WHERE a <= ANY (SELECT a FROM t1 WHERE b = 2 group by a);
a
1
2
SELECT a FROM t1 WHERE a <> ANY (SELECT a FROM t1 WHERE b = 2 group by a);
a
1
3
SELECT a FROM t1 WHERE a > ALL (SELECT a FROM t1 WHERE b = 2 group by a);
a
3
SELECT a FROM t1 WHERE a < ALL (SELECT a FROM t1 WHERE b = 2 group by a);
a
1
SELECT a FROM t1 WHERE a = ALL (SELECT a FROM t1 WHERE b = 2 group by a);
a
2
SELECT a FROM t1 WHERE a >= ALL (SELECT a FROM t1 WHERE b = 2 group by a);
a
2
3
SELECT a FROM t1 WHERE a <= ALL (SELECT a FROM t1 WHERE b = 2 group by a);
a
1
2
SELECT a FROM t1 WHERE a <> ALL (SELECT a FROM t1 WHERE b = 2 group by a);
a
1
3
SELECT a FROM t1 WHERE a > ANY (SELECT a FROM t1 group by a HAVING a = 2);
a
3
SELECT a FROM t1 WHERE a < ANY (SELECT a FROM t1 group by a HAVING a = 2);
a
1
SELECT a FROM t1 WHERE a = ANY (SELECT a FROM t1 group by a HAVING a = 2);
a
2
SELECT a FROM t1 WHERE a >= ANY (SELECT a FROM t1 group by a HAVING a = 2);
a
2
3
SELECT a FROM t1 WHERE a <= ANY (SELECT a FROM t1 group by a HAVING a = 2);
a
1
2
SELECT a FROM t1 WHERE a <> ANY (SELECT a FROM t1 group by a HAVING a = 2);
a
1
3
SELECT a FROM t1 WHERE a > ALL (SELECT a FROM t1 group by a HAVING a = 2);
a
3
SELECT a FROM t1 WHERE a < ALL (SELECT a FROM t1 group by a HAVING a = 2);
a
1
SELECT a FROM t1 WHERE a = ALL (SELECT a FROM t1 group by a HAVING a = 2);
a
2
SELECT a FROM t1 WHERE a >= ALL (SELECT a FROM t1 group by a HAVING a = 2);
a
2
3
SELECT a FROM t1 WHERE a <= ALL (SELECT a FROM t1 group by a HAVING a = 2);
a
1
2
SELECT a FROM t1 WHERE a <> ALL (SELECT a FROM t1 group by a HAVING a = 2);
a
1
3
SELECT concat(EXISTS(SELECT a FROM t1 WHERE b = 2 and a.a > t1.a), '-') from t1 a;
concat(EXISTS(SELECT a FROM t1 WHERE b = 2 and a.a > t1.a), '-')
0-
0-
1-
SELECT concat(EXISTS(SELECT a FROM t1 WHERE b = 2 and a.a < t1.a), '-') from t1 a;
concat(EXISTS(SELECT a FROM t1 WHERE b = 2 and a.a < t1.a), '-')
1-
0-
0-
SELECT concat(EXISTS(SELECT a FROM t1 WHERE b = 2 and a.a = t1.a), '-') from t1 a;
concat(EXISTS(SELECT a FROM t1 WHERE b = 2 and a.a = t1.a), '-')
0-
1-
0-
DROP TABLE t1;
CREATE TABLE t1 ( a double, b double );
INSERT INTO t1 VALUES (1,1),(2,2),(3,3);
SELECT a FROM t1 WHERE a > ANY (SELECT a FROM t1 WHERE b = 2e0);
a
3
SELECT a FROM t1 WHERE a < ANY (SELECT a FROM t1 WHERE b = 2e0);
a
1
SELECT a FROM t1 WHERE a = ANY (SELECT a FROM t1 WHERE b = 2e0);
a
2
SELECT a FROM t1 WHERE a >= ANY (SELECT a FROM t1 WHERE b = 2e0);
a
2
3
SELECT a FROM t1 WHERE a <= ANY (SELECT a FROM t1 WHERE b = 2e0);
a
1
2
SELECT a FROM t1 WHERE a <> ANY (SELECT a FROM t1 WHERE b = 2e0);
a
1
3
SELECT a FROM t1 WHERE a > ALL (SELECT a FROM t1 WHERE b = 2e0);
a
3
SELECT a FROM t1 WHERE a < ALL (SELECT a FROM t1 WHERE b = 2e0);
a
1
SELECT a FROM t1 WHERE a = ALL (SELECT a FROM t1 WHERE b = 2e0);
a
2
SELECT a FROM t1 WHERE a >= ALL (SELECT a FROM t1 WHERE b = 2e0);
a
2
3
SELECT a FROM t1 WHERE a <= ALL (SELECT a FROM t1 WHERE b = 2e0);
a
1
2
SELECT a FROM t1 WHERE a <> ALL (SELECT a FROM t1 WHERE b = 2e0);
a
1
3
DROP TABLE t1;
CREATE TABLE t1 ( a char(1), b char(1));
INSERT INTO t1 VALUES ('1','1'),('2','2'),('3','3');
SELECT a FROM t1 WHERE a > ANY (SELECT a FROM t1 WHERE b = '2');
a
3
SELECT a FROM t1 WHERE a < ANY (SELECT a FROM t1 WHERE b = '2');
a
1
SELECT a FROM t1 WHERE a = ANY (SELECT a FROM t1 WHERE b = '2');
a
2
SELECT a FROM t1 WHERE a >= ANY (SELECT a FROM t1 WHERE b = '2');
a
2
3
SELECT a FROM t1 WHERE a <= ANY (SELECT a FROM t1 WHERE b = '2');
a
1
2
SELECT a FROM t1 WHERE a <> ANY (SELECT a FROM t1 WHERE b = '2');
a
1
3
SELECT a FROM t1 WHERE a > ALL (SELECT a FROM t1 WHERE b = '2');
a
3
SELECT a FROM t1 WHERE a < ALL (SELECT a FROM t1 WHERE b = '2');
a
1
SELECT a FROM t1 WHERE a = ALL (SELECT a FROM t1 WHERE b = '2');
a
2
SELECT a FROM t1 WHERE a >= ALL (SELECT a FROM t1 WHERE b = '2');
a
2
3
SELECT a FROM t1 WHERE a <= ALL (SELECT a FROM t1 WHERE b = '2');
a
1
2
SELECT a FROM t1 WHERE a <> ALL (SELECT a FROM t1 WHERE b = '2');
a
1
3
DROP TABLE t1;
create table t1 (a int, b int);
insert into t1 values (1,2),(3,4);
select * from t1 up where exists (select * from t1 where t1.a=up.a);
a	b
1	2
3	4
explain extended select * from t1 up where exists (select * from t1 where t1.a=up.a);
id	select_type	table	type	possible_keys	key	key_len	ref	rows	filtered	Extra
1	PRIMARY	up	ALL	NULL	NULL	NULL	NULL	2	100.00	Using where
2	DEPENDENT SUBQUERY	t1	ALL	NULL	NULL	NULL	NULL	2	100.00	Using where
Warnings:
Note	1276	Field or reference 'test.up.a' of SELECT #2 was resolved in SELECT #1
Note	1003	select `test`.`up`.`a` AS `a`,`test`.`up`.`b` AS `b` from `test`.`t1` `up` where exists(select 1 from `test`.`t1` where (`test`.`t1`.`a` = `test`.`up`.`a`))
drop table t1;
CREATE TABLE t1 (t1_a int);
INSERT INTO t1 VALUES (1);
CREATE TABLE t2 (t2_a int, t2_b int, PRIMARY KEY (t2_a, t2_b));
INSERT INTO t2 VALUES (1, 1), (1, 2);
SELECT * FROM t1, t2 table2 WHERE t1_a = 1 AND table2.t2_a = 1
HAVING table2.t2_b = (SELECT MAX(t2_b) FROM t2 WHERE t2_a = table2.t2_a);
t1_a	t2_a	t2_b
1	1	2
DROP TABLE t1, t2;
CREATE TABLE t1 (id int(11) default NULL,name varchar(10) default NULL);
INSERT INTO t1 VALUES (1,'Tim'),(2,'Rebecca'),(3,NULL);
CREATE TABLE t2 (id int(11) default NULL, pet varchar(10) default NULL);
INSERT INTO t2 VALUES (1,'Fido'),(2,'Spot'),(3,'Felix');
SELECT a.*, b.* FROM (SELECT * FROM t1) AS a JOIN t2 as b on a.id=b.id;
id	name	id	pet
1	Tim	1	Fido
2	Rebecca	2	Spot
3	NULL	3	Felix
drop table t1,t2;
CREATE TABLE t1 ( a int, b int );
CREATE TABLE t2 ( c int, d int );
INSERT INTO t1 VALUES (1,2), (2,3), (3,4);
SELECT a AS abc, b FROM t1 outr WHERE b =
(SELECT MIN(b) FROM t1 WHERE a=outr.a);
abc	b
1	2
2	3
3	4
INSERT INTO t2 SELECT a AS abc, b FROM t1 outr WHERE b =
(SELECT MIN(b) FROM t1 WHERE a=outr.a);
select * from t2;
c	d
1	2
2	3
3	4
CREATE TABLE t3 SELECT a AS abc, b FROM t1 outr WHERE b =
(SELECT MIN(b) FROM t1 WHERE a=outr.a);
select * from t3;
abc	b
1	2
2	3
3	4
prepare stmt1 from "INSERT INTO t2 SELECT a AS abc, b FROM t1 outr WHERE b = (SELECT MIN(b) FROM t1 WHERE a=outr.a);";
execute stmt1;
deallocate prepare stmt1;
select * from t2;
c	d
1	2
2	3
3	4
1	2
2	3
3	4
drop table t3;
prepare stmt1 from "CREATE TABLE t3 SELECT a AS abc, b FROM t1 outr WHERE b = (SELECT MIN(b) FROM t1 WHERE a=outr.a);";
execute stmt1;
select * from t3;
abc	b
1	2
2	3
3	4
deallocate prepare stmt1;
DROP TABLE t1, t2, t3;
CREATE TABLE `t1` ( `a` int(11) default NULL) ENGINE=MyISAM DEFAULT CHARSET=latin1;
insert into t1 values (1);
CREATE TABLE `t2` ( `b` int(11) default NULL, `a` int(11) default NULL) ENGINE=MyISAM DEFAULT CHARSET=latin1;
insert into t2 values (1,2);
select t000.a, count(*) `C` FROM t1 t000 GROUP BY t000.a HAVING count(*) > ALL (SELECT count(*) FROM t2 t001 WHERE t001.a=1);
a	C
1	1
drop table t1,t2;
create table t1 (a int not null auto_increment primary key, b varchar(40), fulltext(b));
insert into t1 (b) values ('ball'),('ball games'), ('games'), ('foo'), ('foobar'), ('Serg'), ('Sergei'),('Georg'), ('Patrik'),('Hakan');
create table t2 (a int);
insert into t2 values (1),(3),(2),(7);
select a,b from t1 where match(b) against ('Ball') > 0;
a	b
1	ball
2	ball games
select a from t2 where a in (select a from t1 where match(b) against ('Ball') > 0);
a
1
2
drop table t1,t2;
CREATE TABLE t1(`IZAVORGANG_ID` VARCHAR(11) CHARACTER SET latin1 COLLATE latin1_bin,`KUERZEL` VARCHAR(10) CHARACTER SET latin1 COLLATE latin1_bin,`IZAANALYSEART_ID` VARCHAR(11) CHARACTER SET latin1 COLLATE latin1_bin,`IZAPMKZ_ID` VARCHAR(11) CHARACTER SET latin1 COLLATE latin1_bin);
CREATE INDEX AK01IZAVORGANG ON t1(izaAnalyseart_id,Kuerzel);
INSERT INTO t1(`IZAVORGANG_ID`,`KUERZEL`,`IZAANALYSEART_ID`,`IZAPMKZ_ID`)VALUES('D0000000001','601','D0000000001','I0000000001');
INSERT INTO t1(`IZAVORGANG_ID`,`KUERZEL`,`IZAANALYSEART_ID`,`IZAPMKZ_ID`)VALUES('D0000000002','602','D0000000001','I0000000001');
INSERT INTO t1(`IZAVORGANG_ID`,`KUERZEL`,`IZAANALYSEART_ID`,`IZAPMKZ_ID`)VALUES('D0000000003','603','D0000000001','I0000000001');
INSERT INTO t1(`IZAVORGANG_ID`,`KUERZEL`,`IZAANALYSEART_ID`,`IZAPMKZ_ID`)VALUES('D0000000004','101','D0000000001','I0000000001');
SELECT `IZAVORGANG_ID` FROM t1 WHERE `KUERZEL` IN(SELECT MIN(`KUERZEL`)`Feld1` FROM t1 WHERE `KUERZEL` LIKE'601%'And`IZAANALYSEART_ID`='D0000000001');
IZAVORGANG_ID
D0000000001
drop table t1;
CREATE TABLE `t1` ( `aid` int(11) NOT NULL default '0', `bid` int(11) NOT NULL default '0', PRIMARY KEY  (`aid`,`bid`));
CREATE TABLE `t2` ( `aid` int(11) NOT NULL default '0', `bid` int(11) NOT NULL default '0', PRIMARY KEY  (`aid`,`bid`));
insert into t1 values (1,1),(1,2),(2,1),(2,2);
insert into t2 values (1,2),(2,2);
select * from t1 where t1.aid not in (select aid from t2 where bid=t1.bid);
aid	bid
1	1
2	1
alter table t2 drop primary key;
alter table t2 add key KEY1 (aid, bid);
select * from t1 where t1.aid not in (select aid from t2 where bid=t1.bid);
aid	bid
1	1
2	1
alter table t2 drop key KEY1;
alter table t2 add primary key (bid, aid);
select * from t1 where t1.aid not in (select aid from t2 where bid=t1.bid);
aid	bid
1	1
2	1
drop table t1,t2;
CREATE TABLE t1 (howmanyvalues bigint, avalue int);
INSERT INTO t1 VALUES (1, 1),(2, 1),(2, 2),(3, 1),(3, 2),(3, 3),(4, 1),(4, 2),(4, 3),(4, 4);
SELECT howmanyvalues, count(*) from t1 group by howmanyvalues;
howmanyvalues	count(*)
1	1
2	2
3	3
4	4
SELECT a.howmanyvalues, (SELECT count(*) from t1 b where b.howmanyvalues = a.howmanyvalues) as mycount from t1 a group by a.howmanyvalues;
howmanyvalues	mycount
1	1
2	2
3	3
4	4
CREATE INDEX t1_howmanyvalues_idx ON t1 (howmanyvalues);
SELECT a.howmanyvalues, (SELECT count(*) from t1 b where b.howmanyvalues+1 = a.howmanyvalues+1) as mycount from t1 a group by a.howmanyvalues;
howmanyvalues	mycount
1	1
2	2
3	3
4	4
SELECT a.howmanyvalues, (SELECT count(*) from t1 b where b.howmanyvalues = a.howmanyvalues) as mycount from t1 a group by a.howmanyvalues;
howmanyvalues	mycount
1	1
2	2
3	3
4	4
SELECT a.howmanyvalues, (SELECT count(*) from t1 b where b.howmanyvalues = a.avalue) as mycount from t1 a group by a.howmanyvalues;
howmanyvalues	mycount
1	1
2	1
3	1
4	1
drop table t1;
create table t1 (x int);
select  (select b.x from t1 as b where b.x=a.x) from t1 as a where a.x=2 group by a.x;
(select b.x from t1 as b where b.x=a.x)
drop table t1;
CREATE TABLE `t1` ( `master` int(10) unsigned NOT NULL default '0', `map` smallint(6) unsigned NOT NULL default '0', `slave` int(10) unsigned NOT NULL default '0', `access` int(10) unsigned NOT NULL default '0', UNIQUE KEY `access_u` (`master`,`map`,`slave`));
INSERT INTO `t1` VALUES (1,0,0,700),(1,1,1,400),(1,5,5,400),(1,12,12,400),(1,12,32,400),(4,12,32,400);
CREATE TABLE `t2` ( `id` int(10) unsigned NOT NULL default '0', `pid` int(10) unsigned NOT NULL default '0', `map` smallint(6) unsigned NOT NULL default '0', `level` tinyint(4) unsigned NOT NULL default '0', `title` varchar(255) default NULL, PRIMARY KEY  (`id`,`pid`,`map`), KEY `level` (`level`), KEY `id` (`id`,`map`)) ;
INSERT INTO `t2` VALUES (6,5,12,7,'a'),(12,0,0,7,'a'),(12,1,0,7,'a'),(12,5,5,7,'a'),(12,5,12,7,'a');
SELECT b.sc FROM (SELECT (SELECT a.access FROM t1 a WHERE a.map = op.map AND a.slave = op.pid AND a.master = 1) ac FROM t2 op WHERE op.id = 12 AND op.map = 0) b;
ERROR 42S22: Unknown column 'b.sc' in 'field list'
SELECT b.ac FROM (SELECT (SELECT a.access FROM t1 a WHERE a.map = op.map AND a.slave = op.pid AND a.master = 1) ac FROM t2 op WHERE op.id = 12 AND op.map = 0) b;
ac
700
NULL
drop tables t1,t2;
create table t1 (a int not null, b int not null, c int, primary key (a,b));
insert into t1 values (1,1,1), (2,2,2), (3,3,3);
set @b:= 0;
explain select sum(a) from t1 where b > @b;
id	select_type	table	type	possible_keys	key	key_len	ref	rows	Extra
1	SIMPLE	t1	index	NULL	PRIMARY	8	NULL	3	Using where; Using index
set @a:= (select sum(a) from t1 where b > @b);
explain select a from t1 where c=2;
id	select_type	table	type	possible_keys	key	key_len	ref	rows	Extra
1	SIMPLE	t1	ALL	NULL	NULL	NULL	NULL	3	Using where
do @a:= (select sum(a) from t1 where b > @b);
explain select a from t1 where c=2;
id	select_type	table	type	possible_keys	key	key_len	ref	rows	Extra
1	SIMPLE	t1	ALL	NULL	NULL	NULL	NULL	3	Using where
drop table t1;
set @got_val= (SELECT 1 FROM (SELECT 'A' as my_col) as T1 ) ;
create table t1 (a int, b int);
create table t2 (a int, b int);
insert into t1 values (1,1),(1,2),(1,3),(2,4),(2,5);
insert into t2 values (1,3),(2,1);
select distinct a,b, (select max(b) from t2 where t1.b=t2.a) from t1 order by t1.b;
a	b	(select max(b) from t2 where t1.b=t2.a)
1	1	3
1	2	1
1	3	NULL
2	4	NULL
2	5	NULL
drop table t1, t2;
create table t1 (id int);
create table t2 (id int, body text, fulltext (body));
insert into t1 values(1),(2),(3);
insert into t2 values (1,'test'), (2,'mysql'), (3,'test'), (4,'test');
select count(distinct id) from t1 where id in (select id from t2 where match(body) against ('mysql' in boolean mode));
count(distinct id)
1
drop table t2,t1;
create table t1 (s1 int,s2 int);
insert into t1 values (20,15);
select * from t1 where  (('a',null) <=> (select 'a',s2 from t1 where s1 = 0));
s1	s2
drop table t1;
create table t1 (s1 int);
insert into t1 values (1),(null);
select * from t1 where s1 < all (select s1 from t1);
s1
select s1, s1 < all (select s1 from t1) from t1;
s1	s1 < all (select s1 from t1)
1	0
NULL	NULL
drop table t1;
CREATE TABLE t1 (
Code char(3) NOT NULL default '',
Name char(52) NOT NULL default '',
Continent enum('Asia','Europe','North America','Africa','Oceania','Antarctica','South America') NOT NULL default 'Asia',
Region char(26) NOT NULL default '',
SurfaceArea float(10,2) NOT NULL default '0.00',
IndepYear smallint(6) default NULL,
Population int(11) NOT NULL default '0',
LifeExpectancy float(3,1) default NULL,
GNP float(10,2) default NULL,
GNPOld float(10,2) default NULL,
LocalName char(45) NOT NULL default '',
GovernmentForm char(45) NOT NULL default '',
HeadOfState char(60) default NULL,
Capital int(11) default NULL,
Code2 char(2) NOT NULL default ''
) ENGINE=MyISAM;
INSERT INTO t1 VALUES ('XXX','Xxxxx','Oceania','Xxxxxx',26.00,0,0,0,0,0,'Xxxxx','Xxxxx','Xxxxx',NULL,'XX');
INSERT INTO t1 VALUES ('ASM','American Samoa','Oceania','Polynesia',199.00,0,68000,75.1,334.00,NULL,'Amerika Samoa','US Territory','George W. Bush',54,'AS');
INSERT INTO t1 VALUES ('ATF','French Southern territories','Antarctica','Antarctica',7780.00,0,0,NULL,0.00,NULL,'Terres australes françaises','Nonmetropolitan Territory of France','Jacques Chirac',NULL,'TF');
INSERT INTO t1 VALUES ('UMI','United States Minor Outlying Islands','Oceania','Micronesia/Caribbean',16.00,0,0,NULL,0.00,NULL,'United States Minor Outlying Islands','Dependent Territory of the US','George W. Bush',NULL,'UM');
/*!40000 ALTER TABLE t1 ENABLE KEYS */;
SELECT DISTINCT Continent AS c FROM t1 outr WHERE
Code <> SOME ( SELECT Code FROM t1 WHERE Continent = outr.Continent AND
Population < 200);
c
Oceania
drop table t1;
create table t1 (a1 int);
create table t2 (b1 int);
select * from t1 where a2 > any(select b1 from t2);
ERROR 42S22: Unknown column 'a2' in 'IN/ALL/ANY subquery'
select * from t1 where a1 > any(select b1 from t2);
a1
drop table t1,t2;
create table t1 (a integer, b integer);
select (select * from t1) = (select 1,2);
(select * from t1) = (select 1,2)
NULL
select (select 1,2) = (select * from t1);
(select 1,2) = (select * from t1)
NULL
select  row(1,2) = ANY (select * from t1);
row(1,2) = ANY (select * from t1)
0
select  row(1,2) != ALL (select * from t1);
row(1,2) != ALL (select * from t1)
1
drop table t1;
create table t1 (a integer, b integer);
select row(1,(2,2)) in (select * from t1 );
ERROR 21000: Operand should contain 2 column(s)
select row(1,(2,2)) = (select * from t1 );
ERROR 21000: Operand should contain 2 column(s)
select (select * from t1) = row(1,(2,2));
ERROR 21000: Operand should contain 1 column(s)
drop table t1;
create  table t1 (a integer);
insert into t1 values (1);
select 1 = ALL (select 1 from t1 where 1 = xx ), 1 as xx ;
ERROR 42S22: Reference 'xx' not supported (forward reference in item list)
select 1 = ALL (select 1 from t1 where 1 = xx ), 1 as xx;
ERROR 42S22: Reference 'xx' not supported (forward reference in item list)
select 1 as xx, 1 = ALL (  select 1 from t1 where 1 = xx );
xx	1 = ALL (  select 1 from t1 where 1 = xx )
1	1
select 1 = ALL (select 1 from t1 where 1 = xx ), 1 as xx;
ERROR 42S22: Reference 'xx' not supported (forward reference in item list)
select 1 = ALL (select 1 from t1 where 1 = xx ), 1 as xx from DUAL;
ERROR 42S22: Reference 'xx' not supported (forward reference in item list)
drop table t1;
CREATE TABLE t1 (
categoryId int(11) NOT NULL,
courseId int(11) NOT NULL,
startDate datetime NOT NULL,
endDate datetime NOT NULL,
createDate datetime NOT NULL,
modifyDate timestamp NOT NULL,
attributes text NOT NULL
);
INSERT INTO t1 VALUES (1,41,'2004-02-09','2010-01-01','2004-02-09','2004-02-09',''),
(1,86,'2004-08-16','2004-08-16','2004-08-16','2004-08-16',''),
(1,87,'2004-08-16','2004-08-16','2004-08-16','2004-08-16',''),
(2,52,'2004-03-15','2004-10-01','2004-03-15','2004-09-17',''),
(2,53,'2004-03-16','2004-10-01','2004-03-16','2004-09-17',''),
(2,88,'2004-08-16','2004-08-16','2004-08-16','2004-08-16',''),
(2,89,'2004-08-16','2004-08-16','2004-08-16','2004-08-16',''),
(3,51,'2004-02-09','2010-01-01','2004-02-09','2004-02-09',''),
(5,12,'2004-02-18','2010-01-01','2004-02-18','2004-02-18','');
CREATE TABLE t2 (
userId int(11) NOT NULL,
courseId int(11) NOT NULL,
date datetime NOT NULL
);
INSERT INTO t2 VALUES (5141,71,'2003-11-18'),
(5141,72,'2003-11-25'),(5141,41,'2004-08-06'),
(5141,52,'2004-08-06'),(5141,53,'2004-08-06'),
(5141,12,'2004-08-06'),(5141,86,'2004-10-21'),
(5141,87,'2004-10-21'),(5141,88,'2004-10-21'),
(5141,89,'2004-10-22'),(5141,51,'2004-10-26');
CREATE TABLE t3 (
groupId int(11) NOT NULL,
parentId int(11) NOT NULL,
startDate datetime NOT NULL,
endDate datetime NOT NULL,
createDate datetime NOT NULL,
modifyDate timestamp NOT NULL,
ordering int(11)
);
INSERT INTO t3 VALUES (12,9,'1000-01-01','3999-12-31','2004-01-29','2004-01-29',NULL);
CREATE TABLE t4 (
id int(11) NOT NULL,
groupTypeId int(11) NOT NULL,
groupKey varchar(50) NOT NULL,
name text,
ordering int(11),
description text,
createDate datetime NOT NULL,
modifyDate timestamp NOT NULL
);
INSERT INTO t4 VALUES (9,5,'stationer','stationer',0,'Stationer','2004-01-29','2004-01-29'),
(12,5,'group2','group2',0,'group2','2004-01-29','2004-01-29');
CREATE TABLE t5 (
userId int(11) NOT NULL,
groupId int(11) NOT NULL,
createDate datetime NOT NULL,
modifyDate timestamp NOT NULL
);
INSERT INTO t5 VALUES (5141,12,'2004-08-06','2004-08-06');
select
count(distinct t2.userid) pass,
groupstuff.*,
count(t2.courseid) crse,
t1.categoryid,
t2.courseid,
date_format(date, '%b%y') as colhead
from t2
join t1 on t2.courseid=t1.courseid
join
(
select
t5.userid,
parentid,
parentgroup,
childid,
groupname,
grouptypeid
from t5
join
(
select t4.id as parentid,
t4.name as parentgroup,
t4.id as childid,
t4.name as groupname,
t4.grouptypeid
from t4
) as gin on t5.groupid=gin.childid
) as groupstuff on t2.userid = groupstuff.userid
group by
groupstuff.groupname, colhead , t2.courseid;
pass	userid	parentid	parentgroup	childid	groupname	grouptypeid	crse	categoryid	courseid	colhead
1	5141	12	group2	12	group2	5	1	5	12	Aug04
1	5141	12	group2	12	group2	5	1	1	41	Aug04
1	5141	12	group2	12	group2	5	1	2	52	Aug04
1	5141	12	group2	12	group2	5	1	2	53	Aug04
1	5141	12	group2	12	group2	5	1	3	51	Oct04
1	5141	12	group2	12	group2	5	1	1	86	Oct04
1	5141	12	group2	12	group2	5	1	1	87	Oct04
1	5141	12	group2	12	group2	5	1	2	88	Oct04
1	5141	12	group2	12	group2	5	1	2	89	Oct04
drop table t1, t2, t3, t4, t5;
create table t1 (a int);
insert into t1 values (1), (2), (3);
SELECT 1 FROM t1 WHERE (SELECT 1) in (SELECT 1);
1
1
1
1
drop table t1;
create table t1 (a int);
create table t2 (a int);
insert into t1 values (1),(2);
insert into t2 values (0),(1),(2),(3);
select a from t2 where a in (select a from t1);
a
1
2
select a from t2 having a in (select a from t1);
a
1
2
prepare stmt1 from "select a from t2 where a in (select a from t1)";
execute stmt1;
a
1
2
execute stmt1;
a
1
2
deallocate prepare stmt1;
prepare stmt1 from "select a from t2 having a in (select a from t1)";
execute stmt1;
a
1
2
execute stmt1;
a
1
2
deallocate prepare stmt1;
drop table t1, t2;
create table t1 (a int, b int);
insert into t1 values (1,2);
select 1 = (select * from t1);
ERROR 21000: Operand should contain 1 column(s)
select (select * from t1) = 1;
ERROR 21000: Operand should contain 2 column(s)
select (1,2) = (select a from t1);
ERROR 21000: Operand should contain 2 column(s)
select (select a from t1) = (1,2);
ERROR 21000: Operand should contain 1 column(s)
select (1,2,3) = (select * from t1);
ERROR 21000: Operand should contain 3 column(s)
select (select * from t1) = (1,2,3);
ERROR 21000: Operand should contain 2 column(s)
drop table t1;
CREATE TABLE `t1` (
`itemid` bigint(20) unsigned NOT NULL auto_increment,
`sessionid` bigint(20) unsigned default NULL,
`time` int(10) unsigned NOT NULL default '0',
`type` set('A','D','E','F','G','I','L','N','U') collate latin1_general_ci NOT
NULL default '',
`data` text collate latin1_general_ci NOT NULL,
PRIMARY KEY  (`itemid`)
) DEFAULT CHARSET=latin1 COLLATE=latin1_general_ci;
INSERT INTO `t1` VALUES (1, 1, 1, 'D', '');
CREATE TABLE `t2` (
`sessionid` bigint(20) unsigned NOT NULL auto_increment,
`pid` int(10) unsigned NOT NULL default '0',
`date` int(10) unsigned NOT NULL default '0',
`ip` varchar(15) collate latin1_general_ci NOT NULL default '',
PRIMARY KEY  (`sessionid`)
) DEFAULT CHARSET=latin1 COLLATE=latin1_general_ci;
INSERT INTO `t2` VALUES (1, 1, 1, '10.10.10.1');
SELECT s.ip, count( e.itemid ) FROM `t1` e JOIN t2 s ON s.sessionid = e.sessionid WHERE e.sessionid = ( SELECT sessionid FROM t2 ORDER BY sessionid DESC LIMIT 1 ) GROUP BY s.ip HAVING count( e.itemid ) >0 LIMIT 0 , 30;
ip	count( e.itemid )
10.10.10.1	1
drop tables t1,t2;
create table t1 (fld enum('0','1'));
insert into t1 values ('1');
select * from (select max(fld) from t1) as foo;
max(fld)
1
drop table t1;
CREATE TABLE t1 (one int, two int, flag char(1));
CREATE TABLE t2 (one int, two int, flag char(1));
INSERT INTO t1 VALUES(1,2,'Y'),(2,3,'Y'),(3,4,'Y'),(5,6,'N'),(7,8,'N');
INSERT INTO t2 VALUES(1,2,'Y'),(2,3,'Y'),(3,4,'Y'),(5,6,'N'),(7,8,'N');
SELECT * FROM t1
WHERE ROW(one,two) IN (SELECT DISTINCT one,two FROM t2 WHERE flag = 'N');
one	two	flag
5	6	N
7	8	N
SELECT * FROM t1
WHERE ROW(one,two) IN (SELECT DISTINCT one,two FROM t1 WHERE flag = 'N');
one	two	flag
5	6	N
7	8	N
insert into t2 values (null,null,'N');
insert into t2 values (null,3,'0');
insert into t2 values (null,5,'0');
insert into t2 values (10,null,'0');
insert into t1 values (10,3,'0');
insert into t1 values (10,5,'0');
insert into t1 values (10,10,'0');
SELECT one,two,ROW(one,two) IN (SELECT one,two FROM t2 WHERE flag = 'N') as 'test' from t1;
one	two	test
1	2	NULL
2	3	NULL
3	4	NULL
5	6	1
7	8	1
10	3	NULL
10	5	NULL
10	10	NULL
SELECT one,two from t1 where ROW(one,two) IN (SELECT one,two FROM t2 WHERE flag = 'N');
one	two
5	6
7	8
SELECT one,two,ROW(one,two) IN (SELECT one,two FROM t2 WHERE flag = 'N' group by one,two) as 'test' from t1;
one	two	test
1	2	NULL
2	3	NULL
3	4	NULL
5	6	1
7	8	1
10	3	NULL
10	5	NULL
10	10	NULL
SELECT one,two,ROW(one,two) IN (SELECT one,two FROM t2 WHERE flag = '0') as 'test' from t1;
one	two	test
1	2	0
2	3	NULL
3	4	0
5	6	0
7	8	0
10	3	NULL
10	5	NULL
10	10	NULL
SELECT one,two,ROW(one,two) IN (SELECT one,two FROM t2 WHERE flag = '0' group by one,two) as 'test' from t1;
one	two	test
1	2	0
2	3	NULL
3	4	0
5	6	0
7	8	0
10	3	NULL
10	5	NULL
10	10	NULL
explain extended SELECT one,two,ROW(one,two) IN (SELECT one,two FROM t2 WHERE flag = '0') as 'test' from t1;
id	select_type	table	type	possible_keys	key	key_len	ref	rows	filtered	Extra
1	PRIMARY	t1	ALL	NULL	NULL	NULL	NULL	8	100.00	
2	DEPENDENT SUBQUERY	t2	ALL	NULL	NULL	NULL	NULL	9	100.00	Using where
Warnings:
Note	1003	select `test`.`t1`.`one` AS `one`,`test`.`t1`.`two` AS `two`,<in_optimizer>((`test`.`t1`.`one`,`test`.`t1`.`two`),<exists>(select `test`.`t2`.`one`,`test`.`t2`.`two` from `test`.`t2` where ((`test`.`t2`.`flag` = '0') and trigcond(((<cache>(`test`.`t1`.`one`) = `test`.`t2`.`one`) or isnull(`test`.`t2`.`one`))) and trigcond(((<cache>(`test`.`t1`.`two`) = `test`.`t2`.`two`) or isnull(`test`.`t2`.`two`)))) having (trigcond(<is_not_null_test>(`test`.`t2`.`one`)) and trigcond(<is_not_null_test>(`test`.`t2`.`two`))))) AS `test` from `test`.`t1`
explain extended SELECT one,two from t1 where ROW(one,two) IN (SELECT one,two FROM t2 WHERE flag = 'N');
id	select_type	table	type	possible_keys	key	key_len	ref	rows	filtered	Extra
1	PRIMARY	t1	ALL	NULL	NULL	NULL	NULL	8	100.00	Using where
2	DEPENDENT SUBQUERY	t2	ALL	NULL	NULL	NULL	NULL	9	100.00	Using where
Warnings:
Note	1003	select `test`.`t1`.`one` AS `one`,`test`.`t1`.`two` AS `two` from `test`.`t1` where <in_optimizer>((`test`.`t1`.`one`,`test`.`t1`.`two`),<exists>(select `test`.`t2`.`one`,`test`.`t2`.`two` from `test`.`t2` where ((`test`.`t2`.`flag` = 'N') and (<cache>(`test`.`t1`.`one`) = `test`.`t2`.`one`) and (<cache>(`test`.`t1`.`two`) = `test`.`t2`.`two`))))
explain extended SELECT one,two,ROW(one,two) IN (SELECT one,two FROM t2 WHERE flag = '0' group by one,two) as 'test' from t1;
id	select_type	table	type	possible_keys	key	key_len	ref	rows	filtered	Extra
1	PRIMARY	t1	ALL	NULL	NULL	NULL	NULL	8	100.00	
2	DEPENDENT SUBQUERY	t2	ALL	NULL	NULL	NULL	NULL	9	100.00	Using where; Using temporary; Using filesort
Warnings:
Note	1003	select `test`.`t1`.`one` AS `one`,`test`.`t1`.`two` AS `two`,<in_optimizer>((`test`.`t1`.`one`,`test`.`t1`.`two`),<exists>(select `test`.`t2`.`one`,`test`.`t2`.`two` from `test`.`t2` where (`test`.`t2`.`flag` = '0') group by `test`.`t2`.`one`,`test`.`t2`.`two` having (trigcond(((<cache>(`test`.`t1`.`one`) = `test`.`t2`.`one`) or isnull(`test`.`t2`.`one`))) and trigcond(((<cache>(`test`.`t1`.`two`) = `test`.`t2`.`two`) or isnull(`test`.`t2`.`two`))) and trigcond(<is_not_null_test>(`test`.`t2`.`one`)) and trigcond(<is_not_null_test>(`test`.`t2`.`two`))))) AS `test` from `test`.`t1`
DROP TABLE t1,t2;
CREATE TABLE t1 (a char(5), b char(5));
INSERT INTO t1 VALUES (NULL,'aaa'), ('aaa','aaa');
SELECT * FROM t1 WHERE (a,b) IN (('aaa','aaa'), ('aaa','bbb'));
a	b
aaa	aaa
DROP TABLE t1;
CREATE TABLE t1 (a int);
CREATE TABLE t2 (a int, b int);
CREATE TABLE t3 (b int NOT NULL);
INSERT INTO t1 VALUES (1), (2), (3), (4);
INSERT INTO t2 VALUES (1,10), (3,30);
SELECT * FROM t2 LEFT JOIN t3 ON t2.b=t3.b
WHERE t3.b IS NOT NULL OR t2.a > 10;
a	b	b
SELECT * FROM t1
WHERE t1.a NOT IN (SELECT a FROM t2 LEFT JOIN t3 ON t2.b=t3.b
WHERE t3.b IS NOT NULL OR t2.a > 10);
a
1
2
3
4
DROP TABLE t1,t2,t3;
CREATE TABLE t1 (f1 INT);
CREATE TABLE t2 (f2 INT);
INSERT INTO t1 VALUES (1);
SELECT * FROM t1 WHERE f1 > ALL (SELECT f2 FROM t2);
f1
1
SELECT * FROM t1 WHERE f1 > ALL (SELECT f2 FROM t2 WHERE 1=0);
f1
1
INSERT INTO t2 VALUES (1);
INSERT INTO t2 VALUES (2);
SELECT * FROM t1 WHERE f1 > ALL (SELECT f2 FROM t2 WHERE f2=0);
f1
1
DROP TABLE t1, t2;
select 1 from dual where 1 < any (select 2);
1
1
select 1 from dual where 1 < all (select 2);
1
1
select 1 from dual where 2 > any (select 1);
1
1
select 1 from dual where 2 > all (select 1);
1
1
select 1 from dual where 1 < any (select 2 from dual);
1
1
select 1 from dual where 1 < all (select 2 from dual where 1!=1);
1
1
create table t1 (s1 char);
insert into t1 values (1),(2);
select * from t1 where (s1 < any (select s1 from t1));
s1
1
select * from t1 where not (s1 < any (select s1 from t1));
s1
2
select * from t1 where (s1 < ALL (select s1+1 from t1));
s1
1
select * from t1 where not(s1 < ALL (select s1+1 from t1));
s1
2
select * from t1 where (s1+1 = ANY (select s1 from t1));
s1
1
select * from t1 where NOT(s1+1 = ANY (select s1 from t1));
s1
2
select * from t1 where (s1 = ALL (select s1/s1 from t1));
s1
1
select * from t1 where NOT(s1 = ALL (select s1/s1 from t1));
s1
2
drop table t1;
create table t1 (
retailerID varchar(8) NOT NULL,
statusID   int(10) unsigned NOT NULL,
changed    datetime NOT NULL,
UNIQUE KEY retailerID (retailerID, statusID, changed)
);
INSERT INTO t1 VALUES("0026", "1", "2005-12-06 12:18:56");
INSERT INTO t1 VALUES("0026", "2", "2006-01-06 12:25:53");
INSERT INTO t1 VALUES("0037", "1", "2005-12-06 12:18:56");
INSERT INTO t1 VALUES("0037", "2", "2006-01-06 12:25:53");
INSERT INTO t1 VALUES("0048", "1", "2006-01-06 12:37:50");
INSERT INTO t1 VALUES("0059", "1", "2006-01-06 12:37:50");
select * from t1 r1
where (r1.retailerID,(r1.changed)) in
(SELECT r2.retailerId,(max(changed)) from t1 r2
group by r2.retailerId);
retailerID	statusID	changed
0026	2	2006-01-06 12:25:53
0037	2	2006-01-06 12:25:53
0048	1	2006-01-06 12:37:50
0059	1	2006-01-06 12:37:50
drop table t1;
create table t1(a int, primary key (a));
insert into t1 values (10);
create table t2 (a int primary key, b varchar(32), c int, unique key b(c, b));
insert into t2(a, c, b) values (1,10,'359'), (2,10,'35988'), (3,10,'35989');
explain SELECT sql_no_cache t1.a, r.a, r.b FROM t1 LEFT JOIN t2 r
ON r.a = (SELECT t2.a FROM t2 WHERE t2.c = t1.a AND t2.b <= '359899'
             ORDER BY t2.c DESC, t2.b DESC LIMIT 1) WHERE t1.a = 10;
id	select_type	table	type	possible_keys	key	key_len	ref	rows	Extra
1	PRIMARY	t1	system	PRIMARY	NULL	NULL	NULL	1	
1	PRIMARY	r	const	PRIMARY	PRIMARY	4	const	1	
2	DEPENDENT SUBQUERY	t2	range	b	b	40	NULL	2	Using where
SELECT sql_no_cache t1.a, r.a, r.b FROM t1 LEFT JOIN t2 r
ON r.a = (SELECT t2.a FROM t2 WHERE t2.c = t1.a AND t2.b <= '359899'
            ORDER BY t2.c DESC, t2.b DESC LIMIT 1) WHERE t1.a = 10;
a	a	b
10	3	35989
explain SELECT sql_no_cache t1.a, r.a, r.b FROM t1 LEFT JOIN t2 r
ON r.a = (SELECT t2.a FROM t2 WHERE t2.c = t1.a AND t2.b <= '359899'
            ORDER BY t2.c, t2.b LIMIT 1) WHERE t1.a = 10;
id	select_type	table	type	possible_keys	key	key_len	ref	rows	Extra
1	PRIMARY	t1	system	PRIMARY	NULL	NULL	NULL	1	
1	PRIMARY	r	const	PRIMARY	PRIMARY	4	const	1	
2	DEPENDENT SUBQUERY	t2	range	b	b	40	NULL	2	Using where
SELECT sql_no_cache t1.a, r.a, r.b FROM t1 LEFT JOIN t2 r
ON r.a = (SELECT t2.a FROM t2 WHERE t2.c = t1.a AND t2.b <= '359899'
            ORDER BY t2.c, t2.b LIMIT 1) WHERE t1.a = 10;
a	a	b
10	1	359
drop table t1,t2;
CREATE TABLE t1 (
field1 int NOT NULL,
field2 int NOT NULL,
field3 int NOT NULL,
PRIMARY KEY  (field1,field2,field3)
);
CREATE TABLE t2 (
fieldA int NOT NULL,
fieldB int NOT NULL,
PRIMARY KEY  (fieldA,fieldB)
);
INSERT INTO t1 VALUES
(1,1,1), (1,1,2), (1,2,1), (1,2,2), (1,2,3), (1,3,1);
INSERT INTO t2 VALUES (1,1), (1,2), (1,3);
SELECT field1, field2, COUNT(*)
FROM t1 GROUP BY field1, field2;
field1	field2	COUNT(*)
1	1	2
1	2	3
1	3	1
SELECT field1, field2
FROM  t1
GROUP BY field1, field2
HAVING COUNT(*) >= ALL (SELECT fieldB
FROM t2 WHERE fieldA = field1);
field1	field2
1	2
SELECT field1, field2
FROM  t1
GROUP BY field1, field2
HAVING COUNT(*) < ANY (SELECT fieldB
FROM t2 WHERE fieldA = field1);
field1	field2
1	1
1	3
DROP TABLE t1, t2;
CREATE TABLE t1(a int, INDEX (a));
INSERT INTO t1 VALUES (1), (3), (5), (7);
INSERT INTO t1 VALUES (NULL);
CREATE TABLE t2(a int);
INSERT INTO t2 VALUES (1),(2),(3);
EXPLAIN SELECT a, a IN (SELECT a FROM t1) FROM t2;
id	select_type	table	type	possible_keys	key	key_len	ref	rows	Extra
1	PRIMARY	t2	ALL	NULL	NULL	NULL	NULL	3	
2	DEPENDENT SUBQUERY	t1	index_subquery	a	a	5	func	2	Using index; Full scan on NULL key
SELECT a, a IN (SELECT a FROM t1) FROM t2;
a	a IN (SELECT a FROM t1)
1	1
2	NULL
3	1
DROP TABLE t1,t2;
CREATE TABLE t1 (a DATETIME);
INSERT INTO t1 VALUES ('1998-09-23'), ('2003-03-25');
CREATE TABLE t2 AS SELECT
(SELECT a FROM t1 WHERE a < '2000-01-01') AS sub_a
FROM t1 WHERE a > '2000-01-01';
SHOW CREATE TABLE t2;
Table	Create Table
t2	CREATE TABLE `t2` (
  `sub_a` datetime DEFAULT NULL
) ENGINE=MyISAM DEFAULT CHARSET=latin1
CREATE TABLE t3 AS (SELECT a FROM t1 WHERE a < '2000-01-01') UNION (SELECT a FROM t1 WHERE a > '2000-01-01');
SHOW CREATE TABLE t3;
Table	Create Table
t3	CREATE TABLE `t3` (
  `a` datetime DEFAULT NULL
) ENGINE=MyISAM DEFAULT CHARSET=latin1
DROP TABLE t1,t2,t3;
CREATE TABLE t1 (a int);
INSERT INTO t1 VALUES (1), (2);
SELECT a FROM t1 WHERE (SELECT 1 FROM DUAL WHERE 1=0) > 0;
a
SELECT a FROM t1 WHERE (SELECT 1 FROM DUAL WHERE 1=0) IS NULL;
a
1
2
EXPLAIN SELECT a FROM t1 WHERE (SELECT 1 FROM DUAL WHERE 1=0) IS NULL;
id	select_type	table	type	possible_keys	key	key_len	ref	rows	Extra
1	PRIMARY	t1	ALL	NULL	NULL	NULL	NULL	2	
2	SUBQUERY	NULL	NULL	NULL	NULL	NULL	NULL	NULL	Impossible WHERE
DROP TABLE t1;
CREATE TABLE t1 (a int);
INSERT INTO t1 VALUES (2), (4), (1), (3);
CREATE TABLE t2 (b int, c int);
INSERT INTO t2 VALUES
(2,1), (1,3), (2,1), (4,4), (2,2), (1,4);
SELECT a FROM t1 ORDER BY (SELECT c FROM t2 WHERE b > 2 );
a
2
4
1
3
SELECT a FROM t1 ORDER BY (SELECT c FROM t2 WHERE b > 1);
ERROR 21000: Subquery returns more than 1 row
SELECT a FROM t1 ORDER BY (SELECT c FROM t2 WHERE b > 2), a;
a
1
2
3
4
SELECT a FROM t1 ORDER BY (SELECT c FROM t2 WHERE b > 1), a;
ERROR 21000: Subquery returns more than 1 row
SELECT b, MAX(c) FROM t2 GROUP BY b, (SELECT c FROM t2 WHERE b > 2);
b	MAX(c)
1	4
2	2
4	4
SELECT b, MAX(c) FROM t2 GROUP BY b, (SELECT c FROM t2 WHERE b > 1);
ERROR 21000: Subquery returns more than 1 row
SELECT a FROM t1 GROUP BY a
HAVING IFNULL((SELECT b FROM t2 WHERE b > 2),
(SELECT c FROM t2 WHERE c=a AND b > 2 ORDER BY b)) > 3;
a
1
2
3
4
SELECT a FROM t1 GROUP BY a
HAVING IFNULL((SELECT b FROM t2 WHERE b > 1),
(SELECT c FROM t2 WHERE c=a AND b > 2 ORDER BY b)) > 3;
ERROR 21000: Subquery returns more than 1 row
SELECT a FROM t1 GROUP BY a
HAVING IFNULL((SELECT b FROM t2 WHERE b > 4),
(SELECT c FROM t2 WHERE c=a AND b > 2 ORDER BY b)) > 3;
a
4
SELECT a FROM t1 GROUP BY a
HAVING IFNULL((SELECT b FROM t2 WHERE b > 4),
(SELECT c FROM t2 WHERE c=a AND b > 1 ORDER BY b)) > 3;
ERROR 21000: Subquery returns more than 1 row
SELECT a FROM t1
ORDER BY IFNULL((SELECT b FROM t2 WHERE b > 2),
(SELECT c FROM t2 WHERE c=a AND b > 2 ORDER BY b));
a
2
4
1
3
SELECT a FROM t1
ORDER BY IFNULL((SELECT b FROM t2 WHERE b > 1),
(SELECT c FROM t2 WHERE c=a AND b > 1 ORDER BY b));
ERROR 21000: Subquery returns more than 1 row
SELECT a FROM t1
ORDER BY IFNULL((SELECT b FROM t2 WHERE b > 4),
(SELECT c FROM t2 WHERE c=a AND b > 2 ORDER BY b));
a
2
1
3
4
SELECT a FROM t1
ORDER BY IFNULL((SELECT b FROM t2 WHERE b > 4),
(SELECT c FROM t2 WHERE c=a AND b > 1 ORDER BY b));
ERROR 21000: Subquery returns more than 1 row
DROP TABLE t1,t2;
create table t1 (df decimal(5,1));
insert into t1 values(1.1);
insert into t1 values(2.2);
select * from t1 where df <= all (select avg(df) from t1 group by df);
df
1.1
select * from t1 where df >= all (select avg(df) from t1 group by df);
df
2.2
drop table t1;
create table t1 (df decimal(5,1));
insert into t1 values(1.1);
select 1.1 * exists(select * from t1);
1.1 * exists(select * from t1)
1.1
drop table t1;
CREATE TABLE t1 (
grp int(11) default NULL,
a decimal(10,2) default NULL);
insert into t1 values (1, 1), (2, 2), (2, 3), (3, 4), (3, 5), (3, 6), (NULL, NULL);
select * from t1;
grp	a
1	1.00
2	2.00
2	3.00
3	4.00
3	5.00
3	6.00
NULL	NULL
select min(a) from t1 group by grp;
min(a)
NULL
1.00
2.00
4.00
drop table t1;
CREATE table t1 ( c1 integer );
INSERT INTO t1 VALUES ( 1 );
INSERT INTO t1 VALUES ( 2 );
INSERT INTO t1 VALUES ( 3 );
CREATE TABLE t2 ( c2 integer );
INSERT INTO t2 VALUES ( 1 );
INSERT INTO t2 VALUES ( 4 );
INSERT INTO t2 VALUES ( 5 );
SELECT * FROM t1 LEFT JOIN t2 ON c1 = c2 WHERE c2 IN (1);
c1	c2
1	1
SELECT * FROM t1 LEFT JOIN t2 ON c1 = c2
WHERE c2 IN ( SELECT c2 FROM t2 WHERE c2 IN ( 1 ) );
c1	c2
1	1
DROP TABLE t1,t2;
CREATE TABLE t1 ( c1 integer );
INSERT INTO t1 VALUES ( 1 );
INSERT INTO t1 VALUES ( 2 );
INSERT INTO t1 VALUES ( 3 );
INSERT INTO t1 VALUES ( 6 );
CREATE TABLE t2 ( c2 integer );
INSERT INTO t2 VALUES ( 1 );
INSERT INTO t2 VALUES ( 4 );
INSERT INTO t2 VALUES ( 5 );
INSERT INTO t2 VALUES ( 6 );
CREATE TABLE t3 ( c3 integer );
INSERT INTO t3 VALUES ( 7 );
INSERT INTO t3 VALUES ( 8 );
SELECT c1,c2 FROM t1 LEFT JOIN t2 ON c1 = c2
WHERE EXISTS (SELECT c3 FROM t3 WHERE c2 IS NULL );
c1	c2
2	NULL
3	NULL
DROP TABLE t1,t2,t3;
CREATE TABLE `t1` (
`itemid` bigint(20) unsigned NOT NULL auto_increment,
`sessionid` bigint(20) unsigned default NULL,
`time` int(10) unsigned NOT NULL default '0',
`type` set('A','D','E','F','G','I','L','N','U') collate latin1_general_ci NOT
NULL default '',
`data` text collate latin1_general_ci NOT NULL,
PRIMARY KEY  (`itemid`)
) DEFAULT CHARSET=latin1 COLLATE=latin1_general_ci;
INSERT INTO `t1` VALUES (1, 1, 1, 'D', '');
CREATE TABLE `t2` (
`sessionid` bigint(20) unsigned NOT NULL auto_increment,
`pid` int(10) unsigned NOT NULL default '0',
`date` int(10) unsigned NOT NULL default '0',
`ip` varchar(15) collate latin1_general_ci NOT NULL default '',
PRIMARY KEY  (`sessionid`)
) DEFAULT CHARSET=latin1 COLLATE=latin1_general_ci;
INSERT INTO `t2` VALUES (1, 1, 1, '10.10.10.1');
SELECT s.ip, count( e.itemid ) FROM `t1` e JOIN t2 s ON s.sessionid = e.sessionid WHERE e.sessionid = ( SELECT sessionid FROM t2 ORDER BY sessionid DESC LIMIT 1 ) GROUP BY s.ip HAVING count( e.itemid ) >0 LIMIT 0 , 30;
ip	count( e.itemid )
10.10.10.1	1
drop tables t1,t2;
CREATE TABLE t1 (EMPNUM   CHAR(3));
CREATE TABLE t2 (EMPNUM   CHAR(3) );
INSERT INTO t1 VALUES ('E1'),('E2');
INSERT INTO t2 VALUES ('E1');
DELETE FROM t1
WHERE t1.EMPNUM NOT IN
(SELECT t2.EMPNUM
FROM t2
WHERE t1.EMPNUM = t2.EMPNUM);
select * from t1;
EMPNUM
E1
DROP TABLE t1,t2;
CREATE TABLE t1(select_id BIGINT, values_id BIGINT);
INSERT INTO t1 VALUES (1, 1);
CREATE TABLE t2 (select_id BIGINT, values_id BIGINT,
PRIMARY KEY(select_id,values_id));
INSERT INTO t2 VALUES (0, 1), (0, 2), (0, 3), (1, 5);
SELECT values_id FROM t1
WHERE values_id IN (SELECT values_id FROM t2
WHERE select_id IN (1, 0));
values_id
1
SELECT values_id FROM t1
WHERE values_id IN (SELECT values_id FROM t2
WHERE select_id BETWEEN 0 AND 1);
values_id
1
SELECT values_id FROM t1
WHERE values_id IN (SELECT values_id FROM t2
WHERE select_id = 0 OR select_id = 1);
values_id
1
DROP TABLE t1, t2;
create table t1 (fld enum('0','1'));
insert into t1 values ('1');
select * from (select max(fld) from t1) as foo;
max(fld)
1
drop table t1;
CREATE TABLE t1 (a int, b int);
CREATE TABLE t2 (c int, d int);
CREATE TABLE t3 (e int);
INSERT INTO t1 VALUES
(1,10), (2,10), (1,20), (2,20), (3,20), (2,30), (4,40);
INSERT INTO t2 VALUES
(2,10), (2,20), (4,10), (5,10), (3,20), (2,40);
INSERT INTO t3 VALUES (10), (30), (10), (20) ;
SELECT a, MAX(b), MIN(b) FROM t1 GROUP BY a;
a	MAX(b)	MIN(b)
1	20	10
2	30	10
3	20	20
4	40	40
SELECT * FROM t2;
c	d
2	10
2	20
4	10
5	10
3	20
2	40
SELECT * FROM t3;
e
10
30
10
20
SELECT a FROM t1 GROUP BY a
HAVING a IN (SELECT c FROM t2 WHERE MAX(b)>20);
a
2
4
SELECT a FROM t1 GROUP BY a
HAVING a IN (SELECT c FROM t2 WHERE MAX(b)<d);
a
2
SELECT a FROM t1 GROUP BY a
HAVING a IN (SELECT c FROM t2 WHERE MAX(b)>d);
a
2
4
SELECT a FROM t1 GROUP BY a
HAVING a IN (SELECT c FROM t2
WHERE d >= SOME(SELECT e FROM t3 WHERE MAX(b)=e));
a
2
3
SELECT a FROM t1 GROUP BY a
HAVING a IN (SELECT c FROM t2
WHERE  EXISTS(SELECT e FROM t3 WHERE MAX(b)=e AND e <= d));
a
2
3
SELECT a FROM t1 GROUP BY a
HAVING a IN (SELECT c FROM t2
WHERE d > SOME(SELECT e FROM t3 WHERE MAX(b)=e));
a
2
SELECT a FROM t1 GROUP BY a
HAVING a IN (SELECT c FROM t2
WHERE  EXISTS(SELECT e FROM t3 WHERE MAX(b)=e AND e < d));
a
2
SELECT a FROM t1 GROUP BY a
HAVING a IN (SELECT c FROM t2
WHERE MIN(b) < d AND
EXISTS(SELECT e FROM t3 WHERE MAX(b)=e AND e <= d));
a
2
SELECT a, SUM(a) FROM t1 GROUP BY a;
a	SUM(a)
1	2
2	6
3	3
4	4
SELECT a FROM t1
WHERE EXISTS(SELECT c FROM t2 GROUP BY c HAVING SUM(a) = c) GROUP BY a;
a
3
4
SELECT a FROM t1 GROUP BY a
HAVING EXISTS(SELECT c FROM t2 GROUP BY c HAVING SUM(a) = c);
a
1
3
4
SELECT a FROM t1
WHERE a < 3 AND
EXISTS(SELECT c FROM t2 GROUP BY c HAVING SUM(a) != c) GROUP BY a;
a
1
2
SELECT a FROM t1
WHERE a < 3 AND
EXISTS(SELECT c FROM t2 GROUP BY c HAVING SUM(a) != c);
a
1
2
1
2
2
SELECT t1.a FROM t1 GROUP BY t1.a
HAVING t1.a < ALL(SELECT t2.c FROM t2 GROUP BY t2.c
HAVING EXISTS(SELECT t3.e FROM t3 GROUP BY t3.e
HAVING SUM(t1.a+t2.c) < t3.e/4));
a
1
2
SELECT t1.a FROM t1 GROUP BY t1.a
HAVING t1.a > ALL(SELECT t2.c FROM t2
WHERE EXISTS(SELECT t3.e FROM t3 GROUP BY t3.e
HAVING SUM(t1.a+t2.c) < t3.e/4));
a
4
SELECT t1.a FROM t1 GROUP BY t1.a
HAVING t1.a > ALL(SELECT t2.c FROM t2
WHERE EXISTS(SELECT t3.e FROM t3
WHERE SUM(t1.a+t2.c) < t3.e/4));
ERROR HY000: Invalid use of group function
SELECT t1.a from t1 GROUP BY t1.a HAVING AVG(SUM(t1.b)) > 20;
ERROR HY000: Invalid use of group function
SELECT t1.a FROM t1 GROUP BY t1.a
HAVING t1.a IN (SELECT t2.c FROM t2 GROUP BY t2.c
HAVING AVG(t2.c+SUM(t1.b)) > 20);
a
2
3
4
SELECT t1.a FROM t1 GROUP BY t1.a
HAVING t1.a IN (SELECT t2.c FROM t2 GROUP BY t2.c
HAVING AVG(SUM(t1.b)) > 20);
a
2
4
SELECT t1.a, SUM(b) AS sum  FROM t1 GROUP BY t1.a
HAVING t1.a IN (SELECT t2.c FROM t2 GROUP BY t2.c
HAVING t2.c+sum > 20);
a	sum
2	60
3	20
4	40
DROP TABLE t1,t2,t3;
CREATE TABLE t1 (a varchar(5), b varchar(10));
INSERT INTO t1 VALUES
('AAA', 5), ('BBB', 4), ('BBB', 1), ('CCC', 2),
('CCC', 7), ('AAA', 2), ('AAA', 4), ('BBB', 3), ('AAA', 8);
SELECT * FROM t1 WHERE (a,b) = ANY (SELECT a, max(b) FROM t1 GROUP BY a);
a	b
BBB	4
CCC	7
AAA	8
EXPLAIN
SELECT * FROM t1 WHERE (a,b) = ANY (SELECT a, max(b) FROM t1 GROUP BY a);
id	select_type	table	type	possible_keys	key	key_len	ref	rows	Extra
1	PRIMARY	t1	ALL	NULL	NULL	NULL	NULL	9	Using where
2	DEPENDENT SUBQUERY	t1	ALL	NULL	NULL	NULL	NULL	9	Using temporary; Using filesort
ALTER TABLE t1 ADD INDEX(a);
SELECT * FROM t1 WHERE (a,b) = ANY (SELECT a, max(b) FROM t1 GROUP BY a);
a	b
BBB	4
CCC	7
AAA	8
EXPLAIN
SELECT * FROM t1 WHERE (a,b) = ANY (SELECT a, max(b) FROM t1 GROUP BY a);
id	select_type	table	type	possible_keys	key	key_len	ref	rows	Extra
1	PRIMARY	t1	ALL	NULL	NULL	NULL	NULL	9	Using where
2	DEPENDENT SUBQUERY	t1	index	NULL	a	8	NULL	1	Using filesort
DROP TABLE t1;
create table t1( f1 int,f2 int);
insert into t1 values (1,1),(2,2);
select tt.t from (select 'crash1' as t, f2 from t1) as tt left join t1 on tt.t = 'crash2' and tt.f2 = t1.f2 where tt.t = 'crash1';
t
crash1
crash1
drop table t1;
create table t1 (c int, key(c));
insert into t1 values (1142477582), (1142455969);
create table t2 (a int, b int);
insert into t2 values (2, 1), (1, 0);
delete from t1 where c <= 1140006215 and (select b from t2 where a = 2) = 1;
drop table t1, t2;
CREATE TABLE t1 (a INT);
CREATE VIEW v1 AS SELECT * FROM t1 WHERE no_such_column = ANY (SELECT 1);
ERROR 42S22: Unknown column 'no_such_column' in 'where clause'
CREATE VIEW v2 AS SELECT * FROM t1 WHERE no_such_column = (SELECT 1);
ERROR 42S22: Unknown column 'no_such_column' in 'where clause'
SELECT * FROM t1 WHERE no_such_column = ANY (SELECT 1);
ERROR 42S22: Unknown column 'no_such_column' in 'IN/ALL/ANY subquery'
DROP TABLE t1;
create table t1 (i int, j bigint);
insert into t1 values (1, 2), (2, 2), (3, 2);
select * from (select min(i) from t1 where j=(select * from (select min(j) from t1) t2)) t3;
min(i)
1
drop table t1;
CREATE TABLE t1 (i BIGINT UNSIGNED);
INSERT INTO t1 VALUES (10000000000000000000);
INSERT INTO t1 VALUES (1);
CREATE TABLE t2 (i BIGINT UNSIGNED);
INSERT INTO t2 VALUES (10000000000000000000);
INSERT INTO t2 VALUES (1);
/* simple test */
SELECT t1.i FROM t1 JOIN t2 ON t1.i = t2.i;
i
10000000000000000000
1
/* subquery test */
SELECT t1.i FROM t1 WHERE t1.i = (SELECT MAX(i) FROM t2);
i
10000000000000000000
/* subquery test with cast*/
SELECT t1.i FROM t1 WHERE t1.i = CAST((SELECT MAX(i) FROM t2) AS UNSIGNED);
i
10000000000000000000
DROP TABLE t1;
DROP TABLE t2;
CREATE TABLE t1 (
id bigint(20) unsigned NOT NULL auto_increment,
name varchar(255) NOT NULL,
PRIMARY KEY  (id)
);
INSERT INTO t1 VALUES
(1, 'Balazs'), (2, 'Joe'), (3, 'Frank');
CREATE TABLE t2 (
id bigint(20) unsigned NOT NULL auto_increment,
mid bigint(20) unsigned NOT NULL,
date date NOT NULL,
PRIMARY KEY  (id)
);
INSERT INTO t2 VALUES
(1, 1, '2006-03-30'), (2, 2, '2006-04-06'), (3, 3, '2006-04-13'),
(4, 2, '2006-04-20'), (5, 1, '2006-05-01');
SELECT *,
(SELECT date FROM t2 WHERE mid = t1.id
ORDER BY date DESC LIMIT 0, 1) AS date_last,
(SELECT date FROM t2 WHERE mid = t1.id
ORDER BY date DESC LIMIT 3, 1) AS date_next_to_last
FROM t1;
id	name	date_last	date_next_to_last
1	Balazs	2006-05-01	NULL
2	Joe	2006-04-20	NULL
3	Frank	2006-04-13	NULL
SELECT *,
(SELECT COUNT(*) FROM t2 WHERE mid = t1.id
ORDER BY date DESC LIMIT 1, 1) AS date_count
FROM t1;
id	name	date_count
1	Balazs	NULL
2	Joe	NULL
3	Frank	NULL
SELECT *,
(SELECT date FROM t2 WHERE mid = t1.id
ORDER BY date DESC LIMIT 0, 1) AS date_last,
(SELECT date FROM t2 WHERE mid = t1.id
ORDER BY date DESC LIMIT 1, 1) AS date_next_to_last
FROM t1;
id	name	date_last	date_next_to_last
1	Balazs	2006-05-01	2006-03-30
2	Joe	2006-04-20	2006-04-06
3	Frank	2006-04-13	NULL
DROP TABLE t1,t2;
CREATE TABLE t1 (
i1 int(11) NOT NULL default '0',
i2 int(11) NOT NULL default '0',
t datetime NOT NULL default '0000-00-00 00:00:00',
PRIMARY KEY  (i1,i2,t)
);
INSERT INTO t1 VALUES
(24,1,'2005-03-03 16:31:31'),(24,1,'2005-05-27 12:40:07'),
(24,1,'2005-05-27 12:40:08'),(24,1,'2005-05-27 12:40:10'),
(24,1,'2005-05-27 12:40:25'),(24,1,'2005-05-27 12:40:30'),
(24,2,'2005-03-03 13:43:05'),(24,2,'2005-03-03 16:23:31'),
(24,2,'2005-03-03 16:31:30'),(24,2,'2005-05-27 12:37:02'),
(24,2,'2005-05-27 12:40:06');
CREATE TABLE t2 (
i1 int(11) NOT NULL default '0',
i2 int(11) NOT NULL default '0',
t datetime default NULL,
PRIMARY KEY  (i1)
);
INSERT INTO t2 VALUES (24,1,'2006-06-20 12:29:40');
EXPLAIN
SELECT * FROM t1,t2
WHERE t1.t = (SELECT t1.t FROM t1
WHERE t1.t < t2.t  AND t1.i2=1 AND t2.i1=t1.i1
ORDER BY t1.t DESC LIMIT 1);
id	select_type	table	type	possible_keys	key	key_len	ref	rows	Extra
1	PRIMARY	t2	system	NULL	NULL	NULL	NULL	1	
1	PRIMARY	t1	index	NULL	PRIMARY	16	NULL	11	Using where; Using index
2	DEPENDENT SUBQUERY	t1	range	PRIMARY	PRIMARY	16	NULL	5	Using where; Using index
SELECT * FROM t1,t2
WHERE t1.t = (SELECT t1.t FROM t1
WHERE t1.t < t2.t  AND t1.i2=1 AND t2.i1=t1.i1
ORDER BY t1.t DESC LIMIT 1);
i1	i2	t	i1	i2	t
24	1	2005-05-27 12:40:30	24	1	2006-06-20 12:29:40
DROP TABLE t1, t2;
CREATE TABLE t1 (i INT);
(SELECT i FROM t1) UNION (SELECT i FROM t1);
i
SELECT sql_no_cache * FROM t1 WHERE NOT EXISTS
(
(SELECT i FROM t1) UNION
(SELECT i FROM t1)
);
i
SELECT * FROM t1
WHERE NOT EXISTS (((SELECT i FROM t1) UNION (SELECT i FROM t1)));
ERROR 42000: You have an error in your SQL syntax; check the manual that corresponds to your MySQL server version for the right syntax to use near 'UNION (SELECT i FROM t1)))' at line 2
explain select ((select t11.i from t1 t11) union (select t12.i from t1 t12))
from t1;
ERROR 42000: You have an error in your SQL syntax; check the manual that corresponds to your MySQL server version for the right syntax to use near 'union (select t12.i from t1 t12))
from t1' at line 1
explain select * from t1 where not exists
((select t11.i from t1 t11) union (select t12.i from t1 t12));
id	select_type	table	type	possible_keys	key	key_len	ref	rows	Extra
1	PRIMARY	t1	system	NULL	NULL	NULL	NULL	0	const row not found
2	SUBQUERY	NULL	NULL	NULL	NULL	NULL	NULL	NULL	no matching row in const table
3	UNION	NULL	NULL	NULL	NULL	NULL	NULL	NULL	no matching row in const table
NULL	UNION RESULT	<union2,3>	ALL	NULL	NULL	NULL	NULL	NULL	
DROP TABLE t1;
CREATE TABLE t1 (a VARCHAR(250), b INT auto_increment, PRIMARY KEY (b));
insert into t1 (a) values (FLOOR(rand() * 100));
insert into t1 (a) select FLOOR(rand() * 100) from t1;
insert into t1 (a) select FLOOR(rand() * 100) from t1;
insert into t1 (a) select FLOOR(rand() * 100) from t1;
insert into t1 (a) select FLOOR(rand() * 100) from t1;
insert into t1 (a) select FLOOR(rand() * 100) from t1;
insert into t1 (a) select FLOOR(rand() * 100) from t1;
insert into t1 (a) select FLOOR(rand() * 100) from t1;
insert into t1 (a) select FLOOR(rand() * 100) from t1;
insert into t1 (a) select FLOOR(rand() * 100) from t1;
insert into t1 (a) select FLOOR(rand() * 100) from t1;
insert into t1 (a) select FLOOR(rand() * 100) from t1;
insert into t1 (a) select FLOOR(rand() * 100) from t1;
insert into t1 (a) select FLOOR(rand() * 100) from t1;
SELECT a,
(SELECT REPEAT(' ',250) FROM t1 i1
WHERE i1.b=t1.a ORDER BY RAND() LIMIT 1) AS a
FROM t1 ORDER BY a LIMIT 5;
a	a
0	NULL
0	NULL
0	NULL
0	NULL
0	NULL
DROP TABLE t1;
CREATE TABLE t1 (a INT, b INT);
CREATE TABLE t2 (a INT);
INSERT INTO t2 values (1);
INSERT INTO t1 VALUES (1,1),(1,2),(2,3),(3,4);
SELECT (SELECT COUNT(DISTINCT t1.b) from t2) FROM t1 GROUP BY t1.a;
(SELECT COUNT(DISTINCT t1.b) from t2)
2
1
1
SELECT (SELECT COUNT(DISTINCT t1.b) from t2 union select 1 from t2 where 12 < 3)
FROM t1 GROUP BY t1.a;
(SELECT COUNT(DISTINCT t1.b) from t2 union select 1 from t2 where 12 < 3)
2
1
1
SELECT COUNT(DISTINCT t1.b), (SELECT COUNT(DISTINCT t1.b)) FROM t1 GROUP BY t1.a;
COUNT(DISTINCT t1.b)	(SELECT COUNT(DISTINCT t1.b))
2	2
1	1
1	1
SELECT COUNT(DISTINCT t1.b),
(SELECT COUNT(DISTINCT t1.b) union select 1 from DUAL where 12 < 3)
FROM t1 GROUP BY t1.a;
COUNT(DISTINCT t1.b)	(SELECT COUNT(DISTINCT t1.b) union select 1 from DUAL where 12 < 3)
2	2
1	1
1	1
SELECT (
SELECT (
SELECT COUNT(DISTINCT t1.b)
)
)
FROM t1 GROUP BY t1.a;
(
SELECT (
SELECT COUNT(DISTINCT t1.b)
)
)
2
1
1
SELECT (
SELECT (
SELECT (
SELECT COUNT(DISTINCT t1.b)
)
)
FROM t1 GROUP BY t1.a LIMIT 1)
FROM t1 t2
GROUP BY t2.a;
(
SELECT (
SELECT (
SELECT COUNT(DISTINCT t1.b)
)
)
FROM t1 GROUP BY t1.a LIMIT 1)
2
2
2
DROP TABLE t1,t2;
CREATE TABLE t1 (a int, b int auto_increment, PRIMARY KEY (b));
CREATE TABLE t2 (x int auto_increment, y int, z int,
PRIMARY KEY (x), FOREIGN KEY (y) REFERENCES t1 (b));
SET SESSION sort_buffer_size = 32 * 1024;
SELECT SQL_NO_CACHE COUNT(*)
FROM (SELECT  a, b, (SELECT x FROM t2 WHERE y=b ORDER BY z DESC LIMIT 1) c
FROM t1) t;
COUNT(*)
3000
SET SESSION sort_buffer_size = 8 * 1024 * 1024;
SELECT SQL_NO_CACHE COUNT(*)
FROM (SELECT  a, b, (SELECT x FROM t2 WHERE y=b ORDER BY z DESC LIMIT 1) c
FROM t1) t;
COUNT(*)
3000
DROP TABLE t1,t2;
CREATE TABLE t1 (id char(4) PRIMARY KEY, c int);
CREATE TABLE t2 (c int);
INSERT INTO t1 VALUES ('aa', 1);
INSERT INTO t2 VALUES (1);
SELECT * FROM t1
WHERE EXISTS (SELECT c FROM t2 WHERE c=1
UNION
SELECT c from t2 WHERE c=t1.c);
id	c
aa	1
INSERT INTO t1 VALUES ('bb', 2), ('cc', 3), ('dd',1);
SELECT * FROM t1
WHERE EXISTS (SELECT c FROM t2 WHERE c=1
UNION
SELECT c from t2 WHERE c=t1.c);
id	c
aa	1
bb	2
cc	3
dd	1
INSERT INTO t2 VALUES (2);
CREATE TABLE t3 (c int);
INSERT INTO t3 VALUES (1);
SELECT * FROM t1
WHERE EXISTS (SELECT t2.c FROM t2 JOIN t3 ON t2.c=t3.c WHERE t2.c=1
UNION
SELECT c from t2 WHERE c=t1.c);
id	c
aa	1
bb	2
cc	3
dd	1
DROP TABLE t1,t2,t3;
CREATE TABLE t1(f1 int);
CREATE TABLE t2(f2 int, f21 int, f3 timestamp);
INSERT INTO t1 VALUES (1),(1),(2),(2);
INSERT INTO t2 VALUES (1,1,"2004-02-29 11:11:11"), (2,2,"2004-02-29 11:11:11");
SELECT ((SELECT f2 FROM t2 WHERE f21=f1 LIMIT 1) * COUNT(f1)) AS sq FROM t1 GROUP BY f1;
sq
2
4
SELECT (SELECT SUM(1) FROM t2 ttt GROUP BY t2.f3 LIMIT 1) AS tt FROM t2;
tt
2
2
PREPARE stmt1 FROM 'SELECT ((SELECT f2 FROM t2 WHERE f21=f1 LIMIT 1) * COUNT(f1)) AS sq FROM t1 GROUP BY f1';
EXECUTE stmt1;
sq
2
4
EXECUTE stmt1;
sq
2
4
DEALLOCATE PREPARE stmt1;
SELECT f2, AVG(f21),
(SELECT t.f3 FROM t2 AS t WHERE t2.f2=t.f2 AND t.f3=MAX(t2.f3)) AS test
FROM t2 GROUP BY f2;
f2	AVG(f21)	test
1	1.0000	2004-02-29 11:11:11
2	2.0000	2004-02-29 11:11:11
DROP TABLE t1,t2;
CREATE TABLE t1 (a int, b INT, c CHAR(10) NOT NULL);
INSERT INTO t1 VALUES
(1,1,'a'), (1,2,'b'), (1,3,'c'), (1,4,'d'), (1,5,'e'),
(2,1,'f'), (2,2,'g'), (2,3,'h'), (3,4,'i'), (3,3,'j'),
(3,2,'k'), (3,1,'l'), (1,9,'m');
SELECT a, MAX(b),
(SELECT t.c FROM t1 AS t WHERE t1.a=t.a AND t.b=MAX(t1.b)) AS test
FROM t1 GROUP BY a;
a	MAX(b)	test
1	9	m
2	3	h
3	4	i
DROP TABLE t1;
DROP TABLE IF EXISTS t1;
DROP TABLE IF EXISTS t2;
DROP TABLE IF EXISTS t1xt2;
CREATE TABLE t1 (
id_1 int(5) NOT NULL,
t varchar(4) DEFAULT NULL
);
CREATE TABLE t2 (
id_2 int(5) NOT NULL,
t varchar(4) DEFAULT NULL
);
CREATE TABLE t1xt2 (
id_1 int(5) NOT NULL,
id_2 int(5) NOT NULL
);
INSERT INTO t1 VALUES (1, 'a'), (2, 'b'), (3, 'c'), (4, 'd');
INSERT INTO t2 VALUES (2, 'bb'), (3, 'cc'), (4, 'dd'), (12, 'aa');
INSERT INTO t1xt2 VALUES (2, 2), (3, 3), (4, 4);
SELECT DISTINCT t1.id_1 FROM t1 WHERE
(12 IN (SELECT t1xt2.id_2 FROM t1xt2 WHERE t1.id_1 = t1xt2.id_1));
id_1
SELECT DISTINCT t1.id_1 FROM t1 WHERE
(12 IN ((SELECT t1xt2.id_2 FROM t1xt2 WHERE t1.id_1 = t1xt2.id_1)));
id_1
SELECT DISTINCT t1.id_1 FROM t1 WHERE
(12 IN (((SELECT t1xt2.id_2 FROM t1xt2 WHERE t1.id_1 = t1xt2.id_1))));
id_1
SELECT DISTINCT t1.id_1 FROM t1 WHERE
(12 NOT IN (SELECT t1xt2.id_2 FROM t1xt2 WHERE t1.id_1 = t1xt2.id_1));
id_1
1
2
3
4
SELECT DISTINCT t1.id_1 FROM t1 WHERE
(12 NOT IN ((SELECT t1xt2.id_2 FROM t1xt2 where t1.id_1 = t1xt2.id_1)));
id_1
1
2
3
4
SELECT DISTINCT t1.id_1 FROM t1 WHERE
(12 NOT IN (((SELECT t1xt2.id_2 FROM t1xt2 where t1.id_1 = t1xt2.id_1))));
id_1
1
2
3
4
insert INTO t1xt2 VALUES (1, 12);
SELECT DISTINCT t1.id_1 FROM t1 WHERE
(12 IN (SELECT t1xt2.id_2 FROM t1xt2 WHERE t1.id_1 = t1xt2.id_1));
id_1
1
SELECT DISTINCT t1.id_1 FROM t1 WHERE
(12 IN ((SELECT t1xt2.id_2 FROM t1xt2 WHERE t1.id_1 = t1xt2.id_1)));
id_1
1
SELECT DISTINCT t1.id_1 FROM t1 WHERE
(12 IN (((SELECT t1xt2.id_2 FROM t1xt2 WHERE t1.id_1 = t1xt2.id_1))));
id_1
1
SELECT DISTINCT t1.id_1 FROM t1 WHERE
(12 NOT IN (SELECT t1xt2.id_2 FROM t1xt2 WHERE t1.id_1 = t1xt2.id_1));
id_1
2
3
4
SELECT DISTINCT t1.id_1 FROM t1 WHERE
(12 NOT IN ((SELECT t1xt2.id_2 FROM t1xt2 WHERE t1.id_1 = t1xt2.id_1)));
id_1
2
3
4
SELECT DISTINCT t1.id_1 FROM t1 WHERE
(12 NOT IN (((SELECT t1xt2.id_2 FROM t1xt2 WHERE t1.id_1 = t1xt2.id_1))));
id_1
2
3
4
insert INTO t1xt2 VALUES (2, 12);
SELECT DISTINCT t1.id_1 FROM t1 WHERE
(12 IN (SELECT t1xt2.id_2 FROM t1xt2 WHERE t1.id_1 = t1xt2.id_1));
id_1
1
2
SELECT DISTINCT t1.id_1 FROM t1 WHERE
(12 IN ((SELECT t1xt2.id_2 FROM t1xt2 WHERE t1.id_1 = t1xt2.id_1)));
id_1
1
2
SELECT DISTINCT t1.id_1 FROM t1 WHERE
(12 IN (((SELECT t1xt2.id_2 FROM t1xt2 WHERE t1.id_1 = t1xt2.id_1))));
id_1
1
2
SELECT DISTINCT t1.id_1 FROM t1 WHERE
(12 NOT IN (SELECT t1xt2.id_2 FROM t1xt2 WHERE t1.id_1 = t1xt2.id_1));
id_1
3
4
SELECT DISTINCT t1.id_1 FROM t1 WHERE
(12 NOT IN ((SELECT t1xt2.id_2 FROM t1xt2 WHERE t1.id_1 = t1xt2.id_1)));
id_1
3
4
SELECT DISTINCT t1.id_1 FROM t1 WHERE
(12 NOT IN (((SELECT t1xt2.id_2 FROM t1xt2 WHERE t1.id_1 = t1xt2.id_1))));
id_1
3
4
DROP TABLE t1;
DROP TABLE t2;
DROP TABLE t1xt2;
CREATE TABLE t1 (a int);
INSERT INTO t1 VALUES (3), (1), (2);
SELECT 'this is ' 'a test.' AS col1, a AS col2 FROM t1;
col1	col2
this is a test.	3
this is a test.	1
this is a test.	2
SELECT * FROM (SELECT 'this is ' 'a test.' AS col1, a AS t2 FROM t1) t;
col1	t2
this is a test.	3
this is a test.	1
this is a test.	2
DROP table t1;
CREATE TABLE t1 (a int, b int);
CREATE TABLE t2 (m int, n int);
INSERT INTO t1 VALUES (2,2), (2,2), (3,3), (3,3), (3,3), (4,4);
INSERT INTO t2 VALUES (1,11), (2,22), (3,32), (4,44), (4,44);
SELECT COUNT(*), a,
(SELECT m FROM t2 WHERE m = count(*) LIMIT 1)
FROM t1 GROUP BY a;
COUNT(*)	a	(SELECT m FROM t2 WHERE m = count(*) LIMIT 1)
2	2	2
3	3	3
1	4	1
SELECT COUNT(*), a,
(SELECT MIN(m) FROM t2 WHERE m = count(*))
FROM t1 GROUP BY a;
COUNT(*)	a	(SELECT MIN(m) FROM t2 WHERE m = count(*))
2	2	2
3	3	3
1	4	1
SELECT COUNT(*), a
FROM t1 GROUP BY a
HAVING (SELECT MIN(m) FROM t2 WHERE m = count(*)) > 1;
COUNT(*)	a
2	2
3	3
DROP TABLE t1,t2;
CREATE TABLE t1 (a int, b int);
CREATE TABLE t2 (m int, n int);
INSERT INTO t1 VALUES (2,2), (2,2), (3,3), (3,3), (3,3), (4,4);
INSERT INTO t2 VALUES (1,11), (2,22), (3,32), (4,44), (4,44);
SELECT COUNT(*) c, a,
(SELECT GROUP_CONCAT(COUNT(a)) FROM t2 WHERE m = a)
FROM t1 GROUP BY a;
c	a	(SELECT GROUP_CONCAT(COUNT(a)) FROM t2 WHERE m = a)
2	2	2
3	3	3
1	4	1,1
SELECT COUNT(*) c, a,
(SELECT GROUP_CONCAT(COUNT(a)+1) FROM t2 WHERE m = a)
FROM t1 GROUP BY a;
c	a	(SELECT GROUP_CONCAT(COUNT(a)+1) FROM t2 WHERE m = a)
2	2	3
3	3	4
1	4	2,2
DROP table t1,t2;
CREATE TABLE t1 (a int, b INT, d INT, c CHAR(10) NOT NULL, PRIMARY KEY (a, b));
INSERT INTO t1 VALUES (1,1,0,'a'), (1,2,0,'b'), (1,3,0,'c'), (1,4,0,'d'),
(1,5,0,'e'), (2,1,0,'f'), (2,2,0,'g'), (2,3,0,'h'), (3,4,0,'i'), (3,3,0,'j'),
(3,2,0,'k'), (3,1,0,'l'), (1,9,0,'m'), (1,0,10,'n'), (2,0,5,'o'), (3,0,7,'p');
SELECT a, MAX(b),
(SELECT t.c FROM t1 AS t WHERE t1.a=t.a AND t.b=MAX(t1.b + 0)) as test
FROM t1 GROUP BY a;
a	MAX(b)	test
1	9	m
2	3	h
3	4	i
SELECT a x, MAX(b),
(SELECT t.c FROM t1 AS t WHERE x=t.a AND t.b=MAX(t1.b + 0)) as test
FROM t1 GROUP BY a;
x	MAX(b)	test
1	9	m
2	3	h
3	4	i
SELECT a, AVG(b),
(SELECT t.c FROM t1 AS t WHERE t1.a=t.a AND t.b=AVG(t1.b)) AS test
FROM t1 WHERE t1.d=0 GROUP BY a;
a	AVG(b)	test
1	4.0000	d
2	2.0000	g
3	2.5000	NULL
SELECT tt.a,
(SELECT (SELECT c FROM t1 as t WHERE t1.a=t.a AND t.d=MAX(t1.b + tt.a)
LIMIT 1) FROM t1 WHERE t1.a=tt.a GROUP BY a LIMIT 1) as test
FROM t1 as tt;
a	test
1	n
1	n
1	n
1	n
1	n
1	n
1	n
2	o
2	o
2	o
2	o
3	p
3	p
3	p
3	p
3	p
SELECT tt.a,
(SELECT (SELECT t.c FROM t1 AS t WHERE t1.a=t.a AND t.d=MAX(t1.b + tt.a)
LIMIT 1)
FROM t1 WHERE t1.a=tt.a GROUP BY a LIMIT 1) as test
FROM t1 as tt GROUP BY tt.a;
a	test
1	n
2	o
3	p
SELECT tt.a, MAX(
(SELECT (SELECT t.c FROM t1 AS t WHERE t1.a=t.a AND t.d=MAX(t1.b + tt.a)
LIMIT 1)
FROM t1 WHERE t1.a=tt.a GROUP BY a LIMIT 1)) as test
FROM t1 as tt GROUP BY tt.a;
a	test
1	n
2	o
3	p
DROP TABLE t1;
CREATE TABLE t1 (a int, b int);
INSERT INTO t1 VALUES (2,22),(1,11),(2,22);
SELECT a FROM t1 WHERE (SELECT COUNT(b) FROM DUAL) > 0 GROUP BY a;
a
1
2
SELECT a FROM t1 WHERE (SELECT COUNT(b) FROM DUAL) > 1 GROUP BY a;
a
SELECT a FROM t1 t0
WHERE (SELECT COUNT(t0.b) FROM t1 t WHERE t.b>20) GROUP BY a;
a
1
2
SET @@sql_mode='ansi';
SELECT a FROM t1 WHERE (SELECT COUNT(b) FROM DUAL) > 0 GROUP BY a;
ERROR HY000: Invalid use of group function
SELECT a FROM t1 WHERE (SELECT COUNT(b) FROM DUAL) > 1 GROUP BY a;
ERROR HY000: Invalid use of group function
SELECT a FROM t1 t0
WHERE (SELECT COUNT(t0.b) FROM t1 t WHERE t.b>20) GROUP BY a;
ERROR HY000: Invalid use of group function
SET @@sql_mode=default;
DROP TABLE t1;
CREATE TABLE t1 (a INT);
INSERT INTO t1 values (1),(1),(1),(1);
CREATE TABLE t2 (x INT);
INSERT INTO t1 values (1000),(1001),(1002);
SELECT SUM( (SELECT COUNT(a) FROM t2) ) FROM t1;
ERROR HY000: Invalid use of group function
SELECT SUM( (SELECT SUM(COUNT(a)) FROM t2) ) FROM t1;
ERROR HY000: Invalid use of group function
SELECT COUNT(1) FROM DUAL;
COUNT(1)
1
SELECT SUM( (SELECT AVG( (SELECT t1.a FROM t2) ) FROM DUAL) ) FROM t1;
ERROR HY000: Invalid use of group function
SELECT
SUM( (SELECT AVG( (SELECT COUNT(*) FROM t1 t HAVING t1.a < 12) ) FROM t2) )
FROM t1;
ERROR HY000: Invalid use of group function
SELECT t1.a as XXA,
SUM( (SELECT AVG( (SELECT COUNT(*) FROM t1 t HAVING XXA < 12) ) FROM t2) )
FROM t1;
ERROR HY000: Invalid use of group function
DROP TABLE t1,t2;
CREATE TABLE t1 (a int, b int, KEY (a));
INSERT INTO t1 VALUES (1,1),(2,1);
EXPLAIN SELECT 1 FROM t1 WHERE a = (SELECT COUNT(*) FROM t1 GROUP BY b);
id	select_type	table	type	possible_keys	key	key_len	ref	rows	Extra
1	PRIMARY	t1	ref	a	a	5	const	1	Using where; Using index
2	SUBQUERY	t1	ALL	NULL	NULL	NULL	NULL	2	Using temporary; Using filesort
DROP TABLE t1;
CREATE TABLE t1 (id int NOT NULL, st CHAR(2), INDEX idx(id));
INSERT INTO t1 VALUES
(3,'FL'), (2,'GA'), (4,'FL'), (1,'GA'), (5,'NY'), (7,'FL'), (6,'NY');
CREATE TABLE t2 (id int NOT NULL, INDEX idx(id));
INSERT INTO t2 VALUES (7), (5), (1), (3);
SELECT id, st FROM t1
WHERE st IN ('GA','FL') AND EXISTS(SELECT 1 FROM t2 WHERE t2.id=t1.id);
id	st
3	FL
1	GA
7	FL
SELECT id, st FROM t1
WHERE st IN ('GA','FL') AND EXISTS(SELECT 1 FROM t2 WHERE t2.id=t1.id)
GROUP BY id;
id	st
1	GA
3	FL
7	FL
SELECT id, st FROM t1
WHERE st IN ('GA','FL') AND NOT EXISTS(SELECT 1 FROM t2 WHERE t2.id=t1.id);
id	st
2	GA
4	FL
SELECT id, st FROM t1
WHERE st IN ('GA','FL') AND NOT EXISTS(SELECT 1 FROM t2 WHERE t2.id=t1.id)
GROUP BY id;
id	st
2	GA
4	FL
DROP TABLE t1,t2;
CREATE TABLE t1 (a int);
INSERT INTO t1 VALUES (1), (2);
EXPLAIN EXTENDED
SELECT * FROM (SELECT count(*) FROM t1 GROUP BY a) as res;
id	select_type	table	type	possible_keys	key	key_len	ref	rows	filtered	Extra
1	PRIMARY	<derived2>	ALL	NULL	NULL	NULL	NULL	2	100.00	
2	DERIVED	t1	ALL	NULL	NULL	NULL	NULL	2	100.00	Using temporary; Using filesort
Warnings:
Note	1003	select `res`.`count(*)` AS `count(*)` from (select count(0) AS `count(*)` from `test`.`t1` group by `test`.`t1`.`a`) `res`
DROP TABLE t1;
CREATE TABLE t1 (
a varchar(255) default NULL,
b timestamp NOT NULL default CURRENT_TIMESTAMP on update CURRENT_TIMESTAMP,
INDEX idx(a,b)
);
CREATE TABLE t2 (
a varchar(255) default NULL
);
INSERT INTO t1 VALUES ('abcdefghijk','2007-05-07 06:00:24');
INSERT INTO t1 SELECT * FROM t1;
INSERT INTO t1 SELECT * FROM t1;
INSERT INTO t1 SELECT * FROM t1;
INSERT INTO t1 SELECT * FROM t1;
INSERT INTO t1 SELECT * FROM t1;
INSERT INTO t1 SELECT * FROM t1;
INSERT INTO t1 SELECT * FROM t1;
INSERT INTO t1 SELECT * FROM t1;
INSERT INTO `t1` VALUES ('asdf','2007-02-08 01:11:26');
INSERT INTO `t2` VALUES ('abcdefghijk');
INSERT INTO `t2` VALUES ('asdf');
SET session sort_buffer_size=8192;
Warnings:
Warning	1292	Truncated incorrect sort_buffer_size value: '8192'
SELECT (SELECT 1 FROM  t1 WHERE t1.a=t2.a ORDER BY t1.b LIMIT 1) AS d1 FROM t2;
d1
1
1
DROP TABLE t1,t2;
CREATE TABLE t1 (a INTEGER, b INTEGER);
CREATE TABLE t2 (x INTEGER);
INSERT INTO t1 VALUES (1,11), (2,22), (2,22);
INSERT INTO t2 VALUES (1), (2);
SELECT a, COUNT(b), (SELECT COUNT(b) FROM t2) FROM t1 GROUP BY a;
ERROR 21000: Subquery returns more than 1 row
SELECT a, COUNT(b), (SELECT COUNT(b)+0 FROM t2) FROM t1 GROUP BY a;
ERROR 21000: Subquery returns more than 1 row
SELECT (SELECT SUM(t1.a)/AVG(t2.x) FROM t2) FROM t1;
(SELECT SUM(t1.a)/AVG(t2.x) FROM t2)
3.3333
DROP TABLE t1,t2;
CREATE TABLE t1 (a INT, b INT);
INSERT INTO t1 VALUES (1, 2), (1,3), (1,4), (2,1), (2,2);
SELECT a1.a, COUNT(*) FROM t1 a1 WHERE a1.a = 1
AND EXISTS( SELECT a2.a FROM t1 a2 WHERE a2.a = a1.a)
GROUP BY a1.a;
a	COUNT(*)
1	3
DROP TABLE t1;
CREATE TABLE t1 (a INT);
CREATE TABLE t2 (a INT);
INSERT INTO t1 VALUES (1),(2);
INSERT INTO t2 VALUES (1),(2);
SELECT (SELECT SUM(t1.a) FROM t2 WHERE a=0) FROM t1;
(SELECT SUM(t1.a) FROM t2 WHERE a=0)
NULL
SELECT (SELECT SUM(t1.a) FROM t2 WHERE a!=0) FROM t1;
ERROR 21000: Subquery returns more than 1 row
SELECT (SELECT SUM(t1.a) FROM t2 WHERE a=1) FROM t1;
(SELECT SUM(t1.a) FROM t2 WHERE a=1)
3
DROP TABLE t1,t2;
CREATE TABLE t1 (a1 INT, a2 INT);
CREATE TABLE t2 (b1 INT, b2 INT);
INSERT INTO t1 VALUES (100, 200);
INSERT INTO t1 VALUES (101, 201);
INSERT INTO t2 VALUES (101, 201);
INSERT INTO t2 VALUES (103, 203);
SELECT ((a1,a2) IN (SELECT * FROM t2 WHERE b2 > 0)) IS NULL FROM t1;
((a1,a2) IN (SELECT * FROM t2 WHERE b2 > 0)) IS NULL
0
0
DROP TABLE t1, t2;
CREATE TABLE t1 (s1 BINARY(5), s2 VARBINARY(5));
INSERT INTO t1 VALUES (0x41,0x41), (0x42,0x42), (0x43,0x43);
SELECT s1, s2 FROM t1 WHERE s2 IN (SELECT s1 FROM t1);
s1	s2
SELECT s1, s2 FROM t1 WHERE (s2, 10) IN (SELECT s1, 10 FROM t1);
s1	s2
CREATE INDEX I1 ON t1 (s1);
CREATE INDEX I2 ON t1 (s2);
SELECT s1, s2 FROM t1 WHERE s2 IN (SELECT s1 FROM t1);
s1	s2
SELECT s1, s2 FROM t1 WHERE (s2, 10) IN (SELECT s1, 10 FROM t1);
s1	s2
TRUNCATE t1;
INSERT INTO t1 VALUES (0x41,0x41);
SELECT * FROM t1 WHERE s1 = (SELECT s2 FROM t1);
s1	s2
DROP TABLE t1;
CREATE TABLE t1 (a1 VARBINARY(2) NOT NULL DEFAULT '0', PRIMARY KEY (a1));
CREATE TABLE t2 (a2 BINARY(2) default '0', INDEX (a2));
CREATE TABLE t3 (a3 BINARY(2) default '0');
INSERT INTO t1 VALUES (1),(2),(3),(4);
INSERT INTO t2 VALUES (1),(2),(3);
INSERT INTO t3 VALUES (1),(2),(3);
SELECT LEFT(t2.a2, 1) FROM t2,t3 WHERE t3.a3=t2.a2;
LEFT(t2.a2, 1)
1
2
3
SELECT t1.a1, t1.a1 in (SELECT t2.a2 FROM t2,t3 WHERE t3.a3=t2.a2) FROM t1;
a1	t1.a1 in (SELECT t2.a2 FROM t2,t3 WHERE t3.a3=t2.a2)
1	0
2	0
3	0
4	0
DROP TABLE t1,t2,t3;
CREATE TABLE t1 (a1 BINARY(3) PRIMARY KEY, b1 VARBINARY(3));
CREATE TABLE t2 (a2 VARBINARY(3) PRIMARY KEY);
CREATE TABLE t3 (a3 VARBINARY(3) PRIMARY KEY);
INSERT INTO t1 VALUES (1,10), (2,20), (3,30), (4,40);
INSERT INTO t2 VALUES (2), (3), (4), (5);
INSERT INTO t3 VALUES (10), (20), (30);
SELECT LEFT(t1.a1,1) FROM t1,t3 WHERE t1.b1=t3.a3;
LEFT(t1.a1,1)
1
2
3
SELECT a2 FROM t2 WHERE t2.a2 IN (SELECT t1.a1 FROM t1,t3 WHERE t1.b1=t3.a3);
a2
DROP TABLE t1, t2, t3;
CREATE TABLE t1 (a CHAR(1), b VARCHAR(10));
INSERT INTO t1 VALUES ('a', 'aa');
INSERT INTO t1 VALUES ('a', 'aaa');
SELECT a,b FROM t1 WHERE b IN (SELECT a FROM t1);
a	b
CREATE INDEX I1 ON t1 (a);
CREATE INDEX I2 ON t1 (b);
EXPLAIN SELECT a,b FROM t1 WHERE b IN (SELECT a FROM t1);
id	select_type	table	type	possible_keys	key	key_len	ref	rows	Extra
1	PRIMARY	t1	ALL	NULL	NULL	NULL	NULL	2	Using where
2	DEPENDENT SUBQUERY	t1	index_subquery	I1	I1	2	func	2	Using index; Using where
SELECT a,b FROM t1 WHERE b IN (SELECT a FROM t1);
a	b
CREATE TABLE t2 (a VARCHAR(1), b VARCHAR(10));
INSERT INTO t2 SELECT * FROM t1;
CREATE INDEX I1 ON t2 (a);
CREATE INDEX I2 ON t2 (b);
EXPLAIN SELECT a,b FROM t2 WHERE b IN (SELECT a FROM t2);
id	select_type	table	type	possible_keys	key	key_len	ref	rows	Extra
1	PRIMARY	t2	ALL	NULL	NULL	NULL	NULL	2	Using where
2	DEPENDENT SUBQUERY	t2	index_subquery	I1	I1	4	func	2	Using index; Using where
SELECT a,b FROM t2 WHERE b IN (SELECT a FROM t2);
a	b
EXPLAIN
SELECT a,b FROM t1 WHERE b IN (SELECT a FROM t1 WHERE LENGTH(a)<500);
id	select_type	table	type	possible_keys	key	key_len	ref	rows	Extra
1	PRIMARY	t1	ALL	NULL	NULL	NULL	NULL	2	Using where
2	DEPENDENT SUBQUERY	t1	index_subquery	I1	I1	2	func	2	Using index; Using where
SELECT a,b FROM t1 WHERE b IN (SELECT a FROM t1 WHERE LENGTH(a)<500);
a	b
DROP TABLE t1,t2;
CREATE TABLE t1(a INT, b INT);
INSERT INTO t1 VALUES (1,1), (1,2), (2,3), (2,4);
EXPLAIN
SELECT a AS out_a, MIN(b) FROM t1
WHERE b > (SELECT MIN(b) FROM t1 WHERE a = out_a)
GROUP BY a;
ERROR 42S22: Unknown column 'out_a' in 'where clause'
SELECT a AS out_a, MIN(b) FROM t1
WHERE b > (SELECT MIN(b) FROM t1 WHERE a = out_a)
GROUP BY a;
ERROR 42S22: Unknown column 'out_a' in 'where clause'
EXPLAIN
SELECT a AS out_a, MIN(b) FROM t1 t1_outer
WHERE b > (SELECT MIN(b) FROM t1 WHERE a = t1_outer.a)
GROUP BY a;
id	select_type	table	type	possible_keys	key	key_len	ref	rows	Extra
1	PRIMARY	t1_outer	ALL	NULL	NULL	NULL	NULL	4	Using where; Using temporary; Using filesort
2	DEPENDENT SUBQUERY	t1	ALL	NULL	NULL	NULL	NULL	4	Using where
SELECT a AS out_a, MIN(b) FROM t1 t1_outer
WHERE b > (SELECT MIN(b) FROM t1 WHERE a = t1_outer.a)
GROUP BY a;
out_a	MIN(b)
1	2
2	4
DROP TABLE t1;
CREATE TABLE t1 (a INT);
CREATE TABLE t2 (a INT);
INSERT INTO t1 VALUES (1),(2);
INSERT INTO t2 VALUES (1),(2);
SELECT 2 FROM t1 WHERE EXISTS ((SELECT 1 FROM t2 WHERE t1.a=t2.a));
2
2
2
EXPLAIN EXTENDED
SELECT 2 FROM t1 WHERE EXISTS ((SELECT 1 FROM t2 WHERE t1.a=t2.a));
id	select_type	table	type	possible_keys	key	key_len	ref	rows	filtered	Extra
1	PRIMARY	t1	ALL	NULL	NULL	NULL	NULL	2	100.00	Using where
2	DEPENDENT SUBQUERY	t2	ALL	NULL	NULL	NULL	NULL	2	100.00	Using where
Warnings:
Note	1276	Field or reference 'test.t1.a' of SELECT #2 was resolved in SELECT #1
Note	1003	select 2 AS `2` from `test`.`t1` where exists(select 1 from `test`.`t2` where (`test`.`t1`.`a` = `test`.`t2`.`a`))
EXPLAIN EXTENDED
SELECT 2 FROM t1 WHERE EXISTS ((SELECT 1 FROM t2 WHERE t1.a=t2.a) UNION
(SELECT 1 FROM t2 WHERE t1.a = t2.a));
id	select_type	table	type	possible_keys	key	key_len	ref	rows	filtered	Extra
1	PRIMARY	t1	ALL	NULL	NULL	NULL	NULL	2	100.00	Using where
2	DEPENDENT SUBQUERY	t2	ALL	NULL	NULL	NULL	NULL	2	100.00	Using where
3	DEPENDENT UNION	t2	ALL	NULL	NULL	NULL	NULL	2	100.00	Using where
NULL	UNION RESULT	<union2,3>	ALL	NULL	NULL	NULL	NULL	NULL	NULL	
Warnings:
Note	1276	Field or reference 'test.t1.a' of SELECT #2 was resolved in SELECT #1
Note	1276	Field or reference 'test.t1.a' of SELECT #3 was resolved in SELECT #1
Note	1003	select 2 AS `2` from `test`.`t1` where exists((select 1 from `test`.`t2` where (`test`.`t1`.`a` = `test`.`t2`.`a`)) union (select 1 from `test`.`t2` where (`test`.`t1`.`a` = `test`.`t2`.`a`)))
DROP TABLE t1,t2;
create table t1(f11 int, f12 int);
create table t2(f21 int unsigned not null, f22 int, f23 varchar(10));
insert into t1 values(1,1),(2,2), (3, 3);
set session sort_buffer_size= 33*1024;
select count(*) from t1 where f12 =
(select f22 from t2 where f22 = f12 order by f21 desc, f22, f23 limit 1);
count(*)
3
drop table t1,t2;
CREATE TABLE t4 (
f7 varchar(32) collate utf8_bin NOT NULL default '',
f10 varchar(32) collate utf8_bin default NULL,
PRIMARY KEY  (f7)
);
INSERT INTO t4 VALUES(1,1), (2,null);
CREATE TABLE t2 (
f4 varchar(32) collate utf8_bin NOT NULL default '',
f2 varchar(50) collate utf8_bin default NULL,
f3 varchar(10) collate utf8_bin default NULL,
PRIMARY KEY  (f4),
UNIQUE KEY uk1 (f2)
);
INSERT INTO t2 VALUES(1,1,null), (2,2,null);
CREATE TABLE t1 (
f8 varchar(32) collate utf8_bin NOT NULL default '',
f1 varchar(10) collate utf8_bin default NULL,
f9 varchar(32) collate utf8_bin default NULL,
PRIMARY KEY  (f8)
);
INSERT INTO t1 VALUES (1,'P',1), (2,'P',1), (3,'R',2);
CREATE TABLE t3 (
f6 varchar(32) collate utf8_bin NOT NULL default '',
f5 varchar(50) collate utf8_bin default NULL,
PRIMARY KEY (f6)
);
INSERT INTO t3 VALUES (1,null), (2,null);
SELECT
IF(t1.f1 = 'R', a1.f2, t2.f2) AS a4,
IF(t1.f1 = 'R', a1.f3, t2.f3) AS f3,
SUM(
IF(
(SELECT VPC.f2
FROM t2 VPC, t4 a2, t2 a3
WHERE
VPC.f4 = a2.f10 AND a3.f2 = a4
LIMIT 1) IS NULL,
0,
t3.f5
)
) AS a6
FROM
t2, t3, t1 JOIN t2 a1 ON t1.f9 = a1.f4
GROUP BY a4;
a4	f3	a6
1	NULL	NULL
2	NULL	NULL
DROP TABLE t1, t2, t3, t4;
create table t1 (a float(5,4) zerofill);
create table t2 (a float(5,4),b float(2,0));
select t1.a from t1 where
t1.a= (select b from t2 limit 1) and not
t1.a= (select a from t2 limit 1) ;
a
drop table t1, t2;
CREATE TABLE t1 (a INT);
INSERT INTO t1 VALUES (1),(2);
EXPLAIN EXTENDED SELECT 1 FROM t1 WHERE 1 IN (SELECT 1 FROM t1 GROUP BY a);
id	select_type	table	type	possible_keys	key	key_len	ref	rows	filtered	Extra
1	PRIMARY	t1	ALL	NULL	NULL	NULL	NULL	2	100.00	
2	DEPENDENT SUBQUERY	t1	ALL	NULL	NULL	NULL	NULL	2	100.00	Using temporary; Using filesort
Warnings:
Note	1003	select 1 AS `1` from `test`.`t1` where <in_optimizer>(1,<exists>(select 1 from `test`.`t1` group by `test`.`t1`.`a` having (<cache>(1) = <ref_null_helper>(1))))
EXPLAIN EXTENDED SELECT 1 FROM t1 WHERE 1 IN (SELECT 1 FROM t1 WHERE a > 3 GROUP BY a);
id	select_type	table	type	possible_keys	key	key_len	ref	rows	filtered	Extra
1	PRIMARY	NULL	NULL	NULL	NULL	NULL	NULL	NULL	NULL	Impossible WHERE noticed after reading const tables
2	DEPENDENT SUBQUERY	t1	ALL	NULL	NULL	NULL	NULL	2	100.00	Using where; Using temporary; Using filesort
Warnings:
Note	1003	select 1 AS `1` from `test`.`t1` where <in_optimizer>(1,<exists>(select 1 from `test`.`t1` where (`test`.`t1`.`a` > 3) group by `test`.`t1`.`a` having (<cache>(1) = <ref_null_helper>(1))))
DROP TABLE t1;
#
# Bug#45061: Incorrectly market field caused wrong result.
#
CREATE TABLE `C` (
`int_nokey` int(11) NOT NULL,
`int_key` int(11) NOT NULL,
KEY `int_key` (`int_key`)
);
INSERT INTO `C` VALUES (9,9), (0,0), (8,6), (3,6), (7,6), (0,4),
(1,7), (9,4), (0,8), (9,4), (0,7), (5,5), (0,0), (8,5), (8,7),
(5,2), (1,8), (7,0), (0,9), (9,5);
SELECT * FROM C WHERE `int_key` IN (SELECT `int_nokey`);
int_nokey	int_key
9	9
0	0
5	5
0	0
EXPLAIN EXTENDED SELECT * FROM C WHERE `int_key` IN (SELECT `int_nokey`);
id	select_type	table	type	possible_keys	key	key_len	ref	rows	filtered	Extra
1	PRIMARY	C	ALL	NULL	NULL	NULL	NULL	20	100.00	Using where
DROP TABLE C;
# End of test for bug#45061.
#
# Bug #46749: Segfault in add_key_fields() with outer subquery level 
#   field references
#
CREATE TABLE t1 (
a int,
b int,
UNIQUE (a), KEY (b)
);
INSERT INTO t1 VALUES (1,1), (2,1);
CREATE TABLE st1 like t1;
INSERT INTO st1 VALUES (1,1), (2,1);
CREATE TABLE st2 like t1;
INSERT INTO st2 VALUES (1,1), (2,1);
EXPLAIN
SELECT MAX(b), (SELECT COUNT(*) FROM st1,st2 WHERE st2.b <= t1.b)
FROM t1 
WHERE a = 230;
id	select_type	table	type	possible_keys	key	key_len	ref	rows	Extra
1	PRIMARY	NULL	NULL	NULL	NULL	NULL	NULL	NULL	Impossible WHERE noticed after reading const tables
2	DEPENDENT SUBQUERY	NULL	NULL	NULL	NULL	NULL	NULL	NULL	Impossible WHERE noticed after reading const tables
SELECT MAX(b), (SELECT COUNT(*) FROM st1,st2 WHERE st2.b <= t1.b)
FROM t1 
WHERE a = 230;
MAX(b)	(SELECT COUNT(*) FROM st1,st2 WHERE st2.b <= t1.b)
NULL	0
DROP TABLE t1, st1, st2;
#
# Bug #48709: Assertion failed in sql_select.cc:11782: 
#   int join_read_key(JOIN_TAB*)
#
CREATE TABLE t1 (pk int PRIMARY KEY, int_key int);
INSERT INTO t1 VALUES (10,1), (14,1);
CREATE TABLE t2 (pk int PRIMARY KEY, int_key int);
INSERT INTO t2 VALUES (3,3), (5,NULL), (7,3);
# should have eq_ref for t1
EXPLAIN
SELECT * FROM t2 outr
WHERE outr.int_key NOT IN (SELECT t1.pk FROM t1, t2)  
ORDER BY outr.pk;
id	select_type	table	type	possible_keys	key	key_len	ref	rows	Extra
x	x	outr	ALL	x	x	x	x	x	x
x	x	t1	eq_ref	x	x	x	x	x	x
x	x	t2	index	x	x	x	x	x	x
# should not crash on debug binaries
SELECT * FROM t2 outr
WHERE outr.int_key NOT IN (SELECT t1.pk FROM t1, t2)  
ORDER BY outr.pk;
pk	int_key
3	3
7	3
DROP TABLE t1,t2;
End of 5.0 tests.
CREATE TABLE t1 (a INT, b INT);
INSERT INTO t1 VALUES (2,22),(1,11),(2,22);
SELECT a FROM t1 WHERE (SELECT COUNT(b) FROM DUAL) > 0 GROUP BY a;
a
1
2
SELECT a FROM t1 WHERE (SELECT COUNT(b) FROM DUAL) > 1 GROUP BY a;
a
SELECT a FROM t1 t0
WHERE (SELECT COUNT(t0.b) FROM t1 t WHERE t.b>20) GROUP BY a;
a
1
2
SET @@sql_mode='ansi';
SELECT a FROM t1 WHERE (SELECT COUNT(b) FROM DUAL) > 0 GROUP BY a;
ERROR HY000: Invalid use of group function
SELECT a FROM t1 WHERE (SELECT COUNT(b) FROM DUAL) > 1 GROUP BY a;
ERROR HY000: Invalid use of group function
SELECT a FROM t1 t0
WHERE (SELECT COUNT(t0.b) FROM t1 t WHERE t.b>20) GROUP BY a;
ERROR HY000: Invalid use of group function
SET @@sql_mode=default;
DROP TABLE t1;
CREATE TABLE t1 (s1 CHAR(1));
INSERT INTO t1 VALUES ('a');
SELECT * FROM t1 WHERE _utf8'a' = ANY (SELECT s1 FROM t1);
s1
a
DROP TABLE t1;
CREATE TABLE t1(c INT, KEY(c));
CREATE TABLE t2(a INT, b INT);
INSERT INTO t2 VALUES (1, 10), (2, NULL);
INSERT INTO t1 VALUES (1), (3);
SELECT * FROM t2 WHERE b NOT IN (SELECT max(t.c) FROM t1, t1 t WHERE t.c>10);
a	b
DROP TABLE t1,t2;
CREATE TABLE t1(pk INT PRIMARY KEY, a INT, INDEX idx(a));
INSERT INTO t1 VALUES (1, 10), (3, 30), (2, 20);
CREATE TABLE t2(pk INT PRIMARY KEY, a INT, b INT, INDEX idxa(a));
INSERT INTO t2 VALUES (2, 20, 700), (1, 10, 200), (4, 10, 100);
SELECT * FROM t1
WHERE EXISTS (SELECT DISTINCT a FROM t2 WHERE t1.a < t2.a ORDER BY b);
pk	a
1	10
3	30
2	20
DROP TABLE t1,t2;
CREATE TABLE t1 (a INT, b INT, PRIMARY KEY (a), KEY b (b));
INSERT INTO t1 VALUES (1,NULL), (9,NULL);
CREATE TABLE t2 (
a INT,
b INT,
c INT,
d INT,
PRIMARY KEY (a),
UNIQUE KEY b (b,c,d),
KEY b_2 (b),
KEY c (c),
KEY d (d)
);
INSERT INTO t2 VALUES
(43, 2, 11 ,30),
(44, 2, 12 ,30),
(45, 1, 1  ,10000),
(46, 1, 2  ,10000),
(556,1, 32 ,10000);
CREATE TABLE t3 (
a INT,
b INT,
c INT,
PRIMARY KEY (a),
UNIQUE KEY b (b,c),
KEY c (c),
KEY b_2 (b)
);
INSERT INTO t3 VALUES (1,1,1), (2,32,1);
explain
SELECT t1.a, (SELECT 1 FROM t2 WHERE t2.b=t3.c AND t2.c=t1.a ORDER BY t2.d LIMIT 1) AS incorrect FROM t1, t3 WHERE t3.b=t1.a;
id	select_type	table	type	possible_keys	key	key_len	ref	rows	Extra
1	PRIMARY	t3	index	b,b_2	b	10	NULL	2	Using index
1	PRIMARY	t1	eq_ref	PRIMARY	PRIMARY	4	test.t3.b	1	Using index
2	DEPENDENT SUBQUERY	t2	index	b,b_2,c	d	5	NULL	1	Using where
SELECT t1.a, (SELECT 1 FROM t2 WHERE t2.b=t3.c AND t2.c=t1.a ORDER BY t2.d LIMIT 1) AS incorrect FROM t1, t3 WHERE t3.b=t1.a;
a	incorrect
1	1
DROP TABLE t1,t2,t3;
CREATE TABLE t1 (id int);
CREATE TABLE t2 (id int, c int);
INSERT INTO t1 (id) VALUES (1);
INSERT INTO t2 (id) VALUES (1);
INSERT INTO t1 (id) VALUES (1);
INSERT INTO t2 (id) VALUES (1);
CREATE VIEW v1 AS
SELECT t2.c AS c FROM t1, t2
WHERE t1.id=t2.id AND 1 IN (SELECT id FROM t1) WITH CHECK OPTION;
UPDATE v1 SET c=1;
CREATE VIEW v2 (a,b) AS
SELECT t2.id, t2.c AS c FROM t1, t2
WHERE t1.id=t2.id AND 1 IN (SELECT id FROM t1) WITH CHECK OPTION;
INSERT INTO v2(a,b) VALUES (2,2);
ERROR HY000: CHECK OPTION failed 'test.v2'
INSERT INTO v2(a,b) VALUES (1,2);
SELECT * FROM v1;
c
1
1
1
1
2
2
CREATE VIEW v3 AS
SELECT t2.c AS c FROM t2
WHERE 1 IN (SELECT id FROM t1) WITH CHECK OPTION;
DELETE FROM v3;
DROP VIEW v1,v2,v3;
DROP TABLE t1,t2;
#
# Bug#37822 Correlated subquery with IN and IS UNKNOWN provides wrong result
#
create table t1(id integer primary key, g integer, v integer, s char(1));
create table t2(id integer primary key, g integer, v integer, s char(1));
insert into t1 values
(10, 10, 10,   'l'),
(20, 20, 20,   'l'),
(40, 40, 40,   'l'),
(41, 40, null, 'l'),
(50, 50, 50,   'l'),
(51, 50, null, 'l'),
(60, 60, 60,   'l'),
(61, 60, null, 'l'),
(70, 70, 70,   'l'),
(90, 90, null, 'l');
insert into t2 values
(10, 10, 10,   'r'),
(30, 30, 30,   'r'),
(50, 50, 50,   'r'),
(60, 60, 60,   'r'),
(61, 60, null, 'r'),
(70, 70, 70,   'r'),
(71, 70, null, 'r'),
(80, 80, 80,   'r'),
(81, 80, null, 'r'),
(100,100,null, 'r');
select *
from t1
where v in(select v
from t2
where t1.g=t2.g) is unknown;
id	g	v	s
51	50	NULL	l
61	60	NULL	l
drop table t1, t2;
#
# Bug#33204: INTO is allowed in subselect, causing inconsistent results
#
CREATE TABLE t1( a INT );
INSERT INTO t1 VALUES (1),(2);
CREATE TABLE t2( a INT, b INT );
SELECT * 
FROM (SELECT a INTO @var FROM t1 WHERE a = 2) t1a;
ERROR 42000: You have an error in your SQL syntax; check the manual that corresponds to your MySQL server version for the right syntax to use near 'INTO @var FROM t1 WHERE a = 2) t1a' at line 2
SELECT * 
FROM (SELECT a INTO OUTFILE 'file' FROM t1 WHERE a = 2) t1a;
ERROR 42000: You have an error in your SQL syntax; check the manual that corresponds to your MySQL server version for the right syntax to use near 'INTO OUTFILE 'file' FROM t1 WHERE a = 2) t1a' at line 2
SELECT * 
FROM (SELECT a INTO DUMPFILE 'file' FROM t1 WHERE a = 2) t1a;
ERROR 42000: You have an error in your SQL syntax; check the manual that corresponds to your MySQL server version for the right syntax to use near 'INTO DUMPFILE 'file' FROM t1 WHERE a = 2) t1a' at line 2
SELECT * FROM ( 
SELECT 1 a 
UNION 
SELECT a INTO @var FROM t1 WHERE a = 2 
) t1a;
ERROR 42000: You have an error in your SQL syntax; check the manual that corresponds to your MySQL server version for the right syntax to use near 'INTO @var FROM t1 WHERE a = 2 
) t1a' at line 4
SELECT * FROM ( 
SELECT 1 a 
UNION 
SELECT a INTO OUTFILE 'file' FROM t1 WHERE a = 2 
) t1a;
ERROR 42000: You have an error in your SQL syntax; check the manual that corresponds to your MySQL server version for the right syntax to use near 'INTO OUTFILE 'file' FROM t1 WHERE a = 2 
) t1a' at line 4
SELECT * FROM ( 
SELECT 1 a 
UNION 
SELECT a INTO DUMPFILE 'file' FROM t1 WHERE a = 2 
) t1a;
ERROR 42000: You have an error in your SQL syntax; check the manual that corresponds to your MySQL server version for the right syntax to use near 'INTO DUMPFILE 'file' FROM t1 WHERE a = 2 
) t1a' at line 4
SELECT * FROM (SELECT a FROM t1 WHERE a = 2) t1a;
a
2
SELECT * FROM ( 
SELECT a FROM t1 WHERE a = 2 
UNION 
SELECT a FROM t1 WHERE a = 2 
) t1a;
a
2
SELECT * FROM ( 
SELECT 1 a 
UNION 
SELECT a FROM t1 WHERE a = 2 
UNION 
SELECT a FROM t1 WHERE a = 2 
) t1a;
a
1
2
SELECT * FROM ((SELECT 1 a) UNION SELECT 1 a);
ERROR 42000: You have an error in your SQL syntax; check the manual that corresponds to your MySQL server version for the right syntax to use near ')' at line 1
SELECT * FROM (SELECT 1 a UNION (SELECT 1 a)) alias;
a
1
SELECT * FROM (SELECT 1 UNION SELECT 1) t1a;
1
1
SELECT * FROM ((SELECT 1 a INTO @a)) t1a;
ERROR 42000: You have an error in your SQL syntax; check the manual that corresponds to your MySQL server version for the right syntax to use near 'INTO @a)) t1a' at line 1
SELECT * FROM ((SELECT 1 a INTO OUTFILE 'file' )) t1a;
ERROR 42000: You have an error in your SQL syntax; check the manual that corresponds to your MySQL server version for the right syntax to use near 'INTO OUTFILE 'file' )) t1a' at line 1
SELECT * FROM ((SELECT 1 a INTO DUMPFILE 'file' )) t1a;
ERROR 42000: You have an error in your SQL syntax; check the manual that corresponds to your MySQL server version for the right syntax to use near 'INTO DUMPFILE 'file' )) t1a' at line 1
SELECT * FROM (SELECT 1 a UNION (SELECT 1 a INTO @a)) t1a;
ERROR 42000: You have an error in your SQL syntax; check the manual that corresponds to your MySQL server version for the right syntax to use near 'INTO @a)) t1a' at line 1
SELECT * FROM (SELECT 1 a UNION (SELECT 1 a INTO DUMPFILE 'file' )) t1a;
ERROR 42000: You have an error in your SQL syntax; check the manual that corresponds to your MySQL server version for the right syntax to use near 'INTO DUMPFILE 'file' )) t1a' at line 1
SELECT * FROM (SELECT 1 a UNION (SELECT 1 a INTO OUTFILE 'file' )) t1a;
ERROR 42000: You have an error in your SQL syntax; check the manual that corresponds to your MySQL server version for the right syntax to use near 'INTO OUTFILE 'file' )) t1a' at line 1
SELECT * FROM (SELECT 1 a UNION ((SELECT 1 a INTO @a))) t1a;
ERROR 42000: You have an error in your SQL syntax; check the manual that corresponds to your MySQL server version for the right syntax to use near 'INTO @a))) t1a' at line 1
SELECT * FROM (SELECT 1 a UNION ((SELECT 1 a INTO DUMPFILE 'file' ))) t1a;
ERROR 42000: You have an error in your SQL syntax; check the manual that corresponds to your MySQL server version for the right syntax to use near 'INTO DUMPFILE 'file' ))) t1a' at line 1
SELECT * FROM (SELECT 1 a UNION ((SELECT 1 a INTO OUTFILE 'file' ))) t1a;
ERROR 42000: You have an error in your SQL syntax; check the manual that corresponds to your MySQL server version for the right syntax to use near 'INTO OUTFILE 'file' ))) t1a' at line 1
SELECT * FROM (SELECT 1 a ORDER BY a) t1a;
a
1
SELECT * FROM (SELECT 1 a UNION SELECT 1 a ORDER BY a) t1a;
a
1
SELECT * FROM (SELECT 1 a UNION SELECT 1 a LIMIT 1) t1a;
a
1
SELECT * FROM (SELECT 1 a UNION SELECT 1 a ORDER BY a LIMIT 1) t1a;
a
1
SELECT * FROM t1 JOIN  (SELECT 1 UNION SELECT 1) alias ON 1;
a	1
1	1
2	1
SELECT * FROM t1 JOIN ((SELECT 1 UNION SELECT 1)) ON 1;
ERROR 42000: You have an error in your SQL syntax; check the manual that corresponds to your MySQL server version for the right syntax to use near ')) ON 1' at line 1
SELECT * FROM t1 JOIN  (t1 t1a UNION SELECT 1)  ON 1;
ERROR 42000: You have an error in your SQL syntax; check the manual that corresponds to your MySQL server version for the right syntax to use near 'ON 1' at line 1
SELECT * FROM t1 JOIN ((t1 t1a UNION SELECT 1)) ON 1;
ERROR 42000: You have an error in your SQL syntax; check the manual that corresponds to your MySQL server version for the right syntax to use near ') ON 1' at line 1
SELECT * FROM t1 JOIN  (t1 t1a)  t1a ON 1;
ERROR 42000: You have an error in your SQL syntax; check the manual that corresponds to your MySQL server version for the right syntax to use near 't1a ON 1' at line 1
SELECT * FROM t1 JOIN ((t1 t1a)) t1a ON 1;
ERROR 42000: You have an error in your SQL syntax; check the manual that corresponds to your MySQL server version for the right syntax to use near 't1a ON 1' at line 1
SELECT * FROM t1 JOIN  (t1 t1a)  ON 1;
a	a
1	1
2	1
1	2
2	2
SELECT * FROM t1 JOIN ((t1 t1a)) ON 1;
a	a
1	1
2	1
1	2
2	2
SELECT * FROM (t1 t1a);
a
1
2
SELECT * FROM ((t1 t1a));
a
1
2
SELECT * FROM t1 JOIN  (SELECT 1 t1a) alias ON 1;
a	t1a
1	1
2	1
SELECT * FROM t1 JOIN ((SELECT 1 t1a)) alias ON 1;
a	t1a
1	1
2	1
SELECT * FROM t1 JOIN  (SELECT 1 a)  a ON 1;
a	a
1	1
2	1
SELECT * FROM t1 JOIN ((SELECT 1 a)) a ON 1;
a	a
1	1
2	1
SELECT * FROM (t1 JOIN (SELECT 1) t1a1 ON 1) t1a2;
ERROR 42000: You have an error in your SQL syntax; check the manual that corresponds to your MySQL server version for the right syntax to use near 't1a2' at line 1
SELECT * FROM t1 WHERE a = ALL ( SELECT 1 );
a
1
SELECT * FROM t1 WHERE a = ALL ( SELECT 1 UNION SELECT 1 );
a
1
SELECT * FROM t1 WHERE a = ANY ( SELECT 3 UNION SELECT 1 );
a
1
SELECT * FROM t1 WHERE a = ANY ( SELECT 1 UNION SELECT 1 INTO @a);
ERROR 42000: You have an error in your SQL syntax; check the manual that corresponds to your MySQL server version for the right syntax to use near 'INTO @a)' at line 1
SELECT * FROM t1 WHERE a = ANY ( SELECT 1 UNION SELECT 1 INTO OUTFILE 'file' );
ERROR 42000: You have an error in your SQL syntax; check the manual that corresponds to your MySQL server version for the right syntax to use near 'INTO OUTFILE 'file' )' at line 1
SELECT * FROM t1 WHERE a = ANY ( SELECT 1 UNION SELECT 1 INTO DUMPFILE 'file' );
ERROR 42000: You have an error in your SQL syntax; check the manual that corresponds to your MySQL server version for the right syntax to use near 'INTO DUMPFILE 'file' )' at line 1
SELECT * FROM t1 WHERE a = ( SELECT 1 );
a
1
SELECT * FROM t1 WHERE a = ( SELECT 1 UNION SELECT 1 );
a
1
SELECT * FROM t1 WHERE a = ( SELECT 1 INTO @a);
ERROR 42000: You have an error in your SQL syntax; check the manual that corresponds to your MySQL server version for the right syntax to use near 'INTO @a)' at line 1
SELECT * FROM t1 WHERE a = ( SELECT 1 INTO OUTFILE 'file' );
ERROR 42000: You have an error in your SQL syntax; check the manual that corresponds to your MySQL server version for the right syntax to use near 'INTO OUTFILE 'file' )' at line 1
SELECT * FROM t1 WHERE a = ( SELECT 1 INTO DUMPFILE 'file' );
ERROR 42000: You have an error in your SQL syntax; check the manual that corresponds to your MySQL server version for the right syntax to use near 'INTO DUMPFILE 'file' )' at line 1
SELECT * FROM t1 WHERE a = ( SELECT 1 UNION SELECT 1 INTO @a);
ERROR 42000: You have an error in your SQL syntax; check the manual that corresponds to your MySQL server version for the right syntax to use near 'INTO @a)' at line 1
SELECT * FROM t1 WHERE a = ( SELECT 1 UNION SELECT 1 INTO OUTFILE 'file' );
ERROR 42000: You have an error in your SQL syntax; check the manual that corresponds to your MySQL server version for the right syntax to use near 'INTO OUTFILE 'file' )' at line 1
SELECT * FROM t1 WHERE a = ( SELECT 1 UNION SELECT 1 INTO DUMPFILE 'file' );
ERROR 42000: You have an error in your SQL syntax; check the manual that corresponds to your MySQL server version for the right syntax to use near 'INTO DUMPFILE 'file' )' at line 1
SELECT ( SELECT 1 INTO @v );
ERROR 42000: You have an error in your SQL syntax; check the manual that corresponds to your MySQL server version for the right syntax to use near 'INTO @v )' at line 1
SELECT ( SELECT 1 INTO OUTFILE 'file' );
ERROR 42000: You have an error in your SQL syntax; check the manual that corresponds to your MySQL server version for the right syntax to use near 'INTO OUTFILE 'file' )' at line 1
SELECT ( SELECT 1 INTO DUMPFILE 'file' );
ERROR 42000: You have an error in your SQL syntax; check the manual that corresponds to your MySQL server version for the right syntax to use near 'INTO DUMPFILE 'file' )' at line 1
SELECT ( SELECT 1 UNION SELECT 1 INTO @v );
ERROR 42000: You have an error in your SQL syntax; check the manual that corresponds to your MySQL server version for the right syntax to use near 'INTO @v )' at line 1
SELECT ( SELECT 1 UNION SELECT 1 INTO OUTFILE 'file' );
ERROR 42000: You have an error in your SQL syntax; check the manual that corresponds to your MySQL server version for the right syntax to use near 'INTO OUTFILE 'file' )' at line 1
SELECT ( SELECT 1 UNION SELECT 1 INTO DUMPFILE 'file' );
ERROR 42000: You have an error in your SQL syntax; check the manual that corresponds to your MySQL server version for the right syntax to use near 'INTO DUMPFILE 'file' )' at line 1
SELECT ( SELECT a FROM t1 WHERE a = 1 ), a FROM t1;
( SELECT a FROM t1 WHERE a = 1 )	a
1	1
1	2
SELECT ( SELECT a FROM t1 WHERE a = 1 UNION SELECT 1 ), a FROM t1;
( SELECT a FROM t1 WHERE a = 1 UNION SELECT 1 )	a
1	1
1	2
SELECT * FROM t2 WHERE (a, b) IN (SELECT a, b FROM t2);
a	b
SELECT 1 UNION ( SELECT 1 UNION SELECT 1 );
ERROR 42000: You have an error in your SQL syntax; check the manual that corresponds to your MySQL server version for the right syntax to use near 'UNION SELECT 1 )' at line 1
( SELECT 1 UNION SELECT 1 ) UNION SELECT 1;
ERROR 42000: You have an error in your SQL syntax; check the manual that corresponds to your MySQL server version for the right syntax to use near 'UNION SELECT 1 ) UNION SELECT 1' at line 1
SELECT ( SELECT 1 UNION ( SELECT 1 UNION SELECT 1 ) );
ERROR 42000: You have an error in your SQL syntax; check the manual that corresponds to your MySQL server version for the right syntax to use near 'UNION SELECT 1 ) )' at line 1
SELECT ( ( SELECT 1 UNION SELECT 1 ) UNION SELECT 1;
ERROR 42000: You have an error in your SQL syntax; check the manual that corresponds to your MySQL server version for the right syntax to use near 'UNION SELECT 1' at line 1
SELECT ( SELECT 1 UNION SELECT 1 UNION SELECT 1 );
( SELECT 1 UNION SELECT 1 UNION SELECT 1 )
1
SELECT ((SELECT 1 UNION SELECT 1 UNION SELECT 1));
((SELECT 1 UNION SELECT 1 UNION SELECT 1))
1
SELECT * FROM ( SELECT 1 UNION ( SELECT 1 UNION SELECT 1 ) );
ERROR 42000: You have an error in your SQL syntax; check the manual that corresponds to your MySQL server version for the right syntax to use near 'UNION SELECT 1 ) )' at line 1
SELECT * FROM ( ( SELECT 1 UNION SELECT 1 ) UNION SELECT 1 );
ERROR 42000: You have an error in your SQL syntax; check the manual that corresponds to your MySQL server version for the right syntax to use near ') UNION SELECT 1 )' at line 1
SELECT * FROM ( SELECT 1 UNION SELECT 1 UNION SELECT 1 ) a;
1
1
SELECT * FROM t1 WHERE a =     ( SELECT 1 UNION ( SELECT 1 UNION SELECT 1 ) );
ERROR 42000: You have an error in your SQL syntax; check the manual that corresponds to your MySQL server version for the right syntax to use near 'UNION SELECT 1 ) )' at line 1
SELECT * FROM t1 WHERE a = ALL ( SELECT 1 UNION ( SELECT 1 UNION SELECT 1 ) );
ERROR 42000: You have an error in your SQL syntax; check the manual that corresponds to your MySQL server version for the right syntax to use near 'UNION SELECT 1 ) )' at line 1
SELECT * FROM t1 WHERE a = ANY ( SELECT 1 UNION ( SELECT 1 UNION SELECT 1 ) );
ERROR 42000: You have an error in your SQL syntax; check the manual that corresponds to your MySQL server version for the right syntax to use near 'UNION SELECT 1 ) )' at line 1
SELECT * FROM t1 WHERE a IN    ( SELECT 1 UNION ( SELECT 1 UNION SELECT 1 ) );
ERROR 42000: You have an error in your SQL syntax; check the manual that corresponds to your MySQL server version for the right syntax to use near 'UNION SELECT 1 ) )' at line 1
SELECT * FROM t1 WHERE a =     ( ( SELECT 1 UNION SELECT 1 )  UNION SELECT 1 );
ERROR 42000: You have an error in your SQL syntax; check the manual that corresponds to your MySQL server version for the right syntax to use near 'UNION SELECT 1 )' at line 1
SELECT * FROM t1 WHERE a = ALL ( ( SELECT 1 UNION SELECT 1 )  UNION SELECT 1 );
ERROR 42000: You have an error in your SQL syntax; check the manual that corresponds to your MySQL server version for the right syntax to use near 'UNION SELECT 1 )  UNION SELECT 1 )' at line 1
SELECT * FROM t1 WHERE a = ANY ( ( SELECT 1 UNION SELECT 1 )  UNION SELECT 1 );
ERROR 42000: You have an error in your SQL syntax; check the manual that corresponds to your MySQL server version for the right syntax to use near 'UNION SELECT 1 )  UNION SELECT 1 )' at line 1
SELECT * FROM t1 WHERE a IN    ( ( SELECT 1 UNION SELECT 1 )  UNION SELECT 1 );
ERROR 42000: You have an error in your SQL syntax; check the manual that corresponds to your MySQL server version for the right syntax to use near 'UNION SELECT 1 )' at line 1
SELECT * FROM t1 WHERE a =     ( SELECT 1 UNION SELECT 1 UNION SELECT 1 );
a
1
SELECT * FROM t1 WHERE a = ALL ( SELECT 1 UNION SELECT 1 UNION SELECT 1 );
a
1
SELECT * FROM t1 WHERE a = ANY ( SELECT 1 UNION SELECT 1 UNION SELECT 1 );
a
1
SELECT * FROM t1 WHERE a IN    ( SELECT 1 UNION SELECT 1 UNION SELECT 1 );
a
1
SELECT * FROM t1 WHERE EXISTS ( SELECT 1 UNION SELECT 1 INTO @v );
ERROR 42000: You have an error in your SQL syntax; check the manual that corresponds to your MySQL server version for the right syntax to use near 'INTO @v )' at line 1
SELECT EXISTS(SELECT 1+1);
EXISTS(SELECT 1+1)
1
SELECT EXISTS(SELECT 1+1 INTO @test);
ERROR 42000: You have an error in your SQL syntax; check the manual that corresponds to your MySQL server version for the right syntax to use near 'INTO @test)' at line 1
SELECT * FROM t1 WHERE a IN ( SELECT 1 UNION SELECT 1 INTO @v );
ERROR 42000: You have an error in your SQL syntax; check the manual that corresponds to your MySQL server version for the right syntax to use near 'INTO @v )' at line 1
SELECT * FROM t1 WHERE EXISTS ( SELECT 1 INTO @v );
ERROR 42000: You have an error in your SQL syntax; check the manual that corresponds to your MySQL server version for the right syntax to use near 'INTO @v )' at line 1
SELECT * FROM t1 WHERE a IN ( SELECT 1 INTO @v );
ERROR 42000: You have an error in your SQL syntax; check the manual that corresponds to your MySQL server version for the right syntax to use near 'INTO @v )' at line 1
DROP TABLE t1, t2;
CREATE TABLE t1 (a ENUM('rainbow'));
INSERT INTO t1 VALUES (),(),(),(),();
SELECT 1 FROM t1 GROUP BY (SELECT 1 FROM t1 ORDER BY AVG(LAST_INSERT_ID()));
1
1
DROP TABLE t1;
CREATE TABLE t1 (a LONGBLOB);
INSERT INTO t1 SET a = 'aaaa';
INSERT INTO t1 SET a = 'aaaa';
SELECT 1 FROM t1 GROUP BY
(SELECT LAST_INSERT_ID() FROM t1 ORDER BY MIN(a) ASC LIMIT 1);
1
1
DROP TABLE t1;
#
# Bug #49512 : subquery with aggregate function crash 
#   subselect_single_select_engine::exec()
CREATE TABLE t1(a INT);
INSERT INTO t1 VALUES();
# should not crash
SELECT 1 FROM t1 WHERE a <> SOME
(
SELECT MAX((SELECT a FROM t1 LIMIT 1)) AS d
FROM t1,t1 a
);
1
DROP TABLE t1;
#
# Bug #45989 take 2 : memory leak after explain encounters an 
# error in the query
#
CREATE TABLE t1(a LONGTEXT);
INSERT INTO t1 VALUES (repeat('a',@@global.max_allowed_packet));
INSERT INTO t1 VALUES (repeat('b',@@global.max_allowed_packet));
EXPLAIN EXTENDED SELECT DISTINCT 1 FROM t1,
(SELECT DISTINCTROW a AS away FROM t1 GROUP BY a WITH ROLLUP) AS d1  
WHERE t1.a = d1.a;
ERROR 42S22: Unknown column 'd1.a' in 'where clause'
DROP TABLE t1;
End of 5.1 tests.
Set up test tables.
CREATE TABLE t1 (
t1_id INT UNSIGNED,
PRIMARY KEY(t1_id)
) Engine=MyISAM;
INSERT INTO t1 (t1_id) VALUES (1), (2), (3), (4), (5);
CREATE TABLE t2 SELECT * FROM t1;
CREATE TABLE t3 (
t3_id INT UNSIGNED AUTO_INCREMENT,
t1_id INT UNSIGNED,
amount DECIMAL(16,2),
PRIMARY KEY(t3_id),
KEY(t1_id)
) Engine=MyISAM;
INSERT INTO t3 (t1_id, t3_id, amount) 
VALUES (1, 1, 100.00), (2, 2, 200.00), (4, 4, 400.00);
This is the 'inner query' running by itself.
Produces correct results.
SELECT
t1.t1_id,
IFNULL((SELECT SUM(amount) FROM t3 WHERE t3.t1_id=t1.t1_id), 0) AS total_amount
FROM
t1
LEFT JOIN t2 ON t2.t1_id=t1.t1_id
GROUP BY
t1.t1_id
;
t1_id	total_amount
1	100.00
2	200.00
3	0.00
4	400.00
5	0.00
SELECT * FROM (the same inner query)
Produces correct results.
SELECT * FROM (
SELECT
t1.t1_id,
IFNULL((SELECT SUM(amount) FROM t3 WHERE t3.t1_id=t1.t1_id), 0) AS total_amount
FROM
t1
LEFT JOIN t2 ON t2.t1_id=t1.t1_id
GROUP BY
t1.t1_id
) AS t;
t1_id	total_amount
1	100.00
2	200.00
3	0.00
4	400.00
5	0.00
Now make t2.t1_id part of a key.
ALTER TABLE t2 ADD PRIMARY KEY(t1_id);
Same inner query by itself.
Still correct results.
SELECT
t1.t1_id,
IFNULL((SELECT SUM(amount) FROM t3 WHERE t3.t1_id=t1.t1_id), 0) AS total_amount
FROM
t1
LEFT JOIN t2 ON t2.t1_id=t1.t1_id
GROUP BY
t1.t1_id;
t1_id	total_amount
1	100.00
2	200.00
3	0
4	400.00
5	0
SELECT * FROM (the same inner query), now with indexes on the LEFT JOIN
SELECT * FROM (
SELECT
t1.t1_id,
IFNULL((SELECT SUM(amount) FROM t3 WHERE t3.t1_id=t1.t1_id), 0) AS total_amount
FROM
t1
LEFT JOIN t2 ON t2.t1_id=t1.t1_id
GROUP BY
t1.t1_id
) AS t;
t1_id	total_amount
1	100.00
2	200.00
3	0.00
4	400.00
5	0.00
DROP TABLE t3;
DROP TABLE t2;
DROP TABLE t1;
#
# Bug #52711: Segfault when doing EXPLAIN SELECT with 
#  union...order by (select... where...)
#
CREATE TABLE t1 (a VARCHAR(10), FULLTEXT KEY a (a));
INSERT INTO t1 VALUES (1),(2);
CREATE TABLE t2 (b INT);
INSERT INTO t2 VALUES (1),(2);
# Should not crash
EXPLAIN
SELECT * FROM t2 UNION SELECT * FROM t2
ORDER BY (SELECT * FROM t1 WHERE MATCH(a) AGAINST ('+abc' IN BOOLEAN MODE));
# Should not crash
SELECT * FROM t2 UNION SELECT * FROM t2
ORDER BY (SELECT * FROM t1 WHERE MATCH(a) AGAINST ('+abc' IN BOOLEAN MODE));
DROP TABLE t1,t2;
<<<<<<< HEAD
#
# Bug #58818: Incorrect result for IN/ANY subquery
# with HAVING condition 
#
CREATE TABLE t1(i INT);
INSERT INTO t1 VALUES (1), (2), (3);
CREATE TABLE t1s(i INT);
INSERT INTO t1s VALUES (10), (20), (30);
CREATE TABLE t2s(i INT);
INSERT INTO t2s VALUES (100), (200), (300);
SELECT * FROM t1
WHERE t1.i NOT IN
(
SELECT STRAIGHT_JOIN t2s.i 
FROM
t1s LEFT OUTER JOIN t2s ON t2s.i = t1s.i
HAVING t2s.i = 999
);
i
1
2
3
SELECT * FROM t1
WHERE t1.I IN
(
SELECT STRAIGHT_JOIN t2s.i 
FROM
t1s LEFT OUTER JOIN t2s ON t2s.i = t1s.i
HAVING t2s.i = 999
) IS UNKNOWN;
i
SELECT * FROM t1
WHERE NOT t1.I = ANY
(
SELECT STRAIGHT_JOIN t2s.i 
FROM
t1s LEFT OUTER JOIN t2s ON t2s.i = t1s.i
HAVING t2s.i = 999
);
i
1
2
3
SELECT * FROM t1
WHERE t1.i = ANY (
SELECT STRAIGHT_JOIN t2s.i 
FROM
t1s LEFT OUTER JOIN t2s ON t2s.i = t1s.i
HAVING t2s.i = 999
) IS UNKNOWN;
i
DROP TABLE t1,t1s,t2s;
End of 5.1 tests
#
# Bug #57704: Cleanup code dies with void TABLE::set_keyread(bool): 
#             Assertion `file' failed.
#
CREATE TABLE t1 (a INT);
SELECT 1 FROM 
(SELECT ROW(
(SELECT 1 FROM t1 RIGHT JOIN 
(SELECT 1 FROM t1, t1 t2) AS d ON 1),
1) FROM t1) AS e;
ERROR 21000: Operand should contain 1 column(s)
=======
End of 5.1 tests
#
# Bug #11765713 58705:
# OPTIMIZER LET ENGINE DEPEND ON UNINITIALIZED VALUES
# CREATED BY OPT_SUM_QUERY
#
CREATE TABLE t1(a INT NOT NULL, KEY (a));
INSERT INTO t1 VALUES (0), (1);
SELECT 1 as foo FROM t1 WHERE a < SOME
(SELECT a FROM t1 WHERE a <=>
(SELECT a FROM t1)
);
ERROR 21000: Subquery returns more than 1 row
SELECT 1 as foo FROM t1 WHERE a < SOME
(SELECT a FROM t1 WHERE a <=>
(SELECT a FROM t1 where a is null)
);
foo
>>>>>>> 2af655c2
DROP TABLE t1;<|MERGE_RESOLUTION|>--- conflicted
+++ resolved
@@ -5004,7 +5004,6 @@
 SELECT * FROM t2 UNION SELECT * FROM t2
 ORDER BY (SELECT * FROM t1 WHERE MATCH(a) AGAINST ('+abc' IN BOOLEAN MODE));
 DROP TABLE t1,t2;
-<<<<<<< HEAD
 #
 # Bug #58818: Incorrect result for IN/ANY subquery
 # with HAVING condition 
@@ -5059,19 +5058,6 @@
 DROP TABLE t1,t1s,t2s;
 End of 5.1 tests
 #
-# Bug #57704: Cleanup code dies with void TABLE::set_keyread(bool): 
-#             Assertion `file' failed.
-#
-CREATE TABLE t1 (a INT);
-SELECT 1 FROM 
-(SELECT ROW(
-(SELECT 1 FROM t1 RIGHT JOIN 
-(SELECT 1 FROM t1, t1 t2) AS d ON 1),
-1) FROM t1) AS e;
-ERROR 21000: Operand should contain 1 column(s)
-=======
-End of 5.1 tests
-#
 # Bug #11765713 58705:
 # OPTIMIZER LET ENGINE DEPEND ON UNINITIALIZED VALUES
 # CREATED BY OPT_SUM_QUERY
@@ -5088,5 +5074,16 @@
 (SELECT a FROM t1 where a is null)
 );
 foo
->>>>>>> 2af655c2
+DROP TABLE t1;
+#
+# Bug #57704: Cleanup code dies with void TABLE::set_keyread(bool): 
+#             Assertion `file' failed.
+#
+CREATE TABLE t1 (a INT);
+SELECT 1 FROM 
+(SELECT ROW(
+(SELECT 1 FROM t1 RIGHT JOIN 
+(SELECT 1 FROM t1, t1 t2) AS d ON 1),
+1) FROM t1) AS e;
+ERROR 21000: Operand should contain 1 column(s)
 DROP TABLE t1;