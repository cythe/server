--- conflicted
+++ resolved
@@ -6,21 +6,8 @@
 }
 
 #
-# Check if the variable UDF_EXAMPLE_SO is set
+# Check if the variable UDF_EXAMPLE_LIB is set
 #
-<<<<<<< HEAD
-#
-if (`SELECT LENGTH('$UDF_EXAMPLE_SO') = 0`) {
+if (!$UDF_EXAMPLE_SO) {
   --skip Need udf example
-=======
-if (!$UDF_EXAMPLE_LIB) {
-  --skip UDF requires the environment variable \$UDF_EXAMPLE_LIB to be set (normally done by mtr)
 }
-
-#
-# Check if --plugin-dir was setup for udf
-#
-if (`SELECT CONCAT('--plugin-dir=', @@plugin_dir) != '$UDF_EXAMPLE_LIB_OPT'`) {
-  --skip UDF requires that --plugin-dir is set to the udf plugin dir (either the .opt file does not contain \$UDF_EXAMPLE_LIB_OPT or another plugin is in use)
->>>>>>> 8e35f7a8
-}