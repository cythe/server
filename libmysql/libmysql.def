--- conflicted
+++ resolved
@@ -148,12 +148,5 @@
 	mysql_embedded
 	mysql_server_init
 	mysql_server_end
-<<<<<<< HEAD
 	mysql_set_character_set
-	get_defaults_files
-	get_charset_by_csname
-	get_charsets_dir
-	charsets_dir
-=======
-	get_defaults_files
->>>>>>> 03cd2329
+	get_defaults_files