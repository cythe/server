/* Copyright (c) 2000, 2010, Oracle and/or its affiliates. All rights reserved.

   This program is free software; you can redistribute it and/or modify
   it under the terms of the GNU General Public License as published by
   the Free Software Foundation; version 2 of the License.

   This program is distributed in the hope that it will be useful,
   but WITHOUT ANY WARRANTY; without even the implied warranty of
   MERCHANTABILITY or FITNESS FOR A PARTICULAR PURPOSE.  See the
   GNU General Public License for more details.

   You should have received a copy of the GNU General Public License
   along with this program; if not, write to the Free Software
   Foundation, Inc., 59 Temple Place, Suite 330, Boston, MA  02111-1307  USA */

/*
  mysqltest

  Tool used for executing a .test file

  See the "MySQL Test framework manual" for more information
  http://dev.mysql.com/doc/mysqltest/en/index.html

  Please keep the test framework tools identical in all versions!

  Written by:
  Sasha Pachev <sasha@mysql.com>
  Matt Wagner  <matt@mysql.com>
  Monty
  Jani
  Holyfoot
*/

#define MTEST_VERSION "3.3"

#include "client_priv.h"
#include <mysql_version.h>
#include <mysqld_error.h>
#include <sql_common.h>
#include <m_ctype.h>
#include <my_dir.h>
#include <hash.h>
#include <stdarg.h>
#include <violite.h>
#include "my_regex.h" /* Our own version of regex */
#ifdef HAVE_SYS_WAIT_H
#include <sys/wait.h>
#endif
#ifdef __WIN__
#include <direct.h>
#endif
#include <signal.h>
#include <my_stacktrace.h>

#include <welcome_copyright_notice.h> // ORACLE_WELCOME_COPYRIGHT_NOTICE

#ifdef __WIN__
#include <crtdbg.h>
#define SIGNAL_FMT "exception 0x%x"
#else
#define SIGNAL_FMT "signal %d"
#endif

/* Use cygwin for --exec and --system before 5.0 */
#if MYSQL_VERSION_ID < 50000
#define USE_CYGWIN
#endif

#define MAX_VAR_NAME_LENGTH    256
#define MAX_COLUMNS            256
#define MAX_EMBEDDED_SERVER_ARGS 64
#define MAX_DELIMITER_LENGTH 16
#define DEFAULT_MAX_CONN       128

/* Flags controlling send and reap */
#define QUERY_SEND_FLAG  1
#define QUERY_REAP_FLAG  2

#ifndef HAVE_SETENV
static int setenv(const char *name, const char *value, int overwrite);
#endif

C_MODE_START
static sig_handler signal_handler(int sig);
static my_bool get_one_option(int optid, const struct my_option *,
                              char *argument);
C_MODE_END

enum {
  OPT_PS_PROTOCOL=OPT_MAX_CLIENT_OPTION, OPT_SP_PROTOCOL,
  OPT_CURSOR_PROTOCOL, OPT_VIEW_PROTOCOL, OPT_MAX_CONNECT_RETRIES,
  OPT_MAX_CONNECTIONS, OPT_MARK_PROGRESS, OPT_LOG_DIR,
  OPT_TAIL_LINES, OPT_RESULT_FORMAT_VERSION
};

static int record= 0, opt_sleep= -1;
static char *opt_db= 0, *opt_pass= 0;
const char *opt_user= 0, *opt_host= 0, *unix_sock= 0, *opt_basedir= "./";
static char *shared_memory_base_name=0;
const char *opt_logdir= "";
const char *opt_include= 0, *opt_charsets_dir;
static int opt_port= 0;
static int opt_max_connect_retries;
static int opt_result_format_version;
static int opt_max_connections= DEFAULT_MAX_CONN;
static my_bool opt_compress= 0, silent= 0, verbose= 0;
static my_bool debug_info_flag= 0, debug_check_flag= 0;
static my_bool tty_password= 0;
static my_bool opt_mark_progress= 0;
static my_bool ps_protocol= 0, ps_protocol_enabled= 0;
static my_bool sp_protocol= 0, sp_protocol_enabled= 0;
static my_bool view_protocol= 0, view_protocol_enabled= 0;
static my_bool cursor_protocol= 0, cursor_protocol_enabled= 0;
static my_bool parsing_disabled= 0;
static my_bool display_result_vertically= FALSE, display_result_lower= FALSE,
  display_metadata= FALSE, display_result_sorted= FALSE;
static my_bool disable_query_log= 0, disable_result_log= 0;
static my_bool disable_connect_log= 1;
static my_bool disable_warnings= 0;
static my_bool disable_info= 1;
static my_bool abort_on_error= 1;
static my_bool server_initialized= 0;
static my_bool is_windows= 0;
static char **default_argv;
static const char *load_default_groups[]= { "mysqltest", "client", 0 };
static char line_buffer[MAX_DELIMITER_LENGTH], *line_buffer_pos= line_buffer;

static uint start_lineno= 0; /* Start line of current command */
static uint my_end_arg= 0;

/* Number of lines of the result to include in failure report */
static uint opt_tail_lines= 0;

static uint opt_connect_timeout= 0;

static char delimiter[MAX_DELIMITER_LENGTH]= ";";
static uint delimiter_length= 1;

static char TMPDIR[FN_REFLEN];

/* Block stack */
enum block_cmd {
  cmd_none,
  cmd_if,
  cmd_while
};

struct st_block
{
  int             line; /* Start line of block */
  my_bool         ok;   /* Should block be executed */
  enum block_cmd  cmd;  /* Command owning the block */
  char            delim[MAX_DELIMITER_LENGTH];  /* Delimiter before block */
};

static struct st_block block_stack[32];
static struct st_block *cur_block, *block_stack_end;

/* Open file stack */
struct st_test_file
{
  FILE* file;
  char *file_name;
  uint lineno; /* Current line in file */
};

static struct st_test_file file_stack[16];
static struct st_test_file* cur_file;
static struct st_test_file* file_stack_end;


static CHARSET_INFO *charset_info= &my_charset_latin1; /* Default charset */

static const char *embedded_server_groups[]=
{
  "server",
  "embedded",
  "mysqltest_SERVER",
  NullS
};

static int embedded_server_arg_count=0;
static char *embedded_server_args[MAX_EMBEDDED_SERVER_ARGS];

/*
  Timer related variables
  See the timer_output() definition for details
*/
static char *timer_file = NULL;
static ulonglong timer_start;
static void timer_output(void);
static ulonglong timer_now(void);


static ulong connection_retry_sleep= 100000; /* Microseconds */

static char *opt_plugin_dir= 0;

/* Precompiled re's */
static my_regex_t ps_re;     /* the query can be run using PS protocol */
static my_regex_t sp_re;     /* the query can be run as a SP */
static my_regex_t view_re;   /* the query can be run as a view*/

static void init_re(void);
static int match_re(my_regex_t *, char *);
static void free_re(void);

static uint opt_protocol=0;

DYNAMIC_ARRAY q_lines;

#include "sslopt-vars.h"

struct Parser
{
  int read_lines,current_line;
} parser;

struct MasterPos
{
  char file[FN_REFLEN];
  ulong pos;
} master_pos;

/* if set, all results are concated and compared against this file */
const char *result_file_name= 0;

typedef struct
{
  char *name;
  int name_len;
  char *str_val;
  int str_val_len;
  int int_val;
  int alloced_len;
  bool int_dirty; /* do not update string if int is updated until first read */
  bool is_int;
  bool alloced;
} VAR;

/*Perl/shell-like variable registers */
VAR var_reg[10];

HASH var_hash;

struct st_connection
{
  MYSQL mysql;
  /* Used when creating views and sp, to avoid implicit commit */
  MYSQL* util_mysql;
  char *name;
  size_t name_len;
  MYSQL_STMT* stmt;
  /* Set after send to disallow other queries before reap */
  my_bool pending;

#ifdef EMBEDDED_LIBRARY
  pthread_t tid;
  const char *cur_query;
  int cur_query_len;
  int command, result;
  pthread_mutex_t query_mutex;
  pthread_cond_t query_cond;
  pthread_mutex_t result_mutex;
  pthread_cond_t result_cond;
  int query_done;
  my_bool has_thread;
#endif /*EMBEDDED_LIBRARY*/
};

struct st_connection *connections= NULL;
struct st_connection* cur_con= NULL, *next_con, *connections_end;

/*
  List of commands in mysqltest
  Must match the "command_names" array
  Add new commands before Q_UNKNOWN!
*/
enum enum_commands {
  Q_CONNECTION=1,     Q_QUERY,
  Q_CONNECT,	    Q_SLEEP, Q_REAL_SLEEP,
  Q_INC,		    Q_DEC,
  Q_SOURCE,	    Q_DISCONNECT,
  Q_LET,		    Q_ECHO,
  Q_WHILE,	    Q_END_BLOCK,
  Q_SYSTEM,	    Q_RESULT,
  Q_REQUIRE,	    Q_SAVE_MASTER_POS,
  Q_SYNC_WITH_MASTER,
  Q_SYNC_SLAVE_WITH_MASTER,
  Q_ERROR,
  Q_SEND,		    Q_REAP,
  Q_DIRTY_CLOSE,	    Q_REPLACE, Q_REPLACE_COLUMN,
  Q_PING,		    Q_EVAL,
  Q_EVAL_RESULT,
  Q_ENABLE_QUERY_LOG, Q_DISABLE_QUERY_LOG,
  Q_ENABLE_RESULT_LOG, Q_DISABLE_RESULT_LOG,
  Q_ENABLE_CONNECT_LOG, Q_DISABLE_CONNECT_LOG,
  Q_WAIT_FOR_SLAVE_TO_STOP,
  Q_ENABLE_WARNINGS, Q_DISABLE_WARNINGS,
  Q_ENABLE_INFO, Q_DISABLE_INFO,
  Q_ENABLE_METADATA, Q_DISABLE_METADATA,
  Q_EXEC, Q_DELIMITER,
  Q_DISABLE_ABORT_ON_ERROR, Q_ENABLE_ABORT_ON_ERROR,
  Q_DISPLAY_VERTICAL_RESULTS, Q_DISPLAY_HORIZONTAL_RESULTS,
  Q_QUERY_VERTICAL, Q_QUERY_HORIZONTAL, Q_SORTED_RESULT,
  Q_LOWERCASE,
  Q_START_TIMER, Q_END_TIMER,
  Q_CHARACTER_SET, Q_DISABLE_PS_PROTOCOL, Q_ENABLE_PS_PROTOCOL,
  Q_DISABLE_RECONNECT, Q_ENABLE_RECONNECT,
  Q_IF,
  Q_DISABLE_PARSING, Q_ENABLE_PARSING,
  Q_REPLACE_REGEX, Q_REMOVE_FILE, Q_FILE_EXIST,
  Q_WRITE_FILE, Q_COPY_FILE, Q_PERL, Q_DIE, Q_EXIT, Q_SKIP,
  Q_CHMOD_FILE, Q_APPEND_FILE, Q_CAT_FILE, Q_DIFF_FILES,
  Q_SEND_QUIT, Q_CHANGE_USER, Q_MKDIR, Q_RMDIR,
  Q_LIST_FILES, Q_LIST_FILES_WRITE_FILE, Q_LIST_FILES_APPEND_FILE,
  Q_SEND_SHUTDOWN, Q_SHUTDOWN_SERVER,
  Q_RESULT_FORMAT_VERSION,
  Q_MOVE_FILE, Q_REMOVE_FILES_WILDCARD, Q_SEND_EVAL,
  Q_UNKNOWN,			       /* Unknown command.   */
  Q_COMMENT,			       /* Comments, ignored. */
  Q_COMMENT_WITH_COMMAND,
  Q_EMPTY_LINE
};


const char *command_names[]=
{
  "connection",
  "query",
  "connect",
  "sleep",
  "real_sleep",
  "inc",
  "dec",
  "source",
  "disconnect",
  "let",
  "echo",
  "while",
  "end",
  "system",
  "result",
  "require",
  "save_master_pos",
  "sync_with_master",
  "sync_slave_with_master",
  "error",
  "send",
  "reap",
  "dirty_close",
  "replace_result",
  "replace_column",
  "ping",
  "eval",
  "eval_result",
  /* Enable/disable that the _query_ is logged to result file */
  "enable_query_log",
  "disable_query_log",
  /* Enable/disable that the _result_ from a query is logged to result file */
  "enable_result_log",
  "disable_result_log",
  "enable_connect_log",
  "disable_connect_log",
  "wait_for_slave_to_stop",
  "enable_warnings",
  "disable_warnings",
  "enable_info",
  "disable_info",
  "enable_metadata",
  "disable_metadata",
  "exec",
  "delimiter",
  "disable_abort_on_error",
  "enable_abort_on_error",
  "vertical_results",
  "horizontal_results",
  "query_vertical",
  "query_horizontal",
  "sorted_result",
  "lowercase_result",
  "start_timer",
  "end_timer",
  "character_set",
  "disable_ps_protocol",
  "enable_ps_protocol",
  "disable_reconnect",
  "enable_reconnect",
  "if",
  "disable_parsing",
  "enable_parsing",
  "replace_regex",
  "remove_file",
  "file_exists",
  "write_file",
  "copy_file",
  "perl",
  "die",
               
  /* Don't execute any more commands, compare result */
  "exit",
  "skip",
  "chmod",
  "append_file",
  "cat_file",
  "diff_files",
  "send_quit",
  "change_user",
  "mkdir",
  "rmdir",
  "list_files",
  "list_files_write_file",
  "list_files_append_file",
  "send_shutdown",
  "shutdown_server",
  "result_format",
  "move_file",
  "remove_files_wildcard",
  "send_eval",

  0
};


/*
  The list of error codes to --error are stored in an internal array of
  structs. This struct can hold numeric SQL error codes, error names or
  SQLSTATE codes as strings. The element next to the last active element
  in the list is set to type ERR_EMPTY. When an SQL statement returns an
  error, we use this list to check if this is an expected error.
*/
enum match_err_type
{
  ERR_EMPTY= 0,
  ERR_ERRNO,
  ERR_SQLSTATE
};

struct st_match_err
{
  enum match_err_type type;
  union
  {
    uint errnum;
    char sqlstate[SQLSTATE_LENGTH+1];  /* \0 terminated string */
  } code;
};

struct st_expected_errors
{
  struct st_match_err err[10];
  uint count;
};
static struct st_expected_errors saved_expected_errors;

struct st_command
{
  char *query, *query_buf,*first_argument,*last_argument,*end;
  DYNAMIC_STRING content;
  int first_word_len, query_len;
  my_bool abort_on_error, used_replace;
  struct st_expected_errors expected_errors;
  char require_file[FN_REFLEN];
  enum enum_commands type;
};

TYPELIB command_typelib= {array_elements(command_names),"",
			  command_names, 0};

DYNAMIC_STRING ds_res;

char builtin_echo[FN_REFLEN];

static void cleanup_and_exit(int exit_code) __attribute__((noreturn));

void die(const char *fmt, ...)
  ATTRIBUTE_FORMAT(printf, 1, 2) __attribute__((noreturn));
void abort_not_supported_test(const char *fmt, ...)
  ATTRIBUTE_FORMAT(printf, 1, 2) __attribute__((noreturn));
void verbose_msg(const char *fmt, ...)
  ATTRIBUTE_FORMAT(printf, 1, 2);
void log_msg(const char *fmt, ...)
  ATTRIBUTE_FORMAT(printf, 1, 2);

VAR* var_from_env(const char *, const char *);
VAR* var_init(VAR* v, const char *name, int name_len, const char *val,
              int val_len);
VAR* var_get(const char *var_name, const char** var_name_end,
             my_bool raw, my_bool ignore_not_existing);
void eval_expr(VAR* v, const char *p, const char** p_end);
my_bool match_delimiter(int c, const char *delim, uint length);
void dump_result_to_reject_file(char *buf, int size);
void dump_warning_messages();

void do_eval(DYNAMIC_STRING *query_eval, const char *query,
             const char *query_end, my_bool pass_through_escape_chars);
void str_to_file(const char *fname, char *str, int size);
void str_to_file2(const char *fname, char *str, int size, my_bool append);

void fix_win_paths(const char *val, int len);

#ifdef __WIN__
void free_tmp_sh_file();
void free_win_path_patterns();
#endif


/* For replace_column */
static char *replace_column[MAX_COLUMNS];
static uint max_replace_column= 0;
void do_get_replace_column(struct st_command*);
void free_replace_column();

/* For replace */
void do_get_replace(struct st_command *command);
void free_replace();

/* For replace_regex */
void do_get_replace_regex(struct st_command *command);
void free_replace_regex();

/* Used by sleep */
void check_eol_junk_line(const char *eol);

void free_all_replace(){
  free_replace();
  free_replace_regex();
  free_replace_column();
}


class LogFile {
  FILE* m_file;
  char m_file_name[FN_REFLEN];
  size_t m_bytes_written;
public:
  LogFile() : m_file(NULL), m_bytes_written(0) {
    bzero(m_file_name, sizeof(m_file_name));
  }

  ~LogFile() {
    close();
  }

  const char* file_name() const { return m_file_name; }
  size_t bytes_written() const { return m_bytes_written; }

  void open(const char* dir, const char* name, const char* ext)
  {
    DBUG_ENTER("LogFile::open");
    DBUG_PRINT("enter", ("dir: '%s', name: '%s'",
                         dir, name));
    if (!name)
    {
      m_file= stdout;
      DBUG_VOID_RETURN;
    }

    fn_format(m_file_name, name, dir, ext,
              *dir ? MY_REPLACE_DIR | MY_REPLACE_EXT :
              MY_REPLACE_EXT);

    DBUG_PRINT("info", ("file_name: %s", m_file_name));

    if ((m_file= fopen(m_file_name, "wb+")) == NULL)
      die("Failed to open log file %s, errno: %d", m_file_name, errno);

    DBUG_VOID_RETURN;
  }

  void close()
  {
    if (m_file) {
      if (m_file != stdout)
        fclose(m_file);
      else
        fflush(m_file);
    }
    m_file= NULL;
  }

  void flush()
  {
    if (m_file && m_file != stdout)
    {
      if (fflush(m_file))
        die("Failed to flush '%s', errno: %d", m_file_name, errno);
    }
  }

  void write(DYNAMIC_STRING* ds)
  {
    DBUG_ENTER("LogFile::write");
    DBUG_ASSERT(m_file);

    if (ds->length == 0)
      DBUG_VOID_RETURN;
    DBUG_ASSERT(ds->str);

    if (fwrite(ds->str, 1, ds->length, m_file) != ds->length)
      die("Failed to write %lu bytes to '%s', errno: %d",
          (unsigned long)ds->length, m_file_name, errno);
    m_bytes_written+= ds->length;
    DBUG_VOID_RETURN;
  }

  void show_tail(uint lines) {
    DBUG_ENTER("LogFile::show_tail");

    if (!m_file || m_file == stdout)
      DBUG_VOID_RETURN;

    if (lines == 0)
      DBUG_VOID_RETURN;
    lines++;

    int show_offset= 0;
    char buf[256];
    size_t bytes;
    bool found_bof= false;

    /* Search backward in file until "lines" newline has been found */
    while (lines && !found_bof)
    {
      show_offset-= sizeof(buf);
      while(fseek(m_file, show_offset, SEEK_END) != 0 && show_offset < 0)
      {
        found_bof= true;
        // Seeking before start of file
        show_offset++;
      }

      if ((bytes= fread(buf, 1, sizeof(buf), m_file)) <= 0)
      {
	// ferror=0 will happen here if no queries executed yet
	if (ferror(m_file))
	  fprintf(stderr,
	          "Failed to read from '%s', errno: %d, feof:%d, ferror:%d\n",
	          m_file_name, errno, feof(m_file), ferror(m_file));
        DBUG_VOID_RETURN;
      }

      DBUG_PRINT("info", ("Read %lu bytes from file, buf: %s",
                          (unsigned long)bytes, buf));

      char* show_from= buf + bytes;
      while(show_from > buf && lines > 0 )
      {
        show_from--;
        if (*show_from == '\n')
          lines--;
      }
      if (show_from != buf)
      {
        // The last new line was found in this buf, adjust offset
        show_offset+= (show_from - buf) + 1;
        DBUG_PRINT("info", ("adjusted offset to %d", show_offset));
      }
      DBUG_PRINT("info", ("show_offset: %d", show_offset));
    }

    fprintf(stderr, "\nThe result from queries just before the failure was:\n");

    DBUG_PRINT("info", ("show_offset: %d", show_offset));
    if (!lines)
    {
      fprintf(stderr, "< snip >\n");

      if (fseek(m_file, show_offset, SEEK_END) != 0)
      {
        fprintf(stderr, "Failed to seek to position %d in '%s', errno: %d",
                show_offset, m_file_name, errno);
        DBUG_VOID_RETURN;
      }

    }
    else {
      DBUG_PRINT("info", ("Showing the whole file"));
      if (fseek(m_file, 0L, SEEK_SET) != 0)
      {
        fprintf(stderr, "Failed to seek to pos 0 in '%s', errno: %d",
                m_file_name, errno);
        DBUG_VOID_RETURN;
      }
    }

    while ((bytes= fread(buf, 1, sizeof(buf), m_file)) > 0)
      fwrite(buf, 1, bytes, stderr);

    if (!lines)
    {
      fprintf(stderr,
              "\nMore results from queries before failure can be found in %s\n",
              m_file_name);
    }
    fflush(stderr);

    DBUG_VOID_RETURN;
  }
};

LogFile log_file;
LogFile progress_file;

void replace_dynstr_append_mem(DYNAMIC_STRING *ds, const char *val,
                               int len);
void replace_dynstr_append(DYNAMIC_STRING *ds, const char *val);
void replace_dynstr_append_uint(DYNAMIC_STRING *ds, uint val);
void dynstr_append_sorted(DYNAMIC_STRING* ds, DYNAMIC_STRING* ds_input);

static int match_expected_error(struct st_command *command,
                                unsigned int err_errno,
                                const char *err_sqlstate);
void handle_error(struct st_command*,
                  unsigned int err_errno, const char *err_error,
                  const char *err_sqlstate, DYNAMIC_STRING *ds);
void handle_no_error(struct st_command*);

#ifdef EMBEDDED_LIBRARY

#define EMB_SEND_QUERY 1
#define EMB_READ_QUERY_RESULT 2
#define EMB_END_CONNECTION 3

/* attributes of the query thread */
pthread_attr_t cn_thd_attrib;


/*
  This procedure represents the connection and actually
  runs queries when in the EMBEDDED-SERVER mode.
  The run_query_normal() just sends request for running
  mysql_send_query and mysql_read_query_result() here.
*/

pthread_handler_t connection_thread(void *arg)
{
  struct st_connection *cn= (struct st_connection*)arg;

  mysql_thread_init();
  while (cn->command != EMB_END_CONNECTION)
  {
    if (!cn->command)
    {
      pthread_mutex_lock(&cn->query_mutex);
      while (!cn->command)
        pthread_cond_wait(&cn->query_cond, &cn->query_mutex);
      pthread_mutex_unlock(&cn->query_mutex);
    }
    switch (cn->command)
    {
      case EMB_END_CONNECTION:
        goto end_thread;
      case EMB_SEND_QUERY:
        cn->result= mysql_send_query(&cn->mysql, cn->cur_query, cn->cur_query_len);
        break;
      case EMB_READ_QUERY_RESULT:
        cn->result= mysql_read_query_result(&cn->mysql);
        break;
      default:
        DBUG_ASSERT(0);
    }
    cn->command= 0;
    pthread_mutex_lock(&cn->result_mutex);
    cn->query_done= 1;
    pthread_cond_signal(&cn->result_cond);
    pthread_mutex_unlock(&cn->result_mutex);
  }

end_thread:
  cn->query_done= 1;
  mysql_thread_end();
  pthread_exit(0);
  return 0;
}

static void wait_query_thread_done(struct st_connection *con)
{
  DBUG_ASSERT(con->has_thread);
  if (!con->query_done)
  {
    pthread_mutex_lock(&con->result_mutex);
    while (!con->query_done)
      pthread_cond_wait(&con->result_cond, &con->result_mutex);
    pthread_mutex_unlock(&con->result_mutex);
  }
}


static void signal_connection_thd(struct st_connection *cn, int command)
{
  DBUG_ASSERT(cn->has_thread);
  cn->query_done= 0;
  cn->command= command;
  pthread_mutex_lock(&cn->query_mutex);
  pthread_cond_signal(&cn->query_cond);
  pthread_mutex_unlock(&cn->query_mutex);
}


/*
  Sometimes we try to execute queries when the connection is closed.
  It's done to make sure it was closed completely.
  So that if our connection is closed (cn->has_thread == 0), we just return
  the mysql_send_query() result which is an error in this case.
*/

static int do_send_query(struct st_connection *cn, const char *q, int q_len)
{
  if (!cn->has_thread)
    return mysql_send_query(&cn->mysql, q, q_len);
  cn->cur_query= q;
  cn->cur_query_len= q_len;
  signal_connection_thd(cn, EMB_SEND_QUERY);
  return 0;
}

static int do_read_query_result(struct st_connection *cn)
{
  DBUG_ASSERT(cn->has_thread);
  wait_query_thread_done(cn);
  signal_connection_thd(cn, EMB_READ_QUERY_RESULT);
  wait_query_thread_done(cn);

  return cn->result;
}


static void emb_close_connection(struct st_connection *cn)
{
  if (!cn->has_thread)
    return;
  wait_query_thread_done(cn);
  signal_connection_thd(cn, EMB_END_CONNECTION);
  pthread_join(cn->tid, NULL);
  cn->has_thread= FALSE;
  pthread_mutex_destroy(&cn->query_mutex);
  pthread_cond_destroy(&cn->query_cond);
  pthread_mutex_destroy(&cn->result_mutex);
  pthread_cond_destroy(&cn->result_cond);
}


static void init_connection_thd(struct st_connection *cn)
{
  cn->query_done= 1;
  cn->command= 0;
  if (pthread_mutex_init(&cn->query_mutex, NULL) ||
      pthread_cond_init(&cn->query_cond, NULL) ||
      pthread_mutex_init(&cn->result_mutex, NULL) ||
      pthread_cond_init(&cn->result_cond, NULL) ||
      pthread_create(&cn->tid, &cn_thd_attrib, connection_thread, (void*)cn))
    die("Error in the thread library");
  cn->has_thread=TRUE;
}

#else /*EMBEDDED_LIBRARY*/

#define do_send_query(cn,q,q_len) mysql_send_query(&cn->mysql, q, q_len)
#define do_read_query_result(cn) mysql_read_query_result(&cn->mysql)

#endif /*EMBEDDED_LIBRARY*/

void do_eval(DYNAMIC_STRING *query_eval, const char *query,
             const char *query_end, my_bool pass_through_escape_chars)
{
  const char *p;
  register char c, next_c;
  register int escaped = 0;
  VAR *v;
  DBUG_ENTER("do_eval");

  for (p= query; (c= *p) && p < query_end; ++p)
  {
    switch(c) {
    case '$':
      if (escaped)
      {
	escaped= 0;
	dynstr_append_mem(query_eval, p, 1);
      }
      else
      {
	if (!(v= var_get(p, &p, 0, 0)))
	  die("Bad variable in eval");
	dynstr_append_mem(query_eval, v->str_val, v->str_val_len);
      }
      break;
    case '\\':
      next_c= *(p+1);
      if (escaped)
      {
	escaped= 0;
	dynstr_append_mem(query_eval, p, 1);
      }
      else if (next_c == '\\' || next_c == '$' || next_c == '"')
      {
        /* Set escaped only if next char is \, " or $ */
	escaped= 1;

        if (pass_through_escape_chars)
        {
          /* The escape char should be added to the output string. */
          dynstr_append_mem(query_eval, p, 1);
        }
      }
      else
	dynstr_append_mem(query_eval, p, 1);
      break;
    default:
      escaped= 0;
      dynstr_append_mem(query_eval, p, 1);
      break;
    }
  }
#ifdef __WIN__
    fix_win_paths(query_eval->str, query_eval->length);
#endif
  DBUG_VOID_RETURN;
}


/*
  Run query and dump the result to stderr in vertical format

  NOTE! This function should be safe to call when an error
  has occured and thus any further errors will be ignored(although logged)

  SYNOPSIS
  show_query
  mysql - connection to use
  query - query to run

*/

static void show_query(MYSQL* mysql, const char* query)
{
  MYSQL_RES* res;
  DBUG_ENTER("show_query");

  if (!mysql)
    DBUG_VOID_RETURN;

  if (mysql_query(mysql, query))
  {
    log_msg("Error running query '%s': %d %s",
            query, mysql_errno(mysql), mysql_error(mysql));
    DBUG_VOID_RETURN;
  }

  if ((res= mysql_store_result(mysql)) == NULL)
  {
    /* No result set returned */
    DBUG_VOID_RETURN;
  }

  {
    MYSQL_ROW row;
    unsigned int i;
    unsigned int row_num= 0;
    unsigned int num_fields= mysql_num_fields(res);
    MYSQL_FIELD *fields= mysql_fetch_fields(res);

    fprintf(stderr, "=== %s ===\n", query);
    while ((row= mysql_fetch_row(res)))
    {
      unsigned long *lengths= mysql_fetch_lengths(res);
      row_num++;

      fprintf(stderr, "---- %d. ----\n", row_num);
      for(i= 0; i < num_fields; i++)
      {
        fprintf(stderr, "%s\t%.*s\n",
                fields[i].name,
                (int)lengths[i], row[i] ? row[i] : "NULL");
      }
    }
    for (i= 0; i < strlen(query)+8; i++)
      fprintf(stderr, "=");
    fprintf(stderr, "\n\n");
  }
  mysql_free_result(res);

  DBUG_VOID_RETURN;
}


/*
  Show any warnings just before the error. Since the last error
  is added to the warning stack, only print @@warning_count-1 warnings.

  NOTE! This function should be safe to call when an error
  has occured and this any further errors will be ignored(although logged)

  SYNOPSIS
  show_warnings_before_error
  mysql - connection to use

*/

static void show_warnings_before_error(MYSQL* mysql)
{
  MYSQL_RES* res;
  const char* query= "SHOW WARNINGS";
  DBUG_ENTER("show_warnings_before_error");

  if (!mysql)
    DBUG_VOID_RETURN;

  if (mysql_query(mysql, query))
  {
    log_msg("Error running query '%s': %d %s",
            query, mysql_errno(mysql), mysql_error(mysql));
    DBUG_VOID_RETURN;
  }

  if ((res= mysql_store_result(mysql)) == NULL)
  {
    /* No result set returned */
    DBUG_VOID_RETURN;
  }

  if (mysql_num_rows(res) <= 1)
  {
    /* Don't display the last row, it's "last error" */
  }
  else
  {
    MYSQL_ROW row;
    unsigned int row_num= 0;
    unsigned int num_fields= mysql_num_fields(res);

    fprintf(stderr, "\nWarnings from just before the error:\n");
    while ((row= mysql_fetch_row(res)))
    {
      unsigned int i;
      unsigned long *lengths= mysql_fetch_lengths(res);

      if (++row_num >= mysql_num_rows(res))
      {
        /* Don't display the last row, it's "last error" */
        break;
      }

      for(i= 0; i < num_fields; i++)
      {
        fprintf(stderr, "%.*s ", (int)lengths[i],
                row[i] ? row[i] : "NULL");
      }
      fprintf(stderr, "\n");
    }
  }
  mysql_free_result(res);

  DBUG_VOID_RETURN;
}


enum arg_type
{
  ARG_STRING,
  ARG_REST
};

struct command_arg {
  const char *argname;       /* Name of argument   */
  enum arg_type type;        /* Type of argument   */
  my_bool required;          /* Argument required  */
  DYNAMIC_STRING *ds;        /* Storage for argument */
  const char *description;   /* Description of the argument */
};


void check_command_args(struct st_command *command,
                        const char *arguments,
                        const struct command_arg *args,
                        int num_args, const char delimiter_arg)
{
  int i;
  const char *ptr= arguments;
  const char *start;
  DBUG_ENTER("check_command_args");
  DBUG_PRINT("enter", ("num_args: %d", num_args));

  for (i= 0; i < num_args; i++)
  {
    const struct command_arg *arg= &args[i];
    char delimiter;

    switch (arg->type) {
      /* A string */
    case ARG_STRING:
      /* Skip leading spaces */
      while (*ptr && *ptr == ' ')
        ptr++;
      start= ptr;
      delimiter = delimiter_arg;
      /* If start of arg is ' ` or " search to matching quote end instead */
      if (*ptr && strchr ("'`\"", *ptr))
      {
	delimiter= *ptr;
	start= ++ptr;
      }
      /* Find end of arg, terminated by "delimiter" */
      while (*ptr && *ptr != delimiter)
        ptr++;
      if (ptr > start)
      {
        init_dynamic_string(arg->ds, 0, ptr-start, 32);
        do_eval(arg->ds, start, ptr, FALSE);
      }
      else
      {
        /* Empty string */
        init_dynamic_string(arg->ds, "", 0, 0);
      }
      /* Find real end of arg, terminated by "delimiter_arg" */
      /* This will do nothing if arg was not closed by quotes */
      while (*ptr && *ptr != delimiter_arg)
        ptr++;      

      command->last_argument= (char*)ptr;

      /* Step past the delimiter */
      if (*ptr && *ptr == delimiter_arg)
        ptr++;
      DBUG_PRINT("info", ("val: %s", arg->ds->str));
      break;

      /* Rest of line */
    case ARG_REST:
      start= ptr;
      init_dynamic_string(arg->ds, 0, command->query_len, 256);
      do_eval(arg->ds, start, command->end, FALSE);
      command->last_argument= command->end;
      DBUG_PRINT("info", ("val: %s", arg->ds->str));
      break;

    default:
      DBUG_ASSERT("Unknown argument type");
      break;
    }

    /* Check required arg */
    if (arg->ds->length == 0 && arg->required)
      die("Missing required argument '%s' to command '%.*s'", arg->argname,
          command->first_word_len, command->query);

  }
  /* Check for too many arguments passed */
  ptr= command->last_argument;
  while(ptr <= command->end && *ptr != '#')
  {
    if (*ptr && *ptr != ' ')
      die("Extra argument '%s' passed to '%.*s'",
          ptr, command->first_word_len, command->query);
    ptr++;
  }
  DBUG_VOID_RETURN;
}

void handle_command_error(struct st_command *command, uint error)
{
  DBUG_ENTER("handle_command_error");
  DBUG_PRINT("enter", ("error: %d", error));
  if (error != 0)
  {
    int i;

    if (command->abort_on_error)
      die("command \"%.*s\" failed with error %d",
          command->first_word_len, command->query, error);

    i= match_expected_error(command, error, NULL);

    if (i >= 0)
    {
      DBUG_PRINT("info", ("command \"%.*s\" failed with expected error: %d",
                          command->first_word_len, command->query, error));
      DBUG_VOID_RETURN;
    }
    if (command->expected_errors.count > 0)
      die("command \"%.*s\" failed with wrong error: %d",
          command->first_word_len, command->query, error);
  }
  else if (command->expected_errors.err[0].type == ERR_ERRNO &&
           command->expected_errors.err[0].code.errnum != 0)
  {
    /* Error code we wanted was != 0, i.e. not an expected success */
    die("command \"%.*s\" succeeded - should have failed with errno %d...",
        command->first_word_len, command->query,
        command->expected_errors.err[0].code.errnum);
  }
  DBUG_VOID_RETURN;
}


void close_connections()
{
  DBUG_ENTER("close_connections");
  for (--next_con; next_con >= connections; --next_con)
  {
#ifdef EMBEDDED_LIBRARY
    emb_close_connection(next_con);
#endif
    if (next_con->stmt)
      mysql_stmt_close(next_con->stmt);
    next_con->stmt= 0;
    mysql_close(&next_con->mysql);
    if (next_con->util_mysql)
      mysql_close(next_con->util_mysql);
    my_free(next_con->name);
  }
  my_free(connections);
  DBUG_VOID_RETURN;
}


void close_statements()
{
  struct st_connection *con;
  DBUG_ENTER("close_statements");
  for (con= connections; con < next_con; con++)
  {
    if (con->stmt)
      mysql_stmt_close(con->stmt);
    con->stmt= 0;
  }
  DBUG_VOID_RETURN;
}


void close_files()
{
  DBUG_ENTER("close_files");
  for (; cur_file >= file_stack; cur_file--)
  {
    if (cur_file->file && cur_file->file != stdin)
    {
      DBUG_PRINT("info", ("closing file: %s", cur_file->file_name));
      fclose(cur_file->file);
    }
    my_free(cur_file->file_name);
    cur_file->file_name= 0;
  }
  DBUG_VOID_RETURN;
}


void free_used_memory()
{
  uint i;
  DBUG_ENTER("free_used_memory");

  if (connections)
    close_connections();
  close_files();
  my_hash_free(&var_hash);

  for (i= 0 ; i < q_lines.elements ; i++)
  {
    struct st_command **q= dynamic_element(&q_lines, i, struct st_command**);
    my_free((*q)->query_buf);
    if ((*q)->content.str)
      dynstr_free(&(*q)->content);
    my_free((*q));
  }
  for (i= 0; i < 10; i++)
  {
    if (var_reg[i].alloced_len)
      my_free(var_reg[i].str_val);
  }
  while (embedded_server_arg_count > 1)
    my_free(embedded_server_args[--embedded_server_arg_count]);
  delete_dynamic(&q_lines);
  dynstr_free(&ds_res);
  free_all_replace();
  my_free(opt_pass);
  free_defaults(default_argv);
  free_re();
#ifdef __WIN__
  free_tmp_sh_file();
  free_win_path_patterns();
#endif

  /* Only call mysql_server_end if mysql_server_init has been called */
  if (server_initialized)
    mysql_server_end();

  /* Don't use DBUG after mysql_server_end() */
  return;
}


static void cleanup_and_exit(int exit_code)
{
  free_used_memory();
  my_end(my_end_arg);

  if (!silent) {
    switch (exit_code) {
    case 1:
      printf("not ok\n");
      break;
    case 0:
      printf("ok\n");
      break;
    case 62:
      printf("skipped\n");
    break;
    default:
      printf("unknown exit code: %d\n", exit_code);
      DBUG_ASSERT(0);
    }
  }

  exit(exit_code);
}

void die(const char *fmt, ...)
{
  static int dying= 0;
  va_list args;
  DBUG_ENTER("die");
  DBUG_PRINT("enter", ("start_lineno: %d", start_lineno));

  /*
    Protect against dying twice
    first time 'die' is called, try to write log files
    second time, just exit
  */
  if (dying)
    cleanup_and_exit(1);
  dying= 1;

  /* Print the error message */
  fprintf(stderr, "mysqltest: ");
  if (cur_file && cur_file != file_stack)
    fprintf(stderr, "In included file \"%s\": ",
            cur_file->file_name);
  if (start_lineno > 0)
    fprintf(stderr, "At line %u: ", start_lineno);
  if (fmt)
  {
    va_start(args, fmt);
    vfprintf(stderr, fmt, args);
    va_end(args);
  }
  else
    fprintf(stderr, "unknown error");
  fprintf(stderr, "\n");
  fflush(stderr);

  log_file.show_tail(opt_tail_lines);

  /*
    Help debugging by displaying any warnings that might have
    been produced prior to the error
  */
  if (cur_con && !cur_con->pending)
    show_warnings_before_error(&cur_con->mysql);

  cleanup_and_exit(1);
}


void abort_not_supported_test(const char *fmt, ...)
{
  va_list args;
  struct st_test_file* err_file= cur_file;
  DBUG_ENTER("abort_not_supported_test");

  /* Print include filestack */
  fprintf(stderr, "The test '%s' is not supported by this installation\n",
          file_stack->file_name);
  fprintf(stderr, "Detected in file %s at line %d\n",
          err_file->file_name, err_file->lineno);
  while (err_file != file_stack)
  {
    err_file--;
    fprintf(stderr, "included from %s at line %d\n",
            err_file->file_name, err_file->lineno);
  }

  /* Print error message */
  va_start(args, fmt);
  if (fmt)
  {
    fprintf(stderr, "reason: ");
    vfprintf(stderr, fmt, args);
    fprintf(stderr, "\n");
    fflush(stderr);
  }
  va_end(args);

  cleanup_and_exit(62);
}


void abort_not_in_this_version()
{
  die("Not available in this version of mysqltest");
}


void verbose_msg(const char *fmt, ...)
{
  va_list args;
  DBUG_ENTER("verbose_msg");
  if (!verbose)
    DBUG_VOID_RETURN;

  va_start(args, fmt);
  fprintf(stderr, "mysqltest: ");
  if (cur_file && cur_file != file_stack)
    fprintf(stderr, "In included file \"%s\": ",
            cur_file->file_name);
  if (start_lineno != 0)
    fprintf(stderr, "At line %u: ", start_lineno);
  vfprintf(stderr, fmt, args);
  fprintf(stderr, "\n");
  va_end(args);

  DBUG_VOID_RETURN;
}


void log_msg(const char *fmt, ...)
{
  va_list args;
  char buff[1024];
  size_t len;
  DBUG_ENTER("log_msg");

  va_start(args, fmt);
  len= my_vsnprintf(buff, sizeof(buff)-1, fmt, args);
  va_end(args);

  dynstr_append_mem(&ds_res, buff, len);
  dynstr_append(&ds_res, "\n");

  DBUG_VOID_RETURN;
}


/*
  Read a file and append it to ds

  SYNOPSIS
  cat_file
  ds - pointer to dynamic string where to add the files content
  filename - name of the file to read

*/

int cat_file(DYNAMIC_STRING* ds, const char* filename)
{
  int fd;
  size_t len;
  char buff[512];

  if ((fd= my_open(filename, O_RDONLY, MYF(0))) < 0)
    return 1;
  while((len= my_read(fd, (uchar*)&buff,
                      sizeof(buff), MYF(0))) > 0)
  {
    char *p= buff, *start= buff;
    while (p < buff+len)
    {
      /* Convert cr/lf to lf */
      if (*p == '\r' && *(p+1) && *(p+1)== '\n')
      {
        /* Add fake newline instead of cr and output the line */
        *p= '\n';
        p++; /* Step past the "fake" newline */
        dynstr_append_mem(ds, start, p-start);
        p++; /* Step past the "fake" newline */
        start= p;
      }
      else
        p++;
    }
    /* Output any chars that migh be left */
    dynstr_append_mem(ds, start, p-start);
  }
  my_close(fd, MYF(0));
  return 0;
}


/*
  Run the specified command with popen

  SYNOPSIS
  run_command
  cmd - command to execute(should be properly quoted
  ds_res- pointer to dynamic string where to store the result

*/

static int run_command(char* cmd,
                       DYNAMIC_STRING *ds_res)
{
  char buf[512]= {0};
  FILE *res_file;
  int error;

  if (!(res_file= popen(cmd, "r")))
    die("popen(\"%s\", \"r\") failed", cmd);

  while (fgets(buf, sizeof(buf), res_file))
  {
    DBUG_PRINT("info", ("buf: %s", buf));
    if(ds_res)
    {
      /* Save the output of this command in the supplied string */
      dynstr_append(ds_res, buf);
    }
    else
    {
      /* Print it directly on screen */
      fprintf(stdout, "%s", buf);
    }
  }

  error= pclose(res_file);
  return WEXITSTATUS(error);
}


/*
  Run the specified tool with variable number of arguments

  SYNOPSIS
  run_tool
  tool_path - the name of the tool to run
  ds_res - pointer to dynamic string where to store the result
  ... - variable number of arguments that will be properly
        quoted and appended after the tool's name

*/

static int run_tool(const char *tool_path, DYNAMIC_STRING *ds_res, ...)
{
  int ret;
  const char* arg;
  va_list args;
  DYNAMIC_STRING ds_cmdline;

  DBUG_ENTER("run_tool");
  DBUG_PRINT("enter", ("tool_path: %s", tool_path));

  if (init_dynamic_string(&ds_cmdline, IF_WIN("\"", ""), FN_REFLEN, FN_REFLEN))
    die("Out of memory");

  dynstr_append_os_quoted(&ds_cmdline, tool_path, NullS);
  dynstr_append(&ds_cmdline, " ");

  va_start(args, ds_res);

  while ((arg= va_arg(args, char *)))
  {
    /* Options should be os quoted */
    if (strncmp(arg, "--", 2) == 0)
      dynstr_append_os_quoted(&ds_cmdline, arg, NullS);
    else
      dynstr_append(&ds_cmdline, arg);
    dynstr_append(&ds_cmdline, " ");
  }

  va_end(args);

#ifdef __WIN__
  dynstr_append(&ds_cmdline, "\"");
#endif

  DBUG_PRINT("info", ("Running: %s", ds_cmdline.str));
  ret= run_command(ds_cmdline.str, ds_res);
  DBUG_PRINT("exit", ("ret: %d", ret));
  dynstr_free(&ds_cmdline);
  DBUG_RETURN(ret);
}


/*
  Test if diff is present.  This is needed on Windows systems
  as the OS returns 1 whether diff is successful or if it is
  not present.

  We run diff -v and look for output in stdout.
  We don't redirect stderr to stdout to make for a simplified check
  Windows will output '"diff"' is not recognized... to stderr if it is
  not present.
*/

#ifdef __WIN__

static int diff_check(const char *diff_name)
{
  FILE *res_file;
  char buf[128];
  int have_diff= 0;

  my_snprintf(buf, sizeof(buf), "%s -v", diff_name);

  if (!(res_file= popen(buf, "r")))
    die("popen(\"%s\", \"r\") failed", buf);

  /* if diff is not present, nothing will be in stdout to increment have_diff */
  if (fgets(buf, sizeof(buf), res_file))
    have_diff= 1;

  pclose(res_file);

  return have_diff;
}

#endif


/*
  Show the diff of two files using the systems builtin diff
  command. If no such diff command exist, just dump the content
  of the two files and inform about how to get "diff"

  SYNOPSIS
  show_diff
  ds - pointer to dynamic string where to add the diff(may be NULL)
  filename1 - name of first file
  filename2 - name of second file

*/

void show_diff(DYNAMIC_STRING* ds,
               const char* filename1, const char* filename2)
{
  DYNAMIC_STRING ds_tmp;
  const char *diff_name = 0;

  if (init_dynamic_string(&ds_tmp, "", 256, 256))
    die("Out of memory");

  /* determine if we have diff on Windows
     needs special processing due to return values
     on that OS
     This test is only done on Windows since it's only needed there
     in order to correctly detect non-availibility of 'diff', and
     the way it's implemented does not work with default 'diff' on Solaris.
  */
#ifdef __WIN__
  if (diff_check("diff"))
    diff_name = "diff";
  else if (diff_check("mtrdiff"))
    diff_name = "mtrdiff";
  else
    diff_name = 0;
#else
  diff_name = "diff";           /* Otherwise always assume it's called diff */
#endif

  if (diff_name)
  {
    /* First try with unified diff */
    if (run_tool(diff_name,
                 &ds_tmp, /* Get output from diff in ds_tmp */
                 "-u",
                 filename1,
                 filename2,
                 "2>&1",
                 NULL) > 1) /* Most "diff" tools return >1 if error */
    {
      dynstr_set(&ds_tmp, "");

      /* Fallback to context diff with "diff -c" */
      if (run_tool(diff_name,
                   &ds_tmp, /* Get output from diff in ds_tmp */
                   "-c",
                   filename1,
                   filename2,
                   "2>&1",
                   NULL) > 1) /* Most "diff" tools return >1 if error */
      {
	dynstr_set(&ds_tmp, "");

	/* Fallback to simple diff with "diff" */
	if (run_tool(diff_name,
		     &ds_tmp, /* Get output from diff in ds_tmp */
		     filename1,
		     filename2,
		     "2>&1",
		     NULL) > 1) /* Most "diff" tools return >1 if error */
	    {
		diff_name= 0;
	    }
      }
    }
  }  

  if (! diff_name)
  {
    /*
      Fallback to dump both files to result file and inform
      about installing "diff"
    */
	dynstr_append(&ds_tmp, "\n");
    dynstr_append(&ds_tmp,
"\n"
"The two files differ but it was not possible to execute 'diff' in\n"
"order to show only the difference. Instead the whole content of the\n"
"two files was shown for you to diff manually.\n\n"
"To get a better report you should install 'diff' on your system, which you\n"
"for example can get from http://www.gnu.org/software/diffutils/diffutils.html\n"
#ifdef __WIN__
"or http://gnuwin32.sourceforge.net/packages/diffutils.htm\n"
#endif
"\n");

    dynstr_append(&ds_tmp, " --- ");
    dynstr_append(&ds_tmp, filename1);
    dynstr_append(&ds_tmp, " >>>\n");
    cat_file(&ds_tmp, filename1);
    dynstr_append(&ds_tmp, "<<<\n --- ");
    dynstr_append(&ds_tmp, filename1);
    dynstr_append(&ds_tmp, " >>>\n");
    cat_file(&ds_tmp, filename2);
    dynstr_append(&ds_tmp, "<<<<\n");
  }

  if (ds)
  {
    /* Add the diff to output */
    dynstr_append_mem(ds, ds_tmp.str, ds_tmp.length);
  }
  else
  {
    /* Print diff directly to stdout */
    fprintf(stderr, "%s\n", ds_tmp.str);
  }
 
  dynstr_free(&ds_tmp);

}


enum compare_files_result_enum {
   RESULT_OK= 0,
   RESULT_CONTENT_MISMATCH= 1,
   RESULT_LENGTH_MISMATCH= 2
};

/*
  Compare two files, given a fd to the first file and
  name of the second file

  SYNOPSIS
  compare_files2
  fd - Open file descriptor of the first file
  filename2 - Name of second file

  RETURN VALUES
  According to the values in "compare_files_result_enum"

*/

int compare_files2(File fd, const char* filename2)
{
  int error= RESULT_OK;
  File fd2;
  size_t len, len2;
  char buff[512], buff2[512];

  if ((fd2= my_open(filename2, O_RDONLY, MYF(0))) < 0)
  {
    my_close(fd, MYF(0));
    die("Failed to open second file: '%s'", filename2);
  }
  while((len= my_read(fd, (uchar*)&buff,
                      sizeof(buff), MYF(0))) > 0)
  {
    if ((len2= my_read(fd2, (uchar*)&buff2,
                       sizeof(buff2), MYF(0))) < len)
    {
      /* File 2 was smaller */
      error= RESULT_LENGTH_MISMATCH;
      break;
    }
    if (len2 > len)
    {
      /* File 1 was smaller */
      error= RESULT_LENGTH_MISMATCH;
      break;
    }
    if ((memcmp(buff, buff2, len)))
    {
      /* Content of this part differed */
      error= RESULT_CONTENT_MISMATCH;
      break;
    }
  }
  if (!error && my_read(fd2, (uchar*)&buff2,
                        sizeof(buff2), MYF(0)) > 0)
  {
    /* File 1 was smaller */
    error= RESULT_LENGTH_MISMATCH;
  }

  my_close(fd2, MYF(0));

  return error;
}


/*
  Compare two files, given their filenames

  SYNOPSIS
  compare_files
  filename1 - Name of first file
  filename2 - Name of second file

  RETURN VALUES
  See 'compare_files2'

*/

int compare_files(const char* filename1, const char* filename2)
{
  File fd;
  int error;

  if ((fd= my_open(filename1, O_RDONLY, MYF(0))) < 0)
    die("Failed to open first file: '%s'", filename1);

  error= compare_files2(fd, filename2);

  my_close(fd, MYF(0));

  return error;
}


/*
  Compare content of the string in ds to content of file fname

  SYNOPSIS
  dyn_string_cmp
  ds - Dynamic string containing the string o be compared
  fname - Name of file to compare with

  RETURN VALUES
  See 'compare_files2'
*/

int dyn_string_cmp(DYNAMIC_STRING* ds, const char *fname)
{
  int error;
  File fd;
  char temp_file_path[FN_REFLEN];

  DBUG_ENTER("dyn_string_cmp");
  DBUG_PRINT("enter", ("fname: %s", fname));

  if ((fd= create_temp_file(temp_file_path, TMPDIR,
                            "tmp", O_CREAT | O_SHARE | O_RDWR,
                            MYF(MY_WME))) < 0)
    die("Failed to create temporary file for ds");

  /* Write ds to temporary file and set file pos to beginning*/
  if (my_write(fd, (uchar *) ds->str, ds->length,
               MYF(MY_FNABP | MY_WME)) ||
      my_seek(fd, 0, SEEK_SET, MYF(0)) == MY_FILEPOS_ERROR)
  {
    my_close(fd, MYF(0));
    /* Remove the temporary file */
    my_delete(temp_file_path, MYF(0));
    die("Failed to write file '%s'", temp_file_path);
  }

  error= compare_files2(fd, fname);

  my_close(fd, MYF(0));
  /* Remove the temporary file */
  my_delete(temp_file_path, MYF(0));

  DBUG_RETURN(error);
}


/*
  Check the content of log against result file

  SYNOPSIS
  check_result

  RETURN VALUES
  error - the function will not return

*/

void check_result()
{
  const char* mess= "Result content mismatch\n";

  DBUG_ENTER("check_result");
  DBUG_ASSERT(result_file_name);
  DBUG_PRINT("enter", ("result_file_name: %s", result_file_name));

  switch (compare_files(log_file.file_name(), result_file_name)) {
  case RESULT_OK:
    break; /* ok */
  case RESULT_LENGTH_MISMATCH:
    mess= "Result length mismatch\n";
    /* Fallthrough */
  case RESULT_CONTENT_MISMATCH:
  {
    /*
      Result mismatched, dump results to .reject file
      and then show the diff
    */
    char reject_file[FN_REFLEN];
    size_t reject_length;
    dirname_part(reject_file, result_file_name, &reject_length);

    if (access(reject_file, W_OK) == 0)
    {
      /* Result file directory is writable, save reject file there */
      fn_format(reject_file, result_file_name, NULL,
                ".reject", MY_REPLACE_EXT);
    }
    else
    {
      /* Put reject file in opt_logdir */
      fn_format(reject_file, result_file_name, opt_logdir,
                ".reject", MY_REPLACE_DIR | MY_REPLACE_EXT);
    }

    if (my_copy(log_file.file_name(), reject_file, MYF(0)) != 0)
      die("Failed to copy '%s' to '%s', errno: %d",
          log_file.file_name(), reject_file, errno);

    show_diff(NULL, result_file_name, reject_file);
    die("%s", mess);
    break;
  }
  default: /* impossible */
    die("Unknown error code from dyn_string_cmp()");
  }

  DBUG_VOID_RETURN;
}


/*
  Check the content of ds against a require file
  If match fails, abort the test with special error code
  indicating that test is not supported

  SYNOPSIS
  check_require
  ds - content to be checked
  fname - name of file to check against

  RETURN VALUES
  error - the function will not return

*/

void check_require(DYNAMIC_STRING* ds, const char *fname)
{
  DBUG_ENTER("check_require");

  if (dyn_string_cmp(ds, fname))
  {
    char reason[FN_REFLEN];
    fn_format(reason, fname, "", "", MY_REPLACE_EXT | MY_REPLACE_DIR);
    abort_not_supported_test("Test requires: '%s'", reason);
  }
  DBUG_VOID_RETURN;
}


/*
   Remove surrounding chars from string

   Return 1 if first character is found but not last
*/
static int strip_surrounding(char* str, char c1, char c2)
{
  char* ptr= str;

  /* Check if the first non space character is c1 */
  while(*ptr && my_isspace(charset_info, *ptr))
    ptr++;
  if (*ptr == c1)
  {
    /* Replace it with a space */
    *ptr= ' ';

    /* Last non space charecter should be c2 */
    ptr= strend(str)-1;
    while(*ptr && my_isspace(charset_info, *ptr))
      ptr--;
    if (*ptr == c2)
    {
      /* Replace it with \0 */
      *ptr= 0;
    }
    else
    {
      /* Mismatch detected */
      return 1;
    }
  }
  return 0;
}


static void strip_parentheses(struct st_command *command)
{
  if (strip_surrounding(command->first_argument, '(', ')'))
      die("%.*s - argument list started with '%c' must be ended with '%c'",
          command->first_word_len, command->query, '(', ')');
}


C_MODE_START

static uchar *get_var_key(const uchar* var, size_t *len,
                          my_bool __attribute__((unused)) t)
{
  register char* key;
  key = ((VAR*)var)->name;
  *len = ((VAR*)var)->name_len;
  return (uchar*)key;
}


static void var_free(void *v)
{
  VAR *var= (VAR*) v;
  my_free(var->str_val);
  if (var->alloced)
    my_free(var);
}

C_MODE_END

void var_set_int(VAR *v, const char *str)
{
  char *endptr;
  /* Initially assume not a number */
  v->int_val= 0;
  v->is_int= false;
  v->int_dirty= false;
  if (!str) return;
  
  v->int_val = (int) strtol(str, &endptr, 10);
  /* It is an int if strtol consumed something up to end/space/tab */
  if (endptr > str && (!*endptr || *endptr == ' ' || *endptr == '\t'))
    v->is_int= true;
}


VAR *var_init(VAR *v, const char *name, int name_len, const char *val,
              int val_len)
{
  int val_alloc_len;
  VAR *tmp_var;
  if (!name_len && name)
    name_len = strlen(name);
  if (!val_len && val)
    val_len = strlen(val) ;
  val_alloc_len = val_len + 16; /* room to grow */
  if (!(tmp_var=v) && !(tmp_var = (VAR*)my_malloc(sizeof(*tmp_var)
                                                  + name_len+1, MYF(MY_WME))))
    die("Out of memory");

  if (name != NULL)
  {
    tmp_var->name= reinterpret_cast<char*>(tmp_var) + sizeof(*tmp_var);
    memcpy(tmp_var->name, name, name_len);
    tmp_var->name[name_len]= 0;
  }
  else
    tmp_var->name= NULL;

  tmp_var->alloced = (v == 0);

  if (!(tmp_var->str_val = (char*)my_malloc(val_alloc_len+1, MYF(MY_WME))))
    die("Out of memory");

  if (val)
  {
    memcpy(tmp_var->str_val, val, val_len);
    tmp_var->str_val[val_len]= 0;
  }
  var_set_int(tmp_var, val);
  tmp_var->name_len = name_len;
  tmp_var->str_val_len = val_len;
  tmp_var->alloced_len = val_alloc_len;
  return tmp_var;
}


VAR* var_from_env(const char *name, const char *def_val)
{
  const char *tmp;
  VAR *v;
  if (!(tmp = getenv(name)))
    tmp = def_val;

  v = var_init(0, name, strlen(name), tmp, strlen(tmp));
  my_hash_insert(&var_hash, (uchar*)v);
  return v;
}


VAR* var_get(const char *var_name, const char **var_name_end, my_bool raw,
	     my_bool ignore_not_existing)
{
  int digit;
  VAR *v;
  DBUG_ENTER("var_get");
  DBUG_PRINT("enter", ("var_name: %s",var_name));

  if (*var_name != '$')
    goto err;
  digit = *++var_name - '0';
  if (digit < 0 || digit >= 10)
  {
    const char *save_var_name = var_name, *end;
    uint length;
    end = (var_name_end) ? *var_name_end : 0;
    while (my_isvar(charset_info,*var_name) && var_name != end)
      var_name++;
    if (var_name == save_var_name)
    {
      if (ignore_not_existing)
	DBUG_RETURN(0);
      die("Empty variable");
    }
    length= (uint) (var_name - save_var_name);
    if (length >= MAX_VAR_NAME_LENGTH)
      die("Too long variable name: %s", save_var_name);

    if (!(v = (VAR*) my_hash_search(&var_hash, (const uchar*) save_var_name,
                                    length)))
    {
      char buff[MAX_VAR_NAME_LENGTH+1];
      strmake(buff, save_var_name, length);
      v= var_from_env(buff, "");
    }
    var_name--;	/* Point at last character */
  }
  else
    v = var_reg + digit;

  if (!raw && v->int_dirty)
  {
    sprintf(v->str_val, "%d", v->int_val);
    v->int_dirty= false;
    v->str_val_len = strlen(v->str_val);
  }
  if (var_name_end)
    *var_name_end = var_name  ;
  DBUG_RETURN(v);
err:
  if (var_name_end)
    *var_name_end = 0;
  die("Unsupported variable name: %s", var_name);
  DBUG_RETURN(0);
}


VAR *var_obtain(const char *name, int len)
{
  VAR* v;
  if ((v = (VAR*)my_hash_search(&var_hash, (const uchar *) name, len)))
    return v;
  v = var_init(0, name, len, "", 0);
  my_hash_insert(&var_hash, (uchar*)v);
  return v;
}


/*
  - if variable starts with a $ it is regarded as a local test varable
  - if not it is treated as a environment variable, and the corresponding
  environment variable will be updated
*/

void var_set(const char *var_name, const char *var_name_end,
             const char *var_val, const char *var_val_end)
{
  int digit, env_var= 0;
  VAR *v;
  DBUG_ENTER("var_set");
  DBUG_PRINT("enter", ("var_name: '%.*s' = '%.*s' (length: %d)",
                       (int) (var_name_end - var_name), var_name,
                       (int) (var_val_end - var_val), var_val,
                       (int) (var_val_end - var_val)));

  if (*var_name != '$')
    env_var= 1;
  else
    var_name++;

  digit= *var_name - '0';
  if (!(digit < 10 && digit >= 0))
  {
    v= var_obtain(var_name, (uint) (var_name_end - var_name));
  }
  else
    v= var_reg + digit;

  eval_expr(v, var_val, (const char**) &var_val_end);

  if (env_var)
  {
    if (v->int_dirty)
    {
      sprintf(v->str_val, "%d", v->int_val);
      v->int_dirty=false;
      v->str_val_len= strlen(v->str_val);
    }
    /* setenv() expects \0-terminated strings */
    DBUG_ASSERT(v->name[v->name_len] == 0);
    setenv(v->name, v->str_val, 1);
  }
  DBUG_VOID_RETURN;
}


void var_set_string(const char* name, const char* value)
{
  var_set(name, name + strlen(name), value, value + strlen(value));
}


void var_set_int(const char* name, int value)
{
  char buf[21];
  my_snprintf(buf, sizeof(buf), "%d", value);
  var_set_string(name, buf);
}


/*
  Store an integer (typically the returncode of the last SQL)
  statement in the mysqltest builtin variable $mysql_errno
*/

void var_set_errno(int sql_errno)
{
  var_set_int("$mysql_errno", sql_errno);
}


/*
  Set variable from the result of a query

  SYNOPSIS
  var_query_set()
  var	        variable to set from query
  query       start of query string to execute
  query_end   end of the query string to execute


  DESCRIPTION
  let @<var_name> = `<query>`

  Execute the query and assign the first row of result to var as
  a tab separated strings

  Also assign each column of the result set to
  variable "$<var_name>_<column_name>"
  Thus the tab separated output can be read from $<var_name> and
  and each individual column can be read as $<var_name>_<col_name>

*/

void var_query_set(VAR *var, const char *query, const char** query_end)
{
  char *end = (char*)((query_end && *query_end) ?
		      *query_end : query + strlen(query));
  MYSQL_RES *res;
  MYSQL_ROW row;
  MYSQL* mysql = &cur_con->mysql;
  DYNAMIC_STRING ds_query;
  DBUG_ENTER("var_query_set");
  LINT_INIT(res);

  /* Only white space or ) allowed past ending ` */
  while (end > query && *end != '`')
  {
    if (*end && (*end != ' ' && *end != '\t' && *end != '\n' && *end != ')'))
      die("Spurious text after `query` expression");
    --end;
  }

  if (query == end)
    die("Syntax error in query, missing '`'");
  ++query;

  /* Eval the query, thus replacing all environment variables */
  init_dynamic_string(&ds_query, 0, (end - query) + 32, 256);
  do_eval(&ds_query, query, end, FALSE);

  if (mysql_real_query(mysql, ds_query.str, ds_query.length))
    die("Error running query '%s': %d %s", ds_query.str,
	mysql_errno(mysql), mysql_error(mysql));
  if (!(res= mysql_store_result(mysql)))
    die("Query '%s' didn't return a result set", ds_query.str);
  dynstr_free(&ds_query);

  if ((row= mysql_fetch_row(res)) && row[0])
  {
    /*
      Concatenate all fields in the first row with tab in between
      and assign that string to the $variable
    */
    DYNAMIC_STRING result;
    uint i;
    ulong *lengths;

    init_dynamic_string(&result, "", 512, 512);
    lengths= mysql_fetch_lengths(res);
    for (i= 0; i < mysql_num_fields(res); i++)
    {
      if (row[i])
      {
        /* Add column to tab separated string */
	dynstr_append_mem(&result, row[i], lengths[i]);
      }
      dynstr_append_mem(&result, "\t", 1);
    }
    end= result.str + result.length-1;
    eval_expr(var, result.str, (const char**) &end);
    dynstr_free(&result);
  }
  else
    eval_expr(var, "", 0);

  mysql_free_result(res);
  DBUG_VOID_RETURN;
}


static void
set_result_format_version(ulong new_version)
{
  switch (new_version){
  case 1:
    /* The first format */
    break;
  case 2:
    /* New format that also writes comments and empty lines
       from test file to result */
    break;
  default:
    die("Version format %lu has not yet been implemented", new_version);
    break;
  }
  opt_result_format_version= new_version;
}


/*
  Set the result format version to use when generating
  the .result file
*/

static void
do_result_format_version(struct st_command *command)
{
  long version;
  static DYNAMIC_STRING ds_version;
  const struct command_arg result_format_args[] = {
    {"version", ARG_STRING, TRUE, &ds_version, "Version to use"}
  };

  DBUG_ENTER("do_result_format_version");

  check_command_args(command, command->first_argument,
                     result_format_args,
                     sizeof(result_format_args)/sizeof(struct command_arg),
                     ',');

  /* Convert version  number to int */
  if (!str2int(ds_version.str, 10, (long) 0, (long) INT_MAX, &version))
    die("Invalid version number: '%s'", ds_version.str);

  set_result_format_version(version);

  dynstr_append(&ds_res, "result_format: ");
  dynstr_append_mem(&ds_res, ds_version.str, ds_version.length);
  dynstr_append(&ds_res, "\n");
  dynstr_free(&ds_version);
}


/*
  Set variable from the result of a field in a query

  This function is useful when checking for a certain value
  in the output from a query that can't be restricted to only
  return some values. A very good example of that is most SHOW
  commands.

  SYNOPSIS
  var_set_query_get_value()

  DESCRIPTION
  let $variable= query_get_value(<query to run>,<column name>,<row no>);

  <query to run> -    The query that should be sent to the server
  <column name> -     Name of the column that holds the field be compared
                      against the expected value
  <row no> -          Number of the row that holds the field to be
                      compared against the expected value

*/

void var_set_query_get_value(struct st_command *command, VAR *var)
{
  long row_no;
  int col_no= -1;
  MYSQL_RES* res;
  MYSQL* mysql= &cur_con->mysql;

  static DYNAMIC_STRING ds_query;
  static DYNAMIC_STRING ds_col;
  static DYNAMIC_STRING ds_row;
  const struct command_arg query_get_value_args[] = {
    {"query", ARG_STRING, TRUE, &ds_query, "Query to run"},
    {"column name", ARG_STRING, TRUE, &ds_col, "Name of column"},
    {"row number", ARG_STRING, TRUE, &ds_row, "Number for row"}
  };

  DBUG_ENTER("var_set_query_get_value");
  LINT_INIT(res);

  strip_parentheses(command);
  DBUG_PRINT("info", ("query: %s", command->query));
  check_command_args(command, command->first_argument, query_get_value_args,
                     sizeof(query_get_value_args)/sizeof(struct command_arg),
                     ',');

  DBUG_PRINT("info", ("query: %s", ds_query.str));
  DBUG_PRINT("info", ("col: %s", ds_col.str));

  /* Convert row number to int */
  if (!str2int(ds_row.str, 10, (long) 0, (long) INT_MAX, &row_no))
    die("Invalid row number: '%s'", ds_row.str);
  DBUG_PRINT("info", ("row: %s, row_no: %ld", ds_row.str, row_no));
  dynstr_free(&ds_row);

  /* Remove any surrounding "'s from the query - if there is any */
  if (strip_surrounding(ds_query.str, '"', '"'))
    die("Mismatched \"'s around query '%s'", ds_query.str);

  /* Run the query */
  if (mysql_real_query(mysql, ds_query.str, ds_query.length))
    die("Error running query '%s': %d %s", ds_query.str,
	mysql_errno(mysql), mysql_error(mysql));
  if (!(res= mysql_store_result(mysql)))
    die("Query '%s' didn't return a result set", ds_query.str);

  {
    /* Find column number from the given column name */
    uint i;
    uint num_fields= mysql_num_fields(res);
    MYSQL_FIELD *fields= mysql_fetch_fields(res);

    for (i= 0; i < num_fields; i++)
    {
      if (strcmp(fields[i].name, ds_col.str) == 0 &&
          strlen(fields[i].name) == ds_col.length)
      {
        col_no= i;
        break;
      }
    }
    if (col_no == -1)
    {
      mysql_free_result(res);
      die("Could not find column '%s' in the result of '%s'",
          ds_col.str, ds_query.str);
    }
    DBUG_PRINT("info", ("Found column %d with name '%s'",
                        i, fields[i].name));
  }
  dynstr_free(&ds_col);

  {
    /* Get the value */
    MYSQL_ROW row;
    long rows= 0;
    const char* value= "No such row";

    while ((row= mysql_fetch_row(res)))
    {
      if (++rows == row_no)
      {

        DBUG_PRINT("info", ("At row %ld, column %d is '%s'",
                            row_no, col_no, row[col_no]));
        /* Found the row to get */
        if (row[col_no])
          value= row[col_no];
        else
          value= "NULL";

        break;
      }
    }
    eval_expr(var, value, 0);
  }
  dynstr_free(&ds_query);
  mysql_free_result(res);

  DBUG_VOID_RETURN;
}


void var_copy(VAR *dest, VAR *src)
{
  dest->int_val= src->int_val;
  dest->is_int= src->is_int;
  dest->int_dirty= src->int_dirty;

  /* Alloc/realloc data for str_val in dest */
  if (dest->alloced_len < src->alloced_len &&
      !(dest->str_val= dest->str_val
        ? (char*)my_realloc(dest->str_val, src->alloced_len, MYF(MY_WME))
        : (char*)my_malloc(src->alloced_len, MYF(MY_WME))))
    die("Out of memory");
  else
    dest->alloced_len= src->alloced_len;

  /* Copy str_val data to dest */
  dest->str_val_len= src->str_val_len;
  if (src->str_val_len)
    memcpy(dest->str_val, src->str_val, src->str_val_len);
}


void eval_expr(VAR *v, const char *p, const char **p_end)
{

  DBUG_ENTER("eval_expr");
  DBUG_PRINT("enter", ("p: '%s'", p));

  if (*p == '$')
  {
    VAR *vp;
    const char* expected_end= *p_end; // Remember var end
    if ((vp= var_get(p, p_end, 0, 0)))
      var_copy(v, vp);

    /* Apparently it is not safe to assume null-terminated string */
    v->str_val[v->str_val_len]= 0;

    /* Make sure there was just a $variable and nothing else */
    const char* end= *p_end + 1;
    if (end < expected_end)
      die("Found junk '%.*s' after $variable in expression",
          (int)(expected_end - end - 1), end);

    DBUG_VOID_RETURN;
  }

  if (*p == '`')
  {
    var_query_set(v, p, p_end);
    DBUG_VOID_RETURN;
  }

  {
    /* Check if this is a "let $var= query_get_value()" */
    const char* get_value_str= "query_get_value";
    const size_t len= strlen(get_value_str);
    if (strncmp(p, get_value_str, len)==0)
    {
      struct st_command command;
      memset(&command, 0, sizeof(command));
      command.query= (char*)p;
      command.first_word_len= len;
      command.first_argument= command.query + len;
      command.end= (char*)*p_end;
      var_set_query_get_value(&command, v);
      DBUG_VOID_RETURN;
    }
  }

  {
    int new_val_len = (p_end && *p_end) ?
      (int) (*p_end - p) : (int) strlen(p);
    if (new_val_len + 1 >= v->alloced_len)
    {
      static int MIN_VAR_ALLOC= 32;
      v->alloced_len = (new_val_len < MIN_VAR_ALLOC - 1) ?
        MIN_VAR_ALLOC : new_val_len + 1;
      if (!(v->str_val =
            v->str_val ?
            (char*)my_realloc(v->str_val, v->alloced_len+1, MYF(MY_WME)) :
            (char*)my_malloc(v->alloced_len+1, MYF(MY_WME))))
        die("Out of memory");
    }
    v->str_val_len = new_val_len;
    memcpy(v->str_val, p, new_val_len);
    v->str_val[new_val_len] = 0;
    var_set_int(v, p);
  }
  DBUG_VOID_RETURN;
}


int open_file(const char *name)
{
  char buff[FN_REFLEN];
  size_t length;
  DBUG_ENTER("open_file");
  DBUG_PRINT("enter", ("name: %s", name));

  /* Extract path from current file and try it as base first */
  if (dirname_part(buff, cur_file->file_name, &length))
  {
    strxmov(buff, buff, name, NullS);
    if (access(buff, F_OK) == 0){
      DBUG_PRINT("info", ("The file exists"));
      name= buff;
    }
  }
  if (!test_if_hard_path(name))
  {
    strxmov(buff, opt_basedir, name, NullS);
    name=buff;
  }
  fn_format(buff, name, "", "", MY_UNPACK_FILENAME);

  if (cur_file == file_stack_end)
    die("Source directives are nesting too deep");
  cur_file++;
  if (!(cur_file->file = fopen(buff, "rb")))
  {
    cur_file--;
    die("Could not open '%s' for reading, errno: %d", buff, errno);
  }
  cur_file->file_name= my_strdup(buff, MYF(MY_FAE));
  cur_file->lineno=1;
  DBUG_RETURN(0);
}


/*
  Source and execute the given file

  SYNOPSIS
  do_source()
  query	called command

  DESCRIPTION
  source <file_name>

  Open the file <file_name> and execute it

*/

void do_source(struct st_command *command)
{
  static DYNAMIC_STRING ds_filename;
  const struct command_arg source_args[] = {
    { "filename", ARG_STRING, TRUE, &ds_filename, "File to source" }
  };
  DBUG_ENTER("do_source");

  check_command_args(command, command->first_argument, source_args,
                     sizeof(source_args)/sizeof(struct command_arg),
                     ' ');

  /*
    If this file has already been sourced, don't source it again.
    It's already available in the q_lines cache.
  */
  if (parser.current_line < (parser.read_lines - 1))
    ; /* Do nothing */
  else
  {
    DBUG_PRINT("info", ("sourcing file: %s", ds_filename.str));
    open_file(ds_filename.str);
  }

  dynstr_free(&ds_filename);
  DBUG_VOID_RETURN;
}


#if defined __WIN__

#ifdef USE_CYGWIN
/* Variables used for temporary sh files used for emulating Unix on Windows */
char tmp_sh_name[64], tmp_sh_cmd[70];
#endif

void init_tmp_sh_file()
{
#ifdef USE_CYGWIN
  /* Format a name for the tmp sh file that is unique for this process */
  my_snprintf(tmp_sh_name, sizeof(tmp_sh_name), "tmp_%d.sh", getpid());
  /* Format the command to execute in order to run the script */
  my_snprintf(tmp_sh_cmd, sizeof(tmp_sh_cmd), "sh %s", tmp_sh_name);
#endif
}


void free_tmp_sh_file()
{
#ifdef USE_CYGWIN
  my_delete(tmp_sh_name, MYF(0));
#endif
}
#endif


FILE* my_popen(DYNAMIC_STRING *ds_cmd, const char *mode)
{
#if defined __WIN__ && defined USE_CYGWIN
  /* Dump the command into a sh script file and execute with popen */
  str_to_file(tmp_sh_name, ds_cmd->str, ds_cmd->length);
  return popen(tmp_sh_cmd, mode);
#else
  return popen(ds_cmd->str, mode);
#endif
}


static void init_builtin_echo(void)
{
#ifdef __WIN__
  size_t echo_length;

  /* Look for "echo.exe" in same dir as mysqltest was started from */
  dirname_part(builtin_echo, my_progname, &echo_length);
  fn_format(builtin_echo, ".\\echo.exe",
            builtin_echo, "", MYF(MY_REPLACE_DIR));

  /* Make sure echo.exe exists */
  if (access(builtin_echo, F_OK) != 0)
    builtin_echo[0]= 0;
  return;

#else

  builtin_echo[0]= 0;
  return;

#endif
}


/*
  Replace a substring

  SYNOPSIS
    replace
    ds_str      The string to search and perform the replace in
    search_str  The string to search for
    search_len  Length of the string to search for
    replace_str The string to replace with
    replace_len Length of the string to replace with

  RETURN
    0 String replaced
    1 Could not find search_str in str
*/

static int replace(DYNAMIC_STRING *ds_str,
                   const char *search_str, ulong search_len,
                   const char *replace_str, ulong replace_len)
{
  DYNAMIC_STRING ds_tmp;
  const char *start= strstr(ds_str->str, search_str);
  if (!start)
    return 1;
  init_dynamic_string(&ds_tmp, "",
                      ds_str->length + replace_len, 256);
  dynstr_append_mem(&ds_tmp, ds_str->str, start - ds_str->str);
  dynstr_append_mem(&ds_tmp, replace_str, replace_len);
  dynstr_append(&ds_tmp, start + search_len);
  dynstr_set(ds_str, ds_tmp.str);
  dynstr_free(&ds_tmp);
  return 0;
}


/*
  Execute given command.

  SYNOPSIS
  do_exec()
  query	called command

  DESCRIPTION
  exec <command>

  Execute the text between exec and end of line in a subprocess.
  The error code returned from the subprocess is checked against the
  expected error array, previously set with the --error command.
  It can thus be used to execute a command that shall fail.

  NOTE
  Although mysqltest is executed from cygwin shell, the command will be
  executed in "cmd.exe". Thus commands like "rm" etc can NOT be used, use
  mysqltest commmand(s) like "remove_file" for that
*/

void do_exec(struct st_command *command)
{
  int error;
  char buf[512];
  FILE *res_file;
  char *cmd= command->first_argument;
  DYNAMIC_STRING ds_cmd;
  DBUG_ENTER("do_exec");
  DBUG_PRINT("enter", ("cmd: '%s'", cmd));

  /* Skip leading space */
  while (*cmd && my_isspace(charset_info, *cmd))
    cmd++;
  if (!*cmd)
    die("Missing argument in exec");
  command->last_argument= command->end;

  init_dynamic_string(&ds_cmd, 0, command->query_len+256, 256);
  /* Eval the command, thus replacing all environment variables */
  do_eval(&ds_cmd, cmd, command->end, !is_windows);

  /* Check if echo should be replaced with "builtin" echo */
  if (builtin_echo[0] && strncmp(cmd, "echo", 4) == 0)
  {
    /* Replace echo with our "builtin" echo */
    replace(&ds_cmd, "echo", 4, builtin_echo, strlen(builtin_echo));
  }

#ifdef __WIN__
#ifndef USE_CYGWIN
  /* Replace /dev/null with NUL */
  while(replace(&ds_cmd, "/dev/null", 9, "NUL", 3) == 0)
    ;
  /* Replace "closed stdout" with non existing output fd */
  while(replace(&ds_cmd, ">&-", 3, ">&4", 3) == 0)
    ;
#endif
#endif

  /* exec command is interpreted externally and will not take newlines */
  while(replace(&ds_cmd, "\n", 1, " ", 1) == 0)
    ;
  
  DBUG_PRINT("info", ("Executing '%s' as '%s'",
                      command->first_argument, ds_cmd.str));

  if (!(res_file= my_popen(&ds_cmd, "r")) && command->abort_on_error)
  {
    dynstr_free(&ds_cmd);
    die("popen(\"%s\", \"r\") failed", command->first_argument);
  }

  while (fgets(buf, sizeof(buf), res_file))
  {
    if (disable_result_log)
    {
      buf[strlen(buf)-1]=0;
      DBUG_PRINT("exec_result",("%s", buf));
    }
    else
    {
      replace_dynstr_append(&ds_res, buf);
    }
  }
  error= pclose(res_file);
  if (error > 0)
  {
    uint status= WEXITSTATUS(error);
    int i;

    if (command->abort_on_error)
    {
      log_msg("exec of '%s' failed, error: %d, status: %d, errno: %d",
              ds_cmd.str, error, status, errno);
      dynstr_free(&ds_cmd);
      die("command \"%s\" failed\n\nOutput from before failure:\n%s\n",
          command->first_argument, ds_res.str);
    }

    DBUG_PRINT("info",
               ("error: %d, status: %d", error, status));

    i= match_expected_error(command, status, NULL);

    if (i >= 0)
      DBUG_PRINT("info", ("command \"%s\" failed with expected error: %d",
                          command->first_argument, status));
    else
    {
      dynstr_free(&ds_cmd);
      if (command->expected_errors.count > 0)
        die("command \"%s\" failed with wrong error: %d",
            command->first_argument, status);
    }
  }
  else if (command->expected_errors.err[0].type == ERR_ERRNO &&
           command->expected_errors.err[0].code.errnum != 0)
  {
    /* Error code we wanted was != 0, i.e. not an expected success */
    log_msg("exec of '%s failed, error: %d, errno: %d",
            ds_cmd.str, error, errno);
    dynstr_free(&ds_cmd);
    die("command \"%s\" succeeded - should have failed with errno %d...",
        command->first_argument, command->expected_errors.err[0].code.errnum);
  }

  dynstr_free(&ds_cmd);
  DBUG_VOID_RETURN;
}

enum enum_operator
{
  DO_DEC,
  DO_INC
};


/*
  Decrease or increase the value of a variable

  SYNOPSIS
  do_modify_var()
  query	called command
  op    operation to perform on the var

  DESCRIPTION
  dec $var_name
  inc $var_name

*/

int do_modify_var(struct st_command *command,
                  enum enum_operator op)
{
  const char *p= command->first_argument;
  VAR* v;
  if (!*p)
    die("Missing argument to %.*s", command->first_word_len, command->query);
  if (*p != '$')
    die("The argument to %.*s must be a variable (start with $)",
        command->first_word_len, command->query);
  v= var_get(p, &p, 1, 0);
  if (! v->is_int)
    die("Cannot perform inc/dec on a non-numeric value");
  switch (op) {
  case DO_DEC:
    v->int_val--;
    break;
  case DO_INC:
    v->int_val++;
    break;
  default:
    die("Invalid operator to do_modify_var");
    break;
  }
  v->int_dirty= true;
  command->last_argument= (char*)++p;
  return 0;
}


/*
  Wrapper for 'system' function

  NOTE
  If mysqltest is executed from cygwin shell, the command will be
  executed in the "windows command interpreter" cmd.exe and we prepend "sh"
  to make it be executed by cygwins "bash". Thus commands like "rm",
  "mkdir" as well as shellscripts can executed by "system" in Windows.

*/

int my_system(DYNAMIC_STRING* ds_cmd)
{
#if defined __WIN__ && defined USE_CYGWIN
  /* Dump the command into a sh script file and execute with system */
  str_to_file(tmp_sh_name, ds_cmd->str, ds_cmd->length);
  return system(tmp_sh_cmd);
#else
  return system(ds_cmd->str);
#endif
}


/*
  SYNOPSIS
  do_system
  command	called command

  DESCRIPTION
  system <command>

  Eval the query to expand any $variables in the command.
  Execute the command with the "system" command.

*/

void do_system(struct st_command *command)
{
  DYNAMIC_STRING ds_cmd;
  DBUG_ENTER("do_system");

  if (strlen(command->first_argument) == 0)
    die("Missing arguments to system, nothing to do!");

  init_dynamic_string(&ds_cmd, 0, command->query_len + 64, 256);

  /* Eval the system command, thus replacing all environment variables */
  do_eval(&ds_cmd, command->first_argument, command->end, !is_windows);

#ifdef __WIN__
#ifndef USE_CYGWIN
   /* Replace /dev/null with NUL */
   while(replace(&ds_cmd, "/dev/null", 9, "NUL", 3) == 0)
     ;
#endif
#endif


  DBUG_PRINT("info", ("running system command '%s' as '%s'",
                      command->first_argument, ds_cmd.str));
  if (my_system(&ds_cmd))
  {
    if (command->abort_on_error)
      die("system command '%s' failed", command->first_argument);

    /* If ! abort_on_error, log message and continue */
    dynstr_append(&ds_res, "system command '");
    replace_dynstr_append(&ds_res, command->first_argument);
    dynstr_append(&ds_res, "' failed\n");
  }

  command->last_argument= command->end;
  dynstr_free(&ds_cmd);
  DBUG_VOID_RETURN;
}


/*
  SYNOPSIS
  set_wild_chars
  set  true to set * etc. as wild char, false to reset

  DESCRIPTION
  Auxiliary function to set "our" wild chars before calling wild_compare
  This is needed because the default values are changed to SQL syntax
  in mysqltest_embedded.
*/

void set_wild_chars (my_bool set)
{
  static char old_many= 0, old_one, old_prefix;

  if (set) 
  {
    if (wild_many == '*') return; // No need
    old_many= wild_many;
    old_one= wild_one;
    old_prefix= wild_prefix;
    wild_many= '*';
    wild_one= '?';
    wild_prefix= 0;
  }
  else 
  {
    if (! old_many) return;	// Was not set
    wild_many= old_many;
    wild_one= old_one;
    wild_prefix= old_prefix;
  }
}


/*
  SYNOPSIS
  do_remove_file
  command	called command

  DESCRIPTION
  remove_file <file_name>
  Remove the file <file_name>
*/

void do_remove_file(struct st_command *command)
{
  int error;
  static DYNAMIC_STRING ds_filename;
  const struct command_arg rm_args[] = {
    { "filename", ARG_STRING, TRUE, &ds_filename, "File to delete" }
  };
  DBUG_ENTER("do_remove_file");

  check_command_args(command, command->first_argument,
                     rm_args, sizeof(rm_args)/sizeof(struct command_arg),
                     ' ');

  DBUG_PRINT("info", ("removing file: %s", ds_filename.str));
  error= my_delete(ds_filename.str, MYF(0)) != 0;
  handle_command_error(command, error);
  dynstr_free(&ds_filename);
  DBUG_VOID_RETURN;
}


/*
  SYNOPSIS
  do_remove_files_wildcard
  command	called command

  DESCRIPTION
  remove_files_wildcard <directory> [<file_name_pattern>]
  Remove the files in <directory> optionally matching <file_name_pattern>
*/

void do_remove_files_wildcard(struct st_command *command)
{
  int error= 0;
  uint i;
  MY_DIR *dir_info;
  FILEINFO *file;
  char dir_separator[2];
  static DYNAMIC_STRING ds_directory;
  static DYNAMIC_STRING ds_wild;
  static DYNAMIC_STRING ds_file_to_remove;
  char dirname[FN_REFLEN];
  
  const struct command_arg rm_args[] = {
    { "directory", ARG_STRING, TRUE, &ds_directory,
      "Directory containing files to delete" },
    { "filename", ARG_STRING, FALSE, &ds_wild, "File pattern to delete" }
  };
  DBUG_ENTER("do_remove_files_wildcard");

  check_command_args(command, command->first_argument,
                     rm_args, sizeof(rm_args)/sizeof(struct command_arg),
                     ' ');
  fn_format(dirname, ds_directory.str, "", "", MY_UNPACK_FILENAME);

  DBUG_PRINT("info", ("listing directory: %s", dirname));
  /* Note that my_dir sorts the list if not given any flags */
  if (!(dir_info= my_dir(dirname, MYF(MY_DONT_SORT | MY_WANT_STAT))))
  {
    error= 1;
    goto end;
  }
  init_dynamic_string(&ds_file_to_remove, dirname, 1024, 1024);
  dir_separator[0]= FN_LIBCHAR;
  dir_separator[1]= 0;
  dynstr_append(&ds_file_to_remove, dir_separator);
  
  /* Set default wild chars for wild_compare, is changed in embedded mode */
  set_wild_chars(1);
  
  for (i= 0; i < (uint) dir_info->number_off_files; i++)
  {
    file= dir_info->dir_entry + i;
    /* Remove only regular files, i.e. no directories etc. */
    /* if (!MY_S_ISREG(file->mystat->st_mode)) */
    /* MY_S_ISREG does not work here on Windows, just skip directories */
    if (MY_S_ISDIR(file->mystat->st_mode))
      continue;
    if (ds_wild.length &&
        wild_compare(file->name, ds_wild.str, 0))
      continue;
    ds_file_to_remove.length= ds_directory.length + 1;
    ds_file_to_remove.str[ds_directory.length + 1]= 0;
    dynstr_append(&ds_file_to_remove, file->name);
    DBUG_PRINT("info", ("removing file: %s", ds_file_to_remove.str));
    error= my_delete(ds_file_to_remove.str, MYF(0)) != 0;
    if (error)
      break;
  }
  set_wild_chars(0);
  my_dirend(dir_info);

end:
  handle_command_error(command, error);
  dynstr_free(&ds_directory);
  dynstr_free(&ds_wild);
  dynstr_free(&ds_file_to_remove);
  DBUG_VOID_RETURN;
}


/*
  SYNOPSIS
  do_copy_file
  command	command handle

  DESCRIPTION
  copy_file <from_file> <to_file>
  Copy <from_file> to <to_file>

  NOTE! Will fail if <to_file> exists
*/

void do_copy_file(struct st_command *command)
{
  int error;
  static DYNAMIC_STRING ds_from_file;
  static DYNAMIC_STRING ds_to_file;
  const struct command_arg copy_file_args[] = {
    { "from_file", ARG_STRING, TRUE, &ds_from_file, "Filename to copy from" },
    { "to_file", ARG_STRING, TRUE, &ds_to_file, "Filename to copy to" }
  };
  DBUG_ENTER("do_copy_file");

  check_command_args(command, command->first_argument,
                     copy_file_args,
                     sizeof(copy_file_args)/sizeof(struct command_arg),
                     ' ');

  DBUG_PRINT("info", ("Copy %s to %s", ds_from_file.str, ds_to_file.str));
  error= (my_copy(ds_from_file.str, ds_to_file.str,
                  MYF(MY_DONT_OVERWRITE_FILE)) != 0);
  handle_command_error(command, error);
  dynstr_free(&ds_from_file);
  dynstr_free(&ds_to_file);
  DBUG_VOID_RETURN;
}


/*
  SYNOPSIS
  do_move_file
  command	command handle

  DESCRIPTION
  move_file <from_file> <to_file>
  Move <from_file> to <to_file>
*/

void do_move_file(struct st_command *command)
{
  int error;
  static DYNAMIC_STRING ds_from_file;
  static DYNAMIC_STRING ds_to_file;
  const struct command_arg move_file_args[] = {
    { "from_file", ARG_STRING, TRUE, &ds_from_file, "Filename to move from" },
    { "to_file", ARG_STRING, TRUE, &ds_to_file, "Filename to move to" }
  };
  DBUG_ENTER("do_move_file");

  check_command_args(command, command->first_argument,
                     move_file_args,
                     sizeof(move_file_args)/sizeof(struct command_arg),
                     ' ');

  DBUG_PRINT("info", ("Move %s to %s", ds_from_file.str, ds_to_file.str));
  error= (my_rename(ds_from_file.str, ds_to_file.str,
                    MYF(0)) != 0);
  handle_command_error(command, error);
  dynstr_free(&ds_from_file);
  dynstr_free(&ds_to_file);
  DBUG_VOID_RETURN;
}


/*
  SYNOPSIS
  do_chmod_file
  command	command handle

  DESCRIPTION
  chmod <octal> <file_name>
  Change file permission of <file_name>

*/

void do_chmod_file(struct st_command *command)
{
  long mode= 0;
  int err_code;
  static DYNAMIC_STRING ds_mode;
  static DYNAMIC_STRING ds_file;
  const struct command_arg chmod_file_args[] = {
    { "mode", ARG_STRING, TRUE, &ds_mode, "Mode of file(octal) ex. 0660"}, 
    { "filename", ARG_STRING, TRUE, &ds_file, "Filename of file to modify" }
  };
  DBUG_ENTER("do_chmod_file");

  check_command_args(command, command->first_argument,
                     chmod_file_args,
                     sizeof(chmod_file_args)/sizeof(struct command_arg),
                     ' ');

  /* Parse what mode to set */
  if (ds_mode.length != 4 ||
      str2int(ds_mode.str, 8, 0, INT_MAX, &mode) == NullS)
    die("You must write a 4 digit octal number for mode");

  DBUG_PRINT("info", ("chmod %o %s", (uint)mode, ds_file.str));
  err_code= chmod(ds_file.str, mode);
  if (err_code < 0)
    err_code= 1;
  handle_command_error(command, err_code);
  dynstr_free(&ds_mode);
  dynstr_free(&ds_file);
  DBUG_VOID_RETURN;
}


/*
  SYNOPSIS
  do_file_exists
  command	called command

  DESCRIPTION
  fiile_exist <file_name>
  Check if file <file_name> exists
*/

void do_file_exist(struct st_command *command)
{
  int error;
  static DYNAMIC_STRING ds_filename;
  const struct command_arg file_exist_args[] = {
    { "filename", ARG_STRING, TRUE, &ds_filename, "File to check if it exist" }
  };
  DBUG_ENTER("do_file_exist");

  check_command_args(command, command->first_argument,
                     file_exist_args,
                     sizeof(file_exist_args)/sizeof(struct command_arg),
                     ' ');

  DBUG_PRINT("info", ("Checking for existence of file: %s", ds_filename.str));
  error= (access(ds_filename.str, F_OK) != 0);
  handle_command_error(command, error);
  dynstr_free(&ds_filename);
  DBUG_VOID_RETURN;
}


/*
  SYNOPSIS
  do_mkdir
  command	called command

  DESCRIPTION
  mkdir <dir_name>
  Create the directory <dir_name>
*/

void do_mkdir(struct st_command *command)
{
  int error;
  static DYNAMIC_STRING ds_dirname;
  const struct command_arg mkdir_args[] = {
    {"dirname", ARG_STRING, TRUE, &ds_dirname, "Directory to create"}
  };
  DBUG_ENTER("do_mkdir");

  check_command_args(command, command->first_argument,
                     mkdir_args, sizeof(mkdir_args)/sizeof(struct command_arg),
                     ' ');

  DBUG_PRINT("info", ("creating directory: %s", ds_dirname.str));
  error= my_mkdir(ds_dirname.str, 0777, MYF(0)) != 0;
  handle_command_error(command, error);
  dynstr_free(&ds_dirname);
  DBUG_VOID_RETURN;
}

/*
  SYNOPSIS
  do_rmdir
  command	called command

  DESCRIPTION
  rmdir <dir_name>
  Remove the empty directory <dir_name>
*/

void do_rmdir(struct st_command *command)
{
  int error;
  static DYNAMIC_STRING ds_dirname;
  const struct command_arg rmdir_args[] = {
    {"dirname", ARG_STRING, TRUE, &ds_dirname, "Directory to remove"}
  };
  DBUG_ENTER("do_rmdir");

  check_command_args(command, command->first_argument,
                     rmdir_args, sizeof(rmdir_args)/sizeof(struct command_arg),
                     ' ');

  DBUG_PRINT("info", ("removing directory: %s", ds_dirname.str));
  error= rmdir(ds_dirname.str) != 0;
  handle_command_error(command, error);
  dynstr_free(&ds_dirname);
  DBUG_VOID_RETURN;
}


/*
  SYNOPSIS
  get_list_files
  ds          output
  ds_dirname  dir to list
  ds_wild     wild-card file pattern (can be empty)

  DESCRIPTION
  list all entries in directory (matching ds_wild if given)
*/

static int get_list_files(DYNAMIC_STRING *ds, const DYNAMIC_STRING *ds_dirname,
                          const DYNAMIC_STRING *ds_wild)
{
  uint i;
  MY_DIR *dir_info;
  FILEINFO *file;
  DBUG_ENTER("get_list_files");

  DBUG_PRINT("info", ("listing directory: %s", ds_dirname->str));
  /* Note that my_dir sorts the list if not given any flags */
  if (!(dir_info= my_dir(ds_dirname->str, MYF(0))))
    DBUG_RETURN(1);
  set_wild_chars(1);
  for (i= 0; i < (uint) dir_info->number_off_files; i++)
  {
    file= dir_info->dir_entry + i;
    if (file->name[0] == '.' &&
        (file->name[1] == '\0' ||
         (file->name[1] == '.' && file->name[2] == '\0')))
      continue;                               /* . or .. */
    if (ds_wild && ds_wild->length &&
        wild_compare(file->name, ds_wild->str, 0))
      continue;
    replace_dynstr_append(ds, file->name);
    dynstr_append(ds, "\n");
  }
  set_wild_chars(0);
  my_dirend(dir_info);
  DBUG_RETURN(0);
}


/*
  SYNOPSIS
  do_list_files
  command	called command

  DESCRIPTION
  list_files <dir_name> [<file_name>]
  List files and directories in directory <dir_name> (like `ls`)
  [Matching <file_name>, where wild-cards are allowed]
*/

static void do_list_files(struct st_command *command)
{
  int error;
  static DYNAMIC_STRING ds_dirname;
  static DYNAMIC_STRING ds_wild;
  const struct command_arg list_files_args[] = {
    {"dirname", ARG_STRING, TRUE, &ds_dirname, "Directory to list"},
    {"file", ARG_STRING, FALSE, &ds_wild, "Filename (incl. wildcard)"}
  };
  DBUG_ENTER("do_list_files");
  command->used_replace= 1;

  check_command_args(command, command->first_argument,
                     list_files_args,
                     sizeof(list_files_args)/sizeof(struct command_arg), ' ');

  error= get_list_files(&ds_res, &ds_dirname, &ds_wild);
  handle_command_error(command, error);
  dynstr_free(&ds_dirname);
  dynstr_free(&ds_wild);
  DBUG_VOID_RETURN;
}


/*
  SYNOPSIS
  do_list_files_write_file_command
  command       called command
  append        append file, or create new

  DESCRIPTION
  list_files_{write|append}_file <filename> <dir_name> [<match_file>]
  List files and directories in directory <dir_name> (like `ls`)
  [Matching <match_file>, where wild-cards are allowed]

  Note: File will be truncated if exists and append is not true.
*/

static void do_list_files_write_file_command(struct st_command *command,
                                             my_bool append)
{
  int error;
  static DYNAMIC_STRING ds_content;
  static DYNAMIC_STRING ds_filename;
  static DYNAMIC_STRING ds_dirname;
  static DYNAMIC_STRING ds_wild;
  const struct command_arg list_files_args[] = {
    {"filename", ARG_STRING, TRUE, &ds_filename, "Filename for write"},
    {"dirname", ARG_STRING, TRUE, &ds_dirname, "Directory to list"},
    {"file", ARG_STRING, FALSE, &ds_wild, "Filename (incl. wildcard)"}
  };
  DBUG_ENTER("do_list_files_write_file");
  command->used_replace= 1;

  check_command_args(command, command->first_argument,
                     list_files_args,
                     sizeof(list_files_args)/sizeof(struct command_arg), ' ');

  init_dynamic_string(&ds_content, "", 1024, 1024);
  error= get_list_files(&ds_content, &ds_dirname, &ds_wild);
  handle_command_error(command, error);
  str_to_file2(ds_filename.str, ds_content.str, ds_content.length, append);
  dynstr_free(&ds_content);
  dynstr_free(&ds_filename);
  dynstr_free(&ds_dirname);
  dynstr_free(&ds_wild);
  DBUG_VOID_RETURN;
}


/*
  Read characters from line buffer or file. This is needed to allow
  my_ungetc() to buffer MAX_DELIMITER_LENGTH characters for a file

  NOTE:
  This works as long as one doesn't change files (with 'source file_name')
  when there is things pushed into the buffer.  This should however not
  happen for any tests in the test suite.
*/

int my_getc(FILE *file)
{
  if (line_buffer_pos == line_buffer)
    return fgetc(file);
  return *--line_buffer_pos;
}


void my_ungetc(int c)
{
  *line_buffer_pos++= (char) c;
}


void read_until_delimiter(DYNAMIC_STRING *ds,
                          DYNAMIC_STRING *ds_delimiter)
{
  char c;
  DBUG_ENTER("read_until_delimiter");
  DBUG_PRINT("enter", ("delimiter: %s, length: %u",
                       ds_delimiter->str, (uint) ds_delimiter->length));

  if (ds_delimiter->length > MAX_DELIMITER_LENGTH)
    die("Max delimiter length(%d) exceeded", MAX_DELIMITER_LENGTH);

  /* Read from file until delimiter is found */
  while (1)
  {
    c= my_getc(cur_file->file);

    if (c == '\n')
    {
      cur_file->lineno++;

      /* Skip newline from the same line as the command */
      if (start_lineno == (cur_file->lineno - 1))
        continue;
    }
    else if (start_lineno == cur_file->lineno)
    {
      /*
        No characters except \n are allowed on
        the same line as the command
      */
      die("Trailing characters found after command");
    }

    if (feof(cur_file->file))
      die("End of file encountered before '%s' delimiter was found",
          ds_delimiter->str);

    if (match_delimiter(c, ds_delimiter->str, ds_delimiter->length))
    {
      DBUG_PRINT("exit", ("Found delimiter '%s'", ds_delimiter->str));
      break;
    }
    dynstr_append_mem(ds, (const char*)&c, 1);
  }
  DBUG_PRINT("exit", ("ds: %s", ds->str));
  DBUG_VOID_RETURN;
}


void do_write_file_command(struct st_command *command, my_bool append)
{
  static DYNAMIC_STRING ds_content;
  static DYNAMIC_STRING ds_filename;
  static DYNAMIC_STRING ds_delimiter;
  const struct command_arg write_file_args[] = {
    { "filename", ARG_STRING, TRUE, &ds_filename, "File to write to" },
    { "delimiter", ARG_STRING, FALSE, &ds_delimiter, "Delimiter to read until" }
  };
  DBUG_ENTER("do_write_file");

  check_command_args(command,
                     command->first_argument,
                     write_file_args,
                     sizeof(write_file_args)/sizeof(struct command_arg),
                     ' ');

  if (!append && access(ds_filename.str, F_OK) == 0)
  {
    /* The file should not be overwritten */
    die("File already exist: '%s'", ds_filename.str);
  }

  ds_content= command->content;
  /* If it hasn't been done already by a loop iteration, fill it in */
  if (! ds_content.str)
  {
    /* If no delimiter was provided, use EOF */
    if (ds_delimiter.length == 0)
      dynstr_set(&ds_delimiter, "EOF");

    init_dynamic_string(&ds_content, "", 1024, 1024);
    read_until_delimiter(&ds_content, &ds_delimiter);
    command->content= ds_content;
  }
  /* This function could be called even if "false", so check before printing */
  if (cur_block->ok)
  {
    DBUG_PRINT("info", ("Writing to file: %s", ds_filename.str));
    str_to_file2(ds_filename.str, ds_content.str, ds_content.length, append);
  }
  dynstr_free(&ds_filename);
  dynstr_free(&ds_delimiter);
  DBUG_VOID_RETURN;
}


/*
  SYNOPSIS
  do_write_file
  command	called command

  DESCRIPTION
  write_file <file_name> [<delimiter>];
  <what to write line 1>
  <...>
  < what to write line n>
  EOF

  --write_file <file_name>;
  <what to write line 1>
  <...>
  < what to write line n>
  EOF

  Write everything between the "write_file" command and 'delimiter'
  to "file_name"

  NOTE! Will fail if <file_name> exists

  Default <delimiter> is EOF

*/

void do_write_file(struct st_command *command)
{
  do_write_file_command(command, FALSE);
}


/*
  SYNOPSIS
  do_append_file
  command	called command

  DESCRIPTION
  append_file <file_name> [<delimiter>];
  <what to write line 1>
  <...>
  < what to write line n>
  EOF

  --append_file <file_name>;
  <what to write line 1>
  <...>
  < what to write line n>
  EOF

  Append everything between the "append_file" command
  and 'delimiter' to "file_name"

  Default <delimiter> is EOF

*/

void do_append_file(struct st_command *command)
{
  do_write_file_command(command, TRUE);
}


/*
  SYNOPSIS
  do_cat_file
  command	called command

  DESCRIPTION
  cat_file <file_name>;

  Print the given file to result log

*/

void do_cat_file(struct st_command *command)
{
  int error;
  static DYNAMIC_STRING ds_filename;
  const struct command_arg cat_file_args[] = {
    { "filename", ARG_STRING, TRUE, &ds_filename, "File to read from" }
  };
  DBUG_ENTER("do_cat_file");

  check_command_args(command,
                     command->first_argument,
                     cat_file_args,
                     sizeof(cat_file_args)/sizeof(struct command_arg),
                     ' ');

  DBUG_PRINT("info", ("Reading from, file: %s", ds_filename.str));

  error= cat_file(&ds_res, ds_filename.str);
  handle_command_error(command, error);
  dynstr_free(&ds_filename);
  DBUG_VOID_RETURN;
}


/*
  SYNOPSIS
  do_diff_files
  command	called command

  DESCRIPTION
  diff_files <file1> <file2>;

  Fails if the two files differ.

*/

void do_diff_files(struct st_command *command)
{
  int error= 0;
  static DYNAMIC_STRING ds_filename;
  static DYNAMIC_STRING ds_filename2;
  const struct command_arg diff_file_args[] = {
    { "file1", ARG_STRING, TRUE, &ds_filename, "First file to diff" },
    { "file2", ARG_STRING, TRUE, &ds_filename2, "Second file to diff" }
  };
  DBUG_ENTER("do_diff_files");

  check_command_args(command,
                     command->first_argument,
                     diff_file_args,
                     sizeof(diff_file_args)/sizeof(struct command_arg),
                     ' ');

  if (access(ds_filename.str, F_OK) != 0)
    die("command \"diff_files\" failed, file '%s' does not exist",
        ds_filename.str);

  if (access(ds_filename2.str, F_OK) != 0)
    die("command \"diff_files\" failed, file '%s' does not exist",
        ds_filename2.str);

  if ((error= compare_files(ds_filename.str, ds_filename2.str)) &&
      match_expected_error(command, error, NULL) < 0)
  {
    /* Compare of the two files failed, append them to output
       so the failure can be analyzed, but only if it was not
       expected to fail.
    */
    show_diff(&ds_res, ds_filename.str, ds_filename2.str);
    log_file.write(&ds_res);
    log_file.flush();
    dynstr_set(&ds_res, 0);
  }

  dynstr_free(&ds_filename);
  dynstr_free(&ds_filename2);
  handle_command_error(command, error);
  DBUG_VOID_RETURN;
}


struct st_connection * find_connection_by_name(const char *name)
{
  struct st_connection *con;
  for (con= connections; con < next_con; con++)
  {
    if (!strcmp(con->name, name))
    {
      return con;
    }
  }
  return 0; /* Connection not found */
}


/*
  SYNOPSIS
  do_send_quit
  command	called command

  DESCRIPTION
  Sends a simple quit command to the server for the named connection.

*/

void do_send_quit(struct st_command *command)
{
  char *p= command->first_argument, *name;
  struct st_connection *con;

  DBUG_ENTER("do_send_quit");
  DBUG_PRINT("enter",("name: '%s'",p));

  if (!*p)
    die("Missing connection name in send_quit");
  name= p;
  while (*p && !my_isspace(charset_info,*p))
    p++;

  if (*p)
    *p++= 0;
  command->last_argument= p;

  if (!(con= find_connection_by_name(name)))
    die("connection '%s' not found in connection pool", name);

  simple_command(&con->mysql,COM_QUIT,0,0,1);

  DBUG_VOID_RETURN;
}


/*
  SYNOPSIS
  do_change_user
  command       called command

  DESCRIPTION
  change_user [<user>], [<passwd>], [<db>]
  <user> - user to change to
  <passwd> - user password
  <db> - default database

  Changes the user and causes the database specified by db to become
  the default (current) database for the the current connection.

*/

void do_change_user(struct st_command *command)
{
  MYSQL *mysql = &cur_con->mysql;
  static DYNAMIC_STRING ds_user, ds_passwd, ds_db;
  const struct command_arg change_user_args[] = {
    { "user", ARG_STRING, FALSE, &ds_user, "User to connect as" },
    { "password", ARG_STRING, FALSE, &ds_passwd, "Password used when connecting" },
    { "database", ARG_STRING, FALSE, &ds_db, "Database to select after connect" },
  };

  DBUG_ENTER("do_change_user");

  check_command_args(command, command->first_argument,
                     change_user_args,
                     sizeof(change_user_args)/sizeof(struct command_arg),
                     ',');

  if (cur_con->stmt)
  {
    mysql_stmt_close(cur_con->stmt);
    cur_con->stmt= NULL;
  }

  if (!ds_user.length)
  {
    dynstr_set(&ds_user, mysql->user);

    if (!ds_passwd.length)
      dynstr_set(&ds_passwd, mysql->passwd);

    if (!ds_db.length)
      dynstr_set(&ds_db, mysql->db);
  }

  DBUG_PRINT("info",("connection: '%s' user: '%s' password: '%s' database: '%s'",
                      cur_con->name, ds_user.str, ds_passwd.str, ds_db.str));

  if (mysql_change_user(mysql, ds_user.str, ds_passwd.str, ds_db.str))
    die("change user failed: %s", mysql_error(mysql));

  dynstr_free(&ds_user);
  dynstr_free(&ds_passwd);
  dynstr_free(&ds_db);

  DBUG_VOID_RETURN;
}


/*
  SYNOPSIS
  do_perl
  command	command handle

  DESCRIPTION
  perl [<delimiter>];
  <perlscript line 1>
  <...>
  <perlscript line n>
  EOF

  Execute everything after "perl" until <delimiter> as perl.
  Useful for doing more advanced things
  but still being able to execute it on all platforms.

  Default <delimiter> is EOF
*/

void do_perl(struct st_command *command)
{
  int error;
  File fd;
  FILE *res_file;
  char buf[FN_REFLEN];
  char temp_file_path[FN_REFLEN];
  static DYNAMIC_STRING ds_script;
  static DYNAMIC_STRING ds_delimiter;
  const struct command_arg perl_args[] = {
    { "delimiter", ARG_STRING, FALSE, &ds_delimiter, "Delimiter to read until" }
  };
  DBUG_ENTER("do_perl");

  check_command_args(command,
                     command->first_argument,
                     perl_args,
                     sizeof(perl_args)/sizeof(struct command_arg),
                     ' ');

  ds_script= command->content;
  /* If it hasn't been done already by a loop iteration, fill it in */
  if (! ds_script.str)
  {
    /* If no delimiter was provided, use EOF */
    if (ds_delimiter.length == 0)
      dynstr_set(&ds_delimiter, "EOF");

    init_dynamic_string(&ds_script, "", 1024, 1024);
    read_until_delimiter(&ds_script, &ds_delimiter);
    command->content= ds_script;
  }

  /* This function could be called even if "false", so check before doing */
  if (cur_block->ok)
  {
    DBUG_PRINT("info", ("Executing perl: %s", ds_script.str));

    /* Create temporary file name */
    if ((fd= create_temp_file(temp_file_path, getenv("MYSQLTEST_VARDIR"),
                              "tmp", O_CREAT | O_SHARE | O_RDWR,
                              MYF(MY_WME))) < 0)
      die("Failed to create temporary file for perl command");
    my_close(fd, MYF(0));

    str_to_file(temp_file_path, ds_script.str, ds_script.length);

    /* Format the "perl <filename>" command */
    my_snprintf(buf, sizeof(buf), "perl %s", temp_file_path);

    if (!(res_file= popen(buf, "r")) && command->abort_on_error)
     die("popen(\"%s\", \"r\") failed", buf);

    while (fgets(buf, sizeof(buf), res_file))
    {
      if (disable_result_log)
      {
	buf[strlen(buf)-1]=0;
	DBUG_PRINT("exec_result",("%s", buf));
      }
      else
      {
	replace_dynstr_append(&ds_res, buf);
      }
    }
    error= pclose(res_file);

    /* Remove the temporary file, but keep it if perl failed */
    if (!error)
      my_delete(temp_file_path, MYF(0));

    /* Check for error code that indicates perl could not be started */
    int exstat= WEXITSTATUS(error);
#ifdef __WIN__
    if (exstat == 1)
      /* Text must begin 'perl not found' as mtr looks for it */
      abort_not_supported_test("perl not found in path or did not start");
#else
    if (exstat == 127)
      abort_not_supported_test("perl not found in path");
#endif
    else
      handle_command_error(command, exstat);
  }
  dynstr_free(&ds_delimiter);
  DBUG_VOID_RETURN;
}


/*
  Print the content between echo and <delimiter> to result file.
  Evaluate all variables in the string before printing, allow
  for variable names to be escaped using \

  SYNOPSIS
  do_echo()
  command  called command

  DESCRIPTION
  echo text
  Print the text after echo until end of command to result file

  echo $<var_name>
  Print the content of the variable <var_name> to result file

  echo Some text $<var_name>
  Print "Some text" plus the content of the variable <var_name> to
  result file

  echo Some text \$<var_name>
  Print "Some text" plus $<var_name> to result file
*/

int do_echo(struct st_command *command)
{
  DYNAMIC_STRING ds_echo;
  DBUG_ENTER("do_echo");

  init_dynamic_string(&ds_echo, "", command->query_len, 256);
  do_eval(&ds_echo, command->first_argument, command->end, FALSE);
  dynstr_append_mem(&ds_res, ds_echo.str, ds_echo.length);
  dynstr_append_mem(&ds_res, "\n", 1);
  dynstr_free(&ds_echo);
  command->last_argument= command->end;
  DBUG_RETURN(0);
}


void do_wait_for_slave_to_stop(struct st_command *c __attribute__((unused)))
{
  static int SLAVE_POLL_INTERVAL= 300000;
  MYSQL* mysql = &cur_con->mysql;
  for (;;)
  {
    MYSQL_RES *UNINIT_VAR(res);
    MYSQL_ROW row;
    int done;

    if (mysql_query(mysql,"show status like 'Slave_running'") ||
	!(res=mysql_store_result(mysql)))
      die("Query failed while probing slave for stop: %s",
	  mysql_error(mysql));
    if (!(row=mysql_fetch_row(res)) || !row[1])
    {
      mysql_free_result(res);
      die("Strange result from query while probing slave for stop");
    }
    done = !strcmp(row[1],"OFF");
    mysql_free_result(res);
    if (done)
      break;
    my_sleep(SLAVE_POLL_INTERVAL);
  }
  return;
}


void do_sync_with_master2(struct st_command *command, long offset)
{
  MYSQL_RES *res;
  MYSQL_ROW row;
  MYSQL *mysql= &cur_con->mysql;
  char query_buf[FN_REFLEN+128];
  int timeout= 300; /* seconds */

  if (!master_pos.file[0])
    die("Calling 'sync_with_master' without calling 'save_master_pos'");

  sprintf(query_buf, "select master_pos_wait('%s', %ld, %d)",
          master_pos.file, master_pos.pos + offset, timeout);

  if (mysql_query(mysql, query_buf))
    die("failed in '%s': %d: %s", query_buf, mysql_errno(mysql),
        mysql_error(mysql));

  if (!(res= mysql_store_result(mysql)))
    die("mysql_store_result() returned NULL for '%s'", query_buf);
  if (!(row= mysql_fetch_row(res)))
  {
    mysql_free_result(res);
    die("empty result in %s", query_buf);
  }

  int result= -99;
  const char* result_str= row[0];
  if (result_str)
    result= atoi(result_str);

  mysql_free_result(res);

  if (!result_str || result < 0)
  {
    /* master_pos_wait returned NULL or < 0 */
    show_query(mysql, "SHOW MASTER STATUS");
    show_query(mysql, "SHOW SLAVE STATUS");
    show_query(mysql, "SHOW PROCESSLIST");
    fprintf(stderr, "analyze: sync_with_master\n");

    if (!result_str)
    {
      /*
        master_pos_wait returned NULL. This indicates that
        slave SQL thread is not started, the slave's master
        information is not initialized, the arguments are
        incorrect, or an error has occured
      */
      die("%.*s failed: '%s' returned NULL "\
          "indicating slave SQL thread failure",
          command->first_word_len, command->query, query_buf);

    }

    if (result == -1)
      die("%.*s failed: '%s' returned -1 "\
          "indicating timeout after %d seconds",
          command->first_word_len, command->query, query_buf, timeout);
    else
      die("%.*s failed: '%s' returned unknown result :%d",
          command->first_word_len, command->query, query_buf, result);
  }

  return;
}

void do_sync_with_master(struct st_command *command)
{
  long offset= 0;
  char *p= command->first_argument;
  const char *offset_start= p;
  if (*offset_start)
  {
    for (; my_isdigit(charset_info, *p); p++)
      offset = offset * 10 + *p - '0';

    if(*p && !my_isspace(charset_info, *p))
      die("Invalid integer argument \"%s\"", offset_start);
    command->last_argument= p;
  }
  do_sync_with_master2(command, offset);
  return;
}


/*
  when ndb binlog is on, this call will wait until last updated epoch
  (locally in the mysqld) has been received into the binlog
*/
int do_save_master_pos()
{
  MYSQL_RES *res;
  MYSQL_ROW row;
  MYSQL *mysql = &cur_con->mysql;
  const char *query;
  DBUG_ENTER("do_save_master_pos");

#ifdef HAVE_NDB_BINLOG
  /*
    Wait for ndb binlog to be up-to-date with all changes
    done on the local mysql server
  */
  {
    ulong have_ndbcluster;
    if (mysql_query(mysql, query= "show variables like 'have_ndbcluster'"))
      die("'%s' failed: %d %s", query,
          mysql_errno(mysql), mysql_error(mysql));
    if (!(res= mysql_store_result(mysql)))
      die("mysql_store_result() returned NULL for '%s'", query);
    if (!(row= mysql_fetch_row(res)))
      die("Query '%s' returned empty result", query);

    have_ndbcluster= strcmp("YES", row[1]) == 0;
    mysql_free_result(res);

    if (have_ndbcluster)
    {
      ulonglong start_epoch= 0, handled_epoch= 0,
	latest_epoch=0, latest_trans_epoch=0,
	latest_handled_binlog_epoch= 0, latest_received_binlog_epoch= 0,
	latest_applied_binlog_epoch= 0;
      int count= 0;
      int do_continue= 1;
      while (do_continue)
      {
        const char binlog[]= "binlog";
	const char latest_epoch_str[]=
          "latest_epoch=";
        const char latest_trans_epoch_str[]=
          "latest_trans_epoch=";
	const char latest_received_binlog_epoch_str[]=
	  "latest_received_binlog_epoch";
        const char latest_handled_binlog_epoch_str[]=
          "latest_handled_binlog_epoch=";
        const char latest_applied_binlog_epoch_str[]=
          "latest_applied_binlog_epoch=";
        if (count)
          sleep(1);
        if (mysql_query(mysql, query= "show engine ndb status"))
          die("failed in '%s': %d %s", query,
              mysql_errno(mysql), mysql_error(mysql));
        if (!(res= mysql_store_result(mysql)))
          die("mysql_store_result() returned NULL for '%s'", query);
        while ((row= mysql_fetch_row(res)))
        {
          if (strcmp(row[1], binlog) == 0)
          {
            const char *status= row[2];

	    /* latest_epoch */
	    while (*status && strncmp(status, latest_epoch_str,
				      sizeof(latest_epoch_str)-1))
	      status++;
	    if (*status)
            {
	      status+= sizeof(latest_epoch_str)-1;
	      latest_epoch= strtoull(status, (char**) 0, 10);
	    }
	    else
	      die("result does not contain '%s' in '%s'",
		  latest_epoch_str, query);
	    /* latest_trans_epoch */
	    while (*status && strncmp(status, latest_trans_epoch_str,
				      sizeof(latest_trans_epoch_str)-1))
	      status++;
	    if (*status)
	    {
	      status+= sizeof(latest_trans_epoch_str)-1;
	      latest_trans_epoch= strtoull(status, (char**) 0, 10);
	    }
	    else
	      die("result does not contain '%s' in '%s'",
		  latest_trans_epoch_str, query);
	    /* latest_received_binlog_epoch */
	    while (*status &&
		   strncmp(status, latest_received_binlog_epoch_str,
			   sizeof(latest_received_binlog_epoch_str)-1))
	      status++;
	    if (*status)
	    {
	      status+= sizeof(latest_received_binlog_epoch_str)-1;
	      latest_received_binlog_epoch= strtoull(status, (char**) 0, 10);
	    }
	    else
	      die("result does not contain '%s' in '%s'",
		  latest_received_binlog_epoch_str, query);
	    /* latest_handled_binlog */
	    while (*status &&
		   strncmp(status, latest_handled_binlog_epoch_str,
			   sizeof(latest_handled_binlog_epoch_str)-1))
	      status++;
	    if (*status)
	    {
	      status+= sizeof(latest_handled_binlog_epoch_str)-1;
	      latest_handled_binlog_epoch= strtoull(status, (char**) 0, 10);
	    }
	    else
	      die("result does not contain '%s' in '%s'",
		  latest_handled_binlog_epoch_str, query);
	    /* latest_applied_binlog_epoch */
	    while (*status &&
		   strncmp(status, latest_applied_binlog_epoch_str,
			   sizeof(latest_applied_binlog_epoch_str)-1))
	      status++;
	    if (*status)
	    {
	      status+= sizeof(latest_applied_binlog_epoch_str)-1;
	      latest_applied_binlog_epoch= strtoull(status, (char**) 0, 10);
	    }
	    else
	      die("result does not contain '%s' in '%s'",
		  latest_applied_binlog_epoch_str, query);
	    if (count == 0)
	      start_epoch= latest_trans_epoch;
	    break;
	  }
	}
	if (!row)
	  die("result does not contain '%s' in '%s'",
	      binlog, query);
	if (latest_handled_binlog_epoch > handled_epoch)
	  count= 0;
	handled_epoch= latest_handled_binlog_epoch;
	count++;
	if (latest_handled_binlog_epoch >= start_epoch)
          do_continue= 0;
        else if (count > 30)
	{
	  break;
        }
        mysql_free_result(res);
      }
    }
  }
#endif
  if (mysql_query(mysql, query= "show master status"))
    die("failed in 'show master status': %d %s",
	mysql_errno(mysql), mysql_error(mysql));

  if (!(res = mysql_store_result(mysql)))
    die("mysql_store_result() retuned NULL for '%s'", query);
  if (!(row = mysql_fetch_row(res)))
    die("empty result in show master status");
  strnmov(master_pos.file, row[0], sizeof(master_pos.file)-1);
  master_pos.pos = strtoul(row[1], (char**) 0, 10);
  mysql_free_result(res);
  DBUG_RETURN(0);
}


/*
  Assign the variable <var_name> with <var_val>

  SYNOPSIS
  do_let()
  query	called command

  DESCRIPTION
  let $<var_name>=<var_val><delimiter>

  <var_name>  - is the string string found between the $ and =
  <var_val>   - is the content between the = and <delimiter>, it may span
  multiple line and contain any characters except <delimiter>
  <delimiter> - is a string containing of one or more chars, default is ;

  RETURN VALUES
  Program will die if error detected
*/

void do_let(struct st_command *command)
{
  char *p= command->first_argument;
  char *var_name, *var_name_end;
  DYNAMIC_STRING let_rhs_expr;
  DBUG_ENTER("do_let");

  init_dynamic_string(&let_rhs_expr, "", 512, 2048);

  /* Find <var_name> */
  if (!*p)
    die("Missing arguments to let");
  var_name= p;
  while (*p && (*p != '=') && !my_isspace(charset_info,*p))
    p++;
  var_name_end= p;
  if (var_name == var_name_end ||
      (var_name+1 == var_name_end && *var_name == '$'))
    die("Missing variable name in let");
  while (my_isspace(charset_info,*p))
    p++;
  if (*p++ != '=')
    die("Missing assignment operator in let");

  /* Find start of <var_val> */
  while (*p && my_isspace(charset_info,*p))
    p++;

  do_eval(&let_rhs_expr, p, command->end, FALSE);

  command->last_argument= command->end;
  /* Assign var_val to var_name */
  var_set(var_name, var_name_end, let_rhs_expr.str,
          (let_rhs_expr.str + let_rhs_expr.length));
  dynstr_free(&let_rhs_expr);
  DBUG_VOID_RETURN;
}


/*
  Sleep the number of specified seconds

  SYNOPSIS
  do_sleep()
  q	       called command
  real_sleep   use the value from opt_sleep as number of seconds to sleep
               if real_sleep is false

  DESCRIPTION
  sleep <seconds>
  real_sleep <seconds>

  The difference between the sleep and real_sleep commands is that sleep
  uses the delay from the --sleep command-line option if there is one.
  (If the --sleep option is not given, the sleep command uses the delay
  specified by its argument.) The real_sleep command always uses the
  delay specified by its argument.  The logic is that sometimes delays are
  cpu-dependent, and --sleep can be used to set this delay.  real_sleep is
  used for cpu-independent delays.
*/

int do_sleep(struct st_command *command, my_bool real_sleep)
{
  int error= 0;
  char *sleep_start, *sleep_end;
  double sleep_val;
  char *p;
  static DYNAMIC_STRING ds_sleep;
  const struct command_arg sleep_args[] = {
    { "sleep_delay", ARG_STRING, TRUE, &ds_sleep, "Number of seconds to sleep." }
  };
  check_command_args(command, command->first_argument, sleep_args,
                     sizeof(sleep_args)/sizeof(struct command_arg),
                     ' ');

  p= ds_sleep.str;
  sleep_end= ds_sleep.str + ds_sleep.length;
  while (my_isspace(charset_info, *p))
    p++;
  if (!*p)
    die("Missing argument to %.*s", command->first_word_len, command->query);
  sleep_start= p;
  /* Check that arg starts with a digit, not handled by my_strtod */
  if (!my_isdigit(charset_info, *sleep_start))
    die("Invalid argument to %.*s \"%s\"", command->first_word_len,
        command->query, sleep_start);
  sleep_val= my_strtod(sleep_start, &sleep_end, &error);
  check_eol_junk_line(sleep_end);
  if (error)
    die("Invalid argument to %.*s \"%s\"", command->first_word_len,
        command->query, command->first_argument);
  dynstr_free(&ds_sleep);

  /* Fixed sleep time selected by --sleep option */
  if (opt_sleep >= 0 && !real_sleep)
    sleep_val= opt_sleep;

  DBUG_PRINT("info", ("sleep_val: %f", sleep_val));
  if (sleep_val)
    my_sleep((ulong) (sleep_val * 1000000L));
  return 0;
}


void do_get_file_name(struct st_command *command,
                      char* dest, uint dest_max_len)
{
  char *p= command->first_argument, *name;
  if (!*p)
    die("Missing file name argument");
  name= p;
  while (*p && !my_isspace(charset_info,*p))
    p++;
  if (*p)
    *p++= 0;
  command->last_argument= p;
  strmake(dest, name, dest_max_len - 1);
}


void do_set_charset(struct st_command *command)
{
  char *charset_name= command->first_argument;
  char *p;

  if (!charset_name || !*charset_name)
    die("Missing charset name in 'character_set'");
  /* Remove end space */
  p= charset_name;
  while (*p && !my_isspace(charset_info,*p))
    p++;
  if(*p)
    *p++= 0;
  command->last_argument= p;
  charset_info= get_charset_by_csname(charset_name,MY_CS_PRIMARY,MYF(MY_WME));
  if (!charset_info)
    abort_not_supported_test("Test requires charset '%s'", charset_name);
}


/*
  Run query and return one field in the result set from the
  first row and <column>
*/

int query_get_string(MYSQL* mysql, const char* query,
                     int column, DYNAMIC_STRING* ds)
{
  MYSQL_RES *res= NULL;
  MYSQL_ROW row;

  if (mysql_query(mysql, query))
    die("'%s' failed: %d %s", query,
        mysql_errno(mysql), mysql_error(mysql));
  if ((res= mysql_store_result(mysql)) == NULL)
    die("Failed to store result: %d %s",
        mysql_errno(mysql), mysql_error(mysql));

  if ((row= mysql_fetch_row(res)) == NULL)
  {
    mysql_free_result(res);
    ds= 0;
    return 1;
  }
  init_dynamic_string(ds, (row[column] ? row[column] : "NULL"), ~0, 32);
  mysql_free_result(res);
  return 0;
}


static int my_kill(int pid, int sig)
{
#ifdef __WIN__
  HANDLE proc;
  if ((proc= OpenProcess(PROCESS_TERMINATE, FALSE, pid)) == NULL)
    return -1;
  if (sig == 0)
  {
    CloseHandle(proc);
    return 0;
  }
  (void)TerminateProcess(proc, 201);
  CloseHandle(proc);
  return 1;
#else
  return kill(pid, sig);
#endif
}



/*
  Shutdown the server of current connection and
  make sure it goes away within <timeout> seconds

  NOTE! Currently only works with local server

  SYNOPSIS
  do_shutdown_server()
  command  called command

  DESCRIPTION
  shutdown [<timeout>]

*/

void do_shutdown_server(struct st_command *command)
{
  int timeout=60, pid;
  DYNAMIC_STRING ds_pidfile_name;
  MYSQL* mysql = &cur_con->mysql;
  static DYNAMIC_STRING ds_timeout;
  const struct command_arg shutdown_args[] = {
    {"timeout", ARG_STRING, FALSE, &ds_timeout, "Timeout before killing server"}
  };
  DBUG_ENTER("do_shutdown_server");

  check_command_args(command, command->first_argument, shutdown_args,
                     sizeof(shutdown_args)/sizeof(struct command_arg),
                     ' ');

  if (ds_timeout.length)
  {
    timeout= atoi(ds_timeout.str);
    if (timeout == 0)
      die("Illegal argument for timeout: '%s'", ds_timeout.str);
  }
  dynstr_free(&ds_timeout);

  /* Get the servers pid_file name and use it to read pid */
  if (query_get_string(mysql, "SHOW VARIABLES LIKE 'pid_file'", 1,
                       &ds_pidfile_name))
    die("Failed to get pid_file from server");

  /* Read the pid from the file */
  {
    int fd;
    char buff[32];

    if ((fd= my_open(ds_pidfile_name.str, O_RDONLY, MYF(0))) < 0)
      die("Failed to open file '%s'", ds_pidfile_name.str);
    dynstr_free(&ds_pidfile_name);

    if (my_read(fd, (uchar*)&buff,
                sizeof(buff), MYF(0)) <= 0){
      my_close(fd, MYF(0));
      die("pid file was empty");
    }
    my_close(fd, MYF(0));

    pid= atoi(buff);
    if (pid == 0)
      die("Pidfile didn't contain a valid number");
  }
  DBUG_PRINT("info", ("Got pid %d", pid));

  /* Tell server to shutdown if timeout > 0*/
  if (timeout && mysql_shutdown(mysql, SHUTDOWN_DEFAULT))
    die("mysql_shutdown failed");

  /* Check that server dies */
  while(timeout--){
    if (my_kill(pid, 0) < 0){
      DBUG_PRINT("info", ("Process %d does not exist anymore", pid));
      DBUG_VOID_RETURN;
    }
    DBUG_PRINT("info", ("Sleeping, timeout: %d", timeout));
    my_sleep(1000000L);
  }

  /* Kill the server */
  DBUG_PRINT("info", ("Killing server, pid: %d", pid));
  (void)my_kill(pid, 9);

  DBUG_VOID_RETURN;

}


#if MYSQL_VERSION_ID >= 50000
/* List of error names to error codes, available from 5.0 */
typedef struct
{
  const char *name;
  uint        code;
  const char *text;
} st_error;

static st_error global_error_names[] =
{
#include <mysqld_ername.h>
  { 0, 0, 0 }
};

uint get_errcode_from_name(char *error_name, char *error_end)
{
  /* SQL error as string */
  st_error *e= global_error_names;

  DBUG_ENTER("get_errcode_from_name");
  DBUG_PRINT("enter", ("error_name: %s", error_name));

  /* Loop through the array of known error names */
  for (; e->name; e++)
  {
    /*
      If we get a match, we need to check the length of the name we
      matched against in case it was longer than what we are checking
      (as in ER_WRONG_VALUE vs. ER_WRONG_VALUE_COUNT).
    */
    if (!strncmp(error_name, e->name, (int) (error_end - error_name)) &&
        (uint) strlen(e->name) == (uint) (error_end - error_name))
    {
      DBUG_RETURN(e->code);
    }
  }
  if (!e->name)
    die("Unknown SQL error name '%s'", error_name);
  DBUG_RETURN(0);
}
#else
uint get_errcode_from_name(char *error_name __attribute__((unused)),
                           char *error_end __attribute__((unused)))
{
  abort_not_in_this_version();
  return 0; /* Never reached */
}
#endif



void do_get_errcodes(struct st_command *command)
{
  struct st_match_err *to= saved_expected_errors.err;
  char *p= command->first_argument;
  uint count= 0;

  DBUG_ENTER("do_get_errcodes");

  if (!*p)
    die("Missing argument(s) to 'error'");

  do
  {
    char *end;

    /* Skip leading spaces */
    while (*p && *p == ' ')
      p++;

    /* Find end */
    end= p;
    while (*end && *end != ',' && *end != ' ')
      end++;

    if (*p == 'S')
    {
      char *to_ptr= to->code.sqlstate;

      /*
        SQLSTATE string
        - Must be SQLSTATE_LENGTH long
        - May contain only digits[0-9] and _uppercase_ letters
      */
      p++; /* Step past the S */
      if ((end - p) != SQLSTATE_LENGTH)
        die("The sqlstate must be exactly %d chars long", SQLSTATE_LENGTH);

      /* Check sqlstate string validity */
      while (*p && p < end)
      {
        if (my_isdigit(charset_info, *p) || my_isupper(charset_info, *p))
          *to_ptr++= *p++;
        else
          die("The sqlstate may only consist of digits[0-9] " \
              "and _uppercase_ letters");
      }

      *to_ptr= 0;
      to->type= ERR_SQLSTATE;
      DBUG_PRINT("info", ("ERR_SQLSTATE: %s", to->code.sqlstate));
    }
    else if (*p == 's')
    {
      die("The sqlstate definition must start with an uppercase S");
    }
    else if (*p == 'E')
    {
      /* Error name string */

      DBUG_PRINT("info", ("Error name: %s", p));
      to->code.errnum= get_errcode_from_name(p, end);
      to->type= ERR_ERRNO;
      DBUG_PRINT("info", ("ERR_ERRNO: %d", to->code.errnum));
    }
    else if (*p == 'e')
    {
      die("The error name definition must start with an uppercase E");
    }
    else
    {
      long val;
      char *start= p;
      /* Check that the string passed to str2int only contain digits */
      while (*p && p != end)
      {
        if (!my_isdigit(charset_info, *p))
          die("Invalid argument to error: '%s' - "\
              "the errno may only consist of digits[0-9]",
              command->first_argument);
        p++;
      }

      /* Convert the sting to int */
      if (!str2int(start, 10, (long) INT_MIN, (long) INT_MAX, &val))
	die("Invalid argument to error: '%s'", command->first_argument);

      to->code.errnum= (uint) val;
      to->type= ERR_ERRNO;
      DBUG_PRINT("info", ("ERR_ERRNO: %d", to->code.errnum));
    }
    to++;
    count++;

    if (count >= (sizeof(saved_expected_errors.err) /
                  sizeof(struct st_match_err)))
      die("Too many errorcodes specified");

    /* Set pointer to the end of the last error code */
    p= end;

    /* Find next ',' */
    while (*p && *p != ',')
      p++;

    if (*p)
      p++; /* Step past ',' */

  } while (*p);

  command->last_argument= p;
  to->type= ERR_EMPTY;                        /* End of data */

  DBUG_PRINT("info", ("Expected errors: %d", count));
  saved_expected_errors.count= count;
  DBUG_VOID_RETURN;
}


/*
  Get a string;  Return ptr to end of string
  Strings may be surrounded by " or '

  If string is a '$variable', return the value of the variable.
*/

char *get_string(char **to_ptr, char **from_ptr,
                 struct st_command *command)
{
  char c, sep;
  char *to= *to_ptr, *from= *from_ptr, *start=to;
  DBUG_ENTER("get_string");

  /* Find separator */
  if (*from == '"' || *from == '\'')
    sep= *from++;
  else
    sep=' ';				/* Separated with space */

  for ( ; (c=*from) ; from++)
  {
    if (c == '\\' && from[1])
    {					/* Escaped character */
      /* We can't translate \0 -> ASCII 0 as replace can't handle ASCII 0 */
      switch (*++from) {
      case 'n':
	*to++= '\n';
	break;
      case 't':
	*to++= '\t';
	break;
      case 'r':
	*to++ = '\r';
	break;
      case 'b':
	*to++ = '\b';
	break;
      case 'Z':				/* ^Z must be escaped on Win32 */
	*to++='\032';
	break;
      default:
	*to++ = *from;
	break;
      }
    }
    else if (c == sep)
    {
      if (c == ' ' || c != *++from)
	break;				/* Found end of string */
      *to++=c;				/* Copy duplicated separator */
    }
    else
      *to++=c;
  }
  if (*from != ' ' && *from)
    die("Wrong string argument in %s", command->query);

  while (my_isspace(charset_info,*from))	/* Point to next string */
    from++;

  *to =0;				/* End of string marker */
  *to_ptr= to+1;			/* Store pointer to end */
  *from_ptr= from;

  /* Check if this was a variable */
  if (*start == '$')
  {
    const char *end= to;
    VAR *var=var_get(start, &end, 0, 1);
    if (var && to == (char*) end+1)
    {
      DBUG_PRINT("info",("var: '%s' -> '%s'", start, var->str_val));
      DBUG_RETURN(var->str_val);	/* return found variable value */
    }
  }
  DBUG_RETURN(start);
}


void set_reconnect(MYSQL* mysql, int val)
{
  my_bool reconnect= val;
  DBUG_ENTER("set_reconnect");
  DBUG_PRINT("info", ("val: %d", val));
#if MYSQL_VERSION_ID < 50000
  mysql->reconnect= reconnect;
#else
  mysql_options(mysql, MYSQL_OPT_RECONNECT, (char *)&reconnect);
#endif
  DBUG_VOID_RETURN;
}


/**
  Change the current connection to the given st_connection, and update
  $mysql_get_server_version and $CURRENT_CONNECTION accordingly.
*/
void set_current_connection(struct st_connection *con)
{
  cur_con= con;
  /* Update $mysql_get_server_version to that of current connection */
  var_set_int("$mysql_get_server_version",
              mysql_get_server_version(&con->mysql));
  /* Update $CURRENT_CONNECTION to the name of the current connection */
  var_set_string("$CURRENT_CONNECTION", con->name);
}


void select_connection_name(const char *name)
{
  DBUG_ENTER("select_connection_name");
  DBUG_PRINT("enter",("name: '%s'", name));
  st_connection *con= find_connection_by_name(name);

  if (!con)
    die("connection '%s' not found in connection pool", name);

  set_current_connection(con);

  /* Connection logging if enabled */
  if (!disable_connect_log && !disable_query_log)
  {
    DYNAMIC_STRING *ds= &ds_res;

    dynstr_append_mem(ds, "connection ", 11);
    replace_dynstr_append(ds, name);
    dynstr_append_mem(ds, ";\n", 2);
  }

  DBUG_VOID_RETURN;
}


void select_connection(struct st_command *command)
{
  DBUG_ENTER("select_connection");
  static DYNAMIC_STRING ds_connection;
  const struct command_arg connection_args[] = {
    { "connection_name", ARG_STRING, TRUE, &ds_connection, "Name of the connection that we switch to." }
  };
  check_command_args(command, command->first_argument, connection_args,
                     sizeof(connection_args)/sizeof(struct command_arg),
                     ' ');

  DBUG_PRINT("info", ("changing connection: %s", ds_connection.str));
  select_connection_name(ds_connection.str);
  dynstr_free(&ds_connection);
  DBUG_VOID_RETURN;
}


void do_close_connection(struct st_command *command)
{
  DBUG_ENTER("close_connection");

  struct st_connection *con;
  static DYNAMIC_STRING ds_connection;
  const struct command_arg close_connection_args[] = {
    { "connection_name", ARG_STRING, TRUE, &ds_connection,
      "Name of the connection to close." }
  };
  check_command_args(command, command->first_argument,
                     close_connection_args,
                     sizeof(close_connection_args)/sizeof(struct command_arg),
                     ' ');

  DBUG_PRINT("enter",("connection name: '%s'", ds_connection.str));

  if (!(con= find_connection_by_name(ds_connection.str)))
    die("connection '%s' not found in connection pool", ds_connection.str);

  DBUG_PRINT("info", ("Closing connection %s", con->name));
#ifndef EMBEDDED_LIBRARY
  if (command->type == Q_DIRTY_CLOSE)
  {
    if (con->mysql.net.vio)
    {
      vio_delete(con->mysql.net.vio);
      con->mysql.net.vio = 0;
    }
  }
#else
  /*
    As query could be still executed in a separate theread
    we need to check if the query's thread was finished and probably wait
    (embedded-server specific)
  */
  emb_close_connection(con);
#endif /*EMBEDDED_LIBRARY*/
  if (con->stmt)
    mysql_stmt_close(con->stmt);
  con->stmt= 0;

  mysql_close(&con->mysql);

  if (con->util_mysql)
    mysql_close(con->util_mysql);
  con->util_mysql= 0;
  con->pending= FALSE;
  
  my_free(con->name);

  /*
    When the connection is closed set name to "-closed_connection-"
    to make it possible to reuse the connection name.
  */
  if (!(con->name = my_strdup("-closed_connection-", MYF(MY_WME))))
    die("Out of memory");

  if (con == cur_con)
  {
    /* Current connection was closed */
    var_set_int("$mysql_get_server_version", 0xFFFFFFFF);
    var_set_string("$CURRENT_CONNECTION", con->name);
  }

  /* Connection logging if enabled */
  if (!disable_connect_log && !disable_query_log)
  {
    DYNAMIC_STRING *ds= &ds_res;

    dynstr_append_mem(ds, "disconnect ", 11);
    replace_dynstr_append(ds, ds_connection.str);
    dynstr_append_mem(ds, ";\n", 2);
  }

  DBUG_VOID_RETURN;
}


/*
  Connect to a server doing several retries if needed.

  SYNOPSIS
  safe_connect()
  con               - connection structure to be used
  host, user, pass, - connection parameters
  db, port, sock

  NOTE

  Sometimes in a test the client starts before
  the server - to solve the problem, we try again
  after some sleep if connection fails the first
  time

  This function will try to connect to the given server
  "opt_max_connect_retries" times and sleep "connection_retry_sleep"
  seconds between attempts before finally giving up.
  This helps in situation when the client starts
  before the server (which happens sometimes).
  It will only ignore connection errors during these retries.

*/

void safe_connect(MYSQL* mysql, const char *name, const char *host,
                  const char *user, const char *pass, const char *db,
                  int port, const char *sock)
{
  int failed_attempts= 0;

  DBUG_ENTER("safe_connect");

  verbose_msg("Connecting to server %s:%d (socket %s) as '%s'"
              ", connection '%s', attempt %d ...", 
              host, port, sock, user, name, failed_attempts);
  while(!mysql_real_connect(mysql, host,user, pass, db, port, sock,
                            CLIENT_MULTI_STATEMENTS | CLIENT_REMEMBER_OPTIONS))
  {
    /*
      Connect failed

      Only allow retry if this was an error indicating the server
      could not be contacted. Error code differs depending
      on protocol/connection type
    */

    if ((mysql_errno(mysql) == CR_CONN_HOST_ERROR ||
         mysql_errno(mysql) == CR_CONNECTION_ERROR) &&
        failed_attempts < opt_max_connect_retries)
    {
      verbose_msg("Connect attempt %d/%d failed: %d: %s", failed_attempts,
                  opt_max_connect_retries, mysql_errno(mysql),
                  mysql_error(mysql));
      my_sleep(connection_retry_sleep);
    }
    else
    {
      if (failed_attempts > 0)
        die("Could not open connection '%s' after %d attempts: %d %s", name,
            failed_attempts, mysql_errno(mysql), mysql_error(mysql));
      else
        die("Could not open connection '%s': %d %s", name,
            mysql_errno(mysql), mysql_error(mysql));
    }
    failed_attempts++;
  }
  verbose_msg("... Connected.");
  DBUG_VOID_RETURN;
}


/*
  Connect to a server and handle connection errors in case they occur.

  SYNOPSIS
  connect_n_handle_errors()
  q                 - context of connect "query" (command)
  con               - connection structure to be used
  host, user, pass, - connection parameters
  db, port, sock

  DESCRIPTION
  This function will try to establish a connection to server and handle
  possible errors in the same manner as if "connect" was usual SQL-statement
  (If error is expected it will ignore it once it occurs and log the
  "statement" to the query log).
  Unlike safe_connect() it won't do several attempts.

  RETURN VALUES
  1 - Connected
  0 - Not connected

*/

int connect_n_handle_errors(struct st_command *command,
                            MYSQL* con, const char* host,
                            const char* user, const char* pass,
                            const char* db, int port, const char* sock)
{
  DYNAMIC_STRING *ds;
  int failed_attempts= 0;

  ds= &ds_res;

  /* Only log if an error is expected */
  if (command->expected_errors.count > 0 &&
      !disable_query_log)
  {
    /*
      Log the connect to result log
    */
    dynstr_append_mem(ds, "connect(", 8);
    replace_dynstr_append(ds, host);
    dynstr_append_mem(ds, ",", 1);
    replace_dynstr_append(ds, user);
    dynstr_append_mem(ds, ",", 1);
    replace_dynstr_append(ds, pass);
    dynstr_append_mem(ds, ",", 1);
    if (db)
      replace_dynstr_append(ds, db);
    dynstr_append_mem(ds, ",", 1);
    replace_dynstr_append_uint(ds, port);
    dynstr_append_mem(ds, ",", 1);
    if (sock)
      replace_dynstr_append(ds, sock);
    dynstr_append_mem(ds, ")", 1);
    dynstr_append_mem(ds, delimiter, delimiter_length);
    dynstr_append_mem(ds, "\n", 1);
  }
  /* Simlified logging if enabled */
  if (!disable_connect_log && !disable_query_log)
  {
    replace_dynstr_append(ds, command->query);
    dynstr_append_mem(ds, ";\n", 2);
  }
  
  while (!mysql_real_connect(con, host, user, pass, db, port, sock ? sock: 0,
                          CLIENT_MULTI_STATEMENTS))
  {
    /*
      If we have used up all our connections check whether this
      is expected (by --error). If so, handle the error right away.
      Otherwise, give it some extra time to rule out race-conditions.
      If extra-time doesn't help, we have an unexpected error and
      must abort -- just proceeding to handle_error() when second
      and third chances are used up will handle that for us.

      There are various user-limits of which only max_user_connections
      and max_connections_per_hour apply at connect time. For the
      the second to create a race in our logic, we'd need a limits
      test that runs without a FLUSH for longer than an hour, so we'll
      stay clear of trying to work out which exact user-limit was
      exceeded.
    */

    if (((mysql_errno(con) == ER_TOO_MANY_USER_CONNECTIONS) ||
         (mysql_errno(con) == ER_USER_LIMIT_REACHED)) &&
        (failed_attempts++ < opt_max_connect_retries))
    {
      int i;

      i= match_expected_error(command, mysql_errno(con), mysql_sqlstate(con));

      if (i >= 0)
        goto do_handle_error;                 /* expected error, handle */

      my_sleep(connection_retry_sleep);       /* unexpected error, wait */
      continue;                               /* and give it 1 more chance */
    }

do_handle_error:
    var_set_errno(mysql_errno(con));
    handle_error(command, mysql_errno(con), mysql_error(con),
		 mysql_sqlstate(con), ds);
    return 0; /* Not connected */
  }

  var_set_errno(0);
  handle_no_error(command);
  return 1; /* Connected */
}


/*
  Open a new connection to MySQL Server with the parameters
  specified. Make the new connection the current connection.

  SYNOPSIS
  do_connect()
  q	       called command

  DESCRIPTION
  connect(<name>,<host>,<user>,[<pass>,[<db>,[<port>,<sock>[<opts>]]]]);
  connect <name>,<host>,<user>,[<pass>,[<db>,[<port>,<sock>[<opts>]]]];

  <name> - name of the new connection
  <host> - hostname of server
  <user> - user to connect as
  <pass> - password used when connecting
  <db>   - initial db when connected
  <port> - server port
  <sock> - server socket
  <opts> - options to use for the connection
   * SSL - use SSL if available
   * COMPRESS - use compression if available
   * SHM - use shared memory if available
   * PIPE - use named pipe if available

*/

void do_connect(struct st_command *command)
{
  int con_port= opt_port;
  char *con_options;
  my_bool con_ssl= 0, con_compress= 0;
  my_bool con_pipe= 0, con_shm= 0;
  struct st_connection* con_slot;

  static DYNAMIC_STRING ds_connection_name;
  static DYNAMIC_STRING ds_host;
  static DYNAMIC_STRING ds_user;
  static DYNAMIC_STRING ds_password;
  static DYNAMIC_STRING ds_database;
  static DYNAMIC_STRING ds_port;
  static DYNAMIC_STRING ds_sock;
  static DYNAMIC_STRING ds_options;
  static DYNAMIC_STRING ds_default_auth;
#ifdef HAVE_SMEM
  static DYNAMIC_STRING ds_shm;
#endif
  const struct command_arg connect_args[] = {
    { "connection name", ARG_STRING, TRUE, &ds_connection_name, "Name of the connection" },
    { "host", ARG_STRING, TRUE, &ds_host, "Host to connect to" },
    { "user", ARG_STRING, FALSE, &ds_user, "User to connect as" },
    { "passsword", ARG_STRING, FALSE, &ds_password, "Password used when connecting" },
    { "database", ARG_STRING, FALSE, &ds_database, "Database to select after connect" },
    { "port", ARG_STRING, FALSE, &ds_port, "Port to connect to" },
    { "socket", ARG_STRING, FALSE, &ds_sock, "Socket to connect with" },
    { "options", ARG_STRING, FALSE, &ds_options, "Options to use while connecting" },
    { "default_auth", ARG_STRING, FALSE, &ds_default_auth, "Default authentication to use" }
  };

  DBUG_ENTER("do_connect");
  DBUG_PRINT("enter",("connect: %s", command->first_argument));

  strip_parentheses(command);
  check_command_args(command, command->first_argument, connect_args,
                     sizeof(connect_args)/sizeof(struct command_arg),
                     ',');

  /* Port */
  if (ds_port.length)
  {
    con_port= atoi(ds_port.str);
    if (con_port == 0)
      die("Illegal argument for port: '%s'", ds_port.str);
  }

#ifdef HAVE_SMEM
  /* Shared memory */
  init_dynamic_string(&ds_shm, ds_sock.str, 0, 0);
#endif

  /* Sock */
  if (ds_sock.length)
  {
    /*
      If the socket is specified just as a name without path
      append tmpdir in front
    */
    if (*ds_sock.str != FN_LIBCHAR)
    {
      char buff[FN_REFLEN];
      fn_format(buff, ds_sock.str, TMPDIR, "", 0);
      dynstr_set(&ds_sock, buff);
    }
  }
  else
  {
    /* No socket specified, use default */
    dynstr_set(&ds_sock, unix_sock);
  }
  DBUG_PRINT("info", ("socket: %s", ds_sock.str));


  /* Options */
  con_options= ds_options.str;
  while (*con_options)
  {
    char* end;
    /* Step past any spaces in beginning of option*/
    while (*con_options && my_isspace(charset_info, *con_options))
     con_options++;
    /* Find end of this option */
    end= con_options;
    while (*end && !my_isspace(charset_info, *end))
      end++;
    if (!strncmp(con_options, "SSL", 3))
      con_ssl= 1;
    else if (!strncmp(con_options, "COMPRESS", 8))
      con_compress= 1;
    else if (!strncmp(con_options, "PIPE", 4))
      con_pipe= 1;
    else if (!strncmp(con_options, "SHM", 3))
      con_shm= 1;
    else
      die("Illegal option to connect: %.*s", 
          (int) (end - con_options), con_options);
    /* Process next option */
    con_options= end;
  }

  if (find_connection_by_name(ds_connection_name.str))
    die("Connection %s already exists", ds_connection_name.str);
    
  if (next_con != connections_end)
    con_slot= next_con;
  else
  {
    if (!(con_slot= find_connection_by_name("-closed_connection-")))
      die("Connection limit exhausted, you can have max %d connections",
          opt_max_connections);
  }

#ifdef EMBEDDED_LIBRARY
  init_connection_thd(con_slot);
#endif /*EMBEDDED_LIBRARY*/

  if (!mysql_init(&con_slot->mysql))
    die("Failed on mysql_init()");

  if (opt_connect_timeout)
    mysql_options(&con_slot->mysql, MYSQL_OPT_CONNECT_TIMEOUT,
                  (void *) &opt_connect_timeout);

  if (opt_compress || con_compress)
    mysql_options(&con_slot->mysql, MYSQL_OPT_COMPRESS, NullS);
  mysql_options(&con_slot->mysql, MYSQL_OPT_LOCAL_INFILE, 0);
  mysql_options(&con_slot->mysql, MYSQL_SET_CHARSET_NAME,
                charset_info->csname);
  if (opt_charsets_dir)
    mysql_options(&con_slot->mysql, MYSQL_SET_CHARSET_DIR,
                  opt_charsets_dir);

<<<<<<< HEAD
#if defined(HAVE_OPENSSL) && !defined(EMBEDDED_LIBRARY)
  if (opt_use_ssl || con_ssl)
=======
#ifdef HAVE_OPENSSL
  if (opt_use_ssl)
    con_ssl= 1;
#endif

  if (con_ssl)
>>>>>>> 560ee215
  {
#ifdef HAVE_OPENSSL
    mysql_ssl_set(&con_slot->mysql, opt_ssl_key, opt_ssl_cert, opt_ssl_ca,
		  opt_ssl_capath, opt_ssl_cipher);
#if MYSQL_VERSION_ID >= 50000
    /* Turn on ssl_verify_server_cert only if host is "localhost" */
    opt_ssl_verify_server_cert= !strcmp(ds_host.str, "localhost");
    mysql_options(&con_slot->mysql, MYSQL_OPT_SSL_VERIFY_SERVER_CERT,
                  &opt_ssl_verify_server_cert);
#endif
#endif
  }

  if (con_pipe)
  {
#ifdef __WIN__
    opt_protocol= MYSQL_PROTOCOL_PIPE;
#endif
  }

  if (opt_protocol)
    mysql_options(&con_slot->mysql, MYSQL_OPT_PROTOCOL, (char*) &opt_protocol);

  if (con_shm)
  {
#ifdef HAVE_SMEM
    uint protocol= MYSQL_PROTOCOL_MEMORY;
    if (!ds_shm.length)
      die("Missing shared memory base name");
    mysql_options(&con_slot->mysql, MYSQL_SHARED_MEMORY_BASE_NAME, ds_shm.str);
    mysql_options(&con_slot->mysql, MYSQL_OPT_PROTOCOL, &protocol);
#endif
  }
#ifdef HAVE_SMEM
  else if (shared_memory_base_name)
  {
    mysql_options(&con_slot->mysql, MYSQL_SHARED_MEMORY_BASE_NAME,
                  shared_memory_base_name);
  }
#endif

  /* Use default db name */
  if (ds_database.length == 0)
    dynstr_set(&ds_database, opt_db);

  if (opt_plugin_dir && *opt_plugin_dir)
    mysql_options(&con_slot->mysql, MYSQL_PLUGIN_DIR, opt_plugin_dir);

  if (ds_default_auth.length)
    mysql_options(&con_slot->mysql, MYSQL_DEFAULT_AUTH, ds_default_auth.str);

  /* Special database to allow one to connect without a database name */
  if (ds_database.length && !strcmp(ds_database.str,"*NO-ONE*"))
    dynstr_set(&ds_database, "");

  if (connect_n_handle_errors(command, &con_slot->mysql,
                              ds_host.str,ds_user.str,
                              ds_password.str, ds_database.str,
                              con_port, ds_sock.str))
  {
    DBUG_PRINT("info", ("Inserting connection %s in connection pool",
                        ds_connection_name.str));
    if (!(con_slot->name= my_strdup(ds_connection_name.str, MYF(MY_WME))))
      die("Out of memory");
    con_slot->name_len= strlen(con_slot->name);
    set_current_connection(con_slot);

    if (con_slot == next_con)
      next_con++; /* if we used the next_con slot, advance the pointer */
  }

  dynstr_free(&ds_connection_name);
  dynstr_free(&ds_host);
  dynstr_free(&ds_user);
  dynstr_free(&ds_password);
  dynstr_free(&ds_database);
  dynstr_free(&ds_port);
  dynstr_free(&ds_sock);
  dynstr_free(&ds_options);
#ifdef HAVE_SMEM
  dynstr_free(&ds_shm);
#endif
  DBUG_VOID_RETURN;
}


int do_done(struct st_command *command)
{
  /* Check if empty block stack */
  if (cur_block == block_stack)
  {
    if (*command->query != '}')
      die("Stray 'end' command - end of block before beginning");
    die("Stray '}' - end of block before beginning");
  }

  /* Test if inner block has been executed */
  if (cur_block->ok && cur_block->cmd == cmd_while)
  {
    /* Pop block from stack, re-execute outer block */
    cur_block--;
    parser.current_line = cur_block->line;
  }
  else
  {
    if (*cur_block->delim) 
    {
      /* Restore "old" delimiter after false if block */
      strcpy (delimiter, cur_block->delim);
      delimiter_length= strlen(delimiter);
    }
    /* Pop block from stack, goto next line */
    cur_block--;
    parser.current_line++;
  }
  return 0;
}


/*
  Process start of a "if" or "while" statement

  SYNOPSIS
  do_block()
  cmd        Type of block
  q	       called command

  DESCRIPTION
  if ([!]<expr>)
  {
  <block statements>
  }

  while ([!]<expr>)
  {
  <block statements>
  }

  Evaluates the <expr> and if it evaluates to
  greater than zero executes the following code block.
  A '!' can be used before the <expr> to indicate it should
  be executed if it evaluates to zero.

*/

void do_block(enum block_cmd cmd, struct st_command* command)
{
  char *p= command->first_argument;
  const char *expr_start, *expr_end;
  VAR v;
  const char *cmd_name= (cmd == cmd_while ? "while" : "if");
  my_bool not_expr= FALSE;
  DBUG_ENTER("do_block");
  DBUG_PRINT("enter", ("%s", cmd_name));

  /* Check stack overflow */
  if (cur_block == block_stack_end)
    die("Nesting too deeply");

  /* Set way to find outer block again, increase line counter */
  cur_block->line= parser.current_line++;

  /* If this block is ignored */
  if (!cur_block->ok)
  {
    /* Inner block should be ignored too */
    cur_block++;
    cur_block->cmd= cmd;
    cur_block->ok= FALSE;
    cur_block->delim[0]= '\0';
    DBUG_VOID_RETURN;
  }

  /* Parse and evaluate test expression */
  expr_start= strchr(p, '(');
  if (!expr_start++)
    die("missing '(' in %s", cmd_name);

  /* Check for !<expr> */
  if (*expr_start == '!')
  {
    not_expr= TRUE;
    expr_start++; /* Step past the '!' */
  }
  /* Find ending ')' */
  expr_end= strrchr(expr_start, ')');
  if (!expr_end)
    die("missing ')' in %s", cmd_name);
  p= (char*)expr_end+1;

  while (*p && my_isspace(charset_info, *p))
    p++;
  if (*p && *p != '{')
    die("Missing '{' after %s. Found \"%s\"", cmd_name, p);

  var_init(&v,0,0,0,0);
  eval_expr(&v, expr_start, &expr_end);

  /* Define inner block */
  cur_block++;
  cur_block->cmd= cmd;
  if (v.int_val)
  {
    cur_block->ok= TRUE;
  } else
  /* Any non-empty string which does not begin with 0 is also TRUE */
  {
    p= v.str_val;
    /* First skip any leading white space or unary -+ */
    while (*p && ((my_isspace(charset_info, *p) || *p == '-' || *p == '+')))
      p++;

    cur_block->ok= (*p && *p != '0') ? TRUE : FALSE;
  }
  
  if (not_expr)
    cur_block->ok = !cur_block->ok;

  if (cur_block->ok) 
  {
    cur_block->delim[0]= '\0';
  } else
  {
    /* Remember "old" delimiter if entering a false if block */
    strcpy (cur_block->delim, delimiter);
  }
  
  DBUG_PRINT("info", ("OK: %d", cur_block->ok));

  var_free(&v);
  DBUG_VOID_RETURN;
}


void do_delimiter(struct st_command* command)
{
  char* p= command->first_argument;
  DBUG_ENTER("do_delimiter");
  DBUG_PRINT("enter", ("first_argument: %s", command->first_argument));

  while (*p && my_isspace(charset_info, *p))
    p++;

  if (!(*p))
    die("Can't set empty delimiter");

  strmake(delimiter, p, sizeof(delimiter) - 1);
  delimiter_length= strlen(delimiter);

  DBUG_PRINT("exit", ("delimiter: %s", delimiter));
  command->last_argument= p + delimiter_length;
  DBUG_VOID_RETURN;
}


my_bool match_delimiter(int c, const char *delim, uint length)
{
  uint i;
  char tmp[MAX_DELIMITER_LENGTH];

  if (c != *delim)
    return 0;

  for (i= 1; i < length &&
	 (c= my_getc(cur_file->file)) == *(delim + i);
       i++)
    tmp[i]= c;

  if (i == length)
    return 1;					/* Found delimiter */

  /* didn't find delimiter, push back things that we read */
  my_ungetc(c);
  while (i > 1)
    my_ungetc(tmp[--i]);
  return 0;
}


my_bool end_of_query(int c)
{
  return match_delimiter(c, delimiter, delimiter_length);
}


/*
  Read one "line" from the file

  SYNOPSIS
  read_line
  buf     buffer for the read line
  size    size of the buffer i.e max size to read

  DESCRIPTION
  This function actually reads several lines and adds them to the
  buffer buf. It continues to read until it finds what it believes
  is a complete query.

  Normally that means it will read lines until it reaches the
  "delimiter" that marks end of query. Default delimiter is ';'
  The function should be smart enough not to detect delimiter's
  found inside strings surrounded with '"' and '\'' escaped strings.

  If the first line in a query starts with '#' or '-' this line is treated
  as a comment. A comment is always terminated when end of line '\n' is
  reached.

*/

int read_line(char *buf, int size)
{
  char c, UNINIT_VAR(last_quote), last_char= 0;
  char *p= buf, *buf_end= buf + size - 1;
  int skip_char= 0;
  my_bool have_slash= FALSE;
  
  enum {R_NORMAL, R_Q, R_SLASH_IN_Q,
        R_COMMENT, R_LINE_START} state= R_LINE_START;
  DBUG_ENTER("read_line");

  start_lineno= cur_file->lineno;
  DBUG_PRINT("info", ("Starting to read at lineno: %d", start_lineno));
  for (; p < buf_end ;)
  {
    skip_char= 0;
    c= my_getc(cur_file->file);
    if (feof(cur_file->file))
    {
  found_eof:
      if (cur_file->file != stdin)
      {
	fclose(cur_file->file);
        cur_file->file= 0;
      }
      my_free(cur_file->file_name);
      cur_file->file_name= 0;
      if (cur_file == file_stack)
      {
        /* We're back at the first file, check if
           all { have matching }
        */
        if (cur_block != block_stack)
          die("Missing end of block");

        *p= 0;
        DBUG_PRINT("info", ("end of file at line %d", cur_file->lineno));
        DBUG_RETURN(1);
      }
      cur_file--;
      start_lineno= cur_file->lineno;
      continue;
    }

    if (c == '\n')
    {
      /* Line counting is independent of state */
      cur_file->lineno++;

      /* Convert cr/lf to lf */
      if (p != buf && *(p-1) == '\r')
        p--;
    }

    switch(state) {
    case R_NORMAL:
      if (end_of_query(c))
      {
	*p= 0;
        DBUG_PRINT("exit", ("Found delimiter '%s' at line %d",
                            delimiter, cur_file->lineno));
	DBUG_RETURN(0);
      }
      else if ((c == '{' &&
                (!my_strnncoll_simple(charset_info, (const uchar*) "while", 5,
                                      (uchar*) buf, min(5, p - buf), 0) ||
                 !my_strnncoll_simple(charset_info, (const uchar*) "if", 2,
                                      (uchar*) buf, min(2, p - buf), 0))))
      {
        /* Only if and while commands can be terminated by { */
        *p++= c;
	*p= 0;
        DBUG_PRINT("exit", ("Found '{' indicating start of block at line %d",
                            cur_file->lineno));
	DBUG_RETURN(0);
      }
      else if (c == '\'' || c == '"' || c == '`')
      {
        if (! have_slash) 
        {
	  last_quote= c;
	  state= R_Q;
	}
      }
      have_slash= (c == '\\');
      break;

    case R_COMMENT:
      if (c == '\n')
      {
        /* Comments are terminated by newline */
	*p= 0;
        DBUG_PRINT("exit", ("Found newline in comment at line: %d",
                            cur_file->lineno));
	DBUG_RETURN(0);
      }
      break;

    case R_LINE_START:
      if (c == '#' || c == '-')
      {
        /* A # or - in the first position of the line - this is a comment */
	state = R_COMMENT;
      }
      else if (my_isspace(charset_info, c))
      {
	if (c == '\n')
        {
          if (last_char == '\n')
          {
            /* Two new lines in a row, return empty line */
            DBUG_PRINT("info", ("Found two new lines in a row"));
            *p++= c;
            *p= 0;
            DBUG_RETURN(0);
          }

          /* Query hasn't started yet */
	  start_lineno= cur_file->lineno;
          DBUG_PRINT("info", ("Query hasn't started yet, start_lineno: %d",
                              start_lineno));
        }

        /* Skip all space at begining of line */
	skip_char= 1;
      }
      else if (end_of_query(c))
      {
	*p= 0;
        DBUG_PRINT("exit", ("Found delimiter '%s' at line: %d",
                            delimiter, cur_file->lineno));
	DBUG_RETURN(0);
      }
      else if (c == '}')
      {
        /* A "}" need to be by itself in the begining of a line to terminate */
        *p++= c;
	*p= 0;
        DBUG_PRINT("exit", ("Found '}' in begining of a line at line: %d",
                            cur_file->lineno));
	DBUG_RETURN(0);
      }
      else if (c == '\'' || c == '"' || c == '`')
      {
        last_quote= c;
	state= R_Q;
      }
      else
	state= R_NORMAL;
      break;

    case R_Q:
      if (c == last_quote)
	state= R_NORMAL;
      else if (c == '\\')
	state= R_SLASH_IN_Q;
      break;

    case R_SLASH_IN_Q:
      state= R_Q;
      break;

    }

    last_char= c;

    if (!skip_char)
    {
      /* Could be a multibyte character */
      /* This code is based on the code in "sql_load.cc" */
#ifdef USE_MB
      int charlen = my_mbcharlen(charset_info, c);
      /* We give up if multibyte character is started but not */
      /* completed before we pass buf_end */
      if ((charlen > 1) && (p + charlen) <= buf_end)
      {
	int i;
	char* mb_start = p;

	*p++ = c;

	for (i= 1; i < charlen; i++)
	{
	  if (feof(cur_file->file))
	    goto found_eof;
	  c= my_getc(cur_file->file);
	  *p++ = c;
	}
	if (! my_ismbchar(charset_info, mb_start, p))
	{
	  /* It was not a multiline char, push back the characters */
	  /* We leave first 'c', i.e. pretend it was a normal char */
	  while (p > mb_start)
	    my_ungetc(*--p);
	}
      }
      else
#endif
	*p++= c;
    }
  }
  die("The input buffer is too small for this query.x\n" \
      "check your query or increase MAX_QUERY and recompile");
  DBUG_RETURN(0);
}


/*
  Convert the read query to result format version 1

  That is: After newline, all spaces need to be skipped
  unless the previous char was a quote

  This is due to an old bug that has now been fixed, but the
  version 1 output format is preserved by using this function

*/

void convert_to_format_v1(char* query)
{
  int last_c_was_quote= 0;
  char *p= query, *to= query;
  char *end= strend(query);
  char last_c;

  while (p <= end)
  {
    if (*p == '\n' && !last_c_was_quote)
    {
      *to++ = *p++; /* Save the newline */

      /* Skip any spaces on next line */
      while (*p && my_isspace(charset_info, *p))
        p++;

      last_c_was_quote= 0;
    }
    else if (*p == '\'' || *p == '"' || *p == '`')
    {
      last_c= *p;
      *to++ = *p++;

      /* Copy anything until the next quote of same type */
      while (*p && *p != last_c)
        *to++ = *p++;

      *to++ = *p++;

      last_c_was_quote= 1;
    }
    else
    {
      *to++ = *p++;
      last_c_was_quote= 0;
    }
  }
}


/*
  Check for unexpected "junk" after the end of query
  This is normally caused by missing delimiters or when
  switching between different delimiters
*/

void check_eol_junk_line(const char *line)
{
  const char *p= line;
  DBUG_ENTER("check_eol_junk_line");
  DBUG_PRINT("enter", ("line: %s", line));

  /* Check for extra delimiter */
  if (*p && !strncmp(p, delimiter, delimiter_length))
    die("Extra delimiter \"%s\" found", delimiter);

  /* Allow trailing # comment */
  if (*p && *p != '#')
  {
    if (*p == '\n')
      die("Missing delimiter");
    die("End of line junk detected: \"%s\"", p);
  }
  DBUG_VOID_RETURN;
}

void check_eol_junk(const char *eol)
{
  const char *p= eol;
  DBUG_ENTER("check_eol_junk");
  DBUG_PRINT("enter", ("eol: %s", eol));

  /* Skip past all spacing chars and comments */
  while (*p && (my_isspace(charset_info, *p) || *p == '#' || *p == '\n'))
  {
    /* Skip past comments started with # and ended with newline */
    if (*p && *p == '#')
    {
      p++;
      while (*p && *p != '\n')
        p++;
    }

    /* Check this line */
    if (*p && *p == '\n')
      check_eol_junk_line(p);

    if (*p)
      p++;
  }

  check_eol_junk_line(p);

  DBUG_VOID_RETURN;
}


bool is_delimiter(const char* p)
{
  uint match= 0;
  char* delim= delimiter;
  while (*p && *p == *delim++)
  {
    match++;
    p++;
  }

  return (match == delimiter_length);
}


/*
  Create a command from a set of lines

  SYNOPSIS
    read_command()
    command_ptr pointer where to return the new query

  DESCRIPTION
    Converts lines returned by read_line into a command, this involves
    parsing the first word in the read line to find the command type.

  A -- comment may contain a valid query as the first word after the
  comment start. Thus it's always checked to see if that is the case.
  The advantage with this approach is to be able to execute commands
  terminated by new line '\n' regardless how many "delimiter" it contain.
*/

#define MAX_QUERY (256*1024*2) /* 256K -- a test in sp-big is >128K */
static char read_command_buf[MAX_QUERY];

int read_command(struct st_command** command_ptr)
{
  char *p= read_command_buf;
  struct st_command* command;
  DBUG_ENTER("read_command");

  if (parser.current_line < parser.read_lines)
  {
    get_dynamic(&q_lines, (uchar*) command_ptr, parser.current_line) ;
    DBUG_RETURN(0);
  }
  if (!(*command_ptr= command=
        (struct st_command*) my_malloc(sizeof(*command),
                                       MYF(MY_WME|MY_ZEROFILL))) ||
      insert_dynamic(&q_lines, (uchar*) &command))
    die("Out of memory");
  command->type= Q_UNKNOWN;

  read_command_buf[0]= 0;
  if (read_line(read_command_buf, sizeof(read_command_buf)))
  {
    check_eol_junk(read_command_buf);
    DBUG_RETURN(1);
  }

  if (opt_result_format_version == 1)
    convert_to_format_v1(read_command_buf);

  DBUG_PRINT("info", ("query: '%s'", read_command_buf));
  if (*p == '#')
  {
    command->type= Q_COMMENT;
  }
  else if (p[0] == '-' && p[1] == '-')
  {
    command->type= Q_COMMENT_WITH_COMMAND;
    p+= 2; /* Skip past -- */
  }
  else if (*p == '\n')
  {
    command->type= Q_EMPTY_LINE;
  }

  /* Skip leading spaces */
  while (*p && my_isspace(charset_info, *p))
    p++;

  if (!(command->query_buf= command->query= my_strdup(p, MYF(MY_WME))))
    die("Out of memory");

  /*
    Calculate first word length(the command), terminated
    by 'space' , '(' or 'delimiter' */
  p= command->query;
  while (*p && !my_isspace(charset_info, *p) && *p != '(' && !is_delimiter(p))
    p++;
  command->first_word_len= (uint) (p - command->query);
  DBUG_PRINT("info", ("first_word: %.*s",
                      command->first_word_len, command->query));

  /* Skip spaces between command and first argument */
  while (*p && my_isspace(charset_info, *p))
    p++;
  command->first_argument= p;

  command->end= strend(command->query);
  command->query_len= (command->end - command->query);
  parser.read_lines++;
  DBUG_RETURN(0);
}


static struct my_option my_long_options[] =
{
  {"help", '?', "Display this help and exit.", 0, 0, 0, GET_NO_ARG, NO_ARG,
   0, 0, 0, 0, 0, 0},
  {"basedir", 'b', "Basedir for tests.", &opt_basedir,
   &opt_basedir, 0, GET_STR, REQUIRED_ARG, 0, 0, 0, 0, 0, 0},
  {"character-sets-dir", OPT_CHARSETS_DIR,
   "Directory for character set files.", &opt_charsets_dir,
   &opt_charsets_dir, 0, GET_STR, REQUIRED_ARG, 0, 0, 0, 0, 0, 0},
  {"compress", 'C', "Use the compressed server/client protocol.",
   &opt_compress, &opt_compress, 0, GET_BOOL, NO_ARG, 0, 0, 0,
   0, 0, 0},
  {"cursor-protocol", OPT_CURSOR_PROTOCOL, "Use cursors for prepared statements.",
   &cursor_protocol, &cursor_protocol, 0,
   GET_BOOL, NO_ARG, 0, 0, 0, 0, 0, 0},
  {"database", 'D', "Database to use.", &opt_db, &opt_db, 0,
   GET_STR, REQUIRED_ARG, 0, 0, 0, 0, 0, 0},
#ifdef DBUG_OFF
  {"debug", '#', "This is a non-debug version. Catch this and exit",
   0,0, 0, GET_DISABLED, OPT_ARG, 0, 0, 0, 0, 0, 0},
#else
  {"debug", '#', "Output debug log. Often this is 'd:t:o,filename'.",
   0, 0, 0, GET_STR, OPT_ARG, 0, 0, 0, 0, 0, 0},
#endif
  {"debug-check", OPT_DEBUG_CHECK, "Check memory and open file usage at exit.",
   &debug_check_flag, &debug_check_flag, 0,
   GET_BOOL, NO_ARG, 0, 0, 0, 0, 0, 0},
  {"debug-info", OPT_DEBUG_INFO, "Print some debug info at exit.",
   &debug_info_flag, &debug_info_flag,
   0, GET_BOOL, NO_ARG, 0, 0, 0, 0, 0, 0},
  {"host", 'h', "Connect to host.", &opt_host, &opt_host, 0,
   GET_STR, REQUIRED_ARG, 0, 0, 0, 0, 0, 0},
  {"include", 'i', "Include SQL before each test case.", &opt_include,
   &opt_include, 0, GET_STR, REQUIRED_ARG, 0, 0, 0, 0, 0, 0},
  {"logdir", OPT_LOG_DIR, "Directory for log files", &opt_logdir,
   &opt_logdir, 0, GET_STR, REQUIRED_ARG, 0, 0, 0, 0, 0, 0},
  {"mark-progress", OPT_MARK_PROGRESS,
   "Write line number and elapsed time to <testname>.progress.",
   &opt_mark_progress, &opt_mark_progress, 0,
   GET_BOOL, NO_ARG, 0, 0, 0, 0, 0, 0},
  {"max-connect-retries", OPT_MAX_CONNECT_RETRIES,
   "Maximum number of attempts to connect to server.",
   &opt_max_connect_retries, &opt_max_connect_retries, 0,
   GET_INT, REQUIRED_ARG, 500, 1, 10000, 0, 0, 0},
  {"max-connections", OPT_MAX_CONNECTIONS,
   "Max number of open connections to server",
   &opt_max_connections, &opt_max_connections, 0,
   GET_INT, REQUIRED_ARG, 128, 8, 5120, 0, 0, 0},
  {"password", 'p', "Password to use when connecting to server.",
   0, 0, 0, GET_STR, OPT_ARG, 0, 0, 0, 0, 0, 0},
  {"protocol", OPT_MYSQL_PROTOCOL, "The protocol of connection (tcp,socket,pipe,memory).",
   0, 0, 0, GET_STR,  REQUIRED_ARG, 0, 0, 0, 0, 0, 0},
  {"port", 'P', "Port number to use for connection or 0 for default to, in "
   "order of preference, my.cnf, $MYSQL_TCP_PORT, "
#if MYSQL_PORT_DEFAULT == 0
   "/etc/services, "
#endif
   "built-in default (" STRINGIFY_ARG(MYSQL_PORT) ").",
   &opt_port, &opt_port, 0, GET_INT, REQUIRED_ARG, 0, 0, 0, 0, 0, 0},
  {"ps-protocol", OPT_PS_PROTOCOL, 
   "Use prepared-statement protocol for communication.",
   &ps_protocol, &ps_protocol, 0,
   GET_BOOL, NO_ARG, 0, 0, 0, 0, 0, 0},
  {"quiet", 's', "Suppress all normal output.", &silent,
   &silent, 0, GET_BOOL, NO_ARG, 0, 0, 0, 0, 0, 0},
  {"record", 'r', "Record output of test_file into result file.",
   0, 0, 0, GET_NO_ARG, NO_ARG, 0, 0, 0, 0, 0, 0},
  {"result-file", 'R', "Read/store result from/in this file.",
   &result_file_name, &result_file_name, 0,
   GET_STR, REQUIRED_ARG, 0, 0, 0, 0, 0, 0},
  {"result-format-version", OPT_RESULT_FORMAT_VERSION,
   "Version of the result file format to use",
   &opt_result_format_version,
   &opt_result_format_version, 0,
   GET_INT, REQUIRED_ARG, 1, 1, 2, 0, 0, 0},
  {"server-arg", 'A', "Send option value to embedded server as a parameter.",
   0, 0, 0, GET_STR, REQUIRED_ARG, 0, 0, 0, 0, 0, 0},
  {"server-file", 'F', "Read embedded server arguments from file.",
   0, 0, 0, GET_STR, REQUIRED_ARG, 0, 0, 0, 0, 0, 0},
  {"shared-memory-base-name", OPT_SHARED_MEMORY_BASE_NAME,
   "Base name of shared memory.", &shared_memory_base_name, 
   &shared_memory_base_name, 0, GET_STR, REQUIRED_ARG, 0, 0, 0, 
   0, 0, 0},
  {"silent", 's', "Suppress all normal output. Synonym for --quiet.",
   &silent, &silent, 0, GET_BOOL, NO_ARG, 0, 0, 0, 0, 0, 0},
  {"sleep", 'T', "Always sleep this many seconds on sleep commands.",
   &opt_sleep, &opt_sleep, 0, GET_INT, REQUIRED_ARG, -1, -1, 0,
   0, 0, 0},
  {"socket", 'S', "The socket file to use for connection.",
   &unix_sock, &unix_sock, 0, GET_STR, REQUIRED_ARG, 0, 0, 0,
   0, 0, 0},
  {"sp-protocol", OPT_SP_PROTOCOL, "Use stored procedures for select.",
   &sp_protocol, &sp_protocol, 0,
   GET_BOOL, NO_ARG, 0, 0, 0, 0, 0, 0},
#include "sslopt-longopts.h"
  {"tail-lines", OPT_TAIL_LINES,
   "Number of lines of the result to include in a failure report.",
   &opt_tail_lines, &opt_tail_lines, 0,
   GET_INT, REQUIRED_ARG, 0, 0, 10000, 0, 0, 0},
  {"test-file", 'x', "Read test from/in this file (default stdin).",
   0, 0, 0, GET_STR, REQUIRED_ARG, 0, 0, 0, 0, 0, 0},
  {"timer-file", 'm', "File where the timing in microseconds is stored.",
   0, 0, 0, GET_STR, REQUIRED_ARG, 0, 0, 0, 0, 0, 0},
  {"tmpdir", 't', "Temporary directory where sockets are put.",
   0, 0, 0, GET_STR, REQUIRED_ARG, 0, 0, 0, 0, 0, 0},
  {"user", 'u', "User for login.", &opt_user, &opt_user, 0,
   GET_STR, REQUIRED_ARG, 0, 0, 0, 0, 0, 0},
  {"verbose", 'v', "Write more.", &verbose, &verbose, 0,
   GET_BOOL, NO_ARG, 0, 0, 0, 0, 0, 0},
  {"version", 'V', "Output version information and exit.",
   0, 0, 0, GET_NO_ARG, NO_ARG, 0, 0, 0, 0, 0, 0},
  {"view-protocol", OPT_VIEW_PROTOCOL, "Use views for select.",
   &view_protocol, &view_protocol, 0,
   GET_BOOL, NO_ARG, 0, 0, 0, 0, 0, 0},
  {"connect_timeout", OPT_CONNECT_TIMEOUT,
   "Number of seconds before connection timeout.",
   &opt_connect_timeout, &opt_connect_timeout, 0, GET_UINT, REQUIRED_ARG,
   120, 0, 3600 * 12, 0, 0, 0},
  {"plugin_dir", OPT_PLUGIN_DIR, "Directory for client-side plugins.",
   (uchar**) &opt_plugin_dir, (uchar**) &opt_plugin_dir, 0,
   GET_STR, REQUIRED_ARG, 0, 0, 0, 0, 0, 0},
  { 0, 0, 0, 0, 0, 0, GET_NO_ARG, NO_ARG, 0, 0, 0, 0, 0, 0}
};


void print_version(void)
{
  printf("%s  Ver %s Distrib %s, for %s (%s)\n",my_progname,MTEST_VERSION,
	 MYSQL_SERVER_VERSION,SYSTEM_TYPE,MACHINE_TYPE);
}

void usage()
{
  print_version();
  puts(ORACLE_WELCOME_COPYRIGHT_NOTICE("2000, 2010"));
  printf("Runs a test against the mysql server and compares output with a results file.\n\n");
  printf("Usage: %s [OPTIONS] [database] < test_file\n", my_progname);
  my_print_help(my_long_options);
  printf("  --no-defaults       Don't read default options from any options file.\n");
  my_print_variables(my_long_options);
}


/*
  Read arguments for embedded server and put them into
  embedded_server_args[]
*/

void read_embedded_server_arguments(const char *name)
{
  char argument[1024],buff[FN_REFLEN], *str=0;
  FILE *file;

  if (!test_if_hard_path(name))
  {
    strxmov(buff, opt_basedir, name, NullS);
    name=buff;
  }
  fn_format(buff, name, "", "", MY_UNPACK_FILENAME);

  if (!embedded_server_arg_count)
  {
    embedded_server_arg_count=1;
    embedded_server_args[0]= (char*) "";		/* Progname */
  }
  if (!(file=my_fopen(buff, O_RDONLY | FILE_BINARY, MYF(MY_WME))))
    die("Failed to open file '%s'", buff);

  while (embedded_server_arg_count < MAX_EMBEDDED_SERVER_ARGS &&
	 (str=fgets(argument,sizeof(argument), file)))
  {
    *(strend(str)-1)=0;				/* Remove end newline */
    if (!(embedded_server_args[embedded_server_arg_count]=
	  (char*) my_strdup(str,MYF(MY_WME))))
    {
      my_fclose(file,MYF(0));
      die("Out of memory");

    }
    embedded_server_arg_count++;
  }
  my_fclose(file,MYF(0));
  if (str)
    die("Too many arguments in option file: %s",name);

  return;
}


static my_bool
get_one_option(int optid, const struct my_option *opt, char *argument)
{
  switch(optid) {
  case '#':
#ifndef DBUG_OFF
    DBUG_PUSH(argument ? argument : "d:t:S:i:O,/tmp/mysqltest.trace");
    debug_check_flag= 1;
#endif
    break;
  case 'r':
    record = 1;
    break;
  case 'x':
  {
    char buff[FN_REFLEN];
    if (!test_if_hard_path(argument))
    {
      strxmov(buff, opt_basedir, argument, NullS);
      argument= buff;
    }
    fn_format(buff, argument, "", "", MY_UNPACK_FILENAME);
    DBUG_ASSERT(cur_file == file_stack && cur_file->file == 0);
    if (!(cur_file->file=
          fopen(buff, "rb")))
      die("Could not open '%s' for reading, errno: %d", buff, errno);
    cur_file->file_name= my_strdup(buff, MYF(MY_FAE));
    cur_file->lineno= 1;
    break;
  }
  case 'm':
  {
    static char buff[FN_REFLEN];
    if (!test_if_hard_path(argument))
    {
      strxmov(buff, opt_basedir, argument, NullS);
      argument= buff;
    }
    fn_format(buff, argument, "", "", MY_UNPACK_FILENAME);
    timer_file= buff;
    unlink(timer_file);	     /* Ignore error, may not exist */
    break;
  }
  case 'p':
    if (argument == disabled_my_option)
      argument= (char*) "";			// Don't require password
    if (argument)
    {
      my_free(opt_pass);
      opt_pass= my_strdup(argument, MYF(MY_FAE));
      while (*argument) *argument++= 'x';		/* Destroy argument */
      tty_password= 0;
    }
    else
      tty_password= 1;
    break;
#include <sslopt-case.h>
  case 't':
    strnmov(TMPDIR, argument, sizeof(TMPDIR));
    break;
  case 'A':
    if (!embedded_server_arg_count)
    {
      embedded_server_arg_count=1;
      embedded_server_args[0]= (char*) "";
    }
    if (embedded_server_arg_count == MAX_EMBEDDED_SERVER_ARGS-1 ||
        !(embedded_server_args[embedded_server_arg_count++]=
          my_strdup(argument, MYF(MY_FAE))))
    {
      die("Can't use server argument");
    }
    break;
  case OPT_LOG_DIR:
    /* Check that the file exists */
    if (access(opt_logdir, F_OK) != 0)
      die("The specified log directory does not exist: '%s'", opt_logdir);
    break;
  case 'F':
    read_embedded_server_arguments(argument);
    break;
  case OPT_RESULT_FORMAT_VERSION:
    set_result_format_version(opt_result_format_version);
    break;
  case 'V':
    print_version();
    exit(0);
  case OPT_MYSQL_PROTOCOL:
#ifndef EMBEDDED_LIBRARY
    opt_protocol= find_type_or_exit(argument, &sql_protocol_typelib,
                                    opt->name);
#endif
    break;
  case '?':
    usage();
    exit(0);
  }
  return 0;
}


int parse_args(int argc, char **argv)
{
  if (load_defaults("my",load_default_groups,&argc,&argv))
    exit(1);

  default_argv= argv;

  if ((handle_options(&argc, &argv, my_long_options, get_one_option)))
    exit(1);

  if (argc > 1)
  {
    usage();
    exit(1);
  }
  if (argc == 1)
    opt_db= *argv;
  if (tty_password)
    opt_pass= get_tty_password(NullS);          /* purify tested */
  if (debug_info_flag)
    my_end_arg= MY_CHECK_ERROR | MY_GIVE_INFO;
  if (debug_check_flag)
    my_end_arg= MY_CHECK_ERROR;


  if (!record)
  {
    /* Check that the result file exists */
    if (result_file_name && access(result_file_name, F_OK) != 0)
      die("The specified result file '%s' does not exist", result_file_name);
  }

  return 0;
}

/*
  Write the content of str into file

  SYNOPSIS
  str_to_file2
  fname - name of file to truncate/create and write to
  str - content to write to file
  size - size of content witten to file
  append - append to file instead of overwriting old file
*/

void str_to_file2(const char *fname, char *str, int size, my_bool append)
{
  int fd;
  char buff[FN_REFLEN];
  int flags= O_WRONLY | O_CREAT;
  if (!test_if_hard_path(fname))
  {
    strxmov(buff, opt_basedir, fname, NullS);
    fname= buff;
  }
  fn_format(buff, fname, "", "", MY_UNPACK_FILENAME);

  if (!append)
    flags|= O_TRUNC;
  if ((fd= my_open(buff, flags,
                   MYF(MY_WME | MY_FFNF))) < 0)
    die("Could not open '%s' for writing, errno: %d", buff, errno);
  if (append && my_seek(fd, 0, SEEK_END, MYF(0)) == MY_FILEPOS_ERROR)
    die("Could not find end of file '%s', errno: %d", buff, errno);
  if (my_write(fd, (uchar*)str, size, MYF(MY_WME|MY_FNABP)))
    die("write failed, errno: %d", errno);
  my_close(fd, MYF(0));
}

/*
  Write the content of str into file

  SYNOPSIS
  str_to_file
  fname - name of file to truncate/create and write to
  str - content to write to file
  size - size of content witten to file
*/

void str_to_file(const char *fname, char *str, int size)
{
  str_to_file2(fname, str, size, FALSE);
}


void check_regerr(my_regex_t* r, int err)
{
  char err_buf[1024];

  if (err)
  {
    my_regerror(err,r,err_buf,sizeof(err_buf));
    die("Regex error: %s\n", err_buf);
  }
}


#ifdef __WIN__

DYNAMIC_ARRAY patterns;

/*
  init_win_path_patterns

  DESCRIPTION
  Setup string patterns that will be used to detect filenames that
  needs to be converted from Win to Unix format

*/

void init_win_path_patterns()
{
  /* List of string patterns to match in order to find paths */
  const char* paths[] = { "$MYSQL_TEST_DIR",
                          "$MYSQL_TMP_DIR",
                          "$MYSQLTEST_VARDIR",
                          "$MASTER_MYSOCK",
                          "$MYSQL_SHAREDIR",
                          "$MYSQL_LIBDIR",
                          "./test/" };
  int num_paths= sizeof(paths)/sizeof(char*);
  int i;
  char* p;

  DBUG_ENTER("init_win_path_patterns");

  my_init_dynamic_array(&patterns, sizeof(const char*), 16, 16);

  /* Loop through all paths in the array */
  for (i= 0; i < num_paths; i++)
  {
    VAR* v;
    if (*(paths[i]) == '$')
    {
      v= var_get(paths[i], 0, 0, 0);
      p= my_strdup(v->str_val, MYF(MY_FAE));
    }
    else
      p= my_strdup(paths[i], MYF(MY_FAE));

    /* Don't insert zero length strings in patterns array */
    if (strlen(p) == 0)
    {
      my_free(p);
      continue;
    }

    if (insert_dynamic(&patterns, (uchar*) &p))
      die("Out of memory");

    DBUG_PRINT("info", ("p: %s", p));
    while (*p)
    {
      if (*p == '/')
        *p='\\';
      p++;
    }
  }
  DBUG_VOID_RETURN;
}

void free_win_path_patterns()
{
  uint i= 0;
  for (i=0 ; i < patterns.elements ; i++)
  {
    const char** pattern= dynamic_element(&patterns, i, const char**);
    my_free((void *) *pattern);
  }
  delete_dynamic(&patterns);
}

/*
  fix_win_paths

  DESCRIPTION
  Search the string 'val' for the patterns that are known to be
  strings that contain filenames. Convert all \ to / in the
  filenames that are found.

  Ex:
  val = 'Error "c:\mysql\mysql-test\var\test\t1.frm" didn't exist'
  => $MYSQL_TEST_DIR is found by strstr
  => all \ from c:\mysql\m... until next space is converted into /
*/

void fix_win_paths(const char *val, int len)
{
  uint i;
  char *p;

  DBUG_ENTER("fix_win_paths");
  for (i= 0; i < patterns.elements; i++)
  {
    const char** pattern= dynamic_element(&patterns, i, const char**);
    DBUG_PRINT("info", ("pattern: %s", *pattern));

    /* Search for the path in string */
    while ((p= strstr((char*)val, *pattern)))
    {
      DBUG_PRINT("info", ("Found %s in val p: %s", *pattern, p));

      while (*p && !my_isspace(charset_info, *p))
      {
        if (*p == '\\')
          *p= '/';
        p++;
      }
      DBUG_PRINT("info", ("Converted \\ to /, p: %s", p));
    }
  }
  DBUG_PRINT("exit", (" val: %s, len: %d", val, len));
  DBUG_VOID_RETURN;
}
#endif



/*
  Append the result for one field to the dynamic string ds
*/

void append_field(DYNAMIC_STRING *ds, uint col_idx, MYSQL_FIELD* field,
                  char* val, ulonglong len, my_bool is_null)
{
  char null[]= "NULL";

  if (col_idx < max_replace_column && replace_column[col_idx])
  {
    val= replace_column[col_idx];
    len= strlen(val);
  }
  else if (is_null)
  {
    val= null;
    len= 4;
  }
#ifdef __WIN__
  else if ((field->type == MYSQL_TYPE_DOUBLE ||
            field->type == MYSQL_TYPE_FLOAT ) &&
           field->decimals >= 31)
  {
    /* Convert 1.2e+018 to 1.2e+18 and 1.2e-018 to 1.2e-18 */
    char *start= strchr(val, 'e');
    if (start && strlen(start) >= 5 &&
        (start[1] == '-' || start[1] == '+') && start[2] == '0')
    {
      start+=2; /* Now points at first '0' */
      if (field->flags & ZEROFILL_FLAG)
      {
        /* Move all chars before the first '0' one step right */
        memmove(val + 1, val, start - val);
        *val= '0';
      }
      else
      {
        /* Move all chars after the first '0' one step left */
        memmove(start, start + 1, strlen(start));
        len--;
      }
    }
  }
#endif

  if (!display_result_vertically)
  {
    if (col_idx)
      dynstr_append_mem(ds, "\t", 1);
    replace_dynstr_append_mem(ds, val, (int)len);
  }
  else
  {
    dynstr_append(ds, field->name);
    dynstr_append_mem(ds, "\t", 1);
    replace_dynstr_append_mem(ds, val, (int)len);
    dynstr_append_mem(ds, "\n", 1);
  }
}


/*
  Append all results to the dynamic string separated with '\t'
  Values may be converted with 'replace_column'
*/

void append_result(DYNAMIC_STRING *ds, MYSQL_RES *res)
{
  MYSQL_ROW row;
  uint num_fields= mysql_num_fields(res);
  MYSQL_FIELD *fields= mysql_fetch_fields(res);
  ulong *lengths;

  while ((row = mysql_fetch_row(res)))
  {
    uint i;
    lengths = mysql_fetch_lengths(res);
    for (i = 0; i < num_fields; i++)
      append_field(ds, i, &fields[i],
                   row[i], lengths[i], !row[i]);
    if (!display_result_vertically)
      dynstr_append_mem(ds, "\n", 1);
  }
}


/*
  Append all results from ps execution to the dynamic string separated
  with '\t'. Values may be converted with 'replace_column'
*/

void append_stmt_result(DYNAMIC_STRING *ds, MYSQL_STMT *stmt,
                        MYSQL_FIELD *fields, uint num_fields)
{
  MYSQL_BIND *my_bind;
  my_bool *is_null;
  ulong *length;
  uint i;

  /* Allocate array with bind structs, lengths and NULL flags */
  my_bind= (MYSQL_BIND*) my_malloc(num_fields * sizeof(MYSQL_BIND),
				MYF(MY_WME | MY_FAE | MY_ZEROFILL));
  length= (ulong*) my_malloc(num_fields * sizeof(ulong),
			     MYF(MY_WME | MY_FAE));
  is_null= (my_bool*) my_malloc(num_fields * sizeof(my_bool),
				MYF(MY_WME | MY_FAE));

  /* Allocate data for the result of each field */
  for (i= 0; i < num_fields; i++)
  {
    uint max_length= fields[i].max_length + 1;
    my_bind[i].buffer_type= MYSQL_TYPE_STRING;
    my_bind[i].buffer= my_malloc(max_length, MYF(MY_WME | MY_FAE));
    my_bind[i].buffer_length= max_length;
    my_bind[i].is_null= &is_null[i];
    my_bind[i].length= &length[i];

    DBUG_PRINT("bind", ("col[%d]: buffer_type: %d, buffer_length: %lu",
			i, my_bind[i].buffer_type, my_bind[i].buffer_length));
  }

  if (mysql_stmt_bind_result(stmt, my_bind))
    die("mysql_stmt_bind_result failed: %d: %s",
	mysql_stmt_errno(stmt), mysql_stmt_error(stmt));

  while (mysql_stmt_fetch(stmt) == 0)
  {
    for (i= 0; i < num_fields; i++)
      append_field(ds, i, &fields[i], (char*)my_bind[i].buffer,
                   *my_bind[i].length, *my_bind[i].is_null);
    if (!display_result_vertically)
      dynstr_append_mem(ds, "\n", 1);
  }

  if (mysql_stmt_fetch(stmt) != MYSQL_NO_DATA)
    die("fetch didn't end with MYSQL_NO_DATA from statement: %d %s",
	mysql_stmt_errno(stmt), mysql_stmt_error(stmt));

  for (i= 0; i < num_fields; i++)
  {
    /* Free data for output */
    my_free(my_bind[i].buffer);
  }
  /* Free array with bind structs, lengths and NULL flags */
  my_free(my_bind);
  my_free(length);
  my_free(is_null);
}


/*
  Append metadata for fields to output
*/

void append_metadata(DYNAMIC_STRING *ds,
                     MYSQL_FIELD *field,
                     uint num_fields)
{
  MYSQL_FIELD *field_end;
  dynstr_append(ds,"Catalog\tDatabase\tTable\tTable_alias\tColumn\t"
                "Column_alias\tType\tLength\tMax length\tIs_null\t"
                "Flags\tDecimals\tCharsetnr\n");

  for (field_end= field+num_fields ;
       field < field_end ;
       field++)
  {
    dynstr_append_mem(ds, field->catalog,
                      field->catalog_length);
    dynstr_append_mem(ds, "\t", 1);
    dynstr_append_mem(ds, field->db, field->db_length);
    dynstr_append_mem(ds, "\t", 1);
    dynstr_append_mem(ds, field->org_table,
                      field->org_table_length);
    dynstr_append_mem(ds, "\t", 1);
    dynstr_append_mem(ds, field->table,
                      field->table_length);
    dynstr_append_mem(ds, "\t", 1);
    dynstr_append_mem(ds, field->org_name,
                      field->org_name_length);
    dynstr_append_mem(ds, "\t", 1);
    dynstr_append_mem(ds, field->name, field->name_length);
    dynstr_append_mem(ds, "\t", 1);
    replace_dynstr_append_uint(ds, field->type);
    dynstr_append_mem(ds, "\t", 1);
    replace_dynstr_append_uint(ds, field->length);
    dynstr_append_mem(ds, "\t", 1);
    replace_dynstr_append_uint(ds, field->max_length);
    dynstr_append_mem(ds, "\t", 1);
    dynstr_append_mem(ds, (char*) (IS_NOT_NULL(field->flags) ?
                                   "N" : "Y"), 1);
    dynstr_append_mem(ds, "\t", 1);
    replace_dynstr_append_uint(ds, field->flags);
    dynstr_append_mem(ds, "\t", 1);
    replace_dynstr_append_uint(ds, field->decimals);
    dynstr_append_mem(ds, "\t", 1);
    replace_dynstr_append_uint(ds, field->charsetnr);
    dynstr_append_mem(ds, "\n", 1);
  }
}


/*
  Append affected row count and other info to output
*/

void append_info(DYNAMIC_STRING *ds, ulonglong affected_rows,
                 const char *info)
{
  char buf[40], buff2[21];
  sprintf(buf,"affected rows: %s\n", llstr(affected_rows, buff2));
  dynstr_append(ds, buf);
  if (info)
  {
    dynstr_append(ds, "info: ");
    dynstr_append(ds, info);
    dynstr_append_mem(ds, "\n", 1);
  }
}


/*
  Display the table headings with the names tab separated
*/

void append_table_headings(DYNAMIC_STRING *ds,
                           MYSQL_FIELD *field,
                           uint num_fields)
{
  uint col_idx;
  for (col_idx= 0; col_idx < num_fields; col_idx++)
  {
    if (col_idx)
      dynstr_append_mem(ds, "\t", 1);
    replace_dynstr_append(ds, field[col_idx].name);
  }
  dynstr_append_mem(ds, "\n", 1);
}

/*
  Fetch warnings from server and append to ds

  RETURN VALUE
  Number of warnings appended to ds
*/

int append_warnings(DYNAMIC_STRING *ds, MYSQL* mysql)
{
  uint count;
  MYSQL_RES *warn_res;
  DBUG_ENTER("append_warnings");

  if (!(count= mysql_warning_count(mysql)))
    DBUG_RETURN(0);

  /*
    If one day we will support execution of multi-statements
    through PS API we should not issue SHOW WARNINGS until
    we have not read all results...
  */
  DBUG_ASSERT(!mysql_more_results(mysql));

  if (mysql_real_query(mysql, "SHOW WARNINGS", 13))
    die("Error running query \"SHOW WARNINGS\": %s", mysql_error(mysql));

  if (!(warn_res= mysql_store_result(mysql)))
    die("Warning count is %u but didn't get any warnings",
	count);

  append_result(ds, warn_res);
  mysql_free_result(warn_res);

  DBUG_PRINT("warnings", ("%s", ds->str));

  DBUG_RETURN(count);
}


/*
  Run query using MySQL C API

  SYNOPSIS
    run_query_normal()
    mysql	mysql handle
    command	current command pointer
    flags	flags indicating if we should SEND and/or REAP
    query	query string to execute
    query_len	length query string to execute
    ds		output buffer where to store result form query
*/

void run_query_normal(struct st_connection *cn, struct st_command *command,
                      int flags, char *query, int query_len,
                      DYNAMIC_STRING *ds, DYNAMIC_STRING *ds_warnings)
{
  MYSQL_RES *res= 0;
  MYSQL *mysql= &cn->mysql;
  int err= 0, counter= 0;
  DBUG_ENTER("run_query_normal");
  DBUG_PRINT("enter",("flags: %d", flags));
  DBUG_PRINT("enter", ("query: '%-.60s'", query));

  if (flags & QUERY_SEND_FLAG)
  {
    /*
      Send the query
    */
    if (do_send_query(cn, query, query_len))
    {
      handle_error(command, mysql_errno(mysql), mysql_error(mysql),
		   mysql_sqlstate(mysql), ds);
      goto end;
    }
  }
  if (!(flags & QUERY_REAP_FLAG))
  {
    cn->pending= TRUE;
    DBUG_VOID_RETURN;
  }
  
  do
  {
    /*
      When  on first result set, call mysql_read_query_result to retrieve
      answer to the query sent earlier
    */
    if ((counter==0) && do_read_query_result(cn))
    {
      handle_error(command, mysql_errno(mysql), mysql_error(mysql),
		   mysql_sqlstate(mysql), ds);
      goto end;

    }

    /*
      Store the result of the query if it will return any fields
    */
    if (mysql_field_count(mysql) && ((res= mysql_store_result(mysql)) == 0))
    {
      handle_error(command, mysql_errno(mysql), mysql_error(mysql),
		   mysql_sqlstate(mysql), ds);
      goto end;
    }

    if (!disable_result_log)
    {
      if (res)
      {
	MYSQL_FIELD *fields= mysql_fetch_fields(res);
	uint num_fields= mysql_num_fields(res);

	if (display_metadata)
          append_metadata(ds, fields, num_fields);

	if (!display_result_vertically)
	  append_table_headings(ds, fields, num_fields);

	append_result(ds, res);
      }

      /*
        Need to call mysql_affected_rows() before the "new"
        query to find the warnings.
      */
      if (!disable_info)
	append_info(ds, mysql_affected_rows(mysql), mysql_info(mysql));

      /*
        Add all warnings to the result. We can't do this if we are in
        the middle of processing results from multi-statement, because
        this will break protocol.
      */
      if (!disable_warnings && !mysql_more_results(mysql))
      {
	if (append_warnings(ds_warnings, mysql) || ds_warnings->length)
	{
	  dynstr_append_mem(ds, "Warnings:\n", 10);
	  dynstr_append_mem(ds, ds_warnings->str, ds_warnings->length);
	}
      }
    }

    if (res)
    {
      mysql_free_result(res);
      res= 0;
    }
    counter++;
  } while (!(err= mysql_next_result(mysql)));
  if (err > 0)
  {
    /* We got an error from mysql_next_result, maybe expected */
    handle_error(command, mysql_errno(mysql), mysql_error(mysql),
		 mysql_sqlstate(mysql), ds);
    goto end;
  }
  DBUG_ASSERT(err == -1); /* Successful and there are no more results */

  /* If we come here the query is both executed and read successfully */
  handle_no_error(command);

end:

  cn->pending= FALSE;
  /*
    We save the return code (mysql_errno(mysql)) from the last call sent
    to the server into the mysqltest builtin variable $mysql_errno. This
    variable then can be used from the test case itself.
  */
  var_set_errno(mysql_errno(mysql));
  DBUG_VOID_RETURN;
}


/*
  Check whether given error is in list of expected errors

  SYNOPSIS
    match_expected_error()

  PARAMETERS
    command        the current command (and its expect-list)
    err_errno      error number of the error that actually occurred
    err_sqlstate   SQL-state that was thrown, or NULL for impossible
                   (file-ops, diff, etc.)

  RETURNS
    -1 for not in list, index in list of expected errors otherwise

  NOTE
    If caller needs to know whether the list was empty, they should
    check command->expected_errors.count.
*/

static int match_expected_error(struct st_command *command,
                                unsigned int err_errno,
                                const char *err_sqlstate)
{
  uint i;

  for (i= 0 ; (uint) i < command->expected_errors.count ; i++)
  {
    if ((command->expected_errors.err[i].type == ERR_ERRNO) &&
        (command->expected_errors.err[i].code.errnum == err_errno))
      return i;

    if (command->expected_errors.err[i].type == ERR_SQLSTATE)
    {
      /*
        NULL is quite likely, but not in conjunction with a SQL-state expect!
      */
      if (unlikely(err_sqlstate == NULL))
        die("expecting a SQL-state (%s) from query '%s' which cannot produce one...",
            command->expected_errors.err[i].code.sqlstate, command->query);

      if (strncmp(command->expected_errors.err[i].code.sqlstate,
                  err_sqlstate, SQLSTATE_LENGTH) == 0)
        return i;
    }
  }
  return -1;
}


/*
  Handle errors which occurred during execution

  SYNOPSIS
  handle_error()
  q     - query context
  err_errno - error number
  err_error - error message
  err_sqlstate - sql state
  ds    - dynamic string which is used for output buffer

  NOTE
    If there is an unexpected error this function will abort mysqltest
    immediately.
*/

void handle_error(struct st_command *command,
                  unsigned int err_errno, const char *err_error,
                  const char *err_sqlstate, DYNAMIC_STRING *ds)
{
  int i;

  DBUG_ENTER("handle_error");

  if (command->require_file[0])
  {
    /*
      The query after a "--require" failed. This is fine as long the server
      returned a valid reponse. Don't allow 2013 or 2006 to trigger an
      abort_not_supported_test
    */
    if (err_errno == CR_SERVER_LOST ||
        err_errno == CR_SERVER_GONE_ERROR)
      die("require query '%s' failed: %d: %s", command->query,
          err_errno, err_error);

    /* Abort the run of this test, pass the failed query as reason */
    abort_not_supported_test("Query '%s' failed, required functionality " \
                             "not supported", command->query);
  }

  if (command->abort_on_error)
    die("query '%s' failed: %d: %s", command->query, err_errno, err_error);

  DBUG_PRINT("info", ("expected_errors.count: %d",
                      command->expected_errors.count));

  i= match_expected_error(command, err_errno, err_sqlstate);

  if (i >= 0)
  {
    if (!disable_result_log)
    {
      if (command->expected_errors.count == 1)
      {
        /* Only log error if there is one possible error */
        dynstr_append_mem(ds, "ERROR ", 6);
        replace_dynstr_append(ds, err_sqlstate);
        dynstr_append_mem(ds, ": ", 2);
        replace_dynstr_append(ds, err_error);
        dynstr_append_mem(ds,"\n",1);
      }
      /* Don't log error if we may not get an error */
      else if (command->expected_errors.err[0].type == ERR_SQLSTATE ||
               (command->expected_errors.err[0].type == ERR_ERRNO &&
                command->expected_errors.err[0].code.errnum != 0))
        dynstr_append(ds,"Got one of the listed errors\n");
    }
    /* OK */
    DBUG_VOID_RETURN;
  }

  DBUG_PRINT("info",("i: %d  expected_errors: %d", i,
                     command->expected_errors.count));

  if (!disable_result_log)
  {
    dynstr_append_mem(ds, "ERROR ",6);
    replace_dynstr_append(ds, err_sqlstate);
    dynstr_append_mem(ds, ": ", 2);
    replace_dynstr_append(ds, err_error);
    dynstr_append_mem(ds, "\n", 1);
  }

  if (command->expected_errors.count > 0)
  {
    if (command->expected_errors.err[0].type == ERR_ERRNO)
      die("query '%s' failed with wrong errno %d: '%s', instead of %d...",
          command->query, err_errno, err_error,
          command->expected_errors.err[0].code.errnum);
    else
      die("query '%s' failed with wrong sqlstate %s: '%s', instead of %s...",
          command->query, err_sqlstate, err_error,
	  command->expected_errors.err[0].code.sqlstate);
  }

  DBUG_VOID_RETURN;
}


/*
  Handle absence of errors after execution

  SYNOPSIS
  handle_no_error()
  q - context of query

  RETURN VALUE
  error - function will not return
*/

void handle_no_error(struct st_command *command)
{
  DBUG_ENTER("handle_no_error");

  if (command->expected_errors.err[0].type == ERR_ERRNO &&
      command->expected_errors.err[0].code.errnum != 0)
  {
    /* Error code we wanted was != 0, i.e. not an expected success */
    die("query '%s' succeeded - should have failed with errno %d...",
        command->query, command->expected_errors.err[0].code.errnum);
  }
  else if (command->expected_errors.err[0].type == ERR_SQLSTATE &&
           strcmp(command->expected_errors.err[0].code.sqlstate,"00000") != 0)
  {
    /* SQLSTATE we wanted was != "00000", i.e. not an expected success */
    die("query '%s' succeeded - should have failed with sqlstate %s...",
        command->query, command->expected_errors.err[0].code.sqlstate);
  }

  DBUG_VOID_RETURN;
}


/*
  Run query using prepared statement C API

  SYNPOSIS
  run_query_stmt
  mysql - mysql handle
  command - currrent command pointer
  query - query string to execute
  query_len - length query string to execute
  ds - output buffer where to store result form query

  RETURN VALUE
  error - function will not return
*/

void run_query_stmt(MYSQL *mysql, struct st_command *command,
                    char *query, int query_len, DYNAMIC_STRING *ds,
                    DYNAMIC_STRING *ds_warnings)
{
  MYSQL_RES *res= NULL;     /* Note that here 'res' is meta data result set */
  MYSQL_STMT *stmt;
  DYNAMIC_STRING ds_prepare_warnings;
  DYNAMIC_STRING ds_execute_warnings;
  DBUG_ENTER("run_query_stmt");
  DBUG_PRINT("query", ("'%-.60s'", query));

  /*
    Init a new stmt if it's not already one created for this connection
  */
  if(!(stmt= cur_con->stmt))
  {
    if (!(stmt= mysql_stmt_init(mysql)))
      die("unable to init stmt structure");
    cur_con->stmt= stmt;
  }

  /* Init dynamic strings for warnings */
  if (!disable_warnings)
  {
    init_dynamic_string(&ds_prepare_warnings, NULL, 0, 256);
    init_dynamic_string(&ds_execute_warnings, NULL, 0, 256);
  }

  /*
    Prepare the query
  */
  if (mysql_stmt_prepare(stmt, query, query_len))
  {
    handle_error(command,  mysql_stmt_errno(stmt),
                 mysql_stmt_error(stmt), mysql_stmt_sqlstate(stmt), ds);
    goto end;
  }

  /*
    Get the warnings from mysql_stmt_prepare and keep them in a
    separate string
  */
  if (!disable_warnings)
    append_warnings(&ds_prepare_warnings, mysql);

  /*
    No need to call mysql_stmt_bind_param() because we have no
    parameter markers.
  */

#if MYSQL_VERSION_ID >= 50000
  if (cursor_protocol_enabled)
  {
    /*
      Use cursor when retrieving result
    */
    ulong type= CURSOR_TYPE_READ_ONLY;
    if (mysql_stmt_attr_set(stmt, STMT_ATTR_CURSOR_TYPE, (void*) &type))
      die("mysql_stmt_attr_set(STMT_ATTR_CURSOR_TYPE) failed': %d %s",
          mysql_stmt_errno(stmt), mysql_stmt_error(stmt));
  }
#endif

  /*
    Execute the query
  */
  if (mysql_stmt_execute(stmt))
  {
    handle_error(command, mysql_stmt_errno(stmt),
                 mysql_stmt_error(stmt), mysql_stmt_sqlstate(stmt), ds);
    goto end;
  }

  /*
    When running in cursor_protocol get the warnings from execute here
    and keep them in a separate string for later.
  */
  if (cursor_protocol_enabled && !disable_warnings)
    append_warnings(&ds_execute_warnings, mysql);

  /*
    We instruct that we want to update the "max_length" field in
    mysql_stmt_store_result(), this is our only way to know how much
    buffer to allocate for result data
  */
  {
    my_bool one= 1;
    if (mysql_stmt_attr_set(stmt, STMT_ATTR_UPDATE_MAX_LENGTH, (void*) &one))
      die("mysql_stmt_attr_set(STMT_ATTR_UPDATE_MAX_LENGTH) failed': %d %s",
          mysql_stmt_errno(stmt), mysql_stmt_error(stmt));
  }

  /*
    If we got here the statement succeeded and was expected to do so,
    get data. Note that this can still give errors found during execution!
    Store the result of the query if if will return any fields
  */
  if (mysql_stmt_field_count(stmt) && mysql_stmt_store_result(stmt))
  {
    handle_error(command, mysql_stmt_errno(stmt),
                 mysql_stmt_error(stmt), mysql_stmt_sqlstate(stmt), ds);
    goto end;
  }

  /* If we got here the statement was both executed and read successfully */
  handle_no_error(command);
  if (!disable_result_log)
  {
    /*
      Not all statements creates a result set. If there is one we can
      now create another normal result set that contains the meta
      data. This set can be handled almost like any other non prepared
      statement result set.
    */
    if ((res= mysql_stmt_result_metadata(stmt)) != NULL)
    {
      /* Take the column count from meta info */
      MYSQL_FIELD *fields= mysql_fetch_fields(res);
      uint num_fields= mysql_num_fields(res);

      if (display_metadata)
        append_metadata(ds, fields, num_fields);

      if (!display_result_vertically)
        append_table_headings(ds, fields, num_fields);

      append_stmt_result(ds, stmt, fields, num_fields);

      mysql_free_result(res);     /* Free normal result set with meta data */

      /* Clear prepare warnings */
      dynstr_set(&ds_prepare_warnings, NULL);
    }
    else
    {
      /*
	This is a query without resultset
      */
    }

    /*
      Fetch info before fetching warnings, since it will be reset
      otherwise.
    */

    if (!disable_info)
      append_info(ds, mysql_stmt_affected_rows(stmt), mysql_info(mysql));

    if (!disable_warnings)
    {
      /* Get the warnings from execute */

      /* Append warnings to ds - if there are any */
      if (append_warnings(&ds_execute_warnings, mysql) ||
          ds_execute_warnings.length ||
          ds_prepare_warnings.length ||
          ds_warnings->length)
      {
        dynstr_append_mem(ds, "Warnings:\n", 10);
        if (ds_warnings->length)
          dynstr_append_mem(ds, ds_warnings->str,
                            ds_warnings->length);
        if (ds_prepare_warnings.length)
          dynstr_append_mem(ds, ds_prepare_warnings.str,
                            ds_prepare_warnings.length);
        if (ds_execute_warnings.length)
          dynstr_append_mem(ds, ds_execute_warnings.str,
                            ds_execute_warnings.length);
      }
    }
  }

end:
  if (!disable_warnings)
  {
    dynstr_free(&ds_prepare_warnings);
    dynstr_free(&ds_execute_warnings);
  }


  /* Close the statement if - no reconnect, need new prepare */
  if (mysql->reconnect)
  {
    mysql_stmt_close(stmt);
    cur_con->stmt= NULL;
  }

  /*
    We save the return code (mysql_stmt_errno(stmt)) from the last call sent
    to the server into the mysqltest builtin variable $mysql_errno. This
    variable then can be used from the test case itself.
  */

  var_set_errno(mysql_stmt_errno(stmt));

  DBUG_VOID_RETURN;
}



/*
  Create a util connection if one does not already exists
  and use that to run the query
  This is done to avoid implict commit when creating/dropping objects such
  as view, sp etc.
*/

int util_query(MYSQL* org_mysql, const char* query){

  MYSQL* mysql;
  DBUG_ENTER("util_query");

  if(!(mysql= cur_con->util_mysql))
  {
    DBUG_PRINT("info", ("Creating util_mysql"));
    if (!(mysql= mysql_init(mysql)))
      die("Failed in mysql_init()");

    if (opt_connect_timeout)
      mysql_options(mysql, MYSQL_OPT_CONNECT_TIMEOUT,
                    (void *) &opt_connect_timeout);

    /* enable local infile, in non-binary builds often disabled by default */
    mysql_options(mysql, MYSQL_OPT_LOCAL_INFILE, 0);
    safe_connect(mysql, "util", org_mysql->host, org_mysql->user,
                 org_mysql->passwd, org_mysql->db, org_mysql->port,
                 org_mysql->unix_socket);

    cur_con->util_mysql= mysql;
  }

 DBUG_RETURN(mysql_query(mysql, query));
}



/*
  Run query

  SYNPOSIS
    run_query()
     mysql	mysql handle
     command	currrent command pointer

  flags control the phased/stages of query execution to be performed
  if QUERY_SEND_FLAG bit is on, the query will be sent. If QUERY_REAP_FLAG
  is on the result will be read - for regular query, both bits must be on
*/

void run_query(struct st_connection *cn, struct st_command *command, int flags)
{
  MYSQL *mysql= &cn->mysql;
  DYNAMIC_STRING *ds;
  DYNAMIC_STRING *save_ds= NULL;
  DYNAMIC_STRING ds_result;
  DYNAMIC_STRING ds_sorted;
  DYNAMIC_STRING ds_warnings;
  DYNAMIC_STRING eval_query;
  char *query;
  int query_len;
  my_bool view_created= 0, sp_created= 0;
  my_bool complete_query= ((flags & QUERY_SEND_FLAG) &&
                           (flags & QUERY_REAP_FLAG));
  DBUG_ENTER("run_query");

  if (cn->pending && (flags & QUERY_SEND_FLAG))
    die ("Cannot run query on connection between send and reap");

  if (!(flags & QUERY_SEND_FLAG) && !cn->pending)
    die ("Cannot reap on a connection without pending send");
  
  init_dynamic_string(&ds_warnings, NULL, 0, 256);
  /*
    Evaluate query if this is an eval command
  */
  if (command->type == Q_EVAL || command->type == Q_SEND_EVAL)
  {
    init_dynamic_string(&eval_query, "", command->query_len+256, 1024);
    do_eval(&eval_query, command->query, command->end, FALSE);
    query = eval_query.str;
    query_len = eval_query.length;
  }
  else
  {
    query = command->query;
    query_len = strlen(query);
  }

  /*
    When command->require_file is set the output of _this_ query
    should be compared with an already existing file
    Create a temporary dynamic string to contain the output from
    this query.
  */
  if (command->require_file[0])
  {
    init_dynamic_string(&ds_result, "", 1024, 1024);
    ds= &ds_result;
  }
  else
    ds= &ds_res;

  /*
    Log the query into the output buffer
  */
  if (!disable_query_log && (flags & QUERY_SEND_FLAG))
  {
    replace_dynstr_append_mem(ds, query, query_len);
    dynstr_append_mem(ds, delimiter, delimiter_length);
    dynstr_append_mem(ds, "\n", 1);
  }

  if (view_protocol_enabled &&
      complete_query &&
      match_re(&view_re, query))
  {
    /*
      Create the query as a view.
      Use replace since view can exist from a failed mysqltest run
    */
    DYNAMIC_STRING query_str;
    init_dynamic_string(&query_str,
			"CREATE OR REPLACE VIEW mysqltest_tmp_v AS ",
			query_len+64, 256);
    dynstr_append_mem(&query_str, query, query_len);
    if (util_query(mysql, query_str.str))
    {
      /*
	Failed to create the view, this is not fatal
	just run the query the normal way
      */
      DBUG_PRINT("view_create_error",
		 ("Failed to create view '%s': %d: %s", query_str.str,
		  mysql_errno(mysql), mysql_error(mysql)));

      /* Log error to create view */
      verbose_msg("Failed to create view '%s' %d: %s", query_str.str,
		  mysql_errno(mysql), mysql_error(mysql));
    }
    else
    {
      /*
	Yes, it was possible to create this query as a view
      */
      view_created= 1;
      query= (char*)"SELECT * FROM mysqltest_tmp_v";
      query_len = strlen(query);

      /*
        Collect warnings from create of the view that should otherwise
        have been produced when the SELECT was executed
      */
      append_warnings(&ds_warnings, cur_con->util_mysql);
    }

    dynstr_free(&query_str);

  }

  if (sp_protocol_enabled &&
      complete_query &&
      match_re(&sp_re, query))
  {
    /*
      Create the query as a stored procedure
      Drop first since sp can exist from a failed mysqltest run
    */
    DYNAMIC_STRING query_str;
    init_dynamic_string(&query_str,
			"DROP PROCEDURE IF EXISTS mysqltest_tmp_sp;",
			query_len+64, 256);
    util_query(mysql, query_str.str);
    dynstr_set(&query_str, "CREATE PROCEDURE mysqltest_tmp_sp()\n");
    dynstr_append_mem(&query_str, query, query_len);
    if (util_query(mysql, query_str.str))
    {
      /*
	Failed to create the stored procedure for this query,
	this is not fatal just run the query the normal way
      */
      DBUG_PRINT("sp_create_error",
		 ("Failed to create sp '%s': %d: %s", query_str.str,
		  mysql_errno(mysql), mysql_error(mysql)));

      /* Log error to create sp */
      verbose_msg("Failed to create sp '%s' %d: %s", query_str.str,
		  mysql_errno(mysql), mysql_error(mysql));

    }
    else
    {
      sp_created= 1;

      query= (char*)"CALL mysqltest_tmp_sp()";
      query_len = strlen(query);
    }
    dynstr_free(&query_str);
  }

  if (display_result_sorted)
  {
    /*
       Collect the query output in a separate string
       that can be sorted before it's added to the
       global result string
    */
    init_dynamic_string(&ds_sorted, "", 1024, 1024);
    save_ds= ds; /* Remember original ds */
    ds= &ds_sorted;
  }

  /*
    Find out how to run this query

    Always run with normal C API if it's not a complete
    SEND + REAP

    If it is a '?' in the query it may be a SQL level prepared
    statement already and we can't do it twice
  */
  if (ps_protocol_enabled &&
      complete_query &&
      match_re(&ps_re, query))
    run_query_stmt(mysql, command, query, query_len, ds, &ds_warnings);
  else
    run_query_normal(cn, command, flags, query, query_len,
		     ds, &ds_warnings);

  dynstr_free(&ds_warnings);
  if (command->type == Q_EVAL)
    dynstr_free(&eval_query);

  if (display_result_sorted)
  {
    /* Sort the result set and append it to result */
    dynstr_append_sorted(save_ds, &ds_sorted);
    ds= save_ds;
    dynstr_free(&ds_sorted);
  }

  if (sp_created)
  {
    if (util_query(mysql, "DROP PROCEDURE mysqltest_tmp_sp "))
      die("Failed to drop sp: %d: %s", mysql_errno(mysql), mysql_error(mysql));
  }

  if (view_created)
  {
    if (util_query(mysql, "DROP VIEW mysqltest_tmp_v "))
      die("Failed to drop view: %d: %s",
	  mysql_errno(mysql), mysql_error(mysql));
  }

  if (command->require_file[0])
  {
    /* A result file was specified for _this_ query
       and the output should be checked against an already
       existing file which has been specified using --require or --result
    */
    check_require(ds, command->require_file);
  }

  if (ds == &ds_result)
    dynstr_free(&ds_result);
  DBUG_VOID_RETURN;
}

/****************************************************************************/
/*
  Functions to detect different SQL statements
*/

char *re_eprint(int err)
{
  static char epbuf[100];
  size_t len= my_regerror(REG_ITOA|err, (my_regex_t *)NULL,
			  epbuf, sizeof(epbuf));
  assert(len <= sizeof(epbuf));
  return(epbuf);
}

void init_re_comp(my_regex_t *re, const char* str)
{
  int err= my_regcomp(re, str, (REG_EXTENDED | REG_ICASE | REG_NOSUB),
                      &my_charset_latin1);
  if (err)
  {
    char erbuf[100];
    int len= my_regerror(err, re, erbuf, sizeof(erbuf));
    die("error %s, %d/%d `%s'\n",
	re_eprint(err), (int)len, (int)sizeof(erbuf), erbuf);
  }
}

void init_re(void)
{
  /*
    Filter for queries that can be run using the
    MySQL Prepared Statements C API
  */
  const char *ps_re_str =
    "^("
    "[[:space:]]*REPLACE[[:space:]]|"
    "[[:space:]]*INSERT[[:space:]]|"
    "[[:space:]]*UPDATE[[:space:]]|"
    "[[:space:]]*DELETE[[:space:]]|"
    "[[:space:]]*SELECT[[:space:]]|"
    "[[:space:]]*CREATE[[:space:]]+TABLE[[:space:]]|"
    "[[:space:]]*DO[[:space:]]|"
    "[[:space:]]*SET[[:space:]]+OPTION[[:space:]]|"
    "[[:space:]]*DELETE[[:space:]]+MULTI[[:space:]]|"
    "[[:space:]]*UPDATE[[:space:]]+MULTI[[:space:]]|"
    "[[:space:]]*INSERT[[:space:]]+SELECT[[:space:]])";

  /*
    Filter for queries that can be run using the
    Stored procedures
  */
  const char *sp_re_str =ps_re_str;

  /*
    Filter for queries that can be run as views
  */
  const char *view_re_str =
    "^("
    "[[:space:]]*SELECT[[:space:]])";

  init_re_comp(&ps_re, ps_re_str);
  init_re_comp(&sp_re, sp_re_str);
  init_re_comp(&view_re, view_re_str);
}


int match_re(my_regex_t *re, char *str)
{
  int err= my_regexec(re, str, (size_t)0, NULL, 0);

  if (err == 0)
    return 1;
  else if (err == REG_NOMATCH)
    return 0;

  {
    char erbuf[100];
    int len= my_regerror(err, re, erbuf, sizeof(erbuf));
    die("error %s, %d/%d `%s'\n",
	re_eprint(err), (int)len, (int)sizeof(erbuf), erbuf);
  }
  return 0;
}

void free_re(void)
{
  my_regfree(&ps_re);
  my_regfree(&sp_re);
  my_regfree(&view_re);
  my_regex_end();
}

/****************************************************************************/

void get_command_type(struct st_command* command)
{
  char save;
  uint type;
  DBUG_ENTER("get_command_type");

  if (*command->query == '}')
  {
    command->type = Q_END_BLOCK;
    DBUG_VOID_RETURN;
  }

  save= command->query[command->first_word_len];
  command->query[command->first_word_len]= 0;
  type= find_type(command->query, &command_typelib, 1+2);
  command->query[command->first_word_len]= save;
  if (type > 0)
  {
    command->type=(enum enum_commands) type;		/* Found command */

    /*
      Look for case where "query" was explicitly specified to
      force command being sent to server
    */
    if (type == Q_QUERY)
    {
      /* Skip the "query" part */
      command->query= command->first_argument;
    }
  }
  else
  {
    /* No mysqltest command matched */

    if (command->type != Q_COMMENT_WITH_COMMAND)
    {
      /* A query that will sent to mysqld */
      command->type= Q_QUERY;
    }
    else
    {
      /* -- "comment" that didn't contain a mysqltest command */
      die("Found line beginning with --  that didn't contain "\
          "a valid mysqltest command, check your syntax or "\
          "use # if you intended to write a comment");
    }
  }

  /* Set expected error on command */
  memcpy(&command->expected_errors, &saved_expected_errors,
         sizeof(saved_expected_errors));
  DBUG_PRINT("info", ("There are %d expected errors",
                      command->expected_errors.count));
  DBUG_VOID_RETURN;
}



/*
  Record how many milliseconds it took to execute the test file
  up until the current line and write it to .progress file

*/

void mark_progress(struct st_command* command __attribute__((unused)),
                   int line)
{
  static ulonglong progress_start= 0; // < Beware
  DYNAMIC_STRING ds_progress;

  char buf[32], *end;
  ulonglong timer= timer_now();
  if (!progress_start)
    progress_start= timer;
  timer-= progress_start;

  if (init_dynamic_string(&ds_progress, "", 256, 256))
    die("Out of memory");

  /* Milliseconds since start */
  end= longlong2str(timer, buf, 10);
  dynstr_append_mem(&ds_progress, buf, (int)(end-buf));
  dynstr_append_mem(&ds_progress, "\t", 1);

  /* Parser line number */
  end= int10_to_str(line, buf, 10);
  dynstr_append_mem(&ds_progress, buf, (int)(end-buf));
  dynstr_append_mem(&ds_progress, "\t", 1);

  /* Filename */
  dynstr_append(&ds_progress, cur_file->file_name);
  dynstr_append_mem(&ds_progress, ":", 1);

  /* Line in file */
  end= int10_to_str(cur_file->lineno, buf, 10);
  dynstr_append_mem(&ds_progress, buf, (int)(end-buf));


  dynstr_append_mem(&ds_progress, "\n", 1);

  progress_file.write(&ds_progress);

  dynstr_free(&ds_progress);

}

#ifdef HAVE_STACKTRACE

static void dump_backtrace(void)
{
  struct st_connection *conn= cur_con;

  my_safe_print_str("read_command_buf", read_command_buf,
                    sizeof(read_command_buf));
  if (conn)
  {
    my_safe_print_str("conn->name", conn->name, conn->name_len);
#ifdef EMBEDDED_LIBRARY
    my_safe_print_str("conn->cur_query", conn->cur_query, conn->cur_query_len);
#endif
  }
  fputs("Attempting backtrace...\n", stderr);
  my_print_stacktrace(NULL, my_thread_stack_size);
}

#else

static void dump_backtrace(void)
{
  fputs("Backtrace not available.\n", stderr);
}

#endif

static sig_handler signal_handler(int sig)
{
  fprintf(stderr, "mysqltest got " SIGNAL_FMT "\n", sig);
  dump_backtrace();

  fprintf(stderr, "Writing a core file...\n");
  fflush(stderr);
  my_write_core(sig);
#ifndef __WIN__
  exit(1);			// Shouldn't get here but just in case
#endif
}

#ifdef __WIN__

LONG WINAPI exception_filter(EXCEPTION_POINTERS *exp)
{
  __try
  {
    my_set_exception_pointers(exp);
    signal_handler(exp->ExceptionRecord->ExceptionCode);
  }
  __except(EXCEPTION_EXECUTE_HANDLER)
  {
    fputs("Got exception in exception handler!\n", stderr);
  }

  return EXCEPTION_CONTINUE_SEARCH;
}


static void init_signal_handling(void)
{
  UINT mode;

  /* Set output destination of messages to the standard error stream. */
  _CrtSetReportMode(_CRT_WARN, _CRTDBG_MODE_FILE);
  _CrtSetReportFile(_CRT_WARN, _CRTDBG_FILE_STDERR);
  _CrtSetReportMode(_CRT_ERROR, _CRTDBG_MODE_FILE);
  _CrtSetReportFile(_CRT_ERROR, _CRTDBG_FILE_STDERR);
  _CrtSetReportMode(_CRT_ASSERT, _CRTDBG_MODE_FILE);
  _CrtSetReportFile(_CRT_ASSERT, _CRTDBG_FILE_STDERR);

  /* Do not not display the a error message box. */
  mode= SetErrorMode(0) | SEM_FAILCRITICALERRORS | SEM_NOOPENFILEERRORBOX;
  SetErrorMode(mode);

  SetUnhandledExceptionFilter(exception_filter);
}

#else /* __WIN__ */

static void init_signal_handling(void)
{
  struct sigaction sa;
  DBUG_ENTER("init_signal_handling");

#ifdef HAVE_STACKTRACE
  my_init_stacktrace();
#endif

  sa.sa_flags = SA_RESETHAND | SA_NODEFER;
  sigemptyset(&sa.sa_mask);
  sigprocmask(SIG_SETMASK, &sa.sa_mask, NULL);

  sa.sa_handler= signal_handler;

  sigaction(SIGSEGV, &sa, NULL);
  sigaction(SIGABRT, &sa, NULL);
#ifdef SIGBUS
  sigaction(SIGBUS, &sa, NULL);
#endif
  sigaction(SIGILL, &sa, NULL);
  sigaction(SIGFPE, &sa, NULL);

  DBUG_VOID_RETURN;
}

#endif /* !__WIN__ */

int main(int argc, char **argv)
{
  struct st_command *command;
  my_bool q_send_flag= 0, abort_flag= 0;
  uint command_executed= 0, last_command_executed= 0;
  char save_file[FN_REFLEN];
  MY_INIT(argv[0]);

  save_file[0]= 0;
  TMPDIR[0]= 0;

  init_signal_handling();

  /* Init expected errors */
  memset(&saved_expected_errors, 0, sizeof(saved_expected_errors));

#ifdef EMBEDDED_LIBRARY
  /* set appropriate stack for the 'query' threads */
  (void) pthread_attr_init(&cn_thd_attrib);
  pthread_attr_setstacksize(&cn_thd_attrib, DEFAULT_THREAD_STACK);
#endif /*EMBEDDED_LIBRARY*/

  /* Init file stack */
  memset(file_stack, 0, sizeof(file_stack));
  file_stack_end=
    file_stack + (sizeof(file_stack)/sizeof(struct st_test_file)) - 1;
  cur_file= file_stack;

  /* Init block stack */
  memset(block_stack, 0, sizeof(block_stack));
  block_stack_end=
    block_stack + (sizeof(block_stack)/sizeof(struct st_block)) - 1;
  cur_block= block_stack;
  cur_block->ok= TRUE; /* Outer block should always be executed */
  cur_block->cmd= cmd_none;

  my_init_dynamic_array(&q_lines, sizeof(struct st_command*), 1024, 1024);

  if (my_hash_init(&var_hash, charset_info,
                   1024, 0, 0, get_var_key, var_free, MYF(0)))
    die("Variable hash initialization failed");

  var_set_string("MYSQL_SERVER_VERSION", MYSQL_SERVER_VERSION);
  var_set_string("MYSQL_SYSTEM_TYPE", SYSTEM_TYPE);
  var_set_string("MYSQL_MACHINE_TYPE", MACHINE_TYPE);
  if (sizeof(void *) == 8) {
    var_set_string("MYSQL_SYSTEM_ARCHITECTURE", "64");
  } else {
    var_set_string("MYSQL_SYSTEM_ARCHITECTURE", "32");
  }

  memset(&master_pos, 0, sizeof(master_pos));

  parser.current_line= parser.read_lines= 0;
  memset(&var_reg, 0, sizeof(var_reg));

  init_builtin_echo();
#ifdef __WIN__
#ifndef USE_CYGWIN
  is_windows= 1;
#endif
  init_tmp_sh_file();
  init_win_path_patterns();
#endif

  init_dynamic_string(&ds_res, "", 2048, 2048);

  parse_args(argc, argv);

  log_file.open(opt_logdir, result_file_name, ".log");
  verbose_msg("Logging to '%s'.", log_file.file_name());
  if (opt_mark_progress)
  {
    progress_file.open(opt_logdir, result_file_name, ".progress");
    verbose_msg("Tracing progress in '%s'.", progress_file.file_name());
  }

  /* Init connections, allocate 1 extra as buffer + 1 for default */
  connections= (struct st_connection*)
    my_malloc((opt_max_connections+2) * sizeof(struct st_connection),
              MYF(MY_WME | MY_ZEROFILL));
  connections_end= connections + opt_max_connections +1;
  next_con= connections + 1;
  
  var_set_int("$PS_PROTOCOL", ps_protocol);
  var_set_int("$SP_PROTOCOL", sp_protocol);
  var_set_int("$VIEW_PROTOCOL", view_protocol);
  var_set_int("$CURSOR_PROTOCOL", cursor_protocol);

  DBUG_PRINT("info",("result_file: '%s'",
                     result_file_name ? result_file_name : ""));
  verbose_msg("Results saved in '%s'.", 
              result_file_name ? result_file_name : "");
  if (mysql_server_init(embedded_server_arg_count,
			embedded_server_args,
			(char**) embedded_server_groups))
    die("Can't initialize MySQL server");
  server_initialized= 1;
  if (cur_file == file_stack && cur_file->file == 0)
  {
    cur_file->file= stdin;
    cur_file->file_name= my_strdup("<stdin>", MYF(MY_WME));
    cur_file->lineno= 1;
  }
  var_set_string("MYSQLTEST_FILE", cur_file->file_name);
  init_re();
  ps_protocol_enabled= ps_protocol;
  sp_protocol_enabled= sp_protocol;
  view_protocol_enabled= view_protocol;
  cursor_protocol_enabled= cursor_protocol;
  /* Cursor protcol implies ps protocol */
  if (cursor_protocol_enabled)
    ps_protocol_enabled= 1;

  st_connection *con= connections;
#ifdef EMBEDDED_LIBRARY
  init_connection_thd(con);
#endif /*EMBEDDED_LIBRARY*/
  if (!( mysql_init(&con->mysql)))
    die("Failed in mysql_init()");
  if (opt_connect_timeout)
    mysql_options(&con->mysql, MYSQL_OPT_CONNECT_TIMEOUT,
                  (void *) &opt_connect_timeout);
  if (opt_compress)
    mysql_options(&con->mysql,MYSQL_OPT_COMPRESS,NullS);
  mysql_options(&con->mysql, MYSQL_OPT_LOCAL_INFILE, 0);
  mysql_options(&con->mysql, MYSQL_SET_CHARSET_NAME,
                charset_info->csname);
  if (opt_charsets_dir)
    mysql_options(&con->mysql, MYSQL_SET_CHARSET_DIR,
                  opt_charsets_dir);

  if (opt_protocol)
    mysql_options(&con->mysql,MYSQL_OPT_PROTOCOL,(char*)&opt_protocol);

#if defined(HAVE_OPENSSL) && !defined(EMBEDDED_LIBRARY)

  if (opt_use_ssl)
  {
    mysql_ssl_set(&con->mysql, opt_ssl_key, opt_ssl_cert, opt_ssl_ca,
		  opt_ssl_capath, opt_ssl_cipher);
#if MYSQL_VERSION_ID >= 50000
    /* Turn on ssl_verify_server_cert only if host is "localhost" */
    opt_ssl_verify_server_cert= opt_host && !strcmp(opt_host, "localhost");
    mysql_options(&con->mysql, MYSQL_OPT_SSL_VERIFY_SERVER_CERT,
                  &opt_ssl_verify_server_cert);
#endif
  }
#endif

#ifdef HAVE_SMEM
  if (shared_memory_base_name)
    mysql_options(&con->mysql,MYSQL_SHARED_MEMORY_BASE_NAME,shared_memory_base_name);
#endif

  if (!(con->name = my_strdup("default", MYF(MY_WME))))
    die("Out of memory");

  safe_connect(&con->mysql, con->name, opt_host, opt_user, opt_pass,
               opt_db, opt_port, unix_sock);

  /* Use all time until exit if no explicit 'start_timer' */
  timer_start= timer_now();

  /*
    Initialize $mysql_errno with -1, so we can
    - distinguish it from valid values ( >= 0 ) and
    - detect if there was never a command sent to the server
  */
  var_set_errno(-1);

  set_current_connection(con);

  if (opt_include)
  {
    open_file(opt_include);
  }

  verbose_msg("Start processing test commands from '%s' ...", cur_file->file_name);
  while (!read_command(&command) && !abort_flag)
  {
    int current_line_inc = 1, processed = 0;
    if (command->type == Q_UNKNOWN || command->type == Q_COMMENT_WITH_COMMAND)
      get_command_type(command);

    if (parsing_disabled &&
        command->type != Q_ENABLE_PARSING &&
        command->type != Q_DISABLE_PARSING)
    {
      /* Parsing is disabled, silently convert this line to a comment */
      command->type= Q_COMMENT;
    }

    /* (Re-)set abort_on_error for this command */
    command->abort_on_error= (command->expected_errors.count == 0 &&
                              abort_on_error);
    
    /* delimiter needs to be executed so we can continue to parse */
    my_bool ok_to_do= cur_block->ok || command->type == Q_DELIMITER;
    /*
      Some commands need to be "done" the first time if they may get
      re-iterated over in a true context. This can only happen if there's 
      a while loop at some level above the current block.
    */
    if (!ok_to_do)
    {
      if (command->type == Q_SOURCE ||
          command->type == Q_ERROR ||
          command->type == Q_WRITE_FILE ||
          command->type == Q_APPEND_FILE ||
	  command->type == Q_PERL)
      {
	for (struct st_block *stb= cur_block-1; stb >= block_stack; stb--)
	{
	  if (stb->cmd == cmd_while)
	  {
	    ok_to_do= 1;
	    break;
	  }
	}
      }
    }

    if (ok_to_do)
    {
      command->last_argument= command->first_argument;
      processed = 1;
      switch (command->type) {
      case Q_CONNECT:
        do_connect(command);
        break;
      case Q_CONNECTION: select_connection(command); break;
      case Q_DISCONNECT:
      case Q_DIRTY_CLOSE:
	do_close_connection(command); break;
      case Q_ENABLE_QUERY_LOG:   disable_query_log=0; break;
      case Q_DISABLE_QUERY_LOG:  disable_query_log=1; break;
      case Q_ENABLE_ABORT_ON_ERROR:  abort_on_error=1; break;
      case Q_DISABLE_ABORT_ON_ERROR: abort_on_error=0; break;
      case Q_ENABLE_RESULT_LOG:  disable_result_log=0; break;
      case Q_DISABLE_RESULT_LOG: disable_result_log=1; break;
      case Q_ENABLE_CONNECT_LOG:   disable_connect_log=0; break;
      case Q_DISABLE_CONNECT_LOG:  disable_connect_log=1; break;
      case Q_ENABLE_WARNINGS:    disable_warnings=0; break;
      case Q_DISABLE_WARNINGS:   disable_warnings=1; break;
      case Q_ENABLE_INFO:        disable_info=0; break;
      case Q_DISABLE_INFO:       disable_info=1; break;
      case Q_ENABLE_METADATA:    display_metadata=1; break;
      case Q_DISABLE_METADATA:   display_metadata=0; break;
      case Q_SOURCE: do_source(command); break;
      case Q_SLEEP: do_sleep(command, 0); break;
      case Q_REAL_SLEEP: do_sleep(command, 1); break;
      case Q_WAIT_FOR_SLAVE_TO_STOP: do_wait_for_slave_to_stop(command); break;
      case Q_INC: do_modify_var(command, DO_INC); break;
      case Q_DEC: do_modify_var(command, DO_DEC); break;
      case Q_ECHO: do_echo(command); command_executed++; break;
      case Q_SYSTEM: do_system(command); break;
      case Q_REMOVE_FILE: do_remove_file(command); break;
      case Q_REMOVE_FILES_WILDCARD: do_remove_files_wildcard(command); break;
      case Q_MKDIR: do_mkdir(command); break;
      case Q_RMDIR: do_rmdir(command); break;
      case Q_LIST_FILES: do_list_files(command); break;
      case Q_LIST_FILES_WRITE_FILE:
        do_list_files_write_file_command(command, FALSE);
        break;
      case Q_LIST_FILES_APPEND_FILE:
        do_list_files_write_file_command(command, TRUE);
        break;
      case Q_FILE_EXIST: do_file_exist(command); break;
      case Q_WRITE_FILE: do_write_file(command); break;
      case Q_APPEND_FILE: do_append_file(command); break;
      case Q_DIFF_FILES: do_diff_files(command); break;
      case Q_SEND_QUIT: do_send_quit(command); break;
      case Q_CHANGE_USER: do_change_user(command); break;
      case Q_CAT_FILE: do_cat_file(command); break;
      case Q_COPY_FILE: do_copy_file(command); break;
      case Q_MOVE_FILE: do_move_file(command); break;
      case Q_CHMOD_FILE: do_chmod_file(command); break;
      case Q_PERL: do_perl(command); break;
      case Q_RESULT_FORMAT_VERSION: do_result_format_version(command); break;
      case Q_DELIMITER:
        do_delimiter(command);
	break;
      case Q_DISPLAY_VERTICAL_RESULTS:
        display_result_vertically= TRUE;
        break;
      case Q_DISPLAY_HORIZONTAL_RESULTS:
	display_result_vertically= FALSE;
        break;
      case Q_SORTED_RESULT:
        /*
          Turn on sorting of result set, will be reset after next
          command
        */
	display_result_sorted= TRUE;
        break;
      case Q_LOWERCASE:
        /*
          Turn on lowercasing of result, will be reset after next
          command
        */
        display_result_lower= TRUE;
        break;
      case Q_LET: do_let(command); break;
      case Q_EVAL_RESULT:
        die("'eval_result' command  is deprecated");
      case Q_EVAL:
      case Q_QUERY_VERTICAL:
      case Q_QUERY_HORIZONTAL:
	if (command->query == command->query_buf)
        {
          /* Skip the first part of command, i.e query_xxx */
	  command->query= command->first_argument;
          command->first_word_len= 0;
        }
	/* fall through */
      case Q_QUERY:
      case Q_REAP:
      {
	my_bool old_display_result_vertically= display_result_vertically;
        /* Default is full query, both reap and send  */
        int flags= QUERY_REAP_FLAG | QUERY_SEND_FLAG;

        if (q_send_flag)
        {
          /* Last command was an empty 'send' */
          flags= QUERY_SEND_FLAG;
          q_send_flag= 0;
        }
        else if (command->type == Q_REAP)
        {
          flags= QUERY_REAP_FLAG;
        }

        /* Check for special property for this query */
        display_result_vertically|= (command->type == Q_QUERY_VERTICAL);

	if (save_file[0])
	{
	  strmake(command->require_file, save_file, sizeof(save_file) - 1);
	  save_file[0]= 0;
	}
	run_query(cur_con, command, flags);
	command_executed++;
        command->last_argument= command->end;

        /* Restore settings */
	display_result_vertically= old_display_result_vertically;

	break;
      }
      case Q_SEND:
      case Q_SEND_EVAL:
        if (!*command->first_argument)
        {
          /*
            This is a send without arguments, it indicates that _next_ query
            should be send only
          */
          q_send_flag= 1;
          break;
        }

        /* Remove "send" if this is first iteration */
	if (command->query == command->query_buf)
	  command->query= command->first_argument;

	/*
	  run_query() can execute a query partially, depending on the flags.
	  QUERY_SEND_FLAG flag without QUERY_REAP_FLAG tells it to just send
          the query and read the result some time later when reap instruction
	  is given on this connection.
        */
	run_query(cur_con, command, QUERY_SEND_FLAG);
	command_executed++;
        command->last_argument= command->end;
	break;
      case Q_REQUIRE:
	do_get_file_name(command, save_file, sizeof(save_file));
	break;
      case Q_ERROR:
        do_get_errcodes(command);
	break;
      case Q_REPLACE:
	do_get_replace(command);
	break;
      case Q_REPLACE_REGEX:
        do_get_replace_regex(command);
        break;
      case Q_REPLACE_COLUMN:
	do_get_replace_column(command);
	break;
      case Q_SAVE_MASTER_POS: do_save_master_pos(); break;
      case Q_SYNC_WITH_MASTER: do_sync_with_master(command); break;
      case Q_SYNC_SLAVE_WITH_MASTER:
      {
	do_save_master_pos();
	if (*command->first_argument)
	  select_connection(command);
	else
	  select_connection_name("slave");
	do_sync_with_master2(command, 0);
	break;
      }
      case Q_COMMENT:
      {
        command->last_argument= command->end;

        /* Don't output comments in v1 */
        if (opt_result_format_version == 1)
          break;

        /* Don't output comments if query logging is off */
        if (disable_query_log)
          break;

        /* Write comment's with two starting #'s to result file */
        const char* p= command->query;
        if (p && *p == '#' && *(p+1) == '#')
        {
          dynstr_append_mem(&ds_res, command->query, command->query_len);
          dynstr_append(&ds_res, "\n");
        }
	break;
      }
      case Q_EMPTY_LINE:
        /* Don't output newline in v1 */
        if (opt_result_format_version == 1)
          break;

        /* Don't output newline if query logging is off */
        if (disable_query_log)
          break;

        dynstr_append(&ds_res, "\n");
        break;
      case Q_PING:
        handle_command_error(command, mysql_ping(&cur_con->mysql));
        break;
      case Q_SEND_SHUTDOWN:
        handle_command_error(command,
                             mysql_shutdown(&cur_con->mysql,
                                            SHUTDOWN_DEFAULT));
        break;
      case Q_SHUTDOWN_SERVER:
        do_shutdown_server(command);
        break;
      case Q_EXEC:
	do_exec(command);
	command_executed++;
	break;
      case Q_START_TIMER:
	/* Overwrite possible earlier start of timer */
	timer_start= timer_now();
	break;
      case Q_END_TIMER:
	/* End timer before ending mysqltest */
	timer_output();
	break;
      case Q_CHARACTER_SET:
	do_set_charset(command);
	break;
      case Q_DISABLE_PS_PROTOCOL:
        ps_protocol_enabled= 0;
        /* Close any open statements */
        close_statements();
        break;
      case Q_ENABLE_PS_PROTOCOL:
        ps_protocol_enabled= ps_protocol;
        break;
      case Q_DISABLE_RECONNECT:
        set_reconnect(&cur_con->mysql, 0);
        break;
      case Q_ENABLE_RECONNECT:
        set_reconnect(&cur_con->mysql, 1);
        /* Close any open statements - no reconnect, need new prepare */
        close_statements();
        break;
      case Q_DISABLE_PARSING:
        if (parsing_disabled == 0)
          parsing_disabled= 1;
        else
          die("Parsing is already disabled");
        break;
      case Q_ENABLE_PARSING:
        /*
          Ensure we don't get parsing_disabled < 0 as this would accidentally
          disable code we don't want to have disabled
        */
        if (parsing_disabled == 1)
          parsing_disabled= 0;
        else
          die("Parsing is already enabled");
        break;
      case Q_DIE:
        /* Abort test with error code and error message */
        die("%s", command->first_argument);
        break;
      case Q_EXIT:
        /* Stop processing any more commands */
        abort_flag= 1;
        break;
      case Q_SKIP:
        abort_not_supported_test("%s", command->first_argument);
        break;

      case Q_RESULT:
        die("result, deprecated command");
        break;

      default:
        processed= 0;
        break;
      }
    }

    if (!processed)
    {
      current_line_inc= 0;
      switch (command->type) {
      case Q_WHILE: do_block(cmd_while, command); break;
      case Q_IF: do_block(cmd_if, command); break;
      case Q_END_BLOCK: do_done(command); break;
      default: current_line_inc = 1; break;
      }
    }
    else
      check_eol_junk(command->last_argument);

    if (command->type != Q_ERROR &&
        command->type != Q_COMMENT)
    {
      /*
        As soon as any non "error" command or comment has been executed,
        the array with expected errors should be cleared
      */
      memset(&saved_expected_errors, 0, sizeof(saved_expected_errors));
    }

    if (command_executed != last_command_executed || command->used_replace)
    {
      /*
        As soon as any command has been executed,
        the replace structures should be cleared
      */
      free_all_replace();

      /* Also reset "sorted_result" and "lowercase"*/
      display_result_sorted= FALSE;
      display_result_lower= FALSE;
    }
    last_command_executed= command_executed;

    parser.current_line += current_line_inc;
    if ( opt_mark_progress )
      mark_progress(command, parser.current_line);

    /* Write result from command to log file immediately */
    log_file.write(&ds_res);
    log_file.flush();
    dynstr_set(&ds_res, 0);
  }

  log_file.close();

  start_lineno= 0;
  verbose_msg("... Done processing test commands.");

  if (parsing_disabled)
    die("Test ended with parsing disabled");

  my_bool empty_result= FALSE;
  
  /*
    The whole test has been executed _sucessfully_.
    Time to compare result or save it to record file.
    The entire output from test is in the log file
  */
  if (log_file.bytes_written())
  {
    if (result_file_name)
    {
      /* A result file has been specified */

      if (record)
      {
	/* Recording */

        /* save a copy of the log to result file */
        if (my_copy(log_file.file_name(), result_file_name, MYF(0)) != 0)
          die("Failed to copy '%s' to '%s', errno: %d",
              log_file.file_name(), result_file_name, errno);

      }
      else
      {
	/* Check that the output from test is equal to result file */
	check_result();
      }
    }
  }
  else
  {
    /* Empty output is an error *unless* we also have an empty result file */
    if (! result_file_name || record ||
        compare_files (log_file.file_name(), result_file_name))
    {
      die("The test didn't produce any output");
    }
    else 
    {
      empty_result= TRUE;  /* Meaning empty was expected */
    }
  }

  if (!command_executed && result_file_name && !empty_result)
    die("No queries executed but non-empty result file found!");

  verbose_msg("Test has succeeded!");
  timer_output();
  /* Yes, if we got this far the test has suceeded! Sakila smiles */
  cleanup_and_exit(0);
  return 0; /* Keep compiler happy too */
}


/*
  A primitive timer that give results in milliseconds if the
  --timer-file=<filename> is given. The timer result is written
  to that file when the result is available. To not confuse
  mysql-test-run with an old obsolete result, we remove the file
  before executing any commands. The time we measure is

  - If no explicit 'start_timer' or 'end_timer' is given in the
  test case, the timer measure how long we execute in mysqltest.

  - If only 'start_timer' is given we measure how long we execute
  from that point until we terminate mysqltest.

  - If only 'end_timer' is given we measure how long we execute
  from that we enter mysqltest to the 'end_timer' is command is
  executed.

  - If both 'start_timer' and 'end_timer' are given we measure
  the time between executing the two commands.
*/

void timer_output(void)
{
  if (timer_file)
  {
    char buf[32], *end;
    ulonglong timer= timer_now() - timer_start;
    end= longlong2str(timer, buf, 10);
    str_to_file(timer_file,buf, (int) (end-buf));
    /* Timer has been written to the file, don't use it anymore */
    timer_file= 0;
  }
}


ulonglong timer_now(void)
{
  return my_micro_time() / 1000;
}


/*
  Get arguments for replace_columns. The syntax is:
  replace-column column_number to_string [column_number to_string ...]
  Where each argument may be quoted with ' or "
  A argument may also be a variable, in which case the value of the
  variable is replaced.
*/

void do_get_replace_column(struct st_command *command)
{
  char *from= command->first_argument;
  char *buff, *start;
  DBUG_ENTER("get_replace_columns");

  free_replace_column();
  if (!*from)
    die("Missing argument in %s", command->query);

  /* Allocate a buffer for results */
  start= buff= (char*)my_malloc(strlen(from)+1,MYF(MY_WME | MY_FAE));
  while (*from)
  {
    char *to;
    uint column_number;
    to= get_string(&buff, &from, command);
    if (!(column_number= atoi(to)) || column_number > MAX_COLUMNS)
      die("Wrong column number to replace_column in '%s'", command->query);
    if (!*from)
      die("Wrong number of arguments to replace_column in '%s'", command->query);
    to= get_string(&buff, &from, command);
    my_free(replace_column[column_number-1]);
    replace_column[column_number-1]= my_strdup(to, MYF(MY_WME | MY_FAE));
    set_if_bigger(max_replace_column, column_number);
  }
  my_free(start);
  command->last_argument= command->end;

  DBUG_VOID_RETURN;
}


void free_replace_column()
{
  uint i;
  for (i=0 ; i < max_replace_column ; i++)
  {
    if (replace_column[i])
    {
      my_free(replace_column[i]);
      replace_column[i]= 0;
    }
  }
  max_replace_column= 0;
}


/****************************************************************************/
/*
  Replace functions
*/

/* Definitions for replace result */

typedef struct st_pointer_array {		/* when using array-strings */
  TYPELIB typelib;				/* Pointer to strings */
  uchar	*str;					/* Strings is here */
  uint8 *flag;					/* Flag about each var. */
  uint	array_allocs,max_count,length,max_length;
} POINTER_ARRAY;

struct st_replace;
struct st_replace *init_replace(char * *from, char * *to, uint count,
				char * word_end_chars);
int insert_pointer_name(reg1 POINTER_ARRAY *pa,char * name);
void replace_strings_append(struct st_replace *rep, DYNAMIC_STRING* ds,
                            const char *from, int len);
void free_pointer_array(POINTER_ARRAY *pa);

struct st_replace *glob_replace;

/*
  Get arguments for replace. The syntax is:
  replace from to [from to ...]
  Where each argument may be quoted with ' or "
  A argument may also be a variable, in which case the value of the
  variable is replaced.
*/

void do_get_replace(struct st_command *command)
{
  uint i;
  char *from= command->first_argument;
  char *buff, *start;
  char word_end_chars[256], *pos;
  POINTER_ARRAY to_array, from_array;
  DBUG_ENTER("get_replace");

  free_replace();

  bzero((char*) &to_array,sizeof(to_array));
  bzero((char*) &from_array,sizeof(from_array));
  if (!*from)
    die("Missing argument in %s", command->query);
  start= buff= (char*)my_malloc(strlen(from)+1,MYF(MY_WME | MY_FAE));
  while (*from)
  {
    char *to= buff;
    to= get_string(&buff, &from, command);
    if (!*from)
      die("Wrong number of arguments to replace_result in '%s'",
          command->query);
#ifdef __WIN__
    fix_win_paths(to, from - to);
#endif
    insert_pointer_name(&from_array,to);
    to= get_string(&buff, &from, command);
    insert_pointer_name(&to_array,to);
  }
  for (i= 1,pos= word_end_chars ; i < 256 ; i++)
    if (my_isspace(charset_info,i))
      *pos++= i;
  *pos=0;					/* End pointer */
  if (!(glob_replace= init_replace((char**) from_array.typelib.type_names,
				  (char**) to_array.typelib.type_names,
				  (uint) from_array.typelib.count,
				  word_end_chars)))
    die("Can't initialize replace from '%s'", command->query);
  free_pointer_array(&from_array);
  free_pointer_array(&to_array);
  my_free(start);
  command->last_argument= command->end;
  DBUG_VOID_RETURN;
}


void free_replace()
{
  DBUG_ENTER("free_replace");
  my_free(glob_replace);
  glob_replace= NULL;
  DBUG_VOID_RETURN;
}


typedef struct st_replace {
  my_bool found;
  struct st_replace *next[256];
} REPLACE;

typedef struct st_replace_found {
  my_bool found;
  char *replace_string;
  uint to_offset;
  int from_offset;
} REPLACE_STRING;


void replace_strings_append(REPLACE *rep, DYNAMIC_STRING* ds,
                            const char *str,
                            int len __attribute__((unused)))
{
  reg1 REPLACE *rep_pos;
  reg2 REPLACE_STRING *rep_str;
  const char *start, *from;
  DBUG_ENTER("replace_strings_append");

  start= from= str;
  rep_pos=rep+1;
  for (;;)
  {
    /* Loop through states */
    DBUG_PRINT("info", ("Looping through states"));
    while (!rep_pos->found)
      rep_pos= rep_pos->next[(uchar) *from++];

    /* Does this state contain a string to be replaced */
    if (!(rep_str = ((REPLACE_STRING*) rep_pos))->replace_string)
    {
      /* No match found */
      dynstr_append_mem(ds, start, from - start - 1);
      DBUG_PRINT("exit", ("Found no more string to replace, appended: %s", start));
      DBUG_VOID_RETURN;
    }

    /* Found a string that needs to be replaced */
    DBUG_PRINT("info", ("found: %d, to_offset: %d, from_offset: %d, string: %s",
                        rep_str->found, rep_str->to_offset,
                        rep_str->from_offset, rep_str->replace_string));

    /* Append part of original string before replace string */
    dynstr_append_mem(ds, start, (from - rep_str->to_offset) - start);

    /* Append replace string */
    dynstr_append_mem(ds, rep_str->replace_string,
                      strlen(rep_str->replace_string));

    if (!*(from-=rep_str->from_offset) && rep_pos->found != 2)
    {
      /* End of from string */
      DBUG_PRINT("exit", ("Found end of from string"));
      DBUG_VOID_RETURN;
    }
    DBUG_ASSERT(from <= str+len);
    start= from;
    rep_pos=rep;
  }
}


/*
  Regex replace  functions
*/


/* Stores regex substitutions */

struct st_regex
{
  char* pattern; /* Pattern to be replaced */
  char* replace; /* String or expression to replace the pattern with */
  int icase; /* true if the match is case insensitive */
};

struct st_replace_regex
{
  DYNAMIC_ARRAY regex_arr; /* stores a list of st_regex subsitutions */

  /*
    Temporary storage areas for substitutions. To reduce unnessary copying
    and memory freeing/allocation, we pre-allocate two buffers, and alternate
    their use, one for input/one for output, the roles changing on the next
    st_regex substition. At the end of substitutions  buf points to the
    one containing the final result.
  */
  char* buf;
  char* even_buf;
  char* odd_buf;
  int even_buf_len;
  int odd_buf_len;
};

struct st_replace_regex *glob_replace_regex= 0;

int reg_replace(char** buf_p, int* buf_len_p, char *pattern, char *replace,
                char *string, int icase);



/*
  Finds the next (non-escaped) '/' in the expression.
  (If the character '/' is needed, it can be escaped using '\'.)
*/

#define PARSE_REGEX_ARG                         \
  while (p < expr_end)                          \
  {                                             \
    char c= *p;                                 \
    if (c == '/')                               \
    {                                           \
      if (last_c == '\\')                       \
      {                                         \
        buf_p[-1]= '/';                         \
      }                                         \
      else                                      \
      {                                         \
        *buf_p++ = 0;                           \
        break;                                  \
      }                                         \
    }                                           \
    else                                        \
      *buf_p++ = c;                             \
                                                \
    last_c= c;                                  \
    p++;                                        \
  }                                             \
                                                \
/*
  Initializes the regular substitution expression to be used in the
  result output of test.

  Returns: st_replace_regex struct with pairs of substitutions
*/

struct st_replace_regex* init_replace_regex(char* expr)
{
  struct st_replace_regex* res;
  char* buf,*expr_end;
  char* p;
  char* buf_p;
  uint expr_len= strlen(expr);
  char last_c = 0;
  struct st_regex reg;

  /* my_malloc() will die on fail with MY_FAE */
  res=(struct st_replace_regex*)my_malloc(
                                          sizeof(*res)+expr_len ,MYF(MY_FAE+MY_WME));
  my_init_dynamic_array(&res->regex_arr,sizeof(struct st_regex),128,128);

  buf= (char*)res + sizeof(*res);
  expr_end= expr + expr_len;
  p= expr;
  buf_p= buf;

  /* for each regexp substitution statement */
  while (p < expr_end)
  {
    bzero(&reg,sizeof(reg));
    /* find the start of the statement */
    while (p < expr_end)
    {
      if (*p == '/')
        break;
      p++;
    }

    if (p == expr_end || ++p == expr_end)
    {
      if (res->regex_arr.elements)
        break;
      else
        goto err;
    }
    /* we found the start */
    reg.pattern= buf_p;

    /* Find first argument -- pattern string to be removed */
    PARSE_REGEX_ARG

      if (p == expr_end || ++p == expr_end)
        goto err;

    /* buf_p now points to the replacement pattern terminated with \0 */
    reg.replace= buf_p;

    /* Find second argument -- replace string to replace pattern */
    PARSE_REGEX_ARG

      if (p == expr_end)
        goto err;

    /* skip the ending '/' in the statement */
    p++;

    /* Check if we should do matching case insensitive */
    if (p < expr_end && *p == 'i')
      reg.icase= 1;

    /* done parsing the statement, now place it in regex_arr */
    if (insert_dynamic(&res->regex_arr,(uchar*) &reg))
      die("Out of memory");
  }
  res->odd_buf_len= res->even_buf_len= 8192;
  res->even_buf= (char*)my_malloc(res->even_buf_len,MYF(MY_WME+MY_FAE));
  res->odd_buf= (char*)my_malloc(res->odd_buf_len,MYF(MY_WME+MY_FAE));
  res->buf= res->even_buf;

  return res;

err:
  my_free(res);
  die("Error parsing replace_regex \"%s\"", expr);
  return 0;
}

/*
  Execute all substitutions on val.

  Returns: true if substituition was made, false otherwise
  Side-effect: Sets r->buf to be the buffer with all substitutions done.

  IN:
  struct st_replace_regex* r
  char* val
  Out:
  struct st_replace_regex* r
  r->buf points at the resulting buffer
  r->even_buf and r->odd_buf might have been reallocated
  r->even_buf_len and r->odd_buf_len might have been changed

  TODO:  at some point figure out if there is a way to do everything
  in one pass
*/

int multi_reg_replace(struct st_replace_regex* r,char* val)
{
  uint i;
  char* in_buf, *out_buf;
  int* buf_len_p;

  in_buf= val;
  out_buf= r->even_buf;
  buf_len_p= &r->even_buf_len;
  r->buf= 0;

  /* For each substitution, do the replace */
  for (i= 0; i < r->regex_arr.elements; i++)
  {
    struct st_regex re;
    char* save_out_buf= out_buf;

    get_dynamic(&r->regex_arr,(uchar*)&re,i);

    if (!reg_replace(&out_buf, buf_len_p, re.pattern, re.replace,
                     in_buf, re.icase))
    {
      /* if the buffer has been reallocated, make adjustements */
      if (save_out_buf != out_buf)
      {
        if (save_out_buf == r->even_buf)
          r->even_buf= out_buf;
        else
          r->odd_buf= out_buf;
      }

      r->buf= out_buf;
      if (in_buf == val)
        in_buf= r->odd_buf;

      swap_variables(char*,in_buf,out_buf);

      buf_len_p= (out_buf == r->even_buf) ? &r->even_buf_len :
        &r->odd_buf_len;
    }
  }

  return (r->buf == 0);
}

/*
  Parse the regular expression to be used in all result files
  from now on.

  The syntax is --replace_regex /from/to/i /from/to/i ...
  i means case-insensitive match. If omitted, the match is
  case-sensitive

*/
void do_get_replace_regex(struct st_command *command)
{
  char *expr= command->first_argument;
  free_replace_regex();
  if (!(glob_replace_regex=init_replace_regex(expr)))
    die("Could not init replace_regex");
  command->last_argument= command->end;
}

void free_replace_regex()
{
  if (glob_replace_regex)
  {
    delete_dynamic(&glob_replace_regex->regex_arr);
    my_free(glob_replace_regex->even_buf);
    my_free(glob_replace_regex->odd_buf);
    my_free(glob_replace_regex);
    glob_replace_regex=0;
  }
}



/*
  auxiluary macro used by reg_replace
  makes sure the result buffer has sufficient length
*/
#define SECURE_REG_BUF   if (buf_len < need_buf_len)                    \
  {                                                                     \
    int off= res_p - buf;                                               \
    buf= (char*)my_realloc(buf,need_buf_len,MYF(MY_WME+MY_FAE));        \
    res_p= buf + off;                                                   \
    buf_len= need_buf_len;                                              \
  }                                                                     \
                                                                        \
/*
  Performs a regex substitution

  IN:

  buf_p - result buffer pointer. Will change if reallocated
  buf_len_p - result buffer length. Will change if the buffer is reallocated
  pattern - regexp pattern to match
  replace - replacement expression
  string - the string to perform substituions in
  icase - flag, if set to 1 the match is case insensitive
*/
int reg_replace(char** buf_p, int* buf_len_p, char *pattern,
                char *replace, char *string, int icase)
{
  my_regex_t r;
  my_regmatch_t *subs;
  char *replace_end;
  char *buf= *buf_p;
  int len;
  int buf_len, need_buf_len;
  int cflags= REG_EXTENDED;
  int err_code;
  char *res_p,*str_p,*str_end;

  buf_len= *buf_len_p;
  len= strlen(string);
  str_end= string + len;

  /* start with a buffer of a reasonable size that hopefully will not
     need to be reallocated
  */
  need_buf_len= len * 2 + 1;
  res_p= buf;

  SECURE_REG_BUF

  if (icase)
    cflags|= REG_ICASE;

  if ((err_code= my_regcomp(&r,pattern,cflags,&my_charset_latin1)))
  {
    check_regerr(&r,err_code);
    return 1;
  }

  subs= (my_regmatch_t*)my_malloc(sizeof(my_regmatch_t) * (r.re_nsub+1),
                                  MYF(MY_WME+MY_FAE));

  *res_p= 0;
  str_p= string;
  replace_end= replace + strlen(replace);

  /* for each pattern match instance perform a replacement */
  while (!err_code)
  {
    /* find the match */
    err_code= my_regexec(&r,str_p, r.re_nsub+1, subs,
                         (str_p == string) ? REG_NOTBOL : 0);

    /* if regular expression error (eg. bad syntax, or out of memory) */
    if (err_code && err_code != REG_NOMATCH)
    {
      check_regerr(&r,err_code);
      my_regfree(&r);
      return 1;
    }

    /* if match found */
    if (!err_code)
    {
      char* expr_p= replace;
      int c;

      /*
        we need at least what we have so far in the buffer + the part
        before this match
      */
      need_buf_len= (res_p - buf) + (int) subs[0].rm_so;

      /* on this pass, calculate the memory for the result buffer */
      while (expr_p < replace_end)
      {
        int back_ref_num= -1;
        c= *expr_p;

        if (c == '\\' && expr_p + 1 < replace_end)
        {
          back_ref_num= (int) (expr_p[1] - '0');
        }

        /* found a valid back_ref (eg. \1)*/
        if (back_ref_num >= 0 && back_ref_num <= (int)r.re_nsub)
        {
          regoff_t start_off, end_off;
          if ((start_off=subs[back_ref_num].rm_so) > -1 &&
              (end_off=subs[back_ref_num].rm_eo) > -1)
          {
            need_buf_len += (int) (end_off - start_off);
          }
          expr_p += 2;
        }
        else
        {
          expr_p++;
          need_buf_len++;
        }
      }
      need_buf_len++;
      /*
        now that we know the size of the buffer,
        make sure it is big enough
      */
      SECURE_REG_BUF

        /* copy the pre-match part */
        if (subs[0].rm_so)
        {
          memcpy(res_p, str_p, (size_t) subs[0].rm_so);
          res_p+= subs[0].rm_so;
        }

      expr_p= replace;

      /* copy the match and expand back_refs */
      while (expr_p < replace_end)
      {
        int back_ref_num= -1;
        c= *expr_p;

        if (c == '\\' && expr_p + 1 < replace_end)
        {
          back_ref_num= expr_p[1] - '0';
        }

        if (back_ref_num >= 0 && back_ref_num <= (int)r.re_nsub)
        {
          regoff_t start_off, end_off;
          if ((start_off=subs[back_ref_num].rm_so) > -1 &&
              (end_off=subs[back_ref_num].rm_eo) > -1)
          {
            int block_len= (int) (end_off - start_off);
            memcpy(res_p,str_p + start_off, block_len);
            res_p += block_len;
          }
          expr_p += 2;
        }
        else
        {
          *res_p++ = *expr_p++;
        }
      }

      /* handle the post-match part */
      if (subs[0].rm_so == subs[0].rm_eo)
      {
        if (str_p + subs[0].rm_so >= str_end)
          break;
        str_p += subs[0].rm_eo ;
        *res_p++ = *str_p++;
      }
      else
      {
        str_p += subs[0].rm_eo;
      }
    }
    else /* no match this time, just copy the string as is */
    {
      int left_in_str= str_end-str_p;
      need_buf_len= (res_p-buf) + left_in_str;
      SECURE_REG_BUF
        memcpy(res_p,str_p,left_in_str);
      res_p += left_in_str;
      str_p= str_end;
    }
  }
  my_free(subs);
  my_regfree(&r);
  *res_p= 0;
  *buf_p= buf;
  *buf_len_p= buf_len;
  return 0;
}


#ifndef WORD_BIT
#define WORD_BIT (8*sizeof(uint))
#endif

#define SET_MALLOC_HUNC 64
#define LAST_CHAR_CODE 259

typedef struct st_rep_set {
  uint	*bits;				/* Pointer to used sets */
  short next[LAST_CHAR_CODE];		/* Pointer to next sets */
  uint	found_len;			/* Best match to date */
  int	found_offset;
  uint	table_offset;
  uint	size_of_bits;			/* For convinience */
} REP_SET;

typedef struct st_rep_sets {
  uint		count;			/* Number of sets */
  uint		extra;			/* Extra sets in buffer */
  uint		invisible;		/* Sets not chown */
  uint		size_of_bits;
  REP_SET	*set,*set_buffer;
  uint		*bit_buffer;
} REP_SETS;

typedef struct st_found_set {
  uint table_offset;
  int found_offset;
} FOUND_SET;

typedef struct st_follow {
  int chr;
  uint table_offset;
  uint len;
} FOLLOWS;


int init_sets(REP_SETS *sets,uint states);
REP_SET *make_new_set(REP_SETS *sets);
void make_sets_invisible(REP_SETS *sets);
void free_last_set(REP_SETS *sets);
void free_sets(REP_SETS *sets);
void internal_set_bit(REP_SET *set, uint bit);
void internal_clear_bit(REP_SET *set, uint bit);
void or_bits(REP_SET *to,REP_SET *from);
void copy_bits(REP_SET *to,REP_SET *from);
int cmp_bits(REP_SET *set1,REP_SET *set2);
int get_next_bit(REP_SET *set,uint lastpos);
int find_set(REP_SETS *sets,REP_SET *find);
int find_found(FOUND_SET *found_set,uint table_offset,
               int found_offset);
uint start_at_word(char * pos);
uint end_of_word(char * pos);

static uint found_sets=0;


uint replace_len(char * str)
{
  uint len=0;
  while (*str)
  {
    str++;
    len++;
  }
  return len;
}

/* Init a replace structure for further calls */

REPLACE *init_replace(char * *from, char * *to,uint count,
		      char * word_end_chars)
{
  static const int SPACE_CHAR= 256;
  static const int END_OF_LINE= 258;

  uint i,j,states,set_nr,len,result_len,max_length,found_end,bits_set,bit_nr;
  int used_sets,chr,default_state;
  char used_chars[LAST_CHAR_CODE],is_word_end[256];
  char * pos, *to_pos, **to_array;
  REP_SETS sets;
  REP_SET *set,*start_states,*word_states,*new_set;
  FOLLOWS *follow,*follow_ptr;
  REPLACE *replace;
  FOUND_SET *found_set;
  REPLACE_STRING *rep_str;
  DBUG_ENTER("init_replace");

  /* Count number of states */
  for (i=result_len=max_length=0 , states=2 ; i < count ; i++)
  {
    len=replace_len(from[i]);
    if (!len)
    {
      errno=EINVAL;
      DBUG_RETURN(0);
    }
    states+=len+1;
    result_len+=(uint) strlen(to[i])+1;
    if (len > max_length)
      max_length=len;
  }
  bzero((char*) is_word_end,sizeof(is_word_end));
  for (i=0 ; word_end_chars[i] ; i++)
    is_word_end[(uchar) word_end_chars[i]]=1;

  if (init_sets(&sets,states))
    DBUG_RETURN(0);
  found_sets=0;
  if (!(found_set= (FOUND_SET*) my_malloc(sizeof(FOUND_SET)*max_length*count,
					  MYF(MY_WME))))
  {
    free_sets(&sets);
    DBUG_RETURN(0);
  }
  (void) make_new_set(&sets);			/* Set starting set */
  make_sets_invisible(&sets);			/* Hide previus sets */
  used_sets=-1;
  word_states=make_new_set(&sets);		/* Start of new word */
  start_states=make_new_set(&sets);		/* This is first state */
  if (!(follow=(FOLLOWS*) my_malloc((states+2)*sizeof(FOLLOWS),MYF(MY_WME))))
  {
    free_sets(&sets);
    my_free(found_set);
    DBUG_RETURN(0);
  }

  /* Init follow_ptr[] */
  for (i=0, states=1, follow_ptr=follow+1 ; i < count ; i++)
  {
    if (from[i][0] == '\\' && from[i][1] == '^')
    {
      internal_set_bit(start_states,states+1);
      if (!from[i][2])
      {
	start_states->table_offset=i;
	start_states->found_offset=1;
      }
    }
    else if (from[i][0] == '\\' && from[i][1] == '$')
    {
      internal_set_bit(start_states,states);
      internal_set_bit(word_states,states);
      if (!from[i][2] && start_states->table_offset == (uint) ~0)
      {
	start_states->table_offset=i;
	start_states->found_offset=0;
      }
    }
    else
    {
      internal_set_bit(word_states,states);
      if (from[i][0] == '\\' && (from[i][1] == 'b' && from[i][2]))
	internal_set_bit(start_states,states+1);
      else
	internal_set_bit(start_states,states);
    }
    for (pos=from[i], len=0; *pos ; pos++)
    {
      follow_ptr->chr= (uchar) *pos;
      follow_ptr->table_offset=i;
      follow_ptr->len= ++len;
      follow_ptr++;
    }
    follow_ptr->chr=0;
    follow_ptr->table_offset=i;
    follow_ptr->len=len;
    follow_ptr++;
    states+=(uint) len+1;
  }


  for (set_nr=0,pos=0 ; set_nr < sets.count ; set_nr++)
  {
    set=sets.set+set_nr;
    default_state= 0;				/* Start from beginning */

    /* If end of found-string not found or start-set with current set */

    for (i= (uint) ~0; (i=get_next_bit(set,i)) ;)
    {
      if (!follow[i].chr)
      {
	if (! default_state)
	  default_state= find_found(found_set,set->table_offset,
				    set->found_offset+1);
      }
    }
    copy_bits(sets.set+used_sets,set);		/* Save set for changes */
    if (!default_state)
      or_bits(sets.set+used_sets,sets.set);	/* Can restart from start */

    /* Find all chars that follows current sets */
    bzero((char*) used_chars,sizeof(used_chars));
    for (i= (uint) ~0; (i=get_next_bit(sets.set+used_sets,i)) ;)
    {
      used_chars[follow[i].chr]=1;
      if ((follow[i].chr == SPACE_CHAR && !follow[i+1].chr &&
	   follow[i].len > 1) || follow[i].chr == END_OF_LINE)
	used_chars[0]=1;
    }

    /* Mark word_chars used if \b is in state */
    if (used_chars[SPACE_CHAR])
      for (pos= word_end_chars ; *pos ; pos++)
	used_chars[(int) (uchar) *pos] = 1;

    /* Handle other used characters */
    for (chr= 0 ; chr < 256 ; chr++)
    {
      if (! used_chars[chr])
	set->next[chr]= chr ? default_state : -1;
      else
      {
	new_set=make_new_set(&sets);
	set=sets.set+set_nr;			/* if realloc */
	new_set->table_offset=set->table_offset;
	new_set->found_len=set->found_len;
	new_set->found_offset=set->found_offset+1;
	found_end=0;

	for (i= (uint) ~0 ; (i=get_next_bit(sets.set+used_sets,i)) ; )
	{
	  if (!follow[i].chr || follow[i].chr == chr ||
	      (follow[i].chr == SPACE_CHAR &&
	       (is_word_end[chr] ||
		(!chr && follow[i].len > 1 && ! follow[i+1].chr))) ||
	      (follow[i].chr == END_OF_LINE && ! chr))
	  {
	    if ((! chr || (follow[i].chr && !follow[i+1].chr)) &&
		follow[i].len > found_end)
	      found_end=follow[i].len;
	    if (chr && follow[i].chr)
	      internal_set_bit(new_set,i+1);		/* To next set */
	    else
	      internal_set_bit(new_set,i);
	  }
	}
	if (found_end)
	{
	  new_set->found_len=0;			/* Set for testing if first */
	  bits_set=0;
	  for (i= (uint) ~0; (i=get_next_bit(new_set,i)) ;)
	  {
	    if ((follow[i].chr == SPACE_CHAR ||
		 follow[i].chr == END_OF_LINE) && ! chr)
	      bit_nr=i+1;
	    else
	      bit_nr=i;
	    if (follow[bit_nr-1].len < found_end ||
		(new_set->found_len &&
		 (chr == 0 || !follow[bit_nr].chr)))
	      internal_clear_bit(new_set,i);
	    else
	    {
	      if (chr == 0 || !follow[bit_nr].chr)
	      {					/* best match  */
		new_set->table_offset=follow[bit_nr].table_offset;
		if (chr || (follow[i].chr == SPACE_CHAR ||
			    follow[i].chr == END_OF_LINE))
		  new_set->found_offset=found_end;	/* New match */
		new_set->found_len=found_end;
	      }
	      bits_set++;
	    }
	  }
	  if (bits_set == 1)
	  {
	    set->next[chr] = find_found(found_set,
					new_set->table_offset,
					new_set->found_offset);
	    free_last_set(&sets);
	  }
	  else
	    set->next[chr] = find_set(&sets,new_set);
	}
	else
	  set->next[chr] = find_set(&sets,new_set);
      }
    }
  }

  /* Alloc replace structure for the replace-state-machine */

  if ((replace=(REPLACE*) my_malloc(sizeof(REPLACE)*(sets.count)+
				    sizeof(REPLACE_STRING)*(found_sets+1)+
				    sizeof(char *)*count+result_len,
				    MYF(MY_WME | MY_ZEROFILL))))
  {
    rep_str=(REPLACE_STRING*) (replace+sets.count);
    to_array= (char **) (rep_str+found_sets+1);
    to_pos=(char *) (to_array+count);
    for (i=0 ; i < count ; i++)
    {
      to_array[i]=to_pos;
      to_pos=strmov(to_pos,to[i])+1;
    }
    rep_str[0].found=1;
    rep_str[0].replace_string=0;
    for (i=1 ; i <= found_sets ; i++)
    {
      pos=from[found_set[i-1].table_offset];
      rep_str[i].found= !memcmp(pos, "\\^", 3) ? 2 : 1;
      rep_str[i].replace_string=to_array[found_set[i-1].table_offset];
      rep_str[i].to_offset=found_set[i-1].found_offset-start_at_word(pos);
      rep_str[i].from_offset=found_set[i-1].found_offset-replace_len(pos)+
	end_of_word(pos);
    }
    for (i=0 ; i < sets.count ; i++)
    {
      for (j=0 ; j < 256 ; j++)
	if (sets.set[i].next[j] >= 0)
	  replace[i].next[j]=replace+sets.set[i].next[j];
	else
	  replace[i].next[j]=(REPLACE*) (rep_str+(-sets.set[i].next[j]-1));
    }
  }
  my_free(follow);
  free_sets(&sets);
  my_free(found_set);
  DBUG_PRINT("exit",("Replace table has %d states",sets.count));
  DBUG_RETURN(replace);
}


int init_sets(REP_SETS *sets,uint states)
{
  bzero((char*) sets,sizeof(*sets));
  sets->size_of_bits=((states+7)/8);
  if (!(sets->set_buffer=(REP_SET*) my_malloc(sizeof(REP_SET)*SET_MALLOC_HUNC,
					      MYF(MY_WME))))
    return 1;
  if (!(sets->bit_buffer=(uint*) my_malloc(sizeof(uint)*sets->size_of_bits*
					   SET_MALLOC_HUNC,MYF(MY_WME))))
  {
    my_free(sets->set);
    return 1;
  }
  return 0;
}

/* Make help sets invisible for nicer codeing */

void make_sets_invisible(REP_SETS *sets)
{
  sets->invisible=sets->count;
  sets->set+=sets->count;
  sets->count=0;
}

REP_SET *make_new_set(REP_SETS *sets)
{
  uint i,count,*bit_buffer;
  REP_SET *set;
  if (sets->extra)
  {
    sets->extra--;
    set=sets->set+ sets->count++;
    bzero((char*) set->bits,sizeof(uint)*sets->size_of_bits);
    bzero((char*) &set->next[0],sizeof(set->next[0])*LAST_CHAR_CODE);
    set->found_offset=0;
    set->found_len=0;
    set->table_offset= (uint) ~0;
    set->size_of_bits=sets->size_of_bits;
    return set;
  }
  count=sets->count+sets->invisible+SET_MALLOC_HUNC;
  if (!(set=(REP_SET*) my_realloc((uchar*) sets->set_buffer,
                                  sizeof(REP_SET)*count,
				  MYF(MY_WME))))
    return 0;
  sets->set_buffer=set;
  sets->set=set+sets->invisible;
  if (!(bit_buffer=(uint*) my_realloc((uchar*) sets->bit_buffer,
				      (sizeof(uint)*sets->size_of_bits)*count,
				      MYF(MY_WME))))
    return 0;
  sets->bit_buffer=bit_buffer;
  for (i=0 ; i < count ; i++)
  {
    sets->set_buffer[i].bits=bit_buffer;
    bit_buffer+=sets->size_of_bits;
  }
  sets->extra=SET_MALLOC_HUNC;
  return make_new_set(sets);
}

void free_last_set(REP_SETS *sets)
{
  sets->count--;
  sets->extra++;
  return;
}

void free_sets(REP_SETS *sets)
{
  my_free(sets->set_buffer);
  my_free(sets->bit_buffer);
  return;
}

void internal_set_bit(REP_SET *set, uint bit)
{
  set->bits[bit / WORD_BIT] |= 1 << (bit % WORD_BIT);
  return;
}

void internal_clear_bit(REP_SET *set, uint bit)
{
  set->bits[bit / WORD_BIT] &= ~ (1 << (bit % WORD_BIT));
  return;
}


void or_bits(REP_SET *to,REP_SET *from)
{
  reg1 uint i;
  for (i=0 ; i < to->size_of_bits ; i++)
    to->bits[i]|=from->bits[i];
  return;
}

void copy_bits(REP_SET *to,REP_SET *from)
{
  memcpy((uchar*) to->bits,(uchar*) from->bits,
	 (size_t) (sizeof(uint) * to->size_of_bits));
}

int cmp_bits(REP_SET *set1,REP_SET *set2)
{
  return memcmp(set1->bits, set2->bits,
                sizeof(uint) * set1->size_of_bits);
}


/* Get next set bit from set. */

int get_next_bit(REP_SET *set,uint lastpos)
{
  uint pos,*start,*end,bits;

  start=set->bits+ ((lastpos+1) / WORD_BIT);
  end=set->bits + set->size_of_bits;
  bits=start[0] & ~((1 << ((lastpos+1) % WORD_BIT)) -1);

  while (! bits && ++start < end)
    bits=start[0];
  if (!bits)
    return 0;
  pos=(uint) (start-set->bits)*WORD_BIT;
  while (! (bits & 1))
  {
    bits>>=1;
    pos++;
  }
  return pos;
}

/* find if there is a same set in sets. If there is, use it and
   free given set, else put in given set in sets and return its
   position */

int find_set(REP_SETS *sets,REP_SET *find)
{
  uint i;
  for (i=0 ; i < sets->count-1 ; i++)
  {
    if (!cmp_bits(sets->set+i,find))
    {
      free_last_set(sets);
      return i;
    }
  }
  return i;				/* return new postion */
}

/* find if there is a found_set with same table_offset & found_offset
   If there is return offset to it, else add new offset and return pos.
   Pos returned is -offset-2 in found_set_structure because it is
   saved in set->next and set->next[] >= 0 points to next set and
   set->next[] == -1 is reserved for end without replaces.
*/

int find_found(FOUND_SET *found_set,uint table_offset, int found_offset)
{
  int i;
  for (i=0 ; (uint) i < found_sets ; i++)
    if (found_set[i].table_offset == table_offset &&
	found_set[i].found_offset == found_offset)
      return -i-2;
  found_set[i].table_offset=table_offset;
  found_set[i].found_offset=found_offset;
  found_sets++;
  return -i-2;				/* return new postion */
}

/* Return 1 if regexp starts with \b or ends with \b*/

uint start_at_word(char * pos)
{
  return (((!memcmp(pos, "\\b",2) && pos[2]) ||
           !memcmp(pos, "\\^", 2)) ? 1 : 0);
}

uint end_of_word(char * pos)
{
  char * end=strend(pos);
  return ((end > pos+2 && !memcmp(end-2, "\\b", 2)) ||
	  (end >= pos+2 && !memcmp(end-2, "\\$",2))) ? 1 : 0;
}

/****************************************************************************
 * Handle replacement of strings
 ****************************************************************************/

#define PC_MALLOC		256	/* Bytes for pointers */
#define PS_MALLOC		512	/* Bytes for data */

int insert_pointer_name(reg1 POINTER_ARRAY *pa,char * name)
{
  uint i,length,old_count;
  uchar *new_pos;
  const char **new_array;
  DBUG_ENTER("insert_pointer_name");

  if (! pa->typelib.count)
  {
    if (!(pa->typelib.type_names=(const char **)
	  my_malloc(((PC_MALLOC-MALLOC_OVERHEAD)/
		     (sizeof(char *)+sizeof(*pa->flag))*
		     (sizeof(char *)+sizeof(*pa->flag))),MYF(MY_WME))))
      DBUG_RETURN(-1);
    if (!(pa->str= (uchar*) my_malloc((uint) (PS_MALLOC-MALLOC_OVERHEAD),
				     MYF(MY_WME))))
    {
      my_free(pa->typelib.type_names);
      DBUG_RETURN (-1);
    }
    pa->max_count=(PC_MALLOC-MALLOC_OVERHEAD)/(sizeof(uchar*)+
					       sizeof(*pa->flag));
    pa->flag= (uint8*) (pa->typelib.type_names+pa->max_count);
    pa->length=0;
    pa->max_length=PS_MALLOC-MALLOC_OVERHEAD;
    pa->array_allocs=1;
  }
  length=(uint) strlen(name)+1;
  if (pa->length+length >= pa->max_length)
  {
    if (!(new_pos= (uchar*) my_realloc((uchar*) pa->str,
                                      (uint) (pa->length+length+PS_MALLOC),
				      MYF(MY_WME))))
      DBUG_RETURN(1);
    if (new_pos != pa->str)
    {
      my_ptrdiff_t diff=PTR_BYTE_DIFF(new_pos,pa->str);
      for (i=0 ; i < pa->typelib.count ; i++)
	pa->typelib.type_names[i]= ADD_TO_PTR(pa->typelib.type_names[i],diff,
					      char*);
      pa->str=new_pos;
    }
    pa->max_length= pa->length+length+PS_MALLOC;
  }
  if (pa->typelib.count >= pa->max_count-1)
  {
    int len;
    pa->array_allocs++;
    len=(PC_MALLOC*pa->array_allocs - MALLOC_OVERHEAD);
    if (!(new_array=(const char **) my_realloc((uchar*) pa->typelib.type_names,
					       (uint) len/
                                               (sizeof(uchar*)+sizeof(*pa->flag))*
                                               (sizeof(uchar*)+sizeof(*pa->flag)),
                                               MYF(MY_WME))))
      DBUG_RETURN(1);
    pa->typelib.type_names=new_array;
    old_count=pa->max_count;
    pa->max_count=len/(sizeof(uchar*) + sizeof(*pa->flag));
    pa->flag= (uint8*) (pa->typelib.type_names+pa->max_count);
    memcpy((uchar*) pa->flag,(char *) (pa->typelib.type_names+old_count),
	   old_count*sizeof(*pa->flag));
  }
  pa->flag[pa->typelib.count]=0;			/* Reset flag */
  pa->typelib.type_names[pa->typelib.count++]= (char*) pa->str+pa->length;
  pa->typelib.type_names[pa->typelib.count]= NullS;	/* Put end-mark */
  (void) strmov((char*) pa->str+pa->length,name);
  pa->length+=length;
  DBUG_RETURN(0);
} /* insert_pointer_name */


/* free pointer array */

void free_pointer_array(POINTER_ARRAY *pa)
{
  if (pa->typelib.count)
  {
    pa->typelib.count=0;
    my_free(pa->typelib.type_names);
    pa->typelib.type_names=0;
    my_free(pa->str);
  }
} /* free_pointer_array */


/* Functions that uses replace and replace_regex */

/* Append the string to ds, with optional replace */
void replace_dynstr_append_mem(DYNAMIC_STRING *ds,
                               const char *val, int len)
{
#ifdef __WIN__
  fix_win_paths(val, len);
#endif

  if (display_result_lower) 
  {
    /* Convert to lower case, and do this first */
    char lower[512];
    char *c= lower;
    for (const char *v= val;  *v;  v++)
      *c++= my_tolower(charset_info, *v);
    *c= '\0';
    /* Copy from this buffer instead */
    val= lower;
  }
  
  if (glob_replace_regex)
  {
    /* Regex replace */
    if (!multi_reg_replace(glob_replace_regex, (char*)val))
    {
      val= glob_replace_regex->buf;
      len= strlen(val);
    }
  }

  if (glob_replace)
  {
    /* Normal replace */
    replace_strings_append(glob_replace, ds, val, len);
  }
  else
    dynstr_append_mem(ds, val, len);
}


/* Append zero-terminated string to ds, with optional replace */
void replace_dynstr_append(DYNAMIC_STRING *ds, const char *val)
{
  replace_dynstr_append_mem(ds, val, strlen(val));
}

/* Append uint to ds, with optional replace */
void replace_dynstr_append_uint(DYNAMIC_STRING *ds, uint val)
{
  char buff[22]; /* This should be enough for any int */
  char *end= longlong10_to_str(val, buff, 10);
  replace_dynstr_append_mem(ds, buff, end - buff);
}



/*
  Build a list of pointer to each line in ds_input, sort
  the list and use the sorted list to append the strings
  sorted to the output ds

  SYNOPSIS
  dynstr_append_sorted
  ds - string where the sorted output will be appended
  ds_input - string to be sorted

*/

static int comp_lines(const char **a, const char **b)
{
  return (strcmp(*a,*b));
}

void dynstr_append_sorted(DYNAMIC_STRING* ds, DYNAMIC_STRING *ds_input)
{
  unsigned i;
  char *start= ds_input->str;
  DYNAMIC_ARRAY lines;
  DBUG_ENTER("dynstr_append_sorted");

  if (!*start)
    DBUG_VOID_RETURN;  /* No input */

  my_init_dynamic_array(&lines, sizeof(const char*), 32, 32);

  /* First line is result header, skip past it */
  while (*start && *start != '\n')
    start++;
  start++; /* Skip past \n */
  dynstr_append_mem(ds, ds_input->str, start - ds_input->str);

  /* Insert line(s) in array */
  while (*start)
  {
    char* line_end= (char*)start;

    /* Find end of line */
    while (*line_end && *line_end != '\n')
      line_end++;
    *line_end= 0;

    /* Insert pointer to the line in array */
    if (insert_dynamic(&lines, (uchar*) &start))
      die("Out of memory inserting lines to sort");

    start= line_end+1;
  }

  /* Sort array */
  qsort(lines.buffer, lines.elements,
        sizeof(char**), (qsort_cmp)comp_lines);

  /* Create new result */
  for (i= 0; i < lines.elements ; i++)
  {
    const char **line= dynamic_element(&lines, i, const char**);
    dynstr_append(ds, *line);
    dynstr_append(ds, "\n");
  }

  delete_dynamic(&lines);
  DBUG_VOID_RETURN;
}

#ifndef HAVE_SETENV
static int setenv(const char *name, const char *value, int overwrite)
{
  size_t buflen= strlen(name) + strlen(value) + 2;
  char *envvar= (char *)malloc(buflen);
  if(!envvar)
    return ENOMEM;
  strcpy(envvar, name);
  strcat(envvar, "=");
  strcat(envvar, value);
  putenv(envvar);
  return 0;
}
#endif<|MERGE_RESOLUTION|>--- conflicted
+++ resolved
@@ -5397,19 +5397,14 @@
     mysql_options(&con_slot->mysql, MYSQL_SET_CHARSET_DIR,
                   opt_charsets_dir);
 
-<<<<<<< HEAD
 #if defined(HAVE_OPENSSL) && !defined(EMBEDDED_LIBRARY)
-  if (opt_use_ssl || con_ssl)
-=======
-#ifdef HAVE_OPENSSL
   if (opt_use_ssl)
     con_ssl= 1;
 #endif
 
   if (con_ssl)
->>>>>>> 560ee215
-  {
-#ifdef HAVE_OPENSSL
+  {
+#if defined(HAVE_OPENSSL) && !defined(EMBEDDED_LIBRARY)
     mysql_ssl_set(&con_slot->mysql, opt_ssl_key, opt_ssl_cert, opt_ssl_ca,
 		  opt_ssl_capath, opt_ssl_cipher);
 #if MYSQL_VERSION_ID >= 50000
