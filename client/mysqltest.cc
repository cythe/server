/* Copyright (c) 2000, 2013, Oracle and/or its affiliates.
   Copyright (c) 2009, 2020, MariaDB

   This program is free software; you can redistribute it and/or modify
   it under the terms of the GNU General Public License as published by
   the Free Software Foundation; version 2 of the License.

   This program is distributed in the hope that it will be useful,
   but WITHOUT ANY WARRANTY; without even the implied warranty of
   MERCHANTABILITY or FITNESS FOR A PARTICULAR PURPOSE.  See the
   GNU General Public License for more details.

   You should have received a copy of the GNU General Public License
   along with this program; if not, write to the Free Software
   Foundation, Inc., 51 Franklin St, Fifth Floor, Boston, MA  02110-1335  USA */

/*
  mysqltest

  Tool used for executing a .test file

  See the "MySQL Test framework manual" for more information
  https://mariadb.com/kb/en/library/mysqltest/

  Please keep the test framework tools identical in all versions!

  Written by:
  Sasha Pachev <sasha@mysql.com>
  Matt Wagner  <matt@mysql.com>
  Monty
  Jani
  Holyfoot
  And many others
*/

#define MTEST_VERSION "3.5"

#include "client_priv.h"
#include <mysql_version.h>
#include <mysqld_error.h>
#include <sql_common.h>
#include <m_ctype.h>
#include "client_metadata.h"
#include <my_dir.h>
#include <hash.h>
#include <stdarg.h>
#include <violite.h>
#define PCRE2_STATIC 1  /* Important on Windows */
#include "pcre2posix.h" /* pcreposix regex library */
#ifdef HAVE_SYS_WAIT_H
#include <sys/wait.h>
#endif
#ifdef _WIN32
#include <direct.h>
#endif
#include <signal.h>
#include <my_stacktrace.h>

#include <welcome_copyright_notice.h> // ORACLE_WELCOME_COPYRIGHT_NOTICE

#ifdef _WIN32
#include <crtdbg.h>
#define SIGNAL_FMT "exception 0x%x"
#else
#define SIGNAL_FMT "signal %d"
#endif

#include <my_context.h>
static my_bool non_blocking_api_enabled= 0;
#if !defined(EMBEDDED_LIBRARY) && !defined(MY_CONTEXT_DISABLE)
#define WRAP_NONBLOCK_ENABLED non_blocking_api_enabled
#include "../tests/nonblock-wrappers.h"
#endif

/* Use cygwin for --exec and --system before 5.0 */
#if MYSQL_VERSION_ID < 50000
#define USE_CYGWIN
#endif

#define MAX_VAR_NAME_LENGTH    256
#define MAX_COLUMNS            256
#define MAX_EMBEDDED_SERVER_ARGS 64
#define MAX_DELIMITER_LENGTH 16
#define DEFAULT_MAX_CONN        64

#define DIE_BUFF_SIZE           256*1024

/* Flags controlling send and reap */
#define QUERY_SEND_FLAG  1
#define QUERY_REAP_FLAG  2

#define QUERY_PRINT_ORIGINAL_FLAG 4

#define CLOSED_CONNECTION "-closed_connection-"

#ifndef HAVE_SETENV
static int setenv(const char *name, const char *value, int overwrite);
#endif

C_MODE_START
static sig_handler signal_handler(int sig);
static my_bool get_one_option(const struct my_option *, const char *,
                              const char *);
C_MODE_END

enum {
  OPT_LOG_DIR=OPT_MAX_CLIENT_OPTION, OPT_RESULT_FORMAT_VERSION
};

static int record= 0, opt_sleep= -1;
static char *opt_db= 0, *opt_pass= 0;
const char *opt_user= 0, *opt_host= 0, *unix_sock= 0, *opt_basedir= "./";
const char *opt_logdir= "";
const char *opt_prologue= 0, *opt_charsets_dir;
static int opt_port= 0;
static int opt_max_connect_retries;
static int opt_result_format_version;
static int opt_max_connections= DEFAULT_MAX_CONN;
static int error_count= 0;
static my_bool opt_compress= 0, silent= 0, verbose= 0;
static my_bool debug_info_flag= 0, debug_check_flag= 0;
static my_bool tty_password= 0;
static my_bool opt_mark_progress= 0;
static my_bool ps_protocol= 0, ps_protocol_enabled= 0;
static my_bool sp_protocol= 0, sp_protocol_enabled= 0;
static my_bool view_protocol= 0, view_protocol_enabled= 0;
static my_bool cursor_protocol= 0, cursor_protocol_enabled= 0;
static my_bool parsing_disabled= 0;
static my_bool display_result_vertically= FALSE, display_result_lower= FALSE,
  display_metadata= FALSE, display_result_sorted= FALSE,
  display_session_track_info= FALSE;
static my_bool disable_query_log= 0, disable_result_log= 0;
static my_bool disable_connect_log= 0;
static my_bool disable_warnings= 0, disable_column_names= 0;
static my_bool prepare_warnings_enabled= 0;
static my_bool disable_info= 1;
static my_bool abort_on_error= 1, opt_continue_on_error= 0;
static my_bool server_initialized= 0;
static my_bool is_windows= 0;
static char **default_argv;
static const char *load_default_groups[]=
{ "mysqltest", "mariadb-test", "client", "client-server", "client-mariadb",
  0 };
static char line_buffer[MAX_DELIMITER_LENGTH], *line_buffer_pos= line_buffer;

/* Info on properties that can be set with --enable_X and --disable_X */

struct property {
  my_bool *var;			/* Actual variable */
  my_bool set;			/* Has been set for ONE command */
  my_bool old;			/* If set, thus is the old value */
  my_bool reverse;		/* Variable is true if disabled */
  const char *env_name;		/* Env. variable name */
};

static struct property prop_list[] = {
  { &abort_on_error, 0, 1, 0, "$ENABLED_ABORT_ON_ERROR" },
  { &disable_connect_log, 0, 1, 1, "$ENABLED_CONNECT_LOG" },
  { &disable_info, 0, 1, 1, "$ENABLED_INFO" },
  { &display_session_track_info, 0, 1, 1, "$ENABLED_STATE_CHANGE_INFO" },
  { &display_metadata, 0, 0, 0, "$ENABLED_METADATA" },
  { &ps_protocol_enabled, 0, 0, 0, "$ENABLED_PS_PROTOCOL" },
  { &disable_query_log, 0, 0, 1, "$ENABLED_QUERY_LOG" },
  { &disable_result_log, 0, 0, 1, "$ENABLED_RESULT_LOG" },
  { &disable_warnings, 0, 0, 1, "$ENABLED_WARNINGS" }
};

static my_bool once_property= FALSE;

enum enum_prop {
  P_ABORT= 0,
  P_CONNECT,
  P_INFO,
  P_SESSION_TRACK,
  P_META,
  P_PS,
  P_QUERY,
  P_RESULT,
  P_WARN,
  P_MAX
};

static uint start_lineno= 0; /* Start line of current command */
static uint my_end_arg= 0;

/* Number of lines of the result to include in failure report */
static uint opt_tail_lines= 0;

static uint opt_connect_timeout= 0;
static uint opt_wait_for_pos_timeout= 0;
static const  uint default_wait_for_pos_timeout= 300;
static char delimiter[MAX_DELIMITER_LENGTH]= ";";
static size_t delimiter_length= 1;

static char TMPDIR[FN_REFLEN];
static char global_subst_from[200];
static char global_subst_to[200];
static char *global_subst= NULL;
static char *read_command_buf= NULL;
static MEM_ROOT require_file_root;
static const my_bool my_true= 1;
static const my_bool my_false= 0;

/* Block stack */
enum block_cmd {
  cmd_none,
  cmd_if,
  cmd_while
};

struct st_block
{
  int             line; /* Start line of block */
  my_bool         ok;   /* Should block be executed */
  enum block_cmd  cmd;  /* Command owning the block */
  char            delim[MAX_DELIMITER_LENGTH];  /* Delimiter before block */
};

static struct st_block block_stack[32];
static struct st_block *cur_block, *block_stack_end;

/* Open file stack */
struct st_test_file
{
  FILE* file;
  char *file_name;
  uint lineno; /* Current line in file */
};

static struct st_test_file file_stack[16];
static struct st_test_file* cur_file;
static struct st_test_file* file_stack_end;

static CHARSET_INFO *charset_info= &my_charset_latin1; /* Default charset */

static const char *embedded_server_groups[]=
{
  "server",
  "embedded",
  "mysqltest_SERVER",
  NullS
};

static int embedded_server_arg_count=0;
static char *embedded_server_args[MAX_EMBEDDED_SERVER_ARGS];

/*
  Timer related variables
  See the timer_output() definition for details
*/
static char *timer_file = NULL;
static ulonglong timer_start;
static void timer_output(void);
static ulonglong timer_now(void);


static ulong connection_retry_sleep= 100000; /* Microseconds */

static const char *opt_plugin_dir;
static const char *opt_suite_dir, *opt_overlay_dir;
static size_t suite_dir_len, overlay_dir_len;

/* Precompiled re's */
static regex_t ps_re;     /* the query can be run using PS protocol */
static regex_t sp_re;     /* the query can be run as a SP */
static regex_t view_re;   /* the query can be run as a view*/

static void init_re(void);
static int match_re(regex_t *, char *);
static void free_re(void);

static char *get_string(char **to_ptr, char **from_ptr,
                        struct st_command *command);
static int replace(DYNAMIC_STRING *ds_str,
                   const char *search_str, size_t search_len,
                   const char *replace_str, size_t replace_len);

static uint opt_protocol=0;

DYNAMIC_ARRAY q_lines;

#include "sslopt-vars.h"

struct Parser
{
  int read_lines,current_line;
} parser;

struct MasterPos
{
  char file[FN_REFLEN];
  ulong pos;
} master_pos;

/* if set, all results are concated and compared against this file */
const char *result_file_name= 0;

typedef struct
{
  char *name;
  size_t name_len;
  char *str_val;
  size_t str_val_len;
  int int_val;
  size_t alloced_len;
  bool int_dirty; /* do not update string if int is updated until first read */
  bool is_int;
  bool alloced;
} VAR;

/*Perl/shell-like variable registers */
VAR var_reg[10];

HASH var_hash;

struct st_connection
{
  MYSQL *mysql;
  /* Used when creating views and sp, to avoid implicit commit */
  MYSQL* util_mysql;
  char *name;
  size_t name_len;
  MYSQL_STMT* stmt;
  /* Set after send to disallow other queries before reap */
  my_bool pending;

#ifdef EMBEDDED_LIBRARY
  pthread_t tid;
  const char *cur_query;
  int cur_query_len;
  int command, result;
  pthread_mutex_t query_mutex;
  pthread_cond_t query_cond;
  pthread_mutex_t result_mutex;
  pthread_cond_t result_cond;
  int query_done;
  my_bool has_thread;
#endif /*EMBEDDED_LIBRARY*/
};

struct st_connection *connections= NULL;
struct st_connection* cur_con= NULL, *next_con, *connections_end;

/*
  List of commands in mysqltest
  Must match the "command_names" array
  Add new commands before Q_UNKNOWN!
*/
enum enum_commands {
  Q_CONNECTION=1,     Q_QUERY,
  Q_CONNECT,	    Q_SLEEP, Q_REAL_SLEEP,
  Q_INC,		    Q_DEC,
  Q_SOURCE,	    Q_DISCONNECT,
  Q_LET,		    Q_ECHO,
  Q_WHILE,	    Q_END_BLOCK,
  Q_SYSTEM,	    Q_RESULT,
  Q_REQUIRE,	    Q_SAVE_MASTER_POS,
  Q_SYNC_WITH_MASTER,
  Q_SYNC_SLAVE_WITH_MASTER,
  Q_ERROR,
  Q_SEND,		    Q_REAP,
  Q_DIRTY_CLOSE,	    Q_REPLACE, Q_REPLACE_COLUMN,
  Q_PING,		    Q_EVAL, 
  Q_EVALP,
  Q_EVAL_RESULT,
  Q_ENABLE_QUERY_LOG, Q_DISABLE_QUERY_LOG,
  Q_ENABLE_RESULT_LOG, Q_DISABLE_RESULT_LOG,
  Q_ENABLE_CONNECT_LOG, Q_DISABLE_CONNECT_LOG,
  Q_WAIT_FOR_SLAVE_TO_STOP,
  Q_ENABLE_WARNINGS, Q_DISABLE_WARNINGS,
  Q_ENABLE_INFO, Q_DISABLE_INFO,
  Q_ENABLE_SESSION_TRACK_INFO, Q_DISABLE_SESSION_TRACK_INFO,
  Q_ENABLE_METADATA, Q_DISABLE_METADATA,
  Q_ENABLE_COLUMN_NAMES, Q_DISABLE_COLUMN_NAMES,
  Q_EXEC, Q_DELIMITER,
  Q_DISABLE_ABORT_ON_ERROR, Q_ENABLE_ABORT_ON_ERROR,
  Q_DISPLAY_VERTICAL_RESULTS, Q_DISPLAY_HORIZONTAL_RESULTS,
  Q_QUERY_VERTICAL, Q_QUERY_HORIZONTAL, Q_SORTED_RESULT,
  Q_LOWERCASE,
  Q_START_TIMER, Q_END_TIMER,
  Q_CHARACTER_SET, Q_DISABLE_PS_PROTOCOL, Q_ENABLE_PS_PROTOCOL,
  Q_ENABLE_NON_BLOCKING_API, Q_DISABLE_NON_BLOCKING_API,
  Q_DISABLE_RECONNECT, Q_ENABLE_RECONNECT,
  Q_IF,
  Q_DISABLE_PARSING, Q_ENABLE_PARSING,
  Q_REPLACE_REGEX, Q_REMOVE_FILE, Q_FILE_EXIST,
  Q_WRITE_FILE, Q_COPY_FILE, Q_PERL, Q_DIE, Q_EXIT, Q_SKIP,
  Q_CHMOD_FILE, Q_APPEND_FILE, Q_CAT_FILE, Q_DIFF_FILES,
  Q_SEND_QUIT, Q_CHANGE_USER, Q_MKDIR, Q_RMDIR,
  Q_LIST_FILES, Q_LIST_FILES_WRITE_FILE, Q_LIST_FILES_APPEND_FILE,
  Q_SEND_SHUTDOWN, Q_SHUTDOWN_SERVER,
  Q_RESULT_FORMAT_VERSION,
  Q_MOVE_FILE, Q_REMOVE_FILES_WILDCARD, Q_SEND_EVAL,
  Q_ENABLE_PREPARE_WARNINGS, Q_DISABLE_PREPARE_WARNINGS,
  Q_RESET_CONNECTION,
  Q_UNKNOWN,			       /* Unknown command.   */
  Q_COMMENT,			       /* Comments, ignored. */
  Q_COMMENT_WITH_COMMAND,
  Q_EMPTY_LINE
};


const char *command_names[]=
{
  "connection",
  "query",
  "connect",
  "sleep",
  "real_sleep",
  "inc",
  "dec",
  "source",
  "disconnect",
  "let",
  "echo",
  "while",
  "end",
  "system",
  "result",
  "require",
  "save_master_pos",
  "sync_with_master",
  "sync_slave_with_master",
  "error",
  "send",
  "reap",
  "dirty_close",
  "replace_result",
  "replace_column",
  "ping",
  "eval",
  "evalp",
  "eval_result",
  /* Enable/disable that the _query_ is logged to result file */
  "enable_query_log",
  "disable_query_log",
  /* Enable/disable that the _result_ from a query is logged to result file */
  "enable_result_log",
  "disable_result_log",
  "enable_connect_log",
  "disable_connect_log",
  "wait_for_slave_to_stop",
  "enable_warnings",
  "disable_warnings",
  "enable_info",
  "disable_info",
  "enable_session_track_info",
  "disable_session_track_info",
  "enable_metadata",
  "disable_metadata",
  "enable_column_names",
  "disable_column_names",
  "exec",
  "delimiter",
  "disable_abort_on_error",
  "enable_abort_on_error",
  "vertical_results",
  "horizontal_results",
  "query_vertical",
  "query_horizontal",
  "sorted_result",
  "lowercase_result",
  "start_timer",
  "end_timer",
  "character_set",
  "disable_ps_protocol",
  "enable_ps_protocol",
  "enable_non_blocking_api",
  "disable_non_blocking_api",
  "disable_reconnect",
  "enable_reconnect",
  "if",
  "disable_parsing",
  "enable_parsing",
  "replace_regex",
  "remove_file",
  "file_exists",
  "write_file",
  "copy_file",
  "perl",
  "die",

  /* Don't execute any more commands, compare result */
  "exit",
  "skip",
  "chmod",
  "append_file",
  "cat_file",
  "diff_files",
  "send_quit",
  "change_user",
  "mkdir",
  "rmdir",
  "list_files",
  "list_files_write_file",
  "list_files_append_file",
  "send_shutdown",
  "shutdown_server",
  "result_format",
  "move_file",
  "remove_files_wildcard",
  "send_eval",
  "enable_prepare_warnings",
  "disable_prepare_warnings",
  "reset_connection",

  0
};


/*
  The list of error codes to --error are stored in an internal array of
  structs. This struct can hold numeric SQL error codes, error names or
  SQLSTATE codes as strings. The element next to the last active element
  in the list is set to type ERR_EMPTY. When an SQL statement returns an
  error, we use this list to check if this is an expected error.
*/
enum match_err_type
{
  ERR_EMPTY= 0,
  ERR_ERRNO,
  ERR_SQLSTATE
};

struct st_match_err
{
  enum match_err_type type;
  union
  {
    uint errnum;
    char sqlstate[SQLSTATE_LENGTH+1];  /* \0 terminated string */
  } code;
};

struct st_expected_errors
{
  struct st_match_err err[12];
  uint count;
};
static struct st_expected_errors saved_expected_errors;

struct st_command
{
  char *query, *query_buf,*first_argument,*last_argument,*end;
  DYNAMIC_STRING content;
  DYNAMIC_STRING eval_query;
  int first_word_len, query_len;
  my_bool abort_on_error, used_replace;
  struct st_expected_errors expected_errors;
  char *require_file;
  enum enum_commands type;
};

TYPELIB command_typelib= {array_elements(command_names),"",
			  command_names, 0};

DYNAMIC_STRING ds_res;
/* Points to ds_warning in run_query, so it can be freed */
DYNAMIC_STRING *ds_warn= 0;
struct st_command *curr_command= 0;

char builtin_echo[FN_REFLEN];

struct st_replace_regex
{
DYNAMIC_ARRAY regex_arr; /* stores a list of st_regex subsitutions */

/*
Temporary storage areas for substitutions. To reduce unnessary copying
and memory freeing/allocation, we pre-allocate two buffers, and alternate
their use, one for input/one for output, the roles changing on the next
st_regex substitution. At the end of substitutions  buf points to the
one containing the final result.
*/
char* buf;
char* even_buf;
char* odd_buf;
int even_buf_len;
int odd_buf_len;
};

struct st_replace_regex *glob_replace_regex= 0;

struct st_replace;
struct st_replace *glob_replace= 0;
void replace_strings_append(struct st_replace *rep, DYNAMIC_STRING* ds,
const char *from);

ATTRIBUTE_NORETURN
static void cleanup_and_exit(int exit_code);

ATTRIBUTE_NORETURN
static void really_die(const char *msg);
void report_or_die(const char *fmt, ...);
ATTRIBUTE_NORETURN
static void die(const char *fmt, ...);
static void make_error_message(char *buf, size_t len, const char *fmt, va_list args);
ATTRIBUTE_NORETURN ATTRIBUTE_FORMAT(printf, 1, 2)
void abort_not_supported_test(const char *fmt, ...);
void verbose_msg(const char *fmt, ...) ATTRIBUTE_FORMAT(printf, 1, 2);
void log_msg(const char *fmt, ...) ATTRIBUTE_FORMAT(printf, 1, 2);

VAR* var_from_env(const char *, const char *);
VAR* var_init(VAR* v, const char *name, size_t name_len, const char *val, size_t val_len);
VAR* var_get(const char *var_name, const char** var_name_end,
             my_bool raw, my_bool ignore_not_existing);
void eval_expr(VAR* v, const char *p, const char** p_end,
               bool open_end=false, bool do_eval=true);
my_bool match_delimiter(int c, const char *delim, size_t length);
void dump_result_to_reject_file(char *buf, int size);
void dump_warning_messages();

void do_eval(DYNAMIC_STRING *query_eval, const char *query,
             const char *query_end, my_bool pass_through_escape_chars);
void str_to_file(const char *fname, char *str, size_t size);
void str_to_file2(const char *fname, char *str, size_t size, my_bool append);

void fix_win_paths(char *val, size_t len);
const char *get_errname_from_code (uint error_code);
int multi_reg_replace(struct st_replace_regex* r,char* val);

#ifdef _WIN32
void free_tmp_sh_file();
void free_win_path_patterns();
#endif


/* For replace_column */
static char *replace_column[MAX_COLUMNS];
static uint max_replace_column= 0;
void do_get_replace_column(struct st_command*);
void free_replace_column();

/* For replace */
void do_get_replace(struct st_command *command);
void free_replace();

/* For replace_regex */
void do_get_replace_regex(struct st_command *command);
void free_replace_regex();

/* Used by sleep */
void check_eol_junk_line(const char *eol);

void free_all_replace(){
  free_replace();
  free_replace_regex();
  free_replace_column();
}

void var_set_int(const char* name, int value);


class LogFile {
  FILE* m_file;
  char m_file_name[FN_REFLEN];
  size_t m_bytes_written;
public:
  LogFile() : m_file(NULL), m_bytes_written(0) {
    bzero(m_file_name, sizeof(m_file_name));
  }

  ~LogFile() {
    close();
  }

  const char* file_name() const { return m_file_name; }
  size_t bytes_written() const { return m_bytes_written; }

  void open(const char* dir, const char* name, const char* ext)
  {
    DBUG_ENTER("LogFile::open");
    DBUG_PRINT("enter", ("dir: '%s', name: '%s'", dir, name));
    if (!name)
    {
      m_file= stdout;
      DBUG_VOID_RETURN;
    }

    fn_format(m_file_name, name, dir, ext,
              *dir ? MY_REPLACE_DIR | MY_REPLACE_EXT :
              MY_REPLACE_EXT);

    DBUG_PRINT("info", ("file_name: %s", m_file_name));

    if ((m_file= fopen(m_file_name, "wb+")) == NULL)
      die("Failed to open log file %s, errno: %d", m_file_name, errno);

    DBUG_VOID_RETURN;
  }

  void close()
  {
    if (m_file) {
      if (m_file != stdout)
        fclose(m_file);
      else
        fflush(m_file);
    }
    m_file= NULL;
  }

  void flush()
  {
    if (m_file && m_file != stdout)
    {
      if (fflush(m_file))
        die("Failed to flush '%s', errno: %d", m_file_name, errno);
    }
  }

  void write(DYNAMIC_STRING* ds)
  {
    DBUG_ENTER("LogFile::write");
    DBUG_PRINT("enter", ("length: %u", (uint) ds->length));

    DBUG_ASSERT(m_file);

    if (ds->length == 0)
      DBUG_VOID_RETURN;
    DBUG_ASSERT(ds->str);

#ifdef EXTRA_DEBUG
    DBUG_DUMP("extra", (uchar*) ds->str, ds->length);
#endif

    if (fwrite(ds->str, 1, ds->length, m_file) != ds->length)
      die("Failed to write %lu bytes to '%s', errno: %d",
          (unsigned long)ds->length, m_file_name, errno);
    m_bytes_written+= ds->length;
    DBUG_VOID_RETURN;
  }

  void show_tail(uint lines) {
    DBUG_ENTER("LogFile::show_tail");

    if (!m_file || m_file == stdout)
      DBUG_VOID_RETURN;

    if (lines == 0)
      DBUG_VOID_RETURN;
    lines++;

    int show_offset= 0;
    char buf[256+1];                   /* + zero termination for DBUG_PRINT */
    size_t bytes;
    bool found_bof= false;

    /* Search backward in file until "lines" newline has been found */
    while (lines && !found_bof)
    {
      show_offset-= sizeof(buf)-1;
      while(fseek(m_file, show_offset, SEEK_END) != 0 && show_offset < 0)
      {
        found_bof= true;
        // Seeking before start of file
        show_offset++;
      }

      if ((bytes= fread(buf, 1, sizeof(buf)-1, m_file)) <= 0)
      {
	// ferror=0 will happen here if no queries executed yet
	if (ferror(m_file))
	  fprintf(stderr,
	          "Failed to read from '%s', errno: %d, feof:%d, ferror:%d\n",
	          m_file_name, errno, feof(m_file), ferror(m_file));
        DBUG_VOID_RETURN;
      }

      DBUG_PRINT("info", ("Read %zu bytes from file, buf: %.*s",
                          bytes, (int)bytes, buf));

      char* show_from= buf + bytes;
      while(show_from > buf && lines > 0 )
      {
        show_from--;
        if (*show_from == '\n')
          lines--;
      }
      if (show_from != buf)
      {
        // The last new line was found in this buf, adjust offset
        show_offset+= (int)(show_from - buf) + 1;
        DBUG_PRINT("info", ("adjusted offset to %d", show_offset));
      }
      DBUG_PRINT("info", ("show_offset: %d", show_offset));
    }

    fprintf(stderr, "\nThe result from queries just before the failure was:\n");

    DBUG_PRINT("info", ("show_offset: %d", show_offset));
    if (!lines)
    {
      fprintf(stderr, "< snip >\n");

      if (fseek(m_file, show_offset, SEEK_END) != 0)
      {
        fprintf(stderr, "Failed to seek to position %d in '%s', errno: %d",
                show_offset, m_file_name, errno);
        DBUG_VOID_RETURN;
      }

    }
    else {
      DBUG_PRINT("info", ("Showing the whole file"));
      if (fseek(m_file, 0L, SEEK_SET) != 0)
      {
        fprintf(stderr, "Failed to seek to pos 0 in '%s', errno: %d",
                m_file_name, errno);
        DBUG_VOID_RETURN;
      }
    }

    while ((bytes= fread(buf, 1, sizeof(buf)-1, m_file)) > 0)
      if (bytes != fwrite(buf, 1, bytes, stderr))
        die("Failed to write to '%s', errno: %d",
            m_file_name, errno);

    if (!lines)
    {
      fprintf(stderr,
              "\nMore results from queries before failure can be found in %s\n",
              m_file_name);
    }
    fflush(stderr);

    DBUG_VOID_RETURN;
  }
};

LogFile log_file;
LogFile progress_file;

void replace_dynstr_append_mem(DYNAMIC_STRING *ds, const char *val, size_t len);
void replace_dynstr_append(DYNAMIC_STRING *ds, const char *val);
void replace_dynstr_append_uint(DYNAMIC_STRING *ds, uint val);
void dynstr_append_sorted(DYNAMIC_STRING* ds, DYNAMIC_STRING* ds_input,
                          bool keep_header);

static int match_expected_error(struct st_command *command,
                                unsigned int err_errno,
                                const char *err_sqlstate);
void handle_error(struct st_command*,
                  unsigned int err_errno, const char *err_error,
                  const char *err_sqlstate, DYNAMIC_STRING *ds);
void handle_no_error(struct st_command*);
void revert_properties();

static void handle_no_active_connection(struct st_command* command, 
  struct st_connection *cn, DYNAMIC_STRING *ds);


/* Wrapper for fgets.Strips \r off newlines on Windows.
   Should be used with together with my_popen().
*/
static char *my_fgets(char * s, int n, FILE * stream, int *len)
{
  char *buf = fgets(s, n, stream);
  if (!buf)
  {
    *len= 0;
    return buf;
  }

  *len = (int)strlen(buf);
#ifdef _WIN32
  /* Strip '\r' off newlines. */
  if (*len > 1 && buf[*len - 2] == '\r' && buf[*len - 1] == '\n')
  {
    buf[*len - 2]= '\n';
    buf[*len - 1]= 0;
    (*len)--;
  }
#endif
  return buf;
}

#ifdef EMBEDDED_LIBRARY

#define EMB_SEND_QUERY 1
#define EMB_READ_QUERY_RESULT 2
#define EMB_END_CONNECTION 3
#define EMB_PREPARE_STMT 4
#define EMB_EXECUTE_STMT 5
#define EMB_CLOSE_STMT 6

/* workaround for MySQL BUG#57491 */
#undef MY_WME
#define MY_WME 0

/* attributes of the query thread */
pthread_attr_t cn_thd_attrib;


/*
  This procedure represents the connection and actually
  runs queries when in the EMBEDDED-SERVER mode.
  The run_query_normal() just sends request for running
  mysql_send_query and mysql_read_query_result() here.
*/

pthread_handler_t connection_thread(void *arg)
{
  struct st_connection *cn= (struct st_connection*)arg;

  mysql_thread_init();
  while (cn->command != EMB_END_CONNECTION)
  {
    if (!cn->command)
    {
      pthread_mutex_lock(&cn->query_mutex);
      while (!cn->command)
        pthread_cond_wait(&cn->query_cond, &cn->query_mutex);
      pthread_mutex_unlock(&cn->query_mutex);
    }
    switch (cn->command)
    {
      case EMB_END_CONNECTION:
        goto end_thread;
      case EMB_SEND_QUERY:
        cn->result= mysql_send_query(cn->mysql,
                                     cn->cur_query, cn->cur_query_len);
        break;
      case EMB_READ_QUERY_RESULT:
        cn->result= mysql_read_query_result(cn->mysql);
        break;
      case EMB_PREPARE_STMT:
        cn->result= mysql_stmt_prepare(cn->stmt,
                                       cn->cur_query, cn->cur_query_len);
        break;
      case EMB_EXECUTE_STMT:
        cn->result= mysql_stmt_execute(cn->stmt);
        break;
      case EMB_CLOSE_STMT:
        cn->result= mysql_stmt_close(cn->stmt);
        break;
      default:
        DBUG_ASSERT(0);
    }
    cn->command= 0;
    pthread_mutex_lock(&cn->result_mutex);
    cn->query_done= 1;
    pthread_cond_signal(&cn->result_cond);
    pthread_mutex_unlock(&cn->result_mutex);
  }

end_thread:
  cn->query_done= 1;
  mysql_close(cn->mysql);
  cn->mysql= 0;
  mysql_thread_end();
  pthread_exit(0);
  return 0;
}

static void wait_query_thread_done(struct st_connection *con)
{
  DBUG_ASSERT(con->has_thread);
  if (!con->query_done)
  {
    pthread_mutex_lock(&con->result_mutex);
    while (!con->query_done)
      pthread_cond_wait(&con->result_cond, &con->result_mutex);
    pthread_mutex_unlock(&con->result_mutex);
  }
}


static void signal_connection_thd(struct st_connection *cn, int command)
{
  DBUG_ASSERT(cn->has_thread);
  cn->query_done= 0;
  cn->command= command;
  pthread_mutex_lock(&cn->query_mutex);
  pthread_cond_signal(&cn->query_cond);
  pthread_mutex_unlock(&cn->query_mutex);
}


/*
  Sometimes we try to execute queries when the connection is closed.
  It's done to make sure it was closed completely.
  So that if our connection is closed (cn->has_thread == 0), we just return
  the mysql_send_query() result which is an error in this case.
*/

static int do_send_query(struct st_connection *cn, const char *q, int q_len)
{
  if (!cn->has_thread)
    return mysql_send_query(cn->mysql, q, q_len);
  cn->cur_query= q;
  cn->cur_query_len= q_len;
  signal_connection_thd(cn, EMB_SEND_QUERY);
  return 0;
}

static int do_read_query_result(struct st_connection *cn)
{
  DBUG_ASSERT(cn->has_thread);
  wait_query_thread_done(cn);
  if (cn->result)
    goto exit_func;

  signal_connection_thd(cn, EMB_READ_QUERY_RESULT);
  wait_query_thread_done(cn);

exit_func:
  return cn->result;
}


static int do_stmt_prepare(struct st_connection *cn, const char *q, int q_len)
{
  /* The cn->stmt is already set. */
  if (!cn->has_thread)
    return mysql_stmt_prepare(cn->stmt, q, q_len);
  cn->cur_query= q;
  cn->cur_query_len= q_len;
  signal_connection_thd(cn, EMB_PREPARE_STMT);
  wait_query_thread_done(cn);
  return cn->result;
}


static int do_stmt_execute(struct st_connection *cn)
{
  /* The cn->stmt is already set. */
  if (!cn->has_thread)
    return mysql_stmt_execute(cn->stmt);
  signal_connection_thd(cn, EMB_EXECUTE_STMT);
  wait_query_thread_done(cn);
  return cn->result;
}


static int do_stmt_close(struct st_connection *cn)
{
  /* The cn->stmt is already set. */
  if (!cn->has_thread)
    return mysql_stmt_close(cn->stmt);
  signal_connection_thd(cn, EMB_CLOSE_STMT);
  wait_query_thread_done(cn);
  return cn->result;
}


static void emb_close_connection(struct st_connection *cn)
{
  if (!cn->has_thread)
    return;
  wait_query_thread_done(cn);
  signal_connection_thd(cn, EMB_END_CONNECTION);
  pthread_join(cn->tid, NULL);
  cn->has_thread= FALSE;
  pthread_mutex_destroy(&cn->query_mutex);
  pthread_cond_destroy(&cn->query_cond);
  pthread_mutex_destroy(&cn->result_mutex);
  pthread_cond_destroy(&cn->result_cond);
}


static void init_connection_thd(struct st_connection *cn)
{
  cn->query_done= 1;
  cn->command= 0;
  if (pthread_mutex_init(&cn->query_mutex, NULL) ||
      pthread_cond_init(&cn->query_cond, NULL) ||
      pthread_mutex_init(&cn->result_mutex, NULL) ||
      pthread_cond_init(&cn->result_cond, NULL) ||
      pthread_create(&cn->tid, &cn_thd_attrib, connection_thread, (void*)cn))
    die("Error in the thread library");
  cn->has_thread=TRUE;
}

#else /* ! EMBEDDED_LIBRARY*/

#define init_connection_thd(X)    do { } while(0)
#define do_send_query(cn,q,q_len) mysql_send_query(cn->mysql, q, (ulong)q_len)
#define do_read_query_result(cn) mysql_read_query_result(cn->mysql)
#define do_stmt_prepare(cn, q, q_len) mysql_stmt_prepare(cn->stmt, q, (ulong)q_len)
#define do_stmt_execute(cn) mysql_stmt_execute(cn->stmt)
#define do_stmt_close(cn) mysql_stmt_close(cn->stmt)

#endif /*EMBEDDED_LIBRARY*/

void do_eval(DYNAMIC_STRING *query_eval, const char *query,
             const char *query_end, my_bool pass_through_escape_chars)
{
  const char *p;
  char c, next_c;
  int escaped = 0;
  VAR *v;
  DBUG_ENTER("do_eval");

  for (p= query; (c= *p) && p < query_end; ++p)
  {
    switch(c) {
    case '$':
      if (escaped)
      {
	escaped= 0;
	dynstr_append_mem(query_eval, p, 1);
      }
      else
      {
	if (!(v= var_get(p, &p, 0, 0)))
        {
          report_or_die( "Bad variable in eval");
          DBUG_VOID_RETURN;
        }
	dynstr_append_mem(query_eval, v->str_val, v->str_val_len);
      }
      break;
    case '\\':
      next_c= *(p+1);
      if (escaped)
      {
	escaped= 0;
	dynstr_append_mem(query_eval, p, 1);
      }
      else if (next_c == '\\' || next_c == '$' || next_c == '"')
      {
        /* Set escaped only if next char is \, " or $ */
	escaped= 1;

        if (pass_through_escape_chars)
        {
          /* The escape char should be added to the output string. */
          dynstr_append_mem(query_eval, p, 1);
        }
      }
      else
	dynstr_append_mem(query_eval, p, 1);
      break;
    default:
      escaped= 0;
      dynstr_append_mem(query_eval, p, 1);
      break;
    }
  }
  fix_win_paths(query_eval->str, query_eval->length);
  DBUG_VOID_RETURN;
}


/*
  Show any warnings just before the error. Since the last error
  is added to the warning stack, only print @@warning_count-1 warnings.

  NOTE! This function should be safe to call when an error
  has occurred and this any further errors will be ignored(although logged)

  SYNOPSIS
  show_warnings_before_error
  mysql - connection to use

*/

static void show_warnings_before_error(MYSQL* mysql)
{
  MYSQL_RES* res;
  const char* query= "SHOW WARNINGS";
  DBUG_ENTER("show_warnings_before_error");

  if (!mysql)
    DBUG_VOID_RETURN;

  if (mysql_query(mysql, query))
  {
    log_msg("Error running query '%s': %d %s",
            query, mysql_errno(mysql), mysql_error(mysql));
    DBUG_VOID_RETURN;
  }

  if ((res= mysql_store_result(mysql)) == NULL)
  {
    /* No result set returned */
    DBUG_VOID_RETURN;
  }

  if (mysql_num_rows(res) <= 1)
  {
    /* Don't display the last row, it's "last error" */
  }
  else
  {
    MYSQL_ROW row;
    unsigned int row_num= 0;
    unsigned int num_fields= mysql_num_fields(res);

    fprintf(stderr, "\nWarnings from just before the error:\n");
    while ((row= mysql_fetch_row(res)))
    {
      unsigned int i;
      unsigned long *lengths= mysql_fetch_lengths(res);

      if (++row_num >= mysql_num_rows(res))
      {
        /* Don't display the last row, it's "last error" */
        break;
      }

      for(i= 0; i < num_fields; i++)
      {
        fprintf(stderr, "%.*s ", (int)lengths[i],
                row[i] ? row[i] : "NULL");
      }
      fprintf(stderr, "\n");
    }
  }
  mysql_free_result(res);

  DBUG_VOID_RETURN;
}


enum arg_type
{
  ARG_STRING,
  ARG_REST
};

struct command_arg {
  const char *argname;       /* Name of argument   */
  enum arg_type type;        /* Type of argument   */
  my_bool required;          /* Argument required  */
  DYNAMIC_STRING *ds;        /* Storage for argument */
  const char *description;   /* Description of the argument */
};


void check_command_args(struct st_command *command,
                        const char *arguments,
                        const struct command_arg *args,
                        int num_args, const char delimiter_arg)
{
  int i;
  const char *ptr= arguments;
  const char *start;
  DBUG_ENTER("check_command_args");
  DBUG_PRINT("enter", ("num_args: %d", num_args));

  for (i= 0; i < num_args; i++)
  {
    const struct command_arg *arg= &args[i];
    char delimiter;

    switch (arg->type) {
      /* A string */
    case ARG_STRING:
      /* Skip leading spaces */
      while (*ptr && *ptr == ' ')
        ptr++;
      start= ptr;
      delimiter = delimiter_arg;
      /* If start of arg is ' ` or " search to matching quote end instead */
      if (*ptr && strchr ("'`\"", *ptr))
      {
	delimiter= *ptr;
	start= ++ptr;
      }
      /* Find end of arg, terminated by "delimiter" */
      while (*ptr && *ptr != delimiter)
        ptr++;
      if (ptr > start)
      {
        init_dynamic_string(arg->ds, 0, ptr-start, 32);
        do_eval(arg->ds, start, ptr, FALSE);
      }
      else
      {
        /* Empty string */
        init_dynamic_string(arg->ds, "", 0, 0);
      }
      /* Find real end of arg, terminated by "delimiter_arg" */
      /* This will do nothing if arg was not closed by quotes */
      while (*ptr && *ptr != delimiter_arg)
        ptr++;      

      command->last_argument= (char*)ptr;

      /* Step past the delimiter */
      if (*ptr && *ptr == delimiter_arg)
        ptr++;
      DBUG_PRINT("info", ("val: %s", arg->ds->str));
      break;

      /* Rest of line */
    case ARG_REST:
      start= ptr;
      init_dynamic_string(arg->ds, 0, command->query_len, 256);
      do_eval(arg->ds, start, command->end, FALSE);
      command->last_argument= command->end;
      DBUG_PRINT("info", ("val: %s", arg->ds->str));
      break;

    default:
      DBUG_ASSERT("Unknown argument type");
      break;
    }

    /* Check required arg */
    if (arg->ds->length == 0 && arg->required)
      die("Missing required argument '%s' to command '%.*b'", arg->argname,
          command->first_word_len, command->query);

  }
  /* Check for too many arguments passed */
  ptr= command->last_argument;
  while(ptr <= command->end && *ptr != '#')
  {
    if (*ptr && *ptr != ' ')
      die("Extra argument '%s' passed to '%.*b'",
          ptr, command->first_word_len, command->query);
    ptr++;
  }
  DBUG_VOID_RETURN;
}

void handle_command_error(struct st_command *command, uint error,
                          int sys_errno)
{
  DBUG_ENTER("handle_command_error");
  DBUG_PRINT("enter", ("error: %d", error));
  var_set_int("$sys_errno",sys_errno);
  var_set_int("$errno",error);
  if (error != 0)
  {
    int i;

    if (command->abort_on_error)
    {
      report_or_die("command \"%.*b\" failed with error: %u  my_errno: %d  "
                    "errno: %d",
          command->first_word_len, command->query, error, my_errno,
          sys_errno);
      DBUG_VOID_RETURN;
    }

    i= match_expected_error(command, error, NULL);

    if (i >= 0)
    {
      DBUG_PRINT("info", ("command \"%.*s\" failed with expected error: %u, errno: %d",
                          command->first_word_len, command->query, error,
                          sys_errno));
      revert_properties();
      DBUG_VOID_RETURN;
    }
    if (command->expected_errors.count > 0)
      report_or_die("command \"%.*b\" failed with wrong error: %u  "
                    "my_errno: %d  errno: %d",
                    command->first_word_len, command->query, error, my_errno,
                    sys_errno);
  }
  else if (command->expected_errors.err[0].type == ERR_ERRNO &&
           command->expected_errors.err[0].code.errnum != 0)
  {
    /* Error code we wanted was != 0, i.e. not an expected success */
    report_or_die("command \"%.*b\" succeeded - should have failed with "
                  "errno %d...",
        command->first_word_len, command->query,
        command->expected_errors.err[0].code.errnum);
  }
  revert_properties();
  DBUG_VOID_RETURN;
}


void close_connections()
{
  DBUG_ENTER("close_connections");
  for (--next_con; next_con >= connections; --next_con)
  {
    if (next_con->stmt)
      do_stmt_close(next_con);
#ifdef EMBEDDED_LIBRARY
    emb_close_connection(next_con);
#endif
    next_con->stmt= 0;
    mysql_close(next_con->mysql);
    next_con->mysql= 0;
    if (next_con->util_mysql)
      mysql_close(next_con->util_mysql);
    my_free(next_con->name);
  }
  my_free(connections);
  DBUG_VOID_RETURN;
}


void close_statements()
{
  struct st_connection *con;
  DBUG_ENTER("close_statements");
  for (con= connections; con < next_con; con++)
  {
    if (con->stmt)
      do_stmt_close(con);
    con->stmt= 0;
  }
  DBUG_VOID_RETURN;
}


void close_files()
{
  DBUG_ENTER("close_files");
  for (; cur_file >= file_stack; cur_file--)
  {
    if (cur_file->file && cur_file->file != stdin)
    {
      DBUG_PRINT("info", ("closing file: %s", cur_file->file_name));
      fclose(cur_file->file);
    }
    my_free(cur_file->file_name);
    cur_file->file_name= 0;
  }
  DBUG_VOID_RETURN;
}


void free_used_memory()
{
  uint i;
  DBUG_ENTER("free_used_memory");

  if (connections)
    close_connections();
  close_files();
  my_hash_free(&var_hash);

  for (i= 0 ; i < q_lines.elements ; i++)
  {
    struct st_command **q= dynamic_element(&q_lines, i, struct st_command**);
    my_free((*q)->query_buf);
    if ((*q)->eval_query.str)
      dynstr_free(&(*q)->eval_query);
    if ((*q)->content.str)
      dynstr_free(&(*q)->content);
    my_free((*q));
  }
  for (i= 0; i < 10; i++)
  {
    if (var_reg[i].alloced_len)
      my_free(var_reg[i].str_val);
  }
  while (embedded_server_arg_count > 1)
    my_free(embedded_server_args[--embedded_server_arg_count]);
  delete_dynamic(&q_lines);
  dynstr_free(&ds_res);
  if (ds_warn)
    dynstr_free(ds_warn);
  free_all_replace();
  my_free(opt_pass);
  free_defaults(default_argv);
  free_root(&require_file_root, MYF(0));
  free_re();
  my_free(read_command_buf);
#ifdef _WIN32
  free_tmp_sh_file();
  free_win_path_patterns();
#endif
  DBUG_VOID_RETURN;
}


ATTRIBUTE_NORETURN static void cleanup_and_exit(int exit_code)
{
  free_used_memory();

  /* Only call mysql_server_end if mysql_server_init has been called */
  if (server_initialized)
    mysql_server_end();

  /*
    mysqltest is fundamentally written in a way that makes impossible
    to free all memory before exit (consider memory allocated
    for frame local DYNAMIC_STRING's and die() invoked down the stack.

    We close stderr here to stop unavoidable safemalloc reports
    from polluting the output.
  */
  fclose(stderr);

  my_end(my_end_arg);

  if (!silent) {
    switch (exit_code) {
    case 1:
      printf("not ok\n");
      break;
    case 0:
      printf("ok\n");
      break;
    case 62:
      printf("skipped\n");
    break;
    default:
      printf("unknown exit code: %d\n", exit_code);
      DBUG_ASSERT(0);
    }
  }

  exit(exit_code);
}

size_t print_file_stack(char *s, const char *end)
{
  char *start= s;
  struct st_test_file* err_file= cur_file;
  if (err_file == file_stack)
    return 0;

  for (;;)
  {
    err_file--;
    s+= my_snprintf(s, end - s, "included from %s at line %d:\n",
                     err_file->file_name, err_file->lineno);
    if (err_file == file_stack)
      break;
  }
  return s - start;
}


static void make_error_message(char *buf, size_t len, const char *fmt, va_list args)
{
  char *s= buf, *end= buf + len;
  s+= my_snprintf(s, end - s, "mysqltest: ");
  if (cur_file && cur_file != file_stack)
  {
    s+= my_snprintf(s, end - s, "In included file \"%s\": \n",
                    cur_file->file_name);
    s+= print_file_stack(s, end);
  }
  
  if (start_lineno > 0)
    s+= my_snprintf(s, end -s, "At line %u: ", start_lineno);
  if (!fmt)
    fmt= "unknown error";

  s+= my_vsnprintf(s, end - s, fmt, args);
  s+= my_snprintf(s, end -s, "\n");
}

static void die(const char *fmt, ...)
{
  char buff[DIE_BUFF_SIZE];
  va_list args;
  va_start(args, fmt);
  make_error_message(buff, sizeof(buff), fmt, args);
  really_die(buff);
}

static void really_die(const char *msg)
{
  static int dying= 0;
  fflush(stdout);
  fprintf(stderr, "%s", msg);
  fflush(stderr);

  /*
    Protect against dying twice
    first time 'die' is called, try to write log files
    second time, just exit
  */
  if (dying)
    cleanup_and_exit(1);
  dying= 1;

  log_file.show_tail(opt_tail_lines);

  /*
    Help debugging by displaying any warnings that might have
    been produced prior to the error
  */
  if (cur_con && !cur_con->pending)
    show_warnings_before_error(cur_con->mysql);

  cleanup_and_exit(1);
}

void report_or_die(const char *fmt, ...)
{
  va_list args;
  DBUG_ENTER("report_or_die");

  char buff[DIE_BUFF_SIZE];

  va_start(args, fmt);
  make_error_message(buff, sizeof(buff), fmt, args);
  va_end(args);

  if (opt_continue_on_error)
  {
    /* Just log the error and continue */
    replace_dynstr_append(&ds_res, buff);
    error_count++;
    DBUG_VOID_RETURN;
  }

  really_die(buff);
}


void abort_not_supported_test(const char *fmt, ...)
{
  va_list args;
  DBUG_ENTER("abort_not_supported_test");

  /* Print include filestack */
  fflush(stdout);
  fprintf(stderr, "The test '%s' is not supported by this installation\n",
          file_stack->file_name);
  fprintf(stderr, "Detected in file %s at line %d\n",
          cur_file->file_name, cur_file->lineno);

  char buff[DIE_BUFF_SIZE];
  buff[0] = '\0';
  print_file_stack(buff, buff + sizeof(buff));
  fprintf(stderr, "%s", buff);

  /* Print error message */
  va_start(args, fmt);
  if (fmt)
  {
    fprintf(stderr, "reason: ");
    vfprintf(stderr, fmt, args);
    fprintf(stderr, "\n");
    fflush(stderr);
  }
  va_end(args);

  cleanup_and_exit(62);
}


void abort_not_in_this_version()
{
  die("Not available in this version of mysqltest");
}


void verbose_msg(const char *fmt, ...)
{
  va_list args;
  DBUG_ENTER("verbose_msg");
  DBUG_PRINT("enter", ("format: %s", fmt));

  if (!verbose)
    DBUG_VOID_RETURN;

  fflush(stdout);
  va_start(args, fmt);
  fprintf(stderr, "mysqltest: ");
  if (cur_file && cur_file != file_stack)
    fprintf(stderr, "In included file \"%s\": ",
            cur_file->file_name);
  if (start_lineno != 0)
    fprintf(stderr, "At line %u: ", start_lineno);
  vfprintf(stderr, fmt, args);
  fprintf(stderr, "\n");
  va_end(args);
  fflush(stderr);

  DBUG_VOID_RETURN;
}


void log_msg(const char *fmt, ...)
{
  va_list args;
  char buff[1024];
  size_t len;
  DBUG_ENTER("log_msg");

  va_start(args, fmt);
  len= my_vsnprintf(buff, sizeof(buff)-1, fmt, args);
  va_end(args);

  dynstr_append_mem(&ds_res, buff, len);
  dynstr_append(&ds_res, "\n");

  DBUG_VOID_RETURN;
}


/*
  Read a file and append it to ds

  SYNOPSIS
  cat_file
  ds - pointer to dynamic string where to add the files content
  filename - name of the file to read

*/

int cat_file(DYNAMIC_STRING* ds, const char* filename)
{
  int fd;
  size_t len;
  char *buff;

  if ((fd= my_open(filename, O_RDONLY, MYF(0))) < 0)
    return 1;

  len= (size_t) my_seek(fd, 0, SEEK_END, MYF(0));
  my_seek(fd, 0, SEEK_SET, MYF(0));
  if (len == (size_t)MY_FILEPOS_ERROR ||
      !(buff= (char*)my_malloc(PSI_NOT_INSTRUMENTED, len + 1, MYF(0))))
  {
    my_close(fd, MYF(0));
    return 1;
  }
  len= my_read(fd, (uchar*)buff, len, MYF(0));
  my_close(fd, MYF(0));

  {
    char *p= buff, *start= buff,*end=buff+len;
    while (p < end)
    {
      /* Convert cr/lf to lf */
      if (*p == '\r' && p+1 < end && *(p+1)== '\n')
      {
        /* Add fake newline instead of cr and output the line */
        *p= '\n';
        p++; /* Step past the "fake" newline */
        *p= 0;
        replace_dynstr_append_mem(ds, start, p-start);
        p++; /* Step past the "fake" newline */
        start= p;
      }
      else
        p++;
    }
    /* Output any chars that migh be left */
    *p= 0;
    replace_dynstr_append_mem(ds, start, p-start);
  }
  my_free(buff);
  return 0;
}


/*
  Run the specified command with popen

  SYNOPSIS
  run_command
  cmd - command to execute(should be properly quoted
  ds_res- pointer to dynamic string where to store the result

*/

static int run_command(char* cmd,
                       DYNAMIC_STRING *ds_res)
{
  char buf[512]= {0};
  FILE *res_file;
  int error;
  DBUG_ENTER("run_command");
  DBUG_PRINT("enter", ("cmd: %s", cmd));

  if (!(res_file= my_popen(cmd, "r")))
  {
    report_or_die("popen(\"%s\", \"r\") failed", cmd);
    DBUG_RETURN(-1);
  }

  int len;
  while (my_fgets(buf, sizeof(buf), res_file, &len))
  {
    DBUG_PRINT("info", ("buf: %s", buf));
    if(ds_res)
    {
      /* Save the output of this command in the supplied string */
      dynstr_append_mem(ds_res, buf,len);
    }
    else
    {
      /* Print it directly on screen */
      fprintf(stdout, "%s", buf);
    }
  }

  error= my_pclose(res_file);
  DBUG_RETURN(WEXITSTATUS(error));
}


/*
  Run the specified tool with variable number of arguments

  SYNOPSIS
  run_tool
  tool_path - the name of the tool to run
  ds_res - pointer to dynamic string where to store the result
  ... - variable number of arguments that will be properly
        quoted and appended after the tool's name

*/

static int run_tool(const char *tool_path, DYNAMIC_STRING *ds_res, ...)
{
  int ret;
  const char* arg;
  va_list args;
  DYNAMIC_STRING ds_cmdline;

  DBUG_ENTER("run_tool");
  DBUG_PRINT("enter", ("tool_path: %s", tool_path));

  if (init_dynamic_string(&ds_cmdline, IF_WIN("\"", ""), FN_REFLEN, FN_REFLEN))
    die("Out of memory");

  dynstr_append_os_quoted(&ds_cmdline, tool_path, NullS);
  dynstr_append(&ds_cmdline, " ");

  va_start(args, ds_res);

  while ((arg= va_arg(args, char *)))
  {
    /* Options should be os quoted */
    if (strncmp(arg, "--", 2) == 0)
      dynstr_append_os_quoted(&ds_cmdline, arg, NullS);
    else
      dynstr_append(&ds_cmdline, arg);
    dynstr_append(&ds_cmdline, " ");
  }

  va_end(args);

#ifdef _WIN32
  dynstr_append(&ds_cmdline, "\"");
#endif

  DBUG_PRINT("info", ("Running: %s", ds_cmdline.str));
  ret= run_command(ds_cmdline.str, ds_res);
  DBUG_PRINT("exit", ("ret: %d", ret));
  dynstr_free(&ds_cmdline);
  DBUG_RETURN(ret);
}


/*
  Test if diff is present.  This is needed on Windows systems
  as the OS returns 1 whether diff is successful or if it is
  not present.

  We run diff -v and look for output in stdout.
  We don't redirect stderr to stdout to make for a simplified check
  Windows will output '"diff"' is not recognized... to stderr if it is
  not present.
*/

#ifdef _WIN32

static int diff_check(const char *diff_name)
{
  FILE *res_file;
  char buf[128];
  int have_diff= 0;

  my_snprintf(buf, sizeof(buf), "%s -v", diff_name);

  if (!(res_file= my_popen(buf, "r")))
    die("popen(\"%s\", \"r\") failed", buf);

  /*
    if diff is not present, nothing will be in stdout to increment
    have_diff
  */
  int len;
  if (my_fgets(buf, sizeof(buf), res_file, &len))
    have_diff= 1;

  pclose(res_file);

  return have_diff;
}

#endif


/*
  Show the diff of two files using the systems builtin diff
  command. If no such diff command exist, just dump the content
  of the two files and inform about how to get "diff"

  SYNOPSIS
  show_diff
  ds - pointer to dynamic string where to add the diff(may be NULL)
  filename1 - name of first file
  filename2 - name of second file

*/

void show_diff(DYNAMIC_STRING* ds,
               const char* filename1, const char* filename2)
{
  DYNAMIC_STRING ds_tmp;
  const char *diff_name = 0;

  if (init_dynamic_string(&ds_tmp, "", 256, 256))
    die("Out of memory");

  /* determine if we have diff on Windows
     needs special processing due to return values
     on that OS
     This test is only done on Windows since it's only needed there
     in order to correctly detect non-availibility of 'diff', and
     the way it's implemented does not work with default 'diff' on Solaris.
  */
#ifdef _WIN32
  if (diff_check("diff"))
    diff_name = "diff";
  else if (diff_check("mtrdiff"))
    diff_name = "mtrdiff";
  else
    diff_name = 0;
#else
  diff_name = "diff";           /* Otherwise always assume it's called diff */
#endif

  if (diff_name)
  {
    /* First try with unified diff */
    if (run_tool(diff_name,
                 &ds_tmp, /* Get output from diff in ds_tmp */
                 "-u",
                 filename1,
                 filename2,
                 "2>&1",
                 NULL) > 1) /* Most "diff" tools return >1 if error */
    {
      dynstr_set(&ds_tmp, "");

      /* Fallback to context diff with "diff -c" */
      if (run_tool(diff_name,
                   &ds_tmp, /* Get output from diff in ds_tmp */
                   "-c",
                   filename1,
                   filename2,
                   "2>&1",
                   NULL) > 1) /* Most "diff" tools return >1 if error */
      {
	dynstr_set(&ds_tmp, "");

	/* Fallback to simple diff with "diff" */
	if (run_tool(diff_name,
		     &ds_tmp, /* Get output from diff in ds_tmp */
		     filename1,
		     filename2,
		     "2>&1",
		     NULL) > 1) /* Most "diff" tools return >1 if error */
	    {
		diff_name= 0;
	    }
      }
    }
  }  

  if (! diff_name)
  {
    /*
      Fallback to dump both files to result file and inform
      about installing "diff"
    */
	dynstr_append(&ds_tmp, "\n");
    dynstr_append(&ds_tmp,
"\n"
"The two files differ but it was not possible to execute 'diff' in\n"
"order to show only the difference. Instead the whole content of the\n"
"two files was shown for you to diff manually.\n\n"
"To get a better report you should install 'diff' on your system, which you\n"
"for example can get from http://www.gnu.org/software/diffutils/diffutils.html\n"
#ifdef _WIN32
"or http://gnuwin32.sourceforge.net/packages/diffutils.htm\n"
#endif
"\n");

    dynstr_append(&ds_tmp, " --- ");
    dynstr_append(&ds_tmp, filename1);
    dynstr_append(&ds_tmp, " >>>\n");
    cat_file(&ds_tmp, filename1);
    dynstr_append(&ds_tmp, "<<<\n --- ");
    dynstr_append(&ds_tmp, filename1);
    dynstr_append(&ds_tmp, " >>>\n");
    cat_file(&ds_tmp, filename2);
    dynstr_append(&ds_tmp, "<<<<\n");
  }

  if (ds)
  {
    /* Add the diff to output */
    dynstr_append_mem(ds, ds_tmp.str, ds_tmp.length);
  }
  else
  {
    /* Print diff directly to stdout */
    fprintf(stderr, "%s\n", ds_tmp.str);
  }
 
  dynstr_free(&ds_tmp);

}


enum compare_files_result_enum {
   RESULT_OK= 0,
   RESULT_CONTENT_MISMATCH= 1,
   RESULT_LENGTH_MISMATCH= 2
};

/*
  Compare two files, given a fd to the first file and
  name of the second file

  SYNOPSIS
  compare_files2
  fd - Open file descriptor of the first file
  filename2 - Name of second file

  RETURN VALUES
  According to the values in "compare_files_result_enum"

*/

int compare_files2(File fd1, const char* filename2)
{
  int error= RESULT_OK;
  File fd2;
  size_t fd1_length, fd2_length;
  DYNAMIC_STRING fd1_result, fd2_result;

  if ((fd2= my_open(filename2, O_RDONLY, MYF(0))) < 0)
  {
    my_close(fd1, MYF(0));
    die("Failed to open second file: '%s'", filename2);
  }

  fd1_length= (size_t) my_seek(fd1, 0, SEEK_END, MYF(0));
  fd2_length= (size_t) my_seek(fd2, 0, SEEK_END, MYF(0));

  if (init_dynamic_string(&fd1_result, 0, fd1_length, 0) ||
      init_dynamic_string(&fd2_result, 0, fd2_length, 0))
    die("Out of memory when allocating data for result");

  fd1_result.length= fd1_length;
  fd2_result.length= fd2_length;

  (void) my_seek(fd1, 0, SEEK_SET, MYF(0));
  (void) my_seek(fd2, 0, SEEK_SET, MYF(0));
  if (my_read(fd1, (uchar*) fd1_result.str, fd1_length, MYF(MY_WME | MY_NABP)))
    die("Error when reading data from result file");
  if (my_read(fd2, (uchar*) fd2_result.str, fd2_length, MYF(MY_WME | MY_NABP)))
    die("Error when reading data from result file");

  if (global_subst &&
      (fd1_length != fd2_length ||
       memcmp(fd1_result.str, fd2_result.str, fd1_length)))
  {
    /**
       @todo MARIA_HACK
       This serves for when a test is run with --default-storage-engine=X
       where X is not MyISAM: tests using SHOW CREATE TABLE will always fail
       because SHOW CREATE TABLE prints X instead of MyISAM. With
       --global-subst=X,MyISAM , such trivial differences are eliminated and
       test may be reported as passing.
       --global-subst is only a quick way to run a lot of existing tests
       with Maria and find bugs; it is not good enough for reaching the main
       trees when Maria is merged into them.
         --global-subst should be removed.
    */
    size_t global_subst_from_len= strlen(global_subst_from);
    size_t global_subst_to_len=   strlen(global_subst_to);
    while (replace(&fd1_result,
                   global_subst_from, global_subst_from_len,
                   global_subst_to,   global_subst_to_len) == 0)
      /* do nothing */ ;
    /* let's compare again to see if it is ok now */
  }

  if (fd1_result.length != fd2_result.length)
    error= RESULT_LENGTH_MISMATCH;
  else if ((memcmp(fd1_result.str, fd2_result.str, fd1_result.length)))
    error= RESULT_CONTENT_MISMATCH;

  my_close(fd2, MYF(0));
  dynstr_free(&fd1_result);
  dynstr_free(&fd2_result);

  return error;
}


/*
  Compare two files, given their filenames

  SYNOPSIS
  compare_files
  filename1 - Name of first file
  filename2 - Name of second file

  RETURN VALUES
  See 'compare_files2'

*/

int compare_files(const char* filename1, const char* filename2)
{
  File fd;
  int error;

  if ((fd= my_open(filename1, O_RDONLY, MYF(0))) < 0)
    die("Failed to open first file: '%s'", filename1);

  error= compare_files2(fd, filename2);

  my_close(fd, MYF(0));

  return error;
}


/*
  Compare content of the string in ds to content of file fname

  SYNOPSIS
  dyn_string_cmp
  ds - Dynamic string containing the string o be compared
  fname - Name of file to compare with

  RETURN VALUES
  See 'compare_files2'
*/

int dyn_string_cmp(DYNAMIC_STRING* ds, const char *fname)
{
  int error;
  File fd;
  char temp_file_path[FN_REFLEN];

  DBUG_ENTER("dyn_string_cmp");
  DBUG_PRINT("enter", ("fname: %s", fname));

  if ((fd= create_temp_file(temp_file_path, TMPDIR, "tmp", O_SHARE,
                            MYF(MY_WME))) < 0)
    die("Failed to create temporary file for ds");

  /* Write ds to temporary file and set file pos to beginning*/
  if (my_write(fd, (uchar *) ds->str, ds->length,
               MYF(MY_FNABP | MY_WME)) ||
      my_seek(fd, 0, SEEK_SET, MYF(0)) == MY_FILEPOS_ERROR)
  {
    my_close(fd, MYF(0));
    /* Remove the temporary file */
    my_delete(temp_file_path, MYF(MY_WME));
    die("Failed to write file '%s'", temp_file_path);
  }

  error= compare_files2(fd, fname);

  my_close(fd, MYF(0));
  /* Remove the temporary file */
  my_delete(temp_file_path, MYF(MY_WME));

  DBUG_RETURN(error);
}


/*
  Check the content of log against result file

  SYNOPSIS
  check_result

  RETURN VALUES
  error - the function will not return

*/

void check_result()
{
  const char *mess= 0;

  DBUG_ENTER("check_result");
  DBUG_ASSERT(result_file_name);
  DBUG_PRINT("enter", ("result_file_name: %s", result_file_name));

  switch (compare_files(log_file.file_name(), result_file_name)) {
  case RESULT_OK:
    if (!error_count)
      break; /* ok */
    mess= "Got errors while running test";
    /* Fallthrough */
  case RESULT_LENGTH_MISMATCH:
    if (!mess)
      mess= "Result length mismatch\n";
    /* Fallthrough */
  case RESULT_CONTENT_MISMATCH:
  {
    /*
      Result mismatched, dump results to .reject file
      and then show the diff
    */
    char reject_file[FN_REFLEN];
    size_t reject_length;

    if (!mess)
      mess= "Result content mismatch\n";

    dirname_part(reject_file, result_file_name, &reject_length);

    if (access(reject_file, W_OK) == 0)
    {
      /* Result file directory is writable, save reject file there */
      fn_format(reject_file, result_file_name, "",
                ".reject", MY_REPLACE_EXT);
    }
    else
    {
      /* Put reject file in opt_logdir */
      fn_format(reject_file, result_file_name, opt_logdir,
                ".reject", MY_REPLACE_DIR | MY_REPLACE_EXT);
    }

    if (my_copy(log_file.file_name(), reject_file, MYF(0)) != 0)
      die("Failed to copy '%s' to '%s', errno: %d",
          log_file.file_name(), reject_file, errno);

    show_diff(NULL, result_file_name, reject_file);
    die("%s", mess);
    break;
  }
  default: /* impossible */
    die("Unknown error code from dyn_string_cmp()");
  }

  DBUG_VOID_RETURN;
}


/*
  Check the content of ds against a require file
  If match fails, abort the test with special error code
  indicating that test is not supported

  SYNOPSIS
  check_require
  ds - content to be checked
  fname - name of file to check against

  RETURN VALUES
  error - the function will not return

*/

void check_require(DYNAMIC_STRING* ds, const char *fname)
{
  DBUG_ENTER("check_require");

  if (dyn_string_cmp(ds, fname))
  {
    char reason[FN_REFLEN];
    fn_format(reason, fname, "", "", MY_REPLACE_EXT | MY_REPLACE_DIR);
    abort_not_supported_test("Test requires: '%s'", reason);
  }
  DBUG_VOID_RETURN;
}


/*
   Remove surrounding chars from string

   Return 1 if first character is found but not last
*/
static int strip_surrounding(char* str, char c1, char c2)
{
  char* ptr= str;

  /* Check if the first non space character is c1 */
  while(*ptr && my_isspace(charset_info, *ptr))
    ptr++;
  if (*ptr == c1)
  {
    /* Replace it with a space */
    *ptr= ' ';

    /* Last non space charecter should be c2 */
    ptr= strend(str)-1;
    while(*ptr && my_isspace(charset_info, *ptr))
      ptr--;
    if (*ptr == c2)
    {
      /* Replace it with \0 */
      *ptr= 0;
    }
    else
    {
      /* Mismatch detected */
      return 1;
    }
  }
  return 0;
}


static void strip_parentheses(struct st_command *command)
{
  if (strip_surrounding(command->first_argument, '(', ')'))
    die("%.*b - argument list started with '%c' must be ended with '%c'",
        command->first_word_len, command->query, '(', ')');
}


C_MODE_START

static uchar *get_var_key(const uchar* var, size_t *len,
                          my_bool __attribute__((unused)) t)
{
  char* key;
  key = ((VAR*)var)->name;
  *len = ((VAR*)var)->name_len;
  return (uchar*)key;
}


static void var_free(void *v)
{
  VAR *var= (VAR*) v;
  my_free(var->str_val);
  if (var->alloced)
    my_free(var);
}

C_MODE_END

void var_check_int(VAR *v)
{
  char *endptr;
  char *str= v->str_val;
  
  /* Initially assume not a number */
  v->int_val= 0;
  v->is_int= false;
  v->int_dirty= false;
  if (!str) return;
  
  v->int_val = (int) strtol(str, &endptr, 10);
  /* It is an int if strtol consumed something up to end/space/tab */
  if (endptr > str && (!*endptr || *endptr == ' ' || *endptr == '\t'))
    v->is_int= true;
}


VAR *var_init(VAR *v, const char *name, size_t name_len, const char *val, size_t val_len)
{
  size_t val_alloc_len;
  VAR *tmp_var;
  if (!name_len && name)
    name_len = strlen(name);
  if (!val_len && val)
    val_len = strlen(val) ;
  if (!val)
    val_len= 0;
  val_alloc_len = val_len + 16; /* room to grow */
  if (!(tmp_var=v) && !(tmp_var = (VAR*)my_malloc(PSI_NOT_INSTRUMENTED, sizeof(*tmp_var)
                                                  + name_len+2, MYF(MY_WME))))
    die("Out of memory");

  if (name != NULL)
  {
    tmp_var->name= reinterpret_cast<char*>(tmp_var) + sizeof(*tmp_var);
    memcpy(tmp_var->name, name, name_len);
    tmp_var->name[name_len]= 0;
  }
  else
    tmp_var->name= NULL;

  tmp_var->alloced = (v == 0);

  if (!(tmp_var->str_val = (char*)my_malloc(PSI_NOT_INSTRUMENTED, val_alloc_len+1, MYF(MY_WME))))
    die("Out of memory");

  if (val)
    memcpy(tmp_var->str_val, val, val_len);
  tmp_var->str_val[val_len]= 0;

  var_check_int(tmp_var);
  tmp_var->name_len = name_len;
  tmp_var->str_val_len = val_len;
  tmp_var->alloced_len = val_alloc_len;
  return tmp_var;
}


VAR* var_from_env(const char *name, const char *def_val)
{
  const char *tmp;
  VAR *v;
  if (!(tmp = getenv(name)))
    tmp = def_val;

  v = var_init(0, name, strlen(name), tmp, strlen(tmp));
  my_hash_insert(&var_hash, (uchar*)v);
  return v;
}


VAR* var_get(const char *var_name, const char **var_name_end, my_bool raw,
	     my_bool ignore_not_existing)
{
  int digit;
  VAR *v;
  DBUG_ENTER("var_get");
  DBUG_PRINT("enter", ("var_name: %s",var_name));

  if (*var_name != '$')
    goto err;
  digit = *++var_name - '0';
  if (digit < 0 || digit >= 10)
  {
    const char *save_var_name = var_name, *end;
    uint length;
    end = (var_name_end) ? *var_name_end : 0;
    while (my_isvar(charset_info,*var_name) && var_name != end)
      var_name++;
    if (var_name == save_var_name)
    {
      if (ignore_not_existing)
	DBUG_RETURN(0);
      die("Empty variable");
    }
    length= (uint) (var_name - save_var_name);
    if (length >= MAX_VAR_NAME_LENGTH)
      die("Too long variable name: %s", save_var_name);

    if (!(v = (VAR*) my_hash_search(&var_hash, (const uchar*) save_var_name,
                                    length)))
    {
      char buff[MAX_VAR_NAME_LENGTH+1];
      strmake(buff, save_var_name, length);
      v= var_from_env(buff, "");
    }
    var_name--;	/* Point at last character */
  }
  else
    v = var_reg + digit;

  if (!raw && v->int_dirty)
  {
    sprintf(v->str_val, "%d", v->int_val);
    v->int_dirty= false;
    v->str_val_len = strlen(v->str_val);
  }
  if (var_name_end)
    *var_name_end = var_name  ;
  DBUG_RETURN(v);
err:
  if (var_name_end)
    *var_name_end = 0;
  die("Unsupported variable name: %s", var_name);
  DBUG_RETURN(0);
}


VAR *var_obtain(const char *name, int len)
{
  VAR* v;
  if ((v = (VAR*)my_hash_search(&var_hash, (const uchar *) name, len)))
    return v;
  v = var_init(0, name, len, "", 0);
  my_hash_insert(&var_hash, (uchar*)v);
  return v;
}


/*
  - if variable starts with a $ it is regarded as a local test variable
  - if not it is treated as a environment variable, and the corresponding
  environment variable will be updated
*/

void var_set(const char *var_name, const char *var_name_end,
             const char *var_val, const char *var_val_end)
{
  int digit, env_var= 0;
  VAR *v;
  DBUG_ENTER("var_set");
  DBUG_PRINT("enter", ("var_name: '%.*s' = '%.*s' (length: %d)",
                       (int) (var_name_end - var_name), var_name,
                       (int) (var_val_end - var_val), var_val,
                       (int) (var_val_end - var_val)));

  if (*var_name != '$')
    env_var= 1;
  else
    var_name++;

  digit= *var_name - '0';
  if (!(digit < 10 && digit >= 0))
  {
    v= var_obtain(var_name, (uint) (var_name_end - var_name));
  }
  else
    v= var_reg + digit;

  eval_expr(v, var_val, (const char**) &var_val_end);

  if (env_var)
  {
    if (v->int_dirty)
    {
      sprintf(v->str_val, "%d", v->int_val);
      v->int_dirty=false;
      v->str_val_len= strlen(v->str_val);
    }
    /* setenv() expects \0-terminated strings */
    DBUG_ASSERT(v->name[v->name_len] == 0);
    setenv(v->name, v->str_val, 1);
  }
  DBUG_VOID_RETURN;
}


void var_set_string(const char* name, const char* value)
{
  var_set(name, name + strlen(name), value, value + strlen(value));
}


void var_set_int(const char* name, int value)
{
  char buf[21];
  my_snprintf(buf, sizeof(buf), "%d", value);
  var_set_string(name, buf);
}


/*
  Store an integer (typically the returncode of the last SQL)
  statement in the mysqltest builtin variable $mysql_errno
*/

void var_set_errno(int sql_errno)
{
  var_set_int("$mysql_errno", sql_errno);
  var_set_string("$mysql_errname", get_errname_from_code(sql_errno));
}

/* Functions to handle --disable and --enable properties */

void set_once_property(enum_prop prop, my_bool val)
{
  property &pr= prop_list[prop];
  pr.set= 1;
  pr.old= *pr.var;
  *pr.var= val;
  var_set_int(pr.env_name, (val != pr.reverse));
  once_property= TRUE;
}

void set_property(st_command *command, enum_prop prop, my_bool val)
{
  char* p= command->first_argument;
  if (p && !strcmp (p, "ONCE")) 
  {
    command->last_argument= p + 4;
    set_once_property(prop, val);
    return;
  }
  property &pr= prop_list[prop];
  *pr.var= val;
  pr.set= 0;
  var_set_int(pr.env_name, (val != pr.reverse));
}

void revert_properties()
{
  if (! once_property)
    return;
  for (int i= 0; i < (int) P_MAX; i++) 
  {
    property &pr= prop_list[i];
    if (pr.set) 
    {
      *pr.var= pr.old;
      pr.set= 0;
      var_set_int(pr.env_name, (pr.old != pr.reverse));
    }
  }
  once_property=FALSE;
}


/*
  Set variable from the result of a query

  SYNOPSIS
  var_query_set()
  var	        variable to set from query
  query       start of query string to execute
  query_end   end of the query string to execute


  DESCRIPTION
  let @<var_name> = `<query>`

  Execute the query and assign the first row of result to var as
  a tab separated strings

  Also assign each column of the result set to
  variable "$<var_name>_<column_name>"
  Thus the tab separated output can be read from $<var_name> and
  and each individual column can be read as $<var_name>_<col_name>

*/

void var_query_set(VAR *var, const char *query, const char** query_end)
{
  char *end = (char*)((query_end && *query_end) ?
		      *query_end : query + strlen(query));
  MYSQL_RES *UNINIT_VAR(res);
  MYSQL_ROW row;
  MYSQL* mysql = cur_con->mysql;
  DYNAMIC_STRING ds_query;
  DBUG_ENTER("var_query_set");

  if (!mysql)
  {
    struct st_command command;
    DBUG_ASSERT(query_end);
    memset(&command, 0, sizeof(command));
    command.query= (char*)query;
    command.first_word_len= (int)(*query_end - query);
    command.first_argument= command.query + command.first_word_len;
    command.end= (char*)*query_end;
    command.abort_on_error= 1; /* avoid uninitialized variables */
    handle_no_active_connection(&command, cur_con, &ds_res);
    DBUG_VOID_RETURN;
  }

  /* Only white space or ) allowed past ending ` */
  while (end > query && *end != '`')
  {
    if (*end && (*end != ' ' && *end != '\t' && *end != '\n' && *end != ')'))
      die("Spurious text after `query` expression");
    --end;
  }

  if (query == end)
    die("Syntax error in query, missing '`'");
  ++query;

  /* Eval the query, thus replacing all environment variables */
  init_dynamic_string(&ds_query, 0, (end - query) + 32, 256);
  do_eval(&ds_query, query, end, FALSE);

  if (mysql_real_query(mysql, ds_query.str, (ulong)ds_query.length) ||
      !(res= mysql_store_result(mysql)))
  {
    handle_error(curr_command, mysql_errno(mysql), mysql_error(mysql),
                 mysql_sqlstate(mysql), &ds_res);
    /* If error was acceptable, return empty string */
    dynstr_free(&ds_query);
    eval_expr(var, "", 0);
    DBUG_VOID_RETURN;
  }
  
  dynstr_free(&ds_query);

  if ((row= mysql_fetch_row(res)) && row[0])
  {
    /*
      Concatenate all fields in the first row with tab in between
      and assign that string to the $variable
    */
    DYNAMIC_STRING result;
    uint i;
    ulong *lengths;

    init_dynamic_string(&result, "", 512, 512);
    lengths= mysql_fetch_lengths(res);
    for (i= 0; i < mysql_num_fields(res); i++)
    {
      if (row[i])
      {
        /* Add column to tab separated string */
	char *val= row[i];
	size_t len= lengths[i];
	
	if (glob_replace_regex)
	{
	  /* Regex replace */
	  if (!multi_reg_replace(glob_replace_regex, (char*)val))
	  {
	    val= glob_replace_regex->buf;
	    len= strlen(val);
	  }
	}
	
	if (glob_replace)
	  replace_strings_append(glob_replace, &result, val);
	else
	  dynstr_append_mem(&result, val, len);
      }
      dynstr_append_mem(&result, "\t", 1);
    }
    end= result.str + result.length-1;
    /* Evaluation should not recurse via backtick */
    eval_expr(var, result.str, (const char**) &end, false, false);
    dynstr_free(&result);
  }
  else
    eval_expr(var, "", 0);

  mysql_free_result(res);
  DBUG_VOID_RETURN;
}


static void
set_result_format_version(ulong new_version)
{
  switch (new_version){
  case 1:
    /* The first format */
    break;
  case 2:
    /* New format that also writes comments and empty lines
       from test file to result */
    break;
  default:
    die("Version format %lu has not yet been implemented", new_version);
    break;
  }
  opt_result_format_version= new_version;
}


/*
  Set the result format version to use when generating
  the .result file
*/

static void
do_result_format_version(struct st_command *command)
{
  long version;
  static DYNAMIC_STRING ds_version;
  const struct command_arg result_format_args[] = {
    {"version", ARG_STRING, TRUE, &ds_version, "Version to use"}
  };

  DBUG_ENTER("do_result_format_version");

  check_command_args(command, command->first_argument,
                     result_format_args,
                     sizeof(result_format_args)/sizeof(struct command_arg),
                     ',');

  /* Convert version  number to int */
  if (!str2int(ds_version.str, 10, (long) 0, (long) INT_MAX, &version))
    die("Invalid version number: '%s'", ds_version.str);

  set_result_format_version(version);

  dynstr_append(&ds_res, "result_format: ");
  dynstr_append_mem(&ds_res, ds_version.str, ds_version.length);
  dynstr_append(&ds_res, "\n");
  dynstr_free(&ds_version);
}


/*
  Set variable from the result of a field in a query

  This function is useful when checking for a certain value
  in the output from a query that can't be restricted to only
  return some values. A very good example of that is most SHOW
  commands.

  SYNOPSIS
  var_set_query_get_value()

  DESCRIPTION
  let $variable= query_get_value(<query to run>,<column name>,<row no>);

  <query to run> -    The query that should be sent to the server
  <column name> -     Name of the column that holds the field be compared
                      against the expected value
  <row no> -          Number of the row that holds the field to be
                      compared against the expected value

*/

void var_set_query_get_value(struct st_command *command, VAR *var)
{
  long row_no;
  int col_no= -1;
  MYSQL_RES* UNINIT_VAR(res);
  MYSQL* mysql= cur_con->mysql;

  static DYNAMIC_STRING ds_query;
  static DYNAMIC_STRING ds_col;
  static DYNAMIC_STRING ds_row;
  const struct command_arg query_get_value_args[] = {
    {"query", ARG_STRING, TRUE, &ds_query, "Query to run"},
    {"column name", ARG_STRING, TRUE, &ds_col, "Name of column"},
    {"row number", ARG_STRING, TRUE, &ds_row, "Number for row"}
  };

  DBUG_ENTER("var_set_query_get_value");

  if (!mysql)
  {
    handle_no_active_connection(command, cur_con, &ds_res);
    DBUG_VOID_RETURN;
  }

  strip_parentheses(command);
  DBUG_PRINT("info", ("query: %s", command->query));
  check_command_args(command, command->first_argument, query_get_value_args,
                     sizeof(query_get_value_args)/sizeof(struct command_arg),
                     ',');

  DBUG_PRINT("info", ("query: %s", ds_query.str));
  DBUG_PRINT("info", ("col: %s", ds_col.str));

  /* Convert row number to int */
  if (!str2int(ds_row.str, 10, (long) 0, (long) INT_MAX, &row_no))
    die("Invalid row number: '%s'", ds_row.str);
  DBUG_PRINT("info", ("row: %s, row_no: %ld", ds_row.str, row_no));
  dynstr_free(&ds_row);

  /* Remove any surrounding "'s from the query - if there is any */
  if (strip_surrounding(ds_query.str, '"', '"'))
    die("Mismatched \"'s around query '%s'", ds_query.str);

  /* Run the query */
  if (mysql_real_query(mysql, ds_query.str, (ulong)ds_query.length))
  {
    handle_error(curr_command, mysql_errno(mysql), mysql_error(mysql),
                 mysql_sqlstate(mysql), &ds_res);
    /* If error was acceptable, return empty string */
    dynstr_free(&ds_query);
    dynstr_free(&ds_col);
    eval_expr(var, "", 0);
    DBUG_VOID_RETURN;
  }

  if (!(res= mysql_store_result(mysql)))
  {
    report_or_die("Query '%s' didn't return a result set", ds_query.str);
    dynstr_free(&ds_query);
    dynstr_free(&ds_col);
    eval_expr(var, "", 0);
    DBUG_VOID_RETURN;
  }

  {
    /* Find column number from the given column name */
    uint i;
    uint num_fields= mysql_num_fields(res);
    MYSQL_FIELD *fields= mysql_fetch_fields(res);

    for (i= 0; i < num_fields; i++)
    {
      if (strcmp(fields[i].name, ds_col.str) == 0 &&
          strlen(fields[i].name) == ds_col.length)
      {
        col_no= i;
        break;
      }
    }
    if (col_no == -1)
    {
      mysql_free_result(res);
      report_or_die("Could not find column '%s' in the result of '%s'",
                    ds_col.str, ds_query.str);
      dynstr_free(&ds_query);
      dynstr_free(&ds_col);
      DBUG_VOID_RETURN;
    }
    DBUG_PRINT("info", ("Found column %d with name '%s'",
                        i, fields[i].name));
  }
  dynstr_free(&ds_col);

  {
    /* Get the value */
    MYSQL_ROW row;
    long rows= 0;
    const char* value= "No such row";

    while ((row= mysql_fetch_row(res)))
    {
      if (++rows == row_no)
      {

        DBUG_PRINT("info", ("At row %ld, column %d is '%s'",
                            row_no, col_no, row[col_no]));
        /* Found the row to get */
        if (row[col_no])
          value= row[col_no];
        else
          value= "NULL";

        break;
      }
    }
    eval_expr(var, value, 0, false, false);
  }
  dynstr_free(&ds_query);
  mysql_free_result(res);

  DBUG_VOID_RETURN;
}


void var_copy(VAR *dest, VAR *src)
{
  dest->int_val= src->int_val;
  dest->is_int= src->is_int;
  dest->int_dirty= src->int_dirty;

  /* Alloc/realloc data for str_val in dest */
  if (dest->alloced_len < src->alloced_len &&
      !(dest->str_val= dest->str_val
        ? (char*)my_realloc(PSI_NOT_INSTRUMENTED, dest->str_val, src->alloced_len, MYF(MY_WME))
        : (char*)my_malloc(PSI_NOT_INSTRUMENTED, src->alloced_len, MYF(MY_WME))))
    die("Out of memory");
  else
    dest->alloced_len= src->alloced_len;

  /* Copy str_val data to dest */
  dest->str_val_len= src->str_val_len;
  if (src->str_val_len)
    memcpy(dest->str_val, src->str_val, src->str_val_len);
}


void eval_expr(VAR *v, const char *p, const char **p_end,
               bool open_end, bool do_eval)
{

  DBUG_ENTER("eval_expr");
  DBUG_PRINT("enter", ("p: '%s'", p));

  /* Skip to treat as pure string if no evaluation */
  if (! do_eval)
    goto NO_EVAL;
  
  if (*p == '$')
  {
    VAR *vp;
    const char* expected_end= *p_end; // Remember var end
    if ((vp= var_get(p, p_end, 0, 0)))
      var_copy(v, vp);

    /* Apparently it is not safe to assume null-terminated string */
    v->str_val[v->str_val_len]= 0;

    /* Make sure there was just a $variable and nothing else */
    const char* end= *p_end + 1;
    if (end < expected_end && !open_end)
      die("Found junk '%.*b' after $variable in expression",
          (int)(expected_end - end - 1), end);

    DBUG_VOID_RETURN;
  }

  if (*p == '`')
  {
    var_query_set(v, p, p_end);
    DBUG_VOID_RETURN;
  }

  {
    /* Check if this is a "let $var= query_get_value()" */
    const char* get_value_str= "query_get_value";
    const size_t len= strlen(get_value_str);
    if (strncmp(p, get_value_str, len)==0)
    {
      struct st_command command;
      memset(&command, 0, sizeof(command));
      command.query= (char*)p;
      command.first_word_len= (int)len;
      command.first_argument= command.query + len;
      command.end= (char*)*p_end;
      command.abort_on_error= 1; /* avoid uninitialized variables */
      var_set_query_get_value(&command, v);
      DBUG_VOID_RETURN;
    }
  }

 NO_EVAL:
  {
    size_t new_val_len = (p_end && *p_end) ?
      (size_t)(*p_end - p) : strlen(p);
    if (new_val_len + 1 >= v->alloced_len)
    {
      static size_t MIN_VAR_ALLOC= 32;
      v->alloced_len = (new_val_len < MIN_VAR_ALLOC - 1) ?
        MIN_VAR_ALLOC : new_val_len + 1;
      if (!(v->str_val =
            v->str_val ?
            (char*)my_realloc(PSI_NOT_INSTRUMENTED, v->str_val, v->alloced_len+1, MYF(MY_WME)) :
            (char*)my_malloc(PSI_NOT_INSTRUMENTED, v->alloced_len+1, MYF(MY_WME))))
        die("Out of memory");
    }
    v->str_val_len = new_val_len;
    memcpy(v->str_val, p, new_val_len);
    v->str_val[new_val_len] = 0;
    var_check_int(v);
  }
  DBUG_VOID_RETURN;
}


bool open_and_set_current(const char *name)
{
  FILE *opened= fopen(name, "rb");

  if (!opened)
    return false;

  cur_file++;
  cur_file->file= opened;
  cur_file->file_name= my_strdup(PSI_NOT_INSTRUMENTED, name, MYF(MY_FAE));
  cur_file->lineno=1;
  return true;
}


void open_file(const char *name)
{
  char buff[FN_REFLEN];
  size_t length;
  char *curname= cur_file->file_name;
  DBUG_ENTER("open_file");
  DBUG_PRINT("enter", ("name: %s", name));

  if (cur_file == file_stack_end)
    die("Source directives are nesting too deep");

  if (test_if_hard_path(name))
  {
    if (open_and_set_current(name))
      DBUG_VOID_RETURN;
  }
  else
  {
    /*
      if overlay-dir is specified, and the file is located somewhere
      under overlay-dir or under suite-dir, the search works as follows:

      0.let suffix be current file dirname relative to siute-dir or overlay-dir
      1.try in overlay-dir/suffix
      2.try in suite-dir/suffix
      3.try in overlay-dir
      4.try in suite-dir
      5.try in basedir

        consider an example: 'rty' overlay of the 'qwe' suite,
        file qwe/include/some.inc contains the line
          --source thing.inc
        we look for it in this order:
        0.suffix is "include/"
        1.try in rty/include/thing.inc
        2.try in qwe/include/thing.inc
        3.try in try/thing.inc             | this is useful when t/a.test has
        4.try in qwe/thing.inc             | source include/b.inc;
        5.try in mysql-test/include/thing.inc

      otherwise the search is as follows
      1.try in current file dirname
      3.try in overlay-dir (if any)
      4.try in suite-dir
      5.try in basedir
    */

    fix_win_paths(curname, sizeof(curname));

    bool in_overlay= opt_overlay_dir &&
                     !strncmp(curname, opt_overlay_dir, overlay_dir_len);
    bool in_suiteir= opt_overlay_dir && !in_overlay &&
                     !strncmp(curname, opt_suite_dir, suite_dir_len);
    if (in_overlay || in_suiteir)
    {
      size_t prefix_len = in_overlay ? overlay_dir_len : suite_dir_len;
      char buf2[FN_REFLEN], *suffix= buf2 + prefix_len;
      dirname_part(buf2, curname, &length);

      /* 1. first we look in the overlay dir */
      strxnmov(buff, sizeof(buff), opt_overlay_dir, suffix, name, NullS);

      /*
        Overlaid rty/include/thing.inc can contain the line
        --source thing.inc
        which would mean to include qwe/include/thing.inc.
        But it looks like including "itself", so don't try to open the file,
        if buff contains the same file name as curname.
      */
      if (strcmp(buff, curname) && open_and_set_current(buff))
        DBUG_VOID_RETURN;

      /* 2. if that failed, we look in the suite dir */
      strxnmov(buff, sizeof(buff), opt_suite_dir, suffix, name, NullS);

      /* buff can not be equal to curname, as a file can never include itself */
      if (open_and_set_current(buff))
        DBUG_VOID_RETURN;
    }
    else
    {
      /* 1. try in current file dirname */
      dirname_part(buff, curname, &length);
      strxnmov(buff, sizeof(buff), buff, name, NullS);
      if (open_and_set_current(buff))
        DBUG_VOID_RETURN;
    }

    /* 3. now, look in the overlay dir */
    if (opt_overlay_dir)
    {
      strxmov(buff, opt_overlay_dir, name, NullS);
      if (open_and_set_current(buff))
        DBUG_VOID_RETURN;
    }

    /* 4. if that failed - look in the suite dir */
    strxmov(buff, opt_suite_dir, name, NullS);
    if (open_and_set_current(buff))
      DBUG_VOID_RETURN;
    
    /* 5. the last resort - look in the base dir */
    strxnmov(buff, sizeof(buff), opt_basedir, name, NullS);
    if (open_and_set_current(buff))
      DBUG_VOID_RETURN;
  }

  die("Could not open '%s' for reading, errno: %d", name, errno);
  DBUG_VOID_RETURN;
}


/*
  Source and execute the given file

  SYNOPSIS
  do_source()
  query	called command

  DESCRIPTION
  source <file_name>

  Open the file <file_name> and execute it

*/

void do_source(struct st_command *command)
{
  static DYNAMIC_STRING ds_filename;
  const struct command_arg source_args[] = {
    { "filename", ARG_STRING, TRUE, &ds_filename, "File to source" }
  };
  DBUG_ENTER("do_source");

  check_command_args(command, command->first_argument, source_args,
                     sizeof(source_args)/sizeof(struct command_arg),
                     ' ');

  /*
    If this file has already been sourced, don't source it again.
    It's already available in the q_lines cache.
  */
  if (parser.current_line < (parser.read_lines - 1))
    ; /* Do nothing */
  else
  {
    DBUG_PRINT("info", ("sourcing file: %s", ds_filename.str));
    open_file(ds_filename.str);
  }

  dynstr_free(&ds_filename);
  DBUG_VOID_RETURN;
}


#if defined _WIN32

#ifdef USE_CYGWIN
/* Variables used for temporary sh files used for emulating Unix on Windows */
char tmp_sh_name[64], tmp_sh_cmd[70];
#endif

void init_tmp_sh_file()
{
#ifdef USE_CYGWIN
  /* Format a name for the tmp sh file that is unique for this process */
  my_snprintf(tmp_sh_name, sizeof(tmp_sh_name), "tmp_%d.sh", getpid());
  /* Format the command to execute in order to run the script */
  my_snprintf(tmp_sh_cmd, sizeof(tmp_sh_cmd), "sh %s", tmp_sh_name);
#endif
}


void free_tmp_sh_file()
{
#ifdef USE_CYGWIN
  my_delete(tmp_sh_name, MYF(0));
#endif
}
#endif


static void init_builtin_echo(void)
{
#ifdef _WIN32
  size_t echo_length;

  /* Look for "echo.exe" in same dir as mysqltest was started from */
  dirname_part(builtin_echo, my_progname, &echo_length);
  fn_format(builtin_echo, ".\\echo.exe",
            builtin_echo, "", MYF(MY_REPLACE_DIR));

  /* Make sure echo.exe exists */
  if (access(builtin_echo, F_OK) != 0)
    builtin_echo[0]= 0;
  return;

#else

  builtin_echo[0]= 0;
  return;

#endif
}


/*
  Replace a substring

  SYNOPSIS
    replace
    ds_str      The string to search and perform the replace in
    search_str  The string to search for
    search_len  Length of the string to search for
    replace_str The string to replace with
    replace_len Length of the string to replace with

  RETURN
    0 String replaced
    1 Could not find search_str in str
*/

static int replace(DYNAMIC_STRING *ds_str,
                   const char *search_str, size_t search_len,
                   const char *replace_str, size_t replace_len)
{
  DYNAMIC_STRING ds_tmp;
  const char *start= strstr(ds_str->str, search_str);
  if (!start)
    return 1;
  init_dynamic_string(&ds_tmp, "",
                      ds_str->length + replace_len, 256);
  dynstr_append_mem(&ds_tmp, ds_str->str, start - ds_str->str);
  dynstr_append_mem(&ds_tmp, replace_str, replace_len);
  dynstr_append(&ds_tmp, start + search_len);
  dynstr_set(ds_str, ds_tmp.str);
  dynstr_free(&ds_tmp);
  return 0;
}


/*
  Execute given command.

  SYNOPSIS
  do_exec()
  query	called command

  DESCRIPTION
  exec <command>

  Execute the text between exec and end of line in a subprocess.
  The error code returned from the subprocess is checked against the
  expected error array, previously set with the --error command.
  It can thus be used to execute a command that shall fail.

  NOTE
  Although mysqltest is executed from cygwin shell, the command will be
  executed in "cmd.exe". Thus commands like "rm" etc can NOT be used, use
  mysqltest command(s) like "remove_file" for that
*/

void do_exec(struct st_command *command)
{
  int error;
  char buf[512];
  FILE *res_file;
  char *cmd= command->first_argument;
  DYNAMIC_STRING ds_cmd;
  DYNAMIC_STRING ds_sorted, *ds_result;
  DBUG_ENTER("do_exec");
  DBUG_PRINT("enter", ("cmd: '%s'", cmd));

  var_set_int("$sys_errno",0);

  /* Skip leading space */
  while (*cmd && my_isspace(charset_info, *cmd))
    cmd++;
  if (!*cmd)
  {
    report_or_die("Missing argument in exec");
    DBUG_VOID_RETURN;
  }
  command->last_argument= command->end;

  init_dynamic_string(&ds_cmd, 0, command->query_len+256, 256);
  /* Eval the command, thus replacing all environment variables */
  do_eval(&ds_cmd, cmd, command->end, !is_windows);

  /* Check if echo should be replaced with "builtin" echo */
  if (builtin_echo[0] && strncmp(cmd, "echo", 4) == 0)
  {
    /* Replace echo with our "builtin" echo */
    replace(&ds_cmd, "echo", 4, builtin_echo, strlen(builtin_echo));
  }

#ifdef _WIN32
#ifndef USE_CYGWIN
  /* Replace /dev/null with NUL */
  while(replace(&ds_cmd, "/dev/null", 9, "NUL", 3) == 0)
    ;
  /* Replace "closed stdout" with non existing output fd */
  while(replace(&ds_cmd, ">&-", 3, ">&4", 3) == 0)
    ;
#endif
#endif

  if (disable_result_log)
  {
    /* Collect stderr output as well, for the case app. crashes or returns error.*/
    dynstr_append(&ds_cmd, " 2>&1");
  }

  DBUG_PRINT("info", ("Executing '%s' as '%s'",
                      command->first_argument, ds_cmd.str));

  if (!(res_file= my_popen(ds_cmd.str, "r")))
  {
    dynstr_free(&ds_cmd);
    if (command->abort_on_error)
      report_or_die("popen(\"%s\", \"r\") failed", command->first_argument);
    DBUG_VOID_RETURN;
  }

  ds_result= &ds_res;
  if (display_result_sorted)
  {
    init_dynamic_string(&ds_sorted, "", 1024, 1024);
    ds_result= &ds_sorted;
  }
  int len;
  while (my_fgets(buf, sizeof(buf), res_file,&len))
  {
    replace_dynstr_append_mem(ds_result, buf, len);
  }
  error= my_pclose(res_file);

  if (display_result_sorted)
  {
    dynstr_append_sorted(&ds_res, &ds_sorted, 0);
    dynstr_free(&ds_sorted);
  }

  if (error)
  {
    uint status= WEXITSTATUS(error);
    int i;

    if (command->abort_on_error)
    {
      report_or_die("exec of '%s' failed, error: %d, status: %d, errno: %d\n"
                    "Output from before failure:\n%s\n",
                    ds_cmd.str, error, status, errno,
                    ds_res.str);
      dynstr_free(&ds_cmd);
      DBUG_VOID_RETURN;
    }

    DBUG_PRINT("info",
               ("error: %d, status: %d", error, status));

    i= match_expected_error(command, status, NULL);

    if (i >= 0)
      DBUG_PRINT("info", ("command \"%s\" failed with expected error: %d",
                          command->first_argument, status));
    else
    {
      dynstr_free(&ds_cmd);
      if (command->expected_errors.count > 0)
        report_or_die("command \"%s\" failed with wrong error: %d",
                      command->first_argument, status);
    }
    var_set_int("$sys_errno",status);
  }
  else if (command->expected_errors.err[0].type == ERR_ERRNO &&
           command->expected_errors.err[0].code.errnum != 0)
  {
    /* Error code we wanted was != 0, i.e. not an expected success */
    log_msg("exec of '%s failed, error: %d, errno: %d",
            ds_cmd.str, error, errno);
    dynstr_free(&ds_cmd);
    report_or_die("command \"%s\" succeeded - should have failed with "
                  "errno %d...",
                  command->first_argument,
                  command->expected_errors.err[0].code.errnum);
  }

  dynstr_free(&ds_cmd);

  if (disable_result_log)
  {
    /* Disable output in case of successful exit.*/
    dynstr_set(&ds_res,"");
  }
  DBUG_VOID_RETURN;
}

enum enum_operator
{
  DO_DEC,
  DO_INC
};


/*
  Decrease or increase the value of a variable

  SYNOPSIS
  do_modify_var()
  query	called command
  op    operation to perform on the var

  DESCRIPTION
  dec $var_name
  inc $var_name

*/

int do_modify_var(struct st_command *command,
                  enum enum_operator op)
{
  const char *p= command->first_argument;
  VAR* v;
  if (!*p)
    die("Missing argument to %.*b", command->first_word_len,
        command->query);
  if (*p != '$')
    die("The argument to %.*b must be a variable (start with $)",
        command->first_word_len, command->query);
  v= var_get(p, &p, 1, 0);
  if (! v->is_int)
    die("Cannot perform inc/dec on a non-numeric value");
  switch (op) {
  case DO_DEC:
    v->int_val--;
    break;
  case DO_INC:
    v->int_val++;
    break;
  default:
    die("Invalid operator to do_modify_var");
    break;
  }
  v->int_dirty= true;
  command->last_argument= (char*)++p;
  return 0;
}


/*
  Wrapper for 'system' function

  NOTE
  If mysqltest is executed from cygwin shell, the command will be
  executed in the "windows command interpreter" cmd.exe and we prepend "sh"
  to make it be executed by cygwins "bash". Thus commands like "rm",
  "mkdir" as well as shellscripts can executed by "system" in Windows.

*/

int my_system(DYNAMIC_STRING* ds_cmd)
{
#if defined _WIN32 && defined USE_CYGWIN
  /* Dump the command into a sh script file and execute with system */
  str_to_file(tmp_sh_name, ds_cmd->str, ds_cmd->length);
  return system(tmp_sh_cmd);
#else
  return system(ds_cmd->str);
#endif
}


/*
  SYNOPSIS
  do_system
  command	called command

  DESCRIPTION
  system <command>

  Eval the query to expand any $variables in the command.
  Execute the command with the "system" command.

*/

void do_system(struct st_command *command)
{
  DYNAMIC_STRING ds_cmd;
  DBUG_ENTER("do_system");

  if (strlen(command->first_argument) == 0)
  {
    report_or_die("Missing arguments to system, nothing to do!");
    DBUG_VOID_RETURN;
  }

  init_dynamic_string(&ds_cmd, 0, command->query_len + 64, 256);

  /* Eval the system command, thus replacing all environment variables */
  do_eval(&ds_cmd, command->first_argument, command->end, !is_windows);

#ifdef _WIN32
#ifndef USE_CYGWIN
   /* Replace /dev/null with NUL */
   while(replace(&ds_cmd, "/dev/null", 9, "NUL", 3) == 0)
     ;
#endif
#endif


  DBUG_PRINT("info", ("running system command '%s' as '%s'",
                      command->first_argument, ds_cmd.str));
  if (my_system(&ds_cmd))
  {
    if (command->abort_on_error)
      report_or_die("system command '%s' failed", command->first_argument);
    else
    {
      /* If ! abort_on_error, log message and continue */
      dynstr_append(&ds_res, "system command '");
      replace_dynstr_append(&ds_res, command->first_argument);
      dynstr_append(&ds_res, "' failed\n");
    }
  }

  command->last_argument= command->end;
  dynstr_free(&ds_cmd);
  DBUG_VOID_RETURN;
}


/* returns TRUE if path is inside a sandbox */
bool is_sub_path(const char *path, size_t plen, const char *sandbox)
{
  size_t len= strlen(sandbox);
  if (!sandbox || !len || plen <= len || memcmp(path, sandbox, len - 1)
      || path[len] != '/')
    return false;
  return true;
}


/* returns TRUE if path cannot be modified */
bool bad_path(const char *path)
{
  size_t plen= strlen(path);

  const char *vardir= getenv("MYSQLTEST_VARDIR");
  if (is_sub_path(path, plen, vardir))
    return false;

  const char *tmpdir= getenv("MYSQL_TMP_DIR");
  if (is_sub_path(path, plen, tmpdir))
    return false;

  report_or_die("Path '%s' is not a subdirectory of MYSQLTEST_VARDIR '%s'"
                "or MYSQL_TMP_DIR '%s'",
                path, vardir, tmpdir);
  return true;
}


/*
  SYNOPSIS
  set_wild_chars
  set  true to set * etc. as wild char, false to reset

  DESCRIPTION
  Auxiliary function to set "our" wild chars before calling wild_compare
  This is needed because the default values are changed to SQL syntax
  in mysqltest_embedded.
*/

void set_wild_chars (my_bool set)
{
  static char old_many= 0, old_one, old_prefix;

  if (set) 
  {
    if (wild_many == '*') return; // No need
    old_many= wild_many;
    old_one= wild_one;
    old_prefix= wild_prefix;
    wild_many= '*';
    wild_one= '?';
    wild_prefix= 0;
  }
  else 
  {
    if (! old_many) return;	// Was not set
    wild_many= old_many;
    wild_one= old_one;
    wild_prefix= old_prefix;
  }
}


/*
  SYNOPSIS
  do_remove_file
  command	called command

  DESCRIPTION
  remove_file <file_name>
  Remove the file <file_name>
*/

void do_remove_file(struct st_command *command)
{
  int error;
  static DYNAMIC_STRING ds_filename;
  const struct command_arg rm_args[] = {
    { "filename", ARG_STRING, TRUE, &ds_filename, "File to delete" }
  };
  DBUG_ENTER("do_remove_file");

  check_command_args(command, command->first_argument,
                     rm_args, sizeof(rm_args)/sizeof(struct command_arg),
                     ' ');

  if (bad_path(ds_filename.str))
    DBUG_VOID_RETURN;

  DBUG_PRINT("info", ("removing file: %s", ds_filename.str));
  error= my_delete(ds_filename.str, MYF(disable_warnings ? 0 : MY_WME)) != 0;
  handle_command_error(command, error, my_errno);
  dynstr_free(&ds_filename);
  DBUG_VOID_RETURN;
}


/*
  SYNOPSIS
  do_remove_files_wildcard
  command	called command

  DESCRIPTION
  remove_files_wildcard <directory> [<file_name_pattern>]
  Remove the files in <directory> optionally matching <file_name_pattern>
*/

void do_remove_files_wildcard(struct st_command *command)
{
  int error= 0, sys_errno= 0;
  uint i;
  size_t directory_length;
  MY_DIR *dir_info;
  FILEINFO *file;
  char dir_separator[2];
  static DYNAMIC_STRING ds_directory;
  static DYNAMIC_STRING ds_wild;
  static DYNAMIC_STRING ds_file_to_remove;
  char dirname[FN_REFLEN];
  
  const struct command_arg rm_args[] = {
    { "directory", ARG_STRING, TRUE, &ds_directory,
      "Directory containing files to delete" },
    { "filename", ARG_STRING, FALSE, &ds_wild, "File pattern to delete" }
  };
  DBUG_ENTER("do_remove_files_wildcard");

  check_command_args(command, command->first_argument,
                     rm_args, sizeof(rm_args)/sizeof(struct command_arg),
                     ' ');
  fn_format(dirname, ds_directory.str, "", "", MY_UNPACK_FILENAME);

  if (bad_path(ds_directory.str))
    DBUG_VOID_RETURN;

  DBUG_PRINT("info", ("listing directory: %s", dirname));
  if (!(dir_info= my_dir(dirname, MYF(MY_DONT_SORT | MY_WANT_STAT | MY_WME))))
  {
    error= 1;
    sys_errno= my_errno;
    goto end;
  }
  init_dynamic_string(&ds_file_to_remove, dirname, 1024, 1024);
  dir_separator[0]= FN_LIBCHAR;
  dynstr_append_mem(&ds_file_to_remove, dir_separator, 1);
  directory_length= ds_file_to_remove.length;
  
  /* Set default wild chars for wild_compare, is changed in embedded mode */
  set_wild_chars(1);
  
  for (i= 0; i < (uint) dir_info->number_of_files; i++)
  {
    file= dir_info->dir_entry + i;
    /* Remove only regular files, i.e. no directories etc. */
    /* if (!MY_S_ISREG(file->mystat->st_mode)) */
    /* MY_S_ISREG does not work here on Windows, just skip directories */
    if (MY_S_ISDIR(file->mystat->st_mode))
      continue;
    if (ds_wild.length &&
        wild_compare(file->name, ds_wild.str, 0))
      continue;
    ds_file_to_remove.length= directory_length;
    dynstr_append(&ds_file_to_remove, file->name);
    DBUG_PRINT("info", ("removing file: %s", ds_file_to_remove.str));
    if ((error= (my_delete(ds_file_to_remove.str, MYF(MY_WME)) != 0)))
      sys_errno= my_errno;
    if (error)
      break;
  }
  set_wild_chars(0);
  my_dirend(dir_info);

end:
  handle_command_error(command, error, sys_errno);
  dynstr_free(&ds_directory);
  dynstr_free(&ds_wild);
  dynstr_free(&ds_file_to_remove);
  DBUG_VOID_RETURN;
}


/*
  SYNOPSIS
  do_copy_file
  command	command handle

  DESCRIPTION
  copy_file <from_file> <to_file>
  Copy <from_file> to <to_file>

  NOTE! Will fail if <to_file> exists
*/

void do_copy_file(struct st_command *command)
{
  int error;
  static DYNAMIC_STRING ds_from_file;
  static DYNAMIC_STRING ds_to_file;
  const struct command_arg copy_file_args[] = {
    { "from_file", ARG_STRING, TRUE, &ds_from_file, "Filename to copy from" },
    { "to_file", ARG_STRING, TRUE, &ds_to_file, "Filename to copy to" }
  };
  DBUG_ENTER("do_copy_file");

  check_command_args(command, command->first_argument,
                     copy_file_args,
                     sizeof(copy_file_args)/sizeof(struct command_arg),
                     ' ');

  if (bad_path(ds_to_file.str))
    DBUG_VOID_RETURN;

  DBUG_PRINT("info", ("Copy %s to %s", ds_from_file.str, ds_to_file.str));
  /* MY_HOLD_ORIGINAL_MODES prevents attempts to chown the file */
  error= (my_copy(ds_from_file.str, ds_to_file.str,
                  MYF(MY_DONT_OVERWRITE_FILE | MY_WME | MY_HOLD_ORIGINAL_MODES)) != 0);
  handle_command_error(command, error, my_errno);
  dynstr_free(&ds_from_file);
  dynstr_free(&ds_to_file);
  DBUG_VOID_RETURN;
}


/*
  SYNOPSIS
  do_move_file
  command	command handle

  DESCRIPTION
  move_file <from_file> <to_file>
  Move <from_file> to <to_file>
*/

void do_move_file(struct st_command *command)
{
  int error;
  static DYNAMIC_STRING ds_from_file;
  static DYNAMIC_STRING ds_to_file;
  const struct command_arg move_file_args[] = {
    { "from_file", ARG_STRING, TRUE, &ds_from_file, "Filename to move from" },
    { "to_file", ARG_STRING, TRUE, &ds_to_file, "Filename to move to" }
  };
  DBUG_ENTER("do_move_file");

  check_command_args(command, command->first_argument,
                     move_file_args,
                     sizeof(move_file_args)/sizeof(struct command_arg),
                     ' ');

  if (bad_path(ds_to_file.str))
    DBUG_VOID_RETURN;

  DBUG_PRINT("info", ("Move %s to %s", ds_from_file.str, ds_to_file.str));
  error= (my_rename(ds_from_file.str, ds_to_file.str,
                    MYF(disable_warnings ? 0 : MY_WME)) != 0);
  handle_command_error(command, error, my_errno);
  dynstr_free(&ds_from_file);
  dynstr_free(&ds_to_file);
  DBUG_VOID_RETURN;
}


/*
  SYNOPSIS
  do_chmod_file
  command	command handle

  DESCRIPTION
  chmod <octal> <file_name>
  Change file permission of <file_name>

*/

void do_chmod_file(struct st_command *command)
{
  long mode= 0;
  int err_code;
  static DYNAMIC_STRING ds_mode;
  static DYNAMIC_STRING ds_file;
  const struct command_arg chmod_file_args[] = {
    { "mode", ARG_STRING, TRUE, &ds_mode, "Mode of file(octal) ex. 0660"}, 
    { "filename", ARG_STRING, TRUE, &ds_file, "Filename of file to modify" }
  };
  DBUG_ENTER("do_chmod_file");

  check_command_args(command, command->first_argument,
                     chmod_file_args,
                     sizeof(chmod_file_args)/sizeof(struct command_arg),
                     ' ');

  if (bad_path(ds_file.str))
    DBUG_VOID_RETURN;

  /* Parse what mode to set */
  if (ds_mode.length != 4 ||
      str2int(ds_mode.str, 8, 0, INT_MAX, &mode) == NullS)
    die("You must write a 4 digit octal number for mode");

  DBUG_PRINT("info", ("chmod %o %s", (uint)mode, ds_file.str));
  err_code= chmod(ds_file.str, mode);
  if (err_code < 0)
    err_code= 1;
  handle_command_error(command, err_code, errno);
  dynstr_free(&ds_mode);
  dynstr_free(&ds_file);
  DBUG_VOID_RETURN;
}


/*
  SYNOPSIS
  do_file_exists
  command	called command

  DESCRIPTION
  fiile_exist <file_name>
  Check if file <file_name> exists
*/

void do_file_exist(struct st_command *command)
{
  int error;
  static DYNAMIC_STRING ds_filename;
  const struct command_arg file_exist_args[] = {
    { "filename", ARG_STRING, TRUE, &ds_filename, "File to check if it exist" }
  };
  DBUG_ENTER("do_file_exist");

  check_command_args(command, command->first_argument,
                     file_exist_args,
                     sizeof(file_exist_args)/sizeof(struct command_arg),
                     ' ');

  DBUG_PRINT("info", ("Checking for existence of file: %s", ds_filename.str));
  error= (access(ds_filename.str, F_OK) != 0);
  handle_command_error(command, error, errno);
  dynstr_free(&ds_filename);
  DBUG_VOID_RETURN;
}


/*
  SYNOPSIS
  do_mkdir
  command	called command

  DESCRIPTION
  mkdir <dir_name>
  Create the directory <dir_name>
*/

void do_mkdir(struct st_command *command)
{
  int error;
  static DYNAMIC_STRING ds_dirname;
  const struct command_arg mkdir_args[] = {
    {"dirname", ARG_STRING, TRUE, &ds_dirname, "Directory to create"}
  };
  DBUG_ENTER("do_mkdir");

  check_command_args(command, command->first_argument,
                     mkdir_args, sizeof(mkdir_args)/sizeof(struct command_arg),
                     ' ');

  if (bad_path(ds_dirname.str))
    DBUG_VOID_RETURN;

  DBUG_PRINT("info", ("creating directory: %s", ds_dirname.str));
  error= my_mkdir(ds_dirname.str, 0777, MYF(MY_WME)) != 0;
  handle_command_error(command, error, my_errno);
  dynstr_free(&ds_dirname);
  DBUG_VOID_RETURN;
}



/*
  SYNOPSIS
  do_rmdir
  command	called command

  DESCRIPTION
  rmdir <dir_name>
  Remove the directory tree
*/

void do_rmdir(struct st_command *command)
{
  static DYNAMIC_STRING ds_dirname;
  const struct command_arg rmdir_args[] = {
    { "dirname", ARG_STRING, TRUE, &ds_dirname, "Directory to remove" }
  };
  DBUG_ENTER("do_rmdir");

  check_command_args(command, command->first_argument,
                     rmdir_args, sizeof(rmdir_args)/sizeof(struct command_arg),
                     ' ');

  if (bad_path(ds_dirname.str))
    DBUG_VOID_RETURN;

  DBUG_PRINT("info", ("removing directory: %s", ds_dirname.str));
  if (my_rmtree(ds_dirname.str, MYF(0)))
    handle_command_error(command, 1, errno);

  dynstr_free(&ds_dirname);
  DBUG_VOID_RETURN;
}


/*
  SYNOPSIS
  get_list_files
  ds          output
  ds_dirname  dir to list
  ds_wild     wild-card file pattern (can be empty)

  DESCRIPTION
  list all entries in directory (matching ds_wild if given)
*/

static int get_list_files(DYNAMIC_STRING *ds, const DYNAMIC_STRING *ds_dirname,
                          const DYNAMIC_STRING *ds_wild)
{
  uint i;
  MY_DIR *dir_info;
  FILEINFO *file;
  DBUG_ENTER("get_list_files");

  DBUG_PRINT("info", ("listing directory: %s", ds_dirname->str));
  if (!(dir_info= my_dir(ds_dirname->str, MYF(MY_WANT_SORT))))
    DBUG_RETURN(1);
  set_wild_chars(1);
  for (i= 0; i < (uint) dir_info->number_of_files; i++)
  {
    file= dir_info->dir_entry + i;
    if (ds_wild && ds_wild->length &&
        wild_compare(file->name, ds_wild->str, 0))
      continue;
    replace_dynstr_append(ds, file->name);
    dynstr_append(ds, "\n");
  }
  set_wild_chars(0);
  my_dirend(dir_info);
  DBUG_RETURN(0);
}


/*
  SYNOPSIS
  do_list_files
  command	called command

  DESCRIPTION
  list_files <dir_name> [<file_name>]
  List files and directories in directory <dir_name> (like `ls`)
  [Matching <file_name>, where wild-cards are allowed]
*/

static void do_list_files(struct st_command *command)
{
  int error;
  static DYNAMIC_STRING ds_dirname;
  static DYNAMIC_STRING ds_wild;
  const struct command_arg list_files_args[] = {
    {"dirname", ARG_STRING, TRUE, &ds_dirname, "Directory to list"},
    {"file", ARG_STRING, FALSE, &ds_wild, "Filename (incl. wildcard)"}
  };
  DBUG_ENTER("do_list_files");
  command->used_replace= 1;

  check_command_args(command, command->first_argument,
                     list_files_args,
                     sizeof(list_files_args)/sizeof(struct command_arg), ' ');

  error= get_list_files(&ds_res, &ds_dirname, &ds_wild);
  handle_command_error(command, error, my_errno);
  dynstr_free(&ds_dirname);
  dynstr_free(&ds_wild);
  DBUG_VOID_RETURN;
}


/*
  SYNOPSIS
  do_list_files_write_file_command
  command       called command
  append        append file, or create new

  DESCRIPTION
  list_files_{write|append}_file <filename> <dir_name> [<match_file>]
  List files and directories in directory <dir_name> (like `ls`)
  [Matching <match_file>, where wild-cards are allowed]

  Note: File will be truncated if exists and append is not true.
*/

static void do_list_files_write_file_command(struct st_command *command,
                                             my_bool append)
{
  int error;
  static DYNAMIC_STRING ds_content;
  static DYNAMIC_STRING ds_filename;
  static DYNAMIC_STRING ds_dirname;
  static DYNAMIC_STRING ds_wild;
  const struct command_arg list_files_args[] = {
    {"filename", ARG_STRING, TRUE, &ds_filename, "Filename for write"},
    {"dirname", ARG_STRING, TRUE, &ds_dirname, "Directory to list"},
    {"file", ARG_STRING, FALSE, &ds_wild, "Filename (incl. wildcard)"}
  };
  DBUG_ENTER("do_list_files_write_file");
  command->used_replace= 1;

  check_command_args(command, command->first_argument,
                     list_files_args,
                     sizeof(list_files_args)/sizeof(struct command_arg), ' ');

  if (bad_path(ds_filename.str))
    DBUG_VOID_RETURN;

  init_dynamic_string(&ds_content, "", 1024, 1024);
  error= get_list_files(&ds_content, &ds_dirname, &ds_wild);
  handle_command_error(command, error, my_errno);
  str_to_file2(ds_filename.str, ds_content.str, ds_content.length, append);
  dynstr_free(&ds_content);
  dynstr_free(&ds_filename);
  dynstr_free(&ds_dirname);
  dynstr_free(&ds_wild);
  DBUG_VOID_RETURN;
}


/*
  Read characters from line buffer or file. This is needed to allow
  my_ungetc() to buffer MAX_DELIMITER_LENGTH characters for a file

  NOTE:
  This works as long as one doesn't change files (with 'source file_name')
  when there is things pushed into the buffer.  This should however not
  happen for any tests in the test suite.
*/

int my_getc(FILE *file)
{
  if (line_buffer_pos == line_buffer)
    return fgetc(file);
  return *--line_buffer_pos;
}


void my_ungetc(int c)
{
  *line_buffer_pos++= (char) c;
}


void read_until_delimiter(DYNAMIC_STRING *ds,
                          DYNAMIC_STRING *ds_delimiter)
{
  char c;
  DBUG_ENTER("read_until_delimiter");
  DBUG_PRINT("enter", ("delimiter: %s, length: %u",
                       ds_delimiter->str, (uint) ds_delimiter->length));

  if (ds_delimiter->length > MAX_DELIMITER_LENGTH)
    die("Max delimiter length(%d) exceeded", MAX_DELIMITER_LENGTH);

  /* Read from file until delimiter is found */
  while (1)
  {
    c= my_getc(cur_file->file);
    if (c == '\r')
      c= my_getc(cur_file->file);
    if (c == '\n')
    {
      cur_file->lineno++;

      /* Skip newline from the same line as the command */
      if (start_lineno == (cur_file->lineno - 1))
        continue;
    }
    else if (start_lineno == cur_file->lineno)
    {
      /*
        No characters except \n are allowed on
        the same line as the command
      */
      report_or_die("Trailing characters found after command");
    }

    if (feof(cur_file->file))
      report_or_die("End of file encountered before '%s' delimiter was found",
                    ds_delimiter->str);

    if (match_delimiter(c, ds_delimiter->str, ds_delimiter->length))
    {
      DBUG_PRINT("exit", ("Found delimiter '%s'", ds_delimiter->str));
      break;
    }
    dynstr_append_mem(ds, (const char*)&c, 1);
  }
  DBUG_PRINT("exit", ("ds: %s", ds->str));
  DBUG_VOID_RETURN;
}


void do_write_file_command(struct st_command *command, my_bool append)
{
  static DYNAMIC_STRING ds_content;
  static DYNAMIC_STRING ds_filename;
  static DYNAMIC_STRING ds_delimiter;
  const struct command_arg write_file_args[] = {
    { "filename", ARG_STRING, TRUE, &ds_filename, "File to write to" },
    { "delimiter", ARG_STRING, FALSE, &ds_delimiter, "Delimiter to read until" }
  };
  DBUG_ENTER("do_write_file");

  check_command_args(command,
                     command->first_argument,
                     write_file_args,
                     sizeof(write_file_args)/sizeof(struct command_arg),
                     ' ');

  if (bad_path(ds_filename.str))
    DBUG_VOID_RETURN;

  if (!append && access(ds_filename.str, F_OK) == 0)
  {
    /* The file should not be overwritten */
    die("File already exist: '%s'", ds_filename.str);
  }

  ds_content= command->content;
  /* If it hasn't been done already by a loop iteration, fill it in */
  if (! ds_content.str)
  {
    /* If no delimiter was provided, use EOF */
    if (ds_delimiter.length == 0)
      dynstr_set(&ds_delimiter, "EOF");

    init_dynamic_string(&ds_content, "", 1024, 1024);
    read_until_delimiter(&ds_content, &ds_delimiter);
    command->content= ds_content;
  }
  /* This function could be called even if "false", so check before printing */
  if (cur_block->ok)
  {
    DBUG_PRINT("info", ("Writing to file: %s", ds_filename.str));
    str_to_file2(ds_filename.str, ds_content.str, ds_content.length, append);
  }
  dynstr_free(&ds_filename);
  dynstr_free(&ds_delimiter);
  DBUG_VOID_RETURN;
}


/*
  SYNOPSIS
  do_write_file
  command	called command

  DESCRIPTION
  write_file <file_name> [<delimiter>];
  <what to write line 1>
  <...>
  < what to write line n>
  EOF

  --write_file <file_name>;
  <what to write line 1>
  <...>
  < what to write line n>
  EOF

  Write everything between the "write_file" command and 'delimiter'
  to "file_name"

  NOTE! Will fail if <file_name> exists

  Default <delimiter> is EOF

*/

void do_write_file(struct st_command *command)
{
  do_write_file_command(command, FALSE);
}


/*
  SYNOPSIS
  do_append_file
  command	called command

  DESCRIPTION
  append_file <file_name> [<delimiter>];
  <what to write line 1>
  <...>
  < what to write line n>
  EOF

  --append_file <file_name>;
  <what to write line 1>
  <...>
  < what to write line n>
  EOF

  Append everything between the "append_file" command
  and 'delimiter' to "file_name"

  Default <delimiter> is EOF

*/

void do_append_file(struct st_command *command)
{
  do_write_file_command(command, TRUE);
}


/*
  SYNOPSIS
  do_cat_file
  command	called command

  DESCRIPTION
  cat_file <file_name>;

  Print the given file to result log

*/

void do_cat_file(struct st_command *command)
{
  int error;
  static DYNAMIC_STRING ds_filename;
  const struct command_arg cat_file_args[] = {
    { "filename", ARG_STRING, TRUE, &ds_filename, "File to read from" }
  };
  DBUG_ENTER("do_cat_file");

  check_command_args(command,
                     command->first_argument,
                     cat_file_args,
                     sizeof(cat_file_args)/sizeof(struct command_arg),
                     ' ');

  DBUG_PRINT("info", ("Reading from, file: %s", ds_filename.str));

  error= cat_file(&ds_res, ds_filename.str);
  handle_command_error(command, error, my_errno);
  dynstr_free(&ds_filename);
  DBUG_VOID_RETURN;
}


/*
  SYNOPSIS
  do_diff_files
  command	called command

  DESCRIPTION
  diff_files <file1> <file2>;

  Fails if the two files differ.

*/

void do_diff_files(struct st_command *command)
{
  int error= 0;
  static DYNAMIC_STRING ds_filename;
  static DYNAMIC_STRING ds_filename2;
  const struct command_arg diff_file_args[] = {
    { "file1", ARG_STRING, TRUE, &ds_filename, "First file to diff" },
    { "file2", ARG_STRING, TRUE, &ds_filename2, "Second file to diff" }
  };
  DBUG_ENTER("do_diff_files");

  check_command_args(command,
                     command->first_argument,
                     diff_file_args,
                     sizeof(diff_file_args)/sizeof(struct command_arg),
                     ' ');

  if (access(ds_filename.str, F_OK) != 0)
    die("command \"diff_files\" failed, file '%s' does not exist",
        ds_filename.str);

  if (access(ds_filename2.str, F_OK) != 0)
    die("command \"diff_files\" failed, file '%s' does not exist",
        ds_filename2.str);

  if ((error= compare_files(ds_filename.str, ds_filename2.str)) &&
      match_expected_error(command, error, NULL) < 0)
  {
    /*
      Compare of the two files failed, append them to output
      so the failure can be analyzed, but only if it was not
      expected to fail.
    */
    show_diff(&ds_res, ds_filename.str, ds_filename2.str);
    log_file.write(&ds_res);
    log_file.flush();
    dynstr_set(&ds_res, 0);
  }

  dynstr_free(&ds_filename);
  dynstr_free(&ds_filename2);
  handle_command_error(command, error, -1);
  DBUG_VOID_RETURN;
}


struct st_connection * find_connection_by_name(const char *name)
{
  struct st_connection *con;
  for (con= connections; con < next_con; con++)
  {
    if (!strcmp(con->name, name))
    {
      return con;
    }
  }
  return 0; /* Connection not found */
}


/*
  SYNOPSIS
  do_send_quit
  command	called command

  DESCRIPTION
  Sends a simple quit command to the server for the named connection.

*/

void do_send_quit(struct st_command *command)
{
  char *p= command->first_argument, *name;
  struct st_connection *con;

  DBUG_ENTER("do_send_quit");
  DBUG_PRINT("enter",("name: '%s'",p));

  if (!*p)
    die("Missing connection name in send_quit");
  name= p;
  while (*p && !my_isspace(charset_info,*p))
    p++;

  if (*p)
    *p++= 0;
  command->last_argument= p;

  if (!(con= find_connection_by_name(name)))
    die("connection '%s' not found in connection pool", name);

  simple_command(con->mysql,COM_QUIT,0,0,1);

  DBUG_VOID_RETURN;
}


/*
  SYNOPSIS
  do_change_user
  command       called command

  DESCRIPTION
  change_user [<user>], [<passwd>], [<db>]
  <user> - user to change to
  <passwd> - user password
  <db> - default database

  Changes the user and causes the database specified by db to become
  the default (current) database for the the current connection.

*/

void do_change_user(struct st_command *command)
{
  MYSQL *mysql = cur_con->mysql;
  /* static keyword to make the NetWare compiler happy. */
  static DYNAMIC_STRING ds_user, ds_passwd, ds_db;
  const struct command_arg change_user_args[] = {
    { "user", ARG_STRING, FALSE, &ds_user, "User to connect as" },
    { "password", ARG_STRING, FALSE, &ds_passwd, "Password used when connecting" },
    { "database", ARG_STRING, FALSE, &ds_db, "Database to select after connect" },
  };

  DBUG_ENTER("do_change_user");

  check_command_args(command, command->first_argument,
                     change_user_args,
                     sizeof(change_user_args)/sizeof(struct command_arg),
                     ',');

  if (cur_con->stmt)
  {
    mysql_stmt_close(cur_con->stmt);
    cur_con->stmt= NULL;
  }

  if (!ds_user.length)
  {
    dynstr_set(&ds_user, mysql->user);

    if (!ds_passwd.length)
      dynstr_set(&ds_passwd, mysql->passwd);

    if (!ds_db.length)
      dynstr_set(&ds_db, mysql->db);
  }

  DBUG_PRINT("info",("connection: '%s' user: '%s' password: '%s' database: '%s'",
                      cur_con->name, ds_user.str, ds_passwd.str, ds_db.str));

  if (mysql_change_user(mysql, ds_user.str, ds_passwd.str, ds_db.str))
    handle_error(command, mysql_errno(mysql), mysql_error(mysql),
		 mysql_sqlstate(mysql), &ds_res);
  else
    handle_no_error(command);

  dynstr_free(&ds_user);
  dynstr_free(&ds_passwd);
  dynstr_free(&ds_db);

  DBUG_VOID_RETURN;
}


/*
  SYNOPSIS
  do_perl
  command	command handle

  DESCRIPTION
  perl [<delimiter>];
  <perlscript line 1>
  <...>
  <perlscript line n>
  EOF

  Execute everything after "perl" until <delimiter> as perl.
  Useful for doing more advanced things
  but still being able to execute it on all platforms.

  Default <delimiter> is EOF
*/

void do_perl(struct st_command *command)
{
  int error;
  File fd;
  FILE *res_file;
  char buf[FN_REFLEN];
  char temp_file_path[FN_REFLEN];
  static DYNAMIC_STRING ds_script;
  static DYNAMIC_STRING ds_delimiter;
  const struct command_arg perl_args[] = {
    { "delimiter", ARG_STRING, FALSE, &ds_delimiter, "Delimiter to read until" }
  };
  DBUG_ENTER("do_perl");

  check_command_args(command,
                     command->first_argument,
                     perl_args,
                     sizeof(perl_args)/sizeof(struct command_arg),
                     ' ');

  ds_script= command->content;
  /* If it hasn't been done already by a loop iteration, fill it in */
  if (! ds_script.str)
  {
    /* If no delimiter was provided, use EOF */
    if (ds_delimiter.length == 0)
      dynstr_set(&ds_delimiter, "EOF");

    init_dynamic_string(&ds_script, "", 1024, 1024);
    read_until_delimiter(&ds_script, &ds_delimiter);
    command->content= ds_script;
  }

  /* This function could be called even if "false", so check before doing */
  if (cur_block->ok)
  {
    DBUG_PRINT("info", ("Executing perl: %s", ds_script.str));

    /* Create temporary file name */
    if ((fd= create_temp_file(temp_file_path, getenv("MYSQLTEST_VARDIR"),
                              "tmp", O_SHARE, MYF(MY_WME))) < 0)
      die("Failed to create temporary file for perl command");
    my_close(fd, MYF(0));

    str_to_file(temp_file_path, ds_script.str, ds_script.length);

    /* Use the same perl executable as the one that runs mysql-test-run.pl */
    const char *mtr_perl=getenv("MTR_PERL");
    if (!mtr_perl)
      mtr_perl="perl";

    /* Format the "perl <filename>" command */
    if (strchr(mtr_perl, ' '))
      my_snprintf(buf, sizeof(buf), "\"%s\" %s", mtr_perl, temp_file_path);
    else
      my_snprintf(buf, sizeof(buf), "%s %s", mtr_perl, temp_file_path);

    if (!(res_file= my_popen(buf, "r")))
    {
      if (command->abort_on_error)
        die("popen(\"%s\", \"r\") failed", buf);
      dynstr_free(&ds_delimiter);
      DBUG_VOID_RETURN;
    }

    int len;
    while (my_fgets(buf, sizeof(buf), res_file,&len))
    {
      if (disable_result_log)
      {
        buf[len - 1] = 0;
        DBUG_PRINT("exec_result", ("%s", buf));
      }
      else
      {
        replace_dynstr_append_mem(&ds_res, buf, len);
      }
    }
    error= my_pclose(res_file);

    /* Remove the temporary file, but keep it if perl failed */
    if (!error)
      my_delete(temp_file_path, MYF(MY_WME));

    /* Check for error code that indicates perl could not be started */
    int exstat= WEXITSTATUS(error);
#ifdef _WIN32
    if (exstat == 1)
      /* Text must begin 'perl not found' as mtr looks for it */
      abort_not_supported_test("perl not found in path or did not start");
#else
    if (exstat == 127)
      abort_not_supported_test("perl not found in path");
#endif
    else
      handle_command_error(command, exstat, my_errno);
  }
  dynstr_free(&ds_delimiter);
  DBUG_VOID_RETURN;
}


/*
  Print the content between echo and <delimiter> to result file.
  Evaluate all variables in the string before printing, allow
  for variable names to be escaped using \

  SYNOPSIS
  do_echo()
  command  called command

  DESCRIPTION
  echo text
  Print the text after echo until end of command to result file

  echo $<var_name>
  Print the content of the variable <var_name> to result file

  echo Some text $<var_name>
  Print "Some text" plus the content of the variable <var_name> to
  result file

  echo Some text \$<var_name>
  Print "Some text" plus $<var_name> to result file
*/

int do_echo(struct st_command *command)
{
  DYNAMIC_STRING ds_echo;
  DBUG_ENTER("do_echo");

  init_dynamic_string(&ds_echo, "", command->query_len, 256);
  do_eval(&ds_echo, command->first_argument, command->end, FALSE);
  dynstr_append_mem(&ds_res, ds_echo.str, ds_echo.length);
  dynstr_append_mem(&ds_res, "\n", 1);
  dynstr_free(&ds_echo);
  command->last_argument= command->end;
  DBUG_RETURN(0);
}


void do_wait_for_slave_to_stop(struct st_command *c __attribute__((unused)))
{
  static int SLAVE_POLL_INTERVAL= 300000;
  MYSQL* mysql = cur_con->mysql;
  for (;;)
  {
    MYSQL_RES *UNINIT_VAR(res);
    MYSQL_ROW row;
    int done;

    if (mysql_query(mysql,"show status like 'Slave_running'") ||
	!(res=mysql_store_result(mysql)))
      die("Query failed while probing slave for stop: %s",
	  mysql_error(mysql));
    if (!(row=mysql_fetch_row(res)) || !row[1])
    {
      mysql_free_result(res);
      die("Strange result from query while probing slave for stop");
    }
    done = !strcmp(row[1],"OFF");
    mysql_free_result(res);
    if (done)
      break;
    my_sleep(SLAVE_POLL_INTERVAL);
  }
  return;
}


void do_sync_with_master2(struct st_command *command, long offset,
                          const char *connection_name)
{
  MYSQL_RES *res;
  MYSQL_ROW row;
  MYSQL *mysql= cur_con->mysql;
  char query_buf[FN_REFLEN+128];
  int timeout= opt_wait_for_pos_timeout;

  if (!master_pos.file[0])
    die("Calling 'sync_with_master' without calling 'save_master_pos'");

  sprintf(query_buf, "select master_pos_wait('%s', %ld, %d, '%s')",
          master_pos.file, master_pos.pos + offset, timeout,
          connection_name);

  if (mysql_query(mysql, query_buf))
    die("failed in '%s': %d: %s", query_buf, mysql_errno(mysql),
        mysql_error(mysql));

  if (!(res= mysql_store_result(mysql)))
    die("mysql_store_result() returned NULL for '%s'", query_buf);
  if (!(row= mysql_fetch_row(res)))
  {
    mysql_free_result(res);
    die("empty result in %s", query_buf);
  }

  int result= -99;
  const char* result_str= row[0];
  if (result_str)
    result= atoi(result_str);

  mysql_free_result(res);

  if (!result_str || result < 0)
  {
    /* master_pos_wait returned NULL or < 0 */
    fprintf(stderr, "analyze: sync_with_master\n");

    if (!result_str)
    {
      /*
        master_pos_wait returned NULL. This indicates that
        slave SQL thread is not started, the slave's master
        information is not initialized, the arguments are
        incorrect, or an error has occurred
      */
      die("%.*b failed: '%s' returned NULL "          \
          "indicating slave SQL thread failure",
          command->first_word_len, command->query, query_buf);

    }

    if (result == -1)
      die("%.*b failed: '%s' returned -1 "            \
          "indicating timeout after %d seconds",
          command->first_word_len, command->query, query_buf, timeout);
    else
      die("%.*b failed: '%s' returned unknown result :%d",
          command->first_word_len, command->query, query_buf, result);
  }

  return;
}

void do_sync_with_master(struct st_command *command)
{
  long offset= 0;
  char *p= command->first_argument;
  const char *offset_start= p;
  char *start, *buff= 0;
  start= const_cast<char*>("");

  if (*offset_start)
  {
    for (; my_isdigit(charset_info, *p); p++)
      offset = offset * 10 + *p - '0';

    if (*p && !my_isspace(charset_info, *p) && *p != ',')
      die("Invalid integer argument \"%s\"", offset_start);

    while (*p && my_isspace(charset_info, *p))
      p++;
    if (*p == ',')
    {
      p++;
      while (*p && my_isspace(charset_info, *p))
        p++;
      start= buff= (char*)my_malloc(PSI_NOT_INSTRUMENTED, strlen(p)+1,MYF(MY_WME | MY_FAE));
      get_string(&buff, &p, command);
    }
    command->last_argument= p;
  }
  do_sync_with_master2(command, offset, start);
  if (buff)
    my_free(start);
  return;
}


int do_save_master_pos()
{
  MYSQL_RES *res;
  MYSQL_ROW row;
  MYSQL *mysql = cur_con->mysql;
  const char *query;
  DBUG_ENTER("do_save_master_pos");

  if (mysql_query(mysql, query= "show master status"))
    die("failed in 'show master status': %d %s",
	mysql_errno(mysql), mysql_error(mysql));

  if (!(res = mysql_store_result(mysql)))
    die("mysql_store_result() returned NULL for '%s'", query);
  if (!(row = mysql_fetch_row(res)))
    die("empty result in show master status");
  strnmov(master_pos.file, row[0], sizeof(master_pos.file)-1);
  master_pos.pos = strtoul(row[1], (char**) 0, 10);
  mysql_free_result(res);
  DBUG_RETURN(0);
}


/*
  Assign the variable <var_name> with <var_val>

  SYNOPSIS
  do_let()
  query	called command

  DESCRIPTION
  let $<var_name>=<var_val><delimiter>

  <var_name>  - is the string string found between the $ and =
  <var_val>   - is the content between the = and <delimiter>, it may span
  multiple line and contain any characters except <delimiter>
  <delimiter> - is a string containing of one or more chars, default is ;

  RETURN VALUES
  Program will die if error detected
*/

void do_let(struct st_command *command)
{
  char *p= command->first_argument;
  char *var_name, *var_name_end;
  DYNAMIC_STRING let_rhs_expr;
  DBUG_ENTER("do_let");

  init_dynamic_string(&let_rhs_expr, "", 512, 2048);

  /* Find <var_name> */
  if (!*p)
    die("Missing arguments to let");
  var_name= p;
  while (*p && (*p != '=') && !my_isspace(charset_info,*p))
    p++;
  var_name_end= p;
  if (var_name == var_name_end ||
      (var_name+1 == var_name_end && *var_name == '$'))
    die("Missing variable name in let");
  while (my_isspace(charset_info,*p))
    p++;
  if (*p++ != '=')
    die("Missing assignment operator in let");

  /* Find start of <var_val> */
  while (*p && my_isspace(charset_info,*p))
    p++;

  do_eval(&let_rhs_expr, p, command->end, FALSE);

  command->last_argument= command->end;
  /* Assign var_val to var_name */
  var_set(var_name, var_name_end, let_rhs_expr.str,
          (let_rhs_expr.str + let_rhs_expr.length));
  dynstr_free(&let_rhs_expr);
  revert_properties();
  DBUG_VOID_RETURN;
}


/*
  Sleep the number of specified seconds

  SYNOPSIS
  do_sleep()
  q	       called command
  real_sleep   use the value from opt_sleep as number of seconds to sleep
               if real_sleep is false

  DESCRIPTION
  sleep <seconds>
  real_sleep <seconds>

  The difference between the sleep and real_sleep commands is that sleep
  uses the delay from the --sleep command-line option if there is one.
  (If the --sleep option is not given, the sleep command uses the delay
  specified by its argument.) The real_sleep command always uses the
  delay specified by its argument.  The logic is that sometimes delays are
  cpu-dependent, and --sleep can be used to set this delay.  real_sleep is
  used for cpu-independent delays.
*/

int do_sleep(struct st_command *command, my_bool real_sleep)
{
  int error= 0;
  char *sleep_start, *sleep_end;
  double sleep_val;
  char *p;
  static DYNAMIC_STRING ds_sleep;
  const struct command_arg sleep_args[] = {
    { "sleep_delay", ARG_STRING, TRUE, &ds_sleep, "Number of seconds to sleep." }
  };
  check_command_args(command, command->first_argument, sleep_args,
                     sizeof(sleep_args)/sizeof(struct command_arg),
                     ' ');

  p= ds_sleep.str;
  sleep_end= ds_sleep.str + ds_sleep.length;
  while (my_isspace(charset_info, *p))
    p++;
  if (!*p)
    die("Missing argument to %.*b", command->first_word_len,
        command->query);
  sleep_start= p;
  /* Check that arg starts with a digit, not handled by my_strtod */
  if (!my_isdigit(charset_info, *sleep_start))
    die("Invalid argument to %.*b \"%s\"", command->first_word_len,
        command->query, sleep_start);
  sleep_val= my_strtod(sleep_start, &sleep_end, &error);
  check_eol_junk_line(sleep_end);
  if (error)
    die("Invalid argument to %.*b \"%s\"", command->first_word_len,
        command->query, command->first_argument);
  dynstr_free(&ds_sleep);

  /* Fixed sleep time selected by --sleep option */
  if (opt_sleep >= 0 && !real_sleep)
    sleep_val= opt_sleep;

  DBUG_PRINT("info", ("sleep_val: %f", sleep_val));
  if (sleep_val)
    my_sleep((ulong) (sleep_val * 1000000L));
  return 0;
}


void do_get_file_name(struct st_command *command,
                      char* dest, uint dest_max_len)
{
  char *p= command->first_argument, *name;
  if (!*p)
    die("Missing file name argument");
  name= p;
  while (*p && !my_isspace(charset_info,*p))
    p++;
  if (*p)
    *p++= 0;
  command->last_argument= p;
  strmake(dest, name, dest_max_len - 1);
}


void do_set_charset(struct st_command *command)
{
  char *charset_name= command->first_argument;
  char *p;

  if (!charset_name || !*charset_name)
    die("Missing charset name in 'character_set'");
  /* Remove end space */
  p= charset_name;
  while (*p && !my_isspace(charset_info,*p))
    p++;
  if(*p)
    *p++= 0;
  command->last_argument= p;
  charset_info= get_charset_by_csname(charset_name,MY_CS_PRIMARY,MYF(MY_WME));
  if (!charset_info)
    abort_not_supported_test("Test requires charset '%s'", charset_name);
}


/*
  Run query and return one field in the result set from the
  first row and <column>
*/

int query_get_string(MYSQL* mysql, const char* query,
                     int column, DYNAMIC_STRING* ds)
{
  MYSQL_RES *res= NULL;
  MYSQL_ROW row;

  if (mysql_query(mysql, query))
  {
    report_or_die("'%s' failed: %d %s", query,
                  mysql_errno(mysql), mysql_error(mysql));
    return 1;
  }
  if ((res= mysql_store_result(mysql)) == NULL)
  {
    report_or_die("Failed to store result: %d %s",
                  mysql_errno(mysql), mysql_error(mysql));
    return 1;
  }

  if ((row= mysql_fetch_row(res)) == NULL)
  {
    mysql_free_result(res);
    return 1;
  }
  init_dynamic_string(ds, (row[column] ? row[column] : "NULL"), ~0, 32);
  mysql_free_result(res);
  return 0;
}


static int my_kill(int pid, int sig)
{
  DBUG_PRINT("info", ("Killing server, pid: %d", pid));
#ifdef _WIN32
#define SIGKILL 9 /* ignored anyway, see below */
  HANDLE proc;
  if ((proc= OpenProcess(SYNCHRONIZE|PROCESS_TERMINATE, FALSE, pid)) == NULL)
    return -1;
  if (sig == 0)
  {
    DWORD wait_result= WaitForSingleObject(proc, 0);
    CloseHandle(proc);
    return wait_result == WAIT_OBJECT_0?-1:0;
  }
  (void)TerminateProcess(proc, 201);
  CloseHandle(proc);
  return 1;
#else
  return kill(pid, sig);
#endif
}



/*
  Shutdown the server of current connection and
  make sure it goes away within <timeout> seconds

  NOTE! Currently only works with local server

  SYNOPSIS
  do_shutdown_server()
  command  called command

  DESCRIPTION
  shutdown_server [<timeout>]

*/


static int wait_until_dead(int pid, int timeout)
{
  DBUG_ENTER("wait_until_dead");
  /* Check that server dies */
  while (timeout--)
  {
    if (my_kill(pid, 0) < 0)
    {
      DBUG_PRINT("info", ("Process %d does not exist anymore", pid));
      DBUG_RETURN(0);
    }
    DBUG_PRINT("info", ("Sleeping, timeout: %d", timeout));
    /* Sleep one second */
    my_sleep(1000000L);
  }
  DBUG_RETURN(1);                               // Did not die
}


void do_shutdown_server(struct st_command *command)
{
  long timeout= opt_wait_for_pos_timeout ? opt_wait_for_pos_timeout / 5 : 300;
  int pid;
  DYNAMIC_STRING ds_pidfile_name;
  MYSQL* mysql = cur_con->mysql;
  static DYNAMIC_STRING ds_timeout;
  const struct command_arg shutdown_args[] = {
    {"timeout", ARG_STRING, FALSE, &ds_timeout, "Timeout before killing server"}
  };
  DBUG_ENTER("do_shutdown_server");

  /* the wait-for-pos' default based value of 'timeout' must fit to MDEV-23511 */
  compile_time_assert(default_wait_for_pos_timeout / 5 >= 60);
  check_command_args(command, command->first_argument, shutdown_args,
                     sizeof(shutdown_args)/sizeof(struct command_arg),
                     ' ');

  if (ds_timeout.length)
  {
    char* endptr;
    timeout= strtol(ds_timeout.str, &endptr, 10);
    if (*endptr != '\0')
      die("Illegal argument for timeout: '%s'", ds_timeout.str);
  }
  dynstr_free(&ds_timeout);

  /* Get the servers pid_file name and use it to read pid */
  if (query_get_string(mysql, "SHOW VARIABLES LIKE 'pid_file'", 1,
                       &ds_pidfile_name))
    die("Failed to get pid_file from server");

  /* Read the pid from the file */
  {
    int fd;
    char buff[32];

    if ((fd= my_open(ds_pidfile_name.str, O_RDONLY, MYF(0))) < 0)
      die("Failed to open file '%s'", ds_pidfile_name.str);
    dynstr_free(&ds_pidfile_name);

    if (my_read(fd, (uchar*)&buff, sizeof(buff), MYF(0)) <= 0){
      my_close(fd, MYF(0));
      die("pid file was empty");
    }
    my_close(fd, MYF(0));

    pid= atoi(buff);
    if (pid == 0)
      die("Pidfile didn't contain a valid number");
  }
  DBUG_PRINT("info", ("Got pid %d", pid));

  /*
    If timeout == 0, it means we should kill the server hard, without
    any shutdown or core (SIGKILL)

    If timeout is given, then we do things in the following order:
    - mysql_shutdown()
      - If server is not dead within timeout
        - kill SIGABRT  (to get a core)
        - If server is not dead within new timeout       
          - kill SIGKILL
  */

  if (timeout && mysql_shutdown(mysql, SHUTDOWN_DEFAULT))
    die("mysql_shutdown failed");

  if (!timeout || wait_until_dead(pid, timeout))
  {
    if (timeout)
      (void) my_kill(pid, SIGABRT);
    /* Give server a few seconds to die in all cases */
    if (!timeout || wait_until_dead(pid, timeout < 5 ? 5 : timeout))
    {
      (void) my_kill(pid, SIGKILL);
    }
  }
  DBUG_VOID_RETURN;
}


/* List of error names to error codes */
typedef struct
{
  const char *name;
  uint        code;
  const char *text;
} st_error;

static st_error global_error_names[] =
{
  { "<No error>", ~0U, "" },
#include <mysqld_ername.h>
  { 0, 0, 0 }
};

#include <my_base.h>
static st_error handler_error_names[] =
{
  { "<No error>", UINT_MAX, "" },
#include <handler_ername.h>
  { 0, 0, 0 }
};

uint get_errcode_from_name(const char *error_name, const char *error_end,
                            st_error *e)
{
  DBUG_ENTER("get_errcode_from_name");
  DBUG_PRINT("enter", ("error_name: %s", error_name));

  /* Loop through the array of known error names */
  for (; e->name; e++)
  {
    /*
      If we get a match, we need to check the length of the name we
      matched against in case it was longer than what we are checking
      (as in ER_WRONG_VALUE vs. ER_WRONG_VALUE_COUNT).
    */
    if (!strncmp(error_name, e->name, (int) (error_end - error_name)) &&
        (uint) strlen(e->name) == (uint) (error_end - error_name))
    {
      DBUG_RETURN(e->code);
    }
  }
  DBUG_RETURN(0);
}


uint get_errcode_from_name(const char *error_name, const char *error_end)
{
  uint tmp;
  if ((tmp= get_errcode_from_name(error_name, error_end,
                                     global_error_names)))
    return tmp;
  if ((tmp= get_errcode_from_name(error_name, error_end,
                                     handler_error_names)))
    return tmp;
  die("Unknown SQL error name '%s'", error_name);
  return 0;                                     // Keep compiler happy
}

const char *unknown_error= "<Unknown>";

const char *get_errname_from_code (uint error_code, st_error *e)
{
   DBUG_ENTER("get_errname_from_code");
   DBUG_PRINT("enter", ("error_code: %d", error_code));

   if (! error_code)
   {
     DBUG_RETURN("");
   }
   for (; e->name; e++)
   {
     if (e->code == error_code)
     {
       DBUG_RETURN(e->name);
     }
   }
   /* Apparently, errors without known names may occur */
   DBUG_RETURN(unknown_error);
} 

const char *get_errname_from_code(uint error_code)
{
  const char *name;
  if ((name= get_errname_from_code(error_code, global_error_names)) !=
      unknown_error)
    return name;
  return get_errname_from_code(error_code, handler_error_names);
}

void do_get_errcodes(struct st_command *command)
{
  struct st_match_err *to= saved_expected_errors.err;
  DBUG_ENTER("do_get_errcodes");

  if (!*command->first_argument)
    die("Missing argument(s) to 'error'");

  /* TODO: Potentially, there is a possibility of variables 
     being expanded twice, e.g.

     let $errcodes = 1,\$a;
     let $a = 1051;
     error $errcodes;
     DROP TABLE unknown_table;
     ...
     Got one of the listed errors

     But since it requires manual escaping, it does not seem 
     particularly dangerous or error-prone. 
  */
  DYNAMIC_STRING ds;
  init_dynamic_string(&ds, 0, command->query_len + 64, 256);
  do_eval(&ds, command->first_argument, command->end, !is_windows);
  char *p= ds.str;

  uint count= 0;
  char *next;

  do
  {
    char *end;

    /* Skip leading spaces */
    while (*p && *p == ' ')
      p++;

    /* Find end */
    end= p;
    while (*end && *end != ',' && *end != ' ')
      end++;

    next=end;

    /* code to handle variables passed to mysqltest */
     if( *p == '$')
     {
        const char* fin;
        VAR *var = var_get(p,&fin,0,0);
        p=var->str_val;
        end=p+var->str_val_len;
     }

    if (*p == 'S')
    {
      char *to_ptr= to->code.sqlstate;

      /*
        SQLSTATE string
        - Must be SQLSTATE_LENGTH long
        - May contain only digits[0-9] and _uppercase_ letters
      */
      p++; /* Step past the S */
      if ((end - p) != SQLSTATE_LENGTH)
        die("The sqlstate must be exactly %d chars long", SQLSTATE_LENGTH);

      /* Check sqlstate string validity */
      while (*p && p < end)
      {
        if (my_isdigit(charset_info, *p) || my_isupper(charset_info, *p))
          *to_ptr++= *p++;
        else
          die("The sqlstate may only consist of digits[0-9] " \
              "and _uppercase_ letters");
      }

      *to_ptr= 0;
      to->type= ERR_SQLSTATE;
      DBUG_PRINT("info", ("ERR_SQLSTATE: %s", to->code.sqlstate));
    }
    else if (*p == 's')
    {
      die("The sqlstate definition must start with an uppercase S");
    }
    else if (*p == 'E' || *p == 'W' || *p == 'H')
    {
      /* Error name string */

      DBUG_PRINT("info", ("Error name: %s", p));
      to->code.errnum= get_errcode_from_name(p, end);
      to->type= ERR_ERRNO;
      DBUG_PRINT("info", ("ERR_ERRNO: %d", to->code.errnum));
    }
    else if (*p == 'e' || *p == 'w' || *p == 'h')
    {
      die("The error name definition must start with an uppercase E or W or H");
    }
    else
    {
      long val;
      char *start= p;
      /* Check that the string passed to str2int only contain digits */
      while (*p && p != end)
      {
        if (!my_isdigit(charset_info, *p))
          die("Invalid argument to error: '%s' - "            \
              "the errno may only consist of digits[0-9]",
              command->first_argument);
        p++;
      }

      /* Convert the string to int */
      if (!str2int(start, 10, (long) INT_MIN, (long) INT_MAX, &val))
	die("Invalid argument to error: '%s'", command->first_argument);

      to->code.errnum= (uint) val;
      to->type= ERR_ERRNO;
      DBUG_PRINT("info", ("ERR_ERRNO: %d", to->code.errnum));
    }
    to++;
    count++;

    if (count >= (sizeof(saved_expected_errors.err) /
                  sizeof(struct st_match_err)))
      die("Too many errorcodes specified");

    /* Set pointer to the end of the last error code */
    p= next;

    /* Find next ',' */
    while (*p && *p != ',')
      p++;

    if (*p)
      p++; /* Step past ',' */

  } while (*p);

  command->last_argument= command->first_argument;
  while (*command->last_argument)
    command->last_argument++;
  
  to->type= ERR_EMPTY;                        /* End of data */

  DBUG_PRINT("info", ("Expected errors: %d", count));
  saved_expected_errors.count= count;
  dynstr_free(&ds);
  DBUG_VOID_RETURN;
}


/*
  Get a string;  Return ptr to end of string
  Strings may be surrounded by " or '

  If string is a '$variable', return the value of the variable.
*/

static char *get_string(char **to_ptr, char **from_ptr,
                        struct st_command *command)
{
  char c, sep;
  char *to= *to_ptr, *from= *from_ptr, *start=to;
  DBUG_ENTER("get_string");

  /* Find separator */
  if (*from == '"' || *from == '\'')
    sep= *from++;
  else
    sep=' ';				/* Separated with space */

  for ( ; (c=*from) ; from++)
  {
    if (c == '\\' && from[1])
    {					/* Escaped character */
      /* We can't translate \0 -> ASCII 0 as replace can't handle ASCII 0 */
      switch (*++from) {
      case 'n':
	*to++= '\n';
	break;
      case 't':
	*to++= '\t';
	break;
      case 'r':
	*to++ = '\r';
	break;
      case 'b':
	*to++ = '\b';
	break;
      case 'Z':				/* ^Z must be escaped on Win32 */
	*to++='\032';
	break;
      default:
	*to++ = *from;
	break;
      }
    }
    else if (c == sep)
    {
      if (c == ' ' || c != *++from)
	break;				/* Found end of string */
      *to++=c;				/* Copy duplicated separator */
    }
    else
      *to++=c;
  }
  if (*from != ' ' && *from)
    die("Wrong string argument in %s", command->query);

  while (my_isspace(charset_info,*from))	/* Point to next string */
    from++;

  *to =0;				/* End of string marker */
  *to_ptr= to+1;			/* Store pointer to end */
  *from_ptr= from;

  /* Check if this was a variable */
  if (*start == '$')
  {
    const char *end= to;
    VAR *var=var_get(start, &end, 0, 1);
    if (var && to == (char*) end+1)
    {
      DBUG_PRINT("info",("var: '%s' -> '%s'", start, var->str_val));
      DBUG_RETURN(var->str_val);	/* return found variable value */
    }
  }
  DBUG_RETURN(start);
}




/**
  Change the current connection to the given st_connection, and update
  $mysql_get_server_version and $CURRENT_CONNECTION accordingly.
*/
void set_current_connection(struct st_connection *con)
{
  cur_con= con;
  /* Update $mysql_get_server_version to that of current connection */
  var_set_int("$mysql_get_server_version",
              mysql_get_server_version(con->mysql));
  /* Update $CURRENT_CONNECTION to the name of the current connection */
  var_set_string("$CURRENT_CONNECTION", con->name);
}


void select_connection_name(const char *name)
{
  DBUG_ENTER("select_connection_name");
  DBUG_PRINT("enter",("name: '%s'", name));
  st_connection *con= find_connection_by_name(name);

  if (!con)
    die("connection '%s' not found in connection pool", name);

  set_current_connection(con);

  /* Connection logging if enabled */
  if (!disable_connect_log && !disable_query_log)
  {
    DYNAMIC_STRING *ds= &ds_res;

    dynstr_append_mem(ds, "connection ", 11);
    replace_dynstr_append(ds, name);
    dynstr_append_mem(ds, ";\n", 2);
  }

  DBUG_VOID_RETURN;
}


void select_connection(struct st_command *command)
{
  DBUG_ENTER("select_connection");
  static DYNAMIC_STRING ds_connection;
  const struct command_arg connection_args[] = {
    { "connection_name", ARG_STRING, TRUE, &ds_connection, "Name of the connection that we switch to." }
  };
  check_command_args(command, command->first_argument, connection_args,
                     sizeof(connection_args)/sizeof(struct command_arg),
                     ' ');

  DBUG_PRINT("info", ("changing connection: %s", ds_connection.str));
  select_connection_name(ds_connection.str);
  dynstr_free(&ds_connection);
  DBUG_VOID_RETURN;
}


void do_close_connection(struct st_command *command)
{
  DBUG_ENTER("do_close_connection");

  struct st_connection *con;
  static DYNAMIC_STRING ds_connection;
  const struct command_arg close_connection_args[] = {
    { "connection_name", ARG_STRING, TRUE, &ds_connection,
      "Name of the connection to close." }
  };
  check_command_args(command, command->first_argument,
                     close_connection_args,
                     sizeof(close_connection_args)/sizeof(struct command_arg),
                     ' ');

  DBUG_PRINT("enter",("connection name: '%s'", ds_connection.str));

  if (!(con= find_connection_by_name(ds_connection.str)))
    die("connection '%s' not found in connection pool", ds_connection.str);

  DBUG_PRINT("info", ("Closing connection %s", con->name));
#ifndef EMBEDDED_LIBRARY
  if (command->type == Q_DIRTY_CLOSE)
  {
    mariadb_cancel(con->mysql);
  }
#endif /*!EMBEDDED_LIBRARY*/
  if (con->stmt)
    do_stmt_close(con);
  con->stmt= 0;
#ifdef EMBEDDED_LIBRARY
  /*
    As query could be still executed in a separate theread
    we need to check if the query's thread was finished and probably wait
    (embedded-server specific)
  */
  emb_close_connection(con);
#endif /*EMBEDDED_LIBRARY*/

  mysql_close(con->mysql);
  con->mysql= 0;

  if (con->util_mysql)
    mysql_close(con->util_mysql);
  con->util_mysql= 0;
  con->pending= FALSE;
  
  my_free(con->name);

  /*
    When the connection is closed set name to CLOSED_CONNECTION
    to make it possible to reuse the connection name.
  */
<<<<<<< HEAD
  if (!(con->name = my_strdup(PSI_NOT_INSTRUMENTED, "-closed_connection-", MYF(MY_WME))))
=======
  if (!(con->name = my_strdup(CLOSED_CONNECTION, MYF(MY_WME))))
>>>>>>> baf0ef9a
    die("Out of memory");
  con->name_len= sizeof(CLOSED_CONNECTION)-1;

  if (con == cur_con)
  {
    /* Current connection was closed */
    var_set_int("$mysql_get_server_version", 0xFFFFFFFF);
    var_set_string("$CURRENT_CONNECTION", con->name);
  }

  /* Connection logging if enabled */
  if (!disable_connect_log && !disable_query_log)
  {
    DYNAMIC_STRING *ds= &ds_res;

    dynstr_append_mem(ds, "disconnect ", 11);
    replace_dynstr_append(ds, ds_connection.str);
    dynstr_append_mem(ds, ";\n", 2);
  }

  dynstr_free(&ds_connection);
  DBUG_VOID_RETURN;
}


/*
  Connect to a server doing several retries if needed.

  SYNOPSIS
  safe_connect()
  con               - connection structure to be used
  host, user, pass, - connection parameters
  db, port, sock

  NOTE

  Sometimes in a test the client starts before
  the server - to solve the problem, we try again
  after some sleep if connection fails the first
  time

  This function will try to connect to the given server
  "opt_max_connect_retries" times and sleep "connection_retry_sleep"
  seconds between attempts before finally giving up.
  This helps in situation when the client starts
  before the server (which happens sometimes).
  It will only ignore connection errors during these retries.

*/

void safe_connect(MYSQL* mysql, const char *name, const char *host,
                  const char *user, const char *pass, const char *db,
                  int port, const char *sock)
{
  int failed_attempts= 0;

  DBUG_ENTER("safe_connect");

  verbose_msg("Connecting to server %s:%d (socket %s) as '%s'"
              ", connection '%s', attempt %d ...", 
              host, port, sock, user, name, failed_attempts);

  mysql_options(mysql, MYSQL_OPT_CONNECT_ATTR_RESET, 0);
  mysql_options4(mysql, MYSQL_OPT_CONNECT_ATTR_ADD,
                 "program_name", "mysqltest");
  while(!mysql_real_connect(mysql, host,user, pass, db, port, sock,
                            CLIENT_MULTI_STATEMENTS | CLIENT_REMEMBER_OPTIONS))
  {
    /*
      Connect failed

      Only allow retry if this was an error indicating the server
      could not be contacted. Error code differs depending
      on protocol/connection type
    */

    if ((mysql_errno(mysql) == CR_CONN_HOST_ERROR ||
         mysql_errno(mysql) == CR_CONNECTION_ERROR) &&
        failed_attempts < opt_max_connect_retries)
    {
      verbose_msg("Connect attempt %d/%d failed: %d: %s", failed_attempts,
                  opt_max_connect_retries, mysql_errno(mysql),
                  mysql_error(mysql));
      my_sleep(connection_retry_sleep);
    }
    else
    {
      if (failed_attempts > 0)
        die("Could not open connection '%s' after %d attempts: %d %s", name,
            failed_attempts, mysql_errno(mysql), mysql_error(mysql));
      else
        die("Could not open connection '%s': %d %s", name,
            mysql_errno(mysql), mysql_error(mysql));
    }
    failed_attempts++;
  }
  verbose_msg("... Connected.");
  DBUG_VOID_RETURN;
}


/*
  Connect to a server and handle connection errors in case they occur.

  SYNOPSIS
  connect_n_handle_errors()
  q                 - context of connect "query" (command)
  con               - connection structure to be used
  host, user, pass, - connection parameters
  db, port, sock

  DESCRIPTION
  This function will try to establish a connection to server and handle
  possible errors in the same manner as if "connect" was usual SQL-statement
  (If error is expected it will ignore it once it occurs and log the
  "statement" to the query log).
  Unlike safe_connect() it won't do several attempts.

  RETURN VALUES
  1 - Connected
  0 - Not connected

*/

int connect_n_handle_errors(struct st_command *command,
                            MYSQL* con, const char* host,
                            const char* user, const char* pass,
                            const char* db, int port, const char* sock)
{
  DYNAMIC_STRING *ds;
  int failed_attempts= 0;

  ds= &ds_res;

  /* Only log if an error is expected */
  if (command->expected_errors.count > 0 &&
      !disable_query_log)
  {
    /*
      Log the connect to result log
    */
    dynstr_append_mem(ds, "connect(", 8);
    replace_dynstr_append(ds, host);
    dynstr_append_mem(ds, ",", 1);
    replace_dynstr_append(ds, user);
    dynstr_append_mem(ds, ",", 1);
    replace_dynstr_append(ds, pass);
    dynstr_append_mem(ds, ",", 1);
    if (db)
      replace_dynstr_append(ds, db);
    dynstr_append_mem(ds, ",", 1);
    replace_dynstr_append_uint(ds, port);
    dynstr_append_mem(ds, ",", 1);
    if (sock)
      replace_dynstr_append(ds, sock);
    dynstr_append_mem(ds, ")", 1);
    dynstr_append_mem(ds, delimiter, delimiter_length);
    dynstr_append_mem(ds, "\n", 1);
  }
  /* Simplified logging if enabled */
  if (!disable_connect_log && !disable_query_log)
  {
    replace_dynstr_append(ds, command->query);
    dynstr_append_mem(ds, ";\n", 2);
  }

  mysql_options(con, MYSQL_OPT_CONNECT_ATTR_RESET, 0);
  mysql_options4(con, MYSQL_OPT_CONNECT_ATTR_ADD, "program_name", "mysqltest");
  while (!mysql_real_connect(con, host, user, pass, db, port, sock ? sock: 0,
                          CLIENT_MULTI_STATEMENTS))
  {
    /*
      If we have used up all our connections check whether this
      is expected (by --error). If so, handle the error right away.
      Otherwise, give it some extra time to rule out race-conditions.
      If extra-time doesn't help, we have an unexpected error and
      must abort -- just proceeding to handle_error() when second
      and third chances are used up will handle that for us.

      There are various user-limits of which only max_user_connections
      and max_connections_per_hour apply at connect time. For the
      the second to create a race in our logic, we'd need a limits
      test that runs without a FLUSH for longer than an hour, so we'll
      stay clear of trying to work out which exact user-limit was
      exceeded.
    */

    if (((mysql_errno(con) == ER_TOO_MANY_USER_CONNECTIONS) ||
         (mysql_errno(con) == ER_USER_LIMIT_REACHED)) &&
        (failed_attempts++ < opt_max_connect_retries))
    {
      int i;

      i= match_expected_error(command, mysql_errno(con), mysql_sqlstate(con));

      if (i >= 0)
        goto do_handle_error;                 /* expected error, handle */

      my_sleep(connection_retry_sleep);       /* unexpected error, wait */
      continue;                               /* and give it 1 more chance */
    }

do_handle_error:
    var_set_errno(mysql_errno(con));
    handle_error(command, mysql_errno(con), mysql_error(con),
		 mysql_sqlstate(con), ds);
    return 0; /* Not connected */
  }

  var_set_errno(0);
  handle_no_error(command);
  revert_properties();
  return 1; /* Connected */
}


/*
  Open a new connection to MySQL Server with the parameters
  specified. Make the new connection the current connection.

  SYNOPSIS
  do_connect()
  q	       called command

  DESCRIPTION
  connect(<name>,<host>,<user>,[<pass>,[<db>,[<port>,<sock>[<opts>]]]]);
  connect <name>,<host>,<user>,[<pass>,[<db>,[<port>,<sock>[<opts>]]]];

  <name> - name of the new connection
  <host> - hostname of server
  <user> - user to connect as
  <pass> - password used when connecting
  <db>   - initial db when connected
  <port> - server port
  <sock> - server socket
  <opts> - options to use for the connection
   * SSL - use SSL if available
   * COMPRESS - use compression if available
   * PIPE - use named pipe if available

*/

enum use_ssl
{
  USE_SSL_FORBIDDEN = -1,
  USE_SSL_IF_POSSIBLE,
  USE_SSL_REQUIRED
};

void do_connect(struct st_command *command)
{
  uint protocol= opt_protocol;
  int con_port= opt_port;
  char *con_options;
  char *ssl_cipher __attribute__((unused))= 0;
  enum use_ssl con_ssl __attribute__((unused))= USE_SSL_IF_POSSIBLE;
  my_bool con_compress= 0;
  int read_timeout= 0;
  int write_timeout= 0;
  int connect_timeout= 0;
  char *csname=0;
  struct st_connection* con_slot;

  static DYNAMIC_STRING ds_connection_name;
  static DYNAMIC_STRING ds_host;
  static DYNAMIC_STRING ds_user;
  static DYNAMIC_STRING ds_password;
  static DYNAMIC_STRING ds_database;
  static DYNAMIC_STRING ds_port;
  static DYNAMIC_STRING ds_sock;
  static DYNAMIC_STRING ds_options;
  static DYNAMIC_STRING ds_default_auth;
  const struct command_arg connect_args[] = {
    { "connection name", ARG_STRING, TRUE, &ds_connection_name, "Name of the connection" },
    { "host", ARG_STRING, TRUE, &ds_host, "Host to connect to" },
    { "user", ARG_STRING, FALSE, &ds_user, "User to connect as" },
    { "passsword", ARG_STRING, FALSE, &ds_password, "Password used when connecting" },
    { "database", ARG_STRING, FALSE, &ds_database, "Database to select after connect" },
    { "port", ARG_STRING, FALSE, &ds_port, "Port to connect to" },
    { "socket", ARG_STRING, FALSE, &ds_sock, "Socket to connect with" },
    { "options", ARG_STRING, FALSE, &ds_options, "Options to use while connecting" },
    { "default_auth", ARG_STRING, FALSE, &ds_default_auth, "Default authentication to use" }
  };

  DBUG_ENTER("do_connect");
  DBUG_PRINT("enter",("connect: %s", command->first_argument));

  strip_parentheses(command);
  check_command_args(command, command->first_argument, connect_args,
                     sizeof(connect_args)/sizeof(struct command_arg),
                     ',');

  /* Port */
  if (ds_port.length)
  {
    con_port= atoi(ds_port.str);
    if (con_port == 0)
      die("Illegal argument for port: '%s'", ds_port.str);
  }

  /* Sock */
  if (ds_sock.length)
  {
    /*
      If the socket is specified just as a name without path
      or an abstract socket indicator ('@'), then
      append tmpdir in front
    */
    if (*ds_sock.str != FN_LIBCHAR && *ds_sock.str != '@')
    {
      char buff[FN_REFLEN];
      fn_format(buff, ds_sock.str, TMPDIR, "", 0);
      dynstr_set(&ds_sock, buff);
    }
  }
  else
  {
    /* No socket specified, use default */
    dynstr_set(&ds_sock, unix_sock);
  }
  DBUG_PRINT("info", ("socket: %s", ds_sock.str));


  /* Options */
  con_options= ds_options.str;
  while (*con_options)
  {
    size_t length;
    char *end;
    /* Step past any spaces in beginning of option*/
    while (*con_options && my_isspace(charset_info, *con_options))
     con_options++;
    /* Find end of this option */
    end= con_options;
    while (*end && !my_isspace(charset_info, *end))
      end++;
    length= (size_t) (end - con_options);
    if (length == 3 && !strncmp(con_options, "SSL", 3))
      con_ssl= USE_SSL_REQUIRED;
    else if (length == 5 && !strncmp(con_options, "NOSSL", 5))
      con_ssl= USE_SSL_FORBIDDEN;
    else if (!strncmp(con_options, "SSL-CIPHER=", 11))
    {
      con_ssl= USE_SSL_REQUIRED;
      ssl_cipher=con_options + 11;
    }
    else if (length == 8 && !strncmp(con_options, "COMPRESS", 8))
      con_compress= 1;
    else if (length == 3 && !strncmp(con_options, "TCP", 3))
      protocol= MYSQL_PROTOCOL_TCP;
    else if (length == 7 && !strncmp(con_options, "DEFAULT", 7))
      protocol= MYSQL_PROTOCOL_DEFAULT;
    else if (length == 4 && !strncmp(con_options, "PIPE", 4))
    {
#ifdef _WIN32
      protocol= MYSQL_PROTOCOL_PIPE;
#endif
    }
    else if (length == 6 && !strncmp(con_options, "SOCKET", 6))
    {
#ifndef _WIN32
      protocol= MYSQL_PROTOCOL_SOCKET;
#endif
    }
    else if (length == 6 && !strncmp(con_options, "MEMORY", 6))
    {
#ifdef _WIN32
      protocol= MYSQL_PROTOCOL_MEMORY;
#endif
    }
    else if (strncasecmp(con_options, "read_timeout=",
                         sizeof("read_timeout=")-1) == 0)
    {
      read_timeout= atoi(con_options + sizeof("read_timeout=")-1);
    }
    else if (strncasecmp(con_options, "write_timeout=",
                         sizeof("write_timeout=")-1) == 0)
    {
      write_timeout= atoi(con_options + sizeof("write_timeout=")-1);
    }
    else if (strncasecmp(con_options, "connect_timeout=",
                         sizeof("connect_timeout=")-1) == 0)
    {
      connect_timeout= atoi(con_options + sizeof("connect_timeout=")-1);
    }
    else if (strncasecmp(con_options, "CHARSET=",
      sizeof("CHARSET=") - 1) == 0)
    {
      csname= strdup(con_options + sizeof("CHARSET=") - 1);
    }
    else
      die("Illegal option to connect: %.*b",
          (int) (end - con_options), con_options);
    /* Process next option */
    con_options= end;
  }

  if (find_connection_by_name(ds_connection_name.str))
    die("Connection %s already exists", ds_connection_name.str);
    
  if (next_con != connections_end)
    con_slot= next_con;
  else
  {
    if (!(con_slot= find_connection_by_name(CLOSED_CONNECTION)))
      die("Connection limit exhausted, you can have max %d connections",
          opt_max_connections);
    my_free(con_slot->name);
    con_slot->name= 0;
  }

  init_connection_thd(con_slot);

  if (!(con_slot->mysql= mysql_init(0)))
    die("Failed on mysql_init()");

  if (opt_connect_timeout)
    mysql_options(con_slot->mysql, MYSQL_OPT_CONNECT_TIMEOUT,
                  (void *) &opt_connect_timeout);
#ifndef MY_CONTEXT_DISABLE
  if (mysql_options(con_slot->mysql, MYSQL_OPT_NONBLOCK, 0))
    die("Failed to initialise non-blocking API");
#endif
  if (opt_compress || con_compress)
    mysql_options(con_slot->mysql, MYSQL_OPT_COMPRESS, NullS);
  mysql_options(con_slot->mysql, MYSQL_SET_CHARSET_NAME,
                csname?csname: charset_info->csname);
  if (opt_charsets_dir)
    mysql_options(con_slot->mysql, MYSQL_SET_CHARSET_DIR,
                  opt_charsets_dir);

#if defined(HAVE_OPENSSL) && !defined(EMBEDDED_LIBRARY)
  if (con_ssl == USE_SSL_IF_POSSIBLE && opt_use_ssl)
    con_ssl= USE_SSL_REQUIRED;

  if (con_ssl == USE_SSL_REQUIRED)
  {
    mysql_ssl_set(con_slot->mysql, opt_ssl_key, opt_ssl_cert, opt_ssl_ca,
		  opt_ssl_capath, ssl_cipher ? ssl_cipher : opt_ssl_cipher);
    mysql_options(con_slot->mysql, MYSQL_OPT_SSL_CRL, opt_ssl_crl);
    mysql_options(con_slot->mysql, MYSQL_OPT_SSL_CRLPATH, opt_ssl_crlpath);
    mysql_options(con_slot->mysql, MARIADB_OPT_TLS_VERSION, opt_tls_version);
#if MYSQL_VERSION_ID >= 50000
    /* Turn on ssl_verify_server_cert only if host is "localhost" */
    opt_ssl_verify_server_cert= !strcmp(ds_host.str, "localhost");
    mysql_options(con_slot->mysql, MYSQL_OPT_SSL_VERIFY_SERVER_CERT,
                  &opt_ssl_verify_server_cert);
#endif
  }
#endif

  if (protocol)
    mysql_options(con_slot->mysql, MYSQL_OPT_PROTOCOL, (char*) &protocol);

  if (read_timeout)
  {
    mysql_options(con_slot->mysql, MYSQL_OPT_READ_TIMEOUT,
                  (char*)&read_timeout);
  }

  if (write_timeout)
  {
    mysql_options(con_slot->mysql, MYSQL_OPT_WRITE_TIMEOUT,
                  (char*)&write_timeout);
  }

  if (connect_timeout)
  {
    mysql_options(con_slot->mysql, MYSQL_OPT_CONNECT_TIMEOUT,
                  (char*)&connect_timeout);
  }

  /* Use default db name */
  if (ds_database.length == 0)
    dynstr_set(&ds_database, opt_db);

  if (opt_plugin_dir && *opt_plugin_dir)
    mysql_options(con_slot->mysql, MYSQL_PLUGIN_DIR, opt_plugin_dir);

  if (ds_default_auth.length)
    mysql_options(con_slot->mysql, MYSQL_DEFAULT_AUTH, ds_default_auth.str);

  /* Special database to allow one to connect without a database name */
  if (ds_database.length && !strcmp(ds_database.str,"*NO-ONE*"))
    dynstr_set(&ds_database, "");

  if (connect_n_handle_errors(command, con_slot->mysql,
                              ds_host.str,ds_user.str,
                              ds_password.str, ds_database.str,
                              con_port, ds_sock.str))
  {
    DBUG_PRINT("info", ("Inserting connection %s in connection pool",
                        ds_connection_name.str));
    if (!(con_slot->name= my_strdup(PSI_NOT_INSTRUMENTED, ds_connection_name.str, MYF(MY_WME))))
      die("Out of memory");
    con_slot->name_len= strlen(con_slot->name);
    set_current_connection(con_slot);

    if (con_slot == next_con)
      next_con++; /* if we used the next_con slot, advance the pointer */
  }
  else // Failed to connect. Free the memory.
  {
    mysql_close(con_slot->mysql);
    con_slot->mysql= NULL;
  }

  dynstr_free(&ds_connection_name);
  dynstr_free(&ds_host);
  dynstr_free(&ds_user);
  dynstr_free(&ds_password);
  dynstr_free(&ds_database);
  dynstr_free(&ds_port);
  dynstr_free(&ds_sock);
  dynstr_free(&ds_options);
  dynstr_free(&ds_default_auth);
  free(csname);
  DBUG_VOID_RETURN;
}


int do_done(struct st_command *command)
{
  /* Check if empty block stack */
  if (cur_block == block_stack)
  {
    if (*command->query != '}')
      die("Stray 'end' command - end of block before beginning");
    die("Stray '}' - end of block before beginning");
  }

  /* Test if inner block has been executed */
  if (cur_block->ok && cur_block->cmd == cmd_while)
  {
    /* Pop block from stack, re-execute outer block */
    cur_block--;
    parser.current_line = cur_block->line;
  }
  else
  {
    if (*cur_block->delim) 
    {
      /* Restore "old" delimiter after false if block */
      strcpy (delimiter, cur_block->delim);
      delimiter_length= strlen(delimiter);
    }
    /* Pop block from stack, goto next line */
    cur_block--;
    parser.current_line++;
  }
  return 0;
}

/* Operands available in if or while conditions */

enum block_op {
  EQ_OP,
  NE_OP,
  GT_OP,
  GE_OP,
  LT_OP,
  LE_OP,
  ILLEG_OP
};


enum block_op find_operand(const char *start)
{
 char first= *start;
 char next= *(start+1);
 
 if (first == '=' && next == '=')
   return EQ_OP;
 if (first == '!' && next == '=')
   return NE_OP;
 if (first == '>' && next == '=')
   return GE_OP;
 if (first == '>')
   return GT_OP;
 if (first == '<' && next == '=')
   return LE_OP;
 if (first == '<')
   return LT_OP;
 
 return ILLEG_OP;
}


/*
  Process start of a "if" or "while" statement

  SYNOPSIS
  do_block()
  cmd        Type of block
  q	       called command

  DESCRIPTION
  if ([!]<expr>)
  {
  <block statements>
  }

  while ([!]<expr>)
  {
  <block statements>
  }

  Evaluates the <expr> and if it evaluates to
  greater than zero executes the following code block.
  A '!' can be used before the <expr> to indicate it should
  be executed if it evaluates to zero.

  <expr> can also be a simple comparison condition:

  <variable> <op> <expr>

  The left hand side must be a variable, the right hand side can be a
  variable, number, string or `query`. Operands are ==, !=, <, <=, >, >=.
  == and != can be used for strings, all can be used for numerical values.
*/

void do_block(enum block_cmd cmd, struct st_command* command)
{
  char *p= command->first_argument;
  const char *expr_start, *expr_end;
  VAR v;
  const char *cmd_name= (cmd == cmd_while ? "while" : "if");
  my_bool not_expr= FALSE;
  DBUG_ENTER("do_block");
  DBUG_PRINT("enter", ("%s", cmd_name));

  /* Check stack overflow */
  if (cur_block == block_stack_end)
    die("Nesting too deeply");

  /* Set way to find outer block again, increase line counter */
  cur_block->line= parser.current_line++;

  /* If this block is ignored */
  if (!cur_block->ok)
  {
    /* Inner block should be ignored too */
    cur_block++;
    cur_block->cmd= cmd;
    cur_block->ok= FALSE;
    cur_block->delim[0]= '\0';
    DBUG_VOID_RETURN;
  }

  /* Parse and evaluate test expression */
  expr_start= strchr(p, '(');
  if (!expr_start++)
    die("missing '(' in %s", cmd_name);

  while (my_isspace(charset_info, *expr_start))
    expr_start++;
  
  /* Check for !<expr> */
  if (*expr_start == '!')
  {
    not_expr= TRUE;
    expr_start++; /* Step past the '!', then any whitespace */
    while (*expr_start && my_isspace(charset_info, *expr_start))
      expr_start++;
  }
  /* Find ending ')' */
  expr_end= strrchr(expr_start, ')');
  if (!expr_end)
    die("missing ')' in %s", cmd_name);
  p= (char*)expr_end+1;

  while (*p && my_isspace(charset_info, *p))
    p++;
  if (*p && *p != '{')
    die("Missing '{' after %s. Found \"%s\"", cmd_name, p);

  var_init(&v,0,0,0,0);

  /* If expression starts with a variable, it may be a compare condition */

  if (*expr_start == '$')
  {
    const char *curr_ptr= expr_end;
    eval_expr(&v, expr_start, &curr_ptr, true);
    while (my_isspace(charset_info, *++curr_ptr))
    {}
    /* If there was nothing past the variable, skip condition part */
    if (curr_ptr == expr_end)
      goto NO_COMPARE;

    enum block_op operand= find_operand(curr_ptr);
    if (operand == ILLEG_OP)
      die("Found junk '%.*b' after $variable in condition",
          (int)(expr_end - curr_ptr), curr_ptr);

    /* We could silently allow this, but may be confusing */
    if (not_expr)
      die("Negation and comparison should not be combined, please rewrite");
    
    /* Skip the 1 or 2 chars of the operand, then white space */
    if (operand == LT_OP || operand == GT_OP)
    {
      curr_ptr++;
    }
    else
    {
      curr_ptr+= 2;
    }
    while (my_isspace(charset_info, *curr_ptr))
      curr_ptr++;
    if (curr_ptr == expr_end)
      die("Missing right operand in comparison");

    /* Strip off trailing white space */
    while (my_isspace(charset_info, expr_end[-1]))
      expr_end--;
    /* strip off ' or " around the string */
    if (*curr_ptr == '\'' || *curr_ptr == '"')
    {
      if (expr_end[-1] != *curr_ptr)
        die("Unterminated string value");
      curr_ptr++;
      expr_end--;
    }
    VAR v2;
    var_init(&v2,0,0,0,0);
    eval_expr(&v2, curr_ptr, &expr_end);

    if ((operand!=EQ_OP && operand!=NE_OP) && ! (v.is_int && v2.is_int))
      die("Only == and != are supported for string values");

    /* Now we overwrite the first variable with 0 or 1 (for false or true) */

    switch (operand)
    {
    case EQ_OP:
      if (v.is_int)
        v.int_val= (v2.is_int && v2.int_val == v.int_val);
      else
        v.int_val= !strcmp (v.str_val, v2.str_val);
      break;
      
    case NE_OP:
      if (v.is_int)
        v.int_val= ! (v2.is_int && v2.int_val == v.int_val);
      else
        v.int_val= (strcmp (v.str_val, v2.str_val) != 0);
      break;

    case LT_OP:
      v.int_val= (v.int_val < v2.int_val);
      break;
    case LE_OP:
      v.int_val= (v.int_val <= v2.int_val);
      break;
    case GT_OP:
      v.int_val= (v.int_val > v2.int_val);
      break;
    case GE_OP:
      v.int_val= (v.int_val >= v2.int_val);
      break;
    case ILLEG_OP:
      die("Impossible operator, this cannot happen");
    }

    v.is_int= TRUE;
    var_free(&v2);
  } else
  {
    if (*expr_start != '`' && ! my_isdigit(charset_info, *expr_start))
      die("Expression in if/while must beging with $, ` or a number");
    eval_expr(&v, expr_start, &expr_end);
  }

 NO_COMPARE:
  /* Define inner block */
  cur_block++;
  cur_block->cmd= cmd;
  if (v.is_int)
  {
    cur_block->ok= (v.int_val != 0);
  } else
  /* Any non-empty string which does not begin with 0 is also TRUE */
  {
    p= v.str_val;
    /* First skip any leading white space or unary -+ */
    while (*p && ((my_isspace(charset_info, *p) || *p == '-' || *p == '+')))
      p++;

    cur_block->ok= (*p && *p != '0') ? TRUE : FALSE;
  }
  
  if (not_expr)
    cur_block->ok = !cur_block->ok;

  if (cur_block->ok) 
  {
    cur_block->delim[0]= '\0';
  } else
  {
    /* Remember "old" delimiter if entering a false if block */
    strcpy (cur_block->delim, delimiter);
  }
  
  DBUG_PRINT("info", ("OK: %d", cur_block->ok));

  var_free(&v);
  DBUG_VOID_RETURN;
}


void do_delimiter(struct st_command* command)
{
  char* p= command->first_argument;
  DBUG_ENTER("do_delimiter");
  DBUG_PRINT("enter", ("first_argument: %s", command->first_argument));

  while (*p && my_isspace(charset_info, *p))
    p++;

  if (!(*p))
    die("Can't set empty delimiter");

  delimiter_length= (uint)(strmake_buf(delimiter, p) - delimiter);

  DBUG_PRINT("exit", ("delimiter: %s", delimiter));
  command->last_argument= p + delimiter_length;
  DBUG_VOID_RETURN;
}


/*
  do_reset_connection

  DESCRIPTION
  Reset the current session.
*/

static void do_reset_connection()
{
#ifndef EMBEDDED_LIBRARY
  MYSQL *mysql = cur_con->mysql;

  DBUG_ENTER("do_reset_connection");
  if (mysql_reset_connection(mysql))
    die("reset connection failed: %s", mysql_error(mysql));
  if (cur_con->stmt)
  {
    mysql_stmt_close(cur_con->stmt);
    cur_con->stmt= NULL;
  }
  DBUG_VOID_RETURN;
#else
 die("reset connection failed: unsupported by embedded server client library");
 return;
#endif
}


my_bool match_delimiter(int c, const char *delim, size_t length)
{
  uint i;
  char tmp[MAX_DELIMITER_LENGTH];

  if (c != *delim)
    return 0;

  for (i= 1; i < length &&
	 (c= my_getc(cur_file->file)) == *(delim + i);
       i++)
    tmp[i]= c;

  if (i == length)
    return 1;					/* Found delimiter */

  /* didn't find delimiter, push back things that we read */
  my_ungetc(c);
  while (i > 1)
    my_ungetc(tmp[--i]);
  return 0;
}


my_bool end_of_query(int c)
{
  return match_delimiter(c, delimiter, delimiter_length);
}


static inline bool is_escape_char(char c, char in_string)
{
  if (c != '\\' || in_string == '`') return false;
  if (!cur_con) return true;
  uint server_status= cur_con->mysql->server_status;
  if (server_status & SERVER_STATUS_NO_BACKSLASH_ESCAPES) return false;
  return !(server_status & SERVER_STATUS_ANSI_QUOTES && in_string == '"');
}


/*
  Read one "line" from the file

  SYNOPSIS
  read_line

  DESCRIPTION
  This function actually reads several lines and adds them to the
  buffer buf. It continues to read until it finds what it believes
  is a complete query.

  Normally that means it will read lines until it reaches the
  "delimiter" that marks end of query. Default delimiter is ';'
  The function should be smart enough not to detect delimiter's
  found inside strings surrounded with '"' and '\'' escaped strings.

  If the first line in a query starts with '#' or '-' this line is treated
  as a comment. A comment is always terminated when end of line '\n' is
  reached.

*/

static size_t read_command_buflen= 0;
static const size_t max_multibyte_length= 6;

int read_line()
{
  char c, last_quote=0, last_char= 0;
  char *p= read_command_buf;
  char *buf_end= read_command_buf + read_command_buflen - max_multibyte_length;
  int skip_char= 0;
  my_bool have_slash= FALSE;
  
  enum {R_NORMAL, R_Q, R_SLASH_IN_Q,
        R_COMMENT, R_LINE_START} state= R_LINE_START;
  DBUG_ENTER("read_line");

  *p= 0;
  start_lineno= cur_file->lineno;
  DBUG_PRINT("info", ("Starting to read at lineno: %d", start_lineno));
  while (1)
  {
    if (p >= buf_end)
    {
      my_ptrdiff_t off= p - read_command_buf;
      read_command_buf= (char*)my_realloc(PSI_NOT_INSTRUMENTED, read_command_buf,
                                          read_command_buflen*2, MYF(MY_FAE));
      p= read_command_buf + off;
      read_command_buflen*= 2;
      buf_end= read_command_buf + read_command_buflen - max_multibyte_length;
    }

    skip_char= 0;
    c= my_getc(cur_file->file);
    if (feof(cur_file->file))
    {
  found_eof:
      if (cur_file->file != stdin)
      {
	fclose(cur_file->file);
        cur_file->file= 0;
      }
      my_free(cur_file->file_name);
      cur_file->file_name= 0;
      if (cur_file == file_stack)
      {
        /* We're back at the first file, check if
           all { have matching }
        */
        if (cur_block != block_stack)
          die("Missing end of block");

        *p= 0;
        DBUG_PRINT("info", ("end of file at line %d", cur_file->lineno));
        DBUG_RETURN(1);
      }
      cur_file--;
      start_lineno= cur_file->lineno;
      continue;
    }

    if (c == '\n')
    {
      /* Line counting is independent of state */
      cur_file->lineno++;

      /* Convert cr/lf to lf */
      if (p != read_command_buf && *(p-1) == '\r')
        p--;
    }

    switch(state) {
    case R_NORMAL:
      if (end_of_query(c))
      {
	*p= 0;
        DBUG_PRINT("exit", ("Found delimiter '%s' at line %d",
                            delimiter, cur_file->lineno));
	DBUG_RETURN(0);
      }
      else if ((c == '{' &&
                (!my_strnncoll_simple(charset_info, (const uchar*) "while", 5,
                                      (uchar*) read_command_buf, MY_MIN(5, p - read_command_buf), 0) ||
                 !my_strnncoll_simple(charset_info, (const uchar*) "if", 2,
                                      (uchar*) read_command_buf, MY_MIN(2, p - read_command_buf), 0))))
      {
        /* Only if and while commands can be terminated by { */
        *p++= c;
	*p= 0;
        DBUG_PRINT("exit", ("Found '{' indicating start of block at line %d",
                            cur_file->lineno));
	DBUG_RETURN(0);
      }
      else if (c == '\'' || c == '"' || c == '`')
      {
        if (! have_slash) 
        {
	  last_quote= c;
	  state= R_Q;
	}
      }
      have_slash= is_escape_char(c, last_quote);
      break;

    case R_COMMENT:
      if (c == '\n')
      {
        /* Comments are terminated by newline */
	*p= 0;
        DBUG_PRINT("exit", ("Found newline in comment at line: %d",
                            cur_file->lineno));
	DBUG_RETURN(0);
      }
      break;

    case R_LINE_START:
      if (c == '#' || c == '-')
      {
        /* A # or - in the first position of the line - this is a comment */
	state = R_COMMENT;
      }
      else if (my_isspace(charset_info, c))
      {
	if (c == '\n')
        {
          if (last_char == '\n')
          {
            /* Two new lines in a row, return empty line */
            DBUG_PRINT("info", ("Found two new lines in a row"));
            *p++= c;
            *p= 0;
            DBUG_RETURN(0);
          }

          /* Query hasn't started yet */
	  start_lineno= cur_file->lineno;
          DBUG_PRINT("info", ("Query hasn't started yet, start_lineno: %d",
                              start_lineno));
        }

        /* Skip all space at beginning of line */
	skip_char= 1;
      }
      else if (end_of_query(c))
      {
	*p= 0;
        DBUG_PRINT("exit", ("Found delimiter '%s' at line: %d",
                            delimiter, cur_file->lineno));
	DBUG_RETURN(0);
      }
      else if (c == '}')
      {
        /* A "}" need to be by itself in the beginning of a line to terminate */
        *p++= c;
	*p= 0;
        DBUG_PRINT("exit", ("Found '}' in beginning of a line at line: %d",
                            cur_file->lineno));
	DBUG_RETURN(0);
      }
      else if (c == '\'' || c == '"' || c == '`')
      {
        last_quote= c;
	state= R_Q;
      }
      else
	state= R_NORMAL;
      break;

    case R_Q:
      if (c == last_quote)
	state= R_NORMAL;
      else if (is_escape_char(c, last_quote))
	state= R_SLASH_IN_Q;
      break;

    case R_SLASH_IN_Q:
      state= R_Q;
      break;

    }

    last_char= c;

    if (!skip_char)
    {
      *p++= c;
      if (charset_info->use_mb())
      {
        const char *mb_start= p - 1;
        /* Could be a multibyte character */
        /* See a similar code in "sql_load.cc" */
        for ( ; p < buf_end; )
        {
          int charlen= charset_info->charlen(mb_start, p);
          if (charlen > 0)
            break; /* Full character */
          if (MY_CS_IS_TOOSMALL(charlen))
          {
            /* We give up if multibyte character is started but not */
            /* completed before we pass buf_end */
            c= my_getc(cur_file->file);
            if (feof(cur_file->file))
              goto found_eof;
            *p++ = c;
            continue;
          }
          DBUG_ASSERT(charlen == MY_CS_ILSEQ);
          /* It was not a multiline char, push back the characters */
          /* We leave first 'c', i.e. pretend it was a normal char */
          while (p - 1 > mb_start)
            my_ungetc(*--p);
          break;
        }
      }
    }
  }
  DBUG_RETURN(0);
}


/*
  Convert the read query to result format version 1

  That is: After newline, all spaces need to be skipped
  unless the previous char was a quote

  This is due to an old bug that has now been fixed, but the
  version 1 output format is preserved by using this function

*/

void convert_to_format_v1(char* query)
{
  int last_c_was_quote= 0;
  char *p= query, *to= query;
  char *end= strend(query);
  char last_c;

  while (p <= end)
  {
    if (*p == '\n' && !last_c_was_quote)
    {
      *to++ = *p++; /* Save the newline */

      /* Skip any spaces on next line */
      while (*p && my_isspace(charset_info, *p))
        p++;

      last_c_was_quote= 0;
    }
    else if (*p == '\'' || *p == '"' || *p == '`')
    {
      last_c= *p;
      *to++ = *p++;

      /* Copy anything until the next quote of same type */
      while (*p && *p != last_c)
        *to++ = *p++;

      *to++ = *p++;

      last_c_was_quote= 1;
    }
    else
    {
      *to++ = *p++;
      last_c_was_quote= 0;
    }
  }
}


/*
  Check for unexpected "junk" after the end of query
  This is normally caused by missing delimiters or when
  switching between different delimiters
*/

void check_eol_junk_line(const char *line)
{
  const char *p= line;
  DBUG_ENTER("check_eol_junk_line");
  DBUG_PRINT("enter", ("line: %s", line));

  /* Check for extra delimiter */
  if (*p && !strncmp(p, delimiter, delimiter_length))
    die("Extra delimiter \"%s\" found", delimiter);

  /* Allow trailing # comment */
  if (*p && *p != '#')
  {
    if (*p == '\n')
      die("Missing delimiter");
    die("End of line junk detected: \"%s\"", p);
  }
  DBUG_VOID_RETURN;
}

void check_eol_junk(const char *eol)
{
  const char *p= eol;
  DBUG_ENTER("check_eol_junk");
  DBUG_PRINT("enter", ("eol: %s", eol));

  /* Skip past all spacing chars and comments */
  while (*p && (my_isspace(charset_info, *p) || *p == '#' || *p == '\n'))
  {
    /* Skip past comments started with # and ended with newline */
    if (*p && *p == '#')
    {
      p++;
      while (*p && *p != '\n')
        p++;
    }

    /* Check this line */
    if (*p && *p == '\n')
      check_eol_junk_line(p);

    if (*p)
      p++;
  }

  check_eol_junk_line(p);

  DBUG_VOID_RETURN;
}


bool is_delimiter(const char* p)
{
  uint match= 0;
  char* delim= delimiter;
  while (*p && *p == *delim++)
  {
    match++;
    p++;
  }

  return (match == delimiter_length);
}


/*
  Create a command from a set of lines

  SYNOPSIS
    read_command()
    command_ptr pointer where to return the new query

  DESCRIPTION
    Converts lines returned by read_line into a command, this involves
    parsing the first word in the read line to find the command type.

  A -- comment may contain a valid query as the first word after the
  comment start. Thus it's always checked to see if that is the case.
  The advantage with this approach is to be able to execute commands
  terminated by new line '\n' regardless how many "delimiter" it contain.
*/

int read_command(struct st_command** command_ptr)
{
  struct st_command* command;
  DBUG_ENTER("read_command");

  if (parser.current_line < parser.read_lines)
  {
    get_dynamic(&q_lines, command_ptr, parser.current_line) ;
    DBUG_PRINT("info", ("query: %s", (*command_ptr)->query));
    DBUG_RETURN(0);
  }
  if (!(*command_ptr= command=
        (struct st_command*) my_malloc(PSI_NOT_INSTRUMENTED, sizeof(*command),
                                       MYF(MY_WME|MY_ZEROFILL))) ||
      insert_dynamic(&q_lines, &command))
    die("Out of memory");
  command->type= Q_UNKNOWN;

  if (read_line())
  {
    check_eol_junk(read_command_buf);
    DBUG_RETURN(1);
  }

  if (opt_result_format_version == 1)
    convert_to_format_v1(read_command_buf);

  char *p= read_command_buf;
  DBUG_PRINT("info", ("query: '%s'", read_command_buf));
  if (*p == '#')
  {
    command->type= Q_COMMENT;
  }
  else if (p[0] == '-' && p[1] == '-')
  {
    command->type= Q_COMMENT_WITH_COMMAND;
    p+= 2; /* Skip past -- */
  }
  else if (*p == '\n')
  {
    command->type= Q_EMPTY_LINE;
  }

  /* Skip leading spaces */
  while (*p && my_isspace(charset_info, *p))
    p++;

  if (!(command->query_buf= command->query= my_strdup(PSI_NOT_INSTRUMENTED, p, MYF(MY_WME))))
    die("Out of memory");

  /*
    Calculate first word length(the command), terminated
    by 'space' , '(' or 'delimiter' */
  p= command->query;
  while (*p && !my_isspace(charset_info, *p) && *p != '(' && !is_delimiter(p))
    p++;
  command->first_word_len= (uint) (p - command->query);
  DBUG_PRINT("info", ("first_word: %.*s",
                      command->first_word_len, command->query));

  /* Skip spaces between command and first argument */
  while (*p && my_isspace(charset_info, *p))
    p++;
  command->first_argument= p;

  command->end= strend(command->query);
  command->query_len= (int)(command->end - command->query);
  parser.read_lines++;
  DBUG_RETURN(0);
}


static struct my_option my_long_options[] =
{
  {"help", '?', "Display this help and exit.", 0, 0, 0, GET_NO_ARG, NO_ARG,
   0, 0, 0, 0, 0, 0},
  {"basedir", 'b', "Basedir for tests.", &opt_basedir,
   &opt_basedir, 0, GET_STR, REQUIRED_ARG, 0, 0, 0, 0, 0, 0},
  {"character-sets-dir", 0,
   "Directory for character set files.", &opt_charsets_dir,
   &opt_charsets_dir, 0, GET_STR, REQUIRED_ARG, 0, 0, 0, 0, 0, 0},
  {"compress", 'C', "Use the compressed server/client protocol.",
   &opt_compress, &opt_compress, 0, GET_BOOL, NO_ARG, 0, 0, 0,
   0, 0, 0},
  {"continue-on-error", 0,
   "Continue test even if we got an error. "
   "This is mostly useful when testing a storage engine to see what from a test file it can execute, "
   "or to find all syntax errors in a newly created big test file",
   &opt_continue_on_error, &opt_continue_on_error, 0,
   GET_BOOL, NO_ARG, 0, 0, 0, 0, 0, 0},
  {"cursor-protocol", 0, "Use cursors for prepared statements.",
   &cursor_protocol, &cursor_protocol, 0,
   GET_BOOL, NO_ARG, 0, 0, 0, 0, 0, 0},
  {"database", 'D', "Database to use.", &opt_db, &opt_db, 0,
   GET_STR, REQUIRED_ARG, 0, 0, 0, 0, 0, 0},
#ifdef DBUG_OFF
  {"debug", '#', "This is a non-debug version. Catch this and exit",
   0,0, 0, GET_DISABLED, OPT_ARG, 0, 0, 0, 0, 0, 0},
#else
  {"debug", '#', "Output debug log. Often this is 'd:t:o,filename'.",
   0, 0, 0, GET_STR, OPT_ARG, 0, 0, 0, 0, 0, 0},
#endif
  {"debug-check", 0, "Check memory and open file usage at exit.",
   &debug_check_flag, &debug_check_flag, 0,
   GET_BOOL, NO_ARG, 0, 0, 0, 0, 0, 0},
  {"debug-info", 0, "Print some debug info at exit.",
   &debug_info_flag, &debug_info_flag,
   0, GET_BOOL, NO_ARG, 0, 0, 0, 0, 0, 0},
  {"host", 'h', "Connect to host.", &opt_host, &opt_host, 0,
   GET_STR, REQUIRED_ARG, 0, 0, 0, 0, 0, 0},
  {"prologue", 0, "Include SQL before each test case.", &opt_prologue,
   &opt_prologue, 0, GET_STR, REQUIRED_ARG, 0, 0, 0, 0, 0, 0},
  {"logdir", OPT_LOG_DIR, "Directory for log files", &opt_logdir,
   &opt_logdir, 0, GET_STR, REQUIRED_ARG, 0, 0, 0, 0, 0, 0},
  {"mark-progress", 0,
   "Write line number and elapsed time to <testname>.progress.",
   &opt_mark_progress, &opt_mark_progress, 0,
   GET_BOOL, NO_ARG, 0, 0, 0, 0, 0, 0},
  {"max-connect-retries", 0,
   "Maximum number of attempts to connect to server.",
   &opt_max_connect_retries, &opt_max_connect_retries, 0,
   GET_INT, REQUIRED_ARG, 500, 1, 10000, 0, 0, 0},
  {"max-connections", 0,
   "Max number of open connections to server",
   &opt_max_connections, &opt_max_connections, 0,
   GET_INT, REQUIRED_ARG, DEFAULT_MAX_CONN, 8, 5120, 0, 0, 0},
  {"password", 'p', "Password to use when connecting to server.",
   0, 0, 0, GET_STR, OPT_ARG, 0, 0, 0, 0, 0, 0},
  {"protocol", OPT_MYSQL_PROTOCOL, "The protocol of connection (tcp,socket,pipe).",
   0, 0, 0, GET_STR,  REQUIRED_ARG, 0, 0, 0, 0, 0, 0},
  {"port", 'P', "Port number to use for connection or 0 for default to, in "
   "order of preference, my.cnf, $MYSQL_TCP_PORT, "
#if MYSQL_PORT_DEFAULT == 0
   "/etc/services, "
#endif
   "built-in default (" STRINGIFY_ARG(MYSQL_PORT) ").",
   &opt_port, &opt_port, 0, GET_INT, REQUIRED_ARG, 0, 0, 0, 0, 0, 0},
  {"ps-protocol", 0, 
   "Use prepared-statement protocol for communication.",
   &ps_protocol, &ps_protocol, 0,
   GET_BOOL, NO_ARG, 0, 0, 0, 0, 0, 0},
  {"non-blocking-api", 0,
   "Use the non-blocking client API for communication.",
   &non_blocking_api_enabled, &non_blocking_api_enabled, 0,
   GET_BOOL, NO_ARG, 0, 0, 0, 0, 0, 0},
  {"quiet", 's', "Suppress all normal output.", &silent,
   &silent, 0, GET_BOOL, NO_ARG, 0, 0, 0, 0, 0, 0},
  {"record", 'r', "Record output of test_file into result file.",
   0, 0, 0, GET_NO_ARG, NO_ARG, 0, 0, 0, 0, 0, 0},
  {"result-file", 'R', "Read/store result from/in this file.",
   &result_file_name, &result_file_name, 0,
   GET_STR, REQUIRED_ARG, 0, 0, 0, 0, 0, 0},
  {"result-format-version", OPT_RESULT_FORMAT_VERSION,
   "Version of the result file format to use",
   &opt_result_format_version,
   &opt_result_format_version, 0,
   GET_INT, REQUIRED_ARG, 1, 1, 2, 0, 0, 0},
  {"server-arg", 'A', "Send option value to embedded server as a parameter.",
   0, 0, 0, GET_STR, REQUIRED_ARG, 0, 0, 0, 0, 0, 0},
  {"server-file", 'F', "Read embedded server arguments from file.",
   0, 0, 0, GET_STR, REQUIRED_ARG, 0, 0, 0, 0, 0, 0},
  {"silent", 's', "Suppress all normal output. Synonym for --quiet.",
   &silent, &silent, 0, GET_BOOL, NO_ARG, 0, 0, 0, 0, 0, 0},
  {"sleep", 'T', "Always sleep this many seconds on sleep commands.",
   &opt_sleep, &opt_sleep, 0, GET_INT, REQUIRED_ARG, -1, -1, 0,
   0, 0, 0},
  {"socket", 'S', "The socket file to use for connection.",
   &unix_sock, &unix_sock, 0, GET_STR, REQUIRED_ARG, 0, 0, 0,
   0, 0, 0},
  {"sp-protocol", 0, "Use stored procedures for select.",
   &sp_protocol, &sp_protocol, 0,
   GET_BOOL, NO_ARG, 0, 0, 0, 0, 0, 0},
#include "sslopt-longopts.h"
  {"tail-lines", 0,
   "Number of lines of the result to include in a failure report.",
   &opt_tail_lines, &opt_tail_lines, 0,
   GET_INT, REQUIRED_ARG, 0, 0, 10000, 0, 0, 0},
  {"test-file", 'x', "Read test from/in this file (default stdin).",
   0, 0, 0, GET_STR, REQUIRED_ARG, 0, 0, 0, 0, 0, 0},
  {"timer-file", 'm', "File where the timing in microseconds is stored.",
   0, 0, 0, GET_STR, REQUIRED_ARG, 0, 0, 0, 0, 0, 0},
  {"tmpdir", 't', "Temporary directory where sockets are put.",
   0, 0, 0, GET_STR, REQUIRED_ARG, 0, 0, 0, 0, 0, 0},
  {"user", 'u', "User for login.", &opt_user, &opt_user, 0,
   GET_STR, REQUIRED_ARG, 0, 0, 0, 0, 0, 0},
  {"verbose", 'v', "Write more.", &verbose, &verbose, 0,
   GET_BOOL, NO_ARG, 0, 0, 0, 0, 0, 0},
  {"version", 'V', "Output version information and exit.",
   0, 0, 0, GET_NO_ARG, NO_ARG, 0, 0, 0, 0, 0, 0},
  {"view-protocol", 0, "Use views for select.",
   &view_protocol, &view_protocol, 0,
   GET_BOOL, NO_ARG, 0, 0, 0, 0, 0, 0},
  {"connect_timeout", 0,
   "Number of seconds before connection timeout.",
   &opt_connect_timeout, &opt_connect_timeout, 0, GET_UINT, REQUIRED_ARG,
   120, 0, 3600 * 12, 0, 0, 0},
  {"wait_for_pos_timeout", 0,
   "Number of seconds to wait for master_pos_wait",
   &opt_wait_for_pos_timeout, &opt_wait_for_pos_timeout, 0, GET_UINT,
   REQUIRED_ARG, default_wait_for_pos_timeout, 0, 3600 * 12, 0, 0, 0},
  {"plugin_dir", 0, "Directory for client-side plugins.",
    &opt_plugin_dir, &opt_plugin_dir, 0,
   GET_STR, REQUIRED_ARG, 0, 0, 0, 0, 0, 0},
  {"overlay-dir", 0, "Overlay directory.", &opt_overlay_dir,
    &opt_overlay_dir, 0, GET_STR, REQUIRED_ARG, 0, 0, 0, 0, 0, 0},
  {"suite-dir", 0, "Suite directory.", &opt_suite_dir,
    &opt_suite_dir, 0, GET_STR, REQUIRED_ARG, 0, 0, 0, 0, 0, 0},
  { 0, 0, 0, 0, 0, 0, GET_NO_ARG, NO_ARG, 0, 0, 0, 0, 0, 0}
};


void print_version(void)
{
  printf("%s  Ver %s Distrib %s, for %s (%s)\n",my_progname,MTEST_VERSION,
	 MYSQL_SERVER_VERSION,SYSTEM_TYPE,MACHINE_TYPE);
}

void usage()
{
  print_version();
  puts(ORACLE_WELCOME_COPYRIGHT_NOTICE("2000"));
  printf("Runs a test against the MariaDB server and compares output with a results file.\n\n");
  printf("Usage: %s [OPTIONS] [database] < test_file\n", my_progname);
  print_defaults("my",load_default_groups);
  puts("");
  my_print_help(my_long_options);
  my_print_variables(my_long_options);
}


/*
  Read arguments for embedded server and put them into
  embedded_server_args[]
*/

void read_embedded_server_arguments(const char *name)
{
  char argument[1024],buff[FN_REFLEN], *str=0;
  FILE *file;

  if (!test_if_hard_path(name))
  {
    strxmov(buff, opt_basedir, name, NullS);
    name=buff;
  }
  fn_format(buff, name, "", "", MY_UNPACK_FILENAME);

  if (!embedded_server_arg_count)
  {
    embedded_server_arg_count=1;
    embedded_server_args[0]= const_cast<char*>("");    /* Progname */
  }
  if (!(file=my_fopen(buff, O_RDONLY | FILE_BINARY, MYF(MY_WME))))
    die("Failed to open file '%s'", buff);

  while (embedded_server_arg_count < MAX_EMBEDDED_SERVER_ARGS &&
	 (str=fgets(argument,sizeof(argument), file)))
  {
    *(strend(str)-1)=0;				/* Remove end newline */
    if (!(embedded_server_args[embedded_server_arg_count]=
	  my_strdup(PSI_NOT_INSTRUMENTED, str, MYF(MY_WME))))
    {
      my_fclose(file,MYF(0));
      die("Out of memory");

    }
    embedded_server_arg_count++;
  }
  my_fclose(file,MYF(0));
  if (str)
    die("Too many arguments in option file: %s",name);

  return;
}


static my_bool
get_one_option(const struct my_option *opt, const char *argument, const char *)
{
  switch(opt->id) {
  case '#':
#ifndef DBUG_OFF
    DBUG_PUSH(argument ? argument : "d:t:S:i:O,/tmp/mysqltest.trace");
    debug_check_flag= 1;
    debug_info_flag= 1;
#endif
    break;
  case 'r':
    record = 1;
    break;
  case 'x':
  {
    char buff[FN_REFLEN];
    if (!test_if_hard_path(argument))
    {
      strxmov(buff, opt_basedir, argument, NullS);
      argument= buff;
    }
    fn_format(buff, argument, "", "", MY_UNPACK_FILENAME);
    DBUG_ASSERT(cur_file == file_stack && cur_file->file == 0);
    if (!(cur_file->file=
          fopen(buff, "rb")))
      die("Could not open '%s' for reading, errno: %d", buff, errno);
    cur_file->file_name= my_strdup(PSI_NOT_INSTRUMENTED, buff, MYF(MY_FAE));
    cur_file->lineno= 1;
    break;
  }
  case 'm':
  {
    static char buff[FN_REFLEN];
    if (!test_if_hard_path(argument))
    {
      strxmov(buff, opt_basedir, argument, NullS);
      argument= buff;
    }
    fn_format(buff, argument, "", "", MY_UNPACK_FILENAME);
    timer_file= buff;
    unlink(timer_file);	     /* Ignore error, may not exist */
    break;
  }
  case 'p':
    if (argument == disabled_my_option)
      argument= const_cast<char*>("");         // Don't require password
    if (argument)
    {
      /*
        One should not really change the argument, but we make an
        exception for passwords
      */
      my_free(opt_pass);
      opt_pass= my_strdup(PSI_NOT_INSTRUMENTED, argument, MYF(MY_FAE));
      while (*argument)
        *(char*)argument++= 'x';		/* Destroy argument */
      tty_password= 0;
    }
    else
      tty_password= 1;
    break;
#include <sslopt-case.h>
  case 't':
    strnmov(TMPDIR, argument, sizeof(TMPDIR));
    break;
  case 'A':
    if (!embedded_server_arg_count)
    {
      embedded_server_arg_count=1;
      embedded_server_args[0]= const_cast<char*>("");
    }
    if (embedded_server_arg_count == MAX_EMBEDDED_SERVER_ARGS-1 ||
        !(embedded_server_args[embedded_server_arg_count++]=
          my_strdup(PSI_NOT_INSTRUMENTED, argument, MYF(MY_FAE))))
    {
      die("Can't use server argument");
    }
    break;
  case OPT_LOG_DIR:
    /* Check that the file exists */
    if (access(opt_logdir, F_OK) != 0)
      die("The specified log directory does not exist: '%s'", opt_logdir);
    break;
  case 'F':
    read_embedded_server_arguments(argument);
    break;
  case OPT_RESULT_FORMAT_VERSION:
    set_result_format_version(opt_result_format_version);
    break;
  case 'V':
    print_version();
    exit(0);
  case OPT_MYSQL_PROTOCOL:
#ifndef EMBEDDED_LIBRARY
    if ((opt_protocol= find_type_with_warning(argument, &sql_protocol_typelib,
                                              opt->name)) <= 0)
      exit(1);
#endif
    break;
  case '?':
    usage();
    exit(0);
  }
  return 0;
}


int parse_args(int argc, char **argv)
{
  load_defaults_or_exit("my", load_default_groups, &argc, &argv);
  default_argv= argv;

  if ((handle_options(&argc, &argv, my_long_options, get_one_option)))
    exit(1);

  if (argc > 1)
  {
    usage();
    exit(1);
  }
  if (argc == 1)
    opt_db= *argv;
  if (tty_password)
    opt_pass= get_tty_password(NullS);          /* purify tested */
  if (debug_info_flag)
    my_end_arg= MY_CHECK_ERROR | MY_GIVE_INFO;
  if (debug_check_flag)
    my_end_arg|= MY_CHECK_ERROR;

  if (global_subst != NULL)
  {
    char *comma= strstr(global_subst, ",");
    if (comma == NULL)
      die("wrong --global-subst, must be X,Y");
    memcpy(global_subst_from, global_subst, (comma-global_subst));
    global_subst_from[comma-global_subst]= 0;
    memcpy(global_subst_to, comma+1, strlen(comma));
  }

  if (!opt_suite_dir)
    opt_suite_dir= "./";
  suite_dir_len= strlen(opt_suite_dir);
  overlay_dir_len= opt_overlay_dir ? strlen(opt_overlay_dir) : 0;

  if (!record)
  {
    /* Check that the result file exists */
    if (result_file_name && access(result_file_name, F_OK) != 0)
      die("The specified result file '%s' does not exist",
          result_file_name);
  }

  return 0;
}

/*
  Write the content of str into file

  SYNOPSIS
  str_to_file2
  fname - name of file to truncate/create and write to
  str - content to write to file
  size - size of content witten to file
  append - append to file instead of overwriting old file
*/

void str_to_file2(const char *fname, char *str, size_t size, my_bool append)
{
  int fd;
  char buff[FN_REFLEN];
  int flags= O_WRONLY | O_CREAT;
  if (!test_if_hard_path(fname))
  {
    strxmov(buff, opt_basedir, fname, NullS);
    fname= buff;
  }
  fn_format(buff, fname, "", "", MY_UNPACK_FILENAME);

  if (!append)
    flags|= O_TRUNC;
  if ((fd= my_open(buff, flags,
                   MYF(MY_WME | MY_FFNF))) < 0)
    die("Could not open '%s' for writing, errno: %d", buff, errno);
  if (append && my_seek(fd, 0, SEEK_END, MYF(0)) == MY_FILEPOS_ERROR)
    die("Could not find end of file '%s', errno: %d", buff, errno);
  if (my_write(fd, (uchar*)str, size, MYF(MY_WME|MY_FNABP)))
    die("write failed, errno: %d", errno);
  my_close(fd, MYF(0));
}

/*
  Write the content of str into file

  SYNOPSIS
  str_to_file
  fname - name of file to truncate/create and write to
  str - content to write to file
  size - size of content witten to file
*/

void str_to_file(const char *fname, char *str, size_t size)
{
  str_to_file2(fname, str, size, FALSE);
}


void check_regerr(regex_t* r, int err)
{
  char err_buf[1024];

  if (err)
  {
    regerror(err,r,err_buf,sizeof(err_buf));
    die("Regex error: %s\n", err_buf);
  }
}


#ifdef _WIN32

DYNAMIC_ARRAY patterns;

/*
  init_win_path_patterns

  DESCRIPTION
  Setup string patterns that will be used to detect filenames that
  needs to be converted from Win to Unix format

*/

void init_win_path_patterns()
{
  /* List of string patterns to match in order to find paths */
  const char* paths[] = { "$MYSQL_TEST_DIR",
                          "$MYSQL_TMP_DIR",
                          "$MYSQLTEST_VARDIR",
                          "$MASTER_MYSOCK",
                          "$MYSQL_SHAREDIR",
                          "$MYSQL_LIBDIR",
                          "./test/" };
  int num_paths= sizeof(paths)/sizeof(char*);
  int i;
  char* p;

  DBUG_ENTER("init_win_path_patterns");

  my_init_dynamic_array(PSI_NOT_INSTRUMENTED, &patterns, sizeof(const char*), 16, 16, MYF(0));

  /* Loop through all paths in the array */
  for (i= 0; i < num_paths; i++)
  {
    VAR* v;
    if (*(paths[i]) == '$')
    {
      v= var_get(paths[i], 0, 0, 0);
      p= my_strdup(PSI_NOT_INSTRUMENTED, v->str_val, MYF(MY_FAE));
    }
    else
      p= my_strdup(PSI_NOT_INSTRUMENTED, paths[i], MYF(MY_FAE));

    /* Don't insert zero length strings in patterns array */
    if (strlen(p) == 0)
    {
      my_free(p);
      continue;
    }

    if (insert_dynamic(&patterns, &p))
      die("Out of memory");

    DBUG_PRINT("info", ("p: %s", p));
    while (*p)
    {
      if (*p == '/')
        *p='\\';
      p++;
    }
  }
  DBUG_VOID_RETURN;
}

void free_win_path_patterns()
{
  uint i= 0;
  for (i=0 ; i < patterns.elements ; i++)
  {
    const char** pattern= dynamic_element(&patterns, i, const char**);
    my_free((void *) *pattern);
  }
  delete_dynamic(&patterns);
}
#endif

/*
  fix_win_paths

  DESCRIPTION
  Search the string 'val' for the patterns that are known to be
  strings that contain filenames. Convert all \ to / in the
  filenames that are found.

  Ex:
  val = 'Error "c:\mysql\mysql-test\var\test\t1.frm" didn't exist'
  => $MYSQL_TEST_DIR is found by strstr
  => all \ from c:\mysql\m... until next space is converted into /
*/

void fix_win_paths(char *val, size_t len)
{
#ifdef _WIN32
  uint i;
  char *p;

  DBUG_ENTER("fix_win_paths");
  for (i= 0; i < patterns.elements; i++)
  {
    const char** pattern= dynamic_element(&patterns, i, const char**);
    DBUG_PRINT("info", ("pattern: %s", *pattern));

    /* Search for the path in string */
    while ((p= strstr(val, *pattern)))
    {
      DBUG_PRINT("info", ("Found %s in val p: %s", *pattern, p));

      while (*p && !my_isspace(charset_info, *p))
      {
        if (*p == '\\')
          *p= '/';
        p++;
      }
      DBUG_PRINT("info", ("Converted \\ to /, p: %s", p));
    }
  }
  DBUG_PRINT("exit", (" val: %s, len: %zu", val, len));
  DBUG_VOID_RETURN;
#endif
}



/*
  Append the result for one field to the dynamic string ds
*/

void append_field(DYNAMIC_STRING *ds, uint col_idx, MYSQL_FIELD* field,
                  char* val, size_t len, my_bool is_null)
{
  char null[]= "NULL";

  if (col_idx < max_replace_column && replace_column[col_idx])
  {
    val= replace_column[col_idx];
    len= strlen(val);
  }
  else if (is_null)
  {
    val= null;
    len= 4;
  }
#ifdef _WIN32
  else if ((field->type == MYSQL_TYPE_DOUBLE ||
            field->type == MYSQL_TYPE_FLOAT ) &&
           field->decimals >= 31)
  {
    /* Convert 1.2e+018 to 1.2e+18 and 1.2e-018 to 1.2e-18 */
    char *start= strchr(val, 'e');
    if (start && strlen(start) >= 5 &&
        (start[1] == '-' || start[1] == '+') && start[2] == '0')
    {
      start+=2; /* Now points at first '0' */
      if (field->flags & ZEROFILL_FLAG)
      {
        /* Move all chars before the first '0' one step right */
        memmove(val + 1, val, start - val);
        *val= '0';
      }
      else
      {
        /* Move all chars after the first '0' one step left */
        memmove(start, start + 1, strlen(start));
        len--;
      }
    }
  }
#endif

  if (!display_result_vertically)
  {
    if (col_idx)
      dynstr_append_mem(ds, "\t", 1);
    replace_dynstr_append_mem(ds, val, len);
  }
  else
  {
    dynstr_append(ds, field->name);
    dynstr_append_mem(ds, "\t", 1);
    replace_dynstr_append_mem(ds, val, len);
    dynstr_append_mem(ds, "\n", 1);
  }
}


/*
  Append all results to the dynamic string separated with '\t'
  Values may be converted with 'replace_column'
*/

void append_result(DYNAMIC_STRING *ds, MYSQL_RES *res)
{
  MYSQL_ROW row;
  uint num_fields= mysql_num_fields(res);
  MYSQL_FIELD *fields= mysql_fetch_fields(res);
  ulong *lengths;

  while ((row = mysql_fetch_row(res)))
  {
    uint i;
    lengths = mysql_fetch_lengths(res);
    for (i = 0; i < num_fields; i++)
      append_field(ds, i, &fields[i],
                   row[i], lengths[i], !row[i]);
    if (!display_result_vertically)
      dynstr_append_mem(ds, "\n", 1);
  }
}


/*
  Append all results from ps execution to the dynamic string separated
  with '\t'. Values may be converted with 'replace_column'
*/

void append_stmt_result(DYNAMIC_STRING *ds, MYSQL_STMT *stmt,
                        MYSQL_FIELD *fields, uint num_fields)
{
  MYSQL_BIND *my_bind;
  my_bool *is_null;
  ulong *length;
  uint i;
  int error;

  /* Allocate array with bind structs, lengths and NULL flags */
  my_bind= (MYSQL_BIND*) my_malloc(PSI_NOT_INSTRUMENTED, num_fields * sizeof(MYSQL_BIND),
				MYF(MY_WME | MY_FAE | MY_ZEROFILL));
  length= (ulong*) my_malloc(PSI_NOT_INSTRUMENTED, num_fields * sizeof(ulong),
			     MYF(MY_WME | MY_FAE));
  is_null= (my_bool*) my_malloc(PSI_NOT_INSTRUMENTED, num_fields * sizeof(my_bool),
				MYF(MY_WME | MY_FAE));

  /* Allocate data for the result of each field */
  for (i= 0; i < num_fields; i++)
  {
    uint max_length= fields[i].max_length + 1;
    my_bind[i].buffer_type= MYSQL_TYPE_STRING;
    my_bind[i].buffer= my_malloc(PSI_NOT_INSTRUMENTED, max_length, MYF(MY_WME | MY_FAE));
    my_bind[i].buffer_length= max_length;
    my_bind[i].is_null= &is_null[i];
    my_bind[i].length= &length[i];

    DBUG_PRINT("bind", ("col[%d]: buffer_type: %d, buffer_length: %lu",
			i, my_bind[i].buffer_type, my_bind[i].buffer_length));
  }

  if (mysql_stmt_bind_result(stmt, my_bind))
    die("mysql_stmt_bind_result failed: %d: %s",
	mysql_stmt_errno(stmt), mysql_stmt_error(stmt));

  while ((error=mysql_stmt_fetch(stmt)) == 0)
  {
    for (i= 0; i < num_fields; i++)
      append_field(ds, i, &fields[i], (char*)my_bind[i].buffer,
                   *my_bind[i].length, *my_bind[i].is_null);
    if (!display_result_vertically)
      dynstr_append_mem(ds, "\n", 1);
  }

  if (error != MYSQL_NO_DATA)
    die("mysql_fetch didn't end with MYSQL_NO_DATA from statement: "
        "error: %d", error);
  if (mysql_stmt_fetch(stmt) != MYSQL_NO_DATA)
    die("mysql_fetch didn't end with MYSQL_NO_DATA from statement: %d %s",
	mysql_stmt_errno(stmt), mysql_stmt_error(stmt));

  for (i= 0; i < num_fields; i++)
  {
    /* Free data for output */
    my_free(my_bind[i].buffer);
  }
  /* Free array with bind structs, lengths and NULL flags */
  my_free(my_bind);
  my_free(length);
  my_free(is_null);
}


/*
  Append metadata for fields to output
*/

void append_metadata(DYNAMIC_STRING *ds,
                     MYSQL_FIELD *field,
                     uint num_fields)
{
  MYSQL_FIELD *field_end;
  dynstr_append(ds,"Catalog\tDatabase\tTable\tTable_alias\tColumn\t"
                "Column_alias\tType\tLength\tMax length\tIs_null\t"
                "Flags\tDecimals\tCharsetnr\n");

  for (field_end= field+num_fields ;
       field < field_end ;
       field++)
  {
    dynstr_append_mem(ds, field->catalog,
                      field->catalog_length);
    dynstr_append_mem(ds, "\t", 1);
    dynstr_append_mem(ds, field->db, field->db_length);
    dynstr_append_mem(ds, "\t", 1);
    dynstr_append_mem(ds, field->org_table,
                      field->org_table_length);
    dynstr_append_mem(ds, "\t", 1);
    dynstr_append_mem(ds, field->table,
                      field->table_length);
    dynstr_append_mem(ds, "\t", 1);
    dynstr_append_mem(ds, field->org_name,
                      field->org_name_length);
    dynstr_append_mem(ds, "\t", 1);
    dynstr_append_mem(ds, field->name, field->name_length);
    dynstr_append_mem(ds, "\t", 1);
    replace_dynstr_append_uint(ds, field->type);

    Client_field_metadata metadata(field);
    BinaryStringBuffer<128> data_type_metadata_str;
    metadata.print_data_type_related_attributes(&data_type_metadata_str);
    if (data_type_metadata_str.length())
    {
      dynstr_append_mem(ds, " (", 2);
      dynstr_append_mem(ds, data_type_metadata_str.ptr(),
                            data_type_metadata_str.length());
      dynstr_append_mem(ds, ")", 1);
    }
    dynstr_append_mem(ds, "\t", 1);
    replace_dynstr_append_uint(ds, field->length);
    dynstr_append_mem(ds, "\t", 1);
    replace_dynstr_append_uint(ds, field->max_length);
    dynstr_append_mem(ds, "\t", 1);
    dynstr_append_mem(ds, (IS_NOT_NULL(field->flags) ?  "N" : "Y"), 1);
    dynstr_append_mem(ds, "\t", 1);
    replace_dynstr_append_uint(ds, field->flags);
    dynstr_append_mem(ds, "\t", 1);
    replace_dynstr_append_uint(ds, field->decimals);
    dynstr_append_mem(ds, "\t", 1);
    replace_dynstr_append_uint(ds, field->charsetnr);
    dynstr_append_mem(ds, "\n", 1);
  }
}


/*
  Append affected row count and other info to output
*/

void append_info(DYNAMIC_STRING *ds, ulonglong affected_rows,
                 const char *info)
{
  char buf[40], buff2[21];
  sprintf(buf,"affected rows: %s\n", llstr(affected_rows, buff2));
  dynstr_append(ds, buf);
  if (info)
  {
    dynstr_append(ds, "info: ");
    dynstr_append(ds, info);
    dynstr_append_mem(ds, "\n", 1);
  }
}


#ifndef EMBEDDED_LIBRARY
static const char *trking_info_desc[SESSION_TRACK_END + 1]=
{
  "Tracker : SESSION_TRACK_SYSTEM_VARIABLES\n",
  "Tracker : SESSION_TRACK_SCHEMA\n",
  "Tracker : SESSION_TRACK_STATE_CHANGE\n",
  "Tracker : SESSION_TRACK_GTIDS\n",
  "Tracker : SESSION_TRACK_TRANSACTION_CHARACTERISTICS\n",
  "Tracker : SESSION_TRACK_TRANSACTION_TYPE\n"
#ifdef USER_VAR_TRACKING
  ,
  "Tracker : SESSION_TRACK_MYSQL_RESERVED1\n",
  "Tracker : SESSION_TRACK_MYSQL_RESERVED2\n",
  "Tracker : SESSION_TRACK_MYSQL_RESERVED3\n",
  "Tracker : SESSION_TRACK_MYSQL_RESERVED4\n",
  "Tracker : SESSION_TRACK_MYSQL_RESERVED5\n",
  "Tracker : SESSION_TRACK_MYSQL_RESERVED6\n",
  "Tracker : SESSION_TRACK_USER_VARIABLES\n"
#endif // USER_VAR_TRACKING
};
#endif // EMBEDDED_LIBRARY

/**
  @brief Append state change information (received through Ok packet) to the output.

  @param [in,out] ds         Dynamic string to hold the content to be printed.
  @param [in] mysql          Connection handle.
*/

static void append_session_track_info(DYNAMIC_STRING *ds, MYSQL *mysql)
{
#ifndef EMBEDDED_LIBRARY
  for (unsigned int type= SESSION_TRACK_BEGIN; type <= SESSION_TRACK_END; type++)
  {
    const char *data;
    size_t data_length;

    if (!mysql_session_track_get_first(mysql,
                                       (enum_session_state_type) type,
                                       &data, &data_length))
    {
      dynstr_append(ds, "-- ");
      if (type <= SESSION_TRACK_END)
      {
        dynstr_append(ds, trking_info_desc[type]);
      }
      else
      {
        DBUG_ASSERT(0);
        dynstr_append(ds, "Tracker???\n");
      }

      dynstr_append(ds, "-- ");
      dynstr_append_mem(ds, data, data_length);
    }
    else
      continue;
    while (!mysql_session_track_get_next(mysql,
                                        (enum_session_state_type) type,
                                        &data, &data_length))
    {
      dynstr_append(ds, "\n-- ");
      if (data == NULL)
      {
        DBUG_ASSERT(data_length == 0);
        dynstr_append_mem(ds, "<NULL>", sizeof("<NULL>") - 1);
      }
      else
        dynstr_append_mem(ds, data, data_length);
    }
    dynstr_append(ds, "\n\n");
  }
#endif /* EMBEDDED_LIBRARY */
}


/*
  Display the table headings with the names tab separated
*/

void append_table_headings(DYNAMIC_STRING *ds,
                           MYSQL_FIELD *field,
                           uint num_fields)
{
  uint col_idx;
  if (disable_column_names)
    return;
  for (col_idx= 0; col_idx < num_fields; col_idx++)
  {
    if (col_idx)
      dynstr_append_mem(ds, "\t", 1);
    replace_dynstr_append(ds, field[col_idx].name);
  }
  dynstr_append_mem(ds, "\n", 1);
}

/*
  Fetch warnings from server and append to ds

  RETURN VALUE
  Number of warnings appended to ds
*/

int append_warnings(DYNAMIC_STRING *ds, MYSQL* mysql)
{
  uint count;
  MYSQL_RES *warn_res;
  DYNAMIC_STRING res;
  DBUG_ENTER("append_warnings");

  if (!(count= mysql_warning_count(mysql)))
    DBUG_RETURN(0);

  /*
    If one day we will support execution of multi-statements
    through PS API we should not issue SHOW WARNINGS until
    we have not read all results...
  */
  DBUG_ASSERT(!mysql_more_results(mysql));

  if (mysql_real_query(mysql, "SHOW WARNINGS", 13))
    die("Error running query \"SHOW WARNINGS\": %s", mysql_error(mysql));

  if (!(warn_res= mysql_store_result(mysql)))
    die("Warning count is %u but didn't get any warnings",
	count);

  init_dynamic_string(&res, "", 1024, 1024);

  append_result(&res, warn_res);
  mysql_free_result(warn_res);

  DBUG_PRINT("warnings", ("%s", res.str));

  if (display_result_sorted)
    dynstr_append_sorted(ds, &res, 0);
  else
    dynstr_append_mem(ds, res.str, res.length);
  dynstr_free(&res);
  DBUG_RETURN(count);
}


/*
  Handle situation where query is sent but there is no active connection 
  (e.g directly after disconnect).

  We emulate MySQL-compatible behaviour of sending something on a closed
  connection.
*/
static void handle_no_active_connection(struct st_command *command, 
  struct st_connection *cn, DYNAMIC_STRING *ds)
{
  handle_error(command, 2006, "MariaDB server has gone away", "000000", ds);
  cn->pending= FALSE;
  var_set_errno(2006);
}


/*
  Run query using MySQL C API

  SYNOPSIS
    run_query_normal()
    mysql	mysql handle
    command	current command pointer
    flags	flags indicating if we should SEND and/or REAP
    query	query string to execute
    query_len	length query string to execute
    ds		output buffer where to store result form query
*/

void run_query_normal(struct st_connection *cn, struct st_command *command,
                      int flags, char *query, size_t query_len,
                      DYNAMIC_STRING *ds, DYNAMIC_STRING *ds_warnings)
{
  MYSQL_RES *res= 0;
  MYSQL *mysql= cn->mysql;
  int err= 0, counter= 0;
  DBUG_ENTER("run_query_normal");
  DBUG_PRINT("enter",("flags: %d", flags));
  DBUG_PRINT("enter", ("query: '%-.60s'", query));

  if (!mysql)
  {
    handle_no_active_connection(command, cn, ds);
    DBUG_VOID_RETURN;
  }

  if (flags & QUERY_SEND_FLAG)
  {
    /*
      Send the query
    */
    if (do_send_query(cn, query, query_len))
    {
      handle_error(command, mysql_errno(mysql), mysql_error(mysql),
		   mysql_sqlstate(mysql), ds);
      goto end;
    }
  }
  if (!(flags & QUERY_REAP_FLAG))
  {
    cn->pending= TRUE;
    DBUG_VOID_RETURN;
  }
  
  do
  {
    /*
      When  on first result set, call mysql_read_query_result to retrieve
      answer to the query sent earlier
    */
    if ((counter==0) && do_read_query_result(cn))
    {
      /* we've failed to collect the result set */
      cn->pending= TRUE;
      handle_error(command, mysql_errno(mysql), mysql_error(mysql),
		   mysql_sqlstate(mysql), ds);
      goto end;

    }

    /*
      Store the result of the query if it will return any fields
    */
    if (mysql_field_count(mysql) && ((res= mysql_store_result(mysql)) == 0))
    {
      handle_error(command, mysql_errno(mysql), mysql_error(mysql),
		   mysql_sqlstate(mysql), ds);
      goto end;
    }

    if (!disable_result_log)
    {
      if (res)
      {
	MYSQL_FIELD *fields= mysql_fetch_fields(res);
	uint num_fields= mysql_num_fields(res);

	if (display_metadata)
          append_metadata(ds, fields, num_fields);

	if (!display_result_vertically)
	  append_table_headings(ds, fields, num_fields);

	append_result(ds, res);
      }

      /*
        Need to call mysql_affected_rows() before the "new"
        query to find the warnings.
      */
      if (!disable_info)
	append_info(ds, mysql_affected_rows(mysql), mysql_info(mysql));

      if (display_session_track_info)
        append_session_track_info(ds, mysql);

      /*
        Add all warnings to the result. We can't do this if we are in
        the middle of processing results from multi-statement, because
        this will break protocol.
      */
      if (!disable_warnings && !mysql_more_results(mysql))
      {
	if (append_warnings(ds_warnings, mysql) || ds_warnings->length)
	{
	  dynstr_append_mem(ds, "Warnings:\n", 10);
	  dynstr_append_mem(ds, ds_warnings->str, ds_warnings->length);
	}
      }
    }

    if (res)
    {
      mysql_free_result(res);
      res= 0;
    }
    counter++;
  } while (!(err= mysql_next_result(mysql)));
  if (err > 0)
  {
    /* We got an error from mysql_next_result, maybe expected */
    handle_error(command, mysql_errno(mysql), mysql_error(mysql),
		 mysql_sqlstate(mysql), ds);
    goto end;
  }
  DBUG_ASSERT(err == -1); /* Successful and there are no more results */

  /* If we come here the query is both executed and read successfully */
  handle_no_error(command);
  revert_properties();

end:

  cn->pending= FALSE;
  /*
    We save the return code (mysql_errno(mysql)) from the last call sent
    to the server into the mysqltest builtin variable $mysql_errno. This
    variable then can be used from the test case itself.
  */
  var_set_errno(mysql_errno(mysql));
  DBUG_VOID_RETURN;
}


/*
  Check whether given error is in list of expected errors

  SYNOPSIS
    match_expected_error()

  PARAMETERS
    command        the current command (and its expect-list)
    err_errno      error number of the error that actually occurred
    err_sqlstate   SQL-state that was thrown, or NULL for impossible
                   (file-ops, diff, etc.)

  RETURNS
    -1 for not in list, index in list of expected errors otherwise

  NOTE
    If caller needs to know whether the list was empty, they should
    check command->expected_errors.count.
*/

static int match_expected_error(struct st_command *command,
                                unsigned int err_errno,
                                const char *err_sqlstate)
{
  uint i;

  for (i= 0 ; (uint) i < command->expected_errors.count ; i++)
  {
    if ((command->expected_errors.err[i].type == ERR_ERRNO) &&
        (command->expected_errors.err[i].code.errnum == err_errno))
      return i;

    if (command->expected_errors.err[i].type == ERR_SQLSTATE)
    {
      /*
        NULL is quite likely, but not in conjunction with a SQL-state expect!
      */
      if (unlikely(err_sqlstate == NULL))
        die("expecting a SQL-state (%s) from query '%s' which cannot "
            "produce one...",
            command->expected_errors.err[i].code.sqlstate, command->query);

      if (strncmp(command->expected_errors.err[i].code.sqlstate,
                  err_sqlstate, SQLSTATE_LENGTH) == 0)
        return i;
    }
  }
  return -1;
}


/*
  Handle errors which occurred during execution

  SYNOPSIS
  handle_error()
  q     - query context
  err_errno - error number
  err_error - error message
  err_sqlstate - sql state
  ds    - dynamic string which is used for output buffer

  NOTE
    If there is an unexpected error this function will abort mysqltest
    immediately.
*/

void handle_error(struct st_command *command,
                  unsigned int err_errno, const char *err_error,
                  const char *err_sqlstate, DYNAMIC_STRING *ds)
{
  int i;

  DBUG_ENTER("handle_error");

  command->used_replace= 1;
  if (command->require_file)
  {
    /*
      The query after a "--require" failed. This is fine as long the server
      returned a valid response. Don't allow 2013 or 2006 to trigger an
      abort_not_supported_test
    */
    if (err_errno == CR_SERVER_LOST ||
        err_errno == CR_SERVER_GONE_ERROR)
      die("require query '%s' failed: %d: %s", command->query,
          err_errno, err_error);

    /* Abort the run of this test, pass the failed query as reason */
    abort_not_supported_test("Query '%s' failed, required functionality " \
                             "not supported", command->query);
  }

  if (command->abort_on_error)
  {
    report_or_die("query '%s' failed: %d: %s", command->query, err_errno,
                  err_error);
    DBUG_VOID_RETURN;
  }

  DBUG_PRINT("info", ("expected_errors.count: %d",
                      command->expected_errors.count));

  i= match_expected_error(command, err_errno, err_sqlstate);

  if (i >= 0)
  {
    if (!disable_result_log)
    {
      if (command->expected_errors.count == 1)
      {
        /* Only log error if there is one possible error */
        dynstr_append_mem(ds, "ERROR ", 6);
        replace_dynstr_append(ds, err_sqlstate);
        dynstr_append_mem(ds, ": ", 2);
        replace_dynstr_append(ds, err_error);
        dynstr_append_mem(ds,"\n",1);
      }
      /* Don't log error if we may not get an error */
      else if (command->expected_errors.err[0].type == ERR_SQLSTATE ||
               (command->expected_errors.err[0].type == ERR_ERRNO &&
                command->expected_errors.err[0].code.errnum != 0))
        dynstr_append(ds,"Got one of the listed errors\n");
    }
    /* OK */
    revert_properties();
    DBUG_VOID_RETURN;
  }

  DBUG_PRINT("info",("i: %d  expected_errors: %d", i,
                     command->expected_errors.count));

  if (!disable_result_log)
  {
    dynstr_append_mem(ds, "ERROR ",6);
    replace_dynstr_append(ds, err_sqlstate);
    dynstr_append_mem(ds, ": ", 2);
    replace_dynstr_append(ds, err_error);
    dynstr_append_mem(ds, "\n", 1);
  }

  if (command->expected_errors.count > 0)
  {
    if (command->expected_errors.err[0].type == ERR_ERRNO)
      report_or_die("query '%s' failed with wrong errno %d: '%s', instead of "
                    "%d...",
                    command->query, err_errno, err_error,
                    command->expected_errors.err[0].code.errnum);
    else
      report_or_die("query '%s' failed with wrong sqlstate %s: '%s', "
                    "instead of %s...",
                    command->query, err_sqlstate, err_error,
                    command->expected_errors.err[0].code.sqlstate);
  }

  revert_properties();
  DBUG_VOID_RETURN;
}


/*
  Handle absence of errors after execution

  SYNOPSIS
  handle_no_error()
  q - context of query

  RETURN VALUE
  error - function will not return
*/

void handle_no_error(struct st_command *command)
{
  DBUG_ENTER("handle_no_error");

  if (command->expected_errors.err[0].type == ERR_ERRNO &&
      command->expected_errors.err[0].code.errnum != 0)
  {
    /* Error code we wanted was != 0, i.e. not an expected success */
    report_or_die("query '%s' succeeded - should have failed with errno %d...",
                  command->query, command->expected_errors.err[0].code.errnum);
  }
  else if (command->expected_errors.err[0].type == ERR_SQLSTATE &&
           strcmp(command->expected_errors.err[0].code.sqlstate,"00000") != 0)
  {
    /* SQLSTATE we wanted was != "00000", i.e. not an expected success */
    report_or_die("query '%s' succeeded - should have failed with "
                  "sqlstate %s...",
                  command->query,
                  command->expected_errors.err[0].code.sqlstate);
  }
  DBUG_VOID_RETURN;
}


/*
  Run query using prepared statement C API

  SYNPOSIS
  run_query_stmt
  mysql - mysql handle
  command - current command pointer
  query - query string to execute
  query_len - length query string to execute
  ds - output buffer where to store result form query

  RETURN VALUE
  error - function will not return
*/

void run_query_stmt(struct st_connection *cn, struct st_command *command,
                    char *query, size_t query_len, DYNAMIC_STRING *ds,
                    DYNAMIC_STRING *ds_warnings)
{
  MYSQL_RES *res= NULL;     /* Note that here 'res' is meta data result set */
  MYSQL *mysql= cn->mysql;
  MYSQL_STMT *stmt;
  DYNAMIC_STRING ds_prepare_warnings;
  DYNAMIC_STRING ds_execute_warnings;
  DBUG_ENTER("run_query_stmt");
  DBUG_PRINT("query", ("'%-.60s'", query));

  if (!mysql)
  {
    handle_no_active_connection(command, cn, ds);
    DBUG_VOID_RETURN;
  }

  /*
    Init a new stmt if it's not already one created for this connection
  */
  if(!(stmt= cn->stmt))
  {
    if (!(stmt= mysql_stmt_init(mysql)))
      die("unable to init stmt structure");
    cn->stmt= stmt;
  }

  /* Init dynamic strings for warnings */
  if (!disable_warnings)
  {
    init_dynamic_string(&ds_prepare_warnings, NULL, 0, 256);
    init_dynamic_string(&ds_execute_warnings, NULL, 0, 256);
  }

  /*
    Prepare the query
  */
  if (do_stmt_prepare(cn, query, query_len))
  {
    handle_error(command,  mysql_stmt_errno(stmt),
                 mysql_stmt_error(stmt), mysql_stmt_sqlstate(stmt), ds);
    goto end;
  }

  /*
    Get the warnings from mysql_stmt_prepare and keep them in a
    separate string
  */
  if (!disable_warnings)
    append_warnings(&ds_prepare_warnings, mysql);

  /*
    No need to call mysql_stmt_bind_param() because we have no
    parameter markers.
  */

#if MYSQL_VERSION_ID >= 50000
  if (cursor_protocol_enabled)
  {
    /*
      Use cursor when retrieving result
    */
    ulong type= CURSOR_TYPE_READ_ONLY;
    if (mysql_stmt_attr_set(stmt, STMT_ATTR_CURSOR_TYPE, (void*) &type))
      die("mysql_stmt_attr_set(STMT_ATTR_CURSOR_TYPE) failed': %d %s",
          mysql_stmt_errno(stmt), mysql_stmt_error(stmt));
  }
#endif

  /*
    Execute the query
  */
  if (do_stmt_execute(cn))
  {
    handle_error(command, mysql_stmt_errno(stmt),
                 mysql_stmt_error(stmt), mysql_stmt_sqlstate(stmt), ds);
    goto end;
  }

  /*
    When running in cursor_protocol get the warnings from execute here
    and keep them in a separate string for later.
  */
  if (cursor_protocol_enabled && !disable_warnings)
    append_warnings(&ds_execute_warnings, mysql);

  /*
    We instruct that we want to update the "max_length" field in
    mysql_stmt_store_result(), this is our only way to know how much
    buffer to allocate for result data
  */
  {
    my_bool one= 1;
    if (mysql_stmt_attr_set(stmt, STMT_ATTR_UPDATE_MAX_LENGTH, (void*) &one))
      die("mysql_stmt_attr_set(STMT_ATTR_UPDATE_MAX_LENGTH) failed': %d %s",
          mysql_stmt_errno(stmt), mysql_stmt_error(stmt));
  }

  /*
    If we got here the statement succeeded and was expected to do so,
    get data. Note that this can still give errors found during execution!
    Store the result of the query if if will return any fields
  */
  if (mysql_stmt_field_count(stmt) && mysql_stmt_store_result(stmt))
  {
    handle_error(command, mysql_stmt_errno(stmt),
                 mysql_stmt_error(stmt), mysql_stmt_sqlstate(stmt), ds);
    goto end;
  }

  /* If we got here the statement was both executed and read successfully */
  handle_no_error(command);
  if (!disable_result_log)
  {
    /*
      Not all statements creates a result set. If there is one we can
      now create another normal result set that contains the meta
      data. This set can be handled almost like any other non prepared
      statement result set.
    */
    if ((res= mysql_stmt_result_metadata(stmt)) != NULL)
    {
      /* Take the column count from meta info */
      MYSQL_FIELD *fields= mysql_fetch_fields(res);
      uint num_fields= mysql_num_fields(res);

      if (display_metadata)
        append_metadata(ds, fields, num_fields);

      if (!display_result_vertically)
        append_table_headings(ds, fields, num_fields);

      append_stmt_result(ds, stmt, fields, num_fields);

      mysql_free_result(res);     /* Free normal result set with meta data */

      /*
        Normally, if there is a result set, we do not show warnings from the
        prepare phase. This is because some warnings are generated both during
        prepare and execute; this would generate different warning output
        between normal and ps-protocol test runs.

        The --enable_prepare_warnings command can be used to change this so
        that warnings from both the prepare and execute phase are shown.
      */
      if (!disable_warnings && !prepare_warnings_enabled)
        dynstr_set(&ds_prepare_warnings, NULL);
    }
    else
    {
      /*
	This is a query without resultset
      */
    }

    /*
      Fetch info before fetching warnings, since it will be reset
      otherwise.
    */
    if (!disable_info)
      append_info(ds, mysql_stmt_affected_rows(stmt), mysql_info(mysql));

    if (display_session_track_info)
      append_session_track_info(ds, mysql);


    if (!disable_warnings)
    {
      /* Get the warnings from execute */

      /* Append warnings to ds - if there are any */
      if (append_warnings(&ds_execute_warnings, mysql) ||
          ds_execute_warnings.length ||
          ds_prepare_warnings.length ||
          ds_warnings->length)
      {
        dynstr_append_mem(ds, "Warnings:\n", 10);
        if (ds_warnings->length)
          dynstr_append_mem(ds, ds_warnings->str,
                            ds_warnings->length);
        if (ds_prepare_warnings.length)
          dynstr_append_mem(ds, ds_prepare_warnings.str,
                            ds_prepare_warnings.length);
        if (ds_execute_warnings.length)
          dynstr_append_mem(ds, ds_execute_warnings.str,
                            ds_execute_warnings.length);
      }
    }
  }

end:
  if (!disable_warnings)
  {
    dynstr_free(&ds_prepare_warnings);
    dynstr_free(&ds_execute_warnings);
  }

  /*
    We save the return code (mysql_stmt_errno(stmt)) from the last call sent
    to the server into the mysqltest builtin variable $mysql_errno. This
    variable then can be used from the test case itself.
  */

  var_set_errno(mysql_stmt_errno(stmt));

  revert_properties();

  /* Close the statement if reconnect, need new prepare */
  {
#ifndef EMBEDDED_LIBRARY
    my_bool reconnect;
    mysql_get_option(mysql, MYSQL_OPT_RECONNECT, &reconnect);
    if (reconnect)
#else
    if (mysql->reconnect)
#endif
    {
      mysql_stmt_close(stmt);
      cn->stmt= NULL;
    }
  }

  DBUG_VOID_RETURN;
}



/*
  Create a util connection if one does not already exists
  and use that to run the query
  This is done to avoid implicit commit when creating/dropping objects such
  as view, sp etc.
*/

int util_query(MYSQL* org_mysql, const char* query){

  MYSQL* mysql;
  DBUG_ENTER("util_query");

  if(!(mysql= cur_con->util_mysql))
  {
    DBUG_PRINT("info", ("Creating util_mysql"));
    if (!(mysql= mysql_init(mysql)))
      die("Failed in mysql_init()");

    if (opt_connect_timeout)
      mysql_options(mysql, MYSQL_OPT_CONNECT_TIMEOUT,
                    (void *) &opt_connect_timeout);

    /* enable local infile, in non-binary builds often disabled by default */
    mysql_options(mysql, MYSQL_OPT_LOCAL_INFILE, 0);
    mysql_options(mysql, MYSQL_OPT_NONBLOCK, 0);
    safe_connect(mysql, "util", org_mysql->host, org_mysql->user,
                 org_mysql->passwd, org_mysql->db, org_mysql->port,
                 org_mysql->unix_socket);

    cur_con->util_mysql= mysql;
  }

  int ret= mysql_query(mysql, query);
  DBUG_RETURN(ret);
}



/*
  Run query

  SYNPOSIS
    run_query()
     mysql	mysql handle
     command	current command pointer

  flags control the phased/stages of query execution to be performed
  if QUERY_SEND_FLAG bit is on, the query will be sent. If QUERY_REAP_FLAG
  is on the result will be read - for regular query, both bits must be on
*/

void run_query(struct st_connection *cn, struct st_command *command, int flags)
{
  MYSQL *mysql= cn->mysql;
  DYNAMIC_STRING *ds;
  DYNAMIC_STRING *save_ds= NULL;
  DYNAMIC_STRING ds_result;
  DYNAMIC_STRING ds_sorted;
  DYNAMIC_STRING ds_warnings;
  char *query;
  size_t query_len;
  my_bool view_created= 0, sp_created= 0;
  my_bool complete_query= ((flags & QUERY_SEND_FLAG) &&
                           (flags & QUERY_REAP_FLAG));
  DBUG_ENTER("run_query");

  if (cn->pending && (flags & QUERY_SEND_FLAG))
    die("Cannot run query on connection between send and reap");

  if (!(flags & QUERY_SEND_FLAG) && !cn->pending)
    die("Cannot reap on a connection without pending send");
  
  init_dynamic_string(&ds_warnings, NULL, 0, 256);
  ds_warn= &ds_warnings;
  
  /*
    Evaluate query if this is an eval command
  */
  if (command->type == Q_EVAL || command->type == Q_SEND_EVAL || 
      command->type == Q_EVALP)
  {
    if (!command->eval_query.str)
      init_dynamic_string(&command->eval_query, "", command->query_len + 256,
                          1024);
    else
      dynstr_set(&command->eval_query, 0);
    do_eval(&command->eval_query, command->query, command->end, FALSE);
    query= command->eval_query.str;
    query_len= command->eval_query.length;
  }
  else
  {
    query = command->query;
    query_len = strlen(query);
  }

  /*
    When command->require_file is set the output of _this_ query
    should be compared with an already existing file
    Create a temporary dynamic string to contain the output from
    this query.
  */
  if (command->require_file)
  {
    init_dynamic_string(&ds_result, "", 1024, 1024);
    ds= &ds_result;
  }
  else
    ds= &ds_res;

  /*
    Log the query into the output buffer
  */
  if (!disable_query_log && (flags & QUERY_SEND_FLAG))
  {
    char *print_query= query;
    size_t print_len= query_len;
    if (flags & QUERY_PRINT_ORIGINAL_FLAG)
    {
      print_query= command->query;
      print_len= (int)(command->end - command->query);
    }
    replace_dynstr_append_mem(ds, print_query, print_len);
    dynstr_append_mem(ds, delimiter, delimiter_length);
    dynstr_append_mem(ds, "\n", 1);
  }
  
  /* We're done with this flag */
  flags &= ~QUERY_PRINT_ORIGINAL_FLAG;

  /*
    Write the command to the result file before we execute the query
    This is needed to be able to analyse the log if something goes
    wrong
  */
  log_file.write(&ds_res);
  log_file.flush();
  dynstr_set(&ds_res, 0);

  if (view_protocol_enabled && mysql &&
      complete_query &&
      match_re(&view_re, query))
  {
    /*
      Create the query as a view.
      Use replace since view can exist from a failed mysqltest run
    */
    DYNAMIC_STRING query_str;
    init_dynamic_string(&query_str,
			"CREATE OR REPLACE VIEW mysqltest_tmp_v AS ",
			query_len+64, 256);
    dynstr_append_mem(&query_str, query, query_len);
    if (util_query(mysql, query_str.str))
    {
      /*
	Failed to create the view, this is not fatal
	just run the query the normal way
      */
      DBUG_PRINT("view_create_error",
		 ("Failed to create view '%s': %d: %s", query_str.str,
		  mysql_errno(mysql), mysql_error(mysql)));

      /* Log error to create view */
      verbose_msg("Failed to create view '%s' %d: %s", query_str.str,
		  mysql_errno(mysql), mysql_error(mysql));
    }
    else
    {
      /*
	Yes, it was possible to create this query as a view
      */
      view_created= 1;
      query= const_cast<char*>("SELECT * FROM mysqltest_tmp_v");
      query_len = strlen(query);

      /*
        Collect warnings from create of the view that should otherwise
        have been produced when the SELECT was executed
      */
      append_warnings(&ds_warnings, cur_con->util_mysql);
    }

    dynstr_free(&query_str);
  }

  if (sp_protocol_enabled && mysql &&
      complete_query &&
      match_re(&sp_re, query))
  {
    /*
      Create the query as a stored procedure
      Drop first since sp can exist from a failed mysqltest run
    */
    DYNAMIC_STRING query_str;
    init_dynamic_string(&query_str,
			"DROP PROCEDURE IF EXISTS mysqltest_tmp_sp;",
			query_len+64, 256);
    util_query(mysql, query_str.str);
    dynstr_set(&query_str, "CREATE PROCEDURE mysqltest_tmp_sp()\n");
    dynstr_append_mem(&query_str, query, query_len);
    if (util_query(mysql, query_str.str))
    {
      /*
	Failed to create the stored procedure for this query,
	this is not fatal just run the query the normal way
      */
      DBUG_PRINT("sp_create_error",
		 ("Failed to create sp '%s': %d: %s", query_str.str,
		  mysql_errno(mysql), mysql_error(mysql)));

      /* Log error to create sp */
      verbose_msg("Failed to create sp '%s' %d: %s", query_str.str,
		  mysql_errno(mysql), mysql_error(mysql));

    }
    else
    {
      sp_created= 1;

      query= const_cast<char*>("CALL mysqltest_tmp_sp()");
      query_len = strlen(query);
    }
    dynstr_free(&query_str);
  }

  if (display_result_sorted)
  {
    /*
       Collect the query output in a separate string
       that can be sorted before it's added to the
       global result string
    */
    init_dynamic_string(&ds_sorted, "", 1024, 1024);
    save_ds= ds; /* Remember original ds */
    ds= &ds_sorted;
  }

  /*
    Find out how to run this query

    Always run with normal C API if it's not a complete
    SEND + REAP

    If it is a '?' in the query it may be a SQL level prepared
    statement already and we can't do it twice
  */
  if (ps_protocol_enabled &&
      complete_query &&
      match_re(&ps_re, query))
    run_query_stmt(cn, command, query, query_len, ds, &ds_warnings);
  else
    run_query_normal(cn, command, flags, query, query_len,
		     ds, &ds_warnings);

  dynstr_free(&ds_warnings);
  ds_warn= 0;

  if (display_result_sorted)
  {
    /* Sort the result set and append it to result */
    dynstr_append_sorted(save_ds, &ds_sorted, 1);
    ds= save_ds;
    dynstr_free(&ds_sorted);
  }

  if (sp_created)
  {
    if (util_query(mysql, "DROP PROCEDURE mysqltest_tmp_sp "))
      report_or_die("Failed to drop sp: %d: %s", mysql_errno(mysql),
                     mysql_error(mysql));
  }

  if (view_created)
  {
    if (util_query(mysql, "DROP VIEW mysqltest_tmp_v "))
      report_or_die("Failed to drop view: %d: %s",
	  mysql_errno(mysql), mysql_error(mysql));
  }

  if (command->require_file)
  {
    /* A result file was specified for _this_ query
       and the output should be checked against an already
       existing file which has been specified using --require or --result
    */
    check_require(ds, command->require_file);
  }

  if (ds == &ds_result)
    dynstr_free(&ds_result);
  DBUG_VOID_RETURN;
}

/****************************************************************************/
/*
  Functions to detect different SQL statements
*/

char *re_eprint(int err)
{
  static char epbuf[100];
  size_t len __attribute__((unused))=
          regerror(err, (regex_t *)NULL, epbuf, sizeof(epbuf));
  assert(len <= sizeof(epbuf));
  return(epbuf);
}

void init_re_comp(regex_t *re, const char* str)
{
  int err= regcomp(re, str, (REG_EXTENDED | REG_ICASE | REG_NOSUB | REG_DOTALL));
  if (err)
  {
    char erbuf[100];
    size_t len= regerror(err, re, erbuf, sizeof(erbuf));
    die("error %s, %d/%d `%s'\n",
	re_eprint(err), (int)len, (int)sizeof(erbuf), erbuf);
  }
}

void init_re(void)
{
  /*
    Filter for queries that can be run using the
    MySQL Prepared Statements C API
  */
  const char *ps_re_str =
    "^("
    "[[:space:]]*ALTER[[:space:]]+SEQUENCE[[:space:]]|"
    "[[:space:]]*ALTER[[:space:]]+TABLE[[:space:]]|"
    "[[:space:]]*ALTER[[:space:]]+USER[[:space:]]|"
    "[[:space:]]*ANALYZE[[:space:]]|"
    "[[:space:]]*ASSIGN[[:space:]]|"
    //"[[:space:]]*CALL[[:space:]]|" // XXX run_query_stmt doesn't read multiple result sets
    "[[:space:]]*CHANGE[[:space:]]|"
    "[[:space:]]*CHECKSUM[[:space:]]|"
    "[[:space:]]*COMMIT[[:space:]]|"
    "[[:space:]]*COMPOUND[[:space:]]|"
    "[[:space:]]*CREATE[[:space:]]+DATABASE[[:space:]]|"
    "[[:space:]]*CREATE[[:space:]]+INDEX[[:space:]]|"
    "[[:space:]]*CREATE[[:space:]]+ROLE[[:space:]]|"
    "[[:space:]]*CREATE[[:space:]]+SEQUENCE[[:space:]]|"
    "[[:space:]]*CREATE[[:space:]]+TABLE[[:space:]]|"
    "[[:space:]]*CREATE[[:space:]]+USER[[:space:]]|"
    "[[:space:]]*CREATE[[:space:]]+VIEW[[:space:]]|"
    "[[:space:]]*DELETE[[:space:]]|"
    "[[:space:]]*DO[[:space:]]|"
    "[[:space:]]*DROP[[:space:]]+DATABASE[[:space:]]|"
    "[[:space:]]*DROP[[:space:]]+INDEX[[:space:]]|"
    "[[:space:]]*DROP[[:space:]]+ROLE[[:space:]]|"
    "[[:space:]]*DROP[[:space:]]+SEQUENCE[[:space:]]|"
    "[[:space:]]*DROP[[:space:]]+TABLE[[:space:]]|"
    "[[:space:]]*DROP[[:space:]]+USER[[:space:]]|"
    "[[:space:]]*DROP[[:space:]]+VIEW[[:space:]]|"
    "[[:space:]]*FLUSH[[:space:]]|"
    "[[:space:]]*GRANT[[:space:]]|"
    "[[:space:]]*HANDLER[[:space:]]+.*[[:space:]]+READ[[:space:]]|"
    "[[:space:]]*INSERT[[:space:]]|"
    "[[:space:]]*INSTALL[[:space:]]+|"
    "[[:space:]]*KILL[[:space:]]|"
    "[[:space:]]*OPTIMIZE[[:space:]]|"
    "[[:space:]]*PRELOAD[[:space:]]|"
    "[[:space:]]*RENAME[[:space:]]+TABLE[[:space:]]|"
    "[[:space:]]*RENAME[[:space:]]+USER[[:space:]]|"
    "[[:space:]]*REPAIR[[:space:]]|"
    "[[:space:]]*REPLACE[[:space:]]|"
    "[[:space:]]*RESET[[:space:]]|"
    "[[:space:]]*REVOKE[[:space:]]|"
    "[[:space:]]*ROLLBACK[[:space:]]|"
    "[[:space:]]*SELECT[[:space:]]|"
    "[[:space:]]*SET[[:space:]]+OPTION[[:space:]]|"
    "[[:space:]]*SHOW[[:space:]]|"
    "[[:space:]]*SHUTDOWN[[:space:]]|"
    "[[:space:]]*SLAVE[[:space:]]|"
    "[[:space:]]*TRUNCATE[[:space:]]|"
    "[[:space:]]*UNINSTALL[[:space:]]+|"
    "[[:space:]]*UPDATE[[:space:]]"
    ")";

  /*
    Filter for queries that can be run using the
    Stored procedures
  */
  const char *sp_re_str =ps_re_str;

  /*
    Filter for queries that can be run as views
  */
  const char *view_re_str =
    "^("
    "[[:space:]]*SELECT[[:space:]])";

  init_re_comp(&ps_re, ps_re_str);
  init_re_comp(&sp_re, sp_re_str);
  init_re_comp(&view_re, view_re_str);
}


int match_re(regex_t *re, char *str)
{
  while (my_isspace(charset_info, *str))
    str++;
  if (str[0] == '/' && str[1] == '*')
  {
    char *comm_end= strstr (str, "*/");
    if (! comm_end)
      die("Statement is unterminated comment");
    str= comm_end + 2;
  }
  
  int err= regexec(re, str, (size_t)0, NULL, 0);

  if (err == 0)
    return 1;
  else if (err == REG_NOMATCH)
    return 0;

  {
    char erbuf[100];
    size_t len= regerror(err, re, erbuf, sizeof(erbuf));
    die("error %s, %d/%d `%s'\n",
	re_eprint(err), (int)len, (int)sizeof(erbuf), erbuf);
  }
  return 0;
}

void free_re(void)
{
  regfree(&ps_re);
  regfree(&sp_re);
  regfree(&view_re);
}

/****************************************************************************/

void get_command_type(struct st_command* command)
{
  char save;
  uint type;
  DBUG_ENTER("get_command_type");

  if (*command->query == '}')
  {
    command->type = Q_END_BLOCK;
    DBUG_VOID_RETURN;
  }

  save= command->query[command->first_word_len];
  command->query[command->first_word_len]= 0;
  type= find_type(command->query, &command_typelib, FIND_TYPE_NO_PREFIX);
  command->query[command->first_word_len]= save;
  if (type > 0)
  {
    command->type=(enum enum_commands) type;		/* Found command */

    /*
      Look for case where "query" was explicitly specified to
      force command being sent to server
    */
    if (type == Q_QUERY)
    {
      /* Skip the "query" part */
      command->query= command->first_argument;
    }
  }
  else
  {
    /* No mysqltest command matched */

    if (command->type != Q_COMMENT_WITH_COMMAND)
    {
      /* A query that will sent to mysqld */
      command->type= Q_QUERY;
    }
    else
    {
      /* -- "comment" that didn't contain a mysqltest command */
      report_or_die("Found line beginning with --  that didn't contain " \
          "a valid mysqltest command, check your syntax or "            \
          "use # if you intended to write a comment");
      command->type= Q_COMMENT;
    }
  }

  /* Set expected error on command */
  memcpy(&command->expected_errors, &saved_expected_errors,
         sizeof(saved_expected_errors));
  DBUG_PRINT("info", ("There are %d expected errors",
                      command->expected_errors.count));
  DBUG_VOID_RETURN;
}



/*
  Record how many milliseconds it took to execute the test file
  up until the current line and write it to .progress file

*/

void mark_progress(struct st_command* command __attribute__((unused)),
                   int line)
{
  static ulonglong progress_start= 0; // < Beware
  DYNAMIC_STRING ds_progress;

  char buf[32], *end;
  ulonglong timer= timer_now();
  if (!progress_start)
    progress_start= timer;
  timer-= progress_start;

  if (init_dynamic_string(&ds_progress, "", 256, 256))
    die("Out of memory");

  /* Milliseconds since start */
  end= longlong10_to_str(timer, buf, 10);
  dynstr_append_mem(&ds_progress, buf, (int)(end-buf));
  dynstr_append_mem(&ds_progress, "\t", 1);

  /* Parser line number */
  end= int10_to_str(line, buf, 10);
  dynstr_append_mem(&ds_progress, buf, (int)(end-buf));
  dynstr_append_mem(&ds_progress, "\t", 1);

  /* Filename */
  dynstr_append(&ds_progress, cur_file->file_name);
  dynstr_append_mem(&ds_progress, ":", 1);

  /* Line in file */
  end= int10_to_str(cur_file->lineno, buf, 10);
  dynstr_append_mem(&ds_progress, buf, (int)(end-buf));


  dynstr_append_mem(&ds_progress, "\n", 1);

  progress_file.write(&ds_progress);

  dynstr_free(&ds_progress);

}

#ifdef HAVE_STACKTRACE

static void dump_backtrace(void)
{
  struct st_connection *conn= cur_con;

  fprintf(stderr, "read_command_buf (%p): ", read_command_buf);
  fprintf(stderr, "%.*s\n", (int)read_command_buflen, read_command_buf);
  fputc('\n', stderr);

  if (conn)
  {
    fprintf(stderr, "conn->name (%p): ", conn->name);
    my_safe_print_str(conn->name, conn->name_len);
    fputc('\n', stderr);
#ifdef EMBEDDED_LIBRARY
    fprintf(stderr, "conn->cur_query (%p): ", conn->cur_query);
    my_safe_print_str(conn->cur_query, conn->cur_query_len);
    fputc('\n', stderr);
#endif
  }
  fputs("Attempting backtrace...\n", stderr);
  my_print_stacktrace(NULL, (ulong)my_thread_stack_size, 0);
}

#else

static void dump_backtrace(void)
{
  fputs("Backtrace not available.\n", stderr);
}

#endif

static sig_handler signal_handler(int sig)
{
  fprintf(stderr, "mysqltest got " SIGNAL_FMT "\n", sig);
  dump_backtrace();

  fprintf(stderr, "Writing a core file...\n");
  fflush(stderr);
  my_write_core(sig);
#ifndef _WIN32
  exit(1);			// Shouldn't get here but just in case
#endif
}

#ifdef _WIN32

LONG WINAPI exception_filter(EXCEPTION_POINTERS *exp)
{
  __try
  {
    my_set_exception_pointers(exp);
    signal_handler(exp->ExceptionRecord->ExceptionCode);
  }
  __except(EXCEPTION_EXECUTE_HANDLER)
  {
    fputs("Got exception in exception handler!\n", stderr);
  }

  return EXCEPTION_CONTINUE_SEARCH;
}


static void init_signal_handling(void)
{
  UINT mode;

  /* Set output destination of messages to the standard error stream. */
  _CrtSetReportMode(_CRT_WARN, _CRTDBG_MODE_FILE);
  _CrtSetReportFile(_CRT_WARN, _CRTDBG_FILE_STDERR);
  _CrtSetReportMode(_CRT_ERROR, _CRTDBG_MODE_FILE);
  _CrtSetReportFile(_CRT_ERROR, _CRTDBG_FILE_STDERR);
  _CrtSetReportMode(_CRT_ASSERT, _CRTDBG_MODE_FILE);
  _CrtSetReportFile(_CRT_ASSERT, _CRTDBG_FILE_STDERR);

  /* Do not not display the a error message box. */
  mode= SetErrorMode(0) | SEM_FAILCRITICALERRORS | SEM_NOOPENFILEERRORBOX;
  SetErrorMode(mode);

  SetUnhandledExceptionFilter(exception_filter);
}

#else /* _WIN32 */

static void init_signal_handling(void)
{
  struct sigaction sa;
  DBUG_ENTER("init_signal_handling");

  sa.sa_flags = SA_RESETHAND | SA_NODEFER;
  sigemptyset(&sa.sa_mask);
  sigprocmask(SIG_SETMASK, &sa.sa_mask, NULL);

  sa.sa_handler= signal_handler;

  sigaction(SIGSEGV, &sa, NULL);
  sigaction(SIGABRT, &sa, NULL);
#ifdef SIGBUS
  sigaction(SIGBUS, &sa, NULL);
#endif
  sigaction(SIGILL, &sa, NULL);
  sigaction(SIGFPE, &sa, NULL);
  DBUG_VOID_RETURN;
}

#endif /* !_WIN32 */

int main(int argc, char **argv)
{
  struct st_command *command;
  my_bool q_send_flag= 0, abort_flag= 0;
  uint command_executed= 0, last_command_executed= 0;
  char save_file[FN_REFLEN];
  bool empty_result= FALSE;
  MY_INIT(argv[0]);
  DBUG_ENTER("main");

  /* mysqltest has no way to free all its memory correctly */
  sf_leaking_memory= 1;

  save_file[0]= 0;
  TMPDIR[0]= 0;

  init_signal_handling();

  /* Init expected errors */
  memset(&saved_expected_errors, 0, sizeof(saved_expected_errors));

#ifdef EMBEDDED_LIBRARY
  /* set appropriate stack for the 'query' threads */
  (void) pthread_attr_init(&cn_thd_attrib);
  pthread_attr_setstacksize(&cn_thd_attrib, DEFAULT_THREAD_STACK);
#endif /*EMBEDDED_LIBRARY*/

  /* Init file stack */
  memset(file_stack, 0, sizeof(file_stack));
  file_stack_end=
    file_stack + (sizeof(file_stack)/sizeof(struct st_test_file)) - 1;
  cur_file= file_stack;

  /* Init block stack */
  memset(block_stack, 0, sizeof(block_stack));
  block_stack_end=
    block_stack + (sizeof(block_stack)/sizeof(struct st_block)) - 1;
  cur_block= block_stack;
  cur_block->ok= TRUE; /* Outer block should always be executed */
  cur_block->cmd= cmd_none;

  my_init_dynamic_array(PSI_NOT_INSTRUMENTED, &q_lines, sizeof(struct st_command*), 1024, 1024, MYF(0));

  if (my_hash_init2(PSI_NOT_INSTRUMENTED, &var_hash, 64, charset_info, 128, 0,
                    0, get_var_key, 0, var_free, MYF(0)))
    die("Variable hash initialization failed");

  {
    char path_separator[]= { FN_LIBCHAR, 0 };
    var_set_string("SYSTEM_PATH_SEPARATOR", path_separator);
  }
  var_set_string("MYSQL_SERVER_VERSION", MYSQL_SERVER_VERSION);
  var_set_string("MYSQL_SYSTEM_TYPE", SYSTEM_TYPE);
  var_set_string("MYSQL_MACHINE_TYPE", MACHINE_TYPE);
  if (sizeof(void *) == 8) {
    var_set_string("MYSQL_SYSTEM_ARCHITECTURE", "64");
  } else {
    var_set_string("MYSQL_SYSTEM_ARCHITECTURE", "32");
  }

  memset(&master_pos, 0, sizeof(master_pos));

  parser.current_line= parser.read_lines= 0;
  memset(&var_reg, 0, sizeof(var_reg));

  init_builtin_echo();
#ifdef _WIN32
#ifndef USE_CYGWIN
  is_windows= 1;
#endif
  init_tmp_sh_file();
  init_win_path_patterns();
#endif

  read_command_buf= (char*)my_malloc(PSI_NOT_INSTRUMENTED, read_command_buflen= 65536, MYF(MY_FAE));

  init_dynamic_string(&ds_res, "", 2048, 2048);
  init_alloc_root(PSI_NOT_INSTRUMENTED, &require_file_root, 1024, 1024, MYF(0));

  parse_args(argc, argv);

  log_file.open(opt_logdir, result_file_name, ".log");
  verbose_msg("Logging to '%s'.", log_file.file_name());
  if (opt_mark_progress)
  {
    progress_file.open(opt_logdir, result_file_name, ".progress");
    verbose_msg("Tracing progress in '%s'.", progress_file.file_name());
  }

  /* Init connections, allocate 1 extra as buffer + 1 for default */
  connections= (struct st_connection*)
    my_malloc(PSI_NOT_INSTRUMENTED, (opt_max_connections+2) * sizeof(struct st_connection),
              MYF(MY_WME | MY_ZEROFILL));
  connections_end= connections + opt_max_connections +1;
  next_con= connections + 1;
  
  var_set_int("$PS_PROTOCOL", ps_protocol);
  var_set_int("$NON_BLOCKING_API", non_blocking_api_enabled);
  var_set_int("$SP_PROTOCOL", sp_protocol);
  var_set_int("$VIEW_PROTOCOL", view_protocol);
  var_set_int("$CURSOR_PROTOCOL", cursor_protocol);

  var_set_int("$ENABLED_QUERY_LOG", 1);
  var_set_int("$ENABLED_ABORT_ON_ERROR", 1);
  var_set_int("$ENABLED_RESULT_LOG", 1);
  var_set_int("$ENABLED_CONNECT_LOG", 0);
  var_set_int("$ENABLED_WARNINGS", 1);
  var_set_int("$ENABLED_INFO", 0);
  var_set_int("$ENABLED_METADATA", 0);

  DBUG_PRINT("info",("result_file: '%s'",
                     result_file_name ? result_file_name : ""));
  verbose_msg("Results saved in '%s'.", 
              result_file_name ? result_file_name : "");
  if (mysql_server_init(embedded_server_arg_count,
			embedded_server_args,
			(char**) embedded_server_groups))
    die("Can't initialize MariaDB server");
  server_initialized= 1;
  if (cur_file == file_stack && cur_file->file == 0)
  {
    cur_file->file= stdin;
    cur_file->file_name= my_strdup(PSI_NOT_INSTRUMENTED, "<stdin>", MYF(MY_WME));
    cur_file->lineno= 1;
  }
  var_set_string("MYSQLTEST_FILE", cur_file->file_name);
  init_re();

  /* Cursor protocol implies ps protocol */
  if (cursor_protocol)
    ps_protocol= 1;

  ps_protocol_enabled= ps_protocol;
  sp_protocol_enabled= sp_protocol;
  view_protocol_enabled= view_protocol;
  cursor_protocol_enabled= cursor_protocol;

  st_connection *con= connections;
  init_connection_thd(con);
  if (! (con->mysql= mysql_init(0)))
    die("Failed in mysql_init()");
  if (opt_connect_timeout)
    mysql_options(con->mysql, MYSQL_OPT_CONNECT_TIMEOUT,
                  (void *) &opt_connect_timeout);
  if (opt_compress)
    mysql_options(con->mysql,MYSQL_OPT_COMPRESS,NullS);
  mysql_options(con->mysql, MYSQL_SET_CHARSET_NAME,
                charset_info->csname);
  if (opt_charsets_dir)
    mysql_options(con->mysql, MYSQL_SET_CHARSET_DIR,
                  opt_charsets_dir);

  if (opt_protocol)
    mysql_options(con->mysql,MYSQL_OPT_PROTOCOL,(char*)&opt_protocol);

  if (opt_plugin_dir && *opt_plugin_dir)
    mysql_options(con->mysql, MYSQL_PLUGIN_DIR, opt_plugin_dir);

#if defined(HAVE_OPENSSL) && !defined(EMBEDDED_LIBRARY)

  if (opt_use_ssl)
  {
    mysql_ssl_set(con->mysql, opt_ssl_key, opt_ssl_cert, opt_ssl_ca,
		  opt_ssl_capath, opt_ssl_cipher);
    mysql_options(con->mysql, MYSQL_OPT_SSL_CRL, opt_ssl_crl);
    mysql_options(con->mysql, MYSQL_OPT_SSL_CRLPATH, opt_ssl_crlpath);
#if MYSQL_VERSION_ID >= 50000
    /* Turn on ssl_verify_server_cert only if host is "localhost" */
    opt_ssl_verify_server_cert= opt_host && !strcmp(opt_host, "localhost");
    mysql_options(con->mysql, MYSQL_OPT_SSL_VERIFY_SERVER_CERT,
                  &opt_ssl_verify_server_cert);
#endif
  }
#endif

  if (!(con->name = my_strdup(PSI_NOT_INSTRUMENTED, "default", MYF(MY_WME))))
    die("Out of memory");
  mysql_options(con->mysql, MYSQL_OPT_NONBLOCK, 0);

  safe_connect(con->mysql, con->name, opt_host, opt_user, opt_pass,
               opt_db, opt_port, unix_sock);

  /* Use all time until exit if no explicit 'start_timer' */
  timer_start= timer_now();

  /*
    Initialize $mysql_errno with -1, so we can
    - distinguish it from valid values ( >= 0 ) and
    - detect if there was never a command sent to the server
  */
  var_set_errno(-1);

  set_current_connection(con);

  if (opt_prologue)
  {
    open_file(opt_prologue);
  }

  verbose_msg("Start processing test commands from '%s' ...", cur_file->file_name);
  while (!abort_flag && !read_command(&command))
  {
    my_bool ok_to_do;
    int current_line_inc = 1, processed = 0;
    if (command->type == Q_UNKNOWN || command->type == Q_COMMENT_WITH_COMMAND)
      get_command_type(command);

    if (parsing_disabled &&
        command->type != Q_ENABLE_PARSING &&
        command->type != Q_DISABLE_PARSING)
    {
      /* Parsing is disabled, silently convert this line to a comment */
      command->type= Q_COMMENT;
    }

    /* (Re-)set abort_on_error for this command */
    command->abort_on_error= (command->expected_errors.count == 0 &&
                              abort_on_error);
    
    /*
      some commands need to be executed or at least parsed unconditionally,
      because they change the grammar.
    */
    ok_to_do= cur_block->ok || command->type == Q_DELIMITER
                            || command->type == Q_PERL;
    /*
      Some commands need to be "done" the first time if they may get
      re-iterated over in a true context. This can only happen if there's 
      a while loop at some level above the current block.
    */
    if (!ok_to_do)
    {
      if (command->type == Q_SOURCE ||
          command->type == Q_ERROR ||
          command->type == Q_WRITE_FILE ||
          command->type == Q_APPEND_FILE)
      {
	for (struct st_block *stb= cur_block-1; stb >= block_stack; stb--)
	{
	  if (stb->cmd == cmd_while)
	  {
	    ok_to_do= 1;
	    break;
	  }
	}
      }
    }

    if (ok_to_do)
    {
      command->last_argument= command->first_argument;
      processed = 1;
      /* Need to remember this for handle_error() */
      curr_command= command;
      switch (command->type) {
      case Q_CONNECT:
        do_connect(command);
        break;
      case Q_CONNECTION: select_connection(command); break;
      case Q_DISCONNECT:
      case Q_DIRTY_CLOSE:
	do_close_connection(command); break;
      case Q_ENABLE_PREPARE_WARNINGS:  prepare_warnings_enabled=1; break;
      case Q_DISABLE_PREPARE_WARNINGS: prepare_warnings_enabled=0; break;
      case Q_ENABLE_QUERY_LOG:
        set_property(command, P_QUERY, 0);
        break;
      case Q_DISABLE_QUERY_LOG:
        set_property(command, P_QUERY, 1);
        break;
      case Q_ENABLE_ABORT_ON_ERROR:
        set_property(command, P_ABORT, 1);
        break;
      case Q_DISABLE_ABORT_ON_ERROR:
        set_property(command, P_ABORT, 0);
        break;
      case Q_ENABLE_RESULT_LOG:
        set_property(command, P_RESULT, 0);
        break;
      case Q_DISABLE_RESULT_LOG:
        set_property(command, P_RESULT, 1);
        break;
      case Q_ENABLE_CONNECT_LOG:
        set_property(command, P_CONNECT, 0);
        break;
      case Q_DISABLE_CONNECT_LOG:
        set_property(command, P_CONNECT, 1);
        break;
      case Q_ENABLE_WARNINGS:
        set_property(command, P_WARN, 0);
        break;
      case Q_DISABLE_WARNINGS:
        set_property(command, P_WARN, 1);
        break;
      case Q_ENABLE_INFO:
        set_property(command, P_INFO, 0);
        break;
      case Q_DISABLE_INFO:
        set_property(command, P_INFO, 1);
        break;
      case Q_ENABLE_SESSION_TRACK_INFO:
        set_property(command, P_SESSION_TRACK, 1);
        break;
      case Q_DISABLE_SESSION_TRACK_INFO:
        set_property(command, P_SESSION_TRACK, 0);
        break;
      case Q_ENABLE_METADATA:
        set_property(command, P_META, 1);
        break;
      case Q_DISABLE_METADATA:
        set_property(command, P_META, 0);
        break;
      case Q_ENABLE_COLUMN_NAMES:
        disable_column_names= 0;
        var_set_int("$ENABLED_COLUMN_NAMES", 0);
        break;
      case Q_DISABLE_COLUMN_NAMES:
        disable_column_names= 1;
        var_set_int("$ENABLED_COLUMN_NAMES", 1);
        break;
      case Q_SOURCE: do_source(command); break;
      case Q_SLEEP: do_sleep(command, 0); break;
      case Q_REAL_SLEEP: do_sleep(command, 1); break;
      case Q_WAIT_FOR_SLAVE_TO_STOP: do_wait_for_slave_to_stop(command); break;
      case Q_INC: do_modify_var(command, DO_INC); break;
      case Q_DEC: do_modify_var(command, DO_DEC); break;
      case Q_ECHO: do_echo(command); command_executed++; break;
      case Q_SYSTEM: do_system(command); break;
      case Q_REMOVE_FILE: do_remove_file(command); break;
      case Q_REMOVE_FILES_WILDCARD: do_remove_files_wildcard(command); break;
      case Q_MKDIR: do_mkdir(command); break;
      case Q_RMDIR: do_rmdir(command); break;
      case Q_LIST_FILES: do_list_files(command); break;
      case Q_LIST_FILES_WRITE_FILE:
        do_list_files_write_file_command(command, FALSE);
        break;
      case Q_LIST_FILES_APPEND_FILE:
        do_list_files_write_file_command(command, TRUE);
        break;
      case Q_FILE_EXIST: do_file_exist(command); break;
      case Q_WRITE_FILE: do_write_file(command); break;
      case Q_APPEND_FILE: do_append_file(command); break;
      case Q_DIFF_FILES: do_diff_files(command); break;
      case Q_SEND_QUIT: do_send_quit(command); break;
      case Q_CHANGE_USER: do_change_user(command); break;
      case Q_CAT_FILE: do_cat_file(command); break;
      case Q_COPY_FILE: do_copy_file(command); break;
      case Q_MOVE_FILE: do_move_file(command); break;
      case Q_CHMOD_FILE: do_chmod_file(command); break;
      case Q_PERL: do_perl(command); break;
      case Q_RESULT_FORMAT_VERSION: do_result_format_version(command); break;
      case Q_DELIMITER:
        do_delimiter(command);
	break;
      case Q_DISPLAY_VERTICAL_RESULTS:
        display_result_vertically= TRUE;
        break;
      case Q_DISPLAY_HORIZONTAL_RESULTS:
	display_result_vertically= FALSE;
        break;
      case Q_SORTED_RESULT:
        /*
          Turn on sorting of result set, will be reset after next
          command
        */
	display_result_sorted= TRUE;
        break;
      case Q_LOWERCASE:
        /*
          Turn on lowercasing of result, will be reset after next
          command
        */
        display_result_lower= TRUE;
        break;
      case Q_LET: do_let(command); break;
      case Q_EVAL_RESULT:
        die("'eval_result' command  is deprecated");
	break; // never called but keep compiler calm
      case Q_EVAL:
      case Q_EVALP:
      case Q_QUERY_VERTICAL:
      case Q_QUERY_HORIZONTAL:
	if (command->query == command->query_buf)
        {
          /* Skip the first part of command, i.e query_xxx */
	  command->query= command->first_argument;
          command->first_word_len= 0;
        }
	/* fall through */
      case Q_QUERY:
      case Q_REAP:
      {
	my_bool old_display_result_vertically= display_result_vertically;
        /* Default is full query, both reap and send  */
        int flags= QUERY_REAP_FLAG | QUERY_SEND_FLAG;

        if (q_send_flag)
        {
          /* Last command was an empty 'send' */
          flags= QUERY_SEND_FLAG;
          q_send_flag= 0;
        }
        else if (command->type == Q_REAP)
        {
          flags= QUERY_REAP_FLAG;
        }

        if (command->type == Q_EVALP)
          flags |= QUERY_PRINT_ORIGINAL_FLAG;

        /* Check for special property for this query */
        display_result_vertically|= (command->type == Q_QUERY_VERTICAL);

	if (save_file[0])
	{
          if (!(command->require_file= strdup_root(&require_file_root,
                                                   save_file)))
            die("out of memory for require_file");
	  save_file[0]= 0;
	}
	run_query(cur_con, command, flags);
	command_executed++;
        command->last_argument= command->end;

        /* Restore settings */
	display_result_vertically= old_display_result_vertically;

	break;
      }
      case Q_SEND:
      case Q_SEND_EVAL:
        if (!*command->first_argument)
        {
          /*
            This is a send without arguments, it indicates that _next_ query
            should be send only
          */
          q_send_flag= 1;
          break;
        }

        /* Remove "send" if this is first iteration */
	if (command->query == command->query_buf)
	  command->query= command->first_argument;

	/*
	  run_query() can execute a query partially, depending on the flags.
	  QUERY_SEND_FLAG flag without QUERY_REAP_FLAG tells it to just send
          the query and read the result some time later when reap instruction
	  is given on this connection.
        */
	run_query(cur_con, command, QUERY_SEND_FLAG);
	command_executed++;
        command->last_argument= command->end;
	break;
      case Q_REQUIRE:
	do_get_file_name(command, save_file, sizeof(save_file));
	break;
      case Q_ERROR:
        do_get_errcodes(command);
	break;
      case Q_REPLACE:
	do_get_replace(command);
	break;
      case Q_REPLACE_REGEX:
        do_get_replace_regex(command);
        break;
      case Q_REPLACE_COLUMN:
	do_get_replace_column(command);
	break;
      case Q_SAVE_MASTER_POS: do_save_master_pos(); break;
      case Q_SYNC_WITH_MASTER: do_sync_with_master(command); break;
      case Q_SYNC_SLAVE_WITH_MASTER:
      {
	do_save_master_pos();
	if (*command->first_argument)
	  select_connection(command);
	else
	  select_connection_name("slave");
	do_sync_with_master2(command, 0, "");
	break;
      }
      case Q_COMMENT:
      {
        command->last_argument= command->end;

        /* Don't output comments in v1 */
        if (opt_result_format_version == 1)
          break;

        /* Don't output comments if query logging is off */
        if (disable_query_log)
          break;

        /* Write comment's with two starting #'s to result file */
        const char* p= command->query;
        if (p && *p == '#' && *(p+1) == '#')
        {
          dynstr_append_mem(&ds_res, command->query, command->query_len);
          dynstr_append(&ds_res, "\n");
        }
	break;
      }
      case Q_EMPTY_LINE:
        /* Don't output newline in v1 */
        if (opt_result_format_version == 1)
          break;

        /* Don't output newline if query logging is off */
        if (disable_query_log)
          break;

        dynstr_append(&ds_res, "\n");
        break;
      case Q_PING:
        handle_command_error(command, mysql_ping(cur_con->mysql), -1);
        break;
      case Q_RESET_CONNECTION:
        do_reset_connection();
        break;
      case Q_SEND_SHUTDOWN:
        handle_command_error(command,
                             mysql_shutdown(cur_con->mysql,
                                            SHUTDOWN_DEFAULT), -1);
        break;
      case Q_SHUTDOWN_SERVER:
        do_shutdown_server(command);
        break;
      case Q_EXEC:
	do_exec(command);
	command_executed++;
	break;
      case Q_START_TIMER:
	/* Overwrite possible earlier start of timer */
	timer_start= timer_now();
	break;
      case Q_END_TIMER:
	/* End timer before ending mysqltest */
	timer_output();
	break;
      case Q_CHARACTER_SET:
	do_set_charset(command);
	break;
      case Q_DISABLE_PS_PROTOCOL:
        set_property(command, P_PS, 0);
        /* Close any open statements */
        close_statements();
        break;
      case Q_ENABLE_PS_PROTOCOL:
        set_property(command, P_PS, ps_protocol);
        break;
      case Q_DISABLE_NON_BLOCKING_API:
        non_blocking_api_enabled= 0;
        break;
      case Q_ENABLE_NON_BLOCKING_API:
        non_blocking_api_enabled= 1;
        break;
      case Q_DISABLE_RECONNECT:
        mysql_options(cur_con->mysql, MYSQL_OPT_RECONNECT, &my_false);
        break;
      case Q_ENABLE_RECONNECT:
        mysql_options(cur_con->mysql, MYSQL_OPT_RECONNECT, &my_true);
        /* Close any open statements - no reconnect, need new prepare */
        close_statements();
        break;
      case Q_DISABLE_PARSING:
        if (parsing_disabled == 0)
          parsing_disabled= 1;
        else
          report_or_die("Parsing is already disabled");
        break;
      case Q_ENABLE_PARSING:
        /*
          Ensure we don't get parsing_disabled < 0 as this would accidentally
          disable code we don't want to have disabled
        */
        if (parsing_disabled == 1)
          parsing_disabled= 0;
        else
          report_or_die("Parsing is already enabled");
        break;
      case Q_DIE:
        /* Abort test with error code and error message */
        die("%s", command->first_argument[0] ? command->first_argument :
            "Explicit --die command executed");
        break;
      case Q_EXIT:
        /* Stop processing any more commands */
        abort_flag= 1;
        break;
      case Q_SKIP:
        /* Eval the query, thus replacing all environment variables */
        dynstr_set(&ds_res, 0);
        do_eval(&ds_res, command->first_argument, command->end, FALSE);
        abort_not_supported_test("%s",ds_res.str);
        break;
      case Q_RESULT:
        die("result, deprecated command");
        break;
      default:
        processed= 0;
        break;
      }
    }

    if (!processed)
    {
      current_line_inc= 0;
      switch (command->type) {
      case Q_WHILE: do_block(cmd_while, command); break;
      case Q_IF: do_block(cmd_if, command); break;
      case Q_END_BLOCK: do_done(command); break;
      default: current_line_inc = 1; break;
      }
    }
    else
      check_eol_junk(command->last_argument);

    if (command->type != Q_ERROR &&
        command->type != Q_COMMENT)
    {
      /*
        As soon as any non "error" command or comment has been executed,
        the array with expected errors should be cleared
      */
      memset(&saved_expected_errors, 0, sizeof(saved_expected_errors));
    }

    if (command_executed != last_command_executed || command->used_replace)
    {
      /*
        As soon as any command has been executed,
        the replace structures should be cleared
      */
      free_all_replace();

      /* Also reset "sorted_result" and "lowercase"*/
      display_result_sorted= FALSE;
      display_result_lower= FALSE;
    }
    last_command_executed= command_executed;

    parser.current_line += current_line_inc;
    if ( opt_mark_progress )
      mark_progress(command, parser.current_line);

    /* Write result from command to log file immediately */
    log_file.write(&ds_res);
    log_file.flush();
    dynstr_set(&ds_res, 0);
  }

  log_file.close();

  start_lineno= 0;
  verbose_msg("... Done processing test commands.");

  if (parsing_disabled)
    die("Test ended with parsing disabled");

  /*
    The whole test has been executed _successfully_.
    Time to compare result or save it to record file.
    The entire output from test is in the log file
  */
  if (log_file.bytes_written())
  {
    if (result_file_name)
    {
      /* A result file has been specified */

      if (record)
      {
	/* Recording */

        /* save a copy of the log to result file */
        if (my_copy(log_file.file_name(), result_file_name, MYF(0)) != 0)
          die("Failed to copy '%s' to '%s', errno: %d",
              log_file.file_name(), result_file_name, errno);

      }
      else
      {
	/* Check that the output from test is equal to result file */
	check_result();
      }
    }
  }
  else
  {
    /* Empty output is an error *unless* we also have an empty result file */
    if (! result_file_name || record ||
        compare_files (log_file.file_name(), result_file_name))
    {
      die("The test didn't produce any output");
    }
    else 
    {
      empty_result= TRUE;  /* Meaning empty was expected */
    }
  }

  if (!command_executed && result_file_name && !empty_result)
    die("No queries executed but non-empty result file found!");

  verbose_msg("Test has succeeded!");
  timer_output();
  /* Yes, if we got this far the test has succeeded! Sakila smiles */
  cleanup_and_exit(0);
  return 0; /* Keep compiler happy too */
}


/*
  A primitive timer that give results in milliseconds if the
  --timer-file=<filename> is given. The timer result is written
  to that file when the result is available. To not confuse
  mysql-test-run with an old obsolete result, we remove the file
  before executing any commands. The time we measure is

  - If no explicit 'start_timer' or 'end_timer' is given in the
  test case, the timer measure how long we execute in mysqltest.

  - If only 'start_timer' is given we measure how long we execute
  from that point until we terminate mysqltest.

  - If only 'end_timer' is given we measure how long we execute
  from that we enter mysqltest to the 'end_timer' is command is
  executed.

  - If both 'start_timer' and 'end_timer' are given we measure
  the time between executing the two commands.
*/

void timer_output(void)
{
  if (timer_file)
  {
    char buf[32], *end;
    ulonglong timer= timer_now() - timer_start;
    end= longlong10_to_str(timer, buf, 10);
    str_to_file(timer_file,buf, (int) (end-buf));
    /* Timer has been written to the file, don't use it anymore */
    timer_file= 0;
  }
}


ulonglong timer_now(void)
{
  return my_interval_timer() / 1000000;
}


/*
  Get arguments for replace_columns. The syntax is:
  replace-column column_number to_string [column_number to_string ...]
  Where each argument may be quoted with ' or "
  A argument may also be a variable, in which case the value of the
  variable is replaced.
*/

void do_get_replace_column(struct st_command *command)
{
  char *from= command->first_argument;
  char *buff, *start;
  DBUG_ENTER("get_replace_columns");

  free_replace_column();
  if (!*from)
    die("Missing argument in %s", command->query);

  /* Allocate a buffer for results */
  start= buff= (char*)my_malloc(PSI_NOT_INSTRUMENTED, strlen(from)+1,MYF(MY_WME | MY_FAE));
  while (*from)
  {
    char *to;
    uint column_number;
    to= get_string(&buff, &from, command);
    if (!(column_number= atoi(to)) || column_number > MAX_COLUMNS)
      die("Wrong column number to replace_column in '%s'", command->query);
    if (!*from)
      die("Wrong number of arguments to replace_column in '%s'",
          command->query);
    to= get_string(&buff, &from, command);
    my_free(replace_column[column_number-1]);
    replace_column[column_number-1]= my_strdup(PSI_NOT_INSTRUMENTED, to, MYF(MY_WME | MY_FAE));
    set_if_bigger(max_replace_column, column_number);
  }
  my_free(start);
  command->last_argument= command->end;

  DBUG_VOID_RETURN;
}


void free_replace_column()
{
  uint i;
  for (i=0 ; i < max_replace_column ; i++)
  {
    if (replace_column[i])
    {
      my_free(replace_column[i]);
      replace_column[i]= 0;
    }
  }
  max_replace_column= 0;
}


/****************************************************************************/
/*
  Replace functions
*/

/* Definitions for replace result */

typedef struct st_pointer_array {		/* when using array-strings */
  TYPELIB typelib;				/* Pointer to strings */
  uchar	*str;					/* Strings is here */
  uint8 *flag;					/* Flag about each var. */
  uint	array_allocs,max_count,length,max_length;
} POINTER_ARRAY;

struct st_replace *init_replace(char * *from, char * *to, uint count,
				char * word_end_chars);
int insert_pointer_name(POINTER_ARRAY *pa,char * name);
void free_pointer_array(POINTER_ARRAY *pa);

/*
  Get arguments for replace. The syntax is:
  replace from to [from to ...]
  Where each argument may be quoted with ' or "
  A argument may also be a variable, in which case the value of the
  variable is replaced.
*/

void do_get_replace(struct st_command *command)
{
  uint i;
  char *from= command->first_argument;
  char *buff, *start;
  char word_end_chars[256], *pos;
  POINTER_ARRAY to_array, from_array;
  DBUG_ENTER("do_get_replace");

  free_replace();

  bzero(&to_array,sizeof(to_array));
  bzero(&from_array,sizeof(from_array));
  if (!*from)
    die("Missing argument in %s", command->query);
  start= buff= (char*)my_malloc(PSI_NOT_INSTRUMENTED, strlen(from)+1,MYF(MY_WME | MY_FAE));
  while (*from)
  {
    char *to= buff;
    to= get_string(&buff, &from, command);
    if (!*from)
      die("Wrong number of arguments to replace_result in '%s'",
          command->query);
    fix_win_paths(to, from - to);
    insert_pointer_name(&from_array,to);
    to= get_string(&buff, &from, command);
    insert_pointer_name(&to_array,to);
  }
  for (i= 1,pos= word_end_chars ; i < 256 ; i++)
    if (my_isspace(charset_info,i))
      *pos++= i;
  *pos=0;					/* End pointer */
  if (!(glob_replace= init_replace((char**) from_array.typelib.type_names,
				  (char**) to_array.typelib.type_names,
				  (uint) from_array.typelib.count,
				  word_end_chars)))
    die("Can't initialize replace from '%s'", command->query);
  free_pointer_array(&from_array);
  free_pointer_array(&to_array);
  my_free(start);
  command->last_argument= command->end;
  DBUG_VOID_RETURN;
}


void free_replace()
{
  DBUG_ENTER("free_replace");
  my_free(glob_replace);
  glob_replace= NULL;
  DBUG_VOID_RETURN;
}


typedef struct st_replace {
  int found;
  struct st_replace *next[256];
} REPLACE;

typedef struct st_replace_found {
  int found;
  uint to_offset;
  int from_offset;
  char *replace_string;
} REPLACE_STRING;


void replace_strings_append(REPLACE *rep, DYNAMIC_STRING* ds,
                            const char *str)
{
  REPLACE *rep_pos;
  REPLACE_STRING *rep_str;
  const char *start, *from;
  DBUG_ENTER("replace_strings_append");

  start= from= str;
  rep_pos=rep+1;
  for (;;)
  {
    /* Loop through states */
    DBUG_PRINT("info", ("Looping through states"));
    while (!rep_pos->found)
      rep_pos= rep_pos->next[(uchar) *from++];

    /* Does this state contain a string to be replaced */
    if (!(rep_str = ((REPLACE_STRING*) rep_pos))->replace_string)
    {
      /* No match found */
      dynstr_append_mem(ds, start, from - start - 1);
      DBUG_PRINT("exit", ("Found no more string to replace, appended: %s", start));
      DBUG_VOID_RETURN;
    }

    /* Found a string that needs to be replaced */
    DBUG_PRINT("info", ("found: %d, to_offset: %u, from_offset: %d, string: %s",
                        rep_str->found, rep_str->to_offset,
                        rep_str->from_offset, rep_str->replace_string));

    /* Append part of original string before replace string */
    dynstr_append_mem(ds, start, (from - rep_str->to_offset) - start);

    /* Append replace string */
    dynstr_append_mem(ds, rep_str->replace_string,
                      strlen(rep_str->replace_string));

    if (!*(from-=rep_str->from_offset) && rep_pos->found != 2)
    {
      /* End of from string */
      DBUG_PRINT("exit", ("Found end of from string"));
      DBUG_VOID_RETURN;
    }
    start= from;
    rep_pos=rep;
  }
}


/*
  Regex replace  functions
*/


/* Stores regex substitutions */

struct st_regex
{
  char* pattern; /* Pattern to be replaced */
  char* replace; /* String or expression to replace the pattern with */
  int icase; /* true if the match is case insensitive */
};

int reg_replace(char** buf_p, int* buf_len_p, char *pattern, char *replace,
                char *string, int icase);

bool parse_re_part(char *start_re, char *end_re,
                   char **p, char *end, char **buf)
{
  if (*start_re != *end_re)
  {
    switch ((*start_re= *(*p)++)) {
    case '(': *end_re= ')'; break;
    case '[': *end_re= ']'; break;
    case '{': *end_re= '}'; break;
    case '<': *end_re= '>'; break;
    default: *end_re= *start_re;
    }
  }

  while (*p < end && **p != *end_re)
  {
    if ((*p)[0] == '\\' && *p + 1 < end && (*p)[1] == *end_re)
      (*p)++;

    *(*buf)++= *(*p)++;
  }
  *(*buf)++= 0;

  (*p)++;

  return *p > end;
}

/*
  Initializes the regular substitution expression to be used in the
  result output of test.

  Returns: st_replace_regex struct with pairs of substitutions
*/
void append_replace_regex(char*, char*, struct st_replace_regex*, char**);

struct st_replace_regex* init_replace_regex(char* expr)
{
  char *expr_end, *buf_p;
  struct st_replace_regex* res;
  size_t expr_len= strlen(expr);

  /* my_malloc() will die on fail with MY_FAE */
  res=(struct st_replace_regex*)my_malloc(PSI_NOT_INSTRUMENTED,
                                          sizeof(*res)+8192 ,MYF(MY_FAE+MY_WME));
  my_init_dynamic_array(PSI_NOT_INSTRUMENTED, &res->regex_arr, sizeof(struct st_regex), 128, 128, MYF(0));

  expr_end= expr + expr_len;
  buf_p= (char*)res + sizeof(*res);
  append_replace_regex(expr, expr_end, res, &buf_p);

  res->odd_buf_len= res->even_buf_len= 8192;
  res->even_buf= (char*)my_malloc(PSI_NOT_INSTRUMENTED, res->even_buf_len,MYF(MY_WME+MY_FAE));
  res->odd_buf= (char*)my_malloc(PSI_NOT_INSTRUMENTED, res->odd_buf_len,MYF(MY_WME+MY_FAE));
  res->buf= res->even_buf;

  return res;
}


void append_replace_regex(char* expr, char *expr_end, struct st_replace_regex* res,
                          char **buf_p)
{
  char* p, start_re, end_re= 1;
  struct st_regex reg;

  p= expr;

  /* for each regexp substitution statement */
  while (p < expr_end)
  {
    bzero(&reg,sizeof(reg));
    /* find the start of the statement */
    while (my_isspace(charset_info, *p) && p < expr_end)
      p++;

    if (p >= expr_end)
    {
      if (res->regex_arr.elements)
        break;
      else
        goto err;
    }

    start_re= 0;
    reg.pattern= *buf_p;

    /* Allow variable for the *entire* list of replacements */
    if (*p == '$')
    {
      const char *v_end= 0;
      VAR *val= var_get(p, &v_end, 0, 1);

      if (val)
      {
        char *expr, *expr_end;
        expr= val->str_val;
        expr_end= expr + val->str_val_len;
        append_replace_regex(expr, expr_end, res, buf_p);
      }

      p= (char *) v_end + 1;
      continue;
    }
    else
    {
      if (parse_re_part(&start_re, &end_re, &p, expr_end, buf_p))
        goto err;

      reg.replace= *buf_p;
      if (parse_re_part(&start_re, &end_re, &p, expr_end, buf_p))
        goto err;
    }

    /* Check if we should do matching case insensitive */
    if (p < expr_end && *p == 'i')
    {
      p++;
      reg.icase= 1;
    }

    /* done parsing the statement, now place it in regex_arr */
    if (insert_dynamic(&res->regex_arr, &reg))
      die("Out of memory");
  }

  return;

err:
  my_free(res->regex_arr.buffer);
  my_free(res);
  die("Error parsing replace_regex \"%s\"", expr);
}

/*
  Execute all substitutions on val.

  Returns: true if substituition was made, false otherwise
  Side-effect: Sets r->buf to be the buffer with all substitutions done.

  IN:
  struct st_replace_regex* r
  char* val
  Out:
  struct st_replace_regex* r
  r->buf points at the resulting buffer
  r->even_buf and r->odd_buf might have been reallocated
  r->even_buf_len and r->odd_buf_len might have been changed

  TODO:  at some point figure out if there is a way to do everything
  in one pass
*/

int multi_reg_replace(struct st_replace_regex* r,char* val)
{
  uint i;
  char* in_buf, *out_buf;
  int* buf_len_p;

  in_buf= val;
  out_buf= r->even_buf;
  buf_len_p= &r->even_buf_len;
  r->buf= 0;

  /* For each substitution, do the replace */
  for (i= 0; i < r->regex_arr.elements; i++)
  {
    struct st_regex re;
    char* save_out_buf= out_buf;

    get_dynamic(&r->regex_arr, &re, i);

    if (!reg_replace(&out_buf, buf_len_p, re.pattern, re.replace,
                     in_buf, re.icase))
    {
      /* if the buffer has been reallocated, make adjustments */
      if (save_out_buf != out_buf)
      {
        if (save_out_buf == r->even_buf)
          r->even_buf= out_buf;
        else
          r->odd_buf= out_buf;
      }

      r->buf= out_buf;
      if (in_buf == val)
        in_buf= r->odd_buf;

      swap_variables(char*,in_buf,out_buf);

      buf_len_p= (out_buf == r->even_buf) ? &r->even_buf_len :
        &r->odd_buf_len;
    }
  }

  return (r->buf == 0);
}

/*
  Parse the regular expression to be used in all result files
  from now on.

  The syntax is --replace_regex /from/to/i /from/to/i ...
  i means case-insensitive match. If omitted, the match is
  case-sensitive

*/
void do_get_replace_regex(struct st_command *command)
{
  char *expr= command->first_argument;
  free_replace_regex();
  if (expr && *expr && !(glob_replace_regex=init_replace_regex(expr)))
    die("Could not init replace_regex");
  command->last_argument= command->end;
}

void free_replace_regex()
{
  if (glob_replace_regex)
  {
    delete_dynamic(&glob_replace_regex->regex_arr);
    my_free(glob_replace_regex->even_buf);
    my_free(glob_replace_regex->odd_buf);
    my_free(glob_replace_regex);
    glob_replace_regex=0;
  }
}



/*
  auxiluary macro used by reg_replace
  makes sure the result buffer has sufficient length
*/
#define SECURE_REG_BUF   if (buf_len < need_buf_len)                    \
  {                                                                     \
    ssize_t off= res_p - buf;                                               \
    buf= (char*)my_realloc(PSI_NOT_INSTRUMENTED, buf,need_buf_len,MYF(MY_WME+MY_FAE));        \
    res_p= buf + off;                                                   \
    buf_len= need_buf_len;                                              \
  }                                                                     \
                                                                        \
/*
  Performs a regex substitution

  IN:

  buf_p - result buffer pointer. Will change if reallocated
  buf_len_p - result buffer length. Will change if the buffer is reallocated
  pattern - regexp pattern to match
  replace - replacement expression
  string - the string to perform substitutions in
  icase - flag, if set to 1 the match is case insensitive
*/
int reg_replace(char** buf_p, int* buf_len_p, char *pattern,
                char *replace, char *string, int icase)
{
  regex_t r;
  regmatch_t *subs;
  char *replace_end;
  char *buf= *buf_p;
  size_t len;
  size_t buf_len, need_buf_len;
  int cflags= REG_EXTENDED | REG_DOTALL;
  int err_code;
  char *res_p,*str_p,*str_end;

  DBUG_ASSERT(*buf_len_p > 0);

  buf_len= (size_t)*buf_len_p;
  len= strlen(string);
  str_end= string + len;

  /* start with a buffer of a reasonable size that hopefully will not
     need to be reallocated
  */
  need_buf_len= len * 2 + 1;
  res_p= buf;

  SECURE_REG_BUF

  if (icase)
    cflags|= REG_ICASE;

  if ((err_code= regcomp(&r,pattern,cflags)))
  {
    check_regerr(&r,err_code);
    return 1;
  }

  subs= (regmatch_t*)my_malloc(PSI_NOT_INSTRUMENTED, sizeof(regmatch_t) * (r.re_nsub+1),
                                  MYF(MY_WME+MY_FAE));

  *res_p= 0;
  str_p= string;
  replace_end= replace + strlen(replace);

  /* for each pattern match instance perform a replacement */
  while (!err_code)
  {
    /* find the match */
    err_code= regexec(&r,str_p, r.re_nsub+1, subs,
                         (str_p == string) ? 0 : REG_NOTBOL);

    /* if regular expression error (eg. bad syntax, or out of memory) */
    if (err_code && err_code != REG_NOMATCH)
    {
      check_regerr(&r,err_code);
      regfree(&r);
      return 1;
    }

    /* if match found */
    if (!err_code)
    {
      char* expr_p= replace;
      int c;

      /*
        we need at least what we have so far in the buffer + the part
        before this match
      */
      need_buf_len= (res_p - buf) + (int) subs[0].rm_so;

      /* on this pass, calculate the memory for the result buffer */
      while (expr_p < replace_end)
      {
        int back_ref_num= -1;
        c= *expr_p;

        if (c == '\\' && expr_p + 1 < replace_end)
        {
          back_ref_num= (int) (expr_p[1] - '0');
        }

        /* found a valid back_ref (eg. \1)*/
        if (back_ref_num >= 0 && back_ref_num <= (int)r.re_nsub)
        {
          regoff_t start_off, end_off;
          if ((start_off=subs[back_ref_num].rm_so) > -1 &&
              (end_off=subs[back_ref_num].rm_eo) > -1)
          {
            need_buf_len += (int) (end_off - start_off);
          }
          expr_p += 2;
        }
        else
        {
          expr_p++;
          need_buf_len++;
        }
      }
      need_buf_len++;
      /*
        now that we know the size of the buffer,
        make sure it is big enough
      */
      SECURE_REG_BUF

        /* copy the pre-match part */
        if (subs[0].rm_so)
        {
          memcpy(res_p, str_p, (size_t) subs[0].rm_so);
          res_p+= subs[0].rm_so;
        }

      expr_p= replace;

      /* copy the match and expand back_refs */
      while (expr_p < replace_end)
      {
        int back_ref_num= -1;
        c= *expr_p;

        if (c == '\\' && expr_p + 1 < replace_end)
        {
          back_ref_num= expr_p[1] - '0';
        }

        if (back_ref_num >= 0 && back_ref_num <= (int)r.re_nsub)
        {
          regoff_t start_off, end_off;
          if ((start_off=subs[back_ref_num].rm_so) > -1 &&
              (end_off=subs[back_ref_num].rm_eo) > -1)
          {
            int block_len= (int) (end_off - start_off);
            memcpy(res_p,str_p + start_off, block_len);
            res_p += block_len;
          }
          expr_p += 2;
        }
        else
        {
          *res_p++ = *expr_p++;
        }
      }

      /* handle the post-match part */
      if (subs[0].rm_so == subs[0].rm_eo)
      {
        if (str_p + subs[0].rm_so >= str_end)
          break;
        str_p += subs[0].rm_eo ;
        *res_p++ = *str_p++;
      }
      else
      {
        str_p += subs[0].rm_eo;
      }
    }
    else /* no match this time, just copy the string as is */
    {
      size_t left_in_str= str_end-str_p;
      need_buf_len= (res_p-buf) + left_in_str;
      SECURE_REG_BUF
        memcpy(res_p,str_p,left_in_str);
      res_p += left_in_str;
      str_p= str_end;
    }
  }
  my_free(subs);
  regfree(&r);
  *res_p= 0;
  *buf_p= buf;
  *buf_len_p= (int)buf_len;
  return 0;
}


#ifndef WORD_BIT
#define WORD_BIT (8*sizeof(uint))
#endif

#define SET_MALLOC_HUNC 64
#define LAST_CHAR_CODE 259

typedef struct st_rep_set {
  uint	*bits;				/* Pointer to used sets */
  short next[LAST_CHAR_CODE];		/* Pointer to next sets */
  uint	found_len;			/* Best match to date */
  int	found_offset;
  uint	table_offset;
  uint	size_of_bits;			/* For convenience */
} REP_SET;

typedef struct st_rep_sets {
  uint		count;			/* Number of sets */
  uint		extra;			/* Extra sets in buffer */
  uint		invisible;		/* Sets not chown */
  uint		size_of_bits;
  REP_SET	*set,*set_buffer;
  uint		*bit_buffer;
} REP_SETS;

typedef struct st_found_set {
  uint table_offset;
  int found_offset;
} FOUND_SET;

typedef struct st_follow {
  int chr;
  uint table_offset;
  uint len;
} FOLLOWS;


int init_sets(REP_SETS *sets,uint states);
REP_SET *make_new_set(REP_SETS *sets);
void make_sets_invisible(REP_SETS *sets);
void free_last_set(REP_SETS *sets);
void free_sets(REP_SETS *sets);
void internal_set_bit(REP_SET *set, uint bit);
void internal_clear_bit(REP_SET *set, uint bit);
void or_bits(REP_SET *to,REP_SET *from);
void copy_bits(REP_SET *to,REP_SET *from);
int cmp_bits(REP_SET *set1,REP_SET *set2);
int get_next_bit(REP_SET *set,uint lastpos);
int find_set(REP_SETS *sets,REP_SET *find);
int find_found(FOUND_SET *found_set,uint table_offset,
               int found_offset);
uint start_at_word(char * pos);
uint end_of_word(char * pos);

static uint found_sets=0;


uint replace_len(char * str)
{
  uint len=0;
  while (*str)
  {
    str++;
    len++;
  }
  return len;
}

/* Init a replace structure for further calls */

REPLACE *init_replace(char * *from, char * *to,uint count,
		      char * word_end_chars)
{
  static const int SPACE_CHAR= 256;
  static const int END_OF_LINE= 258;

  uint i,j,states,set_nr,len,result_len,max_length,found_end,bits_set,bit_nr;
  int used_sets,chr,default_state;
  char used_chars[LAST_CHAR_CODE],is_word_end[256];
  char * pos, *to_pos, **to_array;
  REP_SETS sets;
  REP_SET *set,*start_states,*word_states,*new_set;
  FOLLOWS *follow,*follow_ptr;
  REPLACE *replace;
  FOUND_SET *found_set;
  REPLACE_STRING *rep_str;
  DBUG_ENTER("init_replace");

  /* Count number of states */
  for (i=result_len=max_length=0 , states=2 ; i < count ; i++)
  {
    len=replace_len(from[i]);
    if (!len)
    {
      errno=EINVAL;
      DBUG_RETURN(0);
    }
    states+=len+1;
    result_len+=(uint) strlen(to[i])+1;
    if (len > max_length)
      max_length=len;
  }
  bzero(is_word_end, sizeof(is_word_end));
  for (i=0 ; word_end_chars[i] ; i++)
    is_word_end[(uchar) word_end_chars[i]]=1;

  if (init_sets(&sets,states))
    DBUG_RETURN(0);
  found_sets=0;
  if (!(found_set= (FOUND_SET*) my_malloc(PSI_NOT_INSTRUMENTED, sizeof(FOUND_SET)*max_length*count,
					  MYF(MY_WME))))
  {
    free_sets(&sets);
    DBUG_RETURN(0);
  }
  (void) make_new_set(&sets);			/* Set starting set */
  make_sets_invisible(&sets);			/* Hide previous sets */
  used_sets=-1;
  word_states=make_new_set(&sets);		/* Start of new word */
  start_states=make_new_set(&sets);		/* This is first state */
  if (!(follow=(FOLLOWS*) my_malloc(PSI_NOT_INSTRUMENTED, (states+2)*sizeof(FOLLOWS),MYF(MY_WME))))
  {
    free_sets(&sets);
    my_free(found_set);
    DBUG_RETURN(0);
  }

  /* Init follow_ptr[] */
  for (i=0, states=1, follow_ptr=follow+1 ; i < count ; i++)
  {
    if (from[i][0] == '\\' && from[i][1] == '^')
    {
      internal_set_bit(start_states,states+1);
      if (!from[i][2])
      {
	start_states->table_offset=i;
	start_states->found_offset=1;
      }
    }
    else if (from[i][0] == '\\' && from[i][1] == '$')
    {
      internal_set_bit(start_states,states);
      internal_set_bit(word_states,states);
      if (!from[i][2] && start_states->table_offset == (uint) ~0)
      {
	start_states->table_offset=i;
	start_states->found_offset=0;
      }
    }
    else
    {
      internal_set_bit(word_states,states);
      if (from[i][0] == '\\' && (from[i][1] == 'b' && from[i][2]))
	internal_set_bit(start_states,states+1);
      else
	internal_set_bit(start_states,states);
    }
    for (pos=from[i], len=0; *pos ; pos++)
    {
      follow_ptr->chr= (uchar) *pos;
      follow_ptr->table_offset=i;
      follow_ptr->len= ++len;
      follow_ptr++;
    }
    follow_ptr->chr=0;
    follow_ptr->table_offset=i;
    follow_ptr->len=len;
    follow_ptr++;
    states+=(uint) len+1;
  }


  for (set_nr=0,pos=0 ; set_nr < sets.count ; set_nr++)
  {
    set=sets.set+set_nr;
    default_state= 0;				/* Start from beginning */

    /* If end of found-string not found or start-set with current set */

    for (i= (uint) ~0; (i=get_next_bit(set,i)) ;)
    {
      if (!follow[i].chr)
      {
	if (! default_state)
	  default_state= find_found(found_set,set->table_offset,
				    set->found_offset+1);
      }
    }
    copy_bits(sets.set+used_sets,set);		/* Save set for changes */
    if (!default_state)
      or_bits(sets.set+used_sets,sets.set);	/* Can restart from start */

    /* Find all chars that follows current sets */
    bzero(used_chars, sizeof(used_chars));
    for (i= (uint) ~0; (i=get_next_bit(sets.set+used_sets,i)) ;)
    {
      used_chars[follow[i].chr]=1;
      if ((follow[i].chr == SPACE_CHAR && !follow[i+1].chr &&
	   follow[i].len > 1) || follow[i].chr == END_OF_LINE)
	used_chars[0]=1;
    }

    /* Mark word_chars used if \b is in state */
    if (used_chars[SPACE_CHAR])
      for (pos= word_end_chars ; *pos ; pos++)
	used_chars[(int) (uchar) *pos] = 1;

    /* Handle other used characters */
    for (chr= 0 ; chr < 256 ; chr++)
    {
      if (! used_chars[chr])
	set->next[chr]= chr ? default_state : -1;
      else
      {
	new_set=make_new_set(&sets);
	set=sets.set+set_nr;			/* if realloc */
	new_set->table_offset=set->table_offset;
	new_set->found_len=set->found_len;
	new_set->found_offset=set->found_offset+1;
	found_end=0;

	for (i= (uint) ~0 ; (i=get_next_bit(sets.set+used_sets,i)) ; )
	{
	  if (!follow[i].chr || follow[i].chr == chr ||
	      (follow[i].chr == SPACE_CHAR &&
	       (is_word_end[chr] ||
		(!chr && follow[i].len > 1 && ! follow[i+1].chr))) ||
	      (follow[i].chr == END_OF_LINE && ! chr))
	  {
	    if ((! chr || (follow[i].chr && !follow[i+1].chr)) &&
		follow[i].len > found_end)
	      found_end=follow[i].len;
	    if (chr && follow[i].chr)
	      internal_set_bit(new_set,i+1);		/* To next set */
	    else
	      internal_set_bit(new_set,i);
	  }
	}
	if (found_end)
	{
	  new_set->found_len=0;			/* Set for testing if first */
	  bits_set=0;
	  for (i= (uint) ~0; (i=get_next_bit(new_set,i)) ;)
	  {
	    if ((follow[i].chr == SPACE_CHAR ||
		 follow[i].chr == END_OF_LINE) && ! chr)
	      bit_nr=i+1;
	    else
	      bit_nr=i;
	    if (follow[bit_nr-1].len < found_end ||
		(new_set->found_len &&
		 (chr == 0 || !follow[bit_nr].chr)))
	      internal_clear_bit(new_set,i);
	    else
	    {
	      if (chr == 0 || !follow[bit_nr].chr)
	      {					/* best match  */
		new_set->table_offset=follow[bit_nr].table_offset;
		if (chr || (follow[i].chr == SPACE_CHAR ||
			    follow[i].chr == END_OF_LINE))
		  new_set->found_offset=found_end;	/* New match */
		new_set->found_len=found_end;
	      }
	      bits_set++;
	    }
	  }
	  if (bits_set == 1)
	  {
	    set->next[chr] = find_found(found_set,
					new_set->table_offset,
					new_set->found_offset);
	    free_last_set(&sets);
	  }
	  else
	    set->next[chr] = find_set(&sets,new_set);
	}
	else
	  set->next[chr] = find_set(&sets,new_set);
      }
    }
  }

  /* Alloc replace structure for the replace-state-machine */

  if ((replace=(REPLACE*) my_malloc(PSI_NOT_INSTRUMENTED, sizeof(REPLACE)*(sets.count)+
				    sizeof(REPLACE_STRING)*(found_sets+1)+
				    sizeof(char *)*count+result_len,
				    MYF(MY_WME | MY_ZEROFILL))))
  {
    rep_str=(REPLACE_STRING*) (replace+sets.count);
    to_array= (char **) (rep_str+found_sets+1);
    to_pos=(char *) (to_array+count);
    for (i=0 ; i < count ; i++)
    {
      to_array[i]=to_pos;
      to_pos=strmov(to_pos,to[i])+1;
    }
    rep_str[0].found=1;
    rep_str[0].replace_string=0;
    for (i=1 ; i <= found_sets ; i++)
    {
      pos=from[found_set[i-1].table_offset];
      rep_str[i].found= !strncmp(pos, "\\^", 3) ? 2 : 1;
      rep_str[i].replace_string=to_array[found_set[i-1].table_offset];
      rep_str[i].to_offset=found_set[i-1].found_offset-start_at_word(pos);
      rep_str[i].from_offset=found_set[i-1].found_offset-replace_len(pos)+
	end_of_word(pos);
    }
    for (i=0 ; i < sets.count ; i++)
    {
      for (j=0 ; j < 256 ; j++)
	if (sets.set[i].next[j] >= 0)
	  replace[i].next[j]=replace+sets.set[i].next[j];
	else
	  replace[i].next[j]=(REPLACE*) (rep_str+(-sets.set[i].next[j]-1));
    }
  }
  my_free(follow);
  free_sets(&sets);
  my_free(found_set);
  DBUG_PRINT("exit",("Replace table has %d states",sets.count));
  DBUG_RETURN(replace);
}


int init_sets(REP_SETS *sets,uint states)
{
  bzero(sets, sizeof(*sets));
  sets->size_of_bits=((states+7)/8);
  if (!(sets->set_buffer=(REP_SET*) my_malloc(PSI_NOT_INSTRUMENTED, sizeof(REP_SET)*SET_MALLOC_HUNC,
					      MYF(MY_WME))))
    return 1;
  if (!(sets->bit_buffer=(uint*) my_malloc(PSI_NOT_INSTRUMENTED, sizeof(uint)*sets->size_of_bits*
					   SET_MALLOC_HUNC,MYF(MY_WME))))
  {
    my_free(sets->set);
    return 1;
  }
  return 0;
}

/* Make help sets invisible for nicer codeing */

void make_sets_invisible(REP_SETS *sets)
{
  sets->invisible=sets->count;
  sets->set+=sets->count;
  sets->count=0;
}

REP_SET *make_new_set(REP_SETS *sets)
{
  uint i,count,*bit_buffer;
  REP_SET *set;
  if (sets->extra)
  {
    sets->extra--;
    set=sets->set+ sets->count++;
    bzero(set->bits, sizeof(uint) * sets->size_of_bits);
    bzero(&set->next[0], sizeof(set->next[0]) * LAST_CHAR_CODE);
    set->found_offset=0;
    set->found_len=0;
    set->table_offset= (uint) ~0;
    set->size_of_bits=sets->size_of_bits;
    return set;
  }
  count=sets->count+sets->invisible+SET_MALLOC_HUNC;
  if (!(set=(REP_SET*) my_realloc(PSI_NOT_INSTRUMENTED, sets->set_buffer, sizeof(REP_SET)*count,
				  MYF(MY_WME))))
    return 0;
  sets->set_buffer=set;
  sets->set=set+sets->invisible;
  if (!(bit_buffer=(uint*) my_realloc(PSI_NOT_INSTRUMENTED, sets->bit_buffer,
				      (sizeof(uint)*sets->size_of_bits)*count,
				      MYF(MY_WME))))
    return 0;
  sets->bit_buffer=bit_buffer;
  for (i=0 ; i < count ; i++)
  {
    sets->set_buffer[i].bits=bit_buffer;
    bit_buffer+=sets->size_of_bits;
  }
  sets->extra=SET_MALLOC_HUNC;
  return make_new_set(sets);
}

void free_last_set(REP_SETS *sets)
{
  sets->count--;
  sets->extra++;
  return;
}

void free_sets(REP_SETS *sets)
{
  my_free(sets->set_buffer);
  my_free(sets->bit_buffer);
  return;
}

void internal_set_bit(REP_SET *set, uint bit)
{
  set->bits[bit / WORD_BIT] |= 1 << (bit % WORD_BIT);
  return;
}

void internal_clear_bit(REP_SET *set, uint bit)
{
  set->bits[bit / WORD_BIT] &= ~ (1 << (bit % WORD_BIT));
  return;
}


void or_bits(REP_SET *to,REP_SET *from)
{
  uint i;
  for (i=0 ; i < to->size_of_bits ; i++)
    to->bits[i]|=from->bits[i];
  return;
}

void copy_bits(REP_SET *to,REP_SET *from)
{
  memcpy(to->bits, from->bits,
	 (size_t) (sizeof(uint) * to->size_of_bits));
}

int cmp_bits(REP_SET *set1,REP_SET *set2)
{
  return memcmp(set1->bits, set2->bits,
                sizeof(uint) * set1->size_of_bits);
}


/* Get next set bit from set. */

int get_next_bit(REP_SET *set,uint lastpos)
{
  uint pos,*start,*end,bits;

  start=set->bits+ ((lastpos+1) / WORD_BIT);
  end=set->bits + set->size_of_bits;
  bits=start[0] & ~((1U << ((lastpos+1) % WORD_BIT)) -1);

  while (! bits && ++start < end)
    bits=start[0];
  if (!bits)
    return 0;
  pos=(uint) (start-set->bits)*WORD_BIT;
  while (! (bits & 1))
  {
    bits>>=1;
    pos++;
  }
  return pos;
}

/* find if there is a same set in sets. If there is, use it and
   free given set, else put in given set in sets and return its
   position */

int find_set(REP_SETS *sets,REP_SET *find)
{
  uint i;
  for (i=0 ; i < sets->count-1 ; i++)
  {
    if (!cmp_bits(sets->set+i,find))
    {
      free_last_set(sets);
      return i;
    }
  }
  return i;				/* return new position */
}

/* find if there is a found_set with same table_offset & found_offset
   If there is return offset to it, else add new offset and return pos.
   Pos returned is -offset-2 in found_set_structure because it is
   saved in set->next and set->next[] >= 0 points to next set and
   set->next[] == -1 is reserved for end without replaces.
*/

int find_found(FOUND_SET *found_set,uint table_offset, int found_offset)
{
  int i;
  for (i=0 ; (uint) i < found_sets ; i++)
    if (found_set[i].table_offset == table_offset &&
	found_set[i].found_offset == found_offset)
      return -i-2;
  found_set[i].table_offset=table_offset;
  found_set[i].found_offset=found_offset;
  found_sets++;
  return -i-2;				/* return new position */
}

/* Return 1 if regexp starts with \b or ends with \b*/

uint start_at_word(char * pos)
{
  return (((!memcmp(pos, "\\b",2) && pos[2]) ||
           !memcmp(pos, "\\^", 2)) ? 1 : 0);
}

uint end_of_word(char * pos)
{
  char * end=strend(pos);
  return ((end > pos+2 && !memcmp(end-2, "\\b", 2)) ||
	  (end >= pos+2 && !memcmp(end-2, "\\$",2))) ? 1 : 0;
}

/****************************************************************************
 * Handle replacement of strings
 ****************************************************************************/

#define PC_MALLOC		256	/* Bytes for pointers */
#define PS_MALLOC		512	/* Bytes for data */

int insert_pointer_name(POINTER_ARRAY *pa,char * name)
{
  uint i,length,old_count;
  uchar *new_pos;
  const char **new_array;
  DBUG_ENTER("insert_pointer_name");

  if (! pa->typelib.count)
  {
    if (!(pa->typelib.type_names=(const char **)
	  my_malloc(PSI_NOT_INSTRUMENTED, ((PC_MALLOC-MALLOC_OVERHEAD)/
		     (sizeof(char *)+sizeof(*pa->flag))*
		     (sizeof(char *)+sizeof(*pa->flag))),MYF(MY_WME))))
      DBUG_RETURN(-1);
    if (!(pa->str= (uchar*) my_malloc(PSI_NOT_INSTRUMENTED, PS_MALLOC - MALLOC_OVERHEAD,
                                      MYF(MY_WME))))
    {
      my_free(pa->typelib.type_names);
      DBUG_RETURN (-1);
    }
    pa->max_count=(PC_MALLOC-MALLOC_OVERHEAD)/(sizeof(uchar*)+
					       sizeof(*pa->flag));
    pa->flag= (uint8*) (pa->typelib.type_names+pa->max_count);
    pa->length=0;
    pa->max_length=PS_MALLOC-MALLOC_OVERHEAD;
    pa->array_allocs=1;
  }
  length=(uint) strlen(name)+1;
  if (pa->length+length >= pa->max_length)
  {
    if (!(new_pos= (uchar*) my_realloc(PSI_NOT_INSTRUMENTED, pa->str, pa->length + length + PS_MALLOC,
                                       MYF(MY_WME))))
      DBUG_RETURN(1);
    if (new_pos != pa->str)
    {
      my_ptrdiff_t diff=PTR_BYTE_DIFF(new_pos,pa->str);
      for (i=0 ; i < pa->typelib.count ; i++)
	pa->typelib.type_names[i]= ADD_TO_PTR(pa->typelib.type_names[i],diff,
					      char*);
      pa->str=new_pos;
    }
    pa->max_length= pa->length+length+PS_MALLOC;
  }
  if (pa->typelib.count >= pa->max_count-1)
  {
    int len;
    pa->array_allocs++;
    len=(PC_MALLOC*pa->array_allocs - MALLOC_OVERHEAD);
    if (!(new_array=(const char **) my_realloc(PSI_NOT_INSTRUMENTED, pa->typelib.type_names,
					       len/
                                               (sizeof(uchar*)+sizeof(*pa->flag))*
                                               (sizeof(uchar*)+sizeof(*pa->flag)),
                                               MYF(MY_WME))))
      DBUG_RETURN(1);
    pa->typelib.type_names=new_array;
    old_count=pa->max_count;
    pa->max_count=len/(sizeof(uchar*) + sizeof(*pa->flag));
    pa->flag= (uint8*) (pa->typelib.type_names+pa->max_count);
    memcpy(pa->flag, (pa->typelib.type_names  +old_count),
	   old_count*sizeof(*pa->flag));
  }
  pa->flag[pa->typelib.count]=0;			/* Reset flag */
  pa->typelib.type_names[pa->typelib.count++]= (char*) pa->str+pa->length;
  pa->typelib.type_names[pa->typelib.count]= NullS;	/* Put end-mark */
  (void) strmov((char*) pa->str + pa->length,name);
  pa->length+=length;
  DBUG_RETURN(0);
} /* insert_pointer_name */


/* free pointer array */

void free_pointer_array(POINTER_ARRAY *pa)
{
  if (pa->typelib.count)
  {
    pa->typelib.count=0;
    my_free(pa->typelib.type_names);
    pa->typelib.type_names=0;
    my_free(pa->str);
  }
} /* free_pointer_array */


/* Functions that uses replace and replace_regex */

/* Append the string to ds, with optional replace */
void replace_dynstr_append_mem(DYNAMIC_STRING *ds, const char *val, size_t len)
{
  char lower[1024];

  if (len < sizeof(lower) - 1)
  {
    if (display_result_lower)
    {
      /* Convert to lower case, and do this first */
      char *c= lower;
      for (const char *v= val, *end_v= v + len;  v < end_v;  v++)
        *c++= my_tolower(charset_info, *v);
      *c= '\0';
      /* Copy from this buffer instead */
    }
    else
    {
      memcpy(lower, val, len);
      lower[len]= 0;
    }
    fix_win_paths(lower, len);
    val= lower;
  }
  
  if (glob_replace_regex)
  {
    /* Regex replace */
    if (!multi_reg_replace(glob_replace_regex, (char*)val))
    {
      val= glob_replace_regex->buf;
      len= strlen(val);
    }
  }

  if (glob_replace)
  {
    /* Normal replace */
    replace_strings_append(glob_replace, ds, val);
  }
  else
    dynstr_append_mem(ds, val, len);
}


/* Append zero-terminated string to ds, with optional replace */
void replace_dynstr_append(DYNAMIC_STRING *ds, const char *val)
{
  replace_dynstr_append_mem(ds, val, strlen(val));
}

/* Append uint to ds, with optional replace */
void replace_dynstr_append_uint(DYNAMIC_STRING *ds, uint val)
{
  char buff[22]; /* This should be enough for any int */
  char *end= longlong10_to_str(val, buff, 10);
  replace_dynstr_append_mem(ds, buff, end - buff);
}


/*
  Build a list of pointer to each line in ds_input, sort
  the list and use the sorted list to append the strings
  sorted to the output ds

  SYNOPSIS
  dynstr_append_sorted()
  ds           string where the sorted output will be appended
  ds_input     string to be sorted
  keep_header  If header should not be sorted
*/

static int comp_lines(const char **a, const char **b)
{
  return (strcmp(*a,*b));
}

void dynstr_append_sorted(DYNAMIC_STRING* ds, DYNAMIC_STRING *ds_input,
                          bool keep_header)
{
  unsigned i;
  char *start= ds_input->str;
  DYNAMIC_ARRAY lines;
  DBUG_ENTER("dynstr_append_sorted");

  if (!*start)
    DBUG_VOID_RETURN;  /* No input */

  my_init_dynamic_array(PSI_NOT_INSTRUMENTED, &lines, sizeof(const char*), 32, 32, MYF(0));

  if (keep_header)
  {
    /* First line is result header, skip past it */
    while (*start && *start != '\n')
      start++;
    start++; /* Skip past \n */
    dynstr_append_mem(ds, ds_input->str, start - ds_input->str);
  }

  /* Insert line(s) in array */
  while (*start)
  {
    char* line_end= (char*)start;

    /* Find end of line */
    while (*line_end && *line_end != '\n')
      line_end++;
    *line_end= 0;

    /* Insert pointer to the line in array */
    if (insert_dynamic(&lines, &start))
      die("Out of memory inserting lines to sort");

    start= line_end+1;
  }

  /* Sort array */
  qsort(lines.buffer, lines.elements,
        sizeof(char**), (qsort_cmp)comp_lines);

  /* Create new result */
  for (i= 0; i < lines.elements ; i++)
  {
    const char **line= dynamic_element(&lines, i, const char**);
    dynstr_append(ds, *line);
    dynstr_append(ds, "\n");
  }

  delete_dynamic(&lines);
  DBUG_VOID_RETURN;
}

#ifndef HAVE_SETENV
static int setenv(const char *name, const char *value, int overwrite)
{
  size_t buflen= strlen(name) + strlen(value) + 2;
  char *envvar= (char *)malloc(buflen);
  if(!envvar)
    return ENOMEM;
  strcpy(envvar, name);
  strcat(envvar, "=");
  strcat(envvar, value);
  putenv(envvar);
  return 0;
}
#endif

/*
  for the purpose of testing (see dialog.test)
  we replace default mysql_authentication_dialog_ask function with the one,
  that always reads from stdin with explicit echo.

*/
extern "C"
#ifdef _MSC_VER
__declspec(dllexport)
#endif
char *mysql_authentication_dialog_ask(MYSQL *mysql, int type,
                                      const char *prompt,
                                      char *buf, int buf_len)
{
  char *s=buf;

  fputs(prompt, stdout);
  fputs(" ", stdout);

  if (!fgets(buf, buf_len-1, stdin))
    buf[0]= 0;
  else if (buf[0] && (s= strend(buf))[-1] == '\n')
    s[-1]= 0;

  for (s= buf; *s; s++)
    fputc(type == 2 ? '*' : *s, stdout);

  fputc('\n', stdout);

  return buf;
}<|MERGE_RESOLUTION|>--- conflicted
+++ resolved
@@ -1,5 +1,5 @@
 /* Copyright (c) 2000, 2013, Oracle and/or its affiliates.
-   Copyright (c) 2009, 2020, MariaDB
+   Copyright (c) 2009, 2021, MariaDB
 
    This program is free software; you can redistribute it and/or modify
    it under the terms of the GNU General Public License as published by
@@ -5588,11 +5588,8 @@
     When the connection is closed set name to CLOSED_CONNECTION
     to make it possible to reuse the connection name.
   */
-<<<<<<< HEAD
-  if (!(con->name = my_strdup(PSI_NOT_INSTRUMENTED, "-closed_connection-", MYF(MY_WME))))
-=======
-  if (!(con->name = my_strdup(CLOSED_CONNECTION, MYF(MY_WME))))
->>>>>>> baf0ef9a
+  if (!(con->name = my_strdup(PSI_NOT_INSTRUMENTED, CLOSED_CONNECTION,
+                              MYF(MY_WME))))
     die("Out of memory");
   con->name_len= sizeof(CLOSED_CONNECTION)-1;
 
