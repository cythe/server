/* Copyright (C) 2003 MySQL AB

   This program is free software; you can redistribute it and/or modify
   it under the terms of the GNU General Public License as published by
   the Free Software Foundation; either version 2 of the License, or
   (at your option) any later version.

   This program is distributed in the hope that it will be useful,
   but WITHOUT ANY WARRANTY; without even the implied warranty of
   MERCHANTABILITY or FITNESS FOR A PARTICULAR PURPOSE.  See the
   GNU General Public License for more details.

   You should have received a copy of the GNU General Public License
   along with this program; if not, write to the Free Software
   Foundation, Inc., 59 Temple Place, Suite 330, Boston, MA  02111-1307  USA */

/*
 * testDataBuffers
 *
 * Test getValue() of byte arrays:
 * - using application buffers of different alignments and sizes
 * - using NdbApi allocated small (<32) and big (>=32) buffers
 *
 * Verifies fixes to tickets 189 and 206.
 *
 * Options: see printusage() below.
 *
 * Creates tables TB00 to TB15
 */

#include <ndb_global.h>

#include <NdbMain.h>
#include <NdbOut.hpp>
#include <NdbApi.hpp>
#include <NdbTest.hpp>
#include <NdbSchemaCon.hpp>
// limits
static int const MaxAttr = 64;
static int const MaxOper = 1000;
static int const MaxSize = 10000;
static int const MaxOff = 64;		// max offset to add to data buffer
static int const MaxData = MaxSize + MaxOff + 100;

// options
static int attrcnt = 25;
static int existok = 0;
static bool kontinue = false;
static int loopcnt = 1;
static int opercnt = 100;		// also does this many scans
static int randomizer = 171317;
static int sizelim = 500;
static int xverbose = 0;

static void printusage() {
    ndbout
	<< "usage: testDataBuffers options [default/max]"
	<< endl
	<< "NOTE: too large combinations result in NDB error"
	<< endl
	<< "-a N  number of attributes (including the key) [25/64]"
	<< endl
	<< "-e    no error if table exists (assumed to have same structure)"
	<< endl
	<< "-k    on error continue with next test case"
	<< endl
	<< "-l N  number of loops to run, 0 means infinite [1]"
	<< endl
	<< "-o N  number of operations (rows in each table) [100/1000]"
	<< endl
	<< "-r N  source of randomness (big number (prime)) [171317]"
	<< endl
	<< "-s N  array size limit (rounded up in some tests) [500/10000]"
	<< endl
	<< "-x    extremely verbose"
	<< endl
	<< "Tables: TB00 .. TB15"
	<< endl
	;
}

static Ndb* ndb = 0;
static NdbSchemaCon* tcon = 0;
static NdbSchemaOp* top = 0;
static NdbConnection* con = 0;
static NdbOperation* op = 0;
static NdbScanOperation* sop = 0;
static NdbResultSet* rs = 0;

static int
ndberror(char const* fmt, ...)
{
    va_list ap;
    char buf[200];
    va_start(ap, fmt);
    BaseString::vsnprintf(buf, sizeof(buf), fmt, ap);
    va_end(ap);
    ndbout << buf << " --" << endl;
    if (ndb)
      ndbout << "ndb : " << ndb->getNdbError() << endl;
    if (tcon)
	ndbout << "tcon: " << tcon->getNdbError() << endl;
    if (top)
	ndbout << "top: " << top->getNdbError() << endl;
    if (con)
	ndbout << "con : " << con->getNdbError() << endl;
    if (op)
	ndbout << "op  : " << op->getNdbError() << endl;
    return -1;
}

static int
chkerror(char const* fmt, ...)
{
    va_list ap;
    char buf[200];
    va_start(ap, fmt);
    BaseString::vsnprintf(buf, sizeof(buf), fmt, ap);
    va_end(ap);
    ndbout << "*** check failed: " << buf << " ***" << endl;
    return -1;
}

// alignment of addresses and data sizes

static bool isAligned(UintPtr x)
{
    return ((x & 3) == 0);
}
static bool isAligned(char* p)
{
    return isAligned(UintPtr(p));
}
static unsigned toAligned(UintPtr x)
{
    while (! isAligned(x))
	x++;
    return x;
}
static char* toAligned(char* p)
{
    while (! isAligned(p))
	p++;
    return p;
}

// byte value for key k column i byte j
static int byteVal(int k, int i, int j)
{
    return '0' + (k + i + j)  % 10;
}

// tables

static char tab[20] = "";

static struct col {
    char aAttrName[20];
    AttrType aAttrType;
    int aAttrSize;
    int aArraySize;
    KeyType aTupleKey;
    bool nullable;
    NdbRecAttr* aRa;
    char* buf;
    int bufsiz;
    char data[MaxData];
} ccol[MaxAttr];

static int key = 0;

// independent test bits
static bool alignAddr;		// align our buffer addresses to 4x
static bool alignSize;		// align data sizes to 4x
static bool useBuf;		// use our buffers for output
static bool noRandom;		// do not randomize sizes and offsets
static int testbits = 4;

static int
makeSize(int i)
{
    int n;
    if (noRandom)
	n = i;
    else
	n = i * randomizer;
    n %= sizelim;
    if (n <= 0)
	n = 1;
    if (alignSize)
	n = toAligned(n);
    return n;
}

static int
makeOff(int k)
{
    int n;
    if (alignAddr)
	n = 0;
    else if (noRandom)
	n = k;
    else
	n = k * randomizer;
    n %= MaxOff;
    if (n < 0)
	n = -n;
    return n;
}

static int
testcase(Ndb_cluster_connection&cc, int flag)
{
    ndbout << "--- case " << flag << " ---" << endl;
    sprintf(tab, "TB%02d", flag);

    alignAddr = ! (flag & 1);
    ndbout << (alignAddr ? "align addresses" : "mis-align addresses") << endl;
    alignSize = ! (flag & 2);
    ndbout << (alignSize ? "align data sizes" : "mis-align data sizes") << endl;
    useBuf = ! (flag & 4);
    ndbout << (useBuf ? "use our buffers" : "use ndbapi buffers") << endl;
    noRandom = ! (flag & 8);
    ndbout << (noRandom ? "simple sizes" : "randomize sizes") << endl;

    int smax = 0, stot = 0, i;
    if (xverbose)
      ndbout << "- define table " << tab << endl;
    for (i = 0; i < attrcnt; i++) {
	col& c = ccol[i];
	memset(&c, 0, sizeof(c));
	sprintf(c.aAttrName, "C%d", i);
	if (i == 0) {
	    c.aAttrType = UnSigned;
	    c.aAttrSize = 32;
	    c.aArraySize = 1;
	    c.aTupleKey = TupleKey;
	    c.nullable = false;
	} else {
	    c.aAttrType = String;
	    c.aAttrSize = 8;
	    c.aArraySize = makeSize(i);
	    if (smax < c.aArraySize)
		smax = c.aArraySize;
	    stot += c.aArraySize;
	    c.aTupleKey = NoKey;
	    c.nullable = true;
	    if (xverbose)
	      ndbout << "-- column " << i << " size=" << c.aArraySize << endl;
	}
	c.buf = toAligned(c.data);
	c.bufsiz = sizeof(c.data) - (c.buf - c.data);
    }
    ndbout << "tab=" << tab << " cols=" << attrcnt
	<< " size max=" << smax << " tot=" << stot << endl;

<<<<<<< HEAD
    ndb = new Ndb(&cc, "TEST_DB");
    if (ndb->init() != 0)
	return ndberror("init");
    if (ndb->waitUntilReady(30) < 0)
	return ndberror("waitUntilReady");

=======
>>>>>>> 63d2bc23
    if ((tcon = NdbSchemaCon::startSchemaTrans(ndb)) == 0)
	return ndberror("startSchemaTransaction");
    if ((top = tcon->getNdbSchemaOp()) == 0)
	return ndberror("getNdbSchemaOp");
    if (top->createTable(tab) < 0)
	return ndberror("createTable");
    for (i = 0; i < attrcnt; i++) {
	col& c = ccol[i];
	if (top->createAttribute(
	    c.aAttrName,
	    c.aTupleKey,
	    c.aAttrSize,
	    c.aArraySize,
	    c.aAttrType,
	    MMBased,
	    c.nullable
	) < 0)
	    return ndberror("createAttribute col=%d", i);
    }
    if (tcon->execute() < 0) {
	if (! (tcon->getNdbError().code == 721 && existok))
	    return ndberror("execute");
	ndbout << "using " << tab << endl;
    } else {
	ndbout << "created " << tab << endl;
    }
    top = 0;
    tcon = 0;

    if (xverbose)
      ndbout << "- delete" << endl;
    int delcnt = 0;
    for (key = 0; key < opercnt; key++) {
	if ((con = ndb->startTransaction()) == 0)
	    return ndberror("startTransaction key=%d", key);
	if ((op = con->getNdbOperation(tab)) == 0)
	    return ndberror("getNdbOperation key=%d", key);
	if (op->deleteTuple() < 0)
	    return ndberror("deleteTuple key=%d", key);
	for (i = 0; i < attrcnt; i++) {
	    col& c = ccol[i];
	    if (i == 0) {
		if (op->equal(c.aAttrName, (char*)&key, sizeof(key)) < 0)
		    return ndberror("equal key=%d", key);
	    } else {
	    }
	}
	if (con->execute(Commit) < 0) {
	  if (con->getNdbError().code != 626)
	    return ndberror("execute key=%d", key);
	} else {
	    delcnt++;
	}
	ndb->closeTransaction(con);
    }
    con = 0;
    op = 0;
    ndbout << "deleted " << delcnt << endl;

    if (xverbose)
      ndbout << "- insert" << endl;
    for (key = 0; key < opercnt; key++) {
	int off = makeOff(key);
	if ((con = ndb->startTransaction()) == 0)
	    return ndberror("startTransaction key=%d", key);
	if ((op = con->getNdbOperation(tab)) == 0)
	    return ndberror("getNdbOperation key=%d", key);
	if (op->insertTuple() < 0)
	    return ndberror("insertTuple key=%d", key);
	for (i = 0; i < attrcnt; i++) {
	    col& c = ccol[i];
	    if (i == 0) {
		if (op->equal(c.aAttrName, (char*)&key, sizeof(key)) < 0)
		    return ndberror("equal key=%d", key);
	    } else {
		memset(c.buf, 'A', c.bufsiz);
		for (int j = 0; j < c.aArraySize; j++)
		    c.buf[j + off] = byteVal(key, i, j);
		if (op->setValue(c.aAttrName, c.buf + off, c.aArraySize) < 0)
		    return ndberror("setValue key=%d col=%d", key, i);
	    }
	}
	if (con->execute(Commit) < 0)
	    return ndberror("execute key=%d", key);
	ndb->closeTransaction(con);
    }
    con = 0;
    op = 0;
    ndbout << "inserted " << key << endl;

    if (xverbose)
      ndbout << "- select" << endl;
    for (key = 0; key < opercnt; key++) {
	int off = makeOff(key);
	if (xverbose)
	  ndbout << "-- key " << key << " off=" << off << endl;
	if ((con = ndb->startTransaction()) == 0)
	    return ndberror("startTransaction key=%d", key);
	if ((op = con->getNdbOperation(tab)) == 0)
	    return ndberror("getNdbOperation key=%d", key);
	if (op->readTuple() < 0)
	    return ndberror("readTuple key=%d", key);
	for (i = 0; i < attrcnt; i++) {
	    col& c = ccol[i];
	    if (i == 0) {
		if (op->equal(c.aAttrName, (char*)&key, sizeof(key)) < 0)
		    return ndberror("equal key=%d", key);
	    } else {
		if (xverbose) {
		  char tmp[20];
		  if (useBuf)
		    sprintf(tmp, "0x%p", c.buf + off);
		  else
		    strcpy(tmp, "ndbapi");
		  ndbout << "--- column " << i << " addr=" << tmp << endl;
		}
		memset(c.buf, 'B', c.bufsiz);
		if (useBuf) {
		    if (op->getValue(c.aAttrName, c.buf + off) < 0)
			return ndberror("getValue key=%d col=%d", key, i);
		} else {
		    if ((c.aRa = op->getValue(c.aAttrName)) == 0)
			return ndberror("getValue key=%d col=%d", key, i);
		}
	    }
	}
	if (con->execute(Commit) != 0)
	    return ndberror("execute key=%d", key);
	for (i = 0; i < attrcnt; i++) {
	    col& c = ccol[i];
	    if (i == 0) {
	    } else if (useBuf) {
                int j;
		for (j = 0; j < off; j++) {
		    if (c.buf[j] != 'B') {
			return chkerror("mismatch before key=%d col=%d pos=%d ok=%02x bad=%02x",
			    key, i, j, 'B', c.buf[j]);
		    }
		}
		for (j = 0; j < c.aArraySize; j++) {
		    if (c.buf[j + off] != byteVal(key, i, j)) {
			return chkerror("mismatch key=%d col=%d pos=%d ok=%02x bad=%02x",
			    key, i, j, byteVal(key, i, j), c.buf[j]);
		    }
		}
		for (j = c.aArraySize + off; j < c.bufsiz; j++) {
		    if (c.buf[j] != 'B') {
			return chkerror("mismatch after key=%d col=%d pos=%d ok=%02x bad=%02x",
			    key, i, j, 'B', c.buf[j]);
		    }
		}
	    } else {
		char* buf = c.aRa->aRef();
		if (buf == 0)
		    return ndberror("null aRef key=%d col%d", key, i);
		for (int j = 0; j < c.aArraySize; j++) {
		    if (buf[j] != byteVal(key, i, j)) {
			return chkerror("mismatch key=%d col=%d pos=%d ok=%02x bad=%02x",
			    key, i, j, byteVal(key, i, j), buf[j]);
		    }
		}
	    }
	}
	ndb->closeTransaction(con);
    }
    con = 0;
    op = 0;
    ndbout << "selected " << key << endl;

    if (xverbose)
      ndbout << "- scan" << endl;
    char found[MaxOper];
    int k;
    for (k = 0; k < opercnt; k++)
	found[k] = 0;
    for (key = 0; key < opercnt; key++) {
	int off = makeOff(key);
	if (xverbose)
	  ndbout << "-- key " << key << " off=" << off << endl;
	int newkey = 0;
	if ((con = ndb->startTransaction()) == 0)
	    return ndberror("startTransaction key=%d", key);
	if ((op = sop = con->getNdbScanOperation(tab)) == 0)
	  return ndberror("getNdbOperation key=%d", key);
	if (sop->readTuples(1))
	  return ndberror("openScanRead key=%d", key);
	{
	    col& c = ccol[0];
	    if (op->load_const_u32(1, key) < 0)
		return ndberror("load_const_u32");
	    if (op->read_attr(c.aAttrName, 2) < 0)
		return ndberror("read_attr");
	    if (op->branch_eq(1, 2, 0) < 0)
		return ndberror("branch_eq");
	    if (op->interpret_exit_nok() < 0)
		return ndberror("interpret_exit_nok");
	    if (op->def_label(0) < 0)
		return ndberror("def_label");
	    if (op->interpret_exit_ok() < 0)
		return ndberror("interpret_exit_ok");
	}
	for (i = 0; i < attrcnt; i++) {
	    col& c = ccol[i];
	    if (i == 0) {
		if (op->getValue(c.aAttrName, (char*)&newkey) < 0)
		    return ndberror("getValue key=%d col=%d", key, i);
	    } else {
		if (xverbose) {
		  char tmp[20];
		  if (useBuf)
		    sprintf(tmp, "0x%p", c.buf + off);
		  else
		    strcpy(tmp, "ndbapi");
		  ndbout << "--- column " << i << " addr=" << tmp << endl;
		}
		memset(c.buf, 'C', c.bufsiz);
		if (useBuf) {
		    if (op->getValue(c.aAttrName, c.buf + off) < 0)
			return ndberror("getValue key=%d col=%d", key, i);
		} else {
		    if ((c.aRa = op->getValue(c.aAttrName)) == 0)
			return ndberror("getValue key=%d col=%d", key, i);
		}
	    }
	}
	if (con->execute(NoCommit) < 0)
	    return ndberror("executeScan key=%d", key);
	int ret, cnt = 0;
	while ((ret = sop->nextResult()) == 0) {
	    if (key != newkey)
		return ndberror("unexpected key=%d newkey=%d", key, newkey);
	    for (i = 1; i < attrcnt; i++) {
		col& c = ccol[i];
		if (useBuf) {
                    int j;
		    for (j = 0; j < off; j++) {
			if (c.buf[j] != 'C') {
			    return chkerror("mismatch before key=%d col=%d pos=%d ok=%02x bad=%02x",
				key, i, j, 'C', c.buf[j]);
			}
		    }
		    for (j = 0; j < c.aArraySize; j++) {
			if (c.buf[j + off] != byteVal(key, i, j)) {
			    return chkerror("mismatch key=%d col=%d pos=%d ok=%02x bad=%02x",
				key, i, j, byteVal(key, i, j), c.buf[j]);
			}
		    }
		    for (j = c.aArraySize + off; j < c.bufsiz; j++) {
			if (c.buf[j] != 'C') {
			    return chkerror("mismatch after key=%d col=%d pos=%d ok=%02x bad=%02x",
				key, i, j, 'C', c.buf[j]);
			}
		    }
		} else {
		    char* buf = c.aRa->aRef();
		    if (buf == 0)
			return ndberror("null aRef key=%d col%d", key, i);
		    for (int j = 0; j < c.aArraySize; j++) {
			if (buf[j] != byteVal(key, i, j)) {
			    return chkerror("mismatch key=%d col=%d pos=%d ok=%02x bad=%02x",
				key, i, j, byteVal(key, i, j), buf[j]);
			}
		    }
		}
	    }
	    cnt++;
	}
	if (ret < 0)
	    return ndberror("nextScanResult key=%d", key);
	if (cnt != 1)
	    return ndberror("scan key=%d found %d", key, cnt);
	found[key] = 1;
	ndb->closeTransaction(con);
    }
    con = 0;
    op = 0;
    for (k = 0; k < opercnt; k++)
	if (! found[k])
	    return ndberror("key %d not found", k);
    ndbout << "scanned " << key << endl;

    ndbout << "done" << endl;
    return 0;
}

NDB_COMMAND(testDataBuffers, "testDataBuffers", "testDataBuffers", "testDataBuffers", 65535)
{
    int i;
    ndb_init();
    while (++argv, --argc > 0) {
	char const* p = argv[0];
	if (*p++ != '-' || strlen(p) != 1)
	    goto wrongargs;
	switch (*p) {
	case 'a':
	    if (++argv, --argc > 0) {
		attrcnt = atoi(argv[0]);
		if (1 <= attrcnt && attrcnt <= MaxAttr)
		    break;
	    }
	    goto wrongargs;
	case 'e':
	    existok = 1;
	    break;
	case 'k':
	    kontinue = true;
	    break;
	case 'l':
	    if (++argv, --argc > 0) {
		loopcnt = atoi(argv[0]);
		if (0 <= loopcnt)
		    break;
	    }
	    goto wrongargs;
	case 'o':
	    if (++argv, --argc > 0) {
		opercnt = atoi(argv[0]);
		if (0 <= opercnt && opercnt <= MaxOper)
		    break;
	    }
	    goto wrongargs;
	case 'r':
	    if (++argv, --argc > 0) {
		randomizer = atoi(argv[0]);
		if (1 <= randomizer)
		    break;
	    }
	    goto wrongargs;
	case 's':
	    if (++argv, --argc > 0) {
		sizelim = atoi(argv[0]);
		if (1 <= sizelim && sizelim <= MaxSize)
		    break;
	    }
	    goto wrongargs;
	case 'x':
	    xverbose = 1;
	    break;
	default:
	wrongargs:
	    printusage();
	    return NDBT_ProgramExit(NDBT_WRONGARGS);
	}
    }

    unsigned ok = true;

<<<<<<< HEAD
    Ndb_cluster_connection con;
    if(con.connect(12, 5, 1))
    {
      return NDBT_ProgramExit(NDBT_FAILED);
    }

=======
    ndb = new Ndb("TEST_DB");
    if (ndb->init() != 0)
    {
	ndberror("init");
	ok = false;
	goto out;
    }
    if (ndb->waitUntilReady(30) < 0)
    {
      ndberror("waitUntilReady");
      ok = false;
      goto out;
    }
    
>>>>>>> 63d2bc23
    for (i = 1; 0 == loopcnt || i <= loopcnt; i++) {
	ndbout << "=== loop " << i << " ===" << endl;
	for (int flag = 0; flag < (1<<testbits); flag++) {
	    if (testcase(con, flag) < 0) {
		ok = false;
		if (! kontinue)
		    goto out;
	    }
	    NdbDictionary::Dictionary * dict = ndb->getDictionary();
	    dict->dropTable(tab);
	}
    }
    
out:
    delete ndb;
    return NDBT_ProgramExit(ok ? NDBT_OK : NDBT_FAILED);
}

// vim: set sw=4:<|MERGE_RESOLUTION|>--- conflicted
+++ resolved
@@ -254,15 +254,6 @@
     ndbout << "tab=" << tab << " cols=" << attrcnt
 	<< " size max=" << smax << " tot=" << stot << endl;
 
-<<<<<<< HEAD
-    ndb = new Ndb(&cc, "TEST_DB");
-    if (ndb->init() != 0)
-	return ndberror("init");
-    if (ndb->waitUntilReady(30) < 0)
-	return ndberror("waitUntilReady");
-
-=======
->>>>>>> 63d2bc23
     if ((tcon = NdbSchemaCon::startSchemaTrans(ndb)) == 0)
 	return ndberror("startSchemaTransaction");
     if ((top = tcon->getNdbSchemaOp()) == 0)
@@ -610,15 +601,13 @@
 
     unsigned ok = true;
 
-<<<<<<< HEAD
     Ndb_cluster_connection con;
     if(con.connect(12, 5, 1))
     {
       return NDBT_ProgramExit(NDBT_FAILED);
     }
 
-=======
-    ndb = new Ndb("TEST_DB");
+    ndb = new Ndb(&con, "TEST_DB");
     if (ndb->init() != 0)
     {
 	ndberror("init");
@@ -632,7 +621,6 @@
       goto out;
     }
     
->>>>>>> 63d2bc23
     for (i = 1; 0 == loopcnt || i <= loopcnt; i++) {
 	ndbout << "=== loop " << i << " ===" << endl;
 	for (int flag = 0; flag < (1<<testbits); flag++) {
