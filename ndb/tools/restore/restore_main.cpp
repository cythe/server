/* Copyright (C) 2003 MySQL AB

   This program is free software; you can redistribute it and/or modify
   it under the terms of the GNU General Public License as published by
   the Free Software Foundation; either version 2 of the License, or
   (at your option) any later version.

   This program is distributed in the hope that it will be useful,
   but WITHOUT ANY WARRANTY; without even the implied warranty of
   MERCHANTABILITY or FITNESS FOR A PARTICULAR PURPOSE.  See the
   GNU General Public License for more details.

   You should have received a copy of the GNU General Public License
   along with this program; if not, write to the Free Software
   Foundation, Inc., 59 Temple Place, Suite 330, Boston, MA  02111-1307  USA */

#include <ndb_global.h>
#include <ndb_opts.h>
#include <Vector.hpp>
#include <ndb_limits.h>
#include <NdbTCP.h>
#include <NdbOut.hpp>
#include <NDBT_ReturnCodes.h>

#include "consumer_restore.hpp"
#include "consumer_printer.hpp"

extern FilteredNdbOut err;
extern FilteredNdbOut info;
extern FilteredNdbOut debug;

static int ga_nodeId = 0;
static int ga_nParallelism = 128;
static int ga_backupId = 0;
static bool ga_dont_ignore_systab_0 = false;
static Vector<class BackupConsumer *> g_consumers;

static const char* ga_backupPath = "." DIR_SEPARATOR;

NDB_STD_OPTS_VARS;

/**
 * print and restore flags
 */
static bool ga_restore = false;
static bool ga_print = false;
static int _print = 0;
static int _print_meta = 0;
static int _print_data = 0;
static int _print_log = 0;
static int _restore_data = 0;
static int _restore_meta = 0;
  
static struct my_option my_long_options[] =
{
  NDB_STD_OPTS("ndb_restore"),
  { "connect", 'c', "same as --connect-string",
    (gptr*) &opt_connect_str, (gptr*) &opt_connect_str, 0,
    GET_STR, REQUIRED_ARG, 0, 0, 0, 0, 0, 0 },
  { "nodeid", 'n', "Backup files from node with id",
    (gptr*) &ga_nodeId, (gptr*) &ga_nodeId, 0,
    GET_INT, REQUIRED_ARG, 0, 0, 0, 0, 0, 0 },
  { "backupid", 'b', "Backup id",
    (gptr*) &ga_backupId, (gptr*) &ga_backupId, 0,
    GET_INT, REQUIRED_ARG, 0, 0, 0, 0, 0, 0 },
  { "restore_data", 'r', 
    "Restore table data/logs into NDB Cluster using NDBAPI", 
    (gptr*) &_restore_data, (gptr*) &_restore_data,  0,
    GET_BOOL, NO_ARG, 0, 0, 0, 0, 0, 0 },
  { "restore_meta", 'm',
    "Restore meta data into NDB Cluster using NDBAPI",
    (gptr*) &_restore_meta, (gptr*) &_restore_meta,  0,
    GET_BOOL, NO_ARG, 0, 0, 0, 0, 0, 0 },
  { "parallelism", 'p',
    "No of parallel transactions during restore of data."
    "(parallelism can be 1 to 1024)", 
    (gptr*) &ga_nParallelism, (gptr*) &ga_nParallelism, 0,
    GET_INT, REQUIRED_ARG, 128, 1, 1024, 0, 1, 0 },
  { "print", 256, "Print data and log to stdout",
    (gptr*) &_print, (gptr*) &_print, 0,
    GET_BOOL, NO_ARG, 0, 0, 0, 0, 0, 0 },
  { "print_data", 257, "Print data to stdout", 
    (gptr*) &_print_data, (gptr*) &_print_data, 0,
    GET_BOOL, NO_ARG, 0, 0, 0, 0, 0, 0 },
  { "print_meta", 258, "Print meta data to stdout",
    (gptr*) &_print_meta, (gptr*) &_print_meta,  0,
    GET_BOOL, NO_ARG, 0, 0, 0, 0, 0, 0 },
  { "print_log", 259, "Print log to stdout",
    (gptr*) &_print_log, (gptr*) &_print_log,  0,
    GET_BOOL, NO_ARG, 0, 0, 0, 0, 0, 0 },
  { "dont_ignore_systab_0", 'f',
    "Experimental. Do not ignore system table during restore.", 
    (gptr*) &ga_dont_ignore_systab_0, (gptr*) &ga_dont_ignore_systab_0, 0,
    GET_BOOL, NO_ARG, 0, 0, 0, 0, 0, 0 },
  { 0, 0, 0, 0, 0, 0, GET_NO_ARG, NO_ARG, 0, 0, 0, 0, 0, 0}
};

static void short_usage_sub(void)
{
  printf("Usage: %s [OPTIONS] [<path to backup files>]\n", my_progname);
}
static void usage()
{
  short_usage_sub();
  ndb_std_print_version();
  my_print_help(my_long_options);
  my_print_variables(my_long_options);
}
static my_bool
get_one_option(int optid, const struct my_option *opt __attribute__((unused)),
	       char *argument)
{
#ifndef DBUG_OFF
  opt_debug= "d:t:O,/tmp/ndb_restore.trace";
#endif
  ndb_std_get_one_option(optid, opt, argument);
  switch (optid) {
  case 'n':
    if (ga_nodeId == 0)
    {
      printf("Error in --nodeid,-n setting, see --help\n");
      exit(NDBT_ProgramExit(NDBT_WRONGARGS));
    }
    break;
  case 'b':
    if (ga_backupId == 0)
    {
      printf("Error in --backupid,-b setting, see --help\n");
      exit(NDBT_ProgramExit(NDBT_WRONGARGS));
    }
    break;
  }
  return 0;
}
bool
readArguments(int *pargc, char*** pargv) 
{
  const char *load_default_groups[]= { "mysql_cluster","ndb_restore",0 };
  load_defaults("my",load_default_groups,pargc,pargv);
  if (handle_options(pargc, pargv, my_long_options, get_one_option))
  {
    exit(NDBT_ProgramExit(NDBT_WRONGARGS));
  }

  BackupPrinter* printer = new BackupPrinter();
  if (printer == NULL)
    return false;

  BackupRestore* restore = new BackupRestore(ga_nParallelism);
  if (restore == NULL) 
  {
    delete printer;
    return false;
  }

  if (_print) 
  {
    ga_print = true;
    ga_restore = true;
    printer->m_print = true;
  } 
  if (_print_meta) 
  {
    ga_print = true;
    printer->m_print_meta = true;
  }
  if (_print_data) 
  {
    ga_print = true;
    printer->m_print_data = true;
  }
  if (_print_log) 
  {
    ga_print = true;
    printer->m_print_log = true;
  }

  if (_restore_data)
  {
    ga_restore = true;
    restore->m_restore = true; 
  }

  if (_restore_meta)
  {
    //    ga_restore = true;
    restore->m_restore_meta = true;
  }

  {
    BackupConsumer * c = printer;
    g_consumers.push_back(c);
  }
  {
    BackupConsumer * c = restore;
    g_consumers.push_back(c);
  }
  // Set backup file path
  if (*pargv[0] != NULL) 
  {
    ga_backupPath = *pargv[0];
  }

  return true;
}

void
clearConsumers()
{
  for(Uint32 i= 0; i<g_consumers.size(); i++)
    delete g_consumers[i];
  g_consumers.clear();
}

static bool
checkSysTable(const char *tableName) 
{
  return ga_dont_ignore_systab_0 ||
    (strcmp(tableName, "SYSTAB_0") != 0 &&
     strcmp(tableName, "NDB$EVENTS_0") != 0 &&
     strcmp(tableName, "sys/def/SYSTAB_0") != 0 &&
     strcmp(tableName, "sys/def/NDB$EVENTS_0") != 0);
}

static void
free_data_callback()
{
  for(Uint32 i= 0; i < g_consumers.size(); i++) 
    g_consumers[i]->tuple_free();
}

<<<<<<< HEAD
const char * g_connect_string = 0;
=======
static void exitHandler(int code)
{
  NDBT_ProgramExit(code);
  if (opt_core)
    abort();
  else
    exit(code);
}
>>>>>>> c9415fd4

int
main(int argc, char** argv)
{
  NDB_INIT(argv[0]);

  if (!readArguments(&argc, &argv))
  {
    exitHandler(NDBT_FAILED);
  }

  g_connect_string = opt_connect_str;

  /**
   * we must always load meta data, even if we will only print it to stdout
   */
  RestoreMetaData metaData(ga_backupPath, ga_nodeId, ga_backupId);
  if (!metaData.readHeader())
  {
    ndbout << "Failed to read " << metaData.getFilename() << endl << endl;
    exitHandler(NDBT_FAILED);
  }

  const BackupFormat::FileHeader & tmp = metaData.getFileHeader();
  const Uint32 version = tmp.NdbVersion;
  
  char buf[NDB_VERSION_STRING_BUF_SZ];
  ndbout << "Ndb version in backup files: " 
	 <<  getVersionString(version, 0, buf, sizeof(buf)) << endl;
  
  /**
   * check wheater we can restore the backup (right version).
   */
  int res  = metaData.loadContent();
  
  if (res == 0)
  {
    ndbout_c("Restore: Failed to load content");
    exitHandler(NDBT_FAILED);
  }
  
  if (metaData.getNoOfTables() == 0) 
  {
    ndbout_c("Restore: The backup contains no tables ");
    exitHandler(NDBT_FAILED);
  }


  if (!metaData.validateFooter()) 
  {
    ndbout_c("Restore: Failed to validate footer.");
    exitHandler(NDBT_FAILED);
  }

  Uint32 i;
  for(i= 0; i < g_consumers.size(); i++)
  {
    if (!g_consumers[i]->init())
    {
      clearConsumers();
      exitHandler(NDBT_FAILED);
    }

  }

  for(i = 0; i<metaData.getNoOfTables(); i++)
  {
    if (checkSysTable(metaData[i]->getTableName()))
    {
      for(Uint32 j= 0; j < g_consumers.size(); j++)
	if (!g_consumers[j]->table(* metaData[i]))
	{
	  ndbout_c("Restore: Failed to restore table: %s. "
		   "Exiting...", 
		   metaData[i]->getTableName());
	  exitHandler(NDBT_FAILED);
	} 
    }
  }
  
  for(i= 0; i < g_consumers.size(); i++)
    if (!g_consumers[i]->endOfTables())
    {
      ndbout_c("Restore: Failed while closing tables");
      exitHandler(NDBT_FAILED);
    } 
  
  if (ga_restore || ga_print) 
  {
    if(_restore_data || _print_data)
    {
      RestoreDataIterator dataIter(metaData, &free_data_callback);
      
      // Read data file header
      if (!dataIter.readHeader())
      {
	ndbout << "Failed to read header of data file. Exiting..." ;
	exitHandler(NDBT_FAILED);
      }
      
      
      while (dataIter.readFragmentHeader(res= 0))
      {
	const TupleS* tuple;
	while ((tuple = dataIter.getNextTuple(res= 1)) != 0)
	{
	  if (checkSysTable(tuple->getTable()->getTableName()))
	    for(Uint32 i= 0; i < g_consumers.size(); i++) 
	      g_consumers[i]->tuple(* tuple);
	} // while (tuple != NULL);
	
	if (res < 0)
	{
	  ndbout_c("Restore: An error occured while restoring data. "
		   "Exiting...");
	  exitHandler(NDBT_FAILED);
	}
	if (!dataIter.validateFragmentFooter()) {
	  ndbout_c("Restore: Error validating fragment footer. "
		   "Exiting...");
	  exitHandler(NDBT_FAILED);
	}
      } // while (dataIter.readFragmentHeader(res))
      
      if (res < 0)
      {
	err << "Restore: An error occured while restoring data. Exiting... "
	    << "res=" << res << endl;
	exitHandler(NDBT_FAILED);
      }
      
      
      dataIter.validateFooter(); //not implemented
      
      for (i= 0; i < g_consumers.size(); i++)
	g_consumers[i]->endOfTuples();
    }

    if(_restore_data || _print_log)
    {
      RestoreLogIterator logIter(metaData);
      if (!logIter.readHeader())
      {
	err << "Failed to read header of data file. Exiting..." << endl;
	exitHandler(NDBT_FAILED);
      }
      
      const LogEntry * logEntry = 0;
      while ((logEntry = logIter.getNextLogEntry(res= 0)) != 0)
      {
	if (checkSysTable(logEntry->m_table->getTableName()))
	  for(Uint32 i= 0; i < g_consumers.size(); i++)
	    g_consumers[i]->logEntry(* logEntry);
      }
      if (res < 0)
      {
	err << "Restore: An restoring the data log. Exiting... res=" 
	    << res << endl;
	exitHandler(NDBT_FAILED);
      }
      logIter.validateFooter(); //not implemented
      for (i= 0; i < g_consumers.size(); i++)
	g_consumers[i]->endOfLogEntrys();
    }
    
    if(_restore_data)
    {
      for(i = 0; i<metaData.getNoOfTables(); i++)
      {
	if (checkSysTable(metaData[i]->getTableName()))
	{
	  for(Uint32 j= 0; j < g_consumers.size(); j++)
	    if (!g_consumers[j]->finalize_table(* metaData[i]))
	    {
	      ndbout_c("Restore: Failed to finalize restore table: %s. "
		       "Exiting...", 
		       metaData[i]->getTableName());
	      exitHandler(NDBT_FAILED);
	    } 
	}
      }
    }
  }
  clearConsumers();
  return NDBT_ProgramExit(NDBT_OK);
} // main

template class Vector<BackupConsumer*>;<|MERGE_RESOLUTION|>--- conflicted
+++ resolved
@@ -229,9 +229,7 @@
     g_consumers[i]->tuple_free();
 }
 
-<<<<<<< HEAD
 const char * g_connect_string = 0;
-=======
 static void exitHandler(int code)
 {
   NDBT_ProgramExit(code);
@@ -240,7 +238,6 @@
   else
     exit(code);
 }
->>>>>>> c9415fd4
 
 int
 main(int argc, char** argv)
