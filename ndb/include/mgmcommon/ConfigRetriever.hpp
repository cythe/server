/* Copyright (C) 2003 MySQL AB

   This program is free software; you can redistribute it and/or modify
   it under the terms of the GNU General Public License as published by
   the Free Software Foundation; either version 2 of the License, or
   (at your option) any later version.

   This program is distributed in the hope that it will be useful,
   but WITHOUT ANY WARRANTY; without even the implied warranty of
   MERCHANTABILITY or FITNESS FOR A PARTICULAR PURPOSE.  See the
   GNU General Public License for more details.

   You should have received a copy of the GNU General Public License
   along with this program; if not, write to the Free Software
   Foundation, Inc., 59 Temple Place, Suite 330, Boston, MA  02111-1307  USA */

#ifndef ConfigRetriever_H
#define ConfigRetriever_H

#include <ndb_types.h>
#include <mgmapi.h>
#include <BaseString.hpp>

/**
 * @class ConfigRetriever
 * @brief Used by nodes (DB, MGM, API) to get their config from MGM server. 
 */
class ConfigRetriever {
public:
  ConfigRetriever(const char * _connect_string,
		  Uint32 version, Uint32 nodeType);
  ~ConfigRetriever();

  int do_connect(int no_retries, int retry_delay_in_seconds, int verbose);
  
  /**
   * Get configuration for current node.
   * 
   * Configuration is fetched from one MGM server configured in local config 
   * file.  The method loops over all the configured MGM servers and tries
   * to establish a connection.  This is repeated until a connection is 
   * established, so the function hangs until a connection is established.
   * 
   * @return ndb_mgm_configuration object if succeeded, 
   *         NULL if erroneous local config file or configuration error.
   */
  struct ndb_mgm_configuration * getConfig();
  
  void resetError();
  int hasError();
  const char * getErrorString();

  /**
   * @return Node id of this node (as stated in local config or connectString)
   */
  Uint32 allocNodeId(int no_retries, int retry_delay_in_seconds);

  /**
   * Get config using socket
   */
  struct ndb_mgm_configuration * getConfig(NdbMgmHandle handle);
  
  /**
   * Get config from file
   */
  struct ndb_mgm_configuration * getConfig(const char * file);

  /**
   * Verify config
   */
  bool verifyConfig(const struct ndb_mgm_configuration *, Uint32 nodeid);

  Uint32 get_mgmd_port() const;
  const char *get_mgmd_host() const;
<<<<<<< HEAD
=======
  const char *get_connectstring(char *buf, int buf_sz) const;
>>>>>>> a668ea8f

  Uint32 get_configuration_nodeid() const;
private:
  BaseString errorString;
  enum ErrorType {
    CR_NO_ERROR = 0,
    CR_ERROR = 1,
    CR_RETRY = 2
  };
  ErrorType latestErrorType;
  
  void setError(ErrorType, const char * errorMsg);
  
  Uint32      _ownNodeId;
  /*
  Uint32      m_mgmd_port;
  const char *m_mgmd_host;
  */

  Uint32 m_version;
  Uint32 m_node_type;
  NdbMgmHandle m_handle;
};

#endif

<|MERGE_RESOLUTION|>--- conflicted
+++ resolved
@@ -72,10 +72,7 @@
 
   Uint32 get_mgmd_port() const;
   const char *get_mgmd_host() const;
-<<<<<<< HEAD
-=======
   const char *get_connectstring(char *buf, int buf_sz) const;
->>>>>>> a668ea8f
 
   Uint32 get_configuration_nodeid() const;
 private:
