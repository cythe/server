/* deflate.h -- internal compression state
 * Copyright (C) 1995-2018 Jean-loup Gailly
 * For conditions of distribution and use, see copyright notice in zlib.h
 */

/* WARNING: this file should *not* be used by applications. It is
   part of the implementation of the compression library and is
   subject to change. Applications should only use zlib.h.
 */

/* @(#) $Id$ */

#ifndef DEFLATE_H
#define DEFLATE_H

#include "zutil.h"

/* define NO_GZIP when compiling if you want to disable gzip header and
   trailer creation by deflate().  NO_GZIP would be used to avoid linking in
   the crc code when it is not needed.  For shared libraries, gzip encoding
   should be left enabled. */
#ifndef NO_GZIP
#  define GZIP
#endif

/* ===========================================================================
 * Internal compression state.
 */

#define LENGTH_CODES 29
/* number of length codes, not counting the special END_BLOCK code */

#define LITERALS  256
/* number of literal bytes 0..255 */

#define L_CODES (LITERALS+1+LENGTH_CODES)
/* number of Literal or Length codes, including the END_BLOCK code */

#define D_CODES   30
/* number of distance codes */

#define BL_CODES  19
/* number of codes used to transfer the bit lengths */

#define HEAP_SIZE (2*L_CODES+1)
/* maximum heap size */

#define MAX_BITS 15
/* All codes must not exceed MAX_BITS bits */

#define Buf_size 16
/* size of bit buffer in bi_buf */

#define INIT_STATE    42    /* zlib header -> BUSY_STATE */
#ifdef GZIP
#  define GZIP_STATE  57    /* gzip header -> BUSY_STATE | EXTRA_STATE */
#endif
#define EXTRA_STATE   69    /* gzip extra block -> NAME_STATE */
#define NAME_STATE    73    /* gzip file name -> COMMENT_STATE */
#define COMMENT_STATE 91    /* gzip comment -> HCRC_STATE */
#define HCRC_STATE   103    /* gzip header CRC -> BUSY_STATE */
#define BUSY_STATE   113    /* deflate -> FINISH_STATE */
#define FINISH_STATE 666    /* stream complete */
/* Stream status */


/* Data structure describing a single value and its code string. */
typedef struct ct_data_s {
    union {
        ush  freq;       /* frequency count */
        ush  code;       /* bit string */
    } fc;
    union {
        ush  dad;        /* father node in Huffman tree */
        ush  len;        /* length of bit string */
    } dl;
} FAR ct_data;

#define Freq fc.freq
#define Code fc.code
#define Dad  dl.dad
#define Len  dl.len

typedef struct static_tree_desc_s  static_tree_desc;

typedef struct tree_desc_s {
    ct_data *dyn_tree;           /* the dynamic tree */
    int     max_code;            /* largest code with non zero frequency */
    const static_tree_desc *stat_desc;  /* the corresponding static tree */
} FAR tree_desc;

typedef ush Pos;
typedef Pos FAR Posf;
typedef unsigned IPos;

/* A Pos is an index in the character window. We use short instead of int to
 * save space in the various tables. IPos is used only for parameter passing.
 */

typedef struct internal_state {
    z_streamp strm;      /* pointer back to this zlib stream */
    int   status;        /* as the name implies */
    Bytef *pending_buf;  /* output still pending */
    ulg   pending_buf_size; /* size of pending_buf */
    Bytef *pending_out;  /* next pending byte to output to the stream */
    ulg   pending;       /* nb of bytes in the pending buffer */
    int   wrap;          /* bit 0 true for zlib, bit 1 true for gzip */
    gz_headerp  gzhead;  /* gzip header information to write */
    ulg   gzindex;       /* where in extra, name, or comment */
    Byte  method;        /* can only be DEFLATED */
    int   last_flush;    /* value of flush param for previous deflate call */

                /* used by deflate.c: */

    uInt  w_size;        /* LZ77 window size (32K by default) */
    uInt  w_bits;        /* log2(w_size)  (8..16) */
    uInt  w_mask;        /* w_size - 1 */

    Bytef *window;
    /* Sliding window. Input bytes are read into the second half of the window,
     * and move to the first half later to keep a dictionary of at least wSize
     * bytes. With this organization, matches are limited to a distance of
     * wSize-MAX_MATCH bytes, but this ensures that IO is always
     * performed with a length multiple of the block size. Also, it limits
     * the window size to 64K, which is quite useful on MSDOS.
     * To do: use the user input buffer as sliding window.
     */

    ulg window_size;
    /* Actual size of window: 2*wSize, except when the user input buffer
     * is directly used as sliding window.
     */

    Posf *prev;
    /* Link to older string with same hash index. To limit the size of this
     * array to 64K, this link is maintained only for the last 32K strings.
     * An index in this array is thus a window index modulo 32K.
     */

    Posf *head; /* Heads of the hash chains or NIL. */

    uInt  ins_h;          /* hash index of string to be inserted */
    uInt  hash_size;      /* number of elements in hash table */
    uInt  hash_bits;      /* log2(hash_size) */
    uInt  hash_mask;      /* hash_size-1 */

    uInt  hash_shift;
    /* Number of bits by which ins_h must be shifted at each input
     * step. It must be such that after MIN_MATCH steps, the oldest
     * byte no longer takes part in the hash key, that is:
     *   hash_shift * MIN_MATCH >= hash_bits
     */

    long block_start;
    /* Window position at the beginning of the current output block. Gets
     * negative when the window is moved backwards.
     */

    uInt match_length;           /* length of best match */
    IPos prev_match;             /* previous match */
    int match_available;         /* set if previous match exists */
    uInt strstart;               /* start of string to insert */
    uInt match_start;            /* start of matching string */
    uInt lookahead;              /* number of valid bytes ahead in window */

    uInt prev_length;
    /* Length of the best match at previous step. Matches not greater than this
     * are discarded. This is used in the lazy match evaluation.
     */

    uInt max_chain_length;
    /* To speed up deflation, hash chains are never searched beyond this
     * length.  A higher limit improves compression ratio but degrades the
     * speed.
     */

    uInt max_lazy_match;
    /* Attempt to find a better match only when the current match is strictly
     * smaller than this value. This mechanism is used only for compression
     * levels >= 4.
     */
#   define max_insert_length  max_lazy_match
    /* Insert new strings in the hash table only if the match length is not
     * greater than this length. This saves time but degrades compression.
     * max_insert_length is used only for compression levels <= 3.
     */

    int level;    /* compression level (1..9) */
    int strategy; /* favor or force Huffman coding*/

    uInt good_match;
    /* Use a faster search when the previous match is longer than this */

    int nice_match; /* Stop searching when current match exceeds this */

                /* used by trees.c: */
    /* Didn't use ct_data typedef below to suppress compiler warning */
    struct ct_data_s dyn_ltree[HEAP_SIZE];   /* literal and length tree */
    struct ct_data_s dyn_dtree[2*D_CODES+1]; /* distance tree */
    struct ct_data_s bl_tree[2*BL_CODES+1];  /* Huffman tree for bit lengths */

    struct tree_desc_s l_desc;               /* desc. for literal tree */
    struct tree_desc_s d_desc;               /* desc. for distance tree */
    struct tree_desc_s bl_desc;              /* desc. for bit length tree */

    ush bl_count[MAX_BITS+1];
    /* number of codes at each bit length for an optimal tree */

    int heap[2*L_CODES+1];      /* heap used to build the Huffman trees */
    int heap_len;               /* number of elements in the heap */
    int heap_max;               /* element of largest frequency */
    /* The sons of heap[n] are heap[2*n] and heap[2*n+1]. heap[0] is not used.
     * The same heap array is used to build all trees.
     */

    uch depth[2*L_CODES+1];
    /* Depth of each subtree used as tie breaker for trees of equal frequency
     */

    uchf *sym_buf;        /* buffer for distances and literals/lengths */

    uInt  lit_bufsize;
    /* Size of match buffer for literals/lengths.  There are 4 reasons for
     * limiting lit_bufsize to 64K:
     *   - frequencies can be kept in 16 bit counters
     *   - if compression is not successful for the first block, all input
     *     data is still in the window so we can still emit a stored block even
     *     when input comes from standard input.  (This can also be done for
     *     all blocks if lit_bufsize is not greater than 32K.)
     *   - if compression is not successful for a file smaller than 64K, we can
     *     even emit a stored file instead of a stored block (saving 5 bytes).
     *     This is applicable only for zip (not gzip or zlib).
     *   - creating new Huffman trees less frequently may not provide fast
     *     adaptation to changes in the input data statistics. (Take for
     *     example a binary file with poorly compressible code followed by
     *     a highly compressible string table.) Smaller buffer sizes give
     *     fast adaptation but have of course the overhead of transmitting
     *     trees more frequently.
     *   - I can't count above 4
     */

    uInt sym_next;      /* running index in sym_buf */
    uInt sym_end;       /* symbol table full when sym_next reaches this */

    ulg opt_len;        /* bit length of current block with optimal trees */
    ulg static_len;     /* bit length of current block with static trees */
    uInt matches;       /* number of string matches in current block */
    uInt insert;        /* bytes at end of window left to insert */

#ifdef ZLIB_DEBUG
    ulg compressed_len; /* total bit length of compressed file mod 2^32 */
    ulg bits_sent;      /* bit length of compressed data sent mod 2^32 */
#endif

    ush bi_buf;
    /* Output buffer. bits are inserted starting at the bottom (least
     * significant bits).
     */
    int bi_valid;
    /* Number of valid bits in bi_buf.  All bits above the last valid bit
     * are always zero.
     */

    ulg high_water;
    /* High water mark offset in window for initialized bytes -- bytes above
     * this are set to zero in order to avoid memory check warnings when
     * longest match routines access bytes past the input.  This is then
     * updated to the new high water mark.
     */

} FAR deflate_state;

/* Output a byte on the stream.
 * IN assertion: there is enough room in pending_buf.
 */
#define put_byte(s, c) {s->pending_buf[s->pending++] = (Bytef)(c);}


#define MIN_LOOKAHEAD (MAX_MATCH+MIN_MATCH+1)
/* Minimum amount of lookahead, except at the end of the input file.
 * See deflate.c for comments about the MIN_MATCH+1.
 */

#define MAX_DIST(s)  ((s)->w_size-MIN_LOOKAHEAD)
/* In order to simplify the code, particularly on 16 bit machines, match
 * distances are limited to MAX_DIST instead of WSIZE.
 */

#define WIN_INIT MAX_MATCH
/* Number of bytes after end of data in window to initialize in order to avoid
   memory checker errors from longest match routines */

        /* in trees.c */
void ZLIB_INTERNAL _tr_init OF((deflate_state *s));
int ZLIB_INTERNAL _tr_tally OF((deflate_state *s, unsigned dist, unsigned lc));
void ZLIB_INTERNAL _tr_flush_block OF((deflate_state *s, charf *buf,
                        ulg stored_len, int last));
void ZLIB_INTERNAL _tr_flush_bits OF((deflate_state *s));
void ZLIB_INTERNAL _tr_align OF((deflate_state *s));
void ZLIB_INTERNAL _tr_stored_block OF((deflate_state *s, charf *buf,
                        ulg stored_len, int last));

#define d_code(dist) \
   ((dist) < 256 ? _dist_code[dist] : _dist_code[256+((dist)>>7)])
/* Mapping from a distance to a distance code. dist is the distance - 1 and
 * must not have side effects. _dist_code[256] and _dist_code[257] are never
 * used.
 */

#ifndef ZLIB_DEBUG
/* Inline versions of _tr_tally for speed: */

#if defined(GEN_TREES_H) || !defined(STDC)
  extern uch ZLIB_INTERNAL _length_code[];
  extern uch ZLIB_INTERNAL _dist_code[];
#else
  extern const uch ZLIB_INTERNAL _length_code[];
  extern const uch ZLIB_INTERNAL _dist_code[];
#endif

# define _tr_tally_lit(s, c, flush) \
  { uch cc = (c); \
    s->sym_buf[s->sym_next++] = 0; \
    s->sym_buf[s->sym_next++] = 0; \
    s->sym_buf[s->sym_next++] = cc; \
    s->dyn_ltree[cc].Freq++; \
    flush = (s->sym_next == s->sym_end); \
   }
# define _tr_tally_dist(s, distance, length, flush) \
  { uch len = (uch)(length); \
    ush dist = (ush)(distance); \
<<<<<<< HEAD
    s->sym_buf[s->sym_next++] = (uchf) dist; \
    s->sym_buf[s->sym_next++] = dist >> 8; \
=======
    s->sym_buf[s->sym_next++] = (uch)dist; \
    s->sym_buf[s->sym_next++] = (uch)(dist >> 8); \
>>>>>>> 3bab137f
    s->sym_buf[s->sym_next++] = len; \
    dist--; \
    s->dyn_ltree[_length_code[len]+LITERALS+1].Freq++; \
    s->dyn_dtree[d_code(dist)].Freq++; \
    flush = (s->sym_next == s->sym_end); \
  }
#else
# define _tr_tally_lit(s, c, flush) flush = _tr_tally(s, 0, c)
# define _tr_tally_dist(s, distance, length, flush) \
              flush = _tr_tally(s, distance, length)
#endif

#endif /* DEFLATE_H */<|MERGE_RESOLUTION|>--- conflicted
+++ resolved
@@ -329,13 +329,8 @@
 # define _tr_tally_dist(s, distance, length, flush) \
   { uch len = (uch)(length); \
     ush dist = (ush)(distance); \
-<<<<<<< HEAD
-    s->sym_buf[s->sym_next++] = (uchf) dist; \
-    s->sym_buf[s->sym_next++] = dist >> 8; \
-=======
     s->sym_buf[s->sym_next++] = (uch)dist; \
     s->sym_buf[s->sym_next++] = (uch)(dist >> 8); \
->>>>>>> 3bab137f
     s->sym_buf[s->sym_next++] = len; \
     dist--; \
     s->dyn_ltree[_length_code[len]+LITERALS+1].Freq++; \
