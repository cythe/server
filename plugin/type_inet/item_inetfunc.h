#ifndef ITEM_INETFUNC_INCLUDED
#define ITEM_INETFUNC_INCLUDED

/* Copyright (c) 2011, 2013, Oracle and/or its affiliates. All rights reserved.
   Copyright (c) 2014 MariaDB Foundation
   Copyright (c) 2019 MariaDB Corporation

   This program is free software; you can redistribute it and/or modify
   it under the terms of the GNU General Public License as published by
   the Free Software Foundation; version 2 of the License.

   This program is distributed in the hope that it will be useful,
   but WITHOUT ANY WARRANTY; without even the implied warranty of
   MERCHANTABILITY or FITNESS FOR A PARTICULAR PURPOSE.  See the
   GNU General Public License for more details.

   You should have received a copy of the GNU General Public License
   along with this program; if not, write to the Free Software
   Foundation, Inc., 51 Franklin St, Fifth Floor, Boston, MA 02110-1335  USA */


#include "item.h"

/*************************************************************************
  Item_func_inet_aton implements INET_ATON() SQL-function.
*************************************************************************/

class Item_func_inet_aton : public Item_longlong_func
{
  bool check_arguments() const override
  { return check_argument_types_can_return_text(0, arg_count); }
public:
  Item_func_inet_aton(THD *thd, Item *a): Item_longlong_func(thd, a) {}
  longlong val_int() override;
  LEX_CSTRING func_name_cstring() const override
  {
    static LEX_CSTRING name= {STRING_WITH_LEN("inet_aton") };
    return name;
  }
  bool fix_length_and_dec() override
  {
    decimals= 0;
    max_length= 21;
    set_maybe_null();
    unsigned_flag= 1;
    return FALSE;
  }
  Item *do_get_copy(THD *thd) const override
  { return get_item_copy<Item_func_inet_aton>(thd, this); }
};


/*************************************************************************
  Item_func_inet_ntoa implements INET_NTOA() SQL-function.
*************************************************************************/

class Item_func_inet_ntoa : public Item_str_func
{
public:
  Item_func_inet_ntoa(THD *thd, Item *a): Item_str_func(thd, a)
  { }
  String *val_str(String* str) override;
  LEX_CSTRING func_name_cstring() const override
  {
    static LEX_CSTRING name= {STRING_WITH_LEN("inet_ntoa") };
    return name;
  }
  bool fix_length_and_dec() override
  {
    decimals= 0;
    fix_length_and_charset(3 * 8 + 7, default_charset());
    set_maybe_null();
    return FALSE;
  }
  Item *do_get_copy(THD *thd) const override
  { return get_item_copy<Item_func_inet_ntoa>(thd, this); }
};


/*************************************************************************
  Item_func_inet_bool_base implements common code for INET6/IP-related
  functions returning boolean value.
*************************************************************************/

class Item_func_inet_bool_base : public Item_bool_func
{
public:
  inline Item_func_inet_bool_base(THD *thd, Item *ip_addr):
    Item_bool_func(thd, ip_addr)
  {
    null_value= false;
  }
  bool need_parentheses_in_default() override { return false; }
};


/*************************************************************************
  Item_func_inet6_aton implements INET6_ATON() SQL-function.
*************************************************************************/

class Item_func_inet6_aton : public Item_str_func
{
public:
  inline Item_func_inet6_aton(THD *thd, Item *ip_addr):
    Item_str_func(thd, ip_addr)
  { }

public:
  LEX_CSTRING func_name_cstring() const override
  {
    static LEX_CSTRING name= {STRING_WITH_LEN("inet6_aton") };
    return name;
  }
  bool fix_length_and_dec() override
  {
    decimals= 0;
    fix_length_and_charset(16, &my_charset_bin);
    set_maybe_null();
    return FALSE;
  }
  Item *do_get_copy(THD *thd) const override
  { return get_item_copy<Item_func_inet6_aton>(thd, this); }

  String *val_str(String *to) override;
};


/*************************************************************************
  Item_func_inet6_ntoa implements INET6_NTOA() SQL-function.
*************************************************************************/

class Item_func_inet6_ntoa : public Item_str_ascii_func
{
public:
  inline Item_func_inet6_ntoa(THD *thd, Item *ip_addr):
    Item_str_ascii_func(thd, ip_addr)
  { }

public:
  LEX_CSTRING func_name_cstring() const override
  {
    static LEX_CSTRING name= {STRING_WITH_LEN("inet6_ntoa") };
    return name;
  }

  bool fix_length_and_dec() override
  {
    decimals= 0;

    // max length: IPv6-address -- 16 bytes
    // 16 bytes / 2 bytes per group == 8 groups => 7 delimiter
    // 4 symbols per group
    fix_length_and_charset(8 * 4 + 7, default_charset());

    set_maybe_null();;
    return FALSE;
  }
  String *val_str_ascii(String *to) override;
  Item *do_get_copy(THD *thd) const override
  { return get_item_copy<Item_func_inet6_ntoa>(thd, this); }
};


/*************************************************************************
  Item_func_is_ipv4 implements IS_IPV4() SQL-function.
*************************************************************************/

class Item_func_is_ipv4 : public Item_func_inet_bool_base
{
public:
  inline Item_func_is_ipv4(THD *thd, Item *ip_addr):
    Item_func_inet_bool_base(thd, ip_addr)
  { }

public:
<<<<<<< HEAD
  LEX_CSTRING func_name_cstring() const override
  {
    static LEX_CSTRING name= {STRING_WITH_LEN("is_ipv4") };
    return name;
  }
  Item *get_copy(THD *thd) override
=======
  const char *func_name() const override
  { return "is_ipv4"; }
  Item *do_get_copy(THD *thd) const override
>>>>>>> cf1c381b
  { return get_item_copy<Item_func_is_ipv4>(thd, this); }

  longlong val_int() override;
};


/*************************************************************************
  Item_func_is_ipv6 implements IS_IPV6() SQL-function.
*************************************************************************/

class Item_func_is_ipv6 : public Item_func_inet_bool_base
{
public:
  inline Item_func_is_ipv6(THD *thd, Item *ip_addr):
    Item_func_inet_bool_base(thd, ip_addr)
  { }

<<<<<<< HEAD
  LEX_CSTRING func_name_cstring() const override
  {
    static LEX_CSTRING name= {STRING_WITH_LEN("is_ipv6") };
    return name;
  }
  Item *get_copy(THD *thd) override
=======
  const char *func_name() const override
  { return "is_ipv6"; }
  Item *do_get_copy(THD *thd) const override
>>>>>>> cf1c381b
  { return get_item_copy<Item_func_is_ipv6>(thd, this); }

  longlong val_int() override;
};


/*************************************************************************
  Item_func_is_ipv4_compat implements IS_IPV4_COMPAT() SQL-function.
*************************************************************************/

class Item_func_is_ipv4_compat : public Item_func_inet_bool_base
{
public:
  inline Item_func_is_ipv4_compat(THD *thd, Item *ip_addr):
    Item_func_inet_bool_base(thd, ip_addr)
  { }
<<<<<<< HEAD
  LEX_CSTRING func_name_cstring() const override
  {
    static LEX_CSTRING name= {STRING_WITH_LEN("is_ipv4_compat") };
    return name;
  }
  Item *get_copy(THD *thd) override
=======
  const char *func_name() const override
  { return "is_ipv4_compat"; }
  Item *do_get_copy(THD *thd) const override
>>>>>>> cf1c381b
  { return get_item_copy<Item_func_is_ipv4_compat>(thd, this); }
  longlong val_int() override;
};


/*************************************************************************
  Item_func_is_ipv4_mapped implements IS_IPV4_MAPPED() SQL-function.
*************************************************************************/

class Item_func_is_ipv4_mapped : public Item_func_inet_bool_base
{
public:
  inline Item_func_is_ipv4_mapped(THD *thd, Item *ip_addr):
    Item_func_inet_bool_base(thd, ip_addr)
  { }
<<<<<<< HEAD
  LEX_CSTRING func_name_cstring() const override
  {
    static LEX_CSTRING name= {STRING_WITH_LEN("is_ipv4_mapped") };
    return name;
  }
  Item *get_copy(THD *thd) override
=======
  const char *func_name() const override
  { return "is_ipv4_mapped"; }
  Item *do_get_copy(THD *thd) const override
>>>>>>> cf1c381b
  { return get_item_copy<Item_func_is_ipv4_mapped>(thd, this); }
  longlong val_int() override;
};

#endif // ITEM_INETFUNC_INCLUDED<|MERGE_RESOLUTION|>--- conflicted
+++ resolved
@@ -173,18 +173,12 @@
   { }
 
 public:
-<<<<<<< HEAD
   LEX_CSTRING func_name_cstring() const override
   {
     static LEX_CSTRING name= {STRING_WITH_LEN("is_ipv4") };
     return name;
   }
-  Item *get_copy(THD *thd) override
-=======
-  const char *func_name() const override
-  { return "is_ipv4"; }
-  Item *do_get_copy(THD *thd) const override
->>>>>>> cf1c381b
+  Item *do_get_copy(THD *thd) const override
   { return get_item_copy<Item_func_is_ipv4>(thd, this); }
 
   longlong val_int() override;
@@ -202,18 +196,12 @@
     Item_func_inet_bool_base(thd, ip_addr)
   { }
 
-<<<<<<< HEAD
   LEX_CSTRING func_name_cstring() const override
   {
     static LEX_CSTRING name= {STRING_WITH_LEN("is_ipv6") };
     return name;
   }
-  Item *get_copy(THD *thd) override
-=======
-  const char *func_name() const override
-  { return "is_ipv6"; }
-  Item *do_get_copy(THD *thd) const override
->>>>>>> cf1c381b
+  Item *do_get_copy(THD *thd) const override
   { return get_item_copy<Item_func_is_ipv6>(thd, this); }
 
   longlong val_int() override;
@@ -230,18 +218,12 @@
   inline Item_func_is_ipv4_compat(THD *thd, Item *ip_addr):
     Item_func_inet_bool_base(thd, ip_addr)
   { }
-<<<<<<< HEAD
   LEX_CSTRING func_name_cstring() const override
   {
     static LEX_CSTRING name= {STRING_WITH_LEN("is_ipv4_compat") };
     return name;
   }
-  Item *get_copy(THD *thd) override
-=======
-  const char *func_name() const override
-  { return "is_ipv4_compat"; }
-  Item *do_get_copy(THD *thd) const override
->>>>>>> cf1c381b
+  Item *do_get_copy(THD *thd) const override
   { return get_item_copy<Item_func_is_ipv4_compat>(thd, this); }
   longlong val_int() override;
 };
@@ -257,18 +239,12 @@
   inline Item_func_is_ipv4_mapped(THD *thd, Item *ip_addr):
     Item_func_inet_bool_base(thd, ip_addr)
   { }
-<<<<<<< HEAD
   LEX_CSTRING func_name_cstring() const override
   {
     static LEX_CSTRING name= {STRING_WITH_LEN("is_ipv4_mapped") };
     return name;
   }
-  Item *get_copy(THD *thd) override
-=======
-  const char *func_name() const override
-  { return "is_ipv4_mapped"; }
-  Item *do_get_copy(THD *thd) const override
->>>>>>> cf1c381b
+  Item *do_get_copy(THD *thd) const override
   { return get_item_copy<Item_func_is_ipv4_mapped>(thd, this); }
   longlong val_int() override;
 };
